// SPDX-License-Identifier: GPL-2.0
/* Copyright (c) 2018, Intel Corporation. */

#include "ice.h"
#include "ice_base.h"
#include "ice_flow.h"
#include "ice_lib.h"
#include "ice_fltr.h"
#include "ice_dcb_lib.h"
#include "ice_devlink.h"
#include "ice_vsi_vlan_ops.h"

/**
 * ice_vsi_type_str - maps VSI type enum to string equivalents
 * @vsi_type: VSI type enum
 */
const char *ice_vsi_type_str(enum ice_vsi_type vsi_type)
{
	switch (vsi_type) {
	case ICE_VSI_PF:
		return "ICE_VSI_PF";
	case ICE_VSI_VF:
		return "ICE_VSI_VF";
	case ICE_VSI_CTRL:
		return "ICE_VSI_CTRL";
	case ICE_VSI_CHNL:
		return "ICE_VSI_CHNL";
	case ICE_VSI_LB:
		return "ICE_VSI_LB";
	case ICE_VSI_SWITCHDEV_CTRL:
		return "ICE_VSI_SWITCHDEV_CTRL";
	default:
		return "unknown";
	}
}

/**
 * ice_vsi_ctrl_all_rx_rings - Start or stop a VSI's Rx rings
 * @vsi: the VSI being configured
 * @ena: start or stop the Rx rings
 *
 * First enable/disable all of the Rx rings, flush any remaining writes, and
 * then verify that they have all been enabled/disabled successfully. This will
 * let all of the register writes complete when enabling/disabling the Rx rings
 * before waiting for the change in hardware to complete.
 */
static int ice_vsi_ctrl_all_rx_rings(struct ice_vsi *vsi, bool ena)
{
	int ret = 0;
	u16 i;

	ice_for_each_rxq(vsi, i)
		ice_vsi_ctrl_one_rx_ring(vsi, ena, i, false);

	ice_flush(&vsi->back->hw);

	ice_for_each_rxq(vsi, i) {
		ret = ice_vsi_wait_one_rx_ring(vsi, ena, i);
		if (ret)
			break;
	}

	return ret;
}

/**
 * ice_vsi_alloc_arrays - Allocate queue and vector pointer arrays for the VSI
 * @vsi: VSI pointer
 *
 * On error: returns error code (negative)
 * On success: returns 0
 */
static int ice_vsi_alloc_arrays(struct ice_vsi *vsi)
{
	struct ice_pf *pf = vsi->back;
	struct device *dev;

	dev = ice_pf_to_dev(pf);
	if (vsi->type == ICE_VSI_CHNL)
		return 0;

	/* allocate memory for both Tx and Rx ring pointers */
	vsi->tx_rings = devm_kcalloc(dev, vsi->alloc_txq,
				     sizeof(*vsi->tx_rings), GFP_KERNEL);
	if (!vsi->tx_rings)
		return -ENOMEM;

	vsi->rx_rings = devm_kcalloc(dev, vsi->alloc_rxq,
				     sizeof(*vsi->rx_rings), GFP_KERNEL);
	if (!vsi->rx_rings)
		goto err_rings;

	/* txq_map needs to have enough space to track both Tx (stack) rings
	 * and XDP rings; at this point vsi->num_xdp_txq might not be set,
	 * so use num_possible_cpus() as we want to always provide XDP ring
	 * per CPU, regardless of queue count settings from user that might
	 * have come from ethtool's set_channels() callback;
	 */
	vsi->txq_map = devm_kcalloc(dev, (vsi->alloc_txq + num_possible_cpus()),
				    sizeof(*vsi->txq_map), GFP_KERNEL);

	if (!vsi->txq_map)
		goto err_txq_map;

	vsi->rxq_map = devm_kcalloc(dev, vsi->alloc_rxq,
				    sizeof(*vsi->rxq_map), GFP_KERNEL);
	if (!vsi->rxq_map)
		goto err_rxq_map;

	/* There is no need to allocate q_vectors for a loopback VSI. */
	if (vsi->type == ICE_VSI_LB)
		return 0;

	/* allocate memory for q_vector pointers */
	vsi->q_vectors = devm_kcalloc(dev, vsi->num_q_vectors,
				      sizeof(*vsi->q_vectors), GFP_KERNEL);
	if (!vsi->q_vectors)
		goto err_vectors;

	vsi->af_xdp_zc_qps = bitmap_zalloc(max_t(int, vsi->alloc_txq, vsi->alloc_rxq), GFP_KERNEL);
	if (!vsi->af_xdp_zc_qps)
		goto err_zc_qps;

	return 0;

err_zc_qps:
	devm_kfree(dev, vsi->q_vectors);
err_vectors:
	devm_kfree(dev, vsi->rxq_map);
err_rxq_map:
	devm_kfree(dev, vsi->txq_map);
err_txq_map:
	devm_kfree(dev, vsi->rx_rings);
err_rings:
	devm_kfree(dev, vsi->tx_rings);
	return -ENOMEM;
}

/**
 * ice_vsi_set_num_desc - Set number of descriptors for queues on this VSI
 * @vsi: the VSI being configured
 */
static void ice_vsi_set_num_desc(struct ice_vsi *vsi)
{
	switch (vsi->type) {
	case ICE_VSI_PF:
	case ICE_VSI_SWITCHDEV_CTRL:
	case ICE_VSI_CTRL:
	case ICE_VSI_LB:
		/* a user could change the values of num_[tr]x_desc using
		 * ethtool -G so we should keep those values instead of
		 * overwriting them with the defaults.
		 */
		if (!vsi->num_rx_desc)
			vsi->num_rx_desc = ICE_DFLT_NUM_RX_DESC;
		if (!vsi->num_tx_desc)
			vsi->num_tx_desc = ICE_DFLT_NUM_TX_DESC;
		break;
	default:
		dev_dbg(ice_pf_to_dev(vsi->back), "Not setting number of Tx/Rx descriptors for VSI type %d\n",
			vsi->type);
		break;
	}
}

/**
 * ice_vsi_set_num_qs - Set number of queues, descriptors and vectors for a VSI
 * @vsi: the VSI being configured
 * @vf: the VF associated with this VSI, if any
 *
 * Return 0 on success and a negative value on error
 */
static void ice_vsi_set_num_qs(struct ice_vsi *vsi, struct ice_vf *vf)
{
	enum ice_vsi_type vsi_type = vsi->type;
	struct ice_pf *pf = vsi->back;

	if (WARN_ON(vsi_type == ICE_VSI_VF && !vf))
		return;

	switch (vsi_type) {
	case ICE_VSI_PF:
		if (vsi->req_txq) {
			vsi->alloc_txq = vsi->req_txq;
			vsi->num_txq = vsi->req_txq;
		} else {
			vsi->alloc_txq = min3(pf->num_lan_msix,
					      ice_get_avail_txq_count(pf),
					      (u16)num_online_cpus());
		}

		pf->num_lan_tx = vsi->alloc_txq;

		/* only 1 Rx queue unless RSS is enabled */
		if (!test_bit(ICE_FLAG_RSS_ENA, pf->flags)) {
			vsi->alloc_rxq = 1;
		} else {
			if (vsi->req_rxq) {
				vsi->alloc_rxq = vsi->req_rxq;
				vsi->num_rxq = vsi->req_rxq;
			} else {
				vsi->alloc_rxq = min3(pf->num_lan_msix,
						      ice_get_avail_rxq_count(pf),
						      (u16)num_online_cpus());
			}
		}

		pf->num_lan_rx = vsi->alloc_rxq;

		vsi->num_q_vectors = min_t(int, pf->num_lan_msix,
					   max_t(int, vsi->alloc_rxq,
						 vsi->alloc_txq));
		break;
	case ICE_VSI_SWITCHDEV_CTRL:
		/* The number of queues for ctrl VSI is equal to number of VFs.
		 * Each ring is associated to the corresponding VF_PR netdev.
		 */
		vsi->alloc_txq = ice_get_num_vfs(pf);
		vsi->alloc_rxq = vsi->alloc_txq;
		vsi->num_q_vectors = 1;
		break;
	case ICE_VSI_VF:
		if (vf->num_req_qs)
			vf->num_vf_qs = vf->num_req_qs;
		vsi->alloc_txq = vf->num_vf_qs;
		vsi->alloc_rxq = vf->num_vf_qs;
		/* pf->vfs.num_msix_per includes (VF miscellaneous vector +
		 * data queue interrupts). Since vsi->num_q_vectors is number
		 * of queues vectors, subtract 1 (ICE_NONQ_VECS_VF) from the
		 * original vector count
		 */
		vsi->num_q_vectors = pf->vfs.num_msix_per - ICE_NONQ_VECS_VF;
		break;
	case ICE_VSI_CTRL:
		vsi->alloc_txq = 1;
		vsi->alloc_rxq = 1;
		vsi->num_q_vectors = 1;
		break;
	case ICE_VSI_CHNL:
		vsi->alloc_txq = 0;
		vsi->alloc_rxq = 0;
		break;
	case ICE_VSI_LB:
		vsi->alloc_txq = 1;
		vsi->alloc_rxq = 1;
		break;
	default:
		dev_warn(ice_pf_to_dev(pf), "Unknown VSI type %d\n", vsi_type);
		break;
	}

	ice_vsi_set_num_desc(vsi);
}

/**
 * ice_get_free_slot - get the next non-NULL location index in array
 * @array: array to search
 * @size: size of the array
 * @curr: last known occupied index to be used as a search hint
 *
 * void * is being used to keep the functionality generic. This lets us use this
 * function on any array of pointers.
 */
static int ice_get_free_slot(void *array, int size, int curr)
{
	int **tmp_array = (int **)array;
	int next;

	if (curr < (size - 1) && !tmp_array[curr + 1]) {
		next = curr + 1;
	} else {
		int i = 0;

		while ((i < size) && (tmp_array[i]))
			i++;
		if (i == size)
			next = ICE_NO_VSI;
		else
			next = i;
	}
	return next;
}

/**
 * ice_vsi_delete - delete a VSI from the switch
 * @vsi: pointer to VSI being removed
 */
void ice_vsi_delete(struct ice_vsi *vsi)
{
	struct ice_pf *pf = vsi->back;
	struct ice_vsi_ctx *ctxt;
	int status;

	ctxt = kzalloc(sizeof(*ctxt), GFP_KERNEL);
	if (!ctxt)
		return;

	if (vsi->type == ICE_VSI_VF)
		ctxt->vf_num = vsi->vf->vf_id;
	ctxt->vsi_num = vsi->vsi_num;

	memcpy(&ctxt->info, &vsi->info, sizeof(ctxt->info));

	status = ice_free_vsi(&pf->hw, vsi->idx, ctxt, false, NULL);
	if (status)
		dev_err(ice_pf_to_dev(pf), "Failed to delete VSI %i in FW - error: %d\n",
			vsi->vsi_num, status);

	kfree(ctxt);
}

/**
 * ice_vsi_free_arrays - De-allocate queue and vector pointer arrays for the VSI
 * @vsi: pointer to VSI being cleared
 */
static void ice_vsi_free_arrays(struct ice_vsi *vsi)
{
	struct ice_pf *pf = vsi->back;
	struct device *dev;

	dev = ice_pf_to_dev(pf);

	if (vsi->af_xdp_zc_qps) {
		bitmap_free(vsi->af_xdp_zc_qps);
		vsi->af_xdp_zc_qps = NULL;
	}
	/* free the ring and vector containers */
	if (vsi->q_vectors) {
		devm_kfree(dev, vsi->q_vectors);
		vsi->q_vectors = NULL;
	}
	if (vsi->tx_rings) {
		devm_kfree(dev, vsi->tx_rings);
		vsi->tx_rings = NULL;
	}
	if (vsi->rx_rings) {
		devm_kfree(dev, vsi->rx_rings);
		vsi->rx_rings = NULL;
	}
	if (vsi->txq_map) {
		devm_kfree(dev, vsi->txq_map);
		vsi->txq_map = NULL;
	}
	if (vsi->rxq_map) {
		devm_kfree(dev, vsi->rxq_map);
		vsi->rxq_map = NULL;
	}
}

/**
 * ice_vsi_clear - clean up and deallocate the provided VSI
 * @vsi: pointer to VSI being cleared
 *
 * This deallocates the VSI's queue resources, removes it from the PF's
 * VSI array if necessary, and deallocates the VSI
 *
 * Returns 0 on success, negative on failure
 */
int ice_vsi_clear(struct ice_vsi *vsi)
{
	struct ice_pf *pf = NULL;
	struct device *dev;

	if (!vsi)
		return 0;

	if (!vsi->back)
		return -EINVAL;

	pf = vsi->back;
	dev = ice_pf_to_dev(pf);

	if (!pf->vsi[vsi->idx] || pf->vsi[vsi->idx] != vsi) {
		dev_dbg(dev, "vsi does not exist at pf->vsi[%d]\n", vsi->idx);
		return -EINVAL;
	}

	mutex_lock(&pf->sw_mutex);
	/* updates the PF for this cleared VSI */

	pf->vsi[vsi->idx] = NULL;
	if (vsi->idx < pf->next_vsi && vsi->type != ICE_VSI_CTRL)
		pf->next_vsi = vsi->idx;
	if (vsi->idx < pf->next_vsi && vsi->type == ICE_VSI_CTRL && vsi->vf)
		pf->next_vsi = vsi->idx;

	ice_vsi_free_arrays(vsi);
	mutex_unlock(&pf->sw_mutex);
	devm_kfree(dev, vsi);

	return 0;
}

/**
 * ice_msix_clean_ctrl_vsi - MSIX mode interrupt handler for ctrl VSI
 * @irq: interrupt number
 * @data: pointer to a q_vector
 */
static irqreturn_t ice_msix_clean_ctrl_vsi(int __always_unused irq, void *data)
{
	struct ice_q_vector *q_vector = (struct ice_q_vector *)data;

	if (!q_vector->tx.tx_ring)
		return IRQ_HANDLED;

#define FDIR_RX_DESC_CLEAN_BUDGET 64
	ice_clean_rx_irq(q_vector->rx.rx_ring, FDIR_RX_DESC_CLEAN_BUDGET);
	ice_clean_ctrl_tx_irq(q_vector->tx.tx_ring);

	return IRQ_HANDLED;
}

/**
 * ice_msix_clean_rings - MSIX mode Interrupt Handler
 * @irq: interrupt number
 * @data: pointer to a q_vector
 */
static irqreturn_t ice_msix_clean_rings(int __always_unused irq, void *data)
{
	struct ice_q_vector *q_vector = (struct ice_q_vector *)data;

	if (!q_vector->tx.tx_ring && !q_vector->rx.rx_ring)
		return IRQ_HANDLED;

	q_vector->total_events++;

	napi_schedule(&q_vector->napi);

	return IRQ_HANDLED;
}

static irqreturn_t ice_eswitch_msix_clean_rings(int __always_unused irq, void *data)
{
	struct ice_q_vector *q_vector = (struct ice_q_vector *)data;
	struct ice_pf *pf = q_vector->vsi->back;
	struct ice_vf *vf;
	unsigned int bkt;

	if (!q_vector->tx.tx_ring && !q_vector->rx.rx_ring)
		return IRQ_HANDLED;

	rcu_read_lock();
	ice_for_each_vf_rcu(pf, bkt, vf)
		napi_schedule(&vf->repr->q_vector->napi);
	rcu_read_unlock();

	return IRQ_HANDLED;
}

/**
 * ice_vsi_alloc - Allocates the next available struct VSI in the PF
 * @pf: board private structure
 * @vsi_type: type of VSI
 * @ch: ptr to channel
 * @vf: VF for ICE_VSI_VF and ICE_VSI_CTRL
 *
 * The VF pointer is used for ICE_VSI_VF and ICE_VSI_CTRL. For ICE_VSI_CTRL,
 * it may be NULL in the case there is no association with a VF. For
 * ICE_VSI_VF the VF pointer *must not* be NULL.
 *
 * returns a pointer to a VSI on success, NULL on failure.
 */
static struct ice_vsi *
ice_vsi_alloc(struct ice_pf *pf, enum ice_vsi_type vsi_type,
	      struct ice_channel *ch, struct ice_vf *vf)
{
	struct device *dev = ice_pf_to_dev(pf);
	struct ice_vsi *vsi = NULL;

	if (WARN_ON(vsi_type == ICE_VSI_VF && !vf))
		return NULL;

	/* Need to protect the allocation of the VSIs at the PF level */
	mutex_lock(&pf->sw_mutex);

	/* If we have already allocated our maximum number of VSIs,
	 * pf->next_vsi will be ICE_NO_VSI. If not, pf->next_vsi index
	 * is available to be populated
	 */
	if (pf->next_vsi == ICE_NO_VSI) {
		dev_dbg(dev, "out of VSI slots!\n");
		goto unlock_pf;
	}

	vsi = devm_kzalloc(dev, sizeof(*vsi), GFP_KERNEL);
	if (!vsi)
		goto unlock_pf;

	vsi->type = vsi_type;
	vsi->back = pf;
	set_bit(ICE_VSI_DOWN, vsi->state);

	if (vsi_type == ICE_VSI_VF)
		ice_vsi_set_num_qs(vsi, vf);
	else if (vsi_type != ICE_VSI_CHNL)
		ice_vsi_set_num_qs(vsi, NULL);

	switch (vsi->type) {
	case ICE_VSI_SWITCHDEV_CTRL:
		if (ice_vsi_alloc_arrays(vsi))
			goto err_rings;

		/* Setup eswitch MSIX irq handler for VSI */
		vsi->irq_handler = ice_eswitch_msix_clean_rings;
		break;
	case ICE_VSI_PF:
		if (ice_vsi_alloc_arrays(vsi))
			goto err_rings;

		/* Setup default MSIX irq handler for VSI */
		vsi->irq_handler = ice_msix_clean_rings;
		break;
	case ICE_VSI_CTRL:
		if (ice_vsi_alloc_arrays(vsi))
			goto err_rings;

		/* Setup ctrl VSI MSIX irq handler */
		vsi->irq_handler = ice_msix_clean_ctrl_vsi;

		/* For the PF control VSI this is NULL, for the VF control VSI
		 * this will be the first VF to allocate it.
		 */
		vsi->vf = vf;
		break;
	case ICE_VSI_VF:
		if (ice_vsi_alloc_arrays(vsi))
			goto err_rings;
		vsi->vf = vf;
		break;
	case ICE_VSI_CHNL:
		if (!ch)
			goto err_rings;
		vsi->num_rxq = ch->num_rxq;
		vsi->num_txq = ch->num_txq;
		vsi->next_base_q = ch->base_q;
		break;
	case ICE_VSI_LB:
		if (ice_vsi_alloc_arrays(vsi))
			goto err_rings;
		break;
	default:
		dev_warn(dev, "Unknown VSI type %d\n", vsi->type);
		goto unlock_pf;
	}

	if (vsi->type == ICE_VSI_CTRL && !vf) {
		/* Use the last VSI slot as the index for PF control VSI */
		vsi->idx = pf->num_alloc_vsi - 1;
		pf->ctrl_vsi_idx = vsi->idx;
		pf->vsi[vsi->idx] = vsi;
	} else {
		/* fill slot and make note of the index */
		vsi->idx = pf->next_vsi;
		pf->vsi[pf->next_vsi] = vsi;

		/* prepare pf->next_vsi for next use */
		pf->next_vsi = ice_get_free_slot(pf->vsi, pf->num_alloc_vsi,
						 pf->next_vsi);
	}

	if (vsi->type == ICE_VSI_CTRL && vf)
		vf->ctrl_vsi_idx = vsi->idx;
	goto unlock_pf;

err_rings:
	devm_kfree(dev, vsi);
	vsi = NULL;
unlock_pf:
	mutex_unlock(&pf->sw_mutex);
	return vsi;
}

/**
 * ice_alloc_fd_res - Allocate FD resource for a VSI
 * @vsi: pointer to the ice_vsi
 *
 * This allocates the FD resources
 *
 * Returns 0 on success, -EPERM on no-op or -EIO on failure
 */
static int ice_alloc_fd_res(struct ice_vsi *vsi)
{
	struct ice_pf *pf = vsi->back;
	u32 g_val, b_val;

	/* Flow Director filters are only allocated/assigned to the PF VSI or
	 * CHNL VSI which passes the traffic. The CTRL VSI is only used to
	 * add/delete filters so resources are not allocated to it
	 */
	if (!test_bit(ICE_FLAG_FD_ENA, pf->flags))
		return -EPERM;

	if (!(vsi->type == ICE_VSI_PF || vsi->type == ICE_VSI_VF ||
	      vsi->type == ICE_VSI_CHNL))
		return -EPERM;

	/* FD filters from guaranteed pool per VSI */
	g_val = pf->hw.func_caps.fd_fltr_guar;
	if (!g_val)
		return -EPERM;

	/* FD filters from best effort pool */
	b_val = pf->hw.func_caps.fd_fltr_best_effort;
	if (!b_val)
		return -EPERM;

	/* PF main VSI gets only 64 FD resources from guaranteed pool
	 * when ADQ is configured.
	 */
#define ICE_PF_VSI_GFLTR	64

	/* determine FD filter resources per VSI from shared(best effort) and
	 * dedicated pool
	 */
	if (vsi->type == ICE_VSI_PF) {
		vsi->num_gfltr = g_val;
		/* if MQPRIO is configured, main VSI doesn't get all FD
		 * resources from guaranteed pool. PF VSI gets 64 FD resources
		 */
		if (test_bit(ICE_FLAG_TC_MQPRIO, pf->flags)) {
			if (g_val < ICE_PF_VSI_GFLTR)
				return -EPERM;
			/* allow bare minimum entries for PF VSI */
			vsi->num_gfltr = ICE_PF_VSI_GFLTR;
		}

		/* each VSI gets same "best_effort" quota */
		vsi->num_bfltr = b_val;
	} else if (vsi->type == ICE_VSI_VF) {
		vsi->num_gfltr = 0;

		/* each VSI gets same "best_effort" quota */
		vsi->num_bfltr = b_val;
	} else {
		struct ice_vsi *main_vsi;
		int numtc;

		main_vsi = ice_get_main_vsi(pf);
		if (!main_vsi)
			return -EPERM;

		if (!main_vsi->all_numtc)
			return -EINVAL;

		/* figure out ADQ numtc */
		numtc = main_vsi->all_numtc - ICE_CHNL_START_TC;

		/* only one TC but still asking resources for channels,
		 * invalid config
		 */
		if (numtc < ICE_CHNL_START_TC)
			return -EPERM;

		g_val -= ICE_PF_VSI_GFLTR;
		/* channel VSIs gets equal share from guaranteed pool */
		vsi->num_gfltr = g_val / numtc;

		/* each VSI gets same "best_effort" quota */
		vsi->num_bfltr = b_val;
	}

	return 0;
}

/**
 * ice_vsi_get_qs - Assign queues from PF to VSI
 * @vsi: the VSI to assign queues to
 *
 * Returns 0 on success and a negative value on error
 */
static int ice_vsi_get_qs(struct ice_vsi *vsi)
{
	struct ice_pf *pf = vsi->back;
	struct ice_qs_cfg tx_qs_cfg = {
		.qs_mutex = &pf->avail_q_mutex,
		.pf_map = pf->avail_txqs,
		.pf_map_size = pf->max_pf_txqs,
		.q_count = vsi->alloc_txq,
		.scatter_count = ICE_MAX_SCATTER_TXQS,
		.vsi_map = vsi->txq_map,
		.vsi_map_offset = 0,
		.mapping_mode = ICE_VSI_MAP_CONTIG
	};
	struct ice_qs_cfg rx_qs_cfg = {
		.qs_mutex = &pf->avail_q_mutex,
		.pf_map = pf->avail_rxqs,
		.pf_map_size = pf->max_pf_rxqs,
		.q_count = vsi->alloc_rxq,
		.scatter_count = ICE_MAX_SCATTER_RXQS,
		.vsi_map = vsi->rxq_map,
		.vsi_map_offset = 0,
		.mapping_mode = ICE_VSI_MAP_CONTIG
	};
	int ret;

	if (vsi->type == ICE_VSI_CHNL)
		return 0;

	ret = __ice_vsi_get_qs(&tx_qs_cfg);
	if (ret)
		return ret;
	vsi->tx_mapping_mode = tx_qs_cfg.mapping_mode;

	ret = __ice_vsi_get_qs(&rx_qs_cfg);
	if (ret)
		return ret;
	vsi->rx_mapping_mode = rx_qs_cfg.mapping_mode;

	return 0;
}

/**
 * ice_vsi_put_qs - Release queues from VSI to PF
 * @vsi: the VSI that is going to release queues
 */
static void ice_vsi_put_qs(struct ice_vsi *vsi)
{
	struct ice_pf *pf = vsi->back;
	int i;

	mutex_lock(&pf->avail_q_mutex);

	ice_for_each_alloc_txq(vsi, i) {
		clear_bit(vsi->txq_map[i], pf->avail_txqs);
		vsi->txq_map[i] = ICE_INVAL_Q_INDEX;
	}

	ice_for_each_alloc_rxq(vsi, i) {
		clear_bit(vsi->rxq_map[i], pf->avail_rxqs);
		vsi->rxq_map[i] = ICE_INVAL_Q_INDEX;
	}

	mutex_unlock(&pf->avail_q_mutex);
}

/**
 * ice_is_safe_mode
 * @pf: pointer to the PF struct
 *
 * returns true if driver is in safe mode, false otherwise
 */
bool ice_is_safe_mode(struct ice_pf *pf)
{
	return !test_bit(ICE_FLAG_ADV_FEATURES, pf->flags);
}

/**
 * ice_is_rdma_ena
 * @pf: pointer to the PF struct
 *
 * returns true if RDMA is currently supported, false otherwise
 */
bool ice_is_rdma_ena(struct ice_pf *pf)
{
	return test_bit(ICE_FLAG_RDMA_ENA, pf->flags);
}

/**
 * ice_vsi_clean_rss_flow_fld - Delete RSS configuration
 * @vsi: the VSI being cleaned up
 *
 * This function deletes RSS input set for all flows that were configured
 * for this VSI
 */
static void ice_vsi_clean_rss_flow_fld(struct ice_vsi *vsi)
{
	struct ice_pf *pf = vsi->back;
	int status;

	if (ice_is_safe_mode(pf))
		return;

	status = ice_rem_vsi_rss_cfg(&pf->hw, vsi->idx);
	if (status)
		dev_dbg(ice_pf_to_dev(pf), "ice_rem_vsi_rss_cfg failed for vsi = %d, error = %d\n",
			vsi->vsi_num, status);
}

/**
 * ice_rss_clean - Delete RSS related VSI structures and configuration
 * @vsi: the VSI being removed
 */
static void ice_rss_clean(struct ice_vsi *vsi)
{
	struct ice_pf *pf = vsi->back;
	struct device *dev;

	dev = ice_pf_to_dev(pf);

	if (vsi->rss_hkey_user)
		devm_kfree(dev, vsi->rss_hkey_user);
	if (vsi->rss_lut_user)
		devm_kfree(dev, vsi->rss_lut_user);

	ice_vsi_clean_rss_flow_fld(vsi);
	/* remove RSS replay list */
	if (!ice_is_safe_mode(pf))
		ice_rem_vsi_rss_list(&pf->hw, vsi->idx);
}

/**
 * ice_vsi_set_rss_params - Setup RSS capabilities per VSI type
 * @vsi: the VSI being configured
 */
static void ice_vsi_set_rss_params(struct ice_vsi *vsi)
{
	struct ice_hw_common_caps *cap;
	struct ice_pf *pf = vsi->back;

	if (!test_bit(ICE_FLAG_RSS_ENA, pf->flags)) {
		vsi->rss_size = 1;
		return;
	}

	cap = &pf->hw.func_caps.common_cap;
	switch (vsi->type) {
	case ICE_VSI_CHNL:
	case ICE_VSI_PF:
		/* PF VSI will inherit RSS instance of PF */
		vsi->rss_table_size = (u16)cap->rss_table_size;
		if (vsi->type == ICE_VSI_CHNL)
			vsi->rss_size = min_t(u16, vsi->num_rxq,
					      BIT(cap->rss_table_entry_width));
		else
			vsi->rss_size = min_t(u16, num_online_cpus(),
					      BIT(cap->rss_table_entry_width));
		vsi->rss_lut_type = ICE_AQC_GSET_RSS_LUT_TABLE_TYPE_PF;
		break;
	case ICE_VSI_SWITCHDEV_CTRL:
		vsi->rss_table_size = ICE_VSIQF_HLUT_ARRAY_SIZE;
		vsi->rss_size = min_t(u16, num_online_cpus(),
				      BIT(cap->rss_table_entry_width));
		vsi->rss_lut_type = ICE_AQC_GSET_RSS_LUT_TABLE_TYPE_VSI;
		break;
	case ICE_VSI_VF:
		/* VF VSI will get a small RSS table.
		 * For VSI_LUT, LUT size should be set to 64 bytes.
		 */
		vsi->rss_table_size = ICE_VSIQF_HLUT_ARRAY_SIZE;
		vsi->rss_size = ICE_MAX_RSS_QS_PER_VF;
		vsi->rss_lut_type = ICE_AQC_GSET_RSS_LUT_TABLE_TYPE_VSI;
		break;
	case ICE_VSI_LB:
		break;
	default:
		dev_dbg(ice_pf_to_dev(pf), "Unsupported VSI type %s\n",
			ice_vsi_type_str(vsi->type));
		break;
	}
}

/**
 * ice_set_dflt_vsi_ctx - Set default VSI context before adding a VSI
 * @hw: HW structure used to determine the VLAN mode of the device
 * @ctxt: the VSI context being set
 *
 * This initializes a default VSI context for all sections except the Queues.
 */
static void ice_set_dflt_vsi_ctx(struct ice_hw *hw, struct ice_vsi_ctx *ctxt)
{
	u32 table = 0;

	memset(&ctxt->info, 0, sizeof(ctxt->info));
	/* VSI's should be allocated from shared pool */
	ctxt->alloc_from_pool = true;
	/* Src pruning enabled by default */
	ctxt->info.sw_flags = ICE_AQ_VSI_SW_FLAG_SRC_PRUNE;
	/* Traffic from VSI can be sent to LAN */
	ctxt->info.sw_flags2 = ICE_AQ_VSI_SW_FLAG_LAN_ENA;
	/* allow all untagged/tagged packets by default on Tx */
	ctxt->info.inner_vlan_flags = ((ICE_AQ_VSI_INNER_VLAN_TX_MODE_ALL &
				  ICE_AQ_VSI_INNER_VLAN_TX_MODE_M) >>
				 ICE_AQ_VSI_INNER_VLAN_TX_MODE_S);
	/* SVM - by default bits 3 and 4 in inner_vlan_flags are 0's which
	 * results in legacy behavior (show VLAN, DEI, and UP) in descriptor.
	 *
	 * DVM - leave inner VLAN in packet by default
	 */
	if (ice_is_dvm_ena(hw)) {
		ctxt->info.inner_vlan_flags |=
			ICE_AQ_VSI_INNER_VLAN_EMODE_NOTHING;
		ctxt->info.outer_vlan_flags =
			(ICE_AQ_VSI_OUTER_VLAN_TX_MODE_ALL <<
			 ICE_AQ_VSI_OUTER_VLAN_TX_MODE_S) &
			ICE_AQ_VSI_OUTER_VLAN_TX_MODE_M;
		ctxt->info.outer_vlan_flags |=
			(ICE_AQ_VSI_OUTER_TAG_VLAN_8100 <<
			 ICE_AQ_VSI_OUTER_TAG_TYPE_S) &
			ICE_AQ_VSI_OUTER_TAG_TYPE_M;
		ctxt->info.outer_vlan_flags |=
			FIELD_PREP(ICE_AQ_VSI_OUTER_VLAN_EMODE_M,
				   ICE_AQ_VSI_OUTER_VLAN_EMODE_NOTHING);
	}
	/* Have 1:1 UP mapping for both ingress/egress tables */
	table |= ICE_UP_TABLE_TRANSLATE(0, 0);
	table |= ICE_UP_TABLE_TRANSLATE(1, 1);
	table |= ICE_UP_TABLE_TRANSLATE(2, 2);
	table |= ICE_UP_TABLE_TRANSLATE(3, 3);
	table |= ICE_UP_TABLE_TRANSLATE(4, 4);
	table |= ICE_UP_TABLE_TRANSLATE(5, 5);
	table |= ICE_UP_TABLE_TRANSLATE(6, 6);
	table |= ICE_UP_TABLE_TRANSLATE(7, 7);
	ctxt->info.ingress_table = cpu_to_le32(table);
	ctxt->info.egress_table = cpu_to_le32(table);
	/* Have 1:1 UP mapping for outer to inner UP table */
	ctxt->info.outer_up_table = cpu_to_le32(table);
	/* No Outer tag support outer_tag_flags remains to zero */
}

/**
 * ice_vsi_setup_q_map - Setup a VSI queue map
 * @vsi: the VSI being configured
 * @ctxt: VSI context structure
 */
static int ice_vsi_setup_q_map(struct ice_vsi *vsi, struct ice_vsi_ctx *ctxt)
{
	u16 offset = 0, qmap = 0, tx_count = 0, rx_count = 0, pow = 0;
	u16 num_txq_per_tc, num_rxq_per_tc;
	u16 qcount_tx = vsi->alloc_txq;
	u16 qcount_rx = vsi->alloc_rxq;
	u8 netdev_tc = 0;
	int i;

	if (!vsi->tc_cfg.numtc) {
		/* at least TC0 should be enabled by default */
		vsi->tc_cfg.numtc = 1;
		vsi->tc_cfg.ena_tc = 1;
	}

	num_rxq_per_tc = min_t(u16, qcount_rx / vsi->tc_cfg.numtc, ICE_MAX_RXQS_PER_TC);
	if (!num_rxq_per_tc)
		num_rxq_per_tc = 1;
	num_txq_per_tc = qcount_tx / vsi->tc_cfg.numtc;
	if (!num_txq_per_tc)
		num_txq_per_tc = 1;

	/* find the (rounded up) power-of-2 of qcount */
	pow = (u16)order_base_2(num_rxq_per_tc);

	/* TC mapping is a function of the number of Rx queues assigned to the
	 * VSI for each traffic class and the offset of these queues.
	 * The first 10 bits are for queue offset for TC0, next 4 bits for no:of
	 * queues allocated to TC0. No:of queues is a power-of-2.
	 *
	 * If TC is not enabled, the queue offset is set to 0, and allocate one
	 * queue, this way, traffic for the given TC will be sent to the default
	 * queue.
	 *
	 * Setup number and offset of Rx queues for all TCs for the VSI
	 */
	ice_for_each_traffic_class(i) {
		if (!(vsi->tc_cfg.ena_tc & BIT(i))) {
			/* TC is not enabled */
			vsi->tc_cfg.tc_info[i].qoffset = 0;
			vsi->tc_cfg.tc_info[i].qcount_rx = 1;
			vsi->tc_cfg.tc_info[i].qcount_tx = 1;
			vsi->tc_cfg.tc_info[i].netdev_tc = 0;
			ctxt->info.tc_mapping[i] = 0;
			continue;
		}

		/* TC is enabled */
		vsi->tc_cfg.tc_info[i].qoffset = offset;
		vsi->tc_cfg.tc_info[i].qcount_rx = num_rxq_per_tc;
		vsi->tc_cfg.tc_info[i].qcount_tx = num_txq_per_tc;
		vsi->tc_cfg.tc_info[i].netdev_tc = netdev_tc++;

		qmap = ((offset << ICE_AQ_VSI_TC_Q_OFFSET_S) &
			ICE_AQ_VSI_TC_Q_OFFSET_M) |
			((pow << ICE_AQ_VSI_TC_Q_NUM_S) &
			 ICE_AQ_VSI_TC_Q_NUM_M);
		offset += num_rxq_per_tc;
		tx_count += num_txq_per_tc;
		ctxt->info.tc_mapping[i] = cpu_to_le16(qmap);
	}

	/* if offset is non-zero, means it is calculated correctly based on
	 * enabled TCs for a given VSI otherwise qcount_rx will always
	 * be correct and non-zero because it is based off - VSI's
	 * allocated Rx queues which is at least 1 (hence qcount_tx will be
	 * at least 1)
	 */
	if (offset)
		rx_count = offset;
	else
		rx_count = num_rxq_per_tc;

	if (rx_count > vsi->alloc_rxq) {
		dev_err(ice_pf_to_dev(vsi->back), "Trying to use more Rx queues (%u), than were allocated (%u)!\n",
			rx_count, vsi->alloc_rxq);
		return -EINVAL;
	}

	if (tx_count > vsi->alloc_txq) {
		dev_err(ice_pf_to_dev(vsi->back), "Trying to use more Tx queues (%u), than were allocated (%u)!\n",
			tx_count, vsi->alloc_txq);
		return -EINVAL;
	}

	vsi->num_txq = tx_count;
	vsi->num_rxq = rx_count;

	if (vsi->type == ICE_VSI_VF && vsi->num_txq != vsi->num_rxq) {
		dev_dbg(ice_pf_to_dev(vsi->back), "VF VSI should have same number of Tx and Rx queues. Hence making them equal\n");
		/* since there is a chance that num_rxq could have been changed
		 * in the above for loop, make num_txq equal to num_rxq.
		 */
		vsi->num_txq = vsi->num_rxq;
	}

	/* Rx queue mapping */
	ctxt->info.mapping_flags |= cpu_to_le16(ICE_AQ_VSI_Q_MAP_CONTIG);
	/* q_mapping buffer holds the info for the first queue allocated for
	 * this VSI in the PF space and also the number of queues associated
	 * with this VSI.
	 */
	ctxt->info.q_mapping[0] = cpu_to_le16(vsi->rxq_map[0]);
	ctxt->info.q_mapping[1] = cpu_to_le16(vsi->num_rxq);

	return 0;
}

/**
 * ice_set_fd_vsi_ctx - Set FD VSI context before adding a VSI
 * @ctxt: the VSI context being set
 * @vsi: the VSI being configured
 */
static void ice_set_fd_vsi_ctx(struct ice_vsi_ctx *ctxt, struct ice_vsi *vsi)
{
	u8 dflt_q_group, dflt_q_prio;
	u16 dflt_q, report_q, val;

	if (vsi->type != ICE_VSI_PF && vsi->type != ICE_VSI_CTRL &&
	    vsi->type != ICE_VSI_VF && vsi->type != ICE_VSI_CHNL)
		return;

	val = ICE_AQ_VSI_PROP_FLOW_DIR_VALID;
	ctxt->info.valid_sections |= cpu_to_le16(val);
	dflt_q = 0;
	dflt_q_group = 0;
	report_q = 0;
	dflt_q_prio = 0;

	/* enable flow director filtering/programming */
	val = ICE_AQ_VSI_FD_ENABLE | ICE_AQ_VSI_FD_PROG_ENABLE;
	ctxt->info.fd_options = cpu_to_le16(val);
	/* max of allocated flow director filters */
	ctxt->info.max_fd_fltr_dedicated =
			cpu_to_le16(vsi->num_gfltr);
	/* max of shared flow director filters any VSI may program */
	ctxt->info.max_fd_fltr_shared =
			cpu_to_le16(vsi->num_bfltr);
	/* default queue index within the VSI of the default FD */
	val = ((dflt_q << ICE_AQ_VSI_FD_DEF_Q_S) &
	       ICE_AQ_VSI_FD_DEF_Q_M);
	/* target queue or queue group to the FD filter */
	val |= ((dflt_q_group << ICE_AQ_VSI_FD_DEF_GRP_S) &
		ICE_AQ_VSI_FD_DEF_GRP_M);
	ctxt->info.fd_def_q = cpu_to_le16(val);
	/* queue index on which FD filter completion is reported */
	val = ((report_q << ICE_AQ_VSI_FD_REPORT_Q_S) &
	       ICE_AQ_VSI_FD_REPORT_Q_M);
	/* priority of the default qindex action */
	val |= ((dflt_q_prio << ICE_AQ_VSI_FD_DEF_PRIORITY_S) &
		ICE_AQ_VSI_FD_DEF_PRIORITY_M);
	ctxt->info.fd_report_opt = cpu_to_le16(val);
}

/**
 * ice_set_rss_vsi_ctx - Set RSS VSI context before adding a VSI
 * @ctxt: the VSI context being set
 * @vsi: the VSI being configured
 */
static void ice_set_rss_vsi_ctx(struct ice_vsi_ctx *ctxt, struct ice_vsi *vsi)
{
	u8 lut_type, hash_type;
	struct device *dev;
	struct ice_pf *pf;

	pf = vsi->back;
	dev = ice_pf_to_dev(pf);

	switch (vsi->type) {
	case ICE_VSI_CHNL:
	case ICE_VSI_PF:
		/* PF VSI will inherit RSS instance of PF */
		lut_type = ICE_AQ_VSI_Q_OPT_RSS_LUT_PF;
		hash_type = ICE_AQ_VSI_Q_OPT_RSS_TPLZ;
		break;
	case ICE_VSI_VF:
		/* VF VSI will gets a small RSS table which is a VSI LUT type */
		lut_type = ICE_AQ_VSI_Q_OPT_RSS_LUT_VSI;
		hash_type = ICE_AQ_VSI_Q_OPT_RSS_TPLZ;
		break;
	default:
		dev_dbg(dev, "Unsupported VSI type %s\n",
			ice_vsi_type_str(vsi->type));
		return;
	}

	ctxt->info.q_opt_rss = ((lut_type << ICE_AQ_VSI_Q_OPT_RSS_LUT_S) &
				ICE_AQ_VSI_Q_OPT_RSS_LUT_M) |
				((hash_type << ICE_AQ_VSI_Q_OPT_RSS_HASH_S) &
				 ICE_AQ_VSI_Q_OPT_RSS_HASH_M);
}

static void
ice_chnl_vsi_setup_q_map(struct ice_vsi *vsi, struct ice_vsi_ctx *ctxt)
{
	struct ice_pf *pf = vsi->back;
	u16 qcount, qmap;
	u8 offset = 0;
	int pow;

	qcount = min_t(int, vsi->num_rxq, pf->num_lan_msix);

	pow = order_base_2(qcount);
	qmap = ((offset << ICE_AQ_VSI_TC_Q_OFFSET_S) &
		 ICE_AQ_VSI_TC_Q_OFFSET_M) |
		 ((pow << ICE_AQ_VSI_TC_Q_NUM_S) &
		   ICE_AQ_VSI_TC_Q_NUM_M);

	ctxt->info.tc_mapping[0] = cpu_to_le16(qmap);
	ctxt->info.mapping_flags |= cpu_to_le16(ICE_AQ_VSI_Q_MAP_CONTIG);
	ctxt->info.q_mapping[0] = cpu_to_le16(vsi->next_base_q);
	ctxt->info.q_mapping[1] = cpu_to_le16(qcount);
}

/**
 * ice_vsi_init - Create and initialize a VSI
 * @vsi: the VSI being configured
 * @init_vsi: is this call creating a VSI
 *
 * This initializes a VSI context depending on the VSI type to be added and
 * passes it down to the add_vsi aq command to create a new VSI.
 */
static int ice_vsi_init(struct ice_vsi *vsi, bool init_vsi)
{
	struct ice_pf *pf = vsi->back;
	struct ice_hw *hw = &pf->hw;
	struct ice_vsi_ctx *ctxt;
	struct device *dev;
	int ret = 0;

	dev = ice_pf_to_dev(pf);
	ctxt = kzalloc(sizeof(*ctxt), GFP_KERNEL);
	if (!ctxt)
		return -ENOMEM;

	switch (vsi->type) {
	case ICE_VSI_CTRL:
	case ICE_VSI_LB:
	case ICE_VSI_PF:
		ctxt->flags = ICE_AQ_VSI_TYPE_PF;
		break;
	case ICE_VSI_SWITCHDEV_CTRL:
	case ICE_VSI_CHNL:
		ctxt->flags = ICE_AQ_VSI_TYPE_VMDQ2;
		break;
	case ICE_VSI_VF:
		ctxt->flags = ICE_AQ_VSI_TYPE_VF;
		/* VF number here is the absolute VF number (0-255) */
		ctxt->vf_num = vsi->vf->vf_id + hw->func_caps.vf_base_id;
		break;
	default:
		ret = -ENODEV;
		goto out;
	}

	/* Handle VLAN pruning for channel VSI if main VSI has VLAN
	 * prune enabled
	 */
	if (vsi->type == ICE_VSI_CHNL) {
		struct ice_vsi *main_vsi;

		main_vsi = ice_get_main_vsi(pf);
		if (main_vsi && ice_vsi_is_vlan_pruning_ena(main_vsi))
			ctxt->info.sw_flags2 |=
				ICE_AQ_VSI_SW_FLAG_RX_VLAN_PRUNE_ENA;
		else
			ctxt->info.sw_flags2 &=
				~ICE_AQ_VSI_SW_FLAG_RX_VLAN_PRUNE_ENA;
	}

	ice_set_dflt_vsi_ctx(hw, ctxt);
	if (test_bit(ICE_FLAG_FD_ENA, pf->flags))
		ice_set_fd_vsi_ctx(ctxt, vsi);
	/* if the switch is in VEB mode, allow VSI loopback */
	if (vsi->vsw->bridge_mode == BRIDGE_MODE_VEB)
		ctxt->info.sw_flags |= ICE_AQ_VSI_SW_FLAG_ALLOW_LB;

	/* Set LUT type and HASH type if RSS is enabled */
	if (test_bit(ICE_FLAG_RSS_ENA, pf->flags) &&
	    vsi->type != ICE_VSI_CTRL) {
		ice_set_rss_vsi_ctx(ctxt, vsi);
		/* if updating VSI context, make sure to set valid_section:
		 * to indicate which section of VSI context being updated
		 */
		if (!init_vsi)
			ctxt->info.valid_sections |=
				cpu_to_le16(ICE_AQ_VSI_PROP_Q_OPT_VALID);
	}

	ctxt->info.sw_id = vsi->port_info->sw_id;
	if (vsi->type == ICE_VSI_CHNL) {
		ice_chnl_vsi_setup_q_map(vsi, ctxt);
	} else {
		ret = ice_vsi_setup_q_map(vsi, ctxt);
		if (ret)
			goto out;

		if (!init_vsi) /* means VSI being updated */
			/* must to indicate which section of VSI context are
			 * being modified
			 */
			ctxt->info.valid_sections |=
				cpu_to_le16(ICE_AQ_VSI_PROP_RXQ_MAP_VALID);
	}

	/* Allow control frames out of main VSI */
	if (vsi->type == ICE_VSI_PF) {
		ctxt->info.sec_flags |= ICE_AQ_VSI_SEC_FLAG_ALLOW_DEST_OVRD;
		ctxt->info.valid_sections |=
			cpu_to_le16(ICE_AQ_VSI_PROP_SECURITY_VALID);
	}

	if (init_vsi) {
		ret = ice_add_vsi(hw, vsi->idx, ctxt, NULL);
		if (ret) {
			dev_err(dev, "Add VSI failed, err %d\n", ret);
			ret = -EIO;
			goto out;
		}
	} else {
		ret = ice_update_vsi(hw, vsi->idx, ctxt, NULL);
		if (ret) {
			dev_err(dev, "Update VSI failed, err %d\n", ret);
			ret = -EIO;
			goto out;
		}
	}

	/* keep context for update VSI operations */
	vsi->info = ctxt->info;

	/* record VSI number returned */
	vsi->vsi_num = ctxt->vsi_num;

out:
	kfree(ctxt);
	return ret;
}

/**
 * ice_free_res - free a block of resources
 * @res: pointer to the resource
 * @index: starting index previously returned by ice_get_res
 * @id: identifier to track owner
 *
 * Returns number of resources freed
 */
int ice_free_res(struct ice_res_tracker *res, u16 index, u16 id)
{
	int count = 0;
	int i;

	if (!res || index >= res->end)
		return -EINVAL;

	id |= ICE_RES_VALID_BIT;
	for (i = index; i < res->end && res->list[i] == id; i++) {
		res->list[i] = 0;
		count++;
	}

	return count;
}

/**
 * ice_search_res - Search the tracker for a block of resources
 * @res: pointer to the resource
 * @needed: size of the block needed
 * @id: identifier to track owner
 *
 * Returns the base item index of the block, or -ENOMEM for error
 */
static int ice_search_res(struct ice_res_tracker *res, u16 needed, u16 id)
{
	u16 start = 0, end = 0;

	if (needed > res->end)
		return -ENOMEM;

	id |= ICE_RES_VALID_BIT;

	do {
		/* skip already allocated entries */
		if (res->list[end++] & ICE_RES_VALID_BIT) {
			start = end;
			if ((start + needed) > res->end)
				break;
		}

		if (end == (start + needed)) {
			int i = start;

			/* there was enough, so assign it to the requestor */
			while (i != end)
				res->list[i++] = id;

			return start;
		}
	} while (end < res->end);

	return -ENOMEM;
}

/**
 * ice_get_free_res_count - Get free count from a resource tracker
 * @res: Resource tracker instance
 */
static u16 ice_get_free_res_count(struct ice_res_tracker *res)
{
	u16 i, count = 0;

	for (i = 0; i < res->end; i++)
		if (!(res->list[i] & ICE_RES_VALID_BIT))
			count++;

	return count;
}

/**
 * ice_get_res - get a block of resources
 * @pf: board private structure
 * @res: pointer to the resource
 * @needed: size of the block needed
 * @id: identifier to track owner
 *
 * Returns the base item index of the block, or negative for error
 */
int
ice_get_res(struct ice_pf *pf, struct ice_res_tracker *res, u16 needed, u16 id)
{
	if (!res || !pf)
		return -EINVAL;

	if (!needed || needed > res->num_entries || id >= ICE_RES_VALID_BIT) {
		dev_err(ice_pf_to_dev(pf), "param err: needed=%d, num_entries = %d id=0x%04x\n",
			needed, res->num_entries, id);
		return -EINVAL;
	}

	return ice_search_res(res, needed, id);
}

/**
 * ice_get_vf_ctrl_res - Get VF control VSI resource
 * @pf: pointer to the PF structure
 * @vsi: the VSI to allocate a resource for
 *
 * Look up whether another VF has already allocated the control VSI resource.
 * If so, re-use this resource so that we share it among all VFs.
 *
 * Otherwise, allocate the resource and return it.
 */
static int ice_get_vf_ctrl_res(struct ice_pf *pf, struct ice_vsi *vsi)
{
	struct ice_vf *vf;
	unsigned int bkt;
	int base;

	rcu_read_lock();
	ice_for_each_vf_rcu(pf, bkt, vf) {
		if (vf != vsi->vf && vf->ctrl_vsi_idx != ICE_NO_VSI) {
			base = pf->vsi[vf->ctrl_vsi_idx]->base_vector;
			rcu_read_unlock();
			return base;
		}
	}
	rcu_read_unlock();

	return ice_get_res(pf, pf->irq_tracker, vsi->num_q_vectors,
			   ICE_RES_VF_CTRL_VEC_ID);
}

/**
 * ice_vsi_setup_vector_base - Set up the base vector for the given VSI
 * @vsi: ptr to the VSI
 *
 * This should only be called after ice_vsi_alloc() which allocates the
 * corresponding SW VSI structure and initializes num_queue_pairs for the
 * newly allocated VSI.
 *
 * Returns 0 on success or negative on failure
 */
static int ice_vsi_setup_vector_base(struct ice_vsi *vsi)
{
	struct ice_pf *pf = vsi->back;
	struct device *dev;
	u16 num_q_vectors;
	int base;

	dev = ice_pf_to_dev(pf);
	/* SRIOV doesn't grab irq_tracker entries for each VSI */
	if (vsi->type == ICE_VSI_VF)
		return 0;
	if (vsi->type == ICE_VSI_CHNL)
		return 0;

	if (vsi->base_vector) {
		dev_dbg(dev, "VSI %d has non-zero base vector %d\n",
			vsi->vsi_num, vsi->base_vector);
		return -EEXIST;
	}

	num_q_vectors = vsi->num_q_vectors;
	/* reserve slots from OS requested IRQs */
	if (vsi->type == ICE_VSI_CTRL && vsi->vf) {
		base = ice_get_vf_ctrl_res(pf, vsi);
	} else {
		base = ice_get_res(pf, pf->irq_tracker, num_q_vectors,
				   vsi->idx);
	}

	if (base < 0) {
		dev_err(dev, "%d MSI-X interrupts available. %s %d failed to get %d MSI-X vectors\n",
			ice_get_free_res_count(pf->irq_tracker),
			ice_vsi_type_str(vsi->type), vsi->idx, num_q_vectors);
		return -ENOENT;
	}
	vsi->base_vector = (u16)base;
	pf->num_avail_sw_msix -= num_q_vectors;

	return 0;
}

/**
 * ice_vsi_clear_rings - Deallocates the Tx and Rx rings for VSI
 * @vsi: the VSI having rings deallocated
 */
static void ice_vsi_clear_rings(struct ice_vsi *vsi)
{
	int i;

	/* Avoid stale references by clearing map from vector to ring */
	if (vsi->q_vectors) {
		ice_for_each_q_vector(vsi, i) {
			struct ice_q_vector *q_vector = vsi->q_vectors[i];

			if (q_vector) {
				q_vector->tx.tx_ring = NULL;
				q_vector->rx.rx_ring = NULL;
			}
		}
	}

	if (vsi->tx_rings) {
		ice_for_each_alloc_txq(vsi, i) {
			if (vsi->tx_rings[i]) {
				kfree_rcu(vsi->tx_rings[i], rcu);
				WRITE_ONCE(vsi->tx_rings[i], NULL);
			}
		}
	}
	if (vsi->rx_rings) {
		ice_for_each_alloc_rxq(vsi, i) {
			if (vsi->rx_rings[i]) {
				kfree_rcu(vsi->rx_rings[i], rcu);
				WRITE_ONCE(vsi->rx_rings[i], NULL);
			}
		}
	}
}

/**
 * ice_vsi_alloc_rings - Allocates Tx and Rx rings for the VSI
 * @vsi: VSI which is having rings allocated
 */
static int ice_vsi_alloc_rings(struct ice_vsi *vsi)
{
	bool dvm_ena = ice_is_dvm_ena(&vsi->back->hw);
	struct ice_pf *pf = vsi->back;
	struct device *dev;
	u16 i;

	dev = ice_pf_to_dev(pf);
	/* Allocate Tx rings */
	ice_for_each_alloc_txq(vsi, i) {
		struct ice_tx_ring *ring;

		/* allocate with kzalloc(), free with kfree_rcu() */
		ring = kzalloc(sizeof(*ring), GFP_KERNEL);

		if (!ring)
			goto err_out;

		ring->q_index = i;
		ring->reg_idx = vsi->txq_map[i];
		ring->vsi = vsi;
		ring->tx_tstamps = &pf->ptp.port.tx;
		ring->dev = dev;
		ring->count = vsi->num_tx_desc;
		ring->txq_teid = ICE_INVAL_TEID;
<<<<<<< HEAD
=======
		if (dvm_ena)
			ring->flags |= ICE_TX_FLAGS_RING_VLAN_L2TAG2;
		else
			ring->flags |= ICE_TX_FLAGS_RING_VLAN_L2TAG1;
>>>>>>> d60c95ef
		WRITE_ONCE(vsi->tx_rings[i], ring);
	}

	/* Allocate Rx rings */
	ice_for_each_alloc_rxq(vsi, i) {
		struct ice_rx_ring *ring;

		/* allocate with kzalloc(), free with kfree_rcu() */
		ring = kzalloc(sizeof(*ring), GFP_KERNEL);
		if (!ring)
			goto err_out;

		ring->q_index = i;
		ring->reg_idx = vsi->rxq_map[i];
		ring->vsi = vsi;
		ring->netdev = vsi->netdev;
		ring->dev = dev;
		ring->count = vsi->num_rx_desc;
		ring->cached_phctime = pf->ptp.cached_phc_time;
		WRITE_ONCE(vsi->rx_rings[i], ring);
	}

	return 0;

err_out:
	ice_vsi_clear_rings(vsi);
	return -ENOMEM;
}

/**
 * ice_vsi_manage_rss_lut - disable/enable RSS
 * @vsi: the VSI being changed
 * @ena: boolean value indicating if this is an enable or disable request
 *
 * In the event of disable request for RSS, this function will zero out RSS
 * LUT, while in the event of enable request for RSS, it will reconfigure RSS
 * LUT.
 */
void ice_vsi_manage_rss_lut(struct ice_vsi *vsi, bool ena)
{
	u8 *lut;

	lut = kzalloc(vsi->rss_table_size, GFP_KERNEL);
	if (!lut)
		return;

	if (ena) {
		if (vsi->rss_lut_user)
			memcpy(lut, vsi->rss_lut_user, vsi->rss_table_size);
		else
			ice_fill_rss_lut(lut, vsi->rss_table_size,
					 vsi->rss_size);
	}

	ice_set_rss_lut(vsi, lut, vsi->rss_table_size);
	kfree(lut);
}

/**
 * ice_vsi_cfg_crc_strip - Configure CRC stripping for a VSI
 * @vsi: VSI to be configured
 * @disable: set to true to have FCS / CRC in the frame data
 */
void ice_vsi_cfg_crc_strip(struct ice_vsi *vsi, bool disable)
{
	int i;

	ice_for_each_rxq(vsi, i)
		if (disable)
			vsi->rx_rings[i]->flags |= ICE_RX_FLAGS_CRC_STRIP_DIS;
		else
			vsi->rx_rings[i]->flags &= ~ICE_RX_FLAGS_CRC_STRIP_DIS;
}

/**
 * ice_vsi_cfg_rss_lut_key - Configure RSS params for a VSI
 * @vsi: VSI to be configured
 */
int ice_vsi_cfg_rss_lut_key(struct ice_vsi *vsi)
{
	struct ice_pf *pf = vsi->back;
	struct device *dev;
	u8 *lut, *key;
	int err;

	dev = ice_pf_to_dev(pf);
	if (vsi->type == ICE_VSI_PF && vsi->ch_rss_size &&
	    (test_bit(ICE_FLAG_TC_MQPRIO, pf->flags))) {
		vsi->rss_size = min_t(u16, vsi->rss_size, vsi->ch_rss_size);
	} else {
		vsi->rss_size = min_t(u16, vsi->rss_size, vsi->num_rxq);

		/* If orig_rss_size is valid and it is less than determined
		 * main VSI's rss_size, update main VSI's rss_size to be
		 * orig_rss_size so that when tc-qdisc is deleted, main VSI
		 * RSS table gets programmed to be correct (whatever it was
		 * to begin with (prior to setup-tc for ADQ config)
		 */
		if (vsi->orig_rss_size && vsi->rss_size < vsi->orig_rss_size &&
		    vsi->orig_rss_size <= vsi->num_rxq) {
			vsi->rss_size = vsi->orig_rss_size;
			/* now orig_rss_size is used, reset it to zero */
			vsi->orig_rss_size = 0;
		}
	}

	lut = kzalloc(vsi->rss_table_size, GFP_KERNEL);
	if (!lut)
		return -ENOMEM;

	if (vsi->rss_lut_user)
		memcpy(lut, vsi->rss_lut_user, vsi->rss_table_size);
	else
		ice_fill_rss_lut(lut, vsi->rss_table_size, vsi->rss_size);

	err = ice_set_rss_lut(vsi, lut, vsi->rss_table_size);
	if (err) {
		dev_err(dev, "set_rss_lut failed, error %d\n", err);
		goto ice_vsi_cfg_rss_exit;
	}

	key = kzalloc(ICE_GET_SET_RSS_KEY_EXTEND_KEY_SIZE, GFP_KERNEL);
	if (!key) {
		err = -ENOMEM;
		goto ice_vsi_cfg_rss_exit;
	}

	if (vsi->rss_hkey_user)
		memcpy(key, vsi->rss_hkey_user, ICE_GET_SET_RSS_KEY_EXTEND_KEY_SIZE);
	else
		netdev_rss_key_fill((void *)key, ICE_GET_SET_RSS_KEY_EXTEND_KEY_SIZE);

	err = ice_set_rss_key(vsi, key);
	if (err)
		dev_err(dev, "set_rss_key failed, error %d\n", err);

	kfree(key);
ice_vsi_cfg_rss_exit:
	kfree(lut);
	return err;
}

/**
 * ice_vsi_set_vf_rss_flow_fld - Sets VF VSI RSS input set for different flows
 * @vsi: VSI to be configured
 *
 * This function will only be called during the VF VSI setup. Upon successful
 * completion of package download, this function will configure default RSS
 * input sets for VF VSI.
 */
static void ice_vsi_set_vf_rss_flow_fld(struct ice_vsi *vsi)
{
	struct ice_pf *pf = vsi->back;
	struct device *dev;
	int status;

	dev = ice_pf_to_dev(pf);
	if (ice_is_safe_mode(pf)) {
		dev_dbg(dev, "Advanced RSS disabled. Package download failed, vsi num = %d\n",
			vsi->vsi_num);
		return;
	}

	status = ice_add_avf_rss_cfg(&pf->hw, vsi->idx, ICE_DEFAULT_RSS_HENA);
	if (status)
		dev_dbg(dev, "ice_add_avf_rss_cfg failed for vsi = %d, error = %d\n",
			vsi->vsi_num, status);
}

/**
 * ice_vsi_set_rss_flow_fld - Sets RSS input set for different flows
 * @vsi: VSI to be configured
 *
 * This function will only be called after successful download package call
 * during initialization of PF. Since the downloaded package will erase the
 * RSS section, this function will configure RSS input sets for different
 * flow types. The last profile added has the highest priority, therefore 2
 * tuple profiles (i.e. IPv4 src/dst) are added before 4 tuple profiles
 * (i.e. IPv4 src/dst TCP src/dst port).
 */
static void ice_vsi_set_rss_flow_fld(struct ice_vsi *vsi)
{
	u16 vsi_handle = vsi->idx, vsi_num = vsi->vsi_num;
	struct ice_pf *pf = vsi->back;
	struct ice_hw *hw = &pf->hw;
	struct device *dev;
	int status;

	dev = ice_pf_to_dev(pf);
	if (ice_is_safe_mode(pf)) {
		dev_dbg(dev, "Advanced RSS disabled. Package download failed, vsi num = %d\n",
			vsi_num);
		return;
	}
	/* configure RSS for IPv4 with input set IP src/dst */
	status = ice_add_rss_cfg(hw, vsi_handle, ICE_FLOW_HASH_IPV4,
				 ICE_FLOW_SEG_HDR_IPV4);
	if (status)
		dev_dbg(dev, "ice_add_rss_cfg failed for ipv4 flow, vsi = %d, error = %d\n",
			vsi_num, status);

	/* configure RSS for IPv6 with input set IPv6 src/dst */
	status = ice_add_rss_cfg(hw, vsi_handle, ICE_FLOW_HASH_IPV6,
				 ICE_FLOW_SEG_HDR_IPV6);
	if (status)
		dev_dbg(dev, "ice_add_rss_cfg failed for ipv6 flow, vsi = %d, error = %d\n",
			vsi_num, status);

	/* configure RSS for tcp4 with input set IP src/dst, TCP src/dst */
	status = ice_add_rss_cfg(hw, vsi_handle, ICE_HASH_TCP_IPV4,
				 ICE_FLOW_SEG_HDR_TCP | ICE_FLOW_SEG_HDR_IPV4);
	if (status)
		dev_dbg(dev, "ice_add_rss_cfg failed for tcp4 flow, vsi = %d, error = %d\n",
			vsi_num, status);

	/* configure RSS for udp4 with input set IP src/dst, UDP src/dst */
	status = ice_add_rss_cfg(hw, vsi_handle, ICE_HASH_UDP_IPV4,
				 ICE_FLOW_SEG_HDR_UDP | ICE_FLOW_SEG_HDR_IPV4);
	if (status)
		dev_dbg(dev, "ice_add_rss_cfg failed for udp4 flow, vsi = %d, error = %d\n",
			vsi_num, status);

	/* configure RSS for sctp4 with input set IP src/dst */
	status = ice_add_rss_cfg(hw, vsi_handle, ICE_FLOW_HASH_IPV4,
				 ICE_FLOW_SEG_HDR_SCTP | ICE_FLOW_SEG_HDR_IPV4);
	if (status)
		dev_dbg(dev, "ice_add_rss_cfg failed for sctp4 flow, vsi = %d, error = %d\n",
			vsi_num, status);

	/* configure RSS for tcp6 with input set IPv6 src/dst, TCP src/dst */
	status = ice_add_rss_cfg(hw, vsi_handle, ICE_HASH_TCP_IPV6,
				 ICE_FLOW_SEG_HDR_TCP | ICE_FLOW_SEG_HDR_IPV6);
	if (status)
		dev_dbg(dev, "ice_add_rss_cfg failed for tcp6 flow, vsi = %d, error = %d\n",
			vsi_num, status);

	/* configure RSS for udp6 with input set IPv6 src/dst, UDP src/dst */
	status = ice_add_rss_cfg(hw, vsi_handle, ICE_HASH_UDP_IPV6,
				 ICE_FLOW_SEG_HDR_UDP | ICE_FLOW_SEG_HDR_IPV6);
	if (status)
		dev_dbg(dev, "ice_add_rss_cfg failed for udp6 flow, vsi = %d, error = %d\n",
			vsi_num, status);

	/* configure RSS for sctp6 with input set IPv6 src/dst */
	status = ice_add_rss_cfg(hw, vsi_handle, ICE_FLOW_HASH_IPV6,
				 ICE_FLOW_SEG_HDR_SCTP | ICE_FLOW_SEG_HDR_IPV6);
	if (status)
<<<<<<< HEAD
		dev_dbg(dev, "ice_add_rss_cfg failed for sctp6 flow, vsi = %d, error = %s\n",
			vsi_num, ice_stat_str(status));
=======
		dev_dbg(dev, "ice_add_rss_cfg failed for sctp6 flow, vsi = %d, error = %d\n",
			vsi_num, status);
>>>>>>> d60c95ef

	status = ice_add_rss_cfg(hw, vsi_handle, ICE_FLOW_HASH_ESP_SPI,
				 ICE_FLOW_SEG_HDR_ESP);
	if (status)
		dev_dbg(dev, "ice_add_rss_cfg failed for esp/spi flow, vsi = %d, error = %d\n",
			vsi_num, status);
}

/**
 * ice_pf_state_is_nominal - checks the PF for nominal state
 * @pf: pointer to PF to check
 *
 * Check the PF's state for a collection of bits that would indicate
 * the PF is in a state that would inhibit normal operation for
 * driver functionality.
 *
 * Returns true if PF is in a nominal state, false otherwise
 */
bool ice_pf_state_is_nominal(struct ice_pf *pf)
{
	DECLARE_BITMAP(check_bits, ICE_STATE_NBITS) = { 0 };

	if (!pf)
		return false;

	bitmap_set(check_bits, 0, ICE_STATE_NOMINAL_CHECK_BITS);
	if (bitmap_intersects(pf->state, check_bits, ICE_STATE_NBITS))
		return false;

	return true;
}

/**
 * ice_update_eth_stats - Update VSI-specific ethernet statistics counters
 * @vsi: the VSI to be updated
 */
void ice_update_eth_stats(struct ice_vsi *vsi)
{
	struct ice_eth_stats *prev_es, *cur_es;
	struct ice_hw *hw = &vsi->back->hw;
	u16 vsi_num = vsi->vsi_num;    /* HW absolute index of a VSI */

	prev_es = &vsi->eth_stats_prev;
	cur_es = &vsi->eth_stats;

	ice_stat_update40(hw, GLV_GORCL(vsi_num), vsi->stat_offsets_loaded,
			  &prev_es->rx_bytes, &cur_es->rx_bytes);

	ice_stat_update40(hw, GLV_UPRCL(vsi_num), vsi->stat_offsets_loaded,
			  &prev_es->rx_unicast, &cur_es->rx_unicast);

	ice_stat_update40(hw, GLV_MPRCL(vsi_num), vsi->stat_offsets_loaded,
			  &prev_es->rx_multicast, &cur_es->rx_multicast);

	ice_stat_update40(hw, GLV_BPRCL(vsi_num), vsi->stat_offsets_loaded,
			  &prev_es->rx_broadcast, &cur_es->rx_broadcast);

	ice_stat_update32(hw, GLV_RDPC(vsi_num), vsi->stat_offsets_loaded,
			  &prev_es->rx_discards, &cur_es->rx_discards);

	ice_stat_update40(hw, GLV_GOTCL(vsi_num), vsi->stat_offsets_loaded,
			  &prev_es->tx_bytes, &cur_es->tx_bytes);

	ice_stat_update40(hw, GLV_UPTCL(vsi_num), vsi->stat_offsets_loaded,
			  &prev_es->tx_unicast, &cur_es->tx_unicast);

	ice_stat_update40(hw, GLV_MPTCL(vsi_num), vsi->stat_offsets_loaded,
			  &prev_es->tx_multicast, &cur_es->tx_multicast);

	ice_stat_update40(hw, GLV_BPTCL(vsi_num), vsi->stat_offsets_loaded,
			  &prev_es->tx_broadcast, &cur_es->tx_broadcast);

	ice_stat_update32(hw, GLV_TEPC(vsi_num), vsi->stat_offsets_loaded,
			  &prev_es->tx_errors, &cur_es->tx_errors);

	vsi->stat_offsets_loaded = true;
}

/**
 * ice_vsi_cfg_frame_size - setup max frame size and Rx buffer length
 * @vsi: VSI
 */
void ice_vsi_cfg_frame_size(struct ice_vsi *vsi)
{
	if (!vsi->netdev || test_bit(ICE_FLAG_LEGACY_RX, vsi->back->flags)) {
		vsi->max_frame = ICE_AQ_SET_MAC_FRAME_SIZE_MAX;
		vsi->rx_buf_len = ICE_RXBUF_2048;
#if (PAGE_SIZE < 8192)
	} else if (!ICE_2K_TOO_SMALL_WITH_PADDING &&
		   (vsi->netdev->mtu <= ETH_DATA_LEN)) {
		vsi->max_frame = ICE_RXBUF_1536 - NET_IP_ALIGN;
		vsi->rx_buf_len = ICE_RXBUF_1536 - NET_IP_ALIGN;
#endif
	} else {
		vsi->max_frame = ICE_AQ_SET_MAC_FRAME_SIZE_MAX;
#if (PAGE_SIZE < 8192)
		vsi->rx_buf_len = ICE_RXBUF_3072;
#else
		vsi->rx_buf_len = ICE_RXBUF_2048;
#endif
	}
}

/**
 * ice_write_qrxflxp_cntxt - write/configure QRXFLXP_CNTXT register
 * @hw: HW pointer
 * @pf_q: index of the Rx queue in the PF's queue space
 * @rxdid: flexible descriptor RXDID
 * @prio: priority for the RXDID for this queue
 * @ena_ts: true to enable timestamp and false to disable timestamp
 */
void
ice_write_qrxflxp_cntxt(struct ice_hw *hw, u16 pf_q, u32 rxdid, u32 prio,
			bool ena_ts)
{
	int regval = rd32(hw, QRXFLXP_CNTXT(pf_q));

	/* clear any previous values */
	regval &= ~(QRXFLXP_CNTXT_RXDID_IDX_M |
		    QRXFLXP_CNTXT_RXDID_PRIO_M |
		    QRXFLXP_CNTXT_TS_M);

	regval |= (rxdid << QRXFLXP_CNTXT_RXDID_IDX_S) &
		QRXFLXP_CNTXT_RXDID_IDX_M;

	regval |= (prio << QRXFLXP_CNTXT_RXDID_PRIO_S) &
		QRXFLXP_CNTXT_RXDID_PRIO_M;

	if (ena_ts)
		/* Enable TimeSync on this queue */
		regval |= QRXFLXP_CNTXT_TS_M;

	wr32(hw, QRXFLXP_CNTXT(pf_q), regval);
}

int ice_vsi_cfg_single_rxq(struct ice_vsi *vsi, u16 q_idx)
{
	if (q_idx >= vsi->num_rxq)
		return -EINVAL;

	return ice_vsi_cfg_rxq(vsi->rx_rings[q_idx]);
}

int ice_vsi_cfg_single_txq(struct ice_vsi *vsi, struct ice_tx_ring **tx_rings, u16 q_idx)
{
	struct ice_aqc_add_tx_qgrp *qg_buf;
	int err;

	if (q_idx >= vsi->alloc_txq || !tx_rings || !tx_rings[q_idx])
		return -EINVAL;

	qg_buf = kzalloc(struct_size(qg_buf, txqs, 1), GFP_KERNEL);
	if (!qg_buf)
		return -ENOMEM;

	qg_buf->num_txqs = 1;

	err = ice_vsi_cfg_txq(vsi, tx_rings[q_idx], qg_buf);
	kfree(qg_buf);
	return err;
}

/**
 * ice_vsi_cfg_rxqs - Configure the VSI for Rx
 * @vsi: the VSI being configured
 *
 * Return 0 on success and a negative value on error
 * Configure the Rx VSI for operation.
 */
int ice_vsi_cfg_rxqs(struct ice_vsi *vsi)
{
	u16 i;

	if (vsi->type == ICE_VSI_VF)
		goto setup_rings;

	ice_vsi_cfg_frame_size(vsi);
setup_rings:
	/* set up individual rings */
	ice_for_each_rxq(vsi, i) {
		int err = ice_vsi_cfg_rxq(vsi->rx_rings[i]);

		if (err)
			return err;
	}

	return 0;
}

/**
 * ice_vsi_cfg_txqs - Configure the VSI for Tx
 * @vsi: the VSI being configured
 * @rings: Tx ring array to be configured
 * @count: number of Tx ring array elements
 *
 * Return 0 on success and a negative value on error
 * Configure the Tx VSI for operation.
 */
static int
ice_vsi_cfg_txqs(struct ice_vsi *vsi, struct ice_tx_ring **rings, u16 count)
{
	struct ice_aqc_add_tx_qgrp *qg_buf;
	u16 q_idx = 0;
	int err = 0;

	qg_buf = kzalloc(struct_size(qg_buf, txqs, 1), GFP_KERNEL);
	if (!qg_buf)
		return -ENOMEM;

	qg_buf->num_txqs = 1;

	for (q_idx = 0; q_idx < count; q_idx++) {
		err = ice_vsi_cfg_txq(vsi, rings[q_idx], qg_buf);
		if (err)
			goto err_cfg_txqs;
	}

err_cfg_txqs:
	kfree(qg_buf);
	return err;
}

/**
 * ice_vsi_cfg_lan_txqs - Configure the VSI for Tx
 * @vsi: the VSI being configured
 *
 * Return 0 on success and a negative value on error
 * Configure the Tx VSI for operation.
 */
int ice_vsi_cfg_lan_txqs(struct ice_vsi *vsi)
{
	return ice_vsi_cfg_txqs(vsi, vsi->tx_rings, vsi->num_txq);
}

/**
 * ice_vsi_cfg_xdp_txqs - Configure Tx queues dedicated for XDP in given VSI
 * @vsi: the VSI being configured
 *
 * Return 0 on success and a negative value on error
 * Configure the Tx queues dedicated for XDP in given VSI for operation.
 */
int ice_vsi_cfg_xdp_txqs(struct ice_vsi *vsi)
{
	int ret;
	int i;

	ret = ice_vsi_cfg_txqs(vsi, vsi->xdp_rings, vsi->num_xdp_txq);
	if (ret)
		return ret;

	ice_for_each_rxq(vsi, i)
		ice_tx_xsk_pool(vsi, i);

	return ret;
}

/**
 * ice_intrl_usec_to_reg - convert interrupt rate limit to register value
 * @intrl: interrupt rate limit in usecs
 * @gran: interrupt rate limit granularity in usecs
 *
 * This function converts a decimal interrupt rate limit in usecs to the format
 * expected by firmware.
 */
static u32 ice_intrl_usec_to_reg(u8 intrl, u8 gran)
{
	u32 val = intrl / gran;

	if (val)
		return val | GLINT_RATE_INTRL_ENA_M;
	return 0;
}

/**
 * ice_write_intrl - write throttle rate limit to interrupt specific register
 * @q_vector: pointer to interrupt specific structure
 * @intrl: throttle rate limit in microseconds to write
 */
void ice_write_intrl(struct ice_q_vector *q_vector, u8 intrl)
{
	struct ice_hw *hw = &q_vector->vsi->back->hw;

	wr32(hw, GLINT_RATE(q_vector->reg_idx),
	     ice_intrl_usec_to_reg(intrl, ICE_INTRL_GRAN_ABOVE_25));
}

static struct ice_q_vector *ice_pull_qvec_from_rc(struct ice_ring_container *rc)
{
	switch (rc->type) {
	case ICE_RX_CONTAINER:
		if (rc->rx_ring)
			return rc->rx_ring->q_vector;
		break;
	case ICE_TX_CONTAINER:
		if (rc->tx_ring)
			return rc->tx_ring->q_vector;
		break;
	default:
		break;
	}

	return NULL;
}

/**
 * __ice_write_itr - write throttle rate to register
 * @q_vector: pointer to interrupt data structure
 * @rc: pointer to ring container
 * @itr: throttle rate in microseconds to write
 */
static void __ice_write_itr(struct ice_q_vector *q_vector,
			    struct ice_ring_container *rc, u16 itr)
{
	struct ice_hw *hw = &q_vector->vsi->back->hw;

	wr32(hw, GLINT_ITR(rc->itr_idx, q_vector->reg_idx),
	     ITR_REG_ALIGN(itr) >> ICE_ITR_GRAN_S);
}

/**
 * ice_write_itr - write throttle rate to queue specific register
 * @rc: pointer to ring container
 * @itr: throttle rate in microseconds to write
 */
void ice_write_itr(struct ice_ring_container *rc, u16 itr)
{
	struct ice_q_vector *q_vector;

	q_vector = ice_pull_qvec_from_rc(rc);
	if (!q_vector)
		return;

	__ice_write_itr(q_vector, rc, itr);
}

/**
 * ice_set_q_vector_intrl - set up interrupt rate limiting
 * @q_vector: the vector to be configured
 *
 * Interrupt rate limiting is local to the vector, not per-queue so we must
 * detect if either ring container has dynamic moderation enabled to decide
 * what to set the interrupt rate limit to via INTRL settings. In the case that
 * dynamic moderation is disabled on both, write the value with the cached
 * setting to make sure INTRL register matches the user visible value.
 */
void ice_set_q_vector_intrl(struct ice_q_vector *q_vector)
{
	if (ITR_IS_DYNAMIC(&q_vector->tx) || ITR_IS_DYNAMIC(&q_vector->rx)) {
		/* in the case of dynamic enabled, cap each vector to no more
		 * than (4 us) 250,000 ints/sec, which allows low latency
		 * but still less than 500,000 interrupts per second, which
		 * reduces CPU a bit in the case of the lowest latency
		 * setting. The 4 here is a value in microseconds.
		 */
		ice_write_intrl(q_vector, 4);
	} else {
		ice_write_intrl(q_vector, q_vector->intrl);
	}
}

/**
 * ice_vsi_cfg_msix - MSIX mode Interrupt Config in the HW
 * @vsi: the VSI being configured
 *
 * This configures MSIX mode interrupts for the PF VSI, and should not be used
 * for the VF VSI.
 */
void ice_vsi_cfg_msix(struct ice_vsi *vsi)
{
	struct ice_pf *pf = vsi->back;
	struct ice_hw *hw = &pf->hw;
	u16 txq = 0, rxq = 0;
	int i, q;

	ice_for_each_q_vector(vsi, i) {
		struct ice_q_vector *q_vector = vsi->q_vectors[i];
		u16 reg_idx = q_vector->reg_idx;

		ice_cfg_itr(hw, q_vector);

		/* Both Transmit Queue Interrupt Cause Control register
		 * and Receive Queue Interrupt Cause control register
		 * expects MSIX_INDX field to be the vector index
		 * within the function space and not the absolute
		 * vector index across PF or across device.
		 * For SR-IOV VF VSIs queue vector index always starts
		 * with 1 since first vector index(0) is used for OICR
		 * in VF space. Since VMDq and other PF VSIs are within
		 * the PF function space, use the vector index that is
		 * tracked for this PF.
		 */
		for (q = 0; q < q_vector->num_ring_tx; q++) {
			ice_cfg_txq_interrupt(vsi, txq, reg_idx,
					      q_vector->tx.itr_idx);
			txq++;
		}

		for (q = 0; q < q_vector->num_ring_rx; q++) {
			ice_cfg_rxq_interrupt(vsi, rxq, reg_idx,
					      q_vector->rx.itr_idx);
			rxq++;
		}
	}
}

/**
 * ice_vsi_start_all_rx_rings - start/enable all of a VSI's Rx rings
 * @vsi: the VSI whose rings are to be enabled
 *
 * Returns 0 on success and a negative value on error
 */
int ice_vsi_start_all_rx_rings(struct ice_vsi *vsi)
{
	return ice_vsi_ctrl_all_rx_rings(vsi, true);
}

/**
 * ice_vsi_stop_all_rx_rings - stop/disable all of a VSI's Rx rings
 * @vsi: the VSI whose rings are to be disabled
 *
 * Returns 0 on success and a negative value on error
 */
int ice_vsi_stop_all_rx_rings(struct ice_vsi *vsi)
{
	return ice_vsi_ctrl_all_rx_rings(vsi, false);
}

/**
 * ice_vsi_stop_tx_rings - Disable Tx rings
 * @vsi: the VSI being configured
 * @rst_src: reset source
 * @rel_vmvf_num: Relative ID of VF/VM
 * @rings: Tx ring array to be stopped
 * @count: number of Tx ring array elements
 */
static int
ice_vsi_stop_tx_rings(struct ice_vsi *vsi, enum ice_disq_rst_src rst_src,
		      u16 rel_vmvf_num, struct ice_tx_ring **rings, u16 count)
{
	u16 q_idx;

	if (vsi->num_txq > ICE_LAN_TXQ_MAX_QDIS)
		return -EINVAL;

	for (q_idx = 0; q_idx < count; q_idx++) {
		struct ice_txq_meta txq_meta = { };
		int status;

		if (!rings || !rings[q_idx])
			return -EINVAL;

		ice_fill_txq_meta(vsi, rings[q_idx], &txq_meta);
		status = ice_vsi_stop_tx_ring(vsi, rst_src, rel_vmvf_num,
					      rings[q_idx], &txq_meta);

		if (status)
			return status;
	}

	return 0;
}

/**
 * ice_vsi_stop_lan_tx_rings - Disable LAN Tx rings
 * @vsi: the VSI being configured
 * @rst_src: reset source
 * @rel_vmvf_num: Relative ID of VF/VM
 */
int
ice_vsi_stop_lan_tx_rings(struct ice_vsi *vsi, enum ice_disq_rst_src rst_src,
			  u16 rel_vmvf_num)
{
	return ice_vsi_stop_tx_rings(vsi, rst_src, rel_vmvf_num, vsi->tx_rings, vsi->num_txq);
}

/**
 * ice_vsi_stop_xdp_tx_rings - Disable XDP Tx rings
 * @vsi: the VSI being configured
 */
int ice_vsi_stop_xdp_tx_rings(struct ice_vsi *vsi)
{
	return ice_vsi_stop_tx_rings(vsi, ICE_NO_RESET, 0, vsi->xdp_rings, vsi->num_xdp_txq);
}

/**
 * ice_vsi_is_rx_queue_active
 * @vsi: the VSI being configured
 *
 * Return true if at least one queue is active.
 */
bool ice_vsi_is_rx_queue_active(struct ice_vsi *vsi)
{
	struct ice_pf *pf = vsi->back;
	struct ice_hw *hw = &pf->hw;
	int i;

	ice_for_each_rxq(vsi, i) {
		u32 rx_reg;
		int pf_q;

		pf_q = vsi->rxq_map[i];
		rx_reg = rd32(hw, QRX_CTRL(pf_q));
		if (rx_reg & QRX_CTRL_QENA_STAT_M)
			return true;
	}

	return false;
}

/**
 * ice_vsi_is_vlan_pruning_ena - check if VLAN pruning is enabled or not
 * @vsi: VSI to check whether or not VLAN pruning is enabled.
 *
 * returns true if Rx VLAN pruning is enabled and false otherwise.
 */
bool ice_vsi_is_vlan_pruning_ena(struct ice_vsi *vsi)
{
	if (!vsi)
		return false;

	return (vsi->info.sw_flags2 & ICE_AQ_VSI_SW_FLAG_RX_VLAN_PRUNE_ENA);
}

static void ice_vsi_set_tc_cfg(struct ice_vsi *vsi)
{
	if (!test_bit(ICE_FLAG_DCB_ENA, vsi->back->flags)) {
		vsi->tc_cfg.ena_tc = ICE_DFLT_TRAFFIC_CLASS;
		vsi->tc_cfg.numtc = 1;
		return;
	}

	/* set VSI TC information based on DCB config */
	ice_vsi_set_dcb_tc_cfg(vsi);
}

/**
 * ice_vsi_set_q_vectors_reg_idx - set the HW register index for all q_vectors
 * @vsi: VSI to set the q_vectors register index on
 */
static int
ice_vsi_set_q_vectors_reg_idx(struct ice_vsi *vsi)
{
	u16 i;

	if (!vsi || !vsi->q_vectors)
		return -EINVAL;

	ice_for_each_q_vector(vsi, i) {
		struct ice_q_vector *q_vector = vsi->q_vectors[i];

		if (!q_vector) {
			dev_err(ice_pf_to_dev(vsi->back), "Failed to set reg_idx on q_vector %d VSI %d\n",
				i, vsi->vsi_num);
			goto clear_reg_idx;
		}

		if (vsi->type == ICE_VSI_VF) {
			struct ice_vf *vf = vsi->vf;

			q_vector->reg_idx = ice_calc_vf_reg_idx(vf, q_vector);
		} else {
			q_vector->reg_idx =
				q_vector->v_idx + vsi->base_vector;
		}
	}

	return 0;

clear_reg_idx:
	ice_for_each_q_vector(vsi, i) {
		struct ice_q_vector *q_vector = vsi->q_vectors[i];

		if (q_vector)
			q_vector->reg_idx = 0;
	}

	return -EINVAL;
}

/**
 * ice_cfg_sw_lldp - Config switch rules for LLDP packet handling
 * @vsi: the VSI being configured
 * @tx: bool to determine Tx or Rx rule
 * @create: bool to determine create or remove Rule
 */
void ice_cfg_sw_lldp(struct ice_vsi *vsi, bool tx, bool create)
{
	int (*eth_fltr)(struct ice_vsi *v, u16 type, u16 flag,
			enum ice_sw_fwd_act_type act);
	struct ice_pf *pf = vsi->back;
	struct device *dev;
	int status;

	dev = ice_pf_to_dev(pf);
	eth_fltr = create ? ice_fltr_add_eth : ice_fltr_remove_eth;

	if (tx) {
		status = eth_fltr(vsi, ETH_P_LLDP, ICE_FLTR_TX,
				  ICE_DROP_PACKET);
	} else {
		if (ice_fw_supports_lldp_fltr_ctrl(&pf->hw)) {
			status = ice_lldp_fltr_add_remove(&pf->hw, vsi->vsi_num,
							  create);
		} else {
			status = eth_fltr(vsi, ETH_P_LLDP, ICE_FLTR_RX,
					  ICE_FWD_TO_VSI);
		}
	}

	if (status)
		dev_dbg(dev, "Fail %s %s LLDP rule on VSI %i error: %d\n",
			create ? "adding" : "removing", tx ? "TX" : "RX",
			vsi->vsi_num, status);
}

/**
 * ice_set_agg_vsi - sets up scheduler aggregator node and move VSI into it
 * @vsi: pointer to the VSI
 *
 * This function will allocate new scheduler aggregator now if needed and will
 * move specified VSI into it.
 */
static void ice_set_agg_vsi(struct ice_vsi *vsi)
{
	struct device *dev = ice_pf_to_dev(vsi->back);
	struct ice_agg_node *agg_node_iter = NULL;
	u32 agg_id = ICE_INVALID_AGG_NODE_ID;
	struct ice_agg_node *agg_node = NULL;
	int node_offset, max_agg_nodes = 0;
	struct ice_port_info *port_info;
	struct ice_pf *pf = vsi->back;
	u32 agg_node_id_start = 0;
	int status;

	/* create (as needed) scheduler aggregator node and move VSI into
	 * corresponding aggregator node
	 * - PF aggregator node to contains VSIs of type _PF and _CTRL
	 * - VF aggregator nodes will contain VF VSI
	 */
	port_info = pf->hw.port_info;
	if (!port_info)
		return;

	switch (vsi->type) {
	case ICE_VSI_CTRL:
	case ICE_VSI_CHNL:
	case ICE_VSI_LB:
	case ICE_VSI_PF:
	case ICE_VSI_SWITCHDEV_CTRL:
		max_agg_nodes = ICE_MAX_PF_AGG_NODES;
		agg_node_id_start = ICE_PF_AGG_NODE_ID_START;
		agg_node_iter = &pf->pf_agg_node[0];
		break;
	case ICE_VSI_VF:
		/* user can create 'n' VFs on a given PF, but since max children
		 * per aggregator node can be only 64. Following code handles
		 * aggregator(s) for VF VSIs, either selects a agg_node which
		 * was already created provided num_vsis < 64, otherwise
		 * select next available node, which will be created
		 */
		max_agg_nodes = ICE_MAX_VF_AGG_NODES;
		agg_node_id_start = ICE_VF_AGG_NODE_ID_START;
		agg_node_iter = &pf->vf_agg_node[0];
		break;
	default:
		/* other VSI type, handle later if needed */
		dev_dbg(dev, "unexpected VSI type %s\n",
			ice_vsi_type_str(vsi->type));
		return;
	}

	/* find the appropriate aggregator node */
	for (node_offset = 0; node_offset < max_agg_nodes; node_offset++) {
		/* see if we can find space in previously created
		 * node if num_vsis < 64, otherwise skip
		 */
		if (agg_node_iter->num_vsis &&
		    agg_node_iter->num_vsis == ICE_MAX_VSIS_IN_AGG_NODE) {
			agg_node_iter++;
			continue;
		}

		if (agg_node_iter->valid &&
		    agg_node_iter->agg_id != ICE_INVALID_AGG_NODE_ID) {
			agg_id = agg_node_iter->agg_id;
			agg_node = agg_node_iter;
			break;
		}

		/* find unclaimed agg_id */
		if (agg_node_iter->agg_id == ICE_INVALID_AGG_NODE_ID) {
			agg_id = node_offset + agg_node_id_start;
			agg_node = agg_node_iter;
			break;
		}
		/* move to next agg_node */
		agg_node_iter++;
	}

	if (!agg_node)
		return;

	/* if selected aggregator node was not created, create it */
	if (!agg_node->valid) {
		status = ice_cfg_agg(port_info, agg_id, ICE_AGG_TYPE_AGG,
				     (u8)vsi->tc_cfg.ena_tc);
		if (status) {
			dev_err(dev, "unable to create aggregator node with agg_id %u\n",
				agg_id);
			return;
		}
		/* aggregator node is created, store the needed info */
		agg_node->valid = true;
		agg_node->agg_id = agg_id;
	}

	/* move VSI to corresponding aggregator node */
	status = ice_move_vsi_to_agg(port_info, agg_id, vsi->idx,
				     (u8)vsi->tc_cfg.ena_tc);
	if (status) {
		dev_err(dev, "unable to move VSI idx %u into aggregator %u node",
			vsi->idx, agg_id);
		return;
	}

	/* keep active children count for aggregator node */
	agg_node->num_vsis++;

	/* cache the 'agg_id' in VSI, so that after reset - VSI will be moved
	 * to aggregator node
	 */
	vsi->agg_node = agg_node;
	dev_dbg(dev, "successfully moved VSI idx %u tc_bitmap 0x%x) into aggregator node %d which has num_vsis %u\n",
		vsi->idx, vsi->tc_cfg.ena_tc, vsi->agg_node->agg_id,
		vsi->agg_node->num_vsis);
}

/**
 * ice_vsi_setup - Set up a VSI by a given type
 * @pf: board private structure
 * @pi: pointer to the port_info instance
 * @vsi_type: VSI type
 * @vf: pointer to VF to which this VSI connects. This field is used primarily
 *      for the ICE_VSI_VF type. Other VSI types should pass NULL.
 * @ch: ptr to channel
 *
 * This allocates the sw VSI structure and its queue resources.
 *
 * Returns pointer to the successfully allocated and configured VSI sw struct on
 * success, NULL on failure.
 */
struct ice_vsi *
ice_vsi_setup(struct ice_pf *pf, struct ice_port_info *pi,
	      enum ice_vsi_type vsi_type, struct ice_vf *vf,
	      struct ice_channel *ch)
{
	u16 max_txqs[ICE_MAX_TRAFFIC_CLASS] = { 0 };
	struct device *dev = ice_pf_to_dev(pf);
	struct ice_vsi *vsi;
	int ret, i;

	if (vsi_type == ICE_VSI_CHNL)
		vsi = ice_vsi_alloc(pf, vsi_type, ch, NULL);
	else if (vsi_type == ICE_VSI_VF || vsi_type == ICE_VSI_CTRL)
		vsi = ice_vsi_alloc(pf, vsi_type, NULL, vf);
	else
		vsi = ice_vsi_alloc(pf, vsi_type, NULL, NULL);

	if (!vsi) {
		dev_err(dev, "could not allocate VSI\n");
		return NULL;
	}

	vsi->port_info = pi;
	vsi->vsw = pf->first_sw;
	if (vsi->type == ICE_VSI_PF)
		vsi->ethtype = ETH_P_PAUSE;

	ice_alloc_fd_res(vsi);

	if (vsi_type != ICE_VSI_CHNL) {
		if (ice_vsi_get_qs(vsi)) {
			dev_err(dev, "Failed to allocate queues. vsi->idx = %d\n",
				vsi->idx);
			goto unroll_vsi_alloc;
		}
	}

	/* set RSS capabilities */
	ice_vsi_set_rss_params(vsi);

	/* set TC configuration */
	ice_vsi_set_tc_cfg(vsi);

	/* create the VSI */
	ret = ice_vsi_init(vsi, true);
	if (ret)
		goto unroll_get_qs;

	ice_vsi_init_vlan_ops(vsi);

	switch (vsi->type) {
	case ICE_VSI_CTRL:
	case ICE_VSI_SWITCHDEV_CTRL:
	case ICE_VSI_PF:
		ret = ice_vsi_alloc_q_vectors(vsi);
		if (ret)
			goto unroll_vsi_init;

		ret = ice_vsi_setup_vector_base(vsi);
		if (ret)
			goto unroll_alloc_q_vector;

		ret = ice_vsi_set_q_vectors_reg_idx(vsi);
		if (ret)
			goto unroll_vector_base;

		ret = ice_vsi_alloc_rings(vsi);
		if (ret)
			goto unroll_vector_base;

		ice_vsi_map_rings_to_vectors(vsi);

		/* ICE_VSI_CTRL does not need RSS so skip RSS processing */
		if (vsi->type != ICE_VSI_CTRL)
			/* Do not exit if configuring RSS had an issue, at
			 * least receive traffic on first queue. Hence no
			 * need to capture return value
			 */
			if (test_bit(ICE_FLAG_RSS_ENA, pf->flags)) {
				ice_vsi_cfg_rss_lut_key(vsi);
				ice_vsi_set_rss_flow_fld(vsi);
			}
		ice_init_arfs(vsi);
		break;
	case ICE_VSI_CHNL:
		if (test_bit(ICE_FLAG_RSS_ENA, pf->flags)) {
			ice_vsi_cfg_rss_lut_key(vsi);
			ice_vsi_set_rss_flow_fld(vsi);
		}
		break;
	case ICE_VSI_VF:
		/* VF driver will take care of creating netdev for this type and
		 * map queues to vectors through Virtchnl, PF driver only
		 * creates a VSI and corresponding structures for bookkeeping
		 * purpose
		 */
		ret = ice_vsi_alloc_q_vectors(vsi);
		if (ret)
			goto unroll_vsi_init;

		ret = ice_vsi_alloc_rings(vsi);
		if (ret)
			goto unroll_alloc_q_vector;

		ret = ice_vsi_set_q_vectors_reg_idx(vsi);
		if (ret)
			goto unroll_vector_base;

		/* Do not exit if configuring RSS had an issue, at least
		 * receive traffic on first queue. Hence no need to capture
		 * return value
		 */
		if (test_bit(ICE_FLAG_RSS_ENA, pf->flags)) {
			ice_vsi_cfg_rss_lut_key(vsi);
			ice_vsi_set_vf_rss_flow_fld(vsi);
		}
		break;
	case ICE_VSI_LB:
		ret = ice_vsi_alloc_rings(vsi);
		if (ret)
			goto unroll_vsi_init;
		break;
	default:
		/* clean up the resources and exit */
		goto unroll_vsi_init;
	}

	/* configure VSI nodes based on number of queues and TC's */
	ice_for_each_traffic_class(i) {
		if (!(vsi->tc_cfg.ena_tc & BIT(i)))
			continue;

		if (vsi->type == ICE_VSI_CHNL) {
			if (!vsi->alloc_txq && vsi->num_txq)
				max_txqs[i] = vsi->num_txq;
			else
				max_txqs[i] = pf->num_lan_tx;
		} else {
			max_txqs[i] = vsi->alloc_txq;
		}
	}

	dev_dbg(dev, "vsi->tc_cfg.ena_tc = %d\n", vsi->tc_cfg.ena_tc);
	ret = ice_cfg_vsi_lan(vsi->port_info, vsi->idx, vsi->tc_cfg.ena_tc,
			      max_txqs);
	if (ret) {
		dev_err(dev, "VSI %d failed lan queue config, error %d\n",
			vsi->vsi_num, ret);
		goto unroll_clear_rings;
	}

	/* Add switch rule to drop all Tx Flow Control Frames, of look up
	 * type ETHERTYPE from VSIs, and restrict malicious VF from sending
	 * out PAUSE or PFC frames. If enabled, FW can still send FC frames.
	 * The rule is added once for PF VSI in order to create appropriate
	 * recipe, since VSI/VSI list is ignored with drop action...
	 * Also add rules to handle LLDP Tx packets.  Tx LLDP packets need to
	 * be dropped so that VFs cannot send LLDP packets to reconfig DCB
	 * settings in the HW.
	 */
	if (!ice_is_safe_mode(pf))
		if (vsi->type == ICE_VSI_PF) {
			ice_fltr_add_eth(vsi, ETH_P_PAUSE, ICE_FLTR_TX,
					 ICE_DROP_PACKET);
			ice_cfg_sw_lldp(vsi, true, true);
		}

	if (!vsi->agg_node)
		ice_set_agg_vsi(vsi);
	return vsi;

unroll_clear_rings:
	ice_vsi_clear_rings(vsi);
unroll_vector_base:
	/* reclaim SW interrupts back to the common pool */
	ice_free_res(pf->irq_tracker, vsi->base_vector, vsi->idx);
	pf->num_avail_sw_msix += vsi->num_q_vectors;
unroll_alloc_q_vector:
	ice_vsi_free_q_vectors(vsi);
unroll_vsi_init:
	ice_vsi_delete(vsi);
unroll_get_qs:
	ice_vsi_put_qs(vsi);
unroll_vsi_alloc:
	if (vsi_type == ICE_VSI_VF)
		ice_enable_lag(pf->lag);
	ice_vsi_clear(vsi);

	return NULL;
}

/**
 * ice_vsi_release_msix - Clear the queue to Interrupt mapping in HW
 * @vsi: the VSI being cleaned up
 */
static void ice_vsi_release_msix(struct ice_vsi *vsi)
{
	struct ice_pf *pf = vsi->back;
	struct ice_hw *hw = &pf->hw;
	u32 txq = 0;
	u32 rxq = 0;
	int i, q;

	ice_for_each_q_vector(vsi, i) {
		struct ice_q_vector *q_vector = vsi->q_vectors[i];

		ice_write_intrl(q_vector, 0);
		for (q = 0; q < q_vector->num_ring_tx; q++) {
			ice_write_itr(&q_vector->tx, 0);
			wr32(hw, QINT_TQCTL(vsi->txq_map[txq]), 0);
			if (ice_is_xdp_ena_vsi(vsi)) {
				u32 xdp_txq = txq + vsi->num_xdp_txq;

				wr32(hw, QINT_TQCTL(vsi->txq_map[xdp_txq]), 0);
			}
			txq++;
		}

		for (q = 0; q < q_vector->num_ring_rx; q++) {
			ice_write_itr(&q_vector->rx, 0);
			wr32(hw, QINT_RQCTL(vsi->rxq_map[rxq]), 0);
			rxq++;
		}
	}

	ice_flush(hw);
}

/**
 * ice_vsi_free_irq - Free the IRQ association with the OS
 * @vsi: the VSI being configured
 */
void ice_vsi_free_irq(struct ice_vsi *vsi)
{
	struct ice_pf *pf = vsi->back;
	int base = vsi->base_vector;
	int i;

	if (!vsi->q_vectors || !vsi->irqs_ready)
		return;

	ice_vsi_release_msix(vsi);
	if (vsi->type == ICE_VSI_VF)
		return;

	vsi->irqs_ready = false;
	ice_free_cpu_rx_rmap(vsi);

	ice_for_each_q_vector(vsi, i) {
		u16 vector = i + base;
		int irq_num;

		irq_num = pf->msix_entries[vector].vector;

		/* free only the irqs that were actually requested */
		if (!vsi->q_vectors[i] ||
		    !(vsi->q_vectors[i]->num_ring_tx ||
		      vsi->q_vectors[i]->num_ring_rx))
			continue;

		/* clear the affinity notifier in the IRQ descriptor */
		if (!IS_ENABLED(CONFIG_RFS_ACCEL))
			irq_set_affinity_notifier(irq_num, NULL);

		/* clear the affinity_mask in the IRQ descriptor */
		irq_set_affinity_hint(irq_num, NULL);
		synchronize_irq(irq_num);
		devm_free_irq(ice_pf_to_dev(pf), irq_num, vsi->q_vectors[i]);
	}
}

/**
 * ice_vsi_free_tx_rings - Free Tx resources for VSI queues
 * @vsi: the VSI having resources freed
 */
void ice_vsi_free_tx_rings(struct ice_vsi *vsi)
{
	int i;

	if (!vsi->tx_rings)
		return;

	ice_for_each_txq(vsi, i)
		if (vsi->tx_rings[i] && vsi->tx_rings[i]->desc)
			ice_free_tx_ring(vsi->tx_rings[i]);
}

/**
 * ice_vsi_free_rx_rings - Free Rx resources for VSI queues
 * @vsi: the VSI having resources freed
 */
void ice_vsi_free_rx_rings(struct ice_vsi *vsi)
{
	int i;

	if (!vsi->rx_rings)
		return;

	ice_for_each_rxq(vsi, i)
		if (vsi->rx_rings[i] && vsi->rx_rings[i]->desc)
			ice_free_rx_ring(vsi->rx_rings[i]);
}

/**
 * ice_vsi_close - Shut down a VSI
 * @vsi: the VSI being shut down
 */
void ice_vsi_close(struct ice_vsi *vsi)
{
	if (!test_and_set_bit(ICE_VSI_DOWN, vsi->state))
		ice_down(vsi);

	ice_vsi_free_irq(vsi);
	ice_vsi_free_tx_rings(vsi);
	ice_vsi_free_rx_rings(vsi);
}

/**
 * ice_ena_vsi - resume a VSI
 * @vsi: the VSI being resume
 * @locked: is the rtnl_lock already held
 */
int ice_ena_vsi(struct ice_vsi *vsi, bool locked)
{
	int err = 0;

	if (!test_bit(ICE_VSI_NEEDS_RESTART, vsi->state))
		return 0;

	clear_bit(ICE_VSI_NEEDS_RESTART, vsi->state);

	if (vsi->netdev && vsi->type == ICE_VSI_PF) {
		if (netif_running(vsi->netdev)) {
			if (!locked)
				rtnl_lock();

			err = ice_open_internal(vsi->netdev);

			if (!locked)
				rtnl_unlock();
		}
	} else if (vsi->type == ICE_VSI_CTRL) {
		err = ice_vsi_open_ctrl(vsi);
	}

	return err;
}

/**
 * ice_dis_vsi - pause a VSI
 * @vsi: the VSI being paused
 * @locked: is the rtnl_lock already held
 */
void ice_dis_vsi(struct ice_vsi *vsi, bool locked)
{
	if (test_bit(ICE_VSI_DOWN, vsi->state))
		return;

	set_bit(ICE_VSI_NEEDS_RESTART, vsi->state);

	if (vsi->type == ICE_VSI_PF && vsi->netdev) {
		if (netif_running(vsi->netdev)) {
			if (!locked)
				rtnl_lock();

			ice_vsi_close(vsi);

			if (!locked)
				rtnl_unlock();
		} else {
			ice_vsi_close(vsi);
		}
	} else if (vsi->type == ICE_VSI_CTRL ||
		   vsi->type == ICE_VSI_SWITCHDEV_CTRL) {
		ice_vsi_close(vsi);
	}
}

/**
 * ice_vsi_dis_irq - Mask off queue interrupt generation on the VSI
 * @vsi: the VSI being un-configured
 */
void ice_vsi_dis_irq(struct ice_vsi *vsi)
{
	int base = vsi->base_vector;
	struct ice_pf *pf = vsi->back;
	struct ice_hw *hw = &pf->hw;
	u32 val;
	int i;

	/* disable interrupt causation from each queue */
	if (vsi->tx_rings) {
		ice_for_each_txq(vsi, i) {
			if (vsi->tx_rings[i]) {
				u16 reg;

				reg = vsi->tx_rings[i]->reg_idx;
				val = rd32(hw, QINT_TQCTL(reg));
				val &= ~QINT_TQCTL_CAUSE_ENA_M;
				wr32(hw, QINT_TQCTL(reg), val);
			}
		}
	}

	if (vsi->rx_rings) {
		ice_for_each_rxq(vsi, i) {
			if (vsi->rx_rings[i]) {
				u16 reg;

				reg = vsi->rx_rings[i]->reg_idx;
				val = rd32(hw, QINT_RQCTL(reg));
				val &= ~QINT_RQCTL_CAUSE_ENA_M;
				wr32(hw, QINT_RQCTL(reg), val);
			}
		}
	}

	/* disable each interrupt */
	ice_for_each_q_vector(vsi, i) {
		if (!vsi->q_vectors[i])
			continue;
		wr32(hw, GLINT_DYN_CTL(vsi->q_vectors[i]->reg_idx), 0);
	}

	ice_flush(hw);

	/* don't call synchronize_irq() for VF's from the host */
	if (vsi->type == ICE_VSI_VF)
		return;

	ice_for_each_q_vector(vsi, i)
		synchronize_irq(pf->msix_entries[i + base].vector);
}

/**
 * ice_napi_del - Remove NAPI handler for the VSI
 * @vsi: VSI for which NAPI handler is to be removed
 */
void ice_napi_del(struct ice_vsi *vsi)
{
	int v_idx;

	if (!vsi->netdev)
		return;

	ice_for_each_q_vector(vsi, v_idx)
		netif_napi_del(&vsi->q_vectors[v_idx]->napi);
}

/**
 * ice_free_vf_ctrl_res - Free the VF control VSI resource
 * @pf: pointer to PF structure
 * @vsi: the VSI to free resources for
 *
 * Check if the VF control VSI resource is still in use. If no VF is using it
 * any more, release the VSI resource. Otherwise, leave it to be cleaned up
 * once no other VF uses it.
 */
static void ice_free_vf_ctrl_res(struct ice_pf *pf,  struct ice_vsi *vsi)
{
	struct ice_vf *vf;
	unsigned int bkt;

	rcu_read_lock();
	ice_for_each_vf_rcu(pf, bkt, vf) {
		if (vf != vsi->vf && vf->ctrl_vsi_idx != ICE_NO_VSI) {
			rcu_read_unlock();
			return;
		}
	}
	rcu_read_unlock();

	/* No other VFs left that have control VSI. It is now safe to reclaim
	 * SW interrupts back to the common pool.
	 */
	ice_free_res(pf->irq_tracker, vsi->base_vector,
		     ICE_RES_VF_CTRL_VEC_ID);
	pf->num_avail_sw_msix += vsi->num_q_vectors;
}

/**
 * ice_vsi_release - Delete a VSI and free its resources
 * @vsi: the VSI being removed
 *
 * Returns 0 on success or < 0 on error
 */
int ice_vsi_release(struct ice_vsi *vsi)
{
	struct ice_pf *pf;
	int err;

	if (!vsi->back)
		return -ENODEV;
	pf = vsi->back;

	/* do not unregister while driver is in the reset recovery pending
	 * state. Since reset/rebuild happens through PF service task workqueue,
	 * it's not a good idea to unregister netdev that is associated to the
	 * PF that is running the work queue items currently. This is done to
	 * avoid check_flush_dependency() warning on this wq
	 */
	if (vsi->netdev && !ice_is_reset_in_progress(pf->state) &&
	    (test_bit(ICE_VSI_NETDEV_REGISTERED, vsi->state))) {
		unregister_netdev(vsi->netdev);
		clear_bit(ICE_VSI_NETDEV_REGISTERED, vsi->state);
	}

<<<<<<< HEAD
	if (vsi->type == ICE_VSI_PF)
		ice_devlink_destroy_pf_port(pf);

=======
>>>>>>> d60c95ef
	if (test_bit(ICE_FLAG_RSS_ENA, pf->flags))
		ice_rss_clean(vsi);

	/* Disable VSI and free resources */
	if (vsi->type != ICE_VSI_LB)
		ice_vsi_dis_irq(vsi);
	ice_vsi_close(vsi);

	/* SR-IOV determines needed MSIX resources all at once instead of per
	 * VSI since when VFs are spawned we know how many VFs there are and how
	 * many interrupts each VF needs. SR-IOV MSIX resources are also
	 * cleared in the same manner.
	 */
	if (vsi->type == ICE_VSI_CTRL && vsi->vf) {
		ice_free_vf_ctrl_res(pf, vsi);
	} else if (vsi->type != ICE_VSI_VF) {
		/* reclaim SW interrupts back to the common pool */
		ice_free_res(pf->irq_tracker, vsi->base_vector, vsi->idx);
		pf->num_avail_sw_msix += vsi->num_q_vectors;
	}

	if (!ice_is_safe_mode(pf)) {
		if (vsi->type == ICE_VSI_PF) {
			ice_fltr_remove_eth(vsi, ETH_P_PAUSE, ICE_FLTR_TX,
					    ICE_DROP_PACKET);
			ice_cfg_sw_lldp(vsi, true, false);
			/* The Rx rule will only exist to remove if the LLDP FW
			 * engine is currently stopped
			 */
			if (!test_bit(ICE_FLAG_FW_LLDP_AGENT, pf->flags))
				ice_cfg_sw_lldp(vsi, false, false);
		}
	}

<<<<<<< HEAD
	if (ice_is_vsi_dflt_vsi(pf->first_sw, vsi))
		ice_clear_dflt_vsi(pf->first_sw);
=======
	if (ice_is_vsi_dflt_vsi(vsi))
		ice_clear_dflt_vsi(vsi);
>>>>>>> d60c95ef
	ice_fltr_remove_all(vsi);
	ice_rm_vsi_lan_cfg(vsi->port_info, vsi->idx);
	err = ice_rm_vsi_rdma_cfg(vsi->port_info, vsi->idx);
	if (err)
		dev_err(ice_pf_to_dev(vsi->back), "Failed to remove RDMA scheduler config for VSI %u, err %d\n",
			vsi->vsi_num, err);
	ice_vsi_delete(vsi);
	ice_vsi_free_q_vectors(vsi);

	if (vsi->netdev) {
		if (test_bit(ICE_VSI_NETDEV_REGISTERED, vsi->state)) {
			unregister_netdev(vsi->netdev);
			clear_bit(ICE_VSI_NETDEV_REGISTERED, vsi->state);
		}
		if (test_bit(ICE_VSI_NETDEV_ALLOCD, vsi->state)) {
			free_netdev(vsi->netdev);
			vsi->netdev = NULL;
			clear_bit(ICE_VSI_NETDEV_ALLOCD, vsi->state);
		}
	}

	if (vsi->type == ICE_VSI_PF)
		ice_devlink_destroy_pf_port(pf);

	if (vsi->type == ICE_VSI_VF &&
	    vsi->agg_node && vsi->agg_node->valid)
		vsi->agg_node->num_vsis--;
	ice_vsi_clear_rings(vsi);

	ice_vsi_put_qs(vsi);

	/* retain SW VSI data structure since it is needed to unregister and
	 * free VSI netdev when PF is not in reset recovery pending state,\
	 * for ex: during rmmod.
	 */
	if (!ice_is_reset_in_progress(pf->state))
		ice_vsi_clear(vsi);

	return 0;
}

/**
 * ice_vsi_rebuild_get_coalesce - get coalesce from all q_vectors
 * @vsi: VSI connected with q_vectors
 * @coalesce: array of struct with stored coalesce
 *
 * Returns array size.
 */
static int
ice_vsi_rebuild_get_coalesce(struct ice_vsi *vsi,
			     struct ice_coalesce_stored *coalesce)
{
	int i;

	ice_for_each_q_vector(vsi, i) {
		struct ice_q_vector *q_vector = vsi->q_vectors[i];

		coalesce[i].itr_tx = q_vector->tx.itr_settings;
		coalesce[i].itr_rx = q_vector->rx.itr_settings;
		coalesce[i].intrl = q_vector->intrl;

		if (i < vsi->num_txq)
			coalesce[i].tx_valid = true;
		if (i < vsi->num_rxq)
			coalesce[i].rx_valid = true;
	}

	return vsi->num_q_vectors;
}

/**
 * ice_vsi_rebuild_set_coalesce - set coalesce from earlier saved arrays
 * @vsi: VSI connected with q_vectors
 * @coalesce: pointer to array of struct with stored coalesce
 * @size: size of coalesce array
 *
 * Before this function, ice_vsi_rebuild_get_coalesce should be called to save
 * ITR params in arrays. If size is 0 or coalesce wasn't stored set coalesce
 * to default value.
 */
static void
ice_vsi_rebuild_set_coalesce(struct ice_vsi *vsi,
			     struct ice_coalesce_stored *coalesce, int size)
{
	struct ice_ring_container *rc;
	int i;

	if ((size && !coalesce) || !vsi)
		return;

	/* There are a couple of cases that have to be handled here:
	 *   1. The case where the number of queue vectors stays the same, but
	 *      the number of Tx or Rx rings changes (the first for loop)
	 *   2. The case where the number of queue vectors increased (the
	 *      second for loop)
	 */
	for (i = 0; i < size && i < vsi->num_q_vectors; i++) {
		/* There are 2 cases to handle here and they are the same for
		 * both Tx and Rx:
		 *   if the entry was valid previously (coalesce[i].[tr]x_valid
		 *   and the loop variable is less than the number of rings
		 *   allocated, then write the previous values
		 *
		 *   if the entry was not valid previously, but the number of
		 *   rings is less than are allocated (this means the number of
		 *   rings increased from previously), then write out the
		 *   values in the first element
		 *
		 *   Also, always write the ITR, even if in ITR_IS_DYNAMIC
		 *   as there is no harm because the dynamic algorithm
		 *   will just overwrite.
		 */
		if (i < vsi->alloc_rxq && coalesce[i].rx_valid) {
			rc = &vsi->q_vectors[i]->rx;
			rc->itr_settings = coalesce[i].itr_rx;
			ice_write_itr(rc, rc->itr_setting);
		} else if (i < vsi->alloc_rxq) {
			rc = &vsi->q_vectors[i]->rx;
			rc->itr_settings = coalesce[0].itr_rx;
			ice_write_itr(rc, rc->itr_setting);
		}

		if (i < vsi->alloc_txq && coalesce[i].tx_valid) {
			rc = &vsi->q_vectors[i]->tx;
			rc->itr_settings = coalesce[i].itr_tx;
			ice_write_itr(rc, rc->itr_setting);
		} else if (i < vsi->alloc_txq) {
			rc = &vsi->q_vectors[i]->tx;
			rc->itr_settings = coalesce[0].itr_tx;
			ice_write_itr(rc, rc->itr_setting);
		}

		vsi->q_vectors[i]->intrl = coalesce[i].intrl;
		ice_set_q_vector_intrl(vsi->q_vectors[i]);
	}

	/* the number of queue vectors increased so write whatever is in
	 * the first element
	 */
	for (; i < vsi->num_q_vectors; i++) {
		/* transmit */
		rc = &vsi->q_vectors[i]->tx;
		rc->itr_settings = coalesce[0].itr_tx;
		ice_write_itr(rc, rc->itr_setting);

		/* receive */
		rc = &vsi->q_vectors[i]->rx;
		rc->itr_settings = coalesce[0].itr_rx;
		ice_write_itr(rc, rc->itr_setting);

		vsi->q_vectors[i]->intrl = coalesce[0].intrl;
		ice_set_q_vector_intrl(vsi->q_vectors[i]);
	}
}

/**
 * ice_vsi_rebuild - Rebuild VSI after reset
 * @vsi: VSI to be rebuild
 * @init_vsi: is this an initialization or a reconfigure of the VSI
 *
 * Returns 0 on success and negative value on failure
 */
int ice_vsi_rebuild(struct ice_vsi *vsi, bool init_vsi)
{
	u16 max_txqs[ICE_MAX_TRAFFIC_CLASS] = { 0 };
	struct ice_coalesce_stored *coalesce;
	int prev_num_q_vectors = 0;
	enum ice_vsi_type vtype;
	struct ice_pf *pf;
	int ret, i;

	if (!vsi)
		return -EINVAL;

	pf = vsi->back;
	vtype = vsi->type;
	if (WARN_ON(vtype == ICE_VSI_VF && !vsi->vf))
		return -EINVAL;

	ice_vsi_init_vlan_ops(vsi);

	coalesce = kcalloc(vsi->num_q_vectors,
			   sizeof(struct ice_coalesce_stored), GFP_KERNEL);
	if (!coalesce)
		return -ENOMEM;

	prev_num_q_vectors = ice_vsi_rebuild_get_coalesce(vsi, coalesce);

	ice_rm_vsi_lan_cfg(vsi->port_info, vsi->idx);
	ret = ice_rm_vsi_rdma_cfg(vsi->port_info, vsi->idx);
	if (ret)
		dev_err(ice_pf_to_dev(vsi->back), "Failed to remove RDMA scheduler config for VSI %u, err %d\n",
			vsi->vsi_num, ret);
	ice_vsi_free_q_vectors(vsi);

	/* SR-IOV determines needed MSIX resources all at once instead of per
	 * VSI since when VFs are spawned we know how many VFs there are and how
	 * many interrupts each VF needs. SR-IOV MSIX resources are also
	 * cleared in the same manner.
	 */
	if (vtype != ICE_VSI_VF) {
		/* reclaim SW interrupts back to the common pool */
		ice_free_res(pf->irq_tracker, vsi->base_vector, vsi->idx);
		pf->num_avail_sw_msix += vsi->num_q_vectors;
		vsi->base_vector = 0;
	}

	if (ice_is_xdp_ena_vsi(vsi))
		/* return value check can be skipped here, it always returns
		 * 0 if reset is in progress
		 */
		ice_destroy_xdp_rings(vsi);
	ice_vsi_put_qs(vsi);
	ice_vsi_clear_rings(vsi);
	ice_vsi_free_arrays(vsi);
	if (vtype == ICE_VSI_VF)
		ice_vsi_set_num_qs(vsi, vsi->vf);
	else
		ice_vsi_set_num_qs(vsi, NULL);

	ret = ice_vsi_alloc_arrays(vsi);
	if (ret < 0)
		goto err_vsi;

	ice_vsi_get_qs(vsi);

	ice_alloc_fd_res(vsi);
	ice_vsi_set_tc_cfg(vsi);

	/* Initialize VSI struct elements and create VSI in FW */
	ret = ice_vsi_init(vsi, init_vsi);
	if (ret < 0)
		goto err_vsi;

	switch (vtype) {
	case ICE_VSI_CTRL:
	case ICE_VSI_SWITCHDEV_CTRL:
	case ICE_VSI_PF:
		ret = ice_vsi_alloc_q_vectors(vsi);
		if (ret)
			goto err_rings;

		ret = ice_vsi_setup_vector_base(vsi);
		if (ret)
			goto err_vectors;

		ret = ice_vsi_set_q_vectors_reg_idx(vsi);
		if (ret)
			goto err_vectors;

		ret = ice_vsi_alloc_rings(vsi);
		if (ret)
			goto err_vectors;

		ice_vsi_map_rings_to_vectors(vsi);
		if (ice_is_xdp_ena_vsi(vsi)) {
			ret = ice_vsi_determine_xdp_res(vsi);
			if (ret)
				goto err_vectors;
			ret = ice_prepare_xdp_rings(vsi, vsi->xdp_prog);
			if (ret)
				goto err_vectors;
		}
		/* ICE_VSI_CTRL does not need RSS so skip RSS processing */
		if (vtype != ICE_VSI_CTRL)
			/* Do not exit if configuring RSS had an issue, at
			 * least receive traffic on first queue. Hence no
			 * need to capture return value
			 */
			if (test_bit(ICE_FLAG_RSS_ENA, pf->flags))
				ice_vsi_cfg_rss_lut_key(vsi);

		/* disable or enable CRC stripping */
		if (vsi->netdev)
			ice_vsi_cfg_crc_strip(vsi, !!(vsi->netdev->features &
					      NETIF_F_RXFCS));

		break;
	case ICE_VSI_VF:
		ret = ice_vsi_alloc_q_vectors(vsi);
		if (ret)
			goto err_rings;

		ret = ice_vsi_set_q_vectors_reg_idx(vsi);
		if (ret)
			goto err_vectors;

		ret = ice_vsi_alloc_rings(vsi);
		if (ret)
			goto err_vectors;

		break;
	case ICE_VSI_CHNL:
		if (test_bit(ICE_FLAG_RSS_ENA, pf->flags)) {
			ice_vsi_cfg_rss_lut_key(vsi);
			ice_vsi_set_rss_flow_fld(vsi);
		}
		break;
	default:
		break;
	}

	/* configure VSI nodes based on number of queues and TC's */
	for (i = 0; i < vsi->tc_cfg.numtc; i++) {
		/* configure VSI nodes based on number of queues and TC's.
		 * ADQ creates VSIs for each TC/Channel but doesn't
		 * allocate queues instead it reconfigures the PF queues
		 * as per the TC command. So max_txqs should point to the
		 * PF Tx queues.
		 */
		if (vtype == ICE_VSI_CHNL)
			max_txqs[i] = pf->num_lan_tx;
		else
			max_txqs[i] = vsi->alloc_txq;

		if (ice_is_xdp_ena_vsi(vsi))
			max_txqs[i] += vsi->num_xdp_txq;
	}

	if (test_bit(ICE_FLAG_TC_MQPRIO, pf->flags))
		/* If MQPRIO is set, means channel code path, hence for main
		 * VSI's, use TC as 1
		 */
		ret = ice_cfg_vsi_lan(vsi->port_info, vsi->idx, 1, max_txqs);
	else
		ret = ice_cfg_vsi_lan(vsi->port_info, vsi->idx,
				      vsi->tc_cfg.ena_tc, max_txqs);

	if (ret) {
		dev_err(ice_pf_to_dev(pf), "VSI %d failed lan queue config, error %d\n",
			vsi->vsi_num, ret);
		if (init_vsi) {
			ret = -EIO;
			goto err_vectors;
		} else {
			return ice_schedule_reset(pf, ICE_RESET_PFR);
		}
	}
	ice_vsi_rebuild_set_coalesce(vsi, coalesce, prev_num_q_vectors);
	kfree(coalesce);

	return 0;

err_vectors:
	ice_vsi_free_q_vectors(vsi);
err_rings:
	if (vsi->netdev) {
		vsi->current_netdev_flags = 0;
		unregister_netdev(vsi->netdev);
		free_netdev(vsi->netdev);
		vsi->netdev = NULL;
	}
err_vsi:
	ice_vsi_clear(vsi);
	set_bit(ICE_RESET_FAILED, pf->state);
	kfree(coalesce);
	return ret;
}

/**
 * ice_is_reset_in_progress - check for a reset in progress
 * @state: PF state field
 */
bool ice_is_reset_in_progress(unsigned long *state)
{
	return test_bit(ICE_RESET_OICR_RECV, state) ||
	       test_bit(ICE_PFR_REQ, state) ||
	       test_bit(ICE_CORER_REQ, state) ||
	       test_bit(ICE_GLOBR_REQ, state);
}

/**
 * ice_wait_for_reset - Wait for driver to finish reset and rebuild
 * @pf: pointer to the PF structure
 * @timeout: length of time to wait, in jiffies
 *
 * Wait (sleep) for a short time until the driver finishes cleaning up from
 * a device reset. The caller must be able to sleep. Use this to delay
 * operations that could fail while the driver is cleaning up after a device
 * reset.
 *
 * Returns 0 on success, -EBUSY if the reset is not finished within the
 * timeout, and -ERESTARTSYS if the thread was interrupted.
 */
int ice_wait_for_reset(struct ice_pf *pf, unsigned long timeout)
{
	long ret;

	ret = wait_event_interruptible_timeout(pf->reset_wait_queue,
					       !ice_is_reset_in_progress(pf->state),
					       timeout);
	if (ret < 0)
		return ret;
	else if (!ret)
		return -EBUSY;
	else
		return 0;
}

/**
 * ice_vsi_update_q_map - update our copy of the VSI info with new queue map
 * @vsi: VSI being configured
 * @ctx: the context buffer returned from AQ VSI update command
 */
static void ice_vsi_update_q_map(struct ice_vsi *vsi, struct ice_vsi_ctx *ctx)
{
	vsi->info.mapping_flags = ctx->info.mapping_flags;
	memcpy(&vsi->info.q_mapping, &ctx->info.q_mapping,
	       sizeof(vsi->info.q_mapping));
	memcpy(&vsi->info.tc_mapping, ctx->info.tc_mapping,
	       sizeof(vsi->info.tc_mapping));
}

/**
 * ice_vsi_cfg_netdev_tc - Setup the netdev TC configuration
 * @vsi: the VSI being configured
 * @ena_tc: TC map to be enabled
 */
void ice_vsi_cfg_netdev_tc(struct ice_vsi *vsi, u8 ena_tc)
{
	struct net_device *netdev = vsi->netdev;
	struct ice_pf *pf = vsi->back;
	int numtc = vsi->tc_cfg.numtc;
	struct ice_dcbx_cfg *dcbcfg;
	u8 netdev_tc;
	int i;

	if (!netdev)
		return;

	/* CHNL VSI doesn't have it's own netdev, hence, no netdev_tc */
	if (vsi->type == ICE_VSI_CHNL)
		return;

	if (!ena_tc) {
		netdev_reset_tc(netdev);
		return;
	}

	if (vsi->type == ICE_VSI_PF && ice_is_adq_active(pf))
		numtc = vsi->all_numtc;

	if (netdev_set_num_tc(netdev, numtc))
		return;

	dcbcfg = &pf->hw.port_info->qos_cfg.local_dcbx_cfg;

	ice_for_each_traffic_class(i)
		if (vsi->tc_cfg.ena_tc & BIT(i))
			netdev_set_tc_queue(netdev,
					    vsi->tc_cfg.tc_info[i].netdev_tc,
					    vsi->tc_cfg.tc_info[i].qcount_tx,
					    vsi->tc_cfg.tc_info[i].qoffset);
	/* setup TC queue map for CHNL TCs */
	ice_for_each_chnl_tc(i) {
		if (!(vsi->all_enatc & BIT(i)))
			break;
		if (!vsi->mqprio_qopt.qopt.count[i])
			break;
		netdev_set_tc_queue(netdev, i,
				    vsi->mqprio_qopt.qopt.count[i],
				    vsi->mqprio_qopt.qopt.offset[i]);
	}

	if (test_bit(ICE_FLAG_TC_MQPRIO, pf->flags))
		return;

	for (i = 0; i < ICE_MAX_USER_PRIORITY; i++) {
		u8 ets_tc = dcbcfg->etscfg.prio_table[i];

		/* Get the mapped netdev TC# for the UP */
		netdev_tc = vsi->tc_cfg.tc_info[ets_tc].netdev_tc;
		netdev_set_prio_tc_map(netdev, i, netdev_tc);
	}
}

/**
 * ice_vsi_setup_q_map_mqprio - Prepares mqprio based tc_config
 * @vsi: the VSI being configured,
 * @ctxt: VSI context structure
 * @ena_tc: number of traffic classes to enable
 *
 * Prepares VSI tc_config to have queue configurations based on MQPRIO options.
 */
static int
ice_vsi_setup_q_map_mqprio(struct ice_vsi *vsi, struct ice_vsi_ctx *ctxt,
			   u8 ena_tc)
{
	u16 pow, offset = 0, qcount_tx = 0, qcount_rx = 0, qmap;
	u16 tc0_offset = vsi->mqprio_qopt.qopt.offset[0];
	int tc0_qcount = vsi->mqprio_qopt.qopt.count[0];
	u16 new_txq, new_rxq;
	u8 netdev_tc = 0;
	int i;

	vsi->tc_cfg.ena_tc = ena_tc ? ena_tc : 1;

	pow = order_base_2(tc0_qcount);
	qmap = ((tc0_offset << ICE_AQ_VSI_TC_Q_OFFSET_S) &
		ICE_AQ_VSI_TC_Q_OFFSET_M) |
		((pow << ICE_AQ_VSI_TC_Q_NUM_S) & ICE_AQ_VSI_TC_Q_NUM_M);

	ice_for_each_traffic_class(i) {
		if (!(vsi->tc_cfg.ena_tc & BIT(i))) {
			/* TC is not enabled */
			vsi->tc_cfg.tc_info[i].qoffset = 0;
			vsi->tc_cfg.tc_info[i].qcount_rx = 1;
			vsi->tc_cfg.tc_info[i].qcount_tx = 1;
			vsi->tc_cfg.tc_info[i].netdev_tc = 0;
			ctxt->info.tc_mapping[i] = 0;
			continue;
		}

		offset = vsi->mqprio_qopt.qopt.offset[i];
		qcount_rx = vsi->mqprio_qopt.qopt.count[i];
		qcount_tx = vsi->mqprio_qopt.qopt.count[i];
		vsi->tc_cfg.tc_info[i].qoffset = offset;
		vsi->tc_cfg.tc_info[i].qcount_rx = qcount_rx;
		vsi->tc_cfg.tc_info[i].qcount_tx = qcount_tx;
		vsi->tc_cfg.tc_info[i].netdev_tc = netdev_tc++;
	}

	if (vsi->all_numtc && vsi->all_numtc != vsi->tc_cfg.numtc) {
		ice_for_each_chnl_tc(i) {
			if (!(vsi->all_enatc & BIT(i)))
				continue;
			offset = vsi->mqprio_qopt.qopt.offset[i];
			qcount_rx = vsi->mqprio_qopt.qopt.count[i];
			qcount_tx = vsi->mqprio_qopt.qopt.count[i];
		}
	}

	new_txq = offset + qcount_tx;
	if (new_txq > vsi->alloc_txq) {
		dev_err(ice_pf_to_dev(vsi->back), "Trying to use more Tx queues (%u), than were allocated (%u)!\n",
			new_txq, vsi->alloc_txq);
		return -EINVAL;
	}

	new_rxq = offset + qcount_rx;
	if (new_rxq > vsi->alloc_rxq) {
		dev_err(ice_pf_to_dev(vsi->back), "Trying to use more Rx queues (%u), than were allocated (%u)!\n",
			new_rxq, vsi->alloc_rxq);
		return -EINVAL;
	}

	/* Set actual Tx/Rx queue pairs */
	vsi->num_txq = new_txq;
	vsi->num_rxq = new_rxq;

	/* Setup queue TC[0].qmap for given VSI context */
	ctxt->info.tc_mapping[0] = cpu_to_le16(qmap);
	ctxt->info.q_mapping[0] = cpu_to_le16(vsi->rxq_map[0]);
	ctxt->info.q_mapping[1] = cpu_to_le16(tc0_qcount);

	/* Find queue count available for channel VSIs and starting offset
	 * for channel VSIs
	 */
	if (tc0_qcount && tc0_qcount < vsi->num_rxq) {
		vsi->cnt_q_avail = vsi->num_rxq - tc0_qcount;
		vsi->next_base_q = tc0_qcount;
	}
	dev_dbg(ice_pf_to_dev(vsi->back), "vsi->num_txq = %d\n",  vsi->num_txq);
	dev_dbg(ice_pf_to_dev(vsi->back), "vsi->num_rxq = %d\n",  vsi->num_rxq);
	dev_dbg(ice_pf_to_dev(vsi->back), "all_numtc %u, all_enatc: 0x%04x, tc_cfg.numtc %u\n",
		vsi->all_numtc, vsi->all_enatc, vsi->tc_cfg.numtc);

	return 0;
}

/**
 * ice_vsi_cfg_tc - Configure VSI Tx Sched for given TC map
 * @vsi: VSI to be configured
 * @ena_tc: TC bitmap
 *
 * VSI queues expected to be quiesced before calling this function
 */
int ice_vsi_cfg_tc(struct ice_vsi *vsi, u8 ena_tc)
{
	u16 max_txqs[ICE_MAX_TRAFFIC_CLASS] = { 0 };
	struct ice_pf *pf = vsi->back;
	struct ice_tc_cfg old_tc_cfg;
	struct ice_vsi_ctx *ctx;
	struct device *dev;
	int i, ret = 0;
	u8 num_tc = 0;

	dev = ice_pf_to_dev(pf);
	if (vsi->tc_cfg.ena_tc == ena_tc &&
	    vsi->mqprio_qopt.mode != TC_MQPRIO_MODE_CHANNEL)
		return ret;

	ice_for_each_traffic_class(i) {
		/* build bitmap of enabled TCs */
		if (ena_tc & BIT(i))
			num_tc++;
		/* populate max_txqs per TC */
		max_txqs[i] = vsi->alloc_txq;
		/* Update max_txqs if it is CHNL VSI, because alloc_t[r]xq are
		 * zero for CHNL VSI, hence use num_txq instead as max_txqs
		 */
		if (vsi->type == ICE_VSI_CHNL &&
		    test_bit(ICE_FLAG_TC_MQPRIO, pf->flags))
			max_txqs[i] = vsi->num_txq;
	}

	memcpy(&old_tc_cfg, &vsi->tc_cfg, sizeof(old_tc_cfg));
	vsi->tc_cfg.ena_tc = ena_tc;
	vsi->tc_cfg.numtc = num_tc;

	ctx = kzalloc(sizeof(*ctx), GFP_KERNEL);
	if (!ctx)
		return -ENOMEM;

	ctx->vf_num = 0;
	ctx->info = vsi->info;

	if (vsi->type == ICE_VSI_PF &&
	    test_bit(ICE_FLAG_TC_MQPRIO, pf->flags))
		ret = ice_vsi_setup_q_map_mqprio(vsi, ctx, ena_tc);
	else
		ret = ice_vsi_setup_q_map(vsi, ctx);

	if (ret) {
		memcpy(&vsi->tc_cfg, &old_tc_cfg, sizeof(vsi->tc_cfg));
		goto out;
	}

	/* must to indicate which section of VSI context are being modified */
	ctx->info.valid_sections = cpu_to_le16(ICE_AQ_VSI_PROP_RXQ_MAP_VALID);
	ret = ice_update_vsi(&pf->hw, vsi->idx, ctx, NULL);
	if (ret) {
		dev_info(dev, "Failed VSI Update\n");
		goto out;
	}

	if (vsi->type == ICE_VSI_PF &&
	    test_bit(ICE_FLAG_TC_MQPRIO, pf->flags))
		ret = ice_cfg_vsi_lan(vsi->port_info, vsi->idx, 1, max_txqs);
	else
		ret = ice_cfg_vsi_lan(vsi->port_info, vsi->idx,
				      vsi->tc_cfg.ena_tc, max_txqs);

	if (ret) {
		dev_err(dev, "VSI %d failed TC config, error %d\n",
			vsi->vsi_num, ret);
		goto out;
	}
	ice_vsi_update_q_map(vsi, ctx);
	vsi->info.valid_sections = 0;

	ice_vsi_cfg_netdev_tc(vsi, ena_tc);
out:
	kfree(ctx);
	return ret;
}

/**
 * ice_update_ring_stats - Update ring statistics
 * @stats: stats to be updated
 * @pkts: number of processed packets
 * @bytes: number of processed bytes
 *
 * This function assumes that caller has acquired a u64_stats_sync lock.
 */
static void ice_update_ring_stats(struct ice_q_stats *stats, u64 pkts, u64 bytes)
{
	stats->bytes += bytes;
	stats->pkts += pkts;
}

/**
 * ice_update_tx_ring_stats - Update Tx ring specific counters
 * @tx_ring: ring to update
 * @pkts: number of processed packets
 * @bytes: number of processed bytes
 */
void ice_update_tx_ring_stats(struct ice_tx_ring *tx_ring, u64 pkts, u64 bytes)
{
	u64_stats_update_begin(&tx_ring->syncp);
	ice_update_ring_stats(&tx_ring->stats, pkts, bytes);
	u64_stats_update_end(&tx_ring->syncp);
}

/**
 * ice_update_rx_ring_stats - Update Rx ring specific counters
 * @rx_ring: ring to update
 * @pkts: number of processed packets
 * @bytes: number of processed bytes
 */
void ice_update_rx_ring_stats(struct ice_rx_ring *rx_ring, u64 pkts, u64 bytes)
{
	u64_stats_update_begin(&rx_ring->syncp);
	ice_update_ring_stats(&rx_ring->stats, pkts, bytes);
	u64_stats_update_end(&rx_ring->syncp);
}

/**
 * ice_is_dflt_vsi_in_use - check if the default forwarding VSI is being used
 * @pi: port info of the switch with default VSI
 *
 * Return true if the there is a single VSI in default forwarding VSI list
 */
bool ice_is_dflt_vsi_in_use(struct ice_port_info *pi)
{
	bool exists = false;

	ice_check_if_dflt_vsi(pi, 0, &exists);
	return exists;
}

/**
 * ice_is_vsi_dflt_vsi - check if the VSI passed in is the default VSI
 * @vsi: VSI to compare against default forwarding VSI
 *
 * If this VSI passed in is the default forwarding VSI then return true, else
 * return false
 */
bool ice_is_vsi_dflt_vsi(struct ice_vsi *vsi)
{
	return ice_check_if_dflt_vsi(vsi->port_info, vsi->idx, NULL);
}

/**
 * ice_set_dflt_vsi - set the default forwarding VSI
 * @vsi: VSI getting set as the default forwarding VSI on the switch
 *
 * If the VSI passed in is already the default VSI and it's enabled just return
 * success.
 *
 * Otherwise try to set the VSI passed in as the switch's default VSI and
 * return the result.
 */
int ice_set_dflt_vsi(struct ice_vsi *vsi)
{
	struct device *dev;
	int status;

	if (!vsi)
		return -EINVAL;

	dev = ice_pf_to_dev(vsi->back);

	/* the VSI passed in is already the default VSI */
	if (ice_is_vsi_dflt_vsi(vsi)) {
		dev_dbg(dev, "VSI %d passed in is already the default forwarding VSI, nothing to do\n",
			vsi->vsi_num);
		return 0;
	}

	status = ice_cfg_dflt_vsi(vsi->port_info, vsi->idx, true, ICE_FLTR_RX);
	if (status) {
		dev_err(dev, "Failed to set VSI %d as the default forwarding VSI, error %d\n",
			vsi->vsi_num, status);
		return status;
	}

	return 0;
}

/**
 * ice_clear_dflt_vsi - clear the default forwarding VSI
 * @vsi: VSI to remove from filter list
 *
 * If the switch has no default VSI or it's not enabled then return error.
 *
 * Otherwise try to clear the default VSI and return the result.
 */
int ice_clear_dflt_vsi(struct ice_vsi *vsi)
{
	struct device *dev;
	int status;

	if (!vsi)
		return -EINVAL;

	dev = ice_pf_to_dev(vsi->back);

	/* there is no default VSI configured */
	if (!ice_is_dflt_vsi_in_use(vsi->port_info))
		return -ENODEV;

	status = ice_cfg_dflt_vsi(vsi->port_info, vsi->idx, false,
				  ICE_FLTR_RX);
	if (status) {
		dev_err(dev, "Failed to clear the default forwarding VSI %d, error %d\n",
			vsi->vsi_num, status);
		return -EIO;
	}

	return 0;
}

/**
 * ice_get_link_speed_mbps - get link speed in Mbps
 * @vsi: the VSI whose link speed is being queried
 *
 * Return current VSI link speed and 0 if the speed is unknown.
 */
int ice_get_link_speed_mbps(struct ice_vsi *vsi)
{
	switch (vsi->port_info->phy.link_info.link_speed) {
	case ICE_AQ_LINK_SPEED_100GB:
		return SPEED_100000;
	case ICE_AQ_LINK_SPEED_50GB:
		return SPEED_50000;
	case ICE_AQ_LINK_SPEED_40GB:
		return SPEED_40000;
	case ICE_AQ_LINK_SPEED_25GB:
		return SPEED_25000;
	case ICE_AQ_LINK_SPEED_20GB:
		return SPEED_20000;
	case ICE_AQ_LINK_SPEED_10GB:
		return SPEED_10000;
	case ICE_AQ_LINK_SPEED_5GB:
		return SPEED_5000;
	case ICE_AQ_LINK_SPEED_2500MB:
		return SPEED_2500;
	case ICE_AQ_LINK_SPEED_1000MB:
		return SPEED_1000;
	case ICE_AQ_LINK_SPEED_100MB:
		return SPEED_100;
	case ICE_AQ_LINK_SPEED_10MB:
		return SPEED_10;
	case ICE_AQ_LINK_SPEED_UNKNOWN:
	default:
		return 0;
	}
}

/**
 * ice_get_link_speed_kbps - get link speed in Kbps
 * @vsi: the VSI whose link speed is being queried
 *
 * Return current VSI link speed and 0 if the speed is unknown.
 */
int ice_get_link_speed_kbps(struct ice_vsi *vsi)
{
	int speed_mbps;

	speed_mbps = ice_get_link_speed_mbps(vsi);

	return speed_mbps * 1000;
}

/**
 * ice_set_min_bw_limit - setup minimum BW limit for Tx based on min_tx_rate
 * @vsi: VSI to be configured
 * @min_tx_rate: min Tx rate in Kbps to be configured as BW limit
 *
 * If the min_tx_rate is specified as 0 that means to clear the minimum BW limit
 * profile, otherwise a non-zero value will force a minimum BW limit for the VSI
 * on TC 0.
 */
int ice_set_min_bw_limit(struct ice_vsi *vsi, u64 min_tx_rate)
{
	struct ice_pf *pf = vsi->back;
	struct device *dev;
	int status;
	int speed;

	dev = ice_pf_to_dev(pf);
	if (!vsi->port_info) {
		dev_dbg(dev, "VSI %d, type %u specified doesn't have valid port_info\n",
			vsi->idx, vsi->type);
		return -EINVAL;
	}

	speed = ice_get_link_speed_kbps(vsi);
	if (min_tx_rate > (u64)speed) {
		dev_err(dev, "invalid min Tx rate %llu Kbps specified for %s %d is greater than current link speed %u Kbps\n",
			min_tx_rate, ice_vsi_type_str(vsi->type), vsi->idx,
			speed);
		return -EINVAL;
	}

	/* Configure min BW for VSI limit */
	if (min_tx_rate) {
		status = ice_cfg_vsi_bw_lmt_per_tc(vsi->port_info, vsi->idx, 0,
						   ICE_MIN_BW, min_tx_rate);
		if (status) {
			dev_err(dev, "failed to set min Tx rate(%llu Kbps) for %s %d\n",
				min_tx_rate, ice_vsi_type_str(vsi->type),
				vsi->idx);
			return status;
		}

		dev_dbg(dev, "set min Tx rate(%llu Kbps) for %s\n",
			min_tx_rate, ice_vsi_type_str(vsi->type));
	} else {
		status = ice_cfg_vsi_bw_dflt_lmt_per_tc(vsi->port_info,
							vsi->idx, 0,
							ICE_MIN_BW);
		if (status) {
			dev_err(dev, "failed to clear min Tx rate configuration for %s %d\n",
				ice_vsi_type_str(vsi->type), vsi->idx);
			return status;
		}

		dev_dbg(dev, "cleared min Tx rate configuration for %s %d\n",
			ice_vsi_type_str(vsi->type), vsi->idx);
	}

	return 0;
}

/**
 * ice_set_max_bw_limit - setup maximum BW limit for Tx based on max_tx_rate
 * @vsi: VSI to be configured
 * @max_tx_rate: max Tx rate in Kbps to be configured as BW limit
 *
 * If the max_tx_rate is specified as 0 that means to clear the maximum BW limit
 * profile, otherwise a non-zero value will force a maximum BW limit for the VSI
 * on TC 0.
 */
int ice_set_max_bw_limit(struct ice_vsi *vsi, u64 max_tx_rate)
{
	struct ice_pf *pf = vsi->back;
	struct device *dev;
	int status;
	int speed;

	dev = ice_pf_to_dev(pf);
	if (!vsi->port_info) {
		dev_dbg(dev, "VSI %d, type %u specified doesn't have valid port_info\n",
			vsi->idx, vsi->type);
		return -EINVAL;
	}

	speed = ice_get_link_speed_kbps(vsi);
	if (max_tx_rate > (u64)speed) {
		dev_err(dev, "invalid max Tx rate %llu Kbps specified for %s %d is greater than current link speed %u Kbps\n",
			max_tx_rate, ice_vsi_type_str(vsi->type), vsi->idx,
			speed);
		return -EINVAL;
	}

	/* Configure max BW for VSI limit */
	if (max_tx_rate) {
		status = ice_cfg_vsi_bw_lmt_per_tc(vsi->port_info, vsi->idx, 0,
						   ICE_MAX_BW, max_tx_rate);
		if (status) {
			dev_err(dev, "failed setting max Tx rate(%llu Kbps) for %s %d\n",
				max_tx_rate, ice_vsi_type_str(vsi->type),
				vsi->idx);
			return status;
		}

		dev_dbg(dev, "set max Tx rate(%llu Kbps) for %s %d\n",
			max_tx_rate, ice_vsi_type_str(vsi->type), vsi->idx);
	} else {
		status = ice_cfg_vsi_bw_dflt_lmt_per_tc(vsi->port_info,
							vsi->idx, 0,
							ICE_MAX_BW);
		if (status) {
			dev_err(dev, "failed clearing max Tx rate configuration for %s %d\n",
				ice_vsi_type_str(vsi->type), vsi->idx);
			return status;
		}

		dev_dbg(dev, "cleared max Tx rate configuration for %s %d\n",
			ice_vsi_type_str(vsi->type), vsi->idx);
	}

	return 0;
}

/**
 * ice_set_link - turn on/off physical link
 * @vsi: VSI to modify physical link on
 * @ena: turn on/off physical link
 */
int ice_set_link(struct ice_vsi *vsi, bool ena)
{
	struct device *dev = ice_pf_to_dev(vsi->back);
	struct ice_port_info *pi = vsi->port_info;
	struct ice_hw *hw = pi->hw;
	int status;

	if (vsi->type != ICE_VSI_PF)
		return -EINVAL;

	status = ice_aq_set_link_restart_an(pi, ena, NULL);

	/* if link is owned by manageability, FW will return ICE_AQ_RC_EMODE.
	 * this is not a fatal error, so print a warning message and return
	 * a success code. Return an error if FW returns an error code other
	 * than ICE_AQ_RC_EMODE
	 */
	if (status == -EIO) {
		if (hw->adminq.sq_last_status == ICE_AQ_RC_EMODE)
			dev_dbg(dev, "can't set link to %s, err %d aq_err %s. not fatal, continuing\n",
				(ena ? "ON" : "OFF"), status,
				ice_aq_str(hw->adminq.sq_last_status));
	} else if (status) {
		dev_err(dev, "can't set link to %s, err %d aq_err %s\n",
			(ena ? "ON" : "OFF"), status,
			ice_aq_str(hw->adminq.sq_last_status));
		return status;
	}

	return 0;
}

/**
 * ice_vsi_add_vlan_zero - add VLAN 0 filter(s) for this VSI
 * @vsi: VSI used to add VLAN filters
 *
 * In Single VLAN Mode (SVM), single VLAN filters via ICE_SW_LKUP_VLAN are based
 * on the inner VLAN ID, so the VLAN TPID (i.e. 0x8100 or 0x888a8) doesn't
 * matter. In Double VLAN Mode (DVM), outer/single VLAN filters via
 * ICE_SW_LKUP_VLAN are based on the outer/single VLAN ID + VLAN TPID.
 *
 * For both modes add a VLAN 0 + no VLAN TPID filter to handle untagged traffic
 * when VLAN pruning is enabled. Also, this handles VLAN 0 priority tagged
 * traffic in SVM, since the VLAN TPID isn't part of filtering.
 *
 * If DVM is enabled then an explicit VLAN 0 + VLAN TPID filter needs to be
 * added to allow VLAN 0 priority tagged traffic in DVM, since the VLAN TPID is
 * part of filtering.
 */
int ice_vsi_add_vlan_zero(struct ice_vsi *vsi)
{
	struct ice_vsi_vlan_ops *vlan_ops = ice_get_compat_vsi_vlan_ops(vsi);
	struct ice_vlan vlan;
	int err;

	vlan = ICE_VLAN(0, 0, 0);
	err = vlan_ops->add_vlan(vsi, &vlan);
	if (err && err != -EEXIST)
		return err;

	/* in SVM both VLAN 0 filters are identical */
	if (!ice_is_dvm_ena(&vsi->back->hw))
		return 0;

	vlan = ICE_VLAN(ETH_P_8021Q, 0, 0);
	err = vlan_ops->add_vlan(vsi, &vlan);
	if (err && err != -EEXIST)
		return err;

	return 0;
}

/**
 * ice_vsi_del_vlan_zero - delete VLAN 0 filter(s) for this VSI
 * @vsi: VSI used to add VLAN filters
 *
 * Delete the VLAN 0 filters in the same manner that they were added in
 * ice_vsi_add_vlan_zero.
 */
int ice_vsi_del_vlan_zero(struct ice_vsi *vsi)
{
	struct ice_vsi_vlan_ops *vlan_ops = ice_get_compat_vsi_vlan_ops(vsi);
	struct ice_vlan vlan;
	int err;

	vlan = ICE_VLAN(0, 0, 0);
	err = vlan_ops->del_vlan(vsi, &vlan);
	if (err && err != -EEXIST)
		return err;

	/* in SVM both VLAN 0 filters are identical */
	if (!ice_is_dvm_ena(&vsi->back->hw))
		return 0;

	vlan = ICE_VLAN(ETH_P_8021Q, 0, 0);
	err = vlan_ops->del_vlan(vsi, &vlan);
	if (err && err != -EEXIST)
		return err;

	/* when deleting the last VLAN filter, make sure to disable the VLAN
	 * promisc mode so the filter isn't left by accident
	 */
	return ice_clear_vsi_promisc(&vsi->back->hw, vsi->idx,
				    ICE_MCAST_VLAN_PROMISC_BITS, 0);
}

/**
 * ice_vsi_num_zero_vlans - get number of VLAN 0 filters based on VLAN mode
 * @vsi: VSI used to get the VLAN mode
 *
 * If DVM is enabled then 2 VLAN 0 filters are added, else if SVM is enabled
 * then 1 VLAN 0 filter is added. See ice_vsi_add_vlan_zero for more details.
 */
static u16 ice_vsi_num_zero_vlans(struct ice_vsi *vsi)
{
#define ICE_DVM_NUM_ZERO_VLAN_FLTRS	2
#define ICE_SVM_NUM_ZERO_VLAN_FLTRS	1
	/* no VLAN 0 filter is created when a port VLAN is active */
	if (vsi->type == ICE_VSI_VF) {
		if (WARN_ON(!vsi->vf))
			return 0;

		if (ice_vf_is_port_vlan_ena(vsi->vf))
			return 0;
	}

	if (ice_is_dvm_ena(&vsi->back->hw))
		return ICE_DVM_NUM_ZERO_VLAN_FLTRS;
	else
		return ICE_SVM_NUM_ZERO_VLAN_FLTRS;
}

/**
 * ice_vsi_has_non_zero_vlans - check if VSI has any non-zero VLANs
 * @vsi: VSI used to determine if any non-zero VLANs have been added
 */
bool ice_vsi_has_non_zero_vlans(struct ice_vsi *vsi)
{
	return (vsi->num_vlan > ice_vsi_num_zero_vlans(vsi));
}

/**
 * ice_vsi_num_non_zero_vlans - get the number of non-zero VLANs for this VSI
 * @vsi: VSI used to get the number of non-zero VLANs added
 */
u16 ice_vsi_num_non_zero_vlans(struct ice_vsi *vsi)
{
	return (vsi->num_vlan - ice_vsi_num_zero_vlans(vsi));
}

/**
 * ice_is_feature_supported
 * @pf: pointer to the struct ice_pf instance
 * @f: feature enum to be checked
 *
 * returns true if feature is supported, false otherwise
 */
bool ice_is_feature_supported(struct ice_pf *pf, enum ice_feature f)
{
	if (f < 0 || f >= ICE_F_MAX)
		return false;

	return test_bit(f, pf->features);
}

/**
 * ice_set_feature_support
 * @pf: pointer to the struct ice_pf instance
 * @f: feature enum to set
 */
static void ice_set_feature_support(struct ice_pf *pf, enum ice_feature f)
{
	if (f < 0 || f >= ICE_F_MAX)
		return;

	set_bit(f, pf->features);
}

/**
 * ice_clear_feature_support
 * @pf: pointer to the struct ice_pf instance
 * @f: feature enum to clear
 */
void ice_clear_feature_support(struct ice_pf *pf, enum ice_feature f)
{
	if (f < 0 || f >= ICE_F_MAX)
		return;

	clear_bit(f, pf->features);
}

/**
 * ice_init_feature_support
 * @pf: pointer to the struct ice_pf instance
 *
 * called during init to setup supported feature
 */
void ice_init_feature_support(struct ice_pf *pf)
{
	switch (pf->hw.device_id) {
	case ICE_DEV_ID_E810C_BACKPLANE:
	case ICE_DEV_ID_E810C_QSFP:
	case ICE_DEV_ID_E810C_SFP:
		ice_set_feature_support(pf, ICE_F_DSCP);
		ice_set_feature_support(pf, ICE_F_PTP_EXTTS);
		if (ice_is_e810t(&pf->hw)) {
			ice_set_feature_support(pf, ICE_F_SMA_CTRL);
			if (ice_gnss_is_gps_present(&pf->hw))
				ice_set_feature_support(pf, ICE_F_GNSS);
		}
		break;
	default:
		break;
	}
}

/**
 * ice_vsi_update_security - update security block in VSI
 * @vsi: pointer to VSI structure
 * @fill: function pointer to fill ctx
 */
int
ice_vsi_update_security(struct ice_vsi *vsi, void (*fill)(struct ice_vsi_ctx *))
{
	struct ice_vsi_ctx ctx = { 0 };

	ctx.info = vsi->info;
	ctx.info.valid_sections = cpu_to_le16(ICE_AQ_VSI_PROP_SECURITY_VALID);
	fill(&ctx);

	if (ice_update_vsi(&vsi->back->hw, vsi->idx, &ctx, NULL))
		return -ENODEV;

	vsi->info = ctx.info;
	return 0;
}

/**
 * ice_vsi_ctx_set_antispoof - set antispoof function in VSI ctx
 * @ctx: pointer to VSI ctx structure
 */
void ice_vsi_ctx_set_antispoof(struct ice_vsi_ctx *ctx)
{
	ctx->info.sec_flags |= ICE_AQ_VSI_SEC_FLAG_ENA_MAC_ANTI_SPOOF |
			       (ICE_AQ_VSI_SEC_TX_VLAN_PRUNE_ENA <<
				ICE_AQ_VSI_SEC_TX_PRUNE_ENA_S);
}

/**
 * ice_vsi_ctx_clear_antispoof - clear antispoof function in VSI ctx
 * @ctx: pointer to VSI ctx structure
 */
void ice_vsi_ctx_clear_antispoof(struct ice_vsi_ctx *ctx)
{
	ctx->info.sec_flags &= ~ICE_AQ_VSI_SEC_FLAG_ENA_MAC_ANTI_SPOOF &
			       ~(ICE_AQ_VSI_SEC_TX_VLAN_PRUNE_ENA <<
				 ICE_AQ_VSI_SEC_TX_PRUNE_ENA_S);
}

/**
 * ice_vsi_ctx_set_allow_override - allow destination override on VSI
 * @ctx: pointer to VSI ctx structure
 */
void ice_vsi_ctx_set_allow_override(struct ice_vsi_ctx *ctx)
{
	ctx->info.sec_flags |= ICE_AQ_VSI_SEC_FLAG_ALLOW_DEST_OVRD;
}

/**
 * ice_vsi_ctx_clear_allow_override - turn off destination override on VSI
 * @ctx: pointer to VSI ctx structure
 */
void ice_vsi_ctx_clear_allow_override(struct ice_vsi_ctx *ctx)
{
	ctx->info.sec_flags &= ~ICE_AQ_VSI_SEC_FLAG_ALLOW_DEST_OVRD;
}<|MERGE_RESOLUTION|>--- conflicted
+++ resolved
@@ -1502,13 +1502,10 @@
 		ring->dev = dev;
 		ring->count = vsi->num_tx_desc;
 		ring->txq_teid = ICE_INVAL_TEID;
-<<<<<<< HEAD
-=======
 		if (dvm_ena)
 			ring->flags |= ICE_TX_FLAGS_RING_VLAN_L2TAG2;
 		else
 			ring->flags |= ICE_TX_FLAGS_RING_VLAN_L2TAG1;
->>>>>>> d60c95ef
 		WRITE_ONCE(vsi->tx_rings[i], ring);
 	}
 
@@ -1756,13 +1753,8 @@
 	status = ice_add_rss_cfg(hw, vsi_handle, ICE_FLOW_HASH_IPV6,
 				 ICE_FLOW_SEG_HDR_SCTP | ICE_FLOW_SEG_HDR_IPV6);
 	if (status)
-<<<<<<< HEAD
-		dev_dbg(dev, "ice_add_rss_cfg failed for sctp6 flow, vsi = %d, error = %s\n",
-			vsi_num, ice_stat_str(status));
-=======
 		dev_dbg(dev, "ice_add_rss_cfg failed for sctp6 flow, vsi = %d, error = %d\n",
 			vsi_num, status);
->>>>>>> d60c95ef
 
 	status = ice_add_rss_cfg(hw, vsi_handle, ICE_FLOW_HASH_ESP_SPI,
 				 ICE_FLOW_SEG_HDR_ESP);
@@ -3021,12 +3013,6 @@
 		clear_bit(ICE_VSI_NETDEV_REGISTERED, vsi->state);
 	}
 
-<<<<<<< HEAD
-	if (vsi->type == ICE_VSI_PF)
-		ice_devlink_destroy_pf_port(pf);
-
-=======
->>>>>>> d60c95ef
 	if (test_bit(ICE_FLAG_RSS_ENA, pf->flags))
 		ice_rss_clean(vsi);
 
@@ -3061,13 +3047,8 @@
 		}
 	}
 
-<<<<<<< HEAD
-	if (ice_is_vsi_dflt_vsi(pf->first_sw, vsi))
-		ice_clear_dflt_vsi(pf->first_sw);
-=======
 	if (ice_is_vsi_dflt_vsi(vsi))
 		ice_clear_dflt_vsi(vsi);
->>>>>>> d60c95ef
 	ice_fltr_remove_all(vsi);
 	ice_rm_vsi_lan_cfg(vsi->port_info, vsi->idx);
 	err = ice_rm_vsi_rdma_cfg(vsi->port_info, vsi->idx);
