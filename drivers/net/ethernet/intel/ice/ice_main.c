--- conflicted
+++ resolved
@@ -3138,15 +3138,8 @@
 
 	if (oicr & PFINT_OICR_TSYN_TX_M) {
 		ena_mask &= ~PFINT_OICR_TSYN_TX_M;
-<<<<<<< HEAD
-		if (!hw->reset_ongoing) {
-			set_bit(ICE_MISC_THREAD_TX_TSTAMP, pf->misc_thread);
-			ret = IRQ_WAKE_THREAD;
-		}
-=======
 		if (!hw->reset_ongoing)
 			set_bit(ICE_MISC_THREAD_TX_TSTAMP, pf->misc_thread);
->>>>>>> 238589d0
 	}
 
 	if (oicr & PFINT_OICR_TSYN_EVNT_M) {
@@ -3163,10 +3156,6 @@
 					       GLTSYN_STAT_EVENT2_M);
 
 			set_bit(ICE_MISC_THREAD_EXTTS_EVENT, pf->misc_thread);
-<<<<<<< HEAD
-			ret = IRQ_WAKE_THREAD;
-=======
->>>>>>> 238589d0
 		}
 	}
 
@@ -3208,20 +3197,12 @@
 	if (ice_is_reset_in_progress(pf->state))
 		return IRQ_HANDLED;
 
-<<<<<<< HEAD
-=======
 	ice_service_task_schedule(pf);
 
->>>>>>> 238589d0
 	if (test_and_clear_bit(ICE_MISC_THREAD_EXTTS_EVENT, pf->misc_thread))
 		ice_ptp_extts_event(pf);
 
 	if (test_and_clear_bit(ICE_MISC_THREAD_TX_TSTAMP, pf->misc_thread)) {
-<<<<<<< HEAD
-		while (!ice_ptp_process_ts(pf))
-			usleep_range(50, 100);
-	}
-=======
 		/* Process outstanding Tx timestamps. If there is more work,
 		 * re-arm the interrupt to trigger again.
 		 */
@@ -3232,7 +3213,6 @@
 	}
 
 	ice_irq_dynamic_ena(hw, NULL, NULL);
->>>>>>> 238589d0
 
 	return IRQ_HANDLED;
 }
