--- conflicted
+++ resolved
@@ -11,68 +11,6 @@
 #include "ice_tc_lib.h"
 
 /**
-<<<<<<< HEAD
- * ice_eswitch_add_vf_sp_rule - add adv rule with VF's VSI index
- * @pf: pointer to PF struct
- * @vf: pointer to VF struct
- *
- * This function adds advanced rule that forwards packets with
- * VF's VSI index to the corresponding eswitch ctrl VSI queue.
- */
-static int
-ice_eswitch_add_vf_sp_rule(struct ice_pf *pf, struct ice_vf *vf)
-{
-	struct ice_vsi *ctrl_vsi = pf->eswitch.control_vsi;
-	struct ice_adv_rule_info rule_info = { 0 };
-	struct ice_adv_lkup_elem *list;
-	struct ice_hw *hw = &pf->hw;
-	const u16 lkups_cnt = 1;
-	int err;
-
-	list = kcalloc(lkups_cnt, sizeof(*list), GFP_ATOMIC);
-	if (!list)
-		return -ENOMEM;
-
-	ice_rule_add_src_vsi_metadata(list);
-
-	rule_info.sw_act.flag = ICE_FLTR_TX;
-	rule_info.sw_act.vsi_handle = ctrl_vsi->idx;
-	rule_info.sw_act.fltr_act = ICE_FWD_TO_Q;
-	rule_info.sw_act.fwd_id.q_id = hw->func_caps.common_cap.rxq_first_id +
-				       ctrl_vsi->rxq_map[vf->vf_id];
-	rule_info.flags_info.act |= ICE_SINGLE_ACT_LB_ENABLE;
-	rule_info.flags_info.act_valid = true;
-	rule_info.tun_type = ICE_SW_TUN_AND_NON_TUN;
-	rule_info.src_vsi = vf->lan_vsi_idx;
-
-	err = ice_add_adv_rule(hw, list, lkups_cnt, &rule_info,
-			       &vf->repr->sp_rule);
-	if (err)
-		dev_err(ice_pf_to_dev(pf), "Unable to add VF slow-path rule in switchdev mode for VF %d",
-			vf->vf_id);
-
-	kfree(list);
-	return err;
-}
-
-/**
- * ice_eswitch_del_vf_sp_rule - delete adv rule with VF's VSI index
- * @vf: pointer to the VF struct
- *
- * Delete the advanced rule that was used to forward packets with the VF's VSI
- * index to the corresponding eswitch ctrl VSI queue.
- */
-static void ice_eswitch_del_vf_sp_rule(struct ice_vf *vf)
-{
-	if (!vf->repr)
-		return;
-
-	ice_rem_adv_rule_by_id(&vf->pf->hw, &vf->repr->sp_rule);
-}
-
-/**
-=======
->>>>>>> a6ad5510
  * ice_eswitch_setup_env - configure eswitch HW filters
  * @pf: pointer to PF struct
  *
@@ -82,13 +20,8 @@
 static int ice_eswitch_setup_env(struct ice_pf *pf)
 {
 	struct ice_vsi *uplink_vsi = pf->eswitch.uplink_vsi;
-<<<<<<< HEAD
-	struct ice_vsi *ctrl_vsi = pf->eswitch.control_vsi;
-	struct net_device *netdev = uplink_vsi->netdev;
-=======
 	struct net_device *netdev = uplink_vsi->netdev;
 	bool if_running = netif_running(netdev);
->>>>>>> a6ad5510
 	struct ice_vsi_vlan_ops *vlan_ops;
 
 	if (if_running && !test_and_set_bit(ICE_VSI_DOWN, uplink_vsi->state))
@@ -153,60 +86,14 @@
 }
 
 /**
-<<<<<<< HEAD
- * ice_eswitch_remap_rings_to_vectors - reconfigure rings of eswitch ctrl VSI
- * @pf: pointer to PF struct
- *
- * In eswitch number of allocated Tx/Rx rings is equal.
- *
- * This function fills q_vectors structures associated with representor and
- * move each ring pairs to port representor netdevs. Each port representor
- * will have dedicated 1 Tx/Rx ring pair, so number of rings pair is equal to
- * number of VFs.
-=======
  * ice_eswitch_release_repr - clear PR VSI configuration
  * @pf: poiner to PF struct
  * @repr: pointer to PR
->>>>>>> a6ad5510
  */
 static void
 ice_eswitch_release_repr(struct ice_pf *pf, struct ice_repr *repr)
 {
-<<<<<<< HEAD
-	struct ice_vsi *vsi = pf->eswitch.control_vsi;
-	int q_id;
-
-	ice_for_each_txq(vsi, q_id) {
-		struct ice_q_vector *q_vector;
-		struct ice_tx_ring *tx_ring;
-		struct ice_rx_ring *rx_ring;
-		struct ice_repr *repr;
-		struct ice_vf *vf;
-
-		vf = ice_get_vf_by_id(pf, q_id);
-		if (WARN_ON(!vf))
-			continue;
-
-		repr = vf->repr;
-		q_vector = repr->q_vector;
-		tx_ring = vsi->tx_rings[q_id];
-		rx_ring = vsi->rx_rings[q_id];
-
-		q_vector->vsi = vsi;
-		q_vector->reg_idx = vsi->q_vectors[0]->reg_idx;
-
-		q_vector->num_ring_tx = 1;
-		q_vector->tx.tx_ring = tx_ring;
-		tx_ring->q_vector = q_vector;
-		tx_ring->next = NULL;
-		tx_ring->netdev = repr->netdev;
-		/* In switchdev mode, from OS stack perspective, there is only
-		 * one queue for given netdev, so it needs to be indexed as 0.
-		 */
-		tx_ring->q_index = 0;
-=======
 	struct ice_vsi *vsi = repr->src_vsi;
->>>>>>> a6ad5510
 
 	/* Skip representors that aren't configured */
 	if (!repr->dst)
@@ -220,15 +107,9 @@
 }
 
 /**
-<<<<<<< HEAD
- * ice_eswitch_release_reprs - clear PR VSIs configuration
- * @pf: poiner to PF struct
- * @ctrl_vsi: pointer to eswitch control VSI
-=======
  * ice_eswitch_setup_repr - configure PR to run in switchdev mode
  * @pf: pointer to PF struct
  * @repr: pointer to PR struct
->>>>>>> a6ad5510
  */
 static int ice_eswitch_setup_repr(struct ice_pf *pf, struct ice_repr *repr)
 {
@@ -259,59 +140,7 @@
  */
 int ice_eswitch_cfg_vsi(struct ice_vsi *vsi, const u8 *mac)
 {
-<<<<<<< HEAD
-	struct ice_vsi *ctrl_vsi = pf->eswitch.control_vsi;
-	int max_vsi_num = 0;
-	struct ice_vf *vf;
-	unsigned int bkt;
-
-	lockdep_assert_held(&pf->vfs.table_lock);
-
-	ice_for_each_vf(pf, bkt, vf) {
-		struct ice_vsi *vsi = vf->repr->src_vsi;
-
-		ice_remove_vsi_fltr(&pf->hw, vsi->idx);
-		vf->repr->dst = metadata_dst_alloc(0, METADATA_HW_PORT_MUX,
-						   GFP_KERNEL);
-		if (!vf->repr->dst) {
-			ice_fltr_add_mac_and_broadcast(vsi, vf->hw_lan_addr,
-						       ICE_FWD_TO_VSI);
-			goto err;
-		}
-
-		if (ice_eswitch_add_vf_sp_rule(pf, vf)) {
-			ice_fltr_add_mac_and_broadcast(vsi, vf->hw_lan_addr,
-						       ICE_FWD_TO_VSI);
-			goto err;
-		}
-
-		if (ice_vsi_update_security(vsi, ice_vsi_ctx_clear_antispoof)) {
-			ice_fltr_add_mac_and_broadcast(vsi, vf->hw_lan_addr,
-						       ICE_FWD_TO_VSI);
-			ice_eswitch_del_vf_sp_rule(vf);
-			metadata_dst_free(vf->repr->dst);
-			vf->repr->dst = NULL;
-			goto err;
-		}
-
-		if (ice_vsi_add_vlan_zero(vsi)) {
-			ice_fltr_add_mac_and_broadcast(vsi, vf->hw_lan_addr,
-						       ICE_FWD_TO_VSI);
-			ice_eswitch_del_vf_sp_rule(vf);
-			metadata_dst_free(vf->repr->dst);
-			vf->repr->dst = NULL;
-			ice_vsi_update_security(vsi, ice_vsi_ctx_set_antispoof);
-			goto err;
-		}
-
-		if (max_vsi_num < vsi->vsi_num)
-			max_vsi_num = vsi->vsi_num;
-
-		netif_napi_add(vf->repr->netdev, &vf->repr->q_vector->napi,
-			       ice_napi_poll);
-=======
 	int err;
->>>>>>> a6ad5510
 
 	ice_remove_vsi_fltr(&vsi->back->hw, vsi->idx);
 
@@ -442,10 +271,6 @@
 static void ice_eswitch_release_env(struct ice_pf *pf)
 {
 	struct ice_vsi *uplink_vsi = pf->eswitch.uplink_vsi;
-<<<<<<< HEAD
-	struct ice_vsi *ctrl_vsi = pf->eswitch.control_vsi;
-=======
->>>>>>> a6ad5510
 	struct ice_vsi_vlan_ops *vlan_ops;
 
 	vlan_ops = ice_get_compat_vsi_vlan_ops(uplink_vsi);
@@ -463,71 +288,6 @@
 }
 
 /**
-<<<<<<< HEAD
- * ice_eswitch_vsi_setup - configure eswitch control VSI
- * @pf: pointer to PF structure
- * @pi: pointer to port_info structure
- */
-static struct ice_vsi *
-ice_eswitch_vsi_setup(struct ice_pf *pf, struct ice_port_info *pi)
-{
-	struct ice_vsi_cfg_params params = {};
-
-	params.type = ICE_VSI_SWITCHDEV_CTRL;
-	params.pi = pi;
-	params.flags = ICE_VSI_FLAG_INIT;
-
-	return ice_vsi_setup(pf, &params);
-}
-
-/**
- * ice_eswitch_napi_del - remove NAPI handle for all port representors
- * @pf: pointer to PF structure
- */
-static void ice_eswitch_napi_del(struct ice_pf *pf)
-{
-	struct ice_vf *vf;
-	unsigned int bkt;
-
-	lockdep_assert_held(&pf->vfs.table_lock);
-
-	ice_for_each_vf(pf, bkt, vf)
-		netif_napi_del(&vf->repr->q_vector->napi);
-}
-
-/**
- * ice_eswitch_napi_enable - enable NAPI for all port representors
- * @pf: pointer to PF structure
- */
-static void ice_eswitch_napi_enable(struct ice_pf *pf)
-{
-	struct ice_vf *vf;
-	unsigned int bkt;
-
-	lockdep_assert_held(&pf->vfs.table_lock);
-
-	ice_for_each_vf(pf, bkt, vf)
-		napi_enable(&vf->repr->q_vector->napi);
-}
-
-/**
- * ice_eswitch_napi_disable - disable NAPI for all port representors
- * @pf: pointer to PF structure
- */
-static void ice_eswitch_napi_disable(struct ice_pf *pf)
-{
-	struct ice_vf *vf;
-	unsigned int bkt;
-
-	lockdep_assert_held(&pf->vfs.table_lock);
-
-	ice_for_each_vf(pf, bkt, vf)
-		napi_disable(&vf->repr->q_vector->napi);
-}
-
-/**
-=======
->>>>>>> a6ad5510
  * ice_eswitch_enable_switchdev - configure eswitch in switchdev mode
  * @pf: pointer to PF structure
  */
@@ -545,14 +305,6 @@
 		return -EINVAL;
 	}
 
-<<<<<<< HEAD
-	pf->eswitch.control_vsi = ice_eswitch_vsi_setup(pf, pf->hw.port_info);
-	if (!pf->eswitch.control_vsi)
-		return -ENODEV;
-
-	ctrl_vsi = pf->eswitch.control_vsi;
-=======
->>>>>>> a6ad5510
 	pf->eswitch.uplink_vsi = uplink_vsi;
 
 	if (ice_eswitch_setup_env(pf))
@@ -576,12 +328,6 @@
  */
 static void ice_eswitch_disable_switchdev(struct ice_pf *pf)
 {
-<<<<<<< HEAD
-	struct ice_vsi *ctrl_vsi = pf->eswitch.control_vsi;
-
-	ice_eswitch_napi_disable(pf);
-=======
->>>>>>> a6ad5510
 	ice_eswitch_br_offloads_deinit(pf);
 	ice_eswitch_release_env(pf);
 
@@ -676,13 +422,8 @@
 	if (test_bit(ICE_DOWN, pf->state))
 		return;
 
-<<<<<<< HEAD
-	ice_eswitch_disable_switchdev(pf);
-	pf->eswitch.is_running = false;
-=======
 	xa_for_each(&pf->eswitch.reprs, id, repr)
 		ice_repr_start_tx_queues(repr);
->>>>>>> a6ad5510
 }
 
 /**
@@ -711,17 +452,12 @@
 	ice_eswitch_start_all_tx_queues(pf);
 }
 
-<<<<<<< HEAD
-	if (pf->eswitch_mode == DEVLINK_ESWITCH_MODE_LEGACY ||
-	    pf->eswitch.is_running)
-=======
 static int
 ice_eswitch_attach(struct ice_pf *pf, struct ice_repr *repr, unsigned long *id)
 {
 	int err;
 
 	if (pf->eswitch_mode == DEVLINK_ESWITCH_MODE_LEGACY)
->>>>>>> a6ad5510
 		return 0;
 
 	if (xa_empty(&pf->eswitch.reprs)) {
@@ -748,10 +484,6 @@
 
 	ice_eswitch_start_reprs(pf);
 
-<<<<<<< HEAD
-	pf->eswitch.is_running = true;
-=======
->>>>>>> a6ad5510
 	return 0;
 
 err_xa_alloc:
@@ -850,13 +582,8 @@
  */
 void ice_eswitch_detach_vf(struct ice_pf *pf, struct ice_vf *vf)
 {
-<<<<<<< HEAD
-	struct ice_vsi *ctrl_vsi = pf->eswitch.control_vsi;
-	int status;
-=======
 	struct ice_repr *repr = xa_load(&pf->eswitch.reprs, vf->repr_id);
 	struct devlink *devlink = priv_to_devlink(pf);
->>>>>>> a6ad5510
 
 	if (!repr)
 		return;
