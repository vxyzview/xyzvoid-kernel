--- conflicted
+++ resolved
@@ -530,25 +530,6 @@
 }
 
 /**
- * ice_get_frame_sz - calculate xdp_buff::frame_sz
- * @rx_ring: the ring being configured
- *
- * Return frame size based on underlying PAGE_SIZE
- */
-static unsigned int ice_get_frame_sz(struct ice_rx_ring *rx_ring)
-{
-	unsigned int frame_sz;
-
-#if (PAGE_SIZE >= 8192)
-	frame_sz = rx_ring->rx_buf_len;
-#else
-	frame_sz = ice_rx_pg_size(rx_ring) / 2;
-#endif
-
-	return frame_sz;
-}
-
-/**
  * ice_vsi_cfg_rxq - Configure an Rx queue
  * @ring: the ring being configured
  *
@@ -562,11 +543,7 @@
 
 	ring->rx_buf_len = ring->vsi->rx_buf_len;
 
-<<<<<<< HEAD
-	if (ring->vsi->type == ICE_VSI_PF) {
-=======
 	if (ring->vsi->type == ICE_VSI_PF || ring->vsi->type == ICE_VSI_SF) {
->>>>>>> a6ad5510
 		if (!xdp_rxq_info_is_reg(&ring->xdp_rxq)) {
 			err = __xdp_rxq_info_reg(&ring->xdp_rxq, ring->netdev,
 						 ring->q_index,
