--- conflicted
+++ resolved
@@ -571,12 +571,9 @@
 
 #define ICE_TXD_CTX_QW1_MSS_S	50
 #define ICE_TXD_CTX_MIN_MSS	64
-<<<<<<< HEAD
-=======
 
 #define ICE_TXD_CTX_QW1_VSI_S	50
 #define ICE_TXD_CTX_QW1_VSI_M	(0x3FFULL << ICE_TXD_CTX_QW1_VSI_S)
->>>>>>> d60c95ef
 
 enum ice_tx_ctx_desc_cmd_bits {
 	ICE_TX_CTX_DESC_TSO		= 0x01,
