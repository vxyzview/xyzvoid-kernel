--- conflicted
+++ resolved
@@ -667,10 +667,6 @@
 static void ice_ptp_process_tx_tstamp(struct ice_ptp_tx *tx)
 {
 	struct ice_ptp_port *ptp_port;
-<<<<<<< HEAD
-	bool more_timestamps;
-=======
->>>>>>> 98817289
 	struct ice_pf *pf;
 	struct ice_hw *hw;
 	u64 tstamp_ready;
@@ -800,14 +796,10 @@
 	more_timestamps = tx->init && !bitmap_empty(tx->in_use, tx->len);
 	spin_unlock(&tx->lock);
 
-<<<<<<< HEAD
-	return !more_timestamps;
-=======
 	if (more_timestamps)
 		return ICE_TX_TSTAMP_WORK_PENDING;
 
 	return ICE_TX_TSTAMP_WORK_DONE;
->>>>>>> 98817289
 }
 
 /**
@@ -929,9 +921,6 @@
 
 	/* wait for potentially outstanding interrupt to complete */
 	synchronize_irq(pf->oicr_irq.virq);
-
-	/* wait for potentially outstanding interrupt to complete */
-	synchronize_irq(pf->msix_entries[pf->oicr_idx].vector);
 
 	ice_ptp_flush_tx_tracker(pf, tx);
 
