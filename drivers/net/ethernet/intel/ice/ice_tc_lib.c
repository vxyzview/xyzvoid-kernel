--- conflicted
+++ resolved
@@ -669,15 +669,6 @@
 	return netif_is_ice(dev) || ice_is_tunnel_supported(dev);
 }
 
-<<<<<<< HEAD
-static int ice_tc_setup_redirect_action(struct net_device *filter_dev,
-					struct ice_tc_flower_fltr *fltr,
-					struct net_device *target_dev)
-{
-	struct ice_repr *repr;
-
-	fltr->action.fltr_act = ICE_FWD_TO_VSI;
-=======
 static int ice_tc_setup_action(struct net_device *filter_dev,
 			       struct ice_tc_flower_fltr *fltr,
 			       struct net_device *target_dev,
@@ -691,7 +682,6 @@
 	}
 
 	fltr->action.fltr_act = action;
->>>>>>> a6ad5510
 
 	if (ice_is_port_repr_netdev(filter_dev) &&
 	    ice_is_port_repr_netdev(target_dev)) {
@@ -754,9 +744,6 @@
 		break;
 
 	case FLOW_ACTION_REDIRECT:
-<<<<<<< HEAD
-		err = ice_tc_setup_redirect_action(filter_dev, fltr, act->dev);
-=======
 		err = ice_tc_setup_action(filter_dev, fltr,
 					  act->dev, ICE_FWD_TO_VSI);
 		if (err)
@@ -767,7 +754,6 @@
 	case FLOW_ACTION_MIRRED:
 		err = ice_tc_setup_action(filter_dev, fltr,
 					  act->dev, ICE_MIRROR_PACKET);
->>>>>>> a6ad5510
 		if (err)
 			return err;
 
