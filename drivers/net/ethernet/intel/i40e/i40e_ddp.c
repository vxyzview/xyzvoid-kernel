--- conflicted
+++ resolved
@@ -4,8 +4,6 @@
 #include <linux/firmware.h>
 #include "i40e.h"
 
-<<<<<<< HEAD
-=======
 #define I40_DDP_FLASH_REGION		100
 #define I40E_PROFILE_INFO_SIZE		48
 #define I40E_MAX_PROFILE_NUM		16
@@ -24,7 +22,6 @@
 	size_t old_ddp_size;
 	u8 old_ddp_buf[];
 };
->>>>>>> a6ad5510
 
 /**
  * i40e_ddp_profiles_eq - checks if DDP profiles are the equivalent
