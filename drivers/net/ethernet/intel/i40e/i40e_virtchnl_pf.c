--- conflicted
+++ resolved
@@ -1373,7 +1373,6 @@
 					   bool alluni)
 {
 	struct i40e_pf *pf = vf->pf;
-	int aq_ret = I40E_SUCCESS;
 	struct i40e_vsi *vsi;
 	int aq_ret = 0;
 	u16 num_vlans;
@@ -3320,13 +3319,8 @@
  **/
 static int i40e_vc_rdma_qvmap_msg(struct i40e_vf *vf, u8 *msg, bool config)
 {
-<<<<<<< HEAD
-	struct virtchnl_iwarp_qvlist_info *qvlist_info =
-				(struct virtchnl_iwarp_qvlist_info *)msg;
-=======
 	struct virtchnl_rdma_qvlist_info *qvlist_info =
 				(struct virtchnl_rdma_qvlist_info *)msg;
->>>>>>> 98817289
 	int aq_ret = 0;
 
 	if (!test_bit(I40E_VF_STATE_ACTIVE, &vf->vf_states) ||
