// SPDX-License-Identifier: GPL-2.0
/* Copyright (c)  2019 Intel Corporation */

#include "igc.h"

#include <linux/module.h>
#include <linux/device.h>
#include <linux/pci.h>
#include <linux/ptp_classify.h>
#include <linux/clocksource.h>
#include <linux/ktime.h>
#include <linux/delay.h>
#include <linux/iopoll.h>

#define INCVALUE_MASK		0x7fffffff
#define ISGN			0x80000000

#define IGC_PTP_TX_TIMEOUT		(HZ * 15)

#define IGC_PTM_STAT_SLEEP		2
#define IGC_PTM_STAT_TIMEOUT		100

/* SYSTIM read access for I225 */
void igc_ptp_read(struct igc_adapter *adapter, struct timespec64 *ts)
{
	struct igc_hw *hw = &adapter->hw;
	u32 sec, nsec;

	/* The timestamp is latched when SYSTIML is read. */
	nsec = rd32(IGC_SYSTIML);
	sec = rd32(IGC_SYSTIMH);

	ts->tv_sec = sec;
	ts->tv_nsec = nsec;
}

static void igc_ptp_write_i225(struct igc_adapter *adapter,
			       const struct timespec64 *ts)
{
	struct igc_hw *hw = &adapter->hw;

	wr32(IGC_SYSTIML, ts->tv_nsec);
	wr32(IGC_SYSTIMH, ts->tv_sec);
}

static int igc_ptp_adjfine_i225(struct ptp_clock_info *ptp, long scaled_ppm)
{
	struct igc_adapter *igc = container_of(ptp, struct igc_adapter,
					       ptp_caps);
	struct igc_hw *hw = &igc->hw;
	int neg_adj = 0;
	u64 rate;
	u32 inca;

	if (scaled_ppm < 0) {
		neg_adj = 1;
		scaled_ppm = -scaled_ppm;
	}
	rate = scaled_ppm;
	rate <<= 14;
	rate = div_u64(rate, 78125);

	inca = rate & INCVALUE_MASK;
	if (neg_adj)
		inca |= ISGN;

	wr32(IGC_TIMINCA, inca);

	return 0;
}

static int igc_ptp_adjtime_i225(struct ptp_clock_info *ptp, s64 delta)
{
	struct igc_adapter *igc = container_of(ptp, struct igc_adapter,
					       ptp_caps);
	struct timespec64 now, then = ns_to_timespec64(delta);
	unsigned long flags;

	spin_lock_irqsave(&igc->tmreg_lock, flags);

	igc_ptp_read(igc, &now);
	now = timespec64_add(now, then);
	igc_ptp_write_i225(igc, (const struct timespec64 *)&now);

	spin_unlock_irqrestore(&igc->tmreg_lock, flags);

	return 0;
}

static int igc_ptp_gettimex64_i225(struct ptp_clock_info *ptp,
				   struct timespec64 *ts,
				   struct ptp_system_timestamp *sts)
{
	struct igc_adapter *igc = container_of(ptp, struct igc_adapter,
					       ptp_caps);
	struct igc_hw *hw = &igc->hw;
	unsigned long flags;

	spin_lock_irqsave(&igc->tmreg_lock, flags);

	ptp_read_system_prets(sts);
	ts->tv_nsec = rd32(IGC_SYSTIML);
	ts->tv_sec = rd32(IGC_SYSTIMH);
	ptp_read_system_postts(sts);

	spin_unlock_irqrestore(&igc->tmreg_lock, flags);

	return 0;
}

static int igc_ptp_settime_i225(struct ptp_clock_info *ptp,
				const struct timespec64 *ts)
{
	struct igc_adapter *igc = container_of(ptp, struct igc_adapter,
					       ptp_caps);
	unsigned long flags;

	spin_lock_irqsave(&igc->tmreg_lock, flags);

	igc_ptp_write_i225(igc, ts);

	spin_unlock_irqrestore(&igc->tmreg_lock, flags);

	return 0;
}

static void igc_pin_direction(int pin, int input, u32 *ctrl, u32 *ctrl_ext)
{
	u32 *ptr = pin < 2 ? ctrl : ctrl_ext;
	static const u32 mask[IGC_N_SDP] = {
		IGC_CTRL_SDP0_DIR,
		IGC_CTRL_SDP1_DIR,
		IGC_CTRL_EXT_SDP2_DIR,
		IGC_CTRL_EXT_SDP3_DIR,
	};

	if (input)
		*ptr &= ~mask[pin];
	else
		*ptr |= mask[pin];
}

static void igc_pin_perout(struct igc_adapter *igc, int chan, int pin, int freq)
{
	static const u32 igc_aux0_sel_sdp[IGC_N_SDP] = {
		IGC_AUX0_SEL_SDP0, IGC_AUX0_SEL_SDP1, IGC_AUX0_SEL_SDP2, IGC_AUX0_SEL_SDP3,
	};
	static const u32 igc_aux1_sel_sdp[IGC_N_SDP] = {
		IGC_AUX1_SEL_SDP0, IGC_AUX1_SEL_SDP1, IGC_AUX1_SEL_SDP2, IGC_AUX1_SEL_SDP3,
	};
	static const u32 igc_ts_sdp_en[IGC_N_SDP] = {
		IGC_TS_SDP0_EN, IGC_TS_SDP1_EN, IGC_TS_SDP2_EN, IGC_TS_SDP3_EN,
	};
	static const u32 igc_ts_sdp_sel_tt0[IGC_N_SDP] = {
		IGC_TS_SDP0_SEL_TT0, IGC_TS_SDP1_SEL_TT0,
		IGC_TS_SDP2_SEL_TT0, IGC_TS_SDP3_SEL_TT0,
	};
	static const u32 igc_ts_sdp_sel_tt1[IGC_N_SDP] = {
		IGC_TS_SDP0_SEL_TT1, IGC_TS_SDP1_SEL_TT1,
		IGC_TS_SDP2_SEL_TT1, IGC_TS_SDP3_SEL_TT1,
	};
	static const u32 igc_ts_sdp_sel_fc0[IGC_N_SDP] = {
		IGC_TS_SDP0_SEL_FC0, IGC_TS_SDP1_SEL_FC0,
		IGC_TS_SDP2_SEL_FC0, IGC_TS_SDP3_SEL_FC0,
	};
	static const u32 igc_ts_sdp_sel_fc1[IGC_N_SDP] = {
		IGC_TS_SDP0_SEL_FC1, IGC_TS_SDP1_SEL_FC1,
		IGC_TS_SDP2_SEL_FC1, IGC_TS_SDP3_SEL_FC1,
	};
	static const u32 igc_ts_sdp_sel_clr[IGC_N_SDP] = {
		IGC_TS_SDP0_SEL_FC1, IGC_TS_SDP1_SEL_FC1,
		IGC_TS_SDP2_SEL_FC1, IGC_TS_SDP3_SEL_FC1,
	};
	struct igc_hw *hw = &igc->hw;
	u32 ctrl, ctrl_ext, tssdp = 0;

	ctrl = rd32(IGC_CTRL);
	ctrl_ext = rd32(IGC_CTRL_EXT);
	tssdp = rd32(IGC_TSSDP);

	igc_pin_direction(pin, 0, &ctrl, &ctrl_ext);

	/* Make sure this pin is not enabled as an input. */
	if ((tssdp & IGC_AUX0_SEL_SDP3) == igc_aux0_sel_sdp[pin])
		tssdp &= ~IGC_AUX0_TS_SDP_EN;

	if ((tssdp & IGC_AUX1_SEL_SDP3) == igc_aux1_sel_sdp[pin])
		tssdp &= ~IGC_AUX1_TS_SDP_EN;

	tssdp &= ~igc_ts_sdp_sel_clr[pin];
	if (freq) {
		if (chan == 1)
			tssdp |= igc_ts_sdp_sel_fc1[pin];
		else
			tssdp |= igc_ts_sdp_sel_fc0[pin];
	} else {
		if (chan == 1)
			tssdp |= igc_ts_sdp_sel_tt1[pin];
		else
			tssdp |= igc_ts_sdp_sel_tt0[pin];
	}
	tssdp |= igc_ts_sdp_en[pin];

	wr32(IGC_TSSDP, tssdp);
	wr32(IGC_CTRL, ctrl);
	wr32(IGC_CTRL_EXT, ctrl_ext);
}

static void igc_pin_extts(struct igc_adapter *igc, int chan, int pin)
{
	static const u32 igc_aux0_sel_sdp[IGC_N_SDP] = {
		IGC_AUX0_SEL_SDP0, IGC_AUX0_SEL_SDP1, IGC_AUX0_SEL_SDP2, IGC_AUX0_SEL_SDP3,
	};
	static const u32 igc_aux1_sel_sdp[IGC_N_SDP] = {
		IGC_AUX1_SEL_SDP0, IGC_AUX1_SEL_SDP1, IGC_AUX1_SEL_SDP2, IGC_AUX1_SEL_SDP3,
	};
	static const u32 igc_ts_sdp_en[IGC_N_SDP] = {
		IGC_TS_SDP0_EN, IGC_TS_SDP1_EN, IGC_TS_SDP2_EN, IGC_TS_SDP3_EN,
	};
	struct igc_hw *hw = &igc->hw;
	u32 ctrl, ctrl_ext, tssdp = 0;

	ctrl = rd32(IGC_CTRL);
	ctrl_ext = rd32(IGC_CTRL_EXT);
	tssdp = rd32(IGC_TSSDP);

	igc_pin_direction(pin, 1, &ctrl, &ctrl_ext);

	/* Make sure this pin is not enabled as an output. */
	tssdp &= ~igc_ts_sdp_en[pin];

	if (chan == 1) {
		tssdp &= ~IGC_AUX1_SEL_SDP3;
		tssdp |= igc_aux1_sel_sdp[pin] | IGC_AUX1_TS_SDP_EN;
	} else {
		tssdp &= ~IGC_AUX0_SEL_SDP3;
		tssdp |= igc_aux0_sel_sdp[pin] | IGC_AUX0_TS_SDP_EN;
	}

	wr32(IGC_TSSDP, tssdp);
	wr32(IGC_CTRL, ctrl);
	wr32(IGC_CTRL_EXT, ctrl_ext);
}

static int igc_ptp_feature_enable_i225(struct ptp_clock_info *ptp,
				       struct ptp_clock_request *rq, int on)
{
	struct igc_adapter *igc =
		container_of(ptp, struct igc_adapter, ptp_caps);
	struct igc_hw *hw = &igc->hw;
	unsigned long flags;
	struct timespec64 ts;
	int use_freq = 0, pin = -1;
	u32 tsim, tsauxc, tsauxc_mask, tsim_mask, trgttiml, trgttimh, freqout;
	s64 ns;

	switch (rq->type) {
	case PTP_CLK_REQ_EXTTS:
		/* Reject requests with unsupported flags */
		if (rq->extts.flags & ~(PTP_ENABLE_FEATURE |
					PTP_RISING_EDGE |
					PTP_FALLING_EDGE |
					PTP_STRICT_FLAGS))
			return -EOPNOTSUPP;

		/* Reject requests failing to enable both edges. */
		if ((rq->extts.flags & PTP_STRICT_FLAGS) &&
		    (rq->extts.flags & PTP_ENABLE_FEATURE) &&
		    (rq->extts.flags & PTP_EXTTS_EDGES) != PTP_EXTTS_EDGES)
			return -EOPNOTSUPP;

		if (on) {
			pin = ptp_find_pin(igc->ptp_clock, PTP_PF_EXTTS,
					   rq->extts.index);
			if (pin < 0)
				return -EBUSY;
		}
		if (rq->extts.index == 1) {
			tsauxc_mask = IGC_TSAUXC_EN_TS1;
			tsim_mask = IGC_TSICR_AUTT1;
		} else {
			tsauxc_mask = IGC_TSAUXC_EN_TS0;
			tsim_mask = IGC_TSICR_AUTT0;
		}
		spin_lock_irqsave(&igc->tmreg_lock, flags);
		tsauxc = rd32(IGC_TSAUXC);
		tsim = rd32(IGC_TSIM);
		if (on) {
			igc_pin_extts(igc, rq->extts.index, pin);
			tsauxc |= tsauxc_mask;
			tsim |= tsim_mask;
		} else {
			tsauxc &= ~tsauxc_mask;
			tsim &= ~tsim_mask;
		}
		wr32(IGC_TSAUXC, tsauxc);
		wr32(IGC_TSIM, tsim);
		spin_unlock_irqrestore(&igc->tmreg_lock, flags);
		return 0;

	case PTP_CLK_REQ_PEROUT:
		/* Reject requests with unsupported flags */
		if (rq->perout.flags)
			return -EOPNOTSUPP;

		if (on) {
			pin = ptp_find_pin(igc->ptp_clock, PTP_PF_PEROUT,
					   rq->perout.index);
			if (pin < 0)
				return -EBUSY;
		}
		ts.tv_sec = rq->perout.period.sec;
		ts.tv_nsec = rq->perout.period.nsec;
		ns = timespec64_to_ns(&ts);
		ns = ns >> 1;
		if (on && (ns <= 70000000LL || ns == 125000000LL ||
			   ns == 250000000LL || ns == 500000000LL)) {
			if (ns < 8LL)
				return -EINVAL;
			use_freq = 1;
		}
		ts = ns_to_timespec64(ns);
		if (rq->perout.index == 1) {
			if (use_freq) {
				tsauxc_mask = IGC_TSAUXC_EN_CLK1 | IGC_TSAUXC_ST1;
				tsim_mask = 0;
			} else {
				tsauxc_mask = IGC_TSAUXC_EN_TT1;
				tsim_mask = IGC_TSICR_TT1;
			}
			trgttiml = IGC_TRGTTIML1;
			trgttimh = IGC_TRGTTIMH1;
			freqout = IGC_FREQOUT1;
		} else {
			if (use_freq) {
				tsauxc_mask = IGC_TSAUXC_EN_CLK0 | IGC_TSAUXC_ST0;
				tsim_mask = 0;
			} else {
				tsauxc_mask = IGC_TSAUXC_EN_TT0;
				tsim_mask = IGC_TSICR_TT0;
			}
			trgttiml = IGC_TRGTTIML0;
			trgttimh = IGC_TRGTTIMH0;
			freqout = IGC_FREQOUT0;
		}
		spin_lock_irqsave(&igc->tmreg_lock, flags);
		tsauxc = rd32(IGC_TSAUXC);
		tsim = rd32(IGC_TSIM);
		if (rq->perout.index == 1) {
			tsauxc &= ~(IGC_TSAUXC_EN_TT1 | IGC_TSAUXC_EN_CLK1 |
				    IGC_TSAUXC_ST1);
			tsim &= ~IGC_TSICR_TT1;
		} else {
			tsauxc &= ~(IGC_TSAUXC_EN_TT0 | IGC_TSAUXC_EN_CLK0 |
				    IGC_TSAUXC_ST0);
			tsim &= ~IGC_TSICR_TT0;
		}
		if (on) {
			struct timespec64 safe_start;
			int i = rq->perout.index;

			igc_pin_perout(igc, i, pin, use_freq);
			igc_ptp_read(igc, &safe_start);

			/* PPS output start time is triggered by Target time(TT)
			 * register. Programming any past time value into TT
			 * register will cause PPS to never start. Need to make
			 * sure we program the TT register a time ahead in
			 * future. There isn't a stringent need to fire PPS out
			 * right away. Adding +2 seconds should take care of
			 * corner cases. Let's say if the SYSTIML is close to
			 * wrap up and the timer keeps ticking as we program the
			 * register, adding +2seconds is safe bet.
			 */
			safe_start.tv_sec += 2;

			if (rq->perout.start.sec < safe_start.tv_sec)
				igc->perout[i].start.tv_sec = safe_start.tv_sec;
			else
				igc->perout[i].start.tv_sec = rq->perout.start.sec;
			igc->perout[i].start.tv_nsec = rq->perout.start.nsec;
			igc->perout[i].period.tv_sec = ts.tv_sec;
			igc->perout[i].period.tv_nsec = ts.tv_nsec;
			wr32(trgttimh, (u32)igc->perout[i].start.tv_sec);
			/* For now, always select timer 0 as source. */
			wr32(trgttiml, (u32)(igc->perout[i].start.tv_nsec |
					     IGC_TT_IO_TIMER_SEL_SYSTIM0));
			if (use_freq)
				wr32(freqout, ns);
			tsauxc |= tsauxc_mask;
			tsim |= tsim_mask;
		}
		wr32(IGC_TSAUXC, tsauxc);
		wr32(IGC_TSIM, tsim);
		spin_unlock_irqrestore(&igc->tmreg_lock, flags);
		return 0;

	case PTP_CLK_REQ_PPS:
		spin_lock_irqsave(&igc->tmreg_lock, flags);
		tsim = rd32(IGC_TSIM);
		if (on)
			tsim |= IGC_TSICR_SYS_WRAP;
		else
			tsim &= ~IGC_TSICR_SYS_WRAP;
		igc->pps_sys_wrap_on = on;
		wr32(IGC_TSIM, tsim);
		spin_unlock_irqrestore(&igc->tmreg_lock, flags);
		return 0;

	default:
		break;
	}

	return -EOPNOTSUPP;
}

static int igc_ptp_verify_pin(struct ptp_clock_info *ptp, unsigned int pin,
			      enum ptp_pin_function func, unsigned int chan)
{
	switch (func) {
	case PTP_PF_NONE:
	case PTP_PF_EXTTS:
	case PTP_PF_PEROUT:
		break;
	case PTP_PF_PHYSYNC:
		return -1;
	}
	return 0;
}

/**
 * igc_ptp_systim_to_hwtstamp - convert system time value to HW timestamp
 * @adapter: board private structure
 * @hwtstamps: timestamp structure to update
 * @systim: unsigned 64bit system time value
 *
 * We need to convert the system time value stored in the RX/TXSTMP registers
 * into a hwtstamp which can be used by the upper level timestamping functions.
 *
 * Returns 0 on success.
 **/
static int igc_ptp_systim_to_hwtstamp(struct igc_adapter *adapter,
				      struct skb_shared_hwtstamps *hwtstamps,
				      u64 systim)
{
	switch (adapter->hw.mac.type) {
	case igc_i225:
		memset(hwtstamps, 0, sizeof(*hwtstamps));
		/* Upper 32 bits contain s, lower 32 bits contain ns. */
		hwtstamps->hwtstamp = ktime_set(systim >> 32,
						systim & 0xFFFFFFFF);
		break;
	default:
		return -EINVAL;
	}
	return 0;
}

/**
 * igc_ptp_rx_pktstamp - Retrieve timestamp from Rx packet buffer
 * @adapter: Pointer to adapter the packet buffer belongs to
 * @buf: Pointer to packet buffer
 *
 * This function retrieves the timestamp saved in the beginning of packet
 * buffer. While two timestamps are available, one in timer0 reference and the
 * other in timer1 reference, this function considers only the timestamp in
 * timer0 reference.
 *
 * Returns timestamp value.
 */
ktime_t igc_ptp_rx_pktstamp(struct igc_adapter *adapter, __le32 *buf)
{
	ktime_t timestamp;
	u32 secs, nsecs;
	int adjust;

	/* Timestamps are saved in little endian at the beginning of the packet
	 * buffer following the layout:
	 *
	 * DWORD: | 0              | 1              | 2              | 3              |
	 * Field: | Timer1 SYSTIML | Timer1 SYSTIMH | Timer0 SYSTIML | Timer0 SYSTIMH |
	 *
	 * SYSTIML holds the nanoseconds part while SYSTIMH holds the seconds
	 * part of the timestamp.
	 */
	nsecs = le32_to_cpu(buf[2]);
	secs = le32_to_cpu(buf[3]);

	timestamp = ktime_set(secs, nsecs);

	/* Adjust timestamp for the RX latency based on link speed */
	switch (adapter->link_speed) {
	case SPEED_10:
		adjust = IGC_I225_RX_LATENCY_10;
		break;
	case SPEED_100:
		adjust = IGC_I225_RX_LATENCY_100;
		break;
	case SPEED_1000:
		adjust = IGC_I225_RX_LATENCY_1000;
		break;
	case SPEED_2500:
		adjust = IGC_I225_RX_LATENCY_2500;
		break;
	default:
		adjust = 0;
		netdev_warn_once(adapter->netdev, "Imprecise timestamp\n");
		break;
	}

	return ktime_sub_ns(timestamp, adjust);
}

static void igc_ptp_disable_rx_timestamp(struct igc_adapter *adapter)
{
	struct igc_hw *hw = &adapter->hw;
	u32 val;
	int i;

	wr32(IGC_TSYNCRXCTL, 0);

	for (i = 0; i < adapter->num_rx_queues; i++) {
		val = rd32(IGC_SRRCTL(i));
		val &= ~IGC_SRRCTL_TIMESTAMP;
		wr32(IGC_SRRCTL(i), val);
	}

	val = rd32(IGC_RXPBS);
	val &= ~IGC_RXPBS_CFG_TS_EN;
	wr32(IGC_RXPBS, val);
}

static void igc_ptp_enable_rx_timestamp(struct igc_adapter *adapter)
{
	struct igc_hw *hw = &adapter->hw;
	u32 val;
	int i;

	val = rd32(IGC_RXPBS);
	val |= IGC_RXPBS_CFG_TS_EN;
	wr32(IGC_RXPBS, val);

	for (i = 0; i < adapter->num_rx_queues; i++) {
		val = rd32(IGC_SRRCTL(i));
		/* FIXME: For now, only support retrieving RX timestamps from
		 * timer 0.
		 */
		val |= IGC_SRRCTL_TIMER1SEL(0) | IGC_SRRCTL_TIMER0SEL(0) |
		       IGC_SRRCTL_TIMESTAMP;
		wr32(IGC_SRRCTL(i), val);
	}

	val = IGC_TSYNCRXCTL_ENABLED | IGC_TSYNCRXCTL_TYPE_ALL |
	      IGC_TSYNCRXCTL_RXSYNSIG;
	wr32(IGC_TSYNCRXCTL, val);
}

static void igc_ptp_clear_tx_tstamp(struct igc_adapter *adapter)
{
	unsigned long flags;
	int i;

	spin_lock_irqsave(&adapter->ptp_tx_lock, flags);

	for (i = 0; i < IGC_MAX_TX_TSTAMP_REGS; i++) {
		struct igc_tx_timestamp_request *tstamp = &adapter->tx_tstamp[i];

		dev_kfree_skb_any(tstamp->skb);
		tstamp->skb = NULL;
	}

	spin_unlock_irqrestore(&adapter->ptp_tx_lock, flags);
}

static void igc_ptp_disable_tx_timestamp(struct igc_adapter *adapter)
{
	struct igc_hw *hw = &adapter->hw;
	int i;

	/* Clear the flags first to avoid new packets to be enqueued
	 * for TX timestamping.
	 */
	for (i = 0; i < adapter->num_tx_queues; i++) {
		struct igc_ring *tx_ring = adapter->tx_ring[i];

		clear_bit(IGC_RING_FLAG_TX_HWTSTAMP, &tx_ring->flags);
	}

	/* Now we can clean the pending TX timestamp requests. */
	igc_ptp_clear_tx_tstamp(adapter);

	wr32(IGC_TSYNCTXCTL, 0);
}

static void igc_ptp_enable_tx_timestamp(struct igc_adapter *adapter)
{
	struct igc_hw *hw = &adapter->hw;
	int i;

	wr32(IGC_TSYNCTXCTL, IGC_TSYNCTXCTL_ENABLED | IGC_TSYNCTXCTL_TXSYNSIG);

	/* Read TXSTMP registers to discard any timestamp previously stored. */
	rd32(IGC_TXSTMPL);
	rd32(IGC_TXSTMPH);

	/* The hardware is ready to accept TX timestamp requests,
	 * notify the transmit path.
	 */
	for (i = 0; i < adapter->num_tx_queues; i++) {
		struct igc_ring *tx_ring = adapter->tx_ring[i];

		set_bit(IGC_RING_FLAG_TX_HWTSTAMP, &tx_ring->flags);
	}

}

/**
 * igc_ptp_set_timestamp_mode - setup hardware for timestamping
 * @adapter: networking device structure
 * @config: hwtstamp configuration
 *
 * Return: 0 in case of success, negative errno code otherwise.
 */
static int igc_ptp_set_timestamp_mode(struct igc_adapter *adapter,
				      struct hwtstamp_config *config)
{
	switch (config->tx_type) {
	case HWTSTAMP_TX_OFF:
		igc_ptp_disable_tx_timestamp(adapter);
		break;
	case HWTSTAMP_TX_ON:
		igc_ptp_enable_tx_timestamp(adapter);
		break;
	default:
		return -ERANGE;
	}

	switch (config->rx_filter) {
	case HWTSTAMP_FILTER_NONE:
		igc_ptp_disable_rx_timestamp(adapter);
		break;
	case HWTSTAMP_FILTER_PTP_V1_L4_SYNC:
	case HWTSTAMP_FILTER_PTP_V1_L4_DELAY_REQ:
	case HWTSTAMP_FILTER_PTP_V2_EVENT:
	case HWTSTAMP_FILTER_PTP_V2_L2_EVENT:
	case HWTSTAMP_FILTER_PTP_V2_L4_EVENT:
	case HWTSTAMP_FILTER_PTP_V2_SYNC:
	case HWTSTAMP_FILTER_PTP_V2_L2_SYNC:
	case HWTSTAMP_FILTER_PTP_V2_L4_SYNC:
	case HWTSTAMP_FILTER_PTP_V2_DELAY_REQ:
	case HWTSTAMP_FILTER_PTP_V2_L2_DELAY_REQ:
	case HWTSTAMP_FILTER_PTP_V2_L4_DELAY_REQ:
	case HWTSTAMP_FILTER_PTP_V1_L4_EVENT:
	case HWTSTAMP_FILTER_NTP_ALL:
	case HWTSTAMP_FILTER_ALL:
		igc_ptp_enable_rx_timestamp(adapter);
		config->rx_filter = HWTSTAMP_FILTER_ALL;
		break;
	default:
		return -ERANGE;
	}

	return 0;
}

/* Requires adapter->ptp_tx_lock held by caller. */
<<<<<<< HEAD
static void igc_ptp_tx_timeout(struct igc_adapter *adapter)
=======
static void igc_ptp_tx_timeout(struct igc_adapter *adapter,
			       struct igc_tx_timestamp_request *tstamp)
>>>>>>> 98817289
{
	dev_kfree_skb_any(tstamp->skb);
	tstamp->skb = NULL;
	adapter->tx_hwtstamp_timeouts++;
<<<<<<< HEAD
	/* Clear the tx valid bit in TSYNCTXCTL register to enable interrupt. */
	rd32(IGC_TXSTMPH);
=======

>>>>>>> 98817289
	netdev_warn(adapter->netdev, "Tx timestamp timeout\n");
}

void igc_ptp_tx_hang(struct igc_adapter *adapter)
{
<<<<<<< HEAD
	unsigned long flags;

	spin_lock_irqsave(&adapter->ptp_tx_lock, flags);

	if (!adapter->ptp_tx_skb)
		goto unlock;

	if (time_is_after_jiffies(adapter->ptp_tx_start + IGC_PTP_TX_TIMEOUT))
		goto unlock;

	igc_ptp_tx_timeout(adapter);

unlock:
	spin_unlock_irqrestore(&adapter->ptp_tx_lock, flags);
}

/**
 * igc_ptp_tx_hwtstamp - utility function which checks for TX time stamp
 * @adapter: Board private structure
 *
 * If we were asked to do hardware stamping and such a time stamp is
 * available, then it must have been for this skb here because we only
 * allow only one such packet into the queue.
 *
 * Context: Expects adapter->ptp_tx_lock to be held by caller.
 */
static void igc_ptp_tx_hwtstamp(struct igc_adapter *adapter)
=======
	struct igc_tx_timestamp_request *tstamp;
	struct igc_hw *hw = &adapter->hw;
	unsigned long flags;
	bool found = false;
	int i;

	spin_lock_irqsave(&adapter->ptp_tx_lock, flags);

	for (i = 0; i < IGC_MAX_TX_TSTAMP_REGS; i++) {
		tstamp = &adapter->tx_tstamp[i];

		if (!tstamp->skb)
			continue;

		if (time_is_after_jiffies(tstamp->start + IGC_PTP_TX_TIMEOUT))
			continue;

		igc_ptp_tx_timeout(adapter, tstamp);
		found = true;
	}

	if (found) {
		/* Reading the high register of the first set of timestamp registers
		 * clears all the equivalent bits in the TSYNCTXCTL register.
		 */
		rd32(IGC_TXSTMPH_0);
	}

	spin_unlock_irqrestore(&adapter->ptp_tx_lock, flags);
}

static void igc_ptp_tx_reg_to_stamp(struct igc_adapter *adapter,
				    struct igc_tx_timestamp_request *tstamp, u64 regval)
>>>>>>> 98817289
{
	struct skb_shared_hwtstamps shhwtstamps;
	struct sk_buff *skb;
	int adjust = 0;

	skb = tstamp->skb;
	if (!skb)
		return;

<<<<<<< HEAD
	regval = rd32(IGC_TXSTMPL);
	regval |= (u64)rd32(IGC_TXSTMPH) << 32;
=======
>>>>>>> 98817289
	if (igc_ptp_systim_to_hwtstamp(adapter, &shhwtstamps, regval))
		return;

	switch (adapter->link_speed) {
	case SPEED_10:
		adjust = IGC_I225_TX_LATENCY_10;
		break;
	case SPEED_100:
		adjust = IGC_I225_TX_LATENCY_100;
		break;
	case SPEED_1000:
		adjust = IGC_I225_TX_LATENCY_1000;
		break;
	case SPEED_2500:
		adjust = IGC_I225_TX_LATENCY_2500;
		break;
	}

	shhwtstamps.hwtstamp =
		ktime_add_ns(shhwtstamps.hwtstamp, adjust);

<<<<<<< HEAD
	adapter->ptp_tx_skb = NULL;
=======
	tstamp->skb = NULL;
>>>>>>> 98817289

	skb_tstamp_tx(skb, &shhwtstamps);
	dev_kfree_skb_any(skb);
}

/**
 * igc_ptp_tx_hwtstamp - utility function which checks for TX time stamp
 * @adapter: Board private structure
 *
 * Check against the ready mask for which of the timestamp register
 * sets are ready to be retrieved, then retrieve that and notify the
 * rest of the stack.
 *
<<<<<<< HEAD
 * This work function checks the TSYNCTXCTL valid bit to determine when
 * a timestamp has been taken for the current stored skb.
=======
 * Context: Expects adapter->ptp_tx_lock to be held by caller.
>>>>>>> 98817289
 */
static void igc_ptp_tx_hwtstamp(struct igc_adapter *adapter)
{
	struct igc_hw *hw = &adapter->hw;
<<<<<<< HEAD
	unsigned long flags;
	u32 tsynctxctl;

	spin_lock_irqsave(&adapter->ptp_tx_lock, flags);

	if (!adapter->ptp_tx_skb)
		goto unlock;

	tsynctxctl = rd32(IGC_TSYNCTXCTL);
	tsynctxctl &= IGC_TSYNCTXCTL_TXTT_0;
	if (!tsynctxctl) {
		WARN_ONCE(1, "Received a TSTAMP interrupt but no TSTAMP is ready.\n");
		goto unlock;
	}

	igc_ptp_tx_hwtstamp(adapter);

unlock:
=======
	u64 regval;
	u32 mask;
	int i;

	mask = rd32(IGC_TSYNCTXCTL) & IGC_TSYNCTXCTL_TXTT_ANY;
	if (mask & IGC_TSYNCTXCTL_TXTT_0) {
		regval = rd32(IGC_TXSTMPL);
		regval |= (u64)rd32(IGC_TXSTMPH) << 32;
	} else {
		/* There's a bug in the hardware that could cause
		 * missing interrupts for TX timestamping. The issue
		 * is that for new interrupts to be triggered, the
		 * IGC_TXSTMPH_0 register must be read.
		 *
		 * To avoid discarding a valid timestamp that just
		 * happened at the "wrong" time, we need to confirm
		 * that there was no timestamp captured, we do that by
		 * assuming that no two timestamps in sequence have
		 * the same nanosecond value.
		 *
		 * So, we read the "low" register, read the "high"
		 * register (to latch a new timestamp) and read the
		 * "low" register again, if "old" and "new" versions
		 * of the "low" register are different, a valid
		 * timestamp was captured, we can read the "high"
		 * register again.
		 */
		u32 txstmpl_old, txstmpl_new;

		txstmpl_old = rd32(IGC_TXSTMPL);
		rd32(IGC_TXSTMPH);
		txstmpl_new = rd32(IGC_TXSTMPL);

		if (txstmpl_old == txstmpl_new)
			goto done;

		regval = txstmpl_new;
		regval |= (u64)rd32(IGC_TXSTMPH) << 32;
	}

	igc_ptp_tx_reg_to_stamp(adapter, &adapter->tx_tstamp[0], regval);

done:
	/* Now that the problematic first register was handled, we can
	 * use retrieve the timestamps from the other registers
	 * (starting from '1') with less complications.
	 */
	for (i = 1; i < IGC_MAX_TX_TSTAMP_REGS; i++) {
		struct igc_tx_timestamp_request *tstamp = &adapter->tx_tstamp[i];

		if (!(tstamp->mask & mask))
			continue;

		regval = rd32(tstamp->regl);
		regval |= (u64)rd32(tstamp->regh) << 32;

		igc_ptp_tx_reg_to_stamp(adapter, tstamp, regval);
	}
}

/**
 * igc_ptp_tx_tstamp_event
 * @adapter: board private structure
 *
 * Called when a TX timestamp interrupt happens to retrieve the
 * timestamp and send it up to the socket.
 */
void igc_ptp_tx_tstamp_event(struct igc_adapter *adapter)
{
	unsigned long flags;

	spin_lock_irqsave(&adapter->ptp_tx_lock, flags);

	igc_ptp_tx_hwtstamp(adapter);

>>>>>>> 98817289
	spin_unlock_irqrestore(&adapter->ptp_tx_lock, flags);
}

/**
 * igc_ptp_set_ts_config - set hardware time stamping config
 * @netdev: network interface device structure
 * @ifr: interface request data
 *
 **/
int igc_ptp_set_ts_config(struct net_device *netdev, struct ifreq *ifr)
{
	struct igc_adapter *adapter = netdev_priv(netdev);
	struct hwtstamp_config config;
	int err;

	if (copy_from_user(&config, ifr->ifr_data, sizeof(config)))
		return -EFAULT;

	err = igc_ptp_set_timestamp_mode(adapter, &config);
	if (err)
		return err;

	/* save these settings for future reference */
	memcpy(&adapter->tstamp_config, &config,
	       sizeof(adapter->tstamp_config));

	return copy_to_user(ifr->ifr_data, &config, sizeof(config)) ?
		-EFAULT : 0;
}

/**
 * igc_ptp_get_ts_config - get hardware time stamping config
 * @netdev: network interface device structure
 * @ifr: interface request data
 *
 * Get the hwtstamp_config settings to return to the user. Rather than attempt
 * to deconstruct the settings from the registers, just return a shadow copy
 * of the last known settings.
 **/
int igc_ptp_get_ts_config(struct net_device *netdev, struct ifreq *ifr)
{
	struct igc_adapter *adapter = netdev_priv(netdev);
	struct hwtstamp_config *config = &adapter->tstamp_config;

	return copy_to_user(ifr->ifr_data, config, sizeof(*config)) ?
		-EFAULT : 0;
}

/* The two conditions below must be met for cross timestamping via
 * PCIe PTM:
 *
 * 1. We have an way to convert the timestamps in the PTM messages
 *    to something related to the system clocks (right now, only
 *    X86 systems with support for the Always Running Timer allow that);
 *
 * 2. We have PTM enabled in the path from the device to the PCIe root port.
 */
static bool igc_is_crosststamp_supported(struct igc_adapter *adapter)
{
	if (!IS_ENABLED(CONFIG_X86_TSC))
		return false;

	/* FIXME: it was noticed that enabling support for PCIe PTM in
	 * some i225-V models could cause lockups when bringing the
	 * interface up/down. There should be no downsides to
	 * disabling crosstimestamping support for i225-V, as it
	 * doesn't have any PTP support. That way we gain some time
	 * while root causing the issue.
	 */
	if (adapter->pdev->device == IGC_DEV_ID_I225_V)
		return false;

	return pcie_ptm_enabled(adapter->pdev);
}

static struct system_counterval_t igc_device_tstamp_to_system(u64 tstamp)
{
#if IS_ENABLED(CONFIG_X86_TSC) && !defined(CONFIG_UML)
	return convert_art_ns_to_tsc(tstamp);
#else
	return (struct system_counterval_t) { };
#endif
}

static void igc_ptm_log_error(struct igc_adapter *adapter, u32 ptm_stat)
{
	struct net_device *netdev = adapter->netdev;

	switch (ptm_stat) {
	case IGC_PTM_STAT_RET_ERR:
		netdev_err(netdev, "PTM Error: Root port timeout\n");
		break;
	case IGC_PTM_STAT_BAD_PTM_RES:
		netdev_err(netdev, "PTM Error: Bad response, PTM Response Data expected\n");
		break;
	case IGC_PTM_STAT_T4M1_OVFL:
		netdev_err(netdev, "PTM Error: T4 minus T1 overflow\n");
		break;
	case IGC_PTM_STAT_ADJUST_1ST:
		netdev_err(netdev, "PTM Error: 1588 timer adjusted during first PTM cycle\n");
		break;
	case IGC_PTM_STAT_ADJUST_CYC:
		netdev_err(netdev, "PTM Error: 1588 timer adjusted during non-first PTM cycle\n");
		break;
	default:
		netdev_err(netdev, "PTM Error: Unknown error (%#x)\n", ptm_stat);
		break;
	}
}

static int igc_phc_get_syncdevicetime(ktime_t *device,
				      struct system_counterval_t *system,
				      void *ctx)
{
	u32 stat, t2_curr_h, t2_curr_l, ctrl;
	struct igc_adapter *adapter = ctx;
	struct igc_hw *hw = &adapter->hw;
	int err, count = 100;
	ktime_t t1, t2_curr;

	/* Get a snapshot of system clocks to use as historic value. */
	ktime_get_snapshot(&adapter->snapshot);

	do {
		/* Doing this in a loop because in the event of a
		 * badly timed (ha!) system clock adjustment, we may
		 * get PTM errors from the PCI root, but these errors
		 * are transitory. Repeating the process returns valid
		 * data eventually.
		 */

		/* To "manually" start the PTM cycle we need to clear and
		 * then set again the TRIG bit.
		 */
		ctrl = rd32(IGC_PTM_CTRL);
		ctrl &= ~IGC_PTM_CTRL_TRIG;
		wr32(IGC_PTM_CTRL, ctrl);
		ctrl |= IGC_PTM_CTRL_TRIG;
		wr32(IGC_PTM_CTRL, ctrl);

		/* The cycle only starts "for real" when software notifies
		 * that it has read the registers, this is done by setting
		 * VALID bit.
		 */
		wr32(IGC_PTM_STAT, IGC_PTM_STAT_VALID);

		err = readx_poll_timeout(rd32, IGC_PTM_STAT, stat,
					 stat, IGC_PTM_STAT_SLEEP,
					 IGC_PTM_STAT_TIMEOUT);
		if (err < 0) {
			netdev_err(adapter->netdev, "Timeout reading IGC_PTM_STAT register\n");
			return err;
		}

		if ((stat & IGC_PTM_STAT_VALID) == IGC_PTM_STAT_VALID)
			break;

		if (stat & ~IGC_PTM_STAT_VALID) {
			/* An error occurred, log it. */
			igc_ptm_log_error(adapter, stat);
			/* The STAT register is write-1-to-clear (W1C),
			 * so write the previous error status to clear it.
			 */
			wr32(IGC_PTM_STAT, stat);
			continue;
		}
	} while (--count);

	if (!count) {
		netdev_err(adapter->netdev, "Exceeded number of tries for PTM cycle\n");
		return -ETIMEDOUT;
	}

	t1 = ktime_set(rd32(IGC_PTM_T1_TIM0_H), rd32(IGC_PTM_T1_TIM0_L));

	t2_curr_l = rd32(IGC_PTM_CURR_T2_L);
	t2_curr_h = rd32(IGC_PTM_CURR_T2_H);

	/* FIXME: When the register that tells the endianness of the
	 * PTM registers are implemented, check them here and add the
	 * appropriate conversion.
	 */
	t2_curr_h = swab32(t2_curr_h);

	t2_curr = ((s64)t2_curr_h << 32 | t2_curr_l);

	*device = t1;
	*system = igc_device_tstamp_to_system(t2_curr);

	return 0;
}

static int igc_ptp_getcrosststamp(struct ptp_clock_info *ptp,
				  struct system_device_crosststamp *cts)
{
	struct igc_adapter *adapter = container_of(ptp, struct igc_adapter,
						   ptp_caps);

	return get_device_system_crosststamp(igc_phc_get_syncdevicetime,
					     adapter, &adapter->snapshot, cts);
}

/**
 * igc_ptp_init - Initialize PTP functionality
 * @adapter: Board private structure
 *
 * This function is called at device probe to initialize the PTP
 * functionality.
 */
void igc_ptp_init(struct igc_adapter *adapter)
{
	struct net_device *netdev = adapter->netdev;
	struct igc_tx_timestamp_request *tstamp;
	struct igc_hw *hw = &adapter->hw;
	int i;

	tstamp = &adapter->tx_tstamp[0];
	tstamp->mask = IGC_TSYNCTXCTL_TXTT_0;
	tstamp->regl = IGC_TXSTMPL_0;
	tstamp->regh = IGC_TXSTMPH_0;
	tstamp->flags = 0;

	tstamp = &adapter->tx_tstamp[1];
	tstamp->mask = IGC_TSYNCTXCTL_TXTT_1;
	tstamp->regl = IGC_TXSTMPL_1;
	tstamp->regh = IGC_TXSTMPH_1;
	tstamp->flags = IGC_TX_FLAGS_TSTAMP_1;

	tstamp = &adapter->tx_tstamp[2];
	tstamp->mask = IGC_TSYNCTXCTL_TXTT_2;
	tstamp->regl = IGC_TXSTMPL_2;
	tstamp->regh = IGC_TXSTMPH_2;
	tstamp->flags = IGC_TX_FLAGS_TSTAMP_2;

	tstamp = &adapter->tx_tstamp[3];
	tstamp->mask = IGC_TSYNCTXCTL_TXTT_3;
	tstamp->regl = IGC_TXSTMPL_3;
	tstamp->regh = IGC_TXSTMPH_3;
	tstamp->flags = IGC_TX_FLAGS_TSTAMP_3;

	switch (hw->mac.type) {
	case igc_i225:
		for (i = 0; i < IGC_N_SDP; i++) {
			struct ptp_pin_desc *ppd = &adapter->sdp_config[i];

			snprintf(ppd->name, sizeof(ppd->name), "SDP%d", i);
			ppd->index = i;
			ppd->func = PTP_PF_NONE;
		}
		snprintf(adapter->ptp_caps.name, 16, "%pm", netdev->dev_addr);
		adapter->ptp_caps.owner = THIS_MODULE;
		adapter->ptp_caps.max_adj = 62499999;
		adapter->ptp_caps.adjfine = igc_ptp_adjfine_i225;
		adapter->ptp_caps.adjtime = igc_ptp_adjtime_i225;
		adapter->ptp_caps.gettimex64 = igc_ptp_gettimex64_i225;
		adapter->ptp_caps.settime64 = igc_ptp_settime_i225;
		adapter->ptp_caps.enable = igc_ptp_feature_enable_i225;
		adapter->ptp_caps.pps = 1;
		adapter->ptp_caps.pin_config = adapter->sdp_config;
		adapter->ptp_caps.n_ext_ts = IGC_N_EXTTS;
		adapter->ptp_caps.n_per_out = IGC_N_PEROUT;
		adapter->ptp_caps.n_pins = IGC_N_SDP;
		adapter->ptp_caps.verify = igc_ptp_verify_pin;

		if (!igc_is_crosststamp_supported(adapter))
			break;

		adapter->ptp_caps.getcrosststamp = igc_ptp_getcrosststamp;
		break;
	default:
		adapter->ptp_clock = NULL;
		return;
	}

	spin_lock_init(&adapter->ptp_tx_lock);
	spin_lock_init(&adapter->tmreg_lock);

	adapter->tstamp_config.rx_filter = HWTSTAMP_FILTER_NONE;
	adapter->tstamp_config.tx_type = HWTSTAMP_TX_OFF;

	adapter->prev_ptp_time = ktime_to_timespec64(ktime_get_real());
	adapter->ptp_reset_start = ktime_get();

	adapter->ptp_clock = ptp_clock_register(&adapter->ptp_caps,
						&adapter->pdev->dev);
	if (IS_ERR(adapter->ptp_clock)) {
		adapter->ptp_clock = NULL;
		netdev_err(netdev, "ptp_clock_register failed\n");
	} else if (adapter->ptp_clock) {
		netdev_info(netdev, "PHC added\n");
		adapter->ptp_flags |= IGC_PTP_ENABLED;
	}
}

static void igc_ptp_time_save(struct igc_adapter *adapter)
{
	igc_ptp_read(adapter, &adapter->prev_ptp_time);
	adapter->ptp_reset_start = ktime_get();
}

static void igc_ptp_time_restore(struct igc_adapter *adapter)
{
	struct timespec64 ts = adapter->prev_ptp_time;
	ktime_t delta;

	delta = ktime_sub(ktime_get(), adapter->ptp_reset_start);

	timespec64_add_ns(&ts, ktime_to_ns(delta));

	igc_ptp_write_i225(adapter, &ts);
}

static void igc_ptm_stop(struct igc_adapter *adapter)
{
	struct igc_hw *hw = &adapter->hw;
	u32 ctrl;

	ctrl = rd32(IGC_PTM_CTRL);
	ctrl &= ~IGC_PTM_CTRL_EN;

	wr32(IGC_PTM_CTRL, ctrl);
}

/**
 * igc_ptp_suspend - Disable PTP work items and prepare for suspend
 * @adapter: Board private structure
 *
 * This function stops the overflow check work and PTP Tx timestamp work, and
 * will prepare the device for OS suspend.
 */
void igc_ptp_suspend(struct igc_adapter *adapter)
{
	if (!(adapter->ptp_flags & IGC_PTP_ENABLED))
		return;

<<<<<<< HEAD
	cancel_work_sync(&adapter->ptp_tx_work);
	dev_kfree_skb_any(adapter->ptp_tx_skb);
	adapter->ptp_tx_skb = NULL;
=======
	igc_ptp_clear_tx_tstamp(adapter);
>>>>>>> 98817289

	if (pci_device_is_present(adapter->pdev)) {
		igc_ptp_time_save(adapter);
		igc_ptm_stop(adapter);
	}
}

/**
 * igc_ptp_stop - Disable PTP device and stop the overflow check.
 * @adapter: Board private structure.
 *
 * This function stops the PTP support and cancels the delayed work.
 **/
void igc_ptp_stop(struct igc_adapter *adapter)
{
	igc_ptp_suspend(adapter);

	if (adapter->ptp_clock) {
		ptp_clock_unregister(adapter->ptp_clock);
		netdev_info(adapter->netdev, "PHC removed\n");
		adapter->ptp_flags &= ~IGC_PTP_ENABLED;
	}
}

/**
 * igc_ptp_reset - Re-enable the adapter for PTP following a reset.
 * @adapter: Board private structure.
 *
 * This function handles the reset work required to re-enable the PTP device.
 **/
void igc_ptp_reset(struct igc_adapter *adapter)
{
	struct igc_hw *hw = &adapter->hw;
	u32 cycle_ctrl, ctrl;
	unsigned long flags;
	u32 timadj;

	/* reset the tstamp_config */
	igc_ptp_set_timestamp_mode(adapter, &adapter->tstamp_config);

	spin_lock_irqsave(&adapter->tmreg_lock, flags);

	switch (adapter->hw.mac.type) {
	case igc_i225:
		timadj = rd32(IGC_TIMADJ);
		timadj |= IGC_TIMADJ_ADJUST_METH;
		wr32(IGC_TIMADJ, timadj);

		wr32(IGC_TSAUXC, 0x0);
		wr32(IGC_TSSDP, 0x0);
		wr32(IGC_TSIM,
		     IGC_TSICR_INTERRUPTS |
		     (adapter->pps_sys_wrap_on ? IGC_TSICR_SYS_WRAP : 0));
		wr32(IGC_IMS, IGC_IMS_TS);

		if (!igc_is_crosststamp_supported(adapter))
			break;

		wr32(IGC_PCIE_DIG_DELAY, IGC_PCIE_DIG_DELAY_DEFAULT);
		wr32(IGC_PCIE_PHY_DELAY, IGC_PCIE_PHY_DELAY_DEFAULT);

		cycle_ctrl = IGC_PTM_CYCLE_CTRL_CYC_TIME(IGC_PTM_CYC_TIME_DEFAULT);

		wr32(IGC_PTM_CYCLE_CTRL, cycle_ctrl);

		ctrl = IGC_PTM_CTRL_EN |
			IGC_PTM_CTRL_START_NOW |
			IGC_PTM_CTRL_SHRT_CYC(IGC_PTM_SHORT_CYC_DEFAULT) |
			IGC_PTM_CTRL_PTM_TO(IGC_PTM_TIMEOUT_DEFAULT) |
			IGC_PTM_CTRL_TRIG;

		wr32(IGC_PTM_CTRL, ctrl);

		/* Force the first cycle to run. */
		wr32(IGC_PTM_STAT, IGC_PTM_STAT_VALID);

		break;
	default:
		/* No work to do. */
		goto out;
	}

	/* Re-initialize the timer. */
	if (hw->mac.type == igc_i225) {
		igc_ptp_time_restore(adapter);
	} else {
		timecounter_init(&adapter->tc, &adapter->cc,
				 ktime_to_ns(ktime_get_real()));
	}
out:
	spin_unlock_irqrestore(&adapter->tmreg_lock, flags);

	wrfl();
}<|MERGE_RESOLUTION|>--- conflicted
+++ resolved
@@ -664,56 +664,18 @@
 }
 
 /* Requires adapter->ptp_tx_lock held by caller. */
-<<<<<<< HEAD
-static void igc_ptp_tx_timeout(struct igc_adapter *adapter)
-=======
 static void igc_ptp_tx_timeout(struct igc_adapter *adapter,
 			       struct igc_tx_timestamp_request *tstamp)
->>>>>>> 98817289
 {
 	dev_kfree_skb_any(tstamp->skb);
 	tstamp->skb = NULL;
 	adapter->tx_hwtstamp_timeouts++;
-<<<<<<< HEAD
-	/* Clear the tx valid bit in TSYNCTXCTL register to enable interrupt. */
-	rd32(IGC_TXSTMPH);
-=======
-
->>>>>>> 98817289
+
 	netdev_warn(adapter->netdev, "Tx timestamp timeout\n");
 }
 
 void igc_ptp_tx_hang(struct igc_adapter *adapter)
 {
-<<<<<<< HEAD
-	unsigned long flags;
-
-	spin_lock_irqsave(&adapter->ptp_tx_lock, flags);
-
-	if (!adapter->ptp_tx_skb)
-		goto unlock;
-
-	if (time_is_after_jiffies(adapter->ptp_tx_start + IGC_PTP_TX_TIMEOUT))
-		goto unlock;
-
-	igc_ptp_tx_timeout(adapter);
-
-unlock:
-	spin_unlock_irqrestore(&adapter->ptp_tx_lock, flags);
-}
-
-/**
- * igc_ptp_tx_hwtstamp - utility function which checks for TX time stamp
- * @adapter: Board private structure
- *
- * If we were asked to do hardware stamping and such a time stamp is
- * available, then it must have been for this skb here because we only
- * allow only one such packet into the queue.
- *
- * Context: Expects adapter->ptp_tx_lock to be held by caller.
- */
-static void igc_ptp_tx_hwtstamp(struct igc_adapter *adapter)
-=======
 	struct igc_tx_timestamp_request *tstamp;
 	struct igc_hw *hw = &adapter->hw;
 	unsigned long flags;
@@ -747,7 +709,6 @@
 
 static void igc_ptp_tx_reg_to_stamp(struct igc_adapter *adapter,
 				    struct igc_tx_timestamp_request *tstamp, u64 regval)
->>>>>>> 98817289
 {
 	struct skb_shared_hwtstamps shhwtstamps;
 	struct sk_buff *skb;
@@ -757,11 +718,6 @@
 	if (!skb)
 		return;
 
-<<<<<<< HEAD
-	regval = rd32(IGC_TXSTMPL);
-	regval |= (u64)rd32(IGC_TXSTMPH) << 32;
-=======
->>>>>>> 98817289
 	if (igc_ptp_systim_to_hwtstamp(adapter, &shhwtstamps, regval))
 		return;
 
@@ -783,11 +739,7 @@
 	shhwtstamps.hwtstamp =
 		ktime_add_ns(shhwtstamps.hwtstamp, adjust);
 
-<<<<<<< HEAD
-	adapter->ptp_tx_skb = NULL;
-=======
 	tstamp->skb = NULL;
->>>>>>> 98817289
 
 	skb_tstamp_tx(skb, &shhwtstamps);
 	dev_kfree_skb_any(skb);
@@ -801,36 +753,11 @@
  * sets are ready to be retrieved, then retrieve that and notify the
  * rest of the stack.
  *
-<<<<<<< HEAD
- * This work function checks the TSYNCTXCTL valid bit to determine when
- * a timestamp has been taken for the current stored skb.
-=======
  * Context: Expects adapter->ptp_tx_lock to be held by caller.
->>>>>>> 98817289
  */
 static void igc_ptp_tx_hwtstamp(struct igc_adapter *adapter)
 {
 	struct igc_hw *hw = &adapter->hw;
-<<<<<<< HEAD
-	unsigned long flags;
-	u32 tsynctxctl;
-
-	spin_lock_irqsave(&adapter->ptp_tx_lock, flags);
-
-	if (!adapter->ptp_tx_skb)
-		goto unlock;
-
-	tsynctxctl = rd32(IGC_TSYNCTXCTL);
-	tsynctxctl &= IGC_TSYNCTXCTL_TXTT_0;
-	if (!tsynctxctl) {
-		WARN_ONCE(1, "Received a TSTAMP interrupt but no TSTAMP is ready.\n");
-		goto unlock;
-	}
-
-	igc_ptp_tx_hwtstamp(adapter);
-
-unlock:
-=======
 	u64 regval;
 	u32 mask;
 	int i;
@@ -906,7 +833,6 @@
 
 	igc_ptp_tx_hwtstamp(adapter);
 
->>>>>>> 98817289
 	spin_unlock_irqrestore(&adapter->ptp_tx_lock, flags);
 }
 
@@ -1242,13 +1168,7 @@
 	if (!(adapter->ptp_flags & IGC_PTP_ENABLED))
 		return;
 
-<<<<<<< HEAD
-	cancel_work_sync(&adapter->ptp_tx_work);
-	dev_kfree_skb_any(adapter->ptp_tx_skb);
-	adapter->ptp_tx_skb = NULL;
-=======
 	igc_ptp_clear_tx_tstamp(adapter);
->>>>>>> 98817289
 
 	if (pci_device_is_present(adapter->pdev)) {
 		igc_ptp_time_save(adapter);
