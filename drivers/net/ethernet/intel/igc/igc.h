--- conflicted
+++ resolved
@@ -516,10 +516,7 @@
 struct igc_xdp_buff {
 	struct xdp_buff xdp;
 	union igc_adv_rx_desc *rx_desc;
-<<<<<<< HEAD
-=======
 	ktime_t rx_ts; /* data indication bit IGC_RXDADV_STAT_TSIP */
->>>>>>> 238589d0
 };
 
 struct igc_q_vector {
