// SPDX-License-Identifier: GPL-2.0
/* Copyright (c)  2019 Intel Corporation */

#include "igc.h"
#include "igc_hw.h"
#include "igc_tsn.h"

static bool is_any_launchtime(struct igc_adapter *adapter)
{
	int i;

	for (i = 0; i < adapter->num_tx_queues; i++) {
		struct igc_ring *ring = adapter->tx_ring[i];

		if (ring->launchtime_enable)
			return true;
	}

	return false;
}

static bool is_cbs_enabled(struct igc_adapter *adapter)
{
	int i;

	for (i = 0; i < adapter->num_tx_queues; i++) {
		struct igc_ring *ring = adapter->tx_ring[i];

		if (ring->cbs_enable)
			return true;
	}

	return false;
}

static unsigned int igc_tsn_new_flags(struct igc_adapter *adapter)
{
	unsigned int new_flags = adapter->flags & ~IGC_FLAG_TSN_ANY_ENABLED;

<<<<<<< HEAD
	if (adapter->qbv_enable)
=======
	if (adapter->taprio_offload_enable)
>>>>>>> 98817289
		new_flags |= IGC_FLAG_TSN_QBV_ENABLED;

	if (is_any_launchtime(adapter))
		new_flags |= IGC_FLAG_TSN_QBV_ENABLED;

	if (is_cbs_enabled(adapter))
		new_flags |= IGC_FLAG_TSN_QAV_ENABLED;

	return new_flags;
}

void igc_tsn_adjust_txtime_offset(struct igc_adapter *adapter)
{
	struct igc_hw *hw = &adapter->hw;
	u16 txoffset;

	if (!is_any_launchtime(adapter))
		return;

	switch (adapter->link_speed) {
	case SPEED_10:
		txoffset = IGC_TXOFFSET_SPEED_10;
		break;
	case SPEED_100:
		txoffset = IGC_TXOFFSET_SPEED_100;
		break;
	case SPEED_1000:
		txoffset = IGC_TXOFFSET_SPEED_1000;
		break;
	case SPEED_2500:
		txoffset = IGC_TXOFFSET_SPEED_2500;
		break;
	default:
		txoffset = 0;
		break;
	}

	wr32(IGC_GTXOFFSET, txoffset);
}

/* Returns the TSN specific registers to their default values after
 * the adapter is reset.
 */
static int igc_tsn_disable_offload(struct igc_adapter *adapter)
{
	struct igc_hw *hw = &adapter->hw;
	u32 tqavctrl;
	int i;

	wr32(IGC_GTXOFFSET, 0);
	wr32(IGC_TXPBS, I225_TXPBSIZE_DEFAULT);
	wr32(IGC_DTXMXPKTSZ, IGC_DTXMXPKTSZ_DEFAULT);

	tqavctrl = rd32(IGC_TQAVCTRL);
	tqavctrl &= ~(IGC_TQAVCTRL_TRANSMIT_MODE_TSN |
		      IGC_TQAVCTRL_ENHANCED_QAV | IGC_TQAVCTRL_FUTSCDDIS);

	wr32(IGC_TQAVCTRL, tqavctrl);

	for (i = 0; i < adapter->num_tx_queues; i++) {
		wr32(IGC_TXQCTL(i), 0);
		wr32(IGC_STQT(i), 0);
		wr32(IGC_ENDQT(i), NSEC_PER_SEC);
	}

	wr32(IGC_QBVCYCLET_S, 0);
	wr32(IGC_QBVCYCLET, NSEC_PER_SEC);

	adapter->flags &= ~IGC_FLAG_TSN_QBV_ENABLED;

	return 0;
}

static int igc_tsn_enable_offload(struct igc_adapter *adapter)
{
	struct igc_hw *hw = &adapter->hw;
	bool tsn_mode_reconfig = false;
	u32 tqavctrl, baset_l, baset_h;
	u32 sec, nsec, cycle;
	ktime_t base_time, systim;
	int i;

	wr32(IGC_TSAUXC, 0);
	wr32(IGC_DTXMXPKTSZ, IGC_DTXMXPKTSZ_TSN);
	wr32(IGC_TXPBS, IGC_TXPBSIZE_TSN);

	for (i = 0; i < adapter->num_tx_queues; i++) {
		struct igc_ring *ring = adapter->tx_ring[i];
		u32 txqctl = 0;
		u16 cbs_value;
		u32 tqavcc;

		wr32(IGC_STQT(i), ring->start_time);
		wr32(IGC_ENDQT(i), ring->end_time);

<<<<<<< HEAD
		txqctl |= IGC_TXQCTL_STRICT_CYCLE |
			IGC_TXQCTL_STRICT_END;
=======
		if (adapter->taprio_offload_enable) {
			/* If taprio_offload_enable is set we are in "taprio"
			 * mode and we need to be strict about the
			 * cycles: only transmit a packet if it can be
			 * completed during that cycle.
			 *
			 * If taprio_offload_enable is NOT true when
			 * enabling TSN offload, the cycle should have
			 * no external effects, but is only used internally
			 * to adapt the base time register after a second
			 * has passed.
			 *
			 * Enabling strict mode in this case would
			 * unnecessarily prevent the transmission of
			 * certain packets (i.e. at the boundary of a
			 * second) and thus interfere with the launchtime
			 * feature that promises transmission at a
			 * certain point in time.
			 */
			txqctl |= IGC_TXQCTL_STRICT_CYCLE |
				IGC_TXQCTL_STRICT_END;
		}
>>>>>>> 98817289

		if (ring->launchtime_enable)
			txqctl |= IGC_TXQCTL_QUEUE_MODE_LAUNCHT;

		/* Skip configuring CBS for Q2 and Q3 */
		if (i > 1)
			goto skip_cbs;

		if (ring->cbs_enable) {
			if (i == 0)
				txqctl |= IGC_TXQCTL_QAV_SEL_CBS0;
			else
				txqctl |= IGC_TXQCTL_QAV_SEL_CBS1;

			/* According to i225 datasheet section 7.5.2.7, we
			 * should set the 'idleSlope' field from TQAVCC
			 * register following the equation:
			 *
			 * value = link-speed   0x7736 * BW * 0.2
			 *         ---------- *  -----------------         (E1)
			 *          100Mbps            2.5
			 *
			 * Note that 'link-speed' is in Mbps.
			 *
			 * 'BW' is the percentage bandwidth out of full
			 * link speed which can be found with the
			 * following equation. Note that idleSlope here
			 * is the parameter from this function
			 * which is in kbps.
			 *
			 *     BW =     idleSlope
			 *          -----------------                      (E2)
			 *          link-speed * 1000
			 *
			 * That said, we can come up with a generic
			 * equation to calculate the value we should set
			 * it TQAVCC register by replacing 'BW' in E1 by E2.
			 * The resulting equation is:
			 *
			 * value = link-speed * 0x7736 * idleSlope * 0.2
			 *         -------------------------------------   (E3)
			 *             100 * 2.5 * link-speed * 1000
			 *
			 * 'link-speed' is present in both sides of the
			 * fraction so it is canceled out. The final
			 * equation is the following:
			 *
			 *     value = idleSlope * 61036
			 *             -----------------                   (E4)
			 *                  2500000
			 *
			 * NOTE: For i225, given the above, we can see
			 *       that idleslope is represented in
			 *       40.959433 kbps units by the value at
			 *       the TQAVCC register (2.5Gbps / 61036),
			 *       which reduces the granularity for
			 *       idleslope increments.
			 *
			 * In i225 controller, the sendSlope and loCredit
			 * parameters from CBS are not configurable
			 * by software so we don't do any
			 * 'controller configuration' in respect to
			 * these parameters.
			 */
			cbs_value = DIV_ROUND_UP_ULL(ring->idleslope
						     * 61036ULL, 2500000);

			tqavcc = rd32(IGC_TQAVCC(i));
			tqavcc &= ~IGC_TQAVCC_IDLESLOPE_MASK;
			tqavcc |= cbs_value | IGC_TQAVCC_KEEP_CREDITS;
			wr32(IGC_TQAVCC(i), tqavcc);

			wr32(IGC_TQAVHC(i),
			     0x80000000 + ring->hicredit * 0x7736);
		} else {
			/* Disable any CBS for the queue */
			txqctl &= ~(IGC_TXQCTL_QAV_SEL_MASK);

			/* Set idleSlope to zero. */
			tqavcc = rd32(IGC_TQAVCC(i));
			tqavcc &= ~(IGC_TQAVCC_IDLESLOPE_MASK |
				    IGC_TQAVCC_KEEP_CREDITS);
			wr32(IGC_TQAVCC(i), tqavcc);

			/* Set hiCredit to zero. */
			wr32(IGC_TQAVHC(i), 0);
		}
skip_cbs:
		wr32(IGC_TXQCTL(i), txqctl);
	}

	tqavctrl = rd32(IGC_TQAVCTRL) & ~IGC_TQAVCTRL_FUTSCDDIS;

<<<<<<< HEAD
	if (tqavctrl & IGC_TQAVCTRL_TRANSMIT_MODE_TSN)
		tsn_mode_reconfig = true;

	tqavctrl |= IGC_TQAVCTRL_TRANSMIT_MODE_TSN | IGC_TQAVCTRL_ENHANCED_QAV;

=======
	tqavctrl |= IGC_TQAVCTRL_TRANSMIT_MODE_TSN | IGC_TQAVCTRL_ENHANCED_QAV;

	adapter->qbv_count++;

>>>>>>> 98817289
	cycle = adapter->cycle_time;
	base_time = adapter->base_time;

	nsec = rd32(IGC_SYSTIML);
	sec = rd32(IGC_SYSTIMH);

	systim = ktime_set(sec, nsec);
	if (ktime_compare(systim, base_time) > 0) {
		s64 n = div64_s64(ktime_sub_ns(systim, base_time), cycle);

		base_time = ktime_add_ns(base_time, (n + 1) * cycle);

		/* Increase the counter if scheduling into the past while
		 * Gate Control List (GCL) is running.
		 */
		if ((rd32(IGC_BASET_H) || rd32(IGC_BASET_L)) &&
		    (adapter->tc_setup_type == TC_SETUP_QDISC_TAPRIO) &&
<<<<<<< HEAD
		    tsn_mode_reconfig)
			adapter->qbv_config_change_errors++;
	} else {
		/* According to datasheet section 7.5.2.9.3.3, FutScdDis bit
		 * has to be configured before the cycle time and base time.
		 * Tx won't hang if there is a GCL is already running,
		 * so in this case we don't need to set FutScdDis.
		 */
		if (igc_is_device_id_i226(hw) &&
		    !(rd32(IGC_BASET_H) || rd32(IGC_BASET_L)))
			tqavctrl |= IGC_TQAVCTRL_FUTSCDDIS;
	}

	wr32(IGC_TQAVCTRL, tqavctrl);

	wr32(IGC_QBVCYCLET_S, cycle);
	wr32(IGC_QBVCYCLET, cycle);

=======
		    (adapter->qbv_count > 1))
			adapter->qbv_config_change_errors++;
	} else {
		if (igc_is_device_id_i226(hw)) {
			ktime_t adjust_time, expires_time;

		       /* According to datasheet section 7.5.2.9.3.3, FutScdDis bit
			* has to be configured before the cycle time and base time.
			* Tx won't hang if a GCL is already running,
			* so in this case we don't need to set FutScdDis.
			*/
			if (!(rd32(IGC_BASET_H) || rd32(IGC_BASET_L)))
				tqavctrl |= IGC_TQAVCTRL_FUTSCDDIS;

			nsec = rd32(IGC_SYSTIML);
			sec = rd32(IGC_SYSTIMH);
			systim = ktime_set(sec, nsec);

			adjust_time = adapter->base_time;
			expires_time = ktime_sub_ns(adjust_time, systim);
			hrtimer_start(&adapter->hrtimer, expires_time, HRTIMER_MODE_REL);
		}
	}

	wr32(IGC_TQAVCTRL, tqavctrl);

	wr32(IGC_QBVCYCLET_S, cycle);
	wr32(IGC_QBVCYCLET, cycle);

>>>>>>> 98817289
	baset_h = div_s64_rem(base_time, NSEC_PER_SEC, &baset_l);
	wr32(IGC_BASET_H, baset_h);

	/* In i226, Future base time is only supported when FutScdDis bit
	 * is enabled and only active for re-configuration.
	 * In this case, initialize the base time with zero to create
	 * "re-configuration" scenario then only set the desired base time.
	 */
	if (tqavctrl & IGC_TQAVCTRL_FUTSCDDIS)
		wr32(IGC_BASET_L, 0);
	wr32(IGC_BASET_L, baset_l);

	return 0;
}

int igc_tsn_reset(struct igc_adapter *adapter)
{
	unsigned int new_flags;
	int err = 0;

	new_flags = igc_tsn_new_flags(adapter);

	if (!(new_flags & IGC_FLAG_TSN_ANY_ENABLED))
		return igc_tsn_disable_offload(adapter);

	err = igc_tsn_enable_offload(adapter);
	if (err < 0)
		return err;

	adapter->flags = new_flags;

	return err;
}

int igc_tsn_offload_apply(struct igc_adapter *adapter)
{
	struct igc_hw *hw = &adapter->hw;

<<<<<<< HEAD
	if (netif_running(adapter->netdev) && igc_is_device_id_i225(hw)) {
=======
	/* Per I225/6 HW Design Section 7.5.2.1, transmit mode
	 * cannot be changed dynamically. Require reset the adapter.
	 */
	if (netif_running(adapter->netdev) &&
	    (igc_is_device_id_i225(hw) || !adapter->qbv_count)) {
>>>>>>> 98817289
		schedule_work(&adapter->reset_task);
		return 0;
	}

	igc_tsn_reset(adapter);

	return 0;
}<|MERGE_RESOLUTION|>--- conflicted
+++ resolved
@@ -37,11 +37,7 @@
 {
 	unsigned int new_flags = adapter->flags & ~IGC_FLAG_TSN_ANY_ENABLED;
 
-<<<<<<< HEAD
-	if (adapter->qbv_enable)
-=======
 	if (adapter->taprio_offload_enable)
->>>>>>> 98817289
 		new_flags |= IGC_FLAG_TSN_QBV_ENABLED;
 
 	if (is_any_launchtime(adapter))
@@ -118,7 +114,6 @@
 static int igc_tsn_enable_offload(struct igc_adapter *adapter)
 {
 	struct igc_hw *hw = &adapter->hw;
-	bool tsn_mode_reconfig = false;
 	u32 tqavctrl, baset_l, baset_h;
 	u32 sec, nsec, cycle;
 	ktime_t base_time, systim;
@@ -137,10 +132,6 @@
 		wr32(IGC_STQT(i), ring->start_time);
 		wr32(IGC_ENDQT(i), ring->end_time);
 
-<<<<<<< HEAD
-		txqctl |= IGC_TXQCTL_STRICT_CYCLE |
-			IGC_TXQCTL_STRICT_END;
-=======
 		if (adapter->taprio_offload_enable) {
 			/* If taprio_offload_enable is set we are in "taprio"
 			 * mode and we need to be strict about the
@@ -163,7 +154,6 @@
 			txqctl |= IGC_TXQCTL_STRICT_CYCLE |
 				IGC_TXQCTL_STRICT_END;
 		}
->>>>>>> 98817289
 
 		if (ring->launchtime_enable)
 			txqctl |= IGC_TXQCTL_QUEUE_MODE_LAUNCHT;
@@ -257,18 +247,10 @@
 
 	tqavctrl = rd32(IGC_TQAVCTRL) & ~IGC_TQAVCTRL_FUTSCDDIS;
 
-<<<<<<< HEAD
-	if (tqavctrl & IGC_TQAVCTRL_TRANSMIT_MODE_TSN)
-		tsn_mode_reconfig = true;
-
 	tqavctrl |= IGC_TQAVCTRL_TRANSMIT_MODE_TSN | IGC_TQAVCTRL_ENHANCED_QAV;
 
-=======
-	tqavctrl |= IGC_TQAVCTRL_TRANSMIT_MODE_TSN | IGC_TQAVCTRL_ENHANCED_QAV;
-
 	adapter->qbv_count++;
 
->>>>>>> 98817289
 	cycle = adapter->cycle_time;
 	base_time = adapter->base_time;
 
@@ -286,26 +268,6 @@
 		 */
 		if ((rd32(IGC_BASET_H) || rd32(IGC_BASET_L)) &&
 		    (adapter->tc_setup_type == TC_SETUP_QDISC_TAPRIO) &&
-<<<<<<< HEAD
-		    tsn_mode_reconfig)
-			adapter->qbv_config_change_errors++;
-	} else {
-		/* According to datasheet section 7.5.2.9.3.3, FutScdDis bit
-		 * has to be configured before the cycle time and base time.
-		 * Tx won't hang if there is a GCL is already running,
-		 * so in this case we don't need to set FutScdDis.
-		 */
-		if (igc_is_device_id_i226(hw) &&
-		    !(rd32(IGC_BASET_H) || rd32(IGC_BASET_L)))
-			tqavctrl |= IGC_TQAVCTRL_FUTSCDDIS;
-	}
-
-	wr32(IGC_TQAVCTRL, tqavctrl);
-
-	wr32(IGC_QBVCYCLET_S, cycle);
-	wr32(IGC_QBVCYCLET, cycle);
-
-=======
 		    (adapter->qbv_count > 1))
 			adapter->qbv_config_change_errors++;
 	} else {
@@ -335,7 +297,6 @@
 	wr32(IGC_QBVCYCLET_S, cycle);
 	wr32(IGC_QBVCYCLET, cycle);
 
->>>>>>> 98817289
 	baset_h = div_s64_rem(base_time, NSEC_PER_SEC, &baset_l);
 	wr32(IGC_BASET_H, baset_h);
 
@@ -374,15 +335,11 @@
 {
 	struct igc_hw *hw = &adapter->hw;
 
-<<<<<<< HEAD
-	if (netif_running(adapter->netdev) && igc_is_device_id_i225(hw)) {
-=======
 	/* Per I225/6 HW Design Section 7.5.2.1, transmit mode
 	 * cannot be changed dynamically. Require reset the adapter.
 	 */
 	if (netif_running(adapter->netdev) &&
 	    (igc_is_device_id_i225(hw) || !adapter->qbv_count)) {
->>>>>>> 98817289
 		schedule_work(&adapter->reset_task);
 		return 0;
 	}
