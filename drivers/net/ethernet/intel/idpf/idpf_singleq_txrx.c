--- conflicted
+++ resolved
@@ -611,37 +611,19 @@
  *
  * skb->protocol must be set before this function is called
  */
-<<<<<<< HEAD
-static void idpf_rx_singleq_csum(struct idpf_rx_queue *rxq, struct sk_buff *skb,
-				 struct idpf_rx_csum_decoded *csum_bits,
-				 u16 ptype)
-=======
 static void idpf_rx_singleq_csum(struct idpf_rx_queue *rxq,
 				 struct sk_buff *skb,
 				 struct idpf_rx_csum_decoded csum_bits,
 				 struct libeth_rx_pt decoded)
->>>>>>> 7aa21fec
 {
 	bool ipv4, ipv6;
 
 	/* check if Rx checksum is enabled */
-<<<<<<< HEAD
-	if (unlikely(!(rxq->netdev->features & NETIF_F_RXCSUM)))
-		return;
-
-	/* check if HW has decoded the packet and checksum */
-	if (unlikely(!(csum_bits->l3l4p)))
-		return;
-
-	decoded = rxq->rx_ptype_lkup[ptype];
-	if (unlikely(!(decoded.known && decoded.outer_ip)))
-=======
 	if (!libeth_rx_pt_has_checksum(rxq->netdev, decoded))
 		return;
 
 	/* check if HW has decoded the packet and checksum */
 	if (unlikely(!csum_bits.l3l4p))
->>>>>>> 7aa21fec
 		return;
 
 	ipv4 = libeth_rx_pt_get_ip_ver(decoded) == LIBETH_RX_PT_OUTER_IPV4;
@@ -697,15 +679,8 @@
  *
  * Return: parsed checksum status.
  **/
-<<<<<<< HEAD
-static void idpf_rx_singleq_base_csum(struct idpf_rx_queue *rx_q,
-				      struct sk_buff *skb,
-				      const union virtchnl2_rx_desc *rx_desc,
-				      u16 ptype)
-=======
 static struct idpf_rx_csum_decoded
 idpf_rx_singleq_base_csum(const union virtchnl2_rx_desc *rx_desc)
->>>>>>> 7aa21fec
 {
 	struct idpf_rx_csum_decoded csum_bits = { };
 	u32 rx_error, rx_status;
@@ -739,15 +714,8 @@
  *
  * Return: parsed checksum status.
  **/
-<<<<<<< HEAD
-static void idpf_rx_singleq_flex_csum(struct idpf_rx_queue *rx_q,
-				      struct sk_buff *skb,
-				      const union virtchnl2_rx_desc *rx_desc,
-				      u16 ptype)
-=======
 static struct idpf_rx_csum_decoded
 idpf_rx_singleq_flex_csum(const union virtchnl2_rx_desc *rx_desc)
->>>>>>> 7aa21fec
 {
 	struct idpf_rx_csum_decoded csum_bits = { };
 	u16 rx_status0, rx_status1;
@@ -786,19 +754,11 @@
 static void idpf_rx_singleq_base_hash(struct idpf_rx_queue *rx_q,
 				      struct sk_buff *skb,
 				      const union virtchnl2_rx_desc *rx_desc,
-<<<<<<< HEAD
-				      struct idpf_rx_ptype_decoded *decoded)
+				      struct libeth_rx_pt decoded)
 {
 	u64 mask, qw1;
 
-	if (unlikely(!(rx_q->netdev->features & NETIF_F_RXHASH)))
-=======
-				      struct libeth_rx_pt decoded)
-{
-	u64 mask, qw1;
-
 	if (!libeth_rx_pt_has_hash(rx_q->netdev, decoded))
->>>>>>> 7aa21fec
 		return;
 
 	mask = VIRTCHNL2_RX_BASE_DESC_FLTSTAT_RSS_HASH_M;
@@ -824,15 +784,9 @@
 static void idpf_rx_singleq_flex_hash(struct idpf_rx_queue *rx_q,
 				      struct sk_buff *skb,
 				      const union virtchnl2_rx_desc *rx_desc,
-<<<<<<< HEAD
-				      struct idpf_rx_ptype_decoded *decoded)
-{
-	if (unlikely(!(rx_q->netdev->features & NETIF_F_RXHASH)))
-=======
 				      struct libeth_rx_pt decoded)
 {
 	if (!libeth_rx_pt_has_hash(rx_q->netdev, decoded))
->>>>>>> 7aa21fec
 		return;
 
 	if (FIELD_GET(VIRTCHNL2_RX_FLEX_DESC_STATUS0_RSS_VALID_M,
@@ -861,12 +815,8 @@
 				   const union virtchnl2_rx_desc *rx_desc,
 				   u16 ptype)
 {
-<<<<<<< HEAD
-	struct idpf_rx_ptype_decoded decoded = rx_q->rx_ptype_lkup[ptype];
-=======
 	struct libeth_rx_pt decoded = rx_q->rx_ptype_lkup[ptype];
 	struct idpf_rx_csum_decoded csum_bits;
->>>>>>> 7aa21fec
 
 	/* modifies the skb - consumes the enet header */
 	skb->protocol = eth_type_trans(skb, rx_q->netdev);
@@ -882,22 +832,6 @@
 
 	idpf_rx_singleq_csum(rx_q, skb, csum_bits, decoded);
 	skb_record_rx_queue(skb, rx_q->idx);
-}
-
-/**
- * idpf_rx_buf_hw_update - Store the new tail and head values
- * @rxq: queue to bump
- * @val: new head index
- */
-static void idpf_rx_buf_hw_update(struct idpf_rx_queue *rxq, u32 val)
-{
-	rxq->next_to_use = val;
-
-	if (unlikely(!rxq->tail))
-		return;
-
-	/* writel has an implicit memory barrier */
-	writel(val, rxq->tail);
 }
 
 /**
@@ -939,10 +873,6 @@
 		return false;
 
 	desc = &rx_q->single_buf[nta];
-<<<<<<< HEAD
-	buf = &rx_q->rx_buf[nta];
-=======
->>>>>>> 7aa21fec
 
 	do {
 		dma_addr_t addr;
@@ -961,10 +891,6 @@
 		nta++;
 		if (unlikely(nta == rx_q->desc_count)) {
 			desc = &rx_q->single_buf[0];
-<<<<<<< HEAD
-			buf = rx_q->rx_buf;
-=======
->>>>>>> 7aa21fec
 			nta = 0;
 		}
 
@@ -1084,12 +1010,7 @@
 		idpf_rx_singleq_extract_fields(rx_q, rx_desc, &fields);
 
 		rx_buf = &rx_q->rx_buf[ntc];
-<<<<<<< HEAD
-		if (!fields.size) {
-			idpf_rx_put_page(rx_buf);
-=======
 		if (!libeth_rx_sync_for_cpu(rx_buf, fields.size))
->>>>>>> 7aa21fec
 			goto skip_data;
 
 		if (skb)
@@ -1108,11 +1029,7 @@
 		cleaned_count++;
 
 		/* skip if it is non EOP desc */
-<<<<<<< HEAD
-		if (idpf_rx_singleq_is_non_eop(rx_desc))
-=======
 		if (idpf_rx_singleq_is_non_eop(rx_desc) || unlikely(!skb))
->>>>>>> 7aa21fec
 			continue;
 
 #define IDPF_RXD_ERR_S FIELD_PREP(VIRTCHNL2_RX_BASE_DESC_QW1_ERROR_M, \
