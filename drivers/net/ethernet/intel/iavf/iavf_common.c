// SPDX-License-Identifier: GPL-2.0
/* Copyright(c) 2013 - 2018 Intel Corporation. */

#include <linux/avf/virtchnl.h>
#include <linux/bitfield.h>
#include "iavf_type.h"
#include "iavf_adminq.h"
#include "iavf_prototype.h"
<<<<<<< HEAD

/**
 * iavf_set_mac_type - Sets MAC type
 * @hw: pointer to the HW structure
 *
 * This function sets the mac type of the adapter based on the
 * vendor ID and device ID stored in the hw structure.
 **/
enum iavf_status iavf_set_mac_type(struct iavf_hw *hw)
{
	enum iavf_status status = 0;

	if (hw->vendor_id == PCI_VENDOR_ID_INTEL) {
		switch (hw->device_id) {
		case IAVF_DEV_ID_X722_VF:
			hw->mac.type = IAVF_MAC_X722_VF;
			break;
		case IAVF_DEV_ID_VF:
		case IAVF_DEV_ID_VF_HV:
		case IAVF_DEV_ID_ADAPTIVE_VF:
			hw->mac.type = IAVF_MAC_VF;
			break;
		default:
			hw->mac.type = IAVF_MAC_GENERIC;
			break;
		}
	} else {
		status = IAVF_ERR_DEVICE_NOT_SUPPORTED;
	}

	return status;
}
=======
>>>>>>> a6ad5510

/**
 * iavf_aq_str - convert AQ err code to a string
 * @hw: pointer to the HW structure
 * @aq_err: the AQ error code to convert
 **/
const char *iavf_aq_str(struct iavf_hw *hw, enum iavf_admin_queue_err aq_err)
{
	switch (aq_err) {
	case IAVF_AQ_RC_OK:
		return "OK";
	case IAVF_AQ_RC_EPERM:
		return "IAVF_AQ_RC_EPERM";
	case IAVF_AQ_RC_ENOENT:
		return "IAVF_AQ_RC_ENOENT";
	case IAVF_AQ_RC_ESRCH:
		return "IAVF_AQ_RC_ESRCH";
	case IAVF_AQ_RC_EINTR:
		return "IAVF_AQ_RC_EINTR";
	case IAVF_AQ_RC_EIO:
		return "IAVF_AQ_RC_EIO";
	case IAVF_AQ_RC_ENXIO:
		return "IAVF_AQ_RC_ENXIO";
	case IAVF_AQ_RC_E2BIG:
		return "IAVF_AQ_RC_E2BIG";
	case IAVF_AQ_RC_EAGAIN:
		return "IAVF_AQ_RC_EAGAIN";
	case IAVF_AQ_RC_ENOMEM:
		return "IAVF_AQ_RC_ENOMEM";
	case IAVF_AQ_RC_EACCES:
		return "IAVF_AQ_RC_EACCES";
	case IAVF_AQ_RC_EFAULT:
		return "IAVF_AQ_RC_EFAULT";
	case IAVF_AQ_RC_EBUSY:
		return "IAVF_AQ_RC_EBUSY";
	case IAVF_AQ_RC_EEXIST:
		return "IAVF_AQ_RC_EEXIST";
	case IAVF_AQ_RC_EINVAL:
		return "IAVF_AQ_RC_EINVAL";
	case IAVF_AQ_RC_ENOTTY:
		return "IAVF_AQ_RC_ENOTTY";
	case IAVF_AQ_RC_ENOSPC:
		return "IAVF_AQ_RC_ENOSPC";
	case IAVF_AQ_RC_ENOSYS:
		return "IAVF_AQ_RC_ENOSYS";
	case IAVF_AQ_RC_ERANGE:
		return "IAVF_AQ_RC_ERANGE";
	case IAVF_AQ_RC_EFLUSHED:
		return "IAVF_AQ_RC_EFLUSHED";
	case IAVF_AQ_RC_BAD_ADDR:
		return "IAVF_AQ_RC_BAD_ADDR";
	case IAVF_AQ_RC_EMODE:
		return "IAVF_AQ_RC_EMODE";
	case IAVF_AQ_RC_EFBIG:
		return "IAVF_AQ_RC_EFBIG";
	}

	snprintf(hw->err_str, sizeof(hw->err_str), "%d", aq_err);
	return hw->err_str;
}

/**
 * iavf_stat_str - convert status err code to a string
 * @hw: pointer to the HW structure
 * @stat_err: the status error code to convert
 **/
const char *iavf_stat_str(struct iavf_hw *hw, enum iavf_status stat_err)
{
	switch (stat_err) {
	case 0:
		return "OK";
	case IAVF_ERR_NVM:
		return "IAVF_ERR_NVM";
	case IAVF_ERR_NVM_CHECKSUM:
		return "IAVF_ERR_NVM_CHECKSUM";
	case IAVF_ERR_PHY:
		return "IAVF_ERR_PHY";
	case IAVF_ERR_CONFIG:
		return "IAVF_ERR_CONFIG";
	case IAVF_ERR_PARAM:
		return "IAVF_ERR_PARAM";
	case IAVF_ERR_MAC_TYPE:
		return "IAVF_ERR_MAC_TYPE";
	case IAVF_ERR_UNKNOWN_PHY:
		return "IAVF_ERR_UNKNOWN_PHY";
	case IAVF_ERR_LINK_SETUP:
		return "IAVF_ERR_LINK_SETUP";
	case IAVF_ERR_ADAPTER_STOPPED:
		return "IAVF_ERR_ADAPTER_STOPPED";
	case IAVF_ERR_INVALID_MAC_ADDR:
		return "IAVF_ERR_INVALID_MAC_ADDR";
	case IAVF_ERR_DEVICE_NOT_SUPPORTED:
		return "IAVF_ERR_DEVICE_NOT_SUPPORTED";
	case IAVF_ERR_PRIMARY_REQUESTS_PENDING:
		return "IAVF_ERR_PRIMARY_REQUESTS_PENDING";
	case IAVF_ERR_INVALID_LINK_SETTINGS:
		return "IAVF_ERR_INVALID_LINK_SETTINGS";
	case IAVF_ERR_AUTONEG_NOT_COMPLETE:
		return "IAVF_ERR_AUTONEG_NOT_COMPLETE";
	case IAVF_ERR_RESET_FAILED:
		return "IAVF_ERR_RESET_FAILED";
	case IAVF_ERR_SWFW_SYNC:
		return "IAVF_ERR_SWFW_SYNC";
	case IAVF_ERR_NO_AVAILABLE_VSI:
		return "IAVF_ERR_NO_AVAILABLE_VSI";
	case IAVF_ERR_NO_MEMORY:
		return "IAVF_ERR_NO_MEMORY";
	case IAVF_ERR_BAD_PTR:
		return "IAVF_ERR_BAD_PTR";
	case IAVF_ERR_RING_FULL:
		return "IAVF_ERR_RING_FULL";
	case IAVF_ERR_INVALID_PD_ID:
		return "IAVF_ERR_INVALID_PD_ID";
	case IAVF_ERR_INVALID_QP_ID:
		return "IAVF_ERR_INVALID_QP_ID";
	case IAVF_ERR_INVALID_CQ_ID:
		return "IAVF_ERR_INVALID_CQ_ID";
	case IAVF_ERR_INVALID_CEQ_ID:
		return "IAVF_ERR_INVALID_CEQ_ID";
	case IAVF_ERR_INVALID_AEQ_ID:
		return "IAVF_ERR_INVALID_AEQ_ID";
	case IAVF_ERR_INVALID_SIZE:
		return "IAVF_ERR_INVALID_SIZE";
	case IAVF_ERR_INVALID_ARP_INDEX:
		return "IAVF_ERR_INVALID_ARP_INDEX";
	case IAVF_ERR_INVALID_FPM_FUNC_ID:
		return "IAVF_ERR_INVALID_FPM_FUNC_ID";
	case IAVF_ERR_QP_INVALID_MSG_SIZE:
		return "IAVF_ERR_QP_INVALID_MSG_SIZE";
	case IAVF_ERR_QP_TOOMANY_WRS_POSTED:
		return "IAVF_ERR_QP_TOOMANY_WRS_POSTED";
	case IAVF_ERR_INVALID_FRAG_COUNT:
		return "IAVF_ERR_INVALID_FRAG_COUNT";
	case IAVF_ERR_QUEUE_EMPTY:
		return "IAVF_ERR_QUEUE_EMPTY";
	case IAVF_ERR_INVALID_ALIGNMENT:
		return "IAVF_ERR_INVALID_ALIGNMENT";
	case IAVF_ERR_FLUSHED_QUEUE:
		return "IAVF_ERR_FLUSHED_QUEUE";
	case IAVF_ERR_INVALID_PUSH_PAGE_INDEX:
		return "IAVF_ERR_INVALID_PUSH_PAGE_INDEX";
	case IAVF_ERR_INVALID_IMM_DATA_SIZE:
		return "IAVF_ERR_INVALID_IMM_DATA_SIZE";
	case IAVF_ERR_TIMEOUT:
		return "IAVF_ERR_TIMEOUT";
	case IAVF_ERR_OPCODE_MISMATCH:
		return "IAVF_ERR_OPCODE_MISMATCH";
	case IAVF_ERR_CQP_COMPL_ERROR:
		return "IAVF_ERR_CQP_COMPL_ERROR";
	case IAVF_ERR_INVALID_VF_ID:
		return "IAVF_ERR_INVALID_VF_ID";
	case IAVF_ERR_INVALID_HMCFN_ID:
		return "IAVF_ERR_INVALID_HMCFN_ID";
	case IAVF_ERR_BACKING_PAGE_ERROR:
		return "IAVF_ERR_BACKING_PAGE_ERROR";
	case IAVF_ERR_NO_PBLCHUNKS_AVAILABLE:
		return "IAVF_ERR_NO_PBLCHUNKS_AVAILABLE";
	case IAVF_ERR_INVALID_PBLE_INDEX:
		return "IAVF_ERR_INVALID_PBLE_INDEX";
	case IAVF_ERR_INVALID_SD_INDEX:
		return "IAVF_ERR_INVALID_SD_INDEX";
	case IAVF_ERR_INVALID_PAGE_DESC_INDEX:
		return "IAVF_ERR_INVALID_PAGE_DESC_INDEX";
	case IAVF_ERR_INVALID_SD_TYPE:
		return "IAVF_ERR_INVALID_SD_TYPE";
	case IAVF_ERR_MEMCPY_FAILED:
		return "IAVF_ERR_MEMCPY_FAILED";
	case IAVF_ERR_INVALID_HMC_OBJ_INDEX:
		return "IAVF_ERR_INVALID_HMC_OBJ_INDEX";
	case IAVF_ERR_INVALID_HMC_OBJ_COUNT:
		return "IAVF_ERR_INVALID_HMC_OBJ_COUNT";
	case IAVF_ERR_INVALID_SRQ_ARM_LIMIT:
		return "IAVF_ERR_INVALID_SRQ_ARM_LIMIT";
	case IAVF_ERR_SRQ_ENABLED:
		return "IAVF_ERR_SRQ_ENABLED";
	case IAVF_ERR_ADMIN_QUEUE_ERROR:
		return "IAVF_ERR_ADMIN_QUEUE_ERROR";
	case IAVF_ERR_ADMIN_QUEUE_TIMEOUT:
		return "IAVF_ERR_ADMIN_QUEUE_TIMEOUT";
	case IAVF_ERR_BUF_TOO_SHORT:
		return "IAVF_ERR_BUF_TOO_SHORT";
	case IAVF_ERR_ADMIN_QUEUE_FULL:
		return "IAVF_ERR_ADMIN_QUEUE_FULL";
	case IAVF_ERR_ADMIN_QUEUE_NO_WORK:
		return "IAVF_ERR_ADMIN_QUEUE_NO_WORK";
	case IAVF_ERR_BAD_RDMA_CQE:
		return "IAVF_ERR_BAD_RDMA_CQE";
	case IAVF_ERR_NVM_BLANK_MODE:
		return "IAVF_ERR_NVM_BLANK_MODE";
	case IAVF_ERR_NOT_IMPLEMENTED:
		return "IAVF_ERR_NOT_IMPLEMENTED";
	case IAVF_ERR_PE_DOORBELL_NOT_ENABLED:
		return "IAVF_ERR_PE_DOORBELL_NOT_ENABLED";
	case IAVF_ERR_DIAG_TEST_FAILED:
		return "IAVF_ERR_DIAG_TEST_FAILED";
	case IAVF_ERR_NOT_READY:
		return "IAVF_ERR_NOT_READY";
	case IAVF_NOT_SUPPORTED:
		return "IAVF_NOT_SUPPORTED";
	case IAVF_ERR_FIRMWARE_API_VERSION:
		return "IAVF_ERR_FIRMWARE_API_VERSION";
	case IAVF_ERR_ADMIN_QUEUE_CRITICAL_ERROR:
		return "IAVF_ERR_ADMIN_QUEUE_CRITICAL_ERROR";
	}

	snprintf(hw->err_str, sizeof(hw->err_str), "%d", stat_err);
	return hw->err_str;
}

/**
 * iavf_debug_aq
 * @hw: debug mask related to admin queue
 * @mask: debug mask
 * @desc: pointer to admin queue descriptor
 * @buffer: pointer to command buffer
 * @buf_len: max length of buffer
 *
 * Dumps debug log about adminq command with descriptor contents.
 **/
void iavf_debug_aq(struct iavf_hw *hw, enum iavf_debug_mask mask, void *desc,
		   void *buffer, u16 buf_len)
{
	struct iavf_aq_desc *aq_desc = (struct iavf_aq_desc *)desc;
	u8 *buf = (u8 *)buffer;

	if ((!(mask & hw->debug_mask)) || !desc)
		return;

	iavf_debug(hw, mask,
		   "AQ CMD: opcode 0x%04X, flags 0x%04X, datalen 0x%04X, retval 0x%04X\n",
		   le16_to_cpu(aq_desc->opcode),
		   le16_to_cpu(aq_desc->flags),
		   le16_to_cpu(aq_desc->datalen),
		   le16_to_cpu(aq_desc->retval));
	iavf_debug(hw, mask, "\tcookie (h,l) 0x%08X 0x%08X\n",
		   le32_to_cpu(aq_desc->cookie_high),
		   le32_to_cpu(aq_desc->cookie_low));
	iavf_debug(hw, mask, "\tparam (0,1)  0x%08X 0x%08X\n",
		   le32_to_cpu(aq_desc->params.internal.param0),
		   le32_to_cpu(aq_desc->params.internal.param1));
	iavf_debug(hw, mask, "\taddr (h,l)   0x%08X 0x%08X\n",
		   le32_to_cpu(aq_desc->params.external.addr_high),
		   le32_to_cpu(aq_desc->params.external.addr_low));

	if (buffer && aq_desc->datalen) {
		u16 len = le16_to_cpu(aq_desc->datalen);

		iavf_debug(hw, mask, "AQ CMD Buffer:\n");
		if (buf_len < len)
			len = buf_len;
		/* write the full 16-byte chunks */
		if (hw->debug_mask & mask) {
			char prefix[27];

			snprintf(prefix, sizeof(prefix),
				 "iavf %02x:%02x.%x: \t0x",
				 hw->bus.bus_id,
				 hw->bus.device,
				 hw->bus.func);

			print_hex_dump(KERN_INFO, prefix, DUMP_PREFIX_OFFSET,
				       16, 1, buf, len, false);
		}
	}
}

/**
 * iavf_check_asq_alive
 * @hw: pointer to the hw struct
 *
 * Returns true if Queue is enabled else false.
 **/
bool iavf_check_asq_alive(struct iavf_hw *hw)
{
	/* Check if the queue is initialized */
	if (!hw->aq.asq.count)
		return false;

	return !!(rd32(hw, IAVF_VF_ATQLEN1) & IAVF_VF_ATQLEN1_ATQENABLE_MASK);
}

/**
 * iavf_aq_queue_shutdown
 * @hw: pointer to the hw struct
 * @unloading: is the driver unloading itself
 *
 * Tell the Firmware that we're shutting down the AdminQ and whether
 * or not the driver is unloading as well.
 **/
enum iavf_status iavf_aq_queue_shutdown(struct iavf_hw *hw, bool unloading)
{
	struct iavf_aq_desc desc;
	struct iavf_aqc_queue_shutdown *cmd =
		(struct iavf_aqc_queue_shutdown *)&desc.params.raw;
	enum iavf_status status;

	iavf_fill_default_direct_cmd_desc(&desc, iavf_aqc_opc_queue_shutdown);

	if (unloading)
		cmd->driver_unloading = cpu_to_le32(IAVF_AQ_DRIVER_UNLOADING);
	status = iavf_asq_send_command(hw, &desc, NULL, 0, NULL);

	return status;
}

/**
 * iavf_aq_get_set_rss_lut
 * @hw: pointer to the hardware structure
 * @vsi_id: vsi fw index
 * @pf_lut: for PF table set true, for VSI table set false
 * @lut: pointer to the lut buffer provided by the caller
 * @lut_size: size of the lut buffer
 * @set: set true to set the table, false to get the table
 *
 * Internal function to get or set RSS look up table
 **/
static enum iavf_status iavf_aq_get_set_rss_lut(struct iavf_hw *hw,
						u16 vsi_id, bool pf_lut,
						u8 *lut, u16 lut_size,
						bool set)
{
	enum iavf_status status;
	struct iavf_aq_desc desc;
	struct iavf_aqc_get_set_rss_lut *cmd_resp =
		   (struct iavf_aqc_get_set_rss_lut *)&desc.params.raw;
	u16 flags;

	if (set)
		iavf_fill_default_direct_cmd_desc(&desc,
						  iavf_aqc_opc_set_rss_lut);
	else
		iavf_fill_default_direct_cmd_desc(&desc,
						  iavf_aqc_opc_get_rss_lut);

	/* Indirect command */
	desc.flags |= cpu_to_le16((u16)IAVF_AQ_FLAG_BUF);
	desc.flags |= cpu_to_le16((u16)IAVF_AQ_FLAG_RD);

	vsi_id = FIELD_PREP(IAVF_AQC_SET_RSS_LUT_VSI_ID_MASK, vsi_id) |
		 FIELD_PREP(IAVF_AQC_SET_RSS_LUT_VSI_VALID, 1);
	cmd_resp->vsi_id = cpu_to_le16(vsi_id);

	if (pf_lut)
		flags = FIELD_PREP(IAVF_AQC_SET_RSS_LUT_TABLE_TYPE_MASK,
				   IAVF_AQC_SET_RSS_LUT_TABLE_TYPE_PF);
	else
		flags = FIELD_PREP(IAVF_AQC_SET_RSS_LUT_TABLE_TYPE_MASK,
				   IAVF_AQC_SET_RSS_LUT_TABLE_TYPE_VSI);

	cmd_resp->flags = cpu_to_le16(flags);

	status = iavf_asq_send_command(hw, &desc, lut, lut_size, NULL);

	return status;
}

/**
 * iavf_aq_set_rss_lut
 * @hw: pointer to the hardware structure
 * @vsi_id: vsi fw index
 * @pf_lut: for PF table set true, for VSI table set false
 * @lut: pointer to the lut buffer provided by the caller
 * @lut_size: size of the lut buffer
 *
 * set the RSS lookup table, PF or VSI type
 **/
enum iavf_status iavf_aq_set_rss_lut(struct iavf_hw *hw, u16 vsi_id,
				     bool pf_lut, u8 *lut, u16 lut_size)
{
	return iavf_aq_get_set_rss_lut(hw, vsi_id, pf_lut, lut, lut_size, true);
}

/**
 * iavf_aq_get_set_rss_key
 * @hw: pointer to the hw struct
 * @vsi_id: vsi fw index
 * @key: pointer to key info struct
 * @set: set true to set the key, false to get the key
 *
 * get the RSS key per VSI
 **/
static enum
iavf_status iavf_aq_get_set_rss_key(struct iavf_hw *hw, u16 vsi_id,
				    struct iavf_aqc_get_set_rss_key_data *key,
				    bool set)
{
	enum iavf_status status;
	struct iavf_aq_desc desc;
	struct iavf_aqc_get_set_rss_key *cmd_resp =
			(struct iavf_aqc_get_set_rss_key *)&desc.params.raw;
	u16 key_size = sizeof(struct iavf_aqc_get_set_rss_key_data);

	if (set)
		iavf_fill_default_direct_cmd_desc(&desc,
						  iavf_aqc_opc_set_rss_key);
	else
		iavf_fill_default_direct_cmd_desc(&desc,
						  iavf_aqc_opc_get_rss_key);

	/* Indirect command */
	desc.flags |= cpu_to_le16((u16)IAVF_AQ_FLAG_BUF);
	desc.flags |= cpu_to_le16((u16)IAVF_AQ_FLAG_RD);

	vsi_id = FIELD_PREP(IAVF_AQC_SET_RSS_KEY_VSI_ID_MASK, vsi_id) |
		 FIELD_PREP(IAVF_AQC_SET_RSS_KEY_VSI_VALID, 1);
	cmd_resp->vsi_id = cpu_to_le16(vsi_id);

	status = iavf_asq_send_command(hw, &desc, key, key_size, NULL);

	return status;
}

/**
 * iavf_aq_set_rss_key
 * @hw: pointer to the hw struct
 * @vsi_id: vsi fw index
 * @key: pointer to key info struct
 *
 * set the RSS key per VSI
 **/
enum iavf_status iavf_aq_set_rss_key(struct iavf_hw *hw, u16 vsi_id,
				     struct iavf_aqc_get_set_rss_key_data *key)
{
	return iavf_aq_get_set_rss_key(hw, vsi_id, key, true);
}

/**
 * iavf_aq_send_msg_to_pf
 * @hw: pointer to the hardware structure
 * @v_opcode: opcodes for VF-PF communication
 * @v_retval: return error code
 * @msg: pointer to the msg buffer
 * @msglen: msg length
 * @cmd_details: pointer to command details
 *
 * Send message to PF driver using admin queue. By default, this message
 * is sent asynchronously, i.e. iavf_asq_send_command() does not wait for
 * completion before returning.
 **/
enum iavf_status iavf_aq_send_msg_to_pf(struct iavf_hw *hw,
					enum virtchnl_ops v_opcode,
					enum iavf_status v_retval,
					u8 *msg, u16 msglen,
					struct iavf_asq_cmd_details *cmd_details)
{
	struct iavf_asq_cmd_details details;
	struct iavf_aq_desc desc;
	enum iavf_status status;

	iavf_fill_default_direct_cmd_desc(&desc, iavf_aqc_opc_send_msg_to_pf);
	desc.flags |= cpu_to_le16((u16)IAVF_AQ_FLAG_SI);
	desc.cookie_high = cpu_to_le32(v_opcode);
	desc.cookie_low = cpu_to_le32(v_retval);
	if (msglen) {
		desc.flags |= cpu_to_le16((u16)(IAVF_AQ_FLAG_BUF
						| IAVF_AQ_FLAG_RD));
		if (msglen > IAVF_AQ_LARGE_BUF)
			desc.flags |= cpu_to_le16((u16)IAVF_AQ_FLAG_LB);
		desc.datalen = cpu_to_le16(msglen);
	}
	if (!cmd_details) {
		memset(&details, 0, sizeof(details));
		details.async = true;
		cmd_details = &details;
	}
	status = iavf_asq_send_command(hw, &desc, msg, msglen, cmd_details);
	return status;
}

/**
 * iavf_vf_parse_hw_config
 * @hw: pointer to the hardware structure
 * @msg: pointer to the virtual channel VF resource structure
 *
 * Given a VF resource message from the PF, populate the hw struct
 * with appropriate information.
 **/
void iavf_vf_parse_hw_config(struct iavf_hw *hw,
			     struct virtchnl_vf_resource *msg)
{
	struct virtchnl_vsi_resource *vsi_res;
	int i;

	vsi_res = &msg->vsi_res[0];

	hw->dev_caps.num_vsis = msg->num_vsis;
	hw->dev_caps.num_rx_qp = msg->num_queue_pairs;
	hw->dev_caps.num_tx_qp = msg->num_queue_pairs;
	hw->dev_caps.num_msix_vectors_vf = msg->max_vectors;
	hw->dev_caps.dcb = msg->vf_cap_flags &
			   VIRTCHNL_VF_OFFLOAD_L2;
	hw->dev_caps.fcoe = 0;
	for (i = 0; i < msg->num_vsis; i++) {
		if (vsi_res->vsi_type == VIRTCHNL_VSI_SRIOV) {
			ether_addr_copy(hw->mac.perm_addr,
					vsi_res->default_mac_addr);
			ether_addr_copy(hw->mac.addr,
					vsi_res->default_mac_addr);
		}
		vsi_res++;
	}
}<|MERGE_RESOLUTION|>--- conflicted
+++ resolved
@@ -6,41 +6,6 @@
 #include "iavf_type.h"
 #include "iavf_adminq.h"
 #include "iavf_prototype.h"
-<<<<<<< HEAD
-
-/**
- * iavf_set_mac_type - Sets MAC type
- * @hw: pointer to the HW structure
- *
- * This function sets the mac type of the adapter based on the
- * vendor ID and device ID stored in the hw structure.
- **/
-enum iavf_status iavf_set_mac_type(struct iavf_hw *hw)
-{
-	enum iavf_status status = 0;
-
-	if (hw->vendor_id == PCI_VENDOR_ID_INTEL) {
-		switch (hw->device_id) {
-		case IAVF_DEV_ID_X722_VF:
-			hw->mac.type = IAVF_MAC_X722_VF;
-			break;
-		case IAVF_DEV_ID_VF:
-		case IAVF_DEV_ID_VF_HV:
-		case IAVF_DEV_ID_ADAPTIVE_VF:
-			hw->mac.type = IAVF_MAC_VF;
-			break;
-		default:
-			hw->mac.type = IAVF_MAC_GENERIC;
-			break;
-		}
-	} else {
-		status = IAVF_ERR_DEVICE_NOT_SUPPORTED;
-	}
-
-	return status;
-}
-=======
->>>>>>> a6ad5510
 
 /**
  * iavf_aq_str - convert AQ err code to a string
