--- conflicted
+++ resolved
@@ -1962,13 +1962,8 @@
 			 * list on PF is already cleared after a reset
 			 */
 			list_del(&f->list);
-<<<<<<< HEAD
-			kfree(f);
-			adapter->fdir_active_fltr--;
-=======
 			iavf_dec_fdir_active_fltr(adapter, f);
 			kfree(f);
->>>>>>> a6ad5510
 		}
 	}
 	spin_unlock_bh(&adapter->fdir_fltr_lock);
@@ -2489,17 +2484,12 @@
 				if (del_fltr->status == VIRTCHNL_FDIR_SUCCESS ||
 				    del_fltr->status ==
 				    VIRTCHNL_FDIR_FAILURE_RULE_NONEXIST) {
-<<<<<<< HEAD
-					dev_info(&adapter->pdev->dev, "Flow Director filter with location %u is deleted\n",
-						 fdir->loc);
-=======
 					if (!iavf_is_raw_fdir(fdir))
 						dev_info(&adapter->pdev->dev, "Flow Director filter with location %u is deleted\n",
 							 fdir->loc);
 					else
 						dev_info(&adapter->pdev->dev, "Flow Director filter (raw) for TC handle %x is deleted\n",
 							 TC_U32_USERHTID(fdir->cls_u32_handle));
->>>>>>> a6ad5510
 					list_del(&fdir->list);
 					iavf_dec_fdir_active_fltr(adapter, fdir);
 					kfree(fdir);
