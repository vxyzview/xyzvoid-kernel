/* SPDX-License-Identifier: GPL-2.0 OR Linux-OpenIB */
/* Copyright (c) 2021 Mellanox Technologies. */

#ifndef __MLX5_EN_TC_PRIV_H__
#define __MLX5_EN_TC_PRIV_H__

#include "en_tc.h"
#include "en/tc/act/act.h"

#define MLX5E_TC_FLOW_BASE (MLX5E_TC_FLAG_LAST_EXPORTED_BIT + 1)

#define MLX5E_TC_MAX_SPLITS 1


enum {
	MLX5E_TC_FLOW_FLAG_INGRESS               = MLX5E_TC_FLAG_INGRESS_BIT,
	MLX5E_TC_FLOW_FLAG_EGRESS                = MLX5E_TC_FLAG_EGRESS_BIT,
	MLX5E_TC_FLOW_FLAG_ESWITCH               = MLX5E_TC_FLAG_ESW_OFFLOAD_BIT,
	MLX5E_TC_FLOW_FLAG_FT                    = MLX5E_TC_FLAG_FT_OFFLOAD_BIT,
	MLX5E_TC_FLOW_FLAG_NIC                   = MLX5E_TC_FLAG_NIC_OFFLOAD_BIT,
	MLX5E_TC_FLOW_FLAG_OFFLOADED             = MLX5E_TC_FLOW_BASE,
	MLX5E_TC_FLOW_FLAG_HAIRPIN               = MLX5E_TC_FLOW_BASE + 1,
	MLX5E_TC_FLOW_FLAG_HAIRPIN_RSS           = MLX5E_TC_FLOW_BASE + 2,
	MLX5E_TC_FLOW_FLAG_SLOW                  = MLX5E_TC_FLOW_BASE + 3,
	MLX5E_TC_FLOW_FLAG_DUP                   = MLX5E_TC_FLOW_BASE + 4,
	MLX5E_TC_FLOW_FLAG_NOT_READY             = MLX5E_TC_FLOW_BASE + 5,
	MLX5E_TC_FLOW_FLAG_DELETED               = MLX5E_TC_FLOW_BASE + 6,
	MLX5E_TC_FLOW_FLAG_CT                    = MLX5E_TC_FLOW_BASE + 7,
	MLX5E_TC_FLOW_FLAG_L3_TO_L2_DECAP        = MLX5E_TC_FLOW_BASE + 8,
	MLX5E_TC_FLOW_FLAG_TUN_RX                = MLX5E_TC_FLOW_BASE + 9,
	MLX5E_TC_FLOW_FLAG_FAILED                = MLX5E_TC_FLOW_BASE + 10,
	MLX5E_TC_FLOW_FLAG_SAMPLE                = MLX5E_TC_FLOW_BASE + 11,
};

struct mlx5e_tc_flow_parse_attr {
	const struct ip_tunnel_info *tun_info[MLX5_MAX_FLOW_FWD_VPORTS];
	struct mlx5e_mpls_info mpls_info[MLX5_MAX_FLOW_FWD_VPORTS];
	struct net_device *filter_dev;
	struct mlx5_flow_spec spec;
	struct pedit_headers_action hdrs[__PEDIT_CMD_MAX];
	struct mlx5e_tc_mod_hdr_acts mod_hdr_acts;
	int mirred_ifindex[MLX5_MAX_FLOW_FWD_VPORTS];
	struct mlx5e_tc_act_parse_state parse_state;
};

struct mlx5_fs_chains *mlx5e_nic_chains(struct mlx5e_tc_table *tc);

/* Helper struct for accessing a struct containing list_head array.
 * Containing struct
 *   |- Helper array
 *      [0] Helper item 0
 *          |- list_head item 0
 *          |- index (0)
 *      [1] Helper item 1
 *          |- list_head item 1
 *          |- index (1)
 * To access the containing struct from one of the list_head items:
 * 1. Get the helper item from the list_head item using
 *    helper item =
 *        container_of(list_head item, helper struct type, list_head field)
 * 2. Get the contining struct from the helper item and its index in the array:
 *    containing struct =
 *        container_of(helper item, containing struct type, helper field[index])
 */
struct encap_flow_item {
	struct mlx5e_encap_entry *e; /* attached encap instance */
	struct list_head list;
	int index;
};

struct encap_route_flow_item {
	struct mlx5e_route_entry *r; /* attached route instance */
	int index;
};

struct mlx5e_tc_flow {
	struct rhash_head node;
	struct mlx5e_priv *priv;
	u64 cookie;
	unsigned long flags;
	struct mlx5_flow_handle *rule[MLX5E_TC_MAX_SPLITS + 1];

	/* flows sharing the same reformat object - currently mpls decap */
	struct list_head l3_to_l2_reformat;
	struct mlx5e_decap_entry *decap_reformat;

	/* flows sharing same route entry */
	struct list_head decap_routes;
	struct mlx5e_route_entry *decap_route;
	struct encap_route_flow_item encap_routes[MLX5_MAX_FLOW_FWD_VPORTS];

	/* Flow can be associated with multiple encap IDs.
	 * The number of encaps is bounded by the number of supported
	 * destinations.
	 */
	struct encap_flow_item encaps[MLX5_MAX_FLOW_FWD_VPORTS];
	struct mlx5e_tc_flow *peer_flow;
	struct mlx5e_mod_hdr_handle *mh; /* attached mod header instance */
	struct mlx5e_mod_hdr_handle *slow_mh; /* attached mod header instance for slow path */
	struct mlx5e_hairpin_entry *hpe; /* attached hairpin instance */
	struct list_head hairpin; /* flows sharing the same hairpin */
	struct list_head peer;    /* flows with peer flow */
	struct list_head unready; /* flows not ready to be offloaded (e.g
				   * due to missing route)
				   */
	struct net_device *orig_dev; /* netdev adding flow first */
	int tmp_entry_index;
	struct list_head tmp_list; /* temporary flow list used by neigh update */
	refcount_t refcnt;
	struct rcu_head rcu_head;
	struct completion init_done;
	struct completion del_hw_done;
<<<<<<< HEAD
	int tunnel_id; /* the mapped tunnel id of this flow */
=======
>>>>>>> d60c95ef
	struct mlx5_flow_attr *attr;
	struct list_head attrs;
	u32 chain_mapping;
};

struct mlx5_flow_handle *
mlx5e_tc_rule_offload(struct mlx5e_priv *priv,
		      struct mlx5_flow_spec *spec,
		      struct mlx5_flow_attr *attr);

void
mlx5e_tc_rule_unoffload(struct mlx5e_priv *priv,
			struct mlx5_flow_handle *rule,
			struct mlx5_flow_attr *attr);

u8 mlx5e_tc_get_ip_version(struct mlx5_flow_spec *spec, bool outer);

struct mlx5_flow_handle *
mlx5e_tc_offload_fdb_rules(struct mlx5_eswitch *esw,
			   struct mlx5e_tc_flow *flow,
			   struct mlx5_flow_spec *spec,
			   struct mlx5_flow_attr *attr);

struct mlx5_flow_attr *
mlx5e_tc_get_encap_attr(struct mlx5e_tc_flow *flow);

void mlx5e_tc_unoffload_flow_post_acts(struct mlx5e_tc_flow *flow);
int mlx5e_tc_offload_flow_post_acts(struct mlx5e_tc_flow *flow);

bool mlx5e_is_eswitch_flow(struct mlx5e_tc_flow *flow);
bool mlx5e_is_ft_flow(struct mlx5e_tc_flow *flow);
bool mlx5e_is_offloaded_flow(struct mlx5e_tc_flow *flow);
int mlx5e_get_flow_namespace(struct mlx5e_tc_flow *flow);
bool mlx5e_same_hw_devs(struct mlx5e_priv *priv, struct mlx5e_priv *peer_priv);

static inline void __flow_flag_set(struct mlx5e_tc_flow *flow, unsigned long flag)
{
	/* Complete all memory stores before setting bit. */
	smp_mb__before_atomic();
	set_bit(flag, &flow->flags);
}

#define flow_flag_set(flow, flag) __flow_flag_set(flow, MLX5E_TC_FLOW_FLAG_##flag)

static inline bool __flow_flag_test_and_set(struct mlx5e_tc_flow *flow,
					    unsigned long flag)
{
	/* test_and_set_bit() provides all necessary barriers */
	return test_and_set_bit(flag, &flow->flags);
}

#define flow_flag_test_and_set(flow, flag)			\
	__flow_flag_test_and_set(flow,				\
				 MLX5E_TC_FLOW_FLAG_##flag)

static inline void __flow_flag_clear(struct mlx5e_tc_flow *flow, unsigned long flag)
{
	/* Complete all memory stores before clearing bit. */
	smp_mb__before_atomic();
	clear_bit(flag, &flow->flags);
}

#define flow_flag_clear(flow, flag) __flow_flag_clear(flow,		\
						      MLX5E_TC_FLOW_FLAG_##flag)

static inline bool __flow_flag_test(struct mlx5e_tc_flow *flow, unsigned long flag)
{
	bool ret = test_bit(flag, &flow->flags);

	/* Read fields of flow structure only after checking flags. */
	smp_mb__after_atomic();
	return ret;
}

#define flow_flag_test(flow, flag) __flow_flag_test(flow,		\
						    MLX5E_TC_FLOW_FLAG_##flag)

void mlx5e_tc_unoffload_from_slow_path(struct mlx5_eswitch *esw,
				       struct mlx5e_tc_flow *flow);
struct mlx5_flow_handle *
mlx5e_tc_offload_to_slow_path(struct mlx5_eswitch *esw,
			      struct mlx5e_tc_flow *flow,
			      struct mlx5_flow_spec *spec);

void mlx5e_tc_unoffload_fdb_rules(struct mlx5_eswitch *esw,
				  struct mlx5e_tc_flow *flow,
				  struct mlx5_flow_attr *attr);

struct mlx5e_tc_flow *mlx5e_flow_get(struct mlx5e_tc_flow *flow);
void mlx5e_flow_put(struct mlx5e_priv *priv, struct mlx5e_tc_flow *flow);

struct mlx5_fc *mlx5e_tc_get_counter(struct mlx5e_tc_flow *flow);

struct mlx5e_tc_int_port_priv *
mlx5e_get_int_port_priv(struct mlx5e_priv *priv);

struct mlx5e_flow_meters *mlx5e_get_flow_meters(struct mlx5_core_dev *dev);

void *mlx5e_get_match_headers_value(u32 flags, struct mlx5_flow_spec *spec);
void *mlx5e_get_match_headers_criteria(u32 flags, struct mlx5_flow_spec *spec);

int mlx5e_policer_validate(const struct flow_action *action,
			   const struct flow_action_entry *act,
			   struct netlink_ext_ack *extack);

#endif /* __MLX5_EN_TC_PRIV_H__ */<|MERGE_RESOLUTION|>--- conflicted
+++ resolved
@@ -110,10 +110,6 @@
 	struct rcu_head rcu_head;
 	struct completion init_done;
 	struct completion del_hw_done;
-<<<<<<< HEAD
-	int tunnel_id; /* the mapped tunnel id of this flow */
-=======
->>>>>>> d60c95ef
 	struct mlx5_flow_attr *attr;
 	struct list_head attrs;
 	u32 chain_mapping;
