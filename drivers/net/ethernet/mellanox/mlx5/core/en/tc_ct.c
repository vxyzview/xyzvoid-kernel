// SPDX-License-Identifier: GPL-2.0 OR Linux-OpenIB
/* Copyright (c) 2019 Mellanox Technologies. */

#include <net/netfilter/nf_conntrack.h>
#include <net/netfilter/nf_conntrack_core.h>
#include <net/netfilter/nf_conntrack_zones.h>
#include <net/netfilter/nf_conntrack_labels.h>
#include <net/netfilter/nf_conntrack_helper.h>
#include <net/netfilter/nf_conntrack_acct.h>
#include <uapi/linux/tc_act/tc_pedit.h>
#include <net/tc_act/tc_ct.h>
#include <net/flow_offload.h>
#include <net/netfilter/nf_flow_table.h>
#include <linux/workqueue.h>
#include <linux/refcount.h>
#include <linux/xarray.h>
#include <linux/if_macvlan.h>
#include <linux/debugfs.h>

#include "lib/fs_chains.h"
#include "en/tc_ct.h"
#include "en/tc/ct_fs.h"
#include "en/tc_priv.h"
#include "en/mod_hdr.h"
#include "en/mapping.h"
#include "en/tc/post_act.h"
#include "en.h"
#include "en_tc.h"
#include "en_rep.h"
#include "fs_core.h"

#define MLX5_CT_STATE_ESTABLISHED_BIT BIT(1)
#define MLX5_CT_STATE_TRK_BIT BIT(2)
#define MLX5_CT_STATE_NAT_BIT BIT(3)
#define MLX5_CT_STATE_REPLY_BIT BIT(4)
#define MLX5_CT_STATE_RELATED_BIT BIT(5)
#define MLX5_CT_STATE_INVALID_BIT BIT(6)

#define MLX5_CT_LABELS_BITS MLX5_REG_MAPPING_MBITS(LABELS_TO_REG)
#define MLX5_CT_LABELS_MASK MLX5_REG_MAPPING_MASK(LABELS_TO_REG)

/* Statically allocate modify actions for
 * ipv6 and port nat (5) + tuple fields (4) + nic mode zone restore (1) = 10.
 * This will be increased dynamically if needed (for the ipv6 snat + dnat).
 */
#define MLX5_CT_MIN_MOD_ACTS 10

#define ct_dbg(fmt, args...)\
	netdev_dbg(ct_priv->netdev, "ct_debug: " fmt "\n", ##args)

struct mlx5_tc_ct_debugfs {
	struct {
		atomic_t offloaded;
		atomic_t rx_dropped;
	} stats;

	struct dentry *root;
};

struct mlx5_tc_ct_priv {
	struct mlx5_core_dev *dev;
	const struct net_device *netdev;
	struct mod_hdr_tbl *mod_hdr_tbl;
	struct xarray tuple_ids;
	struct rhashtable zone_ht;
	struct rhashtable ct_tuples_ht;
	struct rhashtable ct_tuples_nat_ht;
	struct mlx5_flow_table *ct;
	struct mlx5_flow_table *ct_nat;
	struct mlx5e_post_act *post_act;
	struct mutex control_lock; /* guards parallel adds/dels */
	struct mapping_ctx *zone_mapping;
	struct mapping_ctx *labels_mapping;
	enum mlx5_flow_namespace_type ns_type;
	struct mlx5_fs_chains *chains;
	struct mlx5_ct_fs *fs;
	struct mlx5_ct_fs_ops *fs_ops;
	spinlock_t ht_lock; /* protects ft entries */
	struct workqueue_struct *wq;

	struct mlx5_tc_ct_debugfs debugfs;
};

struct mlx5_ct_flow {
	struct mlx5_flow_attr *pre_ct_attr;
	struct mlx5_flow_handle *pre_ct_rule;
	struct mlx5_ct_ft *ft;
	u32 chain_mapping;
};

struct mlx5_ct_zone_rule {
	struct mlx5_ct_fs_rule *rule;
	struct mlx5e_mod_hdr_handle *mh;
	struct mlx5_flow_attr *attr;
	bool nat;
};

struct mlx5_tc_ct_pre {
	struct mlx5_flow_table *ft;
	struct mlx5_flow_group *flow_grp;
	struct mlx5_flow_group *miss_grp;
	struct mlx5_flow_handle *flow_rule;
	struct mlx5_flow_handle *miss_rule;
	struct mlx5_modify_hdr *modify_hdr;
};

struct mlx5_ct_ft {
	struct rhash_head node;
	u16 zone;
	u32 zone_restore_id;
	refcount_t refcount;
	struct nf_flowtable *nf_ft;
	struct mlx5_tc_ct_priv *ct_priv;
	struct rhashtable ct_entries_ht;
	struct mlx5_tc_ct_pre pre_ct;
	struct mlx5_tc_ct_pre pre_ct_nat;
};

struct mlx5_ct_tuple {
	u16 addr_type;
	__be16 n_proto;
	u8 ip_proto;
	struct {
		union {
			__be32 src_v4;
			struct in6_addr src_v6;
		};
		union {
			__be32 dst_v4;
			struct in6_addr dst_v6;
		};
	} ip;
	struct {
		__be16 src;
		__be16 dst;
	} port;

	u16 zone;
};

struct mlx5_ct_counter {
	struct mlx5_fc *counter;
	refcount_t refcount;
	bool is_shared;
};

enum {
	MLX5_CT_ENTRY_FLAG_VALID,
};

struct mlx5_ct_entry {
	struct rhash_head node;
	struct rhash_head tuple_node;
	struct rhash_head tuple_nat_node;
	struct mlx5_ct_counter *counter;
	unsigned long cookie;
	unsigned long restore_cookie;
	struct mlx5_ct_tuple tuple;
	struct mlx5_ct_tuple tuple_nat;
	struct mlx5_ct_zone_rule zone_rules[2];

	struct mlx5_tc_ct_priv *ct_priv;
	struct work_struct work;

	refcount_t refcnt;
	unsigned long flags;
};

static void
mlx5_tc_ct_entry_destroy_mod_hdr(struct mlx5_tc_ct_priv *ct_priv,
				 struct mlx5_flow_attr *attr,
				 struct mlx5e_mod_hdr_handle *mh);

static const struct rhashtable_params cts_ht_params = {
	.head_offset = offsetof(struct mlx5_ct_entry, node),
	.key_offset = offsetof(struct mlx5_ct_entry, cookie),
	.key_len = sizeof(((struct mlx5_ct_entry *)0)->cookie),
	.automatic_shrinking = true,
	.min_size = 16 * 1024,
};

static const struct rhashtable_params zone_params = {
	.head_offset = offsetof(struct mlx5_ct_ft, node),
	.key_offset = offsetof(struct mlx5_ct_ft, zone),
	.key_len = sizeof(((struct mlx5_ct_ft *)0)->zone),
	.automatic_shrinking = true,
};

static const struct rhashtable_params tuples_ht_params = {
	.head_offset = offsetof(struct mlx5_ct_entry, tuple_node),
	.key_offset = offsetof(struct mlx5_ct_entry, tuple),
	.key_len = sizeof(((struct mlx5_ct_entry *)0)->tuple),
	.automatic_shrinking = true,
	.min_size = 16 * 1024,
};

static const struct rhashtable_params tuples_nat_ht_params = {
	.head_offset = offsetof(struct mlx5_ct_entry, tuple_nat_node),
	.key_offset = offsetof(struct mlx5_ct_entry, tuple_nat),
	.key_len = sizeof(((struct mlx5_ct_entry *)0)->tuple_nat),
	.automatic_shrinking = true,
	.min_size = 16 * 1024,
};

static bool
mlx5_tc_ct_entry_has_nat(struct mlx5_ct_entry *entry)
{
	return !!(entry->tuple_nat_node.next);
}

static int
mlx5_get_label_mapping(struct mlx5_tc_ct_priv *ct_priv,
		       u32 *labels, u32 *id)
{
	if (!memchr_inv(labels, 0, sizeof(u32) * 4)) {
		*id = 0;
		return 0;
	}

	if (mapping_add(ct_priv->labels_mapping, labels, id))
		return -EOPNOTSUPP;

	return 0;
}

static void
mlx5_put_label_mapping(struct mlx5_tc_ct_priv *ct_priv, u32 id)
{
	if (id)
		mapping_remove(ct_priv->labels_mapping, id);
}

static int
mlx5_tc_ct_rule_to_tuple(struct mlx5_ct_tuple *tuple, struct flow_rule *rule)
{
	struct flow_match_control control;
	struct flow_match_basic basic;

	flow_rule_match_basic(rule, &basic);
	flow_rule_match_control(rule, &control);

	tuple->n_proto = basic.key->n_proto;
	tuple->ip_proto = basic.key->ip_proto;
	tuple->addr_type = control.key->addr_type;

	if (tuple->addr_type == FLOW_DISSECTOR_KEY_IPV4_ADDRS) {
		struct flow_match_ipv4_addrs match;

		flow_rule_match_ipv4_addrs(rule, &match);
		tuple->ip.src_v4 = match.key->src;
		tuple->ip.dst_v4 = match.key->dst;
	} else if (tuple->addr_type == FLOW_DISSECTOR_KEY_IPV6_ADDRS) {
		struct flow_match_ipv6_addrs match;

		flow_rule_match_ipv6_addrs(rule, &match);
		tuple->ip.src_v6 = match.key->src;
		tuple->ip.dst_v6 = match.key->dst;
	} else {
		return -EOPNOTSUPP;
	}

	if (flow_rule_match_key(rule, FLOW_DISSECTOR_KEY_PORTS)) {
		struct flow_match_ports match;

		flow_rule_match_ports(rule, &match);
		switch (tuple->ip_proto) {
		case IPPROTO_TCP:
		case IPPROTO_UDP:
			tuple->port.src = match.key->src;
			tuple->port.dst = match.key->dst;
			break;
		default:
			return -EOPNOTSUPP;
		}
	} else {
		if (tuple->ip_proto != IPPROTO_GRE)
			return -EOPNOTSUPP;
	}

	return 0;
}

static int
mlx5_tc_ct_rule_to_tuple_nat(struct mlx5_ct_tuple *tuple,
			     struct flow_rule *rule)
{
	struct flow_action *flow_action = &rule->action;
	struct flow_action_entry *act;
	u32 offset, val, ip6_offset;
	int i;

	flow_action_for_each(i, act, flow_action) {
		if (act->id != FLOW_ACTION_MANGLE)
			continue;

		offset = act->mangle.offset;
		val = act->mangle.val;
		switch (act->mangle.htype) {
		case FLOW_ACT_MANGLE_HDR_TYPE_IP4:
			if (offset == offsetof(struct iphdr, saddr))
				tuple->ip.src_v4 = cpu_to_be32(val);
			else if (offset == offsetof(struct iphdr, daddr))
				tuple->ip.dst_v4 = cpu_to_be32(val);
			else
				return -EOPNOTSUPP;
			break;

		case FLOW_ACT_MANGLE_HDR_TYPE_IP6:
			ip6_offset = (offset - offsetof(struct ipv6hdr, saddr));
			ip6_offset /= 4;
			if (ip6_offset < 4)
				tuple->ip.src_v6.s6_addr32[ip6_offset] = cpu_to_be32(val);
			else if (ip6_offset < 8)
				tuple->ip.dst_v6.s6_addr32[ip6_offset - 4] = cpu_to_be32(val);
			else
				return -EOPNOTSUPP;
			break;

		case FLOW_ACT_MANGLE_HDR_TYPE_TCP:
			if (offset == offsetof(struct tcphdr, source))
				tuple->port.src = cpu_to_be16(val);
			else if (offset == offsetof(struct tcphdr, dest))
				tuple->port.dst = cpu_to_be16(val);
			else
				return -EOPNOTSUPP;
			break;

		case FLOW_ACT_MANGLE_HDR_TYPE_UDP:
			if (offset == offsetof(struct udphdr, source))
				tuple->port.src = cpu_to_be16(val);
			else if (offset == offsetof(struct udphdr, dest))
				tuple->port.dst = cpu_to_be16(val);
			else
				return -EOPNOTSUPP;
			break;

		default:
			return -EOPNOTSUPP;
		}
	}

	return 0;
}

static int
mlx5_tc_ct_get_flow_source_match(struct mlx5_tc_ct_priv *ct_priv,
				 struct net_device *ndev)
{
	struct mlx5e_priv *other_priv = netdev_priv(ndev);
	struct mlx5_core_dev *mdev = ct_priv->dev;
	bool vf_rep, uplink_rep;

	vf_rep = mlx5e_eswitch_vf_rep(ndev) && mlx5_same_hw_devs(mdev, other_priv->mdev);
	uplink_rep = mlx5e_eswitch_uplink_rep(ndev) && mlx5_same_hw_devs(mdev, other_priv->mdev);

	if (vf_rep)
		return MLX5_FLOW_CONTEXT_FLOW_SOURCE_LOCAL_VPORT;
	if (uplink_rep)
		return MLX5_FLOW_CONTEXT_FLOW_SOURCE_UPLINK;
	if (is_vlan_dev(ndev))
		return mlx5_tc_ct_get_flow_source_match(ct_priv, vlan_dev_real_dev(ndev));
	if (netif_is_macvlan(ndev))
		return mlx5_tc_ct_get_flow_source_match(ct_priv, macvlan_dev_real_dev(ndev));
	if (mlx5e_get_tc_tun(ndev) || netif_is_lag_master(ndev))
		return MLX5_FLOW_CONTEXT_FLOW_SOURCE_UPLINK;

	return MLX5_FLOW_CONTEXT_FLOW_SOURCE_ANY_VPORT;
}

static int
mlx5_tc_ct_set_tuple_match(struct mlx5_tc_ct_priv *ct_priv,
			   struct mlx5_flow_spec *spec,
			   struct flow_rule *rule)
{
	void *headers_c = MLX5_ADDR_OF(fte_match_param, spec->match_criteria,
				       outer_headers);
	void *headers_v = MLX5_ADDR_OF(fte_match_param, spec->match_value,
				       outer_headers);
	u16 addr_type = 0;
	u8 ip_proto = 0;

	if (flow_rule_match_key(rule, FLOW_DISSECTOR_KEY_BASIC)) {
		struct flow_match_basic match;

		flow_rule_match_basic(rule, &match);

		mlx5e_tc_set_ethertype(ct_priv->dev, &match, true, headers_c, headers_v);
		MLX5_SET(fte_match_set_lyr_2_4, headers_c, ip_protocol,
			 match.mask->ip_proto);
		MLX5_SET(fte_match_set_lyr_2_4, headers_v, ip_protocol,
			 match.key->ip_proto);

		ip_proto = match.key->ip_proto;
	}

	if (flow_rule_match_key(rule, FLOW_DISSECTOR_KEY_CONTROL)) {
		struct flow_match_control match;

		flow_rule_match_control(rule, &match);
		addr_type = match.key->addr_type;
	}

	if (addr_type == FLOW_DISSECTOR_KEY_IPV4_ADDRS) {
		struct flow_match_ipv4_addrs match;

		flow_rule_match_ipv4_addrs(rule, &match);
		memcpy(MLX5_ADDR_OF(fte_match_set_lyr_2_4, headers_c,
				    src_ipv4_src_ipv6.ipv4_layout.ipv4),
		       &match.mask->src, sizeof(match.mask->src));
		memcpy(MLX5_ADDR_OF(fte_match_set_lyr_2_4, headers_v,
				    src_ipv4_src_ipv6.ipv4_layout.ipv4),
		       &match.key->src, sizeof(match.key->src));
		memcpy(MLX5_ADDR_OF(fte_match_set_lyr_2_4, headers_c,
				    dst_ipv4_dst_ipv6.ipv4_layout.ipv4),
		       &match.mask->dst, sizeof(match.mask->dst));
		memcpy(MLX5_ADDR_OF(fte_match_set_lyr_2_4, headers_v,
				    dst_ipv4_dst_ipv6.ipv4_layout.ipv4),
		       &match.key->dst, sizeof(match.key->dst));
	}

	if (addr_type == FLOW_DISSECTOR_KEY_IPV6_ADDRS) {
		struct flow_match_ipv6_addrs match;

		flow_rule_match_ipv6_addrs(rule, &match);
		memcpy(MLX5_ADDR_OF(fte_match_set_lyr_2_4, headers_c,
				    src_ipv4_src_ipv6.ipv6_layout.ipv6),
		       &match.mask->src, sizeof(match.mask->src));
		memcpy(MLX5_ADDR_OF(fte_match_set_lyr_2_4, headers_v,
				    src_ipv4_src_ipv6.ipv6_layout.ipv6),
		       &match.key->src, sizeof(match.key->src));

		memcpy(MLX5_ADDR_OF(fte_match_set_lyr_2_4, headers_c,
				    dst_ipv4_dst_ipv6.ipv6_layout.ipv6),
		       &match.mask->dst, sizeof(match.mask->dst));
		memcpy(MLX5_ADDR_OF(fte_match_set_lyr_2_4, headers_v,
				    dst_ipv4_dst_ipv6.ipv6_layout.ipv6),
		       &match.key->dst, sizeof(match.key->dst));
	}

	if (flow_rule_match_key(rule, FLOW_DISSECTOR_KEY_PORTS)) {
		struct flow_match_ports match;

		flow_rule_match_ports(rule, &match);
		switch (ip_proto) {
		case IPPROTO_TCP:
			MLX5_SET(fte_match_set_lyr_2_4, headers_c,
				 tcp_sport, ntohs(match.mask->src));
			MLX5_SET(fte_match_set_lyr_2_4, headers_v,
				 tcp_sport, ntohs(match.key->src));

			MLX5_SET(fte_match_set_lyr_2_4, headers_c,
				 tcp_dport, ntohs(match.mask->dst));
			MLX5_SET(fte_match_set_lyr_2_4, headers_v,
				 tcp_dport, ntohs(match.key->dst));
			break;

		case IPPROTO_UDP:
			MLX5_SET(fte_match_set_lyr_2_4, headers_c,
				 udp_sport, ntohs(match.mask->src));
			MLX5_SET(fte_match_set_lyr_2_4, headers_v,
				 udp_sport, ntohs(match.key->src));

			MLX5_SET(fte_match_set_lyr_2_4, headers_c,
				 udp_dport, ntohs(match.mask->dst));
			MLX5_SET(fte_match_set_lyr_2_4, headers_v,
				 udp_dport, ntohs(match.key->dst));
			break;
		default:
			break;
		}
	}

	if (flow_rule_match_key(rule, FLOW_DISSECTOR_KEY_TCP)) {
		struct flow_match_tcp match;

		flow_rule_match_tcp(rule, &match);
		MLX5_SET(fte_match_set_lyr_2_4, headers_c, tcp_flags,
			 ntohs(match.mask->flags));
		MLX5_SET(fte_match_set_lyr_2_4, headers_v, tcp_flags,
			 ntohs(match.key->flags));
	}

	if (flow_rule_match_key(rule, FLOW_DISSECTOR_KEY_META)) {
		struct flow_match_meta match;

		flow_rule_match_meta(rule, &match);

		if (match.key->ingress_ifindex & match.mask->ingress_ifindex) {
			struct net_device *dev;

			dev = dev_get_by_index(&init_net, match.key->ingress_ifindex);
			if (dev && MLX5_CAP_ESW_FLOWTABLE(ct_priv->dev, flow_source))
				spec->flow_context.flow_source =
					mlx5_tc_ct_get_flow_source_match(ct_priv, dev);

			dev_put(dev);
		}
	}

	return 0;
}

static void
mlx5_tc_ct_counter_put(struct mlx5_tc_ct_priv *ct_priv, struct mlx5_ct_entry *entry)
{
	if (entry->counter->is_shared &&
	    !refcount_dec_and_test(&entry->counter->refcount))
		return;

	mlx5_fc_destroy(ct_priv->dev, entry->counter->counter);
	kfree(entry->counter);
}

static void
mlx5_tc_ct_entry_del_rule(struct mlx5_tc_ct_priv *ct_priv,
			  struct mlx5_ct_entry *entry,
			  bool nat)
{
	struct mlx5_ct_zone_rule *zone_rule = &entry->zone_rules[nat];
	struct mlx5_flow_attr *attr = zone_rule->attr;

	ct_dbg("Deleting ct entry rule in zone %d", entry->tuple.zone);

	ct_priv->fs_ops->ct_rule_del(ct_priv->fs, zone_rule->rule);
	mlx5_tc_ct_entry_destroy_mod_hdr(ct_priv, zone_rule->attr, zone_rule->mh);
	mlx5_put_label_mapping(ct_priv, attr->ct_attr.ct_labels_id);
	kfree(attr);
}

static void
mlx5_tc_ct_entry_del_rules(struct mlx5_tc_ct_priv *ct_priv,
			   struct mlx5_ct_entry *entry)
{
	mlx5_tc_ct_entry_del_rule(ct_priv, entry, true);
	mlx5_tc_ct_entry_del_rule(ct_priv, entry, false);

	atomic_dec(&ct_priv->debugfs.stats.offloaded);
}

static struct flow_action_entry *
mlx5_tc_ct_get_ct_metadata_action(struct flow_rule *flow_rule)
{
	struct flow_action *flow_action = &flow_rule->action;
	struct flow_action_entry *act;
	int i;

	flow_action_for_each(i, act, flow_action) {
		if (act->id == FLOW_ACTION_CT_METADATA)
			return act;
	}

	return NULL;
}

static int
mlx5_tc_ct_entry_set_registers(struct mlx5_tc_ct_priv *ct_priv,
			       struct mlx5e_tc_mod_hdr_acts *mod_acts,
			       u8 ct_state,
			       u32 mark,
			       u32 labels_id,
			       u8 zone_restore_id)
{
	enum mlx5_flow_namespace_type ns = ct_priv->ns_type;
	struct mlx5_core_dev *dev = ct_priv->dev;
	int err;

	err = mlx5e_tc_match_to_reg_set(dev, mod_acts, ns,
					CTSTATE_TO_REG, ct_state);
	if (err)
		return err;

	err = mlx5e_tc_match_to_reg_set(dev, mod_acts, ns,
					MARK_TO_REG, mark);
	if (err)
		return err;

	err = mlx5e_tc_match_to_reg_set(dev, mod_acts, ns,
					LABELS_TO_REG, labels_id);
	if (err)
		return err;

	err = mlx5e_tc_match_to_reg_set(dev, mod_acts, ns,
					ZONE_RESTORE_TO_REG, zone_restore_id);
	if (err)
		return err;

	/* Make another copy of zone id in reg_b for
	 * NIC rx flows since we don't copy reg_c1 to
	 * reg_b upon miss.
	 */
	if (ns != MLX5_FLOW_NAMESPACE_FDB) {
		err = mlx5e_tc_match_to_reg_set(dev, mod_acts, ns,
						NIC_ZONE_RESTORE_TO_REG, zone_restore_id);
		if (err)
			return err;
	}
	return 0;
}

int mlx5_tc_ct_set_ct_clear_regs(struct mlx5_tc_ct_priv *priv,
				 struct mlx5e_tc_mod_hdr_acts *mod_acts)
{
		return mlx5_tc_ct_entry_set_registers(priv, mod_acts, 0, 0, 0, 0);
}

static int
mlx5_tc_ct_parse_mangle_to_mod_act(struct flow_action_entry *act,
				   char *modact)
{
	u32 offset = act->mangle.offset, field;

	switch (act->mangle.htype) {
	case FLOW_ACT_MANGLE_HDR_TYPE_IP4:
		MLX5_SET(set_action_in, modact, length, 0);
		if (offset == offsetof(struct iphdr, saddr))
			field = MLX5_ACTION_IN_FIELD_OUT_SIPV4;
		else if (offset == offsetof(struct iphdr, daddr))
			field = MLX5_ACTION_IN_FIELD_OUT_DIPV4;
		else
			return -EOPNOTSUPP;
		break;

	case FLOW_ACT_MANGLE_HDR_TYPE_IP6:
		MLX5_SET(set_action_in, modact, length, 0);
		if (offset == offsetof(struct ipv6hdr, saddr) + 12)
			field = MLX5_ACTION_IN_FIELD_OUT_SIPV6_31_0;
		else if (offset == offsetof(struct ipv6hdr, saddr) + 8)
			field = MLX5_ACTION_IN_FIELD_OUT_SIPV6_63_32;
		else if (offset == offsetof(struct ipv6hdr, saddr) + 4)
			field = MLX5_ACTION_IN_FIELD_OUT_SIPV6_95_64;
		else if (offset == offsetof(struct ipv6hdr, saddr))
			field = MLX5_ACTION_IN_FIELD_OUT_SIPV6_127_96;
		else if (offset == offsetof(struct ipv6hdr, daddr) + 12)
			field = MLX5_ACTION_IN_FIELD_OUT_DIPV6_31_0;
		else if (offset == offsetof(struct ipv6hdr, daddr) + 8)
			field = MLX5_ACTION_IN_FIELD_OUT_DIPV6_63_32;
		else if (offset == offsetof(struct ipv6hdr, daddr) + 4)
			field = MLX5_ACTION_IN_FIELD_OUT_DIPV6_95_64;
		else if (offset == offsetof(struct ipv6hdr, daddr))
			field = MLX5_ACTION_IN_FIELD_OUT_DIPV6_127_96;
		else
			return -EOPNOTSUPP;
		break;

	case FLOW_ACT_MANGLE_HDR_TYPE_TCP:
		MLX5_SET(set_action_in, modact, length, 16);
		if (offset == offsetof(struct tcphdr, source))
			field = MLX5_ACTION_IN_FIELD_OUT_TCP_SPORT;
		else if (offset == offsetof(struct tcphdr, dest))
			field = MLX5_ACTION_IN_FIELD_OUT_TCP_DPORT;
		else
			return -EOPNOTSUPP;
		break;

	case FLOW_ACT_MANGLE_HDR_TYPE_UDP:
		MLX5_SET(set_action_in, modact, length, 16);
		if (offset == offsetof(struct udphdr, source))
			field = MLX5_ACTION_IN_FIELD_OUT_UDP_SPORT;
		else if (offset == offsetof(struct udphdr, dest))
			field = MLX5_ACTION_IN_FIELD_OUT_UDP_DPORT;
		else
			return -EOPNOTSUPP;
		break;

	default:
		return -EOPNOTSUPP;
	}

	MLX5_SET(set_action_in, modact, action_type, MLX5_ACTION_TYPE_SET);
	MLX5_SET(set_action_in, modact, offset, 0);
	MLX5_SET(set_action_in, modact, field, field);
	MLX5_SET(set_action_in, modact, data, act->mangle.val);

	return 0;
}

static int
mlx5_tc_ct_entry_create_nat(struct mlx5_tc_ct_priv *ct_priv,
			    struct flow_rule *flow_rule,
			    struct mlx5e_tc_mod_hdr_acts *mod_acts)
{
	struct flow_action *flow_action = &flow_rule->action;
	struct mlx5_core_dev *mdev = ct_priv->dev;
	struct flow_action_entry *act;
	char *modact;
	int err, i;

	flow_action_for_each(i, act, flow_action) {
		switch (act->id) {
		case FLOW_ACTION_MANGLE: {
			modact = mlx5e_mod_hdr_alloc(mdev, ct_priv->ns_type, mod_acts);
			if (IS_ERR(modact))
				return PTR_ERR(modact);

			err = mlx5_tc_ct_parse_mangle_to_mod_act(act, modact);
			if (err)
				return err;

			mod_acts->num_actions++;
		}
		break;

		case FLOW_ACTION_CT_METADATA:
			/* Handled earlier */
			continue;
		default:
			return -EOPNOTSUPP;
		}
	}

	return 0;
}

static int
mlx5_tc_ct_entry_create_mod_hdr(struct mlx5_tc_ct_priv *ct_priv,
				struct mlx5_flow_attr *attr,
				struct flow_rule *flow_rule,
				struct mlx5e_mod_hdr_handle **mh,
				u8 zone_restore_id, bool nat_table, bool has_nat)
{
	DECLARE_MOD_HDR_ACTS_ACTIONS(actions_arr, MLX5_CT_MIN_MOD_ACTS);
	DECLARE_MOD_HDR_ACTS(mod_acts, actions_arr);
	struct flow_action_entry *meta;
	u16 ct_state = 0;
	int err;

	meta = mlx5_tc_ct_get_ct_metadata_action(flow_rule);
	if (!meta)
		return -EOPNOTSUPP;

	err = mlx5_get_label_mapping(ct_priv, meta->ct_metadata.labels,
				     &attr->ct_attr.ct_labels_id);
	if (err)
		return -EOPNOTSUPP;
	if (nat_table) {
		if (has_nat) {
			err = mlx5_tc_ct_entry_create_nat(ct_priv, flow_rule, &mod_acts);
			if (err)
				goto err_mapping;
		}

		ct_state |= MLX5_CT_STATE_NAT_BIT;
	}

	ct_state |= MLX5_CT_STATE_ESTABLISHED_BIT | MLX5_CT_STATE_TRK_BIT;
	ct_state |= meta->ct_metadata.orig_dir ? 0 : MLX5_CT_STATE_REPLY_BIT;
	err = mlx5_tc_ct_entry_set_registers(ct_priv, &mod_acts,
					     ct_state,
					     meta->ct_metadata.mark,
					     attr->ct_attr.ct_labels_id,
					     zone_restore_id);
	if (err)
		goto err_mapping;

	if (nat_table && has_nat) {
		attr->modify_hdr = mlx5_modify_header_alloc(ct_priv->dev, ct_priv->ns_type,
							    mod_acts.num_actions,
							    mod_acts.actions);
		if (IS_ERR(attr->modify_hdr)) {
			err = PTR_ERR(attr->modify_hdr);
			goto err_mapping;
		}

		*mh = NULL;
	} else {
		*mh = mlx5e_mod_hdr_attach(ct_priv->dev,
					   ct_priv->mod_hdr_tbl,
					   ct_priv->ns_type,
					   &mod_acts);
		if (IS_ERR(*mh)) {
			err = PTR_ERR(*mh);
			goto err_mapping;
		}
		attr->modify_hdr = mlx5e_mod_hdr_get(*mh);
	}

	mlx5e_mod_hdr_dealloc(&mod_acts);
	return 0;

err_mapping:
	mlx5e_mod_hdr_dealloc(&mod_acts);
	mlx5_put_label_mapping(ct_priv, attr->ct_attr.ct_labels_id);
	return err;
}

static void
mlx5_tc_ct_entry_destroy_mod_hdr(struct mlx5_tc_ct_priv *ct_priv,
				 struct mlx5_flow_attr *attr,
				 struct mlx5e_mod_hdr_handle *mh)
{
	if (mh)
		mlx5e_mod_hdr_detach(ct_priv->dev, ct_priv->mod_hdr_tbl, mh);
	else
		mlx5_modify_header_dealloc(ct_priv->dev, attr->modify_hdr);
}

static int
mlx5_tc_ct_entry_add_rule(struct mlx5_tc_ct_priv *ct_priv,
			  struct flow_rule *flow_rule,
			  struct mlx5_ct_entry *entry,
			  bool nat, u8 zone_restore_id)
{
	struct mlx5_ct_zone_rule *zone_rule = &entry->zone_rules[nat];
	struct mlx5e_priv *priv = netdev_priv(ct_priv->netdev);
	struct mlx5_flow_spec *spec = NULL;
	struct mlx5_flow_attr *attr;
	int err;

	zone_rule->nat = nat;

	spec = kvzalloc(sizeof(*spec), GFP_KERNEL);
	if (!spec)
		return -ENOMEM;

	attr = mlx5_alloc_flow_attr(ct_priv->ns_type);
	if (!attr) {
		err = -ENOMEM;
		goto err_attr;
	}

	err = mlx5_tc_ct_entry_create_mod_hdr(ct_priv, attr, flow_rule,
					      &zone_rule->mh,
					      zone_restore_id,
					      nat,
					      mlx5_tc_ct_entry_has_nat(entry));
	if (err) {
		ct_dbg("Failed to create ct entry mod hdr");
		goto err_mod_hdr;
	}

	attr->action = MLX5_FLOW_CONTEXT_ACTION_MOD_HDR |
		       MLX5_FLOW_CONTEXT_ACTION_FWD_DEST |
		       MLX5_FLOW_CONTEXT_ACTION_COUNT;
	attr->dest_chain = 0;
	attr->dest_ft = mlx5e_tc_post_act_get_ft(ct_priv->post_act);
	attr->ft = nat ? ct_priv->ct_nat : ct_priv->ct;
	if (entry->tuple.ip_proto == IPPROTO_TCP ||
	    entry->tuple.ip_proto == IPPROTO_UDP)
		attr->outer_match_level = MLX5_MATCH_L4;
	else
		attr->outer_match_level = MLX5_MATCH_L3;
	attr->counter = entry->counter->counter;
	attr->flags |= MLX5_ATTR_FLAG_NO_IN_PORT;
	if (ct_priv->ns_type == MLX5_FLOW_NAMESPACE_FDB)
		attr->esw_attr->in_mdev = priv->mdev;

	mlx5_tc_ct_set_tuple_match(ct_priv, spec, flow_rule);
	mlx5e_tc_match_to_reg_match(spec, ZONE_TO_REG, entry->tuple.zone, MLX5_CT_ZONE_MASK);

	zone_rule->rule = ct_priv->fs_ops->ct_rule_add(ct_priv->fs, spec, attr, flow_rule);
	if (IS_ERR(zone_rule->rule)) {
		err = PTR_ERR(zone_rule->rule);
		ct_dbg("Failed to add ct entry rule, nat: %d", nat);
		goto err_rule;
	}

	zone_rule->attr = attr;

	kvfree(spec);
	ct_dbg("Offloaded ct entry rule in zone %d", entry->tuple.zone);

	return 0;

err_rule:
	mlx5_tc_ct_entry_destroy_mod_hdr(ct_priv, zone_rule->attr, zone_rule->mh);
	mlx5_put_label_mapping(ct_priv, attr->ct_attr.ct_labels_id);
err_mod_hdr:
	kfree(attr);
err_attr:
	kvfree(spec);
	return err;
}

static bool
mlx5_tc_ct_entry_valid(struct mlx5_ct_entry *entry)
{
	return test_bit(MLX5_CT_ENTRY_FLAG_VALID, &entry->flags);
}

static struct mlx5_ct_entry *
mlx5_tc_ct_entry_get(struct mlx5_tc_ct_priv *ct_priv, struct mlx5_ct_tuple *tuple)
{
	struct mlx5_ct_entry *entry;

	entry = rhashtable_lookup_fast(&ct_priv->ct_tuples_ht, tuple,
				       tuples_ht_params);
	if (entry && mlx5_tc_ct_entry_valid(entry) &&
	    refcount_inc_not_zero(&entry->refcnt)) {
		return entry;
	} else if (!entry) {
		entry = rhashtable_lookup_fast(&ct_priv->ct_tuples_nat_ht,
					       tuple, tuples_nat_ht_params);
		if (entry && mlx5_tc_ct_entry_valid(entry) &&
		    refcount_inc_not_zero(&entry->refcnt))
			return entry;
	}

	return entry ? ERR_PTR(-EINVAL) : NULL;
}

static void mlx5_tc_ct_entry_remove_from_tuples(struct mlx5_ct_entry *entry)
{
	struct mlx5_tc_ct_priv *ct_priv = entry->ct_priv;

	rhashtable_remove_fast(&ct_priv->ct_tuples_nat_ht,
			       &entry->tuple_nat_node,
			       tuples_nat_ht_params);
	rhashtable_remove_fast(&ct_priv->ct_tuples_ht, &entry->tuple_node,
			       tuples_ht_params);
}

static void mlx5_tc_ct_entry_del(struct mlx5_ct_entry *entry)
{
	struct mlx5_tc_ct_priv *ct_priv = entry->ct_priv;

	mlx5_tc_ct_entry_del_rules(ct_priv, entry);

	spin_lock_bh(&ct_priv->ht_lock);
	mlx5_tc_ct_entry_remove_from_tuples(entry);
	spin_unlock_bh(&ct_priv->ht_lock);

	mlx5_tc_ct_counter_put(ct_priv, entry);
	kfree(entry);
}

static void
mlx5_tc_ct_entry_put(struct mlx5_ct_entry *entry)
{
	if (!refcount_dec_and_test(&entry->refcnt))
		return;

	mlx5_tc_ct_entry_del(entry);
}

static void mlx5_tc_ct_entry_del_work(struct work_struct *work)
{
	struct mlx5_ct_entry *entry = container_of(work, struct mlx5_ct_entry, work);

	mlx5_tc_ct_entry_del(entry);
}

static void
__mlx5_tc_ct_entry_put(struct mlx5_ct_entry *entry)
{
	if (!refcount_dec_and_test(&entry->refcnt))
		return;

	INIT_WORK(&entry->work, mlx5_tc_ct_entry_del_work);
	queue_work(entry->ct_priv->wq, &entry->work);
}

static struct mlx5_ct_counter *
mlx5_tc_ct_counter_create(struct mlx5_tc_ct_priv *ct_priv)
{
	struct mlx5_ct_counter *counter;
	int ret;

	counter = kzalloc(sizeof(*counter), GFP_KERNEL);
	if (!counter)
		return ERR_PTR(-ENOMEM);

	counter->is_shared = false;
	counter->counter = mlx5_fc_create_ex(ct_priv->dev, true);
	if (IS_ERR(counter->counter)) {
		ct_dbg("Failed to create counter for ct entry");
		ret = PTR_ERR(counter->counter);
		kfree(counter);
		return ERR_PTR(ret);
	}

	return counter;
}

static struct mlx5_ct_counter *
mlx5_tc_ct_shared_counter_get(struct mlx5_tc_ct_priv *ct_priv,
			      struct mlx5_ct_entry *entry)
{
	struct mlx5_ct_tuple rev_tuple = entry->tuple;
	struct mlx5_ct_counter *shared_counter;
	struct mlx5_ct_entry *rev_entry;

	/* get the reversed tuple */
	swap(rev_tuple.port.src, rev_tuple.port.dst);

	if (rev_tuple.addr_type == FLOW_DISSECTOR_KEY_IPV4_ADDRS) {
		__be32 tmp_addr = rev_tuple.ip.src_v4;

		rev_tuple.ip.src_v4 = rev_tuple.ip.dst_v4;
		rev_tuple.ip.dst_v4 = tmp_addr;
	} else if (rev_tuple.addr_type == FLOW_DISSECTOR_KEY_IPV6_ADDRS) {
		struct in6_addr tmp_addr = rev_tuple.ip.src_v6;

		rev_tuple.ip.src_v6 = rev_tuple.ip.dst_v6;
		rev_tuple.ip.dst_v6 = tmp_addr;
	} else {
		return ERR_PTR(-EOPNOTSUPP);
	}

	/* Use the same counter as the reverse direction */
	spin_lock_bh(&ct_priv->ht_lock);
	rev_entry = mlx5_tc_ct_entry_get(ct_priv, &rev_tuple);

	if (IS_ERR(rev_entry)) {
		spin_unlock_bh(&ct_priv->ht_lock);
		goto create_counter;
	}

	if (rev_entry && refcount_inc_not_zero(&rev_entry->counter->refcount)) {
		ct_dbg("Using shared counter entry=0x%p rev=0x%p", entry, rev_entry);
		shared_counter = rev_entry->counter;
		spin_unlock_bh(&ct_priv->ht_lock);

		mlx5_tc_ct_entry_put(rev_entry);
		return shared_counter;
	}

	spin_unlock_bh(&ct_priv->ht_lock);

create_counter:

	shared_counter = mlx5_tc_ct_counter_create(ct_priv);
	if (IS_ERR(shared_counter))
		return shared_counter;

	shared_counter->is_shared = true;
	refcount_set(&shared_counter->refcount, 1);
	return shared_counter;
}

static int
mlx5_tc_ct_entry_add_rules(struct mlx5_tc_ct_priv *ct_priv,
			   struct flow_rule *flow_rule,
			   struct mlx5_ct_entry *entry,
			   u8 zone_restore_id)
{
	int err;

	if (nf_ct_acct_enabled(dev_net(ct_priv->netdev)))
		entry->counter = mlx5_tc_ct_counter_create(ct_priv);
	else
		entry->counter = mlx5_tc_ct_shared_counter_get(ct_priv, entry);

	if (IS_ERR(entry->counter)) {
		err = PTR_ERR(entry->counter);
		return err;
	}

	err = mlx5_tc_ct_entry_add_rule(ct_priv, flow_rule, entry, false,
					zone_restore_id);
	if (err)
		goto err_orig;

	err = mlx5_tc_ct_entry_add_rule(ct_priv, flow_rule, entry, true,
					zone_restore_id);
	if (err)
		goto err_nat;

	atomic_inc(&ct_priv->debugfs.stats.offloaded);
	return 0;

err_nat:
	mlx5_tc_ct_entry_del_rule(ct_priv, entry, false);
err_orig:
	mlx5_tc_ct_counter_put(ct_priv, entry);
	return err;
}

static int
mlx5_tc_ct_block_flow_offload_add(struct mlx5_ct_ft *ft,
				  struct flow_cls_offload *flow)
{
	struct flow_rule *flow_rule = flow_cls_offload_flow_rule(flow);
	struct mlx5_tc_ct_priv *ct_priv = ft->ct_priv;
	struct flow_action_entry *meta_action;
	unsigned long cookie = flow->cookie;
	struct mlx5_ct_entry *entry;
	int err;

	meta_action = mlx5_tc_ct_get_ct_metadata_action(flow_rule);
	if (!meta_action)
		return -EOPNOTSUPP;

	spin_lock_bh(&ct_priv->ht_lock);
	entry = rhashtable_lookup_fast(&ft->ct_entries_ht, &cookie, cts_ht_params);
	if (entry && refcount_inc_not_zero(&entry->refcnt)) {
		spin_unlock_bh(&ct_priv->ht_lock);
		mlx5_tc_ct_entry_put(entry);
		return -EEXIST;
	}
	spin_unlock_bh(&ct_priv->ht_lock);

	entry = kzalloc(sizeof(*entry), GFP_KERNEL);
	if (!entry)
		return -ENOMEM;

	entry->tuple.zone = ft->zone;
	entry->cookie = flow->cookie;
	entry->restore_cookie = meta_action->ct_metadata.cookie;
	refcount_set(&entry->refcnt, 2);
	entry->ct_priv = ct_priv;

	err = mlx5_tc_ct_rule_to_tuple(&entry->tuple, flow_rule);
	if (err)
		goto err_set;

	memcpy(&entry->tuple_nat, &entry->tuple, sizeof(entry->tuple));
	err = mlx5_tc_ct_rule_to_tuple_nat(&entry->tuple_nat, flow_rule);
	if (err)
		goto err_set;

	spin_lock_bh(&ct_priv->ht_lock);

	err = rhashtable_lookup_insert_fast(&ft->ct_entries_ht, &entry->node,
					    cts_ht_params);
	if (err)
		goto err_entries;

	err = rhashtable_lookup_insert_fast(&ct_priv->ct_tuples_ht,
					    &entry->tuple_node,
					    tuples_ht_params);
	if (err)
		goto err_tuple;

	if (memcmp(&entry->tuple, &entry->tuple_nat, sizeof(entry->tuple))) {
		err = rhashtable_lookup_insert_fast(&ct_priv->ct_tuples_nat_ht,
						    &entry->tuple_nat_node,
						    tuples_nat_ht_params);
		if (err)
			goto err_tuple_nat;
	}
	spin_unlock_bh(&ct_priv->ht_lock);

	err = mlx5_tc_ct_entry_add_rules(ct_priv, flow_rule, entry,
					 ft->zone_restore_id);
	if (err)
		goto err_rules;

	set_bit(MLX5_CT_ENTRY_FLAG_VALID, &entry->flags);
	mlx5_tc_ct_entry_put(entry); /* this function reference */

	return 0;

err_rules:
	spin_lock_bh(&ct_priv->ht_lock);
	if (mlx5_tc_ct_entry_has_nat(entry))
		rhashtable_remove_fast(&ct_priv->ct_tuples_nat_ht,
				       &entry->tuple_nat_node, tuples_nat_ht_params);
err_tuple_nat:
	rhashtable_remove_fast(&ct_priv->ct_tuples_ht,
			       &entry->tuple_node,
			       tuples_ht_params);
err_tuple:
	rhashtable_remove_fast(&ft->ct_entries_ht,
			       &entry->node,
			       cts_ht_params);
err_entries:
	spin_unlock_bh(&ct_priv->ht_lock);
err_set:
	kfree(entry);
	if (err != -EEXIST)
		netdev_warn(ct_priv->netdev, "Failed to offload ct entry, err: %d\n", err);
	return err;
}

static int
mlx5_tc_ct_block_flow_offload_del(struct mlx5_ct_ft *ft,
				  struct flow_cls_offload *flow)
{
	struct mlx5_tc_ct_priv *ct_priv = ft->ct_priv;
	unsigned long cookie = flow->cookie;
	struct mlx5_ct_entry *entry;

	spin_lock_bh(&ct_priv->ht_lock);
	entry = rhashtable_lookup_fast(&ft->ct_entries_ht, &cookie, cts_ht_params);
	if (!entry) {
		spin_unlock_bh(&ct_priv->ht_lock);
		return -ENOENT;
	}

	if (!mlx5_tc_ct_entry_valid(entry)) {
		spin_unlock_bh(&ct_priv->ht_lock);
		return -EINVAL;
	}

	rhashtable_remove_fast(&ft->ct_entries_ht, &entry->node, cts_ht_params);
	spin_unlock_bh(&ct_priv->ht_lock);

	mlx5_tc_ct_entry_put(entry);

	return 0;
}

static int
mlx5_tc_ct_block_flow_offload_stats(struct mlx5_ct_ft *ft,
				    struct flow_cls_offload *f)
{
	struct mlx5_tc_ct_priv *ct_priv = ft->ct_priv;
	unsigned long cookie = f->cookie;
	struct mlx5_ct_entry *entry;
	u64 lastuse, packets, bytes;

	spin_lock_bh(&ct_priv->ht_lock);
	entry = rhashtable_lookup_fast(&ft->ct_entries_ht, &cookie, cts_ht_params);
	if (!entry) {
		spin_unlock_bh(&ct_priv->ht_lock);
		return -ENOENT;
	}

	if (!mlx5_tc_ct_entry_valid(entry) || !refcount_inc_not_zero(&entry->refcnt)) {
		spin_unlock_bh(&ct_priv->ht_lock);
		return -EINVAL;
	}

	spin_unlock_bh(&ct_priv->ht_lock);

	mlx5_fc_query_cached(entry->counter->counter, &bytes, &packets, &lastuse);
	flow_stats_update(&f->stats, bytes, packets, 0, lastuse,
			  FLOW_ACTION_HW_STATS_DELAYED);

	mlx5_tc_ct_entry_put(entry);
	return 0;
}

static int
mlx5_tc_ct_block_flow_offload(enum tc_setup_type type, void *type_data,
			      void *cb_priv)
{
	struct flow_cls_offload *f = type_data;
	struct mlx5_ct_ft *ft = cb_priv;

	if (type != TC_SETUP_CLSFLOWER)
		return -EOPNOTSUPP;

	switch (f->command) {
	case FLOW_CLS_REPLACE:
		return mlx5_tc_ct_block_flow_offload_add(ft, f);
	case FLOW_CLS_DESTROY:
		return mlx5_tc_ct_block_flow_offload_del(ft, f);
	case FLOW_CLS_STATS:
		return mlx5_tc_ct_block_flow_offload_stats(ft, f);
	default:
		break;
	}

	return -EOPNOTSUPP;
}

static bool
mlx5_tc_ct_skb_to_tuple(struct sk_buff *skb, struct mlx5_ct_tuple *tuple,
			u16 zone)
{
	struct flow_keys flow_keys;

	skb_reset_network_header(skb);
	skb_flow_dissect_flow_keys(skb, &flow_keys, FLOW_DISSECTOR_F_STOP_BEFORE_ENCAP);

	tuple->zone = zone;

	if (flow_keys.basic.ip_proto != IPPROTO_TCP &&
	    flow_keys.basic.ip_proto != IPPROTO_UDP &&
	    flow_keys.basic.ip_proto != IPPROTO_GRE)
		return false;

	if (flow_keys.basic.ip_proto == IPPROTO_TCP ||
	    flow_keys.basic.ip_proto == IPPROTO_UDP) {
		tuple->port.src = flow_keys.ports.src;
		tuple->port.dst = flow_keys.ports.dst;
	}
	tuple->n_proto = flow_keys.basic.n_proto;
	tuple->ip_proto = flow_keys.basic.ip_proto;

	switch (flow_keys.basic.n_proto) {
	case htons(ETH_P_IP):
		tuple->addr_type = FLOW_DISSECTOR_KEY_IPV4_ADDRS;
		tuple->ip.src_v4 = flow_keys.addrs.v4addrs.src;
		tuple->ip.dst_v4 = flow_keys.addrs.v4addrs.dst;
		break;

	case htons(ETH_P_IPV6):
		tuple->addr_type = FLOW_DISSECTOR_KEY_IPV6_ADDRS;
		tuple->ip.src_v6 = flow_keys.addrs.v6addrs.src;
		tuple->ip.dst_v6 = flow_keys.addrs.v6addrs.dst;
		break;
	default:
		goto out;
	}

	return true;

out:
	return false;
}

int mlx5_tc_ct_add_no_trk_match(struct mlx5_flow_spec *spec)
{
	u32 ctstate = 0, ctstate_mask = 0;

	mlx5e_tc_match_to_reg_get_match(spec, CTSTATE_TO_REG,
					&ctstate, &ctstate_mask);

	if ((ctstate & ctstate_mask) == MLX5_CT_STATE_TRK_BIT)
		return -EOPNOTSUPP;

	ctstate_mask |= MLX5_CT_STATE_TRK_BIT;
	mlx5e_tc_match_to_reg_match(spec, CTSTATE_TO_REG,
				    ctstate, ctstate_mask);

	return 0;
}

void mlx5_tc_ct_match_del(struct mlx5_tc_ct_priv *priv, struct mlx5_ct_attr *ct_attr)
{
	if (!priv || !ct_attr->ct_labels_id)
		return;

	mlx5_put_label_mapping(priv, ct_attr->ct_labels_id);
}

int
mlx5_tc_ct_match_add(struct mlx5_tc_ct_priv *priv,
		     struct mlx5_flow_spec *spec,
		     struct flow_cls_offload *f,
		     struct mlx5_ct_attr *ct_attr,
		     struct netlink_ext_ack *extack)
{
	bool trk, est, untrk, unest, new, rpl, unrpl, rel, unrel, inv, uninv;
	struct flow_rule *rule = flow_cls_offload_flow_rule(f);
	struct flow_dissector_key_ct *mask, *key;
	u32 ctstate = 0, ctstate_mask = 0;
	u16 ct_state_on, ct_state_off;
	u16 ct_state, ct_state_mask;
	struct flow_match_ct match;
	u32 ct_labels[4];

	if (!flow_rule_match_key(rule, FLOW_DISSECTOR_KEY_CT))
		return 0;

	if (!priv) {
		NL_SET_ERR_MSG_MOD(extack,
				   "offload of ct matching isn't available");
		return -EOPNOTSUPP;
	}

	flow_rule_match_ct(rule, &match);

	key = match.key;
	mask = match.mask;

	ct_state = key->ct_state;
	ct_state_mask = mask->ct_state;

	if (ct_state_mask & ~(TCA_FLOWER_KEY_CT_FLAGS_TRACKED |
			      TCA_FLOWER_KEY_CT_FLAGS_ESTABLISHED |
			      TCA_FLOWER_KEY_CT_FLAGS_NEW |
			      TCA_FLOWER_KEY_CT_FLAGS_REPLY |
			      TCA_FLOWER_KEY_CT_FLAGS_RELATED |
			      TCA_FLOWER_KEY_CT_FLAGS_INVALID)) {
		NL_SET_ERR_MSG_MOD(extack,
				   "only ct_state trk, est, new and rpl are supported for offload");
		return -EOPNOTSUPP;
	}

	ct_state_on = ct_state & ct_state_mask;
	ct_state_off = (ct_state & ct_state_mask) ^ ct_state_mask;
	trk = ct_state_on & TCA_FLOWER_KEY_CT_FLAGS_TRACKED;
	new = ct_state_on & TCA_FLOWER_KEY_CT_FLAGS_NEW;
	est = ct_state_on & TCA_FLOWER_KEY_CT_FLAGS_ESTABLISHED;
	rpl = ct_state_on & TCA_FLOWER_KEY_CT_FLAGS_REPLY;
	rel = ct_state_on & TCA_FLOWER_KEY_CT_FLAGS_RELATED;
	inv = ct_state_on & TCA_FLOWER_KEY_CT_FLAGS_INVALID;
	untrk = ct_state_off & TCA_FLOWER_KEY_CT_FLAGS_TRACKED;
	unest = ct_state_off & TCA_FLOWER_KEY_CT_FLAGS_ESTABLISHED;
	unrpl = ct_state_off & TCA_FLOWER_KEY_CT_FLAGS_REPLY;
	unrel = ct_state_off & TCA_FLOWER_KEY_CT_FLAGS_RELATED;
	uninv = ct_state_off & TCA_FLOWER_KEY_CT_FLAGS_INVALID;

	ctstate |= trk ? MLX5_CT_STATE_TRK_BIT : 0;
	ctstate |= est ? MLX5_CT_STATE_ESTABLISHED_BIT : 0;
	ctstate |= rpl ? MLX5_CT_STATE_REPLY_BIT : 0;
	ctstate_mask |= (untrk || trk) ? MLX5_CT_STATE_TRK_BIT : 0;
	ctstate_mask |= (unest || est) ? MLX5_CT_STATE_ESTABLISHED_BIT : 0;
	ctstate_mask |= (unrpl || rpl) ? MLX5_CT_STATE_REPLY_BIT : 0;
	ctstate_mask |= unrel ? MLX5_CT_STATE_RELATED_BIT : 0;
	ctstate_mask |= uninv ? MLX5_CT_STATE_INVALID_BIT : 0;

	if (rel) {
		NL_SET_ERR_MSG_MOD(extack,
				   "matching on ct_state +rel isn't supported");
		return -EOPNOTSUPP;
	}

	if (inv) {
		NL_SET_ERR_MSG_MOD(extack,
				   "matching on ct_state +inv isn't supported");
		return -EOPNOTSUPP;
	}

	if (new) {
		NL_SET_ERR_MSG_MOD(extack,
				   "matching on ct_state +new isn't supported");
		return -EOPNOTSUPP;
	}

	if (mask->ct_zone)
		mlx5e_tc_match_to_reg_match(spec, ZONE_TO_REG,
					    key->ct_zone, MLX5_CT_ZONE_MASK);
	if (ctstate_mask)
		mlx5e_tc_match_to_reg_match(spec, CTSTATE_TO_REG,
					    ctstate, ctstate_mask);
	if (mask->ct_mark)
		mlx5e_tc_match_to_reg_match(spec, MARK_TO_REG,
					    key->ct_mark, mask->ct_mark);
	if (mask->ct_labels[0] || mask->ct_labels[1] || mask->ct_labels[2] ||
	    mask->ct_labels[3]) {
		ct_labels[0] = key->ct_labels[0] & mask->ct_labels[0];
		ct_labels[1] = key->ct_labels[1] & mask->ct_labels[1];
		ct_labels[2] = key->ct_labels[2] & mask->ct_labels[2];
		ct_labels[3] = key->ct_labels[3] & mask->ct_labels[3];
		if (mlx5_get_label_mapping(priv, ct_labels, &ct_attr->ct_labels_id))
			return -EOPNOTSUPP;
		mlx5e_tc_match_to_reg_match(spec, LABELS_TO_REG, ct_attr->ct_labels_id,
					    MLX5_CT_LABELS_MASK);
	}

	return 0;
}

int
mlx5_tc_ct_parse_action(struct mlx5_tc_ct_priv *priv,
			struct mlx5_flow_attr *attr,
			struct mlx5e_tc_mod_hdr_acts *mod_acts,
			const struct flow_action_entry *act,
			struct netlink_ext_ack *extack)
{
	bool clear_action = act->ct.action & TCA_CT_ACT_CLEAR;
	int err;

	if (!priv) {
		NL_SET_ERR_MSG_MOD(extack,
				   "offload of ct action isn't available");
		return -EOPNOTSUPP;
	}

	attr->ct_attr.zone = act->ct.zone;
	attr->ct_attr.ct_action = act->ct.action;
	attr->ct_attr.nf_ft = act->ct.flow_table;

	if (!clear_action)
		goto out;

	err = mlx5_tc_ct_entry_set_registers(priv, mod_acts, 0, 0, 0, 0);
	if (err) {
		NL_SET_ERR_MSG_MOD(extack, "Failed to set registers for ct clear");
		return err;
	}
	attr->action |= MLX5_FLOW_CONTEXT_ACTION_MOD_HDR;

out:
	return 0;
}

static int tc_ct_pre_ct_add_rules(struct mlx5_ct_ft *ct_ft,
				  struct mlx5_tc_ct_pre *pre_ct,
				  bool nat)
{
	struct mlx5_tc_ct_priv *ct_priv = ct_ft->ct_priv;
	struct mlx5e_tc_mod_hdr_acts pre_mod_acts = {};
	struct mlx5_core_dev *dev = ct_priv->dev;
	struct mlx5_flow_table *ft = pre_ct->ft;
	struct mlx5_flow_destination dest = {};
	struct mlx5_flow_act flow_act = {};
	struct mlx5_modify_hdr *mod_hdr;
	struct mlx5_flow_handle *rule;
	struct mlx5_flow_spec *spec;
	u32 ctstate;
	u16 zone;
	int err;

	spec = kvzalloc(sizeof(*spec), GFP_KERNEL);
	if (!spec)
		return -ENOMEM;

	zone = ct_ft->zone & MLX5_CT_ZONE_MASK;
	err = mlx5e_tc_match_to_reg_set(dev, &pre_mod_acts, ct_priv->ns_type,
					ZONE_TO_REG, zone);
	if (err) {
		ct_dbg("Failed to set zone register mapping");
		goto err_mapping;
	}

	mod_hdr = mlx5_modify_header_alloc(dev, ct_priv->ns_type,
					   pre_mod_acts.num_actions,
					   pre_mod_acts.actions);

	if (IS_ERR(mod_hdr)) {
		err = PTR_ERR(mod_hdr);
		ct_dbg("Failed to create pre ct mod hdr");
		goto err_mapping;
	}
	pre_ct->modify_hdr = mod_hdr;

	flow_act.action = MLX5_FLOW_CONTEXT_ACTION_FWD_DEST |
			  MLX5_FLOW_CONTEXT_ACTION_MOD_HDR;
	flow_act.flags |= FLOW_ACT_IGNORE_FLOW_LEVEL;
	flow_act.modify_hdr = mod_hdr;
	dest.type = MLX5_FLOW_DESTINATION_TYPE_FLOW_TABLE;

	/* add flow rule */
	mlx5e_tc_match_to_reg_match(spec, ZONE_TO_REG,
				    zone, MLX5_CT_ZONE_MASK);
	ctstate = MLX5_CT_STATE_TRK_BIT;
	if (nat)
		ctstate |= MLX5_CT_STATE_NAT_BIT;
	mlx5e_tc_match_to_reg_match(spec, CTSTATE_TO_REG, ctstate, ctstate);

	dest.ft = mlx5e_tc_post_act_get_ft(ct_priv->post_act);
	rule = mlx5_add_flow_rules(ft, spec, &flow_act, &dest, 1);
	if (IS_ERR(rule)) {
		err = PTR_ERR(rule);
		ct_dbg("Failed to add pre ct flow rule zone %d", zone);
		goto err_flow_rule;
	}
	pre_ct->flow_rule = rule;

	/* add miss rule */
	dest.ft = nat ? ct_priv->ct_nat : ct_priv->ct;
	rule = mlx5_add_flow_rules(ft, NULL, &flow_act, &dest, 1);
	if (IS_ERR(rule)) {
		err = PTR_ERR(rule);
		ct_dbg("Failed to add pre ct miss rule zone %d", zone);
		goto err_miss_rule;
	}
	pre_ct->miss_rule = rule;

	mlx5e_mod_hdr_dealloc(&pre_mod_acts);
	kvfree(spec);
	return 0;

err_miss_rule:
	mlx5_del_flow_rules(pre_ct->flow_rule);
err_flow_rule:
	mlx5_modify_header_dealloc(dev, pre_ct->modify_hdr);
err_mapping:
	mlx5e_mod_hdr_dealloc(&pre_mod_acts);
	kvfree(spec);
	return err;
}

static void
tc_ct_pre_ct_del_rules(struct mlx5_ct_ft *ct_ft,
		       struct mlx5_tc_ct_pre *pre_ct)
{
	struct mlx5_tc_ct_priv *ct_priv = ct_ft->ct_priv;
	struct mlx5_core_dev *dev = ct_priv->dev;

	mlx5_del_flow_rules(pre_ct->flow_rule);
	mlx5_del_flow_rules(pre_ct->miss_rule);
	mlx5_modify_header_dealloc(dev, pre_ct->modify_hdr);
}

static int
mlx5_tc_ct_alloc_pre_ct(struct mlx5_ct_ft *ct_ft,
			struct mlx5_tc_ct_pre *pre_ct,
			bool nat)
{
	int inlen = MLX5_ST_SZ_BYTES(create_flow_group_in);
	struct mlx5_tc_ct_priv *ct_priv = ct_ft->ct_priv;
	struct mlx5_core_dev *dev = ct_priv->dev;
	struct mlx5_flow_table_attr ft_attr = {};
	struct mlx5_flow_namespace *ns;
	struct mlx5_flow_table *ft;
	struct mlx5_flow_group *g;
	u32 metadata_reg_c_2_mask;
	u32 *flow_group_in;
	void *misc;
	int err;

	ns = mlx5_get_flow_namespace(dev, ct_priv->ns_type);
	if (!ns) {
		err = -EOPNOTSUPP;
		ct_dbg("Failed to get flow namespace");
		return err;
	}

	flow_group_in = kvzalloc(inlen, GFP_KERNEL);
	if (!flow_group_in)
		return -ENOMEM;

	ft_attr.flags = MLX5_FLOW_TABLE_UNMANAGED;
	ft_attr.prio =  ct_priv->ns_type ==  MLX5_FLOW_NAMESPACE_FDB ?
			FDB_TC_OFFLOAD : MLX5E_TC_PRIO;
	ft_attr.max_fte = 2;
	ft_attr.level = 1;
	ft = mlx5_create_flow_table(ns, &ft_attr);
	if (IS_ERR(ft)) {
		err = PTR_ERR(ft);
		ct_dbg("Failed to create pre ct table");
		goto out_free;
	}
	pre_ct->ft = ft;

	/* create flow group */
	MLX5_SET(create_flow_group_in, flow_group_in, start_flow_index, 0);
	MLX5_SET(create_flow_group_in, flow_group_in, end_flow_index, 0);
	MLX5_SET(create_flow_group_in, flow_group_in, match_criteria_enable,
		 MLX5_MATCH_MISC_PARAMETERS_2);

	misc = MLX5_ADDR_OF(create_flow_group_in, flow_group_in,
			    match_criteria.misc_parameters_2);

	metadata_reg_c_2_mask = MLX5_CT_ZONE_MASK;
	metadata_reg_c_2_mask |= (MLX5_CT_STATE_TRK_BIT << 16);
	if (nat)
		metadata_reg_c_2_mask |= (MLX5_CT_STATE_NAT_BIT << 16);

	MLX5_SET(fte_match_set_misc2, misc, metadata_reg_c_2,
		 metadata_reg_c_2_mask);

	g = mlx5_create_flow_group(ft, flow_group_in);
	if (IS_ERR(g)) {
		err = PTR_ERR(g);
		ct_dbg("Failed to create pre ct group");
		goto err_flow_grp;
	}
	pre_ct->flow_grp = g;

	/* create miss group */
	memset(flow_group_in, 0, inlen);
	MLX5_SET(create_flow_group_in, flow_group_in, start_flow_index, 1);
	MLX5_SET(create_flow_group_in, flow_group_in, end_flow_index, 1);
	g = mlx5_create_flow_group(ft, flow_group_in);
	if (IS_ERR(g)) {
		err = PTR_ERR(g);
		ct_dbg("Failed to create pre ct miss group");
		goto err_miss_grp;
	}
	pre_ct->miss_grp = g;

	err = tc_ct_pre_ct_add_rules(ct_ft, pre_ct, nat);
	if (err)
		goto err_add_rules;

	kvfree(flow_group_in);
	return 0;

err_add_rules:
	mlx5_destroy_flow_group(pre_ct->miss_grp);
err_miss_grp:
	mlx5_destroy_flow_group(pre_ct->flow_grp);
err_flow_grp:
	mlx5_destroy_flow_table(ft);
out_free:
	kvfree(flow_group_in);
	return err;
}

static void
mlx5_tc_ct_free_pre_ct(struct mlx5_ct_ft *ct_ft,
		       struct mlx5_tc_ct_pre *pre_ct)
{
	tc_ct_pre_ct_del_rules(ct_ft, pre_ct);
	mlx5_destroy_flow_group(pre_ct->miss_grp);
	mlx5_destroy_flow_group(pre_ct->flow_grp);
	mlx5_destroy_flow_table(pre_ct->ft);
}

static int
mlx5_tc_ct_alloc_pre_ct_tables(struct mlx5_ct_ft *ft)
{
	int err;

	err = mlx5_tc_ct_alloc_pre_ct(ft, &ft->pre_ct, false);
	if (err)
		return err;

	err = mlx5_tc_ct_alloc_pre_ct(ft, &ft->pre_ct_nat, true);
	if (err)
		goto err_pre_ct_nat;

	return 0;

err_pre_ct_nat:
	mlx5_tc_ct_free_pre_ct(ft, &ft->pre_ct);
	return err;
}

static void
mlx5_tc_ct_free_pre_ct_tables(struct mlx5_ct_ft *ft)
{
	mlx5_tc_ct_free_pre_ct(ft, &ft->pre_ct_nat);
	mlx5_tc_ct_free_pre_ct(ft, &ft->pre_ct);
}

/* To avoid false lock dependency warning set the ct_entries_ht lock
 * class different than the lock class of the ht being used when deleting
 * last flow from a group and then deleting a group, we get into del_sw_flow_group()
 * which call rhashtable_destroy on fg->ftes_hash which will take ht->mutex but
 * it's different than the ht->mutex here.
 */
static struct lock_class_key ct_entries_ht_lock_key;

static struct mlx5_ct_ft *
mlx5_tc_ct_add_ft_cb(struct mlx5_tc_ct_priv *ct_priv, u16 zone,
		     struct nf_flowtable *nf_ft)
{
	struct mlx5_ct_ft *ft;
	int err;

	ft = rhashtable_lookup_fast(&ct_priv->zone_ht, &zone, zone_params);
	if (ft) {
		refcount_inc(&ft->refcount);
		return ft;
	}

	ft = kzalloc(sizeof(*ft), GFP_KERNEL);
	if (!ft)
		return ERR_PTR(-ENOMEM);

	err = mapping_add(ct_priv->zone_mapping, &zone, &ft->zone_restore_id);
	if (err)
		goto err_mapping;

	ft->zone = zone;
	ft->nf_ft = nf_ft;
	ft->ct_priv = ct_priv;
	refcount_set(&ft->refcount, 1);

	err = mlx5_tc_ct_alloc_pre_ct_tables(ft);
	if (err)
		goto err_alloc_pre_ct;

	err = rhashtable_init(&ft->ct_entries_ht, &cts_ht_params);
	if (err)
		goto err_init;

	lockdep_set_class(&ft->ct_entries_ht.mutex, &ct_entries_ht_lock_key);

	err = rhashtable_insert_fast(&ct_priv->zone_ht, &ft->node,
				     zone_params);
	if (err)
		goto err_insert;

	err = nf_flow_table_offload_add_cb(ft->nf_ft,
					   mlx5_tc_ct_block_flow_offload, ft);
	if (err)
		goto err_add_cb;

	return ft;

err_add_cb:
	rhashtable_remove_fast(&ct_priv->zone_ht, &ft->node, zone_params);
err_insert:
	rhashtable_destroy(&ft->ct_entries_ht);
err_init:
	mlx5_tc_ct_free_pre_ct_tables(ft);
err_alloc_pre_ct:
	mapping_remove(ct_priv->zone_mapping, ft->zone_restore_id);
err_mapping:
	kfree(ft);
	return ERR_PTR(err);
}

static void
mlx5_tc_ct_flush_ft_entry(void *ptr, void *arg)
{
	struct mlx5_ct_entry *entry = ptr;

	mlx5_tc_ct_entry_put(entry);
}

static void
mlx5_tc_ct_del_ft_cb(struct mlx5_tc_ct_priv *ct_priv, struct mlx5_ct_ft *ft)
{
	struct mlx5e_priv *priv;

	if (!refcount_dec_and_test(&ft->refcount))
		return;

	flush_workqueue(ct_priv->wq);
	nf_flow_table_offload_del_cb(ft->nf_ft,
				     mlx5_tc_ct_block_flow_offload, ft);
	rhashtable_remove_fast(&ct_priv->zone_ht, &ft->node, zone_params);
	rhashtable_free_and_destroy(&ft->ct_entries_ht,
				    mlx5_tc_ct_flush_ft_entry,
				    ct_priv);
	priv = netdev_priv(ct_priv->netdev);
	flush_workqueue(priv->wq);
	mlx5_tc_ct_free_pre_ct_tables(ft);
	mapping_remove(ct_priv->zone_mapping, ft->zone_restore_id);
	kfree(ft);
}

/* We translate the tc filter with CT action to the following HW model:
 *
 * +---------------------+
 * + ft prio (tc chain)  +
 * + original match      +
 * +---------------------+
 *      | set chain miss mapping
 *      | set fte_id
 *      | set tunnel_id
 *      | do decap
 *      v
 * +---------------------+
 * + pre_ct/pre_ct_nat   +  if matches     +-------------------------+
 * + zone+nat match      +---------------->+ post_act (see below)    +
 * +---------------------+  set zone       +-------------------------+
 *      | set zone
 *      v
 * +--------------------+
 * + CT (nat or no nat) +
 * + tuple + zone match +
 * +--------------------+
 *      | set mark
 *      | set labels_id
 *      | set established
 *	| set zone_restore
 *      | do nat (if needed)
 *      v
 * +--------------+
 * + post_act     + original filter actions
 * + fte_id match +------------------------>
 * +--------------+
 */
static struct mlx5_flow_handle *
__mlx5_tc_ct_flow_offload(struct mlx5_tc_ct_priv *ct_priv,
			  struct mlx5_flow_spec *orig_spec,
			  struct mlx5_flow_attr *attr)
{
	bool nat = attr->ct_attr.ct_action & TCA_CT_ACT_NAT;
	struct mlx5e_priv *priv = netdev_priv(ct_priv->netdev);
	struct mlx5e_tc_mod_hdr_acts *pre_mod_acts;
	u32 attr_sz = ns_to_attr_sz(ct_priv->ns_type);
	struct mlx5_flow_attr *pre_ct_attr;
	struct mlx5_modify_hdr *mod_hdr;
	struct mlx5_ct_flow *ct_flow;
	int chain_mapping = 0, err;
	struct mlx5_ct_ft *ft;

	ct_flow = kzalloc(sizeof(*ct_flow), GFP_KERNEL);
	if (!ct_flow) {
		return ERR_PTR(-ENOMEM);
	}

	/* Register for CT established events */
	ft = mlx5_tc_ct_add_ft_cb(ct_priv, attr->ct_attr.zone,
				  attr->ct_attr.nf_ft);
	if (IS_ERR(ft)) {
		err = PTR_ERR(ft);
		ct_dbg("Failed to register to ft callback");
		goto err_ft;
	}
	ct_flow->ft = ft;

	/* Base flow attributes of both rules on original rule attribute */
	ct_flow->pre_ct_attr = mlx5_alloc_flow_attr(ct_priv->ns_type);
	if (!ct_flow->pre_ct_attr) {
		err = -ENOMEM;
		goto err_alloc_pre;
	}

	pre_ct_attr = ct_flow->pre_ct_attr;
	memcpy(pre_ct_attr, attr, attr_sz);
	pre_mod_acts = &pre_ct_attr->parse_attr->mod_hdr_acts;

	/* Modify the original rule's action to fwd and modify, leave decap */
	pre_ct_attr->action = attr->action & MLX5_FLOW_CONTEXT_ACTION_DECAP;
	pre_ct_attr->action |= MLX5_FLOW_CONTEXT_ACTION_FWD_DEST |
			       MLX5_FLOW_CONTEXT_ACTION_MOD_HDR;

	/* Write chain miss tag for miss in ct table as we
	 * don't go though all prios of this chain as normal tc rules
	 * miss.
	 */
	err = mlx5_chains_get_chain_mapping(ct_priv->chains, attr->chain,
					    &chain_mapping);
	if (err) {
		ct_dbg("Failed to get chain register mapping for chain");
		goto err_get_chain;
	}
	ct_flow->chain_mapping = chain_mapping;

	err = mlx5e_tc_match_to_reg_set(priv->mdev, pre_mod_acts, ct_priv->ns_type,
					CHAIN_TO_REG, chain_mapping);
	if (err) {
		ct_dbg("Failed to set chain register mapping");
		goto err_mapping;
	}

	/* If original flow is decap, we do it before going into ct table
	 * so add a rewrite for the tunnel match_id.
	 */
	if ((pre_ct_attr->action & MLX5_FLOW_CONTEXT_ACTION_DECAP) &&
	    attr->chain == 0) {
		err = mlx5e_tc_match_to_reg_set(priv->mdev, pre_mod_acts,
						ct_priv->ns_type,
						TUNNEL_TO_REG,
						attr->tunnel_id);
		if (err) {
			ct_dbg("Failed to set tunnel register mapping");
			goto err_mapping;
		}
	}

	mod_hdr = mlx5_modify_header_alloc(priv->mdev, ct_priv->ns_type,
					   pre_mod_acts->num_actions,
					   pre_mod_acts->actions);
	if (IS_ERR(mod_hdr)) {
		err = PTR_ERR(mod_hdr);
		ct_dbg("Failed to create pre ct mod hdr");
		goto err_mapping;
	}
	pre_ct_attr->modify_hdr = mod_hdr;

	/* Change original rule point to ct table */
	pre_ct_attr->dest_chain = 0;
	pre_ct_attr->dest_ft = nat ? ft->pre_ct_nat.ft : ft->pre_ct.ft;
	ct_flow->pre_ct_rule = mlx5_tc_rule_insert(priv, orig_spec,
						   pre_ct_attr);
	if (IS_ERR(ct_flow->pre_ct_rule)) {
		err = PTR_ERR(ct_flow->pre_ct_rule);
		ct_dbg("Failed to add pre ct rule");
		goto err_insert_orig;
	}

	attr->ct_attr.ct_flow = ct_flow;
	mlx5e_mod_hdr_dealloc(pre_mod_acts);

	return ct_flow->pre_ct_rule;

err_insert_orig:
	mlx5_modify_header_dealloc(priv->mdev, pre_ct_attr->modify_hdr);
err_mapping:
	mlx5e_mod_hdr_dealloc(pre_mod_acts);
	mlx5_chains_put_chain_mapping(ct_priv->chains, ct_flow->chain_mapping);
err_get_chain:
	kfree(ct_flow->pre_ct_attr);
err_alloc_pre:
	mlx5_tc_ct_del_ft_cb(ct_priv, ft);
err_ft:
	kfree(ct_flow);
	netdev_warn(priv->netdev, "Failed to offload ct flow, err %d\n", err);
	return ERR_PTR(err);
}

<<<<<<< HEAD
static struct mlx5_flow_handle *
__mlx5_tc_ct_flow_offload_clear(struct mlx5_tc_ct_priv *ct_priv,
				struct mlx5_flow_spec *orig_spec,
				struct mlx5_flow_attr *attr,
				struct mlx5e_tc_mod_hdr_acts *mod_acts)
{
	struct mlx5e_priv *priv = netdev_priv(ct_priv->netdev);
	u32 attr_sz = ns_to_attr_sz(ct_priv->ns_type);
	struct mlx5_flow_attr *pre_ct_attr;
	struct mlx5_modify_hdr *mod_hdr;
	struct mlx5_flow_handle *rule;
	struct mlx5_ct_flow *ct_flow;
	int err;

	ct_flow = kzalloc(sizeof(*ct_flow), GFP_KERNEL);
	if (!ct_flow)
		return ERR_PTR(-ENOMEM);

	/* Base esw attributes on original rule attribute */
	pre_ct_attr = mlx5_alloc_flow_attr(ct_priv->ns_type);
	if (!pre_ct_attr) {
		err = -ENOMEM;
		goto err_attr;
	}

	memcpy(pre_ct_attr, attr, attr_sz);

	mod_hdr = mlx5_modify_header_alloc(priv->mdev, ct_priv->ns_type,
					   mod_acts->num_actions,
					   mod_acts->actions);
	if (IS_ERR(mod_hdr)) {
		err = PTR_ERR(mod_hdr);
		ct_dbg("Failed to add create ct clear mod hdr");
		goto err_mod_hdr;
	}

	pre_ct_attr->modify_hdr = mod_hdr;

	rule = mlx5_tc_rule_insert(priv, orig_spec, pre_ct_attr);
	if (IS_ERR(rule)) {
		err = PTR_ERR(rule);
		ct_dbg("Failed to add ct clear rule");
		goto err_insert;
	}

	attr->ct_attr.ct_flow = ct_flow;
	ct_flow->pre_ct_attr = pre_ct_attr;
	ct_flow->pre_ct_rule = rule;
	return rule;

err_insert:
	mlx5_modify_header_dealloc(priv->mdev, mod_hdr);
err_mod_hdr:
	netdev_warn(priv->netdev,
		    "Failed to offload ct clear flow, err %d\n", err);
	kfree(pre_ct_attr);
err_attr:
	kfree(ct_flow);

	return ERR_PTR(err);
}

=======
>>>>>>> d60c95ef
struct mlx5_flow_handle *
mlx5_tc_ct_flow_offload(struct mlx5_tc_ct_priv *priv,
			struct mlx5_flow_spec *spec,
			struct mlx5_flow_attr *attr,
			struct mlx5e_tc_mod_hdr_acts *mod_hdr_acts)
{
	struct mlx5_flow_handle *rule;

	if (!priv)
		return ERR_PTR(-EOPNOTSUPP);

	mutex_lock(&priv->control_lock);
	rule = __mlx5_tc_ct_flow_offload(priv, spec, attr);
	mutex_unlock(&priv->control_lock);

	return rule;
}

static void
__mlx5_tc_ct_delete_flow(struct mlx5_tc_ct_priv *ct_priv,
			 struct mlx5_ct_flow *ct_flow,
			 struct mlx5_flow_attr *attr)
{
	struct mlx5_flow_attr *pre_ct_attr = ct_flow->pre_ct_attr;
	struct mlx5e_priv *priv = netdev_priv(ct_priv->netdev);

	mlx5_tc_rule_delete(priv, ct_flow->pre_ct_rule, pre_ct_attr);
	mlx5_modify_header_dealloc(priv->mdev, pre_ct_attr->modify_hdr);

	mlx5_chains_put_chain_mapping(ct_priv->chains, ct_flow->chain_mapping);
	mlx5_tc_ct_del_ft_cb(ct_priv, ct_flow->ft);

	kfree(ct_flow->pre_ct_attr);
	kfree(ct_flow);
}

void
mlx5_tc_ct_delete_flow(struct mlx5_tc_ct_priv *priv,
		       struct mlx5_flow_attr *attr)
{
	struct mlx5_ct_flow *ct_flow = attr->ct_attr.ct_flow;

	/* We are called on error to clean up stuff from parsing
	 * but we don't have anything for now
	 */
	if (!ct_flow)
		return;

	mutex_lock(&priv->control_lock);
	__mlx5_tc_ct_delete_flow(priv, ct_flow, attr);
	mutex_unlock(&priv->control_lock);
}

static int
mlx5_tc_ct_fs_init(struct mlx5_tc_ct_priv *ct_priv)
{
	struct mlx5_flow_table *post_ct = mlx5e_tc_post_act_get_ft(ct_priv->post_act);
	struct mlx5_ct_fs_ops *fs_ops = mlx5_ct_fs_dmfs_ops_get();
	int err;

	if (ct_priv->ns_type == MLX5_FLOW_NAMESPACE_FDB &&
	    ct_priv->dev->priv.steering->mode == MLX5_FLOW_STEERING_MODE_SMFS) {
		ct_dbg("Using SMFS ct flow steering provider");
		fs_ops = mlx5_ct_fs_smfs_ops_get();
	}

	ct_priv->fs = kzalloc(sizeof(*ct_priv->fs) + fs_ops->priv_size, GFP_KERNEL);
	if (!ct_priv->fs)
		return -ENOMEM;

	ct_priv->fs->netdev = ct_priv->netdev;
	ct_priv->fs->dev = ct_priv->dev;
	ct_priv->fs_ops = fs_ops;

	err = ct_priv->fs_ops->init(ct_priv->fs, ct_priv->ct, ct_priv->ct_nat, post_ct);
	if (err)
		goto err_init;

	return 0;

err_init:
	kfree(ct_priv->fs);
	return err;
}

static int
mlx5_tc_ct_init_check_esw_support(struct mlx5_eswitch *esw,
				  const char **err_msg)
{
	if (!mlx5_eswitch_vlan_actions_supported(esw->dev, 1)) {
		/* vlan workaround should be avoided for multi chain rules.
		 * This is just a sanity check as pop vlan action should
		 * be supported by any FW that supports ignore_flow_level
		 */

		*err_msg = "firmware vlan actions support is missing";
		return -EOPNOTSUPP;
	}

	if (!MLX5_CAP_ESW_FLOWTABLE(esw->dev,
				    fdb_modify_header_fwd_to_table)) {
		/* CT always writes to registers which are mod header actions.
		 * Therefore, mod header and goto is required
		 */

		*err_msg = "firmware fwd and modify support is missing";
		return -EOPNOTSUPP;
	}

	if (!mlx5_eswitch_reg_c1_loopback_enabled(esw)) {
		*err_msg = "register loopback isn't supported";
		return -EOPNOTSUPP;
	}

	return 0;
}

static int
mlx5_tc_ct_init_check_support(struct mlx5e_priv *priv,
			      enum mlx5_flow_namespace_type ns_type,
			      struct mlx5e_post_act *post_act)
{
	struct mlx5_eswitch *esw = priv->mdev->priv.eswitch;
	const char *err_msg = NULL;
	int err = 0;

#if !IS_ENABLED(CONFIG_NET_TC_SKB_EXT)
	/* cannot restore chain ID on HW miss */

	err_msg = "tc skb extension missing";
	err = -EOPNOTSUPP;
	goto out_err;
#endif
	if (IS_ERR_OR_NULL(post_act)) {
		/* Ignore_flow_level support isn't supported by default for VFs and so post_act
		 * won't be supported. Skip showing error msg.
		 */
		if (priv->mdev->coredev_type == MLX5_COREDEV_PF)
			err_msg = "post action is missing";
		err = -EOPNOTSUPP;
		goto out_err;
	}

	if (ns_type == MLX5_FLOW_NAMESPACE_FDB)
		err = mlx5_tc_ct_init_check_esw_support(esw, &err_msg);

out_err:
	if (err && err_msg)
		netdev_dbg(priv->netdev, "tc ct offload not supported, %s\n", err_msg);
	return err;
}

static void
mlx5_ct_tc_create_dbgfs(struct mlx5_tc_ct_priv *ct_priv)
{
	struct mlx5_tc_ct_debugfs *ct_dbgfs = &ct_priv->debugfs;

	ct_dbgfs->root = debugfs_create_dir("ct", mlx5_debugfs_get_dev_root(ct_priv->dev));
	debugfs_create_atomic_t("offloaded", 0400, ct_dbgfs->root,
				&ct_dbgfs->stats.offloaded);
	debugfs_create_atomic_t("rx_dropped", 0400, ct_dbgfs->root,
				&ct_dbgfs->stats.rx_dropped);
}

static void
mlx5_ct_tc_remove_dbgfs(struct mlx5_tc_ct_priv *ct_priv)
{
	debugfs_remove_recursive(ct_priv->debugfs.root);
}

#define INIT_ERR_PREFIX "tc ct offload init failed"

struct mlx5_tc_ct_priv *
mlx5_tc_ct_init(struct mlx5e_priv *priv, struct mlx5_fs_chains *chains,
		struct mod_hdr_tbl *mod_hdr,
		enum mlx5_flow_namespace_type ns_type,
		struct mlx5e_post_act *post_act)
{
	struct mlx5_tc_ct_priv *ct_priv;
	struct mlx5_core_dev *dev;
	u64 mapping_id;
	int err;

	dev = priv->mdev;
	err = mlx5_tc_ct_init_check_support(priv, ns_type, post_act);
	if (err)
		goto err_support;

	ct_priv = kzalloc(sizeof(*ct_priv), GFP_KERNEL);
	if (!ct_priv)
		goto err_alloc;

	mapping_id = mlx5_query_nic_system_image_guid(dev);

	ct_priv->zone_mapping = mapping_create_for_id(mapping_id, MAPPING_TYPE_ZONE,
						      sizeof(u16), 0, true);
	if (IS_ERR(ct_priv->zone_mapping)) {
		err = PTR_ERR(ct_priv->zone_mapping);
		goto err_mapping_zone;
	}

	ct_priv->labels_mapping = mapping_create_for_id(mapping_id, MAPPING_TYPE_LABELS,
							sizeof(u32) * 4, 0, true);
	if (IS_ERR(ct_priv->labels_mapping)) {
		err = PTR_ERR(ct_priv->labels_mapping);
		goto err_mapping_labels;
	}

	spin_lock_init(&ct_priv->ht_lock);
	ct_priv->ns_type = ns_type;
	ct_priv->chains = chains;
	ct_priv->netdev = priv->netdev;
	ct_priv->dev = priv->mdev;
	ct_priv->mod_hdr_tbl = mod_hdr;
	ct_priv->ct = mlx5_chains_create_global_table(chains);
	if (IS_ERR(ct_priv->ct)) {
		err = PTR_ERR(ct_priv->ct);
		mlx5_core_warn(dev,
			       "%s, failed to create ct table err: %d\n",
			       INIT_ERR_PREFIX, err);
		goto err_ct_tbl;
	}

	ct_priv->ct_nat = mlx5_chains_create_global_table(chains);
	if (IS_ERR(ct_priv->ct_nat)) {
		err = PTR_ERR(ct_priv->ct_nat);
		mlx5_core_warn(dev,
			       "%s, failed to create ct nat table err: %d\n",
			       INIT_ERR_PREFIX, err);
		goto err_ct_nat_tbl;
	}

	ct_priv->post_act = post_act;
	mutex_init(&ct_priv->control_lock);
	if (rhashtable_init(&ct_priv->zone_ht, &zone_params))
		goto err_ct_zone_ht;
	if (rhashtable_init(&ct_priv->ct_tuples_ht, &tuples_ht_params))
		goto err_ct_tuples_ht;
	if (rhashtable_init(&ct_priv->ct_tuples_nat_ht, &tuples_nat_ht_params))
		goto err_ct_tuples_nat_ht;

	ct_priv->wq = alloc_ordered_workqueue("mlx5e_ct_priv_wq", 0);
	if (!ct_priv->wq) {
		err = -ENOMEM;
		goto err_wq;
	}

	err = mlx5_tc_ct_fs_init(ct_priv);
	if (err)
		goto err_init_fs;

	mlx5_ct_tc_create_dbgfs(ct_priv);
	return ct_priv;

err_init_fs:
	destroy_workqueue(ct_priv->wq);
err_wq:
	rhashtable_destroy(&ct_priv->ct_tuples_nat_ht);
err_ct_tuples_nat_ht:
	rhashtable_destroy(&ct_priv->ct_tuples_ht);
err_ct_tuples_ht:
	rhashtable_destroy(&ct_priv->zone_ht);
err_ct_zone_ht:
	mlx5_chains_destroy_global_table(chains, ct_priv->ct_nat);
err_ct_nat_tbl:
	mlx5_chains_destroy_global_table(chains, ct_priv->ct);
err_ct_tbl:
	mapping_destroy(ct_priv->labels_mapping);
err_mapping_labels:
	mapping_destroy(ct_priv->zone_mapping);
err_mapping_zone:
	kfree(ct_priv);
err_alloc:
err_support:

	return NULL;
}

void
mlx5_tc_ct_clean(struct mlx5_tc_ct_priv *ct_priv)
{
	struct mlx5_fs_chains *chains;

	if (!ct_priv)
		return;

	destroy_workqueue(ct_priv->wq);
	mlx5_ct_tc_remove_dbgfs(ct_priv);
	chains = ct_priv->chains;

	ct_priv->fs_ops->destroy(ct_priv->fs);
	kfree(ct_priv->fs);

	mlx5_chains_destroy_global_table(chains, ct_priv->ct_nat);
	mlx5_chains_destroy_global_table(chains, ct_priv->ct);
	mapping_destroy(ct_priv->zone_mapping);
	mapping_destroy(ct_priv->labels_mapping);

	rhashtable_destroy(&ct_priv->ct_tuples_ht);
	rhashtable_destroy(&ct_priv->ct_tuples_nat_ht);
	rhashtable_destroy(&ct_priv->zone_ht);
	mutex_destroy(&ct_priv->control_lock);
	kfree(ct_priv);
}

bool
mlx5e_tc_ct_restore_flow(struct mlx5_tc_ct_priv *ct_priv,
			 struct sk_buff *skb, u8 zone_restore_id)
{
	struct mlx5_ct_tuple tuple = {};
	struct mlx5_ct_entry *entry;
	u16 zone;

	if (!ct_priv || !zone_restore_id)
		return true;

	if (mapping_find(ct_priv->zone_mapping, zone_restore_id, &zone))
		goto out_inc_drop;

	if (!mlx5_tc_ct_skb_to_tuple(skb, &tuple, zone))
		goto out_inc_drop;

	spin_lock(&ct_priv->ht_lock);

	entry = mlx5_tc_ct_entry_get(ct_priv, &tuple);
	if (!entry) {
		spin_unlock(&ct_priv->ht_lock);
		goto out_inc_drop;
	}

	if (IS_ERR(entry)) {
		spin_unlock(&ct_priv->ht_lock);
		goto out_inc_drop;
	}
	spin_unlock(&ct_priv->ht_lock);

	tcf_ct_flow_table_restore_skb(skb, entry->restore_cookie);
	__mlx5_tc_ct_entry_put(entry);

	return true;

out_inc_drop:
	atomic_inc(&ct_priv->debugfs.stats.rx_dropped);
	return false;
}<|MERGE_RESOLUTION|>--- conflicted
+++ resolved
@@ -1432,9 +1432,6 @@
 			const struct flow_action_entry *act,
 			struct netlink_ext_ack *extack)
 {
-	bool clear_action = act->ct.action & TCA_CT_ACT_CLEAR;
-	int err;
-
 	if (!priv) {
 		NL_SET_ERR_MSG_MOD(extack,
 				   "offload of ct action isn't available");
@@ -1445,17 +1442,6 @@
 	attr->ct_attr.ct_action = act->ct.action;
 	attr->ct_attr.nf_ft = act->ct.flow_table;
 
-	if (!clear_action)
-		goto out;
-
-	err = mlx5_tc_ct_entry_set_registers(priv, mod_acts, 0, 0, 0, 0);
-	if (err) {
-		NL_SET_ERR_MSG_MOD(extack, "Failed to set registers for ct clear");
-		return err;
-	}
-	attr->action |= MLX5_FLOW_CONTEXT_ACTION_MOD_HDR;
-
-out:
 	return 0;
 }
 
@@ -1771,8 +1757,6 @@
 static void
 mlx5_tc_ct_del_ft_cb(struct mlx5_tc_ct_priv *ct_priv, struct mlx5_ct_ft *ft)
 {
-	struct mlx5e_priv *priv;
-
 	if (!refcount_dec_and_test(&ft->refcount))
 		return;
 
@@ -1783,8 +1767,6 @@
 	rhashtable_free_and_destroy(&ft->ct_entries_ht,
 				    mlx5_tc_ct_flush_ft_entry,
 				    ct_priv);
-	priv = netdev_priv(ct_priv->netdev);
-	flush_workqueue(priv->wq);
 	mlx5_tc_ct_free_pre_ct_tables(ft);
 	mapping_remove(ct_priv->zone_mapping, ft->zone_restore_id);
 	kfree(ft);
@@ -1943,71 +1925,6 @@
 	return ERR_PTR(err);
 }
 
-<<<<<<< HEAD
-static struct mlx5_flow_handle *
-__mlx5_tc_ct_flow_offload_clear(struct mlx5_tc_ct_priv *ct_priv,
-				struct mlx5_flow_spec *orig_spec,
-				struct mlx5_flow_attr *attr,
-				struct mlx5e_tc_mod_hdr_acts *mod_acts)
-{
-	struct mlx5e_priv *priv = netdev_priv(ct_priv->netdev);
-	u32 attr_sz = ns_to_attr_sz(ct_priv->ns_type);
-	struct mlx5_flow_attr *pre_ct_attr;
-	struct mlx5_modify_hdr *mod_hdr;
-	struct mlx5_flow_handle *rule;
-	struct mlx5_ct_flow *ct_flow;
-	int err;
-
-	ct_flow = kzalloc(sizeof(*ct_flow), GFP_KERNEL);
-	if (!ct_flow)
-		return ERR_PTR(-ENOMEM);
-
-	/* Base esw attributes on original rule attribute */
-	pre_ct_attr = mlx5_alloc_flow_attr(ct_priv->ns_type);
-	if (!pre_ct_attr) {
-		err = -ENOMEM;
-		goto err_attr;
-	}
-
-	memcpy(pre_ct_attr, attr, attr_sz);
-
-	mod_hdr = mlx5_modify_header_alloc(priv->mdev, ct_priv->ns_type,
-					   mod_acts->num_actions,
-					   mod_acts->actions);
-	if (IS_ERR(mod_hdr)) {
-		err = PTR_ERR(mod_hdr);
-		ct_dbg("Failed to add create ct clear mod hdr");
-		goto err_mod_hdr;
-	}
-
-	pre_ct_attr->modify_hdr = mod_hdr;
-
-	rule = mlx5_tc_rule_insert(priv, orig_spec, pre_ct_attr);
-	if (IS_ERR(rule)) {
-		err = PTR_ERR(rule);
-		ct_dbg("Failed to add ct clear rule");
-		goto err_insert;
-	}
-
-	attr->ct_attr.ct_flow = ct_flow;
-	ct_flow->pre_ct_attr = pre_ct_attr;
-	ct_flow->pre_ct_rule = rule;
-	return rule;
-
-err_insert:
-	mlx5_modify_header_dealloc(priv->mdev, mod_hdr);
-err_mod_hdr:
-	netdev_warn(priv->netdev,
-		    "Failed to offload ct clear flow, err %d\n", err);
-	kfree(pre_ct_attr);
-err_attr:
-	kfree(ct_flow);
-
-	return ERR_PTR(err);
-}
-
-=======
->>>>>>> d60c95ef
 struct mlx5_flow_handle *
 mlx5_tc_ct_flow_offload(struct mlx5_tc_ct_priv *priv,
 			struct mlx5_flow_spec *spec,
