// SPDX-License-Identifier: GPL-2.0 OR Linux-OpenIB
/* Copyright (c) 2021 Mellanox Technologies. */

#include <linux/skbuff.h>
#include <net/psample.h>
#include "en/mapping.h"
#include "en/tc/post_act.h"
#include "en/tc/act/sample.h"
#include "en/mod_hdr.h"
#include "sample.h"
#include "eswitch.h"
#include "en_tc.h"
#include "fs_core.h"

#define MLX5_ESW_VPORT_TBL_SIZE_SAMPLE (64 * 1024)

static const struct esw_vport_tbl_namespace mlx5_esw_vport_tbl_sample_ns = {
	.max_fte = MLX5_ESW_VPORT_TBL_SIZE_SAMPLE,
	.max_num_groups = 0,    /* default num of groups */
	.flags = MLX5_FLOW_TABLE_TUNNEL_EN_REFORMAT | MLX5_FLOW_TABLE_TUNNEL_EN_DECAP,
};

struct mlx5e_tc_psample {
	struct mlx5_eswitch *esw;
	struct mlx5_flow_table *termtbl;
	struct mlx5_flow_handle *termtbl_rule;
	DECLARE_HASHTABLE(hashtbl, 8);
	struct mutex ht_lock; /* protect hashtbl */
	DECLARE_HASHTABLE(restore_hashtbl, 8);
	struct mutex restore_lock; /* protect restore_hashtbl */
	struct mlx5e_post_act *post_act;
};

struct mlx5e_sampler {
	struct hlist_node hlist;
	u32 sampler_id;
	u32 sample_ratio;
	u32 sample_table_id;
	u32 default_table_id;
	int count;
};

struct mlx5e_sample_flow {
	struct mlx5e_sampler *sampler;
	struct mlx5e_sample_restore *restore;
	struct mlx5_flow_attr *pre_attr;
	struct mlx5_flow_handle *pre_rule;
	struct mlx5_flow_attr *post_attr;
	struct mlx5_flow_handle *post_rule;
};

struct mlx5e_sample_restore {
	struct hlist_node hlist;
	struct mlx5_modify_hdr *modify_hdr;
	struct mlx5_flow_handle *rule;
	u32 obj_id;
	int count;
};

static int
sampler_termtbl_create(struct mlx5e_tc_psample *tc_psample)
{
	struct mlx5_eswitch *esw = tc_psample->esw;
	struct mlx5_flow_table_attr ft_attr = {};
	struct mlx5_flow_destination dest = {};
	struct mlx5_core_dev *dev = esw->dev;
	struct mlx5_flow_namespace *root_ns;
	struct mlx5_flow_act act = {};
	int err;

	if (!MLX5_CAP_ESW_FLOWTABLE_FDB(dev, termination_table))  {
		mlx5_core_warn(dev, "termination table is not supported\n");
		return -EOPNOTSUPP;
	}

	root_ns = mlx5_get_flow_namespace(dev, MLX5_FLOW_NAMESPACE_FDB);
	if (!root_ns) {
		mlx5_core_warn(dev, "failed to get FDB flow namespace\n");
		return -EOPNOTSUPP;
	}

	ft_attr.flags = MLX5_FLOW_TABLE_TERMINATION | MLX5_FLOW_TABLE_UNMANAGED;
	ft_attr.autogroup.max_num_groups = 1;
	ft_attr.prio = FDB_SLOW_PATH;
	ft_attr.max_fte = 1;
	ft_attr.level = 1;
	tc_psample->termtbl = mlx5_create_auto_grouped_flow_table(root_ns, &ft_attr);
	if (IS_ERR(tc_psample->termtbl)) {
		err = PTR_ERR(tc_psample->termtbl);
		mlx5_core_warn(dev, "failed to create termtbl, err: %d\n", err);
		return err;
	}

	act.action = MLX5_FLOW_CONTEXT_ACTION_FWD_DEST;
	dest.vport.num = esw->manager_vport;
	tc_psample->termtbl_rule = mlx5_add_flow_rules(tc_psample->termtbl, NULL, &act, &dest, 1);
	if (IS_ERR(tc_psample->termtbl_rule)) {
		err = PTR_ERR(tc_psample->termtbl_rule);
		mlx5_core_warn(dev, "failed to create termtbl rule, err: %d\n", err);
		mlx5_destroy_flow_table(tc_psample->termtbl);
		return err;
	}

	return 0;
}

static void
sampler_termtbl_destroy(struct mlx5e_tc_psample *tc_psample)
{
	mlx5_del_flow_rules(tc_psample->termtbl_rule);
	mlx5_destroy_flow_table(tc_psample->termtbl);
}

static int
sampler_obj_create(struct mlx5_core_dev *mdev, struct mlx5e_sampler *sampler)
{
	u32 in[MLX5_ST_SZ_DW(create_sampler_obj_in)] = {};
	u32 out[MLX5_ST_SZ_DW(general_obj_out_cmd_hdr)];
	u64 general_obj_types;
	void *obj;
	int err;

	general_obj_types = MLX5_CAP_GEN_64(mdev, general_obj_types);
	if (!(general_obj_types & MLX5_HCA_CAP_GENERAL_OBJECT_TYPES_SAMPLER))
		return -EOPNOTSUPP;
	if (!MLX5_CAP_ESW_FLOWTABLE_FDB(mdev, ignore_flow_level))
		return -EOPNOTSUPP;

	obj = MLX5_ADDR_OF(create_sampler_obj_in, in, sampler_object);
	MLX5_SET(sampler_obj, obj, table_type, FS_FT_FDB);
	MLX5_SET(sampler_obj, obj, ignore_flow_level, 1);
	MLX5_SET(sampler_obj, obj, level, 1);
	MLX5_SET(sampler_obj, obj, sample_ratio, sampler->sample_ratio);
	MLX5_SET(sampler_obj, obj, sample_table_id, sampler->sample_table_id);
	MLX5_SET(sampler_obj, obj, default_table_id, sampler->default_table_id);
	MLX5_SET(general_obj_in_cmd_hdr, in, opcode, MLX5_CMD_OP_CREATE_GENERAL_OBJECT);
	MLX5_SET(general_obj_in_cmd_hdr, in, obj_type, MLX5_GENERAL_OBJECT_TYPES_SAMPLER);

	err = mlx5_cmd_exec(mdev, in, sizeof(in), out, sizeof(out));
	if (!err)
		sampler->sampler_id = MLX5_GET(general_obj_out_cmd_hdr, out, obj_id);

	return err;
}

static void
sampler_obj_destroy(struct mlx5_core_dev *mdev, u32 sampler_id)
{
	u32 in[MLX5_ST_SZ_DW(general_obj_in_cmd_hdr)] = {};
	u32 out[MLX5_ST_SZ_DW(general_obj_out_cmd_hdr)];

	MLX5_SET(general_obj_in_cmd_hdr, in, opcode, MLX5_CMD_OP_DESTROY_GENERAL_OBJECT);
	MLX5_SET(general_obj_in_cmd_hdr, in, obj_type, MLX5_GENERAL_OBJECT_TYPES_SAMPLER);
	MLX5_SET(general_obj_in_cmd_hdr, in, obj_id, sampler_id);

	mlx5_cmd_exec(mdev, in, sizeof(in), out, sizeof(out));
}

static u32
sampler_hash(u32 sample_ratio, u32 default_table_id)
{
	return jhash_2words(sample_ratio, default_table_id, 0);
}

static int
sampler_cmp(u32 sample_ratio1, u32 default_table_id1, u32 sample_ratio2, u32 default_table_id2)
{
	return sample_ratio1 != sample_ratio2 || default_table_id1 != default_table_id2;
}

static struct mlx5e_sampler *
sampler_get(struct mlx5e_tc_psample *tc_psample, u32 sample_ratio, u32 default_table_id)
{
	struct mlx5e_sampler *sampler;
	u32 hash_key;
	int err;

	mutex_lock(&tc_psample->ht_lock);
	hash_key = sampler_hash(sample_ratio, default_table_id);
	hash_for_each_possible(tc_psample->hashtbl, sampler, hlist, hash_key)
		if (!sampler_cmp(sampler->sample_ratio, sampler->default_table_id,
				 sample_ratio, default_table_id))
			goto add_ref;

	sampler = kzalloc(sizeof(*sampler), GFP_KERNEL);
	if (!sampler) {
		err = -ENOMEM;
		goto err_alloc;
	}

	sampler->sample_table_id = tc_psample->termtbl->id;
	sampler->default_table_id = default_table_id;
	sampler->sample_ratio = sample_ratio;

	err = sampler_obj_create(tc_psample->esw->dev, sampler);
	if (err)
		goto err_create;

	hash_add(tc_psample->hashtbl, &sampler->hlist, hash_key);

add_ref:
	sampler->count++;
	mutex_unlock(&tc_psample->ht_lock);
	return sampler;

err_create:
	kfree(sampler);
err_alloc:
	mutex_unlock(&tc_psample->ht_lock);
	return ERR_PTR(err);
}

static void
sampler_put(struct mlx5e_tc_psample *tc_psample, struct mlx5e_sampler *sampler)
{
	mutex_lock(&tc_psample->ht_lock);
	if (--sampler->count == 0) {
		hash_del(&sampler->hlist);
		sampler_obj_destroy(tc_psample->esw->dev, sampler->sampler_id);
		kfree(sampler);
	}
	mutex_unlock(&tc_psample->ht_lock);
}

/* obj_id is used to restore the sample parameters.
 * Set fte_id in original flow table, then match it in the default table.
 * Only set it for NICs can preserve reg_c or decap action. For other cases,
 * use the same match in the default table.
 * Use one header rewrite for both obj_id and fte_id.
 */
static struct mlx5_modify_hdr *
sample_modify_hdr_get(struct mlx5_core_dev *mdev, u32 obj_id,
		      struct mlx5e_tc_mod_hdr_acts *mod_acts)
{
	struct mlx5_modify_hdr *modify_hdr;
	int err;

	err = mlx5e_tc_match_to_reg_set(mdev, mod_acts, MLX5_FLOW_NAMESPACE_FDB,
					CHAIN_TO_REG, obj_id);
	if (err)
		goto err_set_regc0;

	modify_hdr = mlx5_modify_header_alloc(mdev, MLX5_FLOW_NAMESPACE_FDB,
					      mod_acts->num_actions,
					      mod_acts->actions);
	if (IS_ERR(modify_hdr)) {
		err = PTR_ERR(modify_hdr);
		goto err_modify_hdr;
	}

	mlx5e_mod_hdr_dealloc(mod_acts);
	return modify_hdr;

err_modify_hdr:
	mlx5e_mod_hdr_dealloc(mod_acts);
err_set_regc0:
	return ERR_PTR(err);
}

static struct mlx5e_sample_restore *
sample_restore_get(struct mlx5e_tc_psample *tc_psample, u32 obj_id,
		   struct mlx5e_tc_mod_hdr_acts *mod_acts)
{
	struct mlx5_eswitch *esw = tc_psample->esw;
	struct mlx5_core_dev *mdev = esw->dev;
	struct mlx5e_sample_restore *restore;
	struct mlx5_modify_hdr *modify_hdr;
	int err;

	mutex_lock(&tc_psample->restore_lock);
	hash_for_each_possible(tc_psample->restore_hashtbl, restore, hlist, obj_id)
		if (restore->obj_id == obj_id)
			goto add_ref;

	restore = kzalloc(sizeof(*restore), GFP_KERNEL);
	if (!restore) {
		err = -ENOMEM;
		goto err_alloc;
	}
	restore->obj_id = obj_id;

	modify_hdr = sample_modify_hdr_get(mdev, obj_id, mod_acts);
	if (IS_ERR(modify_hdr)) {
		err = PTR_ERR(modify_hdr);
		goto err_modify_hdr;
	}
	restore->modify_hdr = modify_hdr;

	restore->rule = esw_add_restore_rule(esw, obj_id);
	if (IS_ERR(restore->rule)) {
		err = PTR_ERR(restore->rule);
		goto err_restore;
	}

	hash_add(tc_psample->restore_hashtbl, &restore->hlist, obj_id);
add_ref:
	restore->count++;
	mutex_unlock(&tc_psample->restore_lock);
	return restore;

err_restore:
	mlx5_modify_header_dealloc(mdev, restore->modify_hdr);
err_modify_hdr:
	kfree(restore);
err_alloc:
	mutex_unlock(&tc_psample->restore_lock);
	return ERR_PTR(err);
}

static void
sample_restore_put(struct mlx5e_tc_psample *tc_psample, struct mlx5e_sample_restore *restore)
{
	mutex_lock(&tc_psample->restore_lock);
	if (--restore->count == 0)
		hash_del(&restore->hlist);
	mutex_unlock(&tc_psample->restore_lock);

	if (!restore->count) {
		mlx5_del_flow_rules(restore->rule);
		mlx5_modify_header_dealloc(tc_psample->esw->dev, restore->modify_hdr);
		kfree(restore);
	}
}

void mlx5e_tc_sample_skb(struct sk_buff *skb, struct mlx5_mapped_obj *mapped_obj)
{
	u32 trunc_size = mapped_obj->sample.trunc_size;
	struct psample_group psample_group = {};
	struct psample_metadata md = {};

	md.trunc_size = trunc_size ? min(trunc_size, skb->len) : skb->len;
	md.in_ifindex = skb->dev->ifindex;
	psample_group.group_num = mapped_obj->sample.group_id;
	psample_group.net = &init_net;
	skb_push(skb, skb->mac_len);

	psample_sample_packet(&psample_group, skb, mapped_obj->sample.rate, &md);
}

static int
add_post_rule(struct mlx5_eswitch *esw, struct mlx5e_sample_flow *sample_flow,
	      struct mlx5_flow_spec *spec, struct mlx5_flow_attr *attr,
	      u32 *default_tbl_id)
{
	struct mlx5_esw_flow_attr *esw_attr = attr->esw_attr;
	u32 attr_sz = ns_to_attr_sz(MLX5_FLOW_NAMESPACE_FDB);
	struct mlx5_vport_tbl_attr per_vport_tbl_attr;
	struct mlx5_flow_table *default_tbl;
	struct mlx5_flow_attr *post_attr;
	int err;

	/* Allocate default table per vport, chain and prio. Otherwise, there is
	 * only one default table for the same sampler object. Rules with different
	 * prio and chain may overlap. For CT sample action, per vport default
	 * table is needed to resotre the metadata.
	 */
	per_vport_tbl_attr.chain = attr->chain;
	per_vport_tbl_attr.prio = attr->prio;
	per_vport_tbl_attr.vport = esw_attr->in_rep->vport;
	per_vport_tbl_attr.vport_ns = &mlx5_esw_vport_tbl_sample_ns;
	default_tbl = mlx5_esw_vporttbl_get(esw, &per_vport_tbl_attr);
	if (IS_ERR(default_tbl)) {
		err = PTR_ERR(default_tbl);
		goto err_default_tbl;
	}
	*default_tbl_id = default_tbl->id;

	post_attr = mlx5_alloc_flow_attr(MLX5_FLOW_NAMESPACE_FDB);
	if (!post_attr) {
		err = -ENOMEM;
		goto err_attr;
	}
	sample_flow->post_attr = post_attr;
	memcpy(post_attr, attr, attr_sz);
	/* Perform the original matches on the default table.
	 * Offload all actions except the sample action.
	 */
	post_attr->chain = 0;
	post_attr->prio = 0;
	post_attr->ft = default_tbl;
	post_attr->flags = MLX5_ATTR_FLAG_NO_IN_PORT;

	/* When offloading sample and encap action, if there is no valid
	 * neigh data struct, a slow path rule is offloaded first. Source
	 * port metadata match is set at that time. A per vport table is
	 * already allocated. No need to match it again. So clear the source
	 * port metadata match.
	 */
	mlx5_eswitch_clear_rule_source_port(esw, spec);
	sample_flow->post_rule = mlx5_eswitch_add_offloaded_rule(esw, spec, post_attr);
	if (IS_ERR(sample_flow->post_rule)) {
		err = PTR_ERR(sample_flow->post_rule);
		goto err_rule;
	}
	return 0;

err_rule:
	kfree(post_attr);
err_attr:
	mlx5_esw_vporttbl_put(esw, &per_vport_tbl_attr);
err_default_tbl:
	return err;
}

static void
del_post_rule(struct mlx5_eswitch *esw, struct mlx5e_sample_flow *sample_flow,
	      struct mlx5_flow_attr *attr)
{
	struct mlx5_esw_flow_attr *esw_attr = attr->esw_attr;
	struct mlx5_vport_tbl_attr tbl_attr;

	mlx5_eswitch_del_offloaded_rule(esw, sample_flow->post_rule, sample_flow->post_attr);
	kfree(sample_flow->post_attr);
	tbl_attr.chain = attr->chain;
	tbl_attr.prio = attr->prio;
	tbl_attr.vport = esw_attr->in_rep->vport;
	tbl_attr.vport_ns = &mlx5_esw_vport_tbl_sample_ns;
	mlx5_esw_vporttbl_put(esw, &tbl_attr);
}

/* For the following typical flow table:
 *
 * +-------------------------------+
 * +       original flow table     +
 * +-------------------------------+
 * +         original match        +
 * +-------------------------------+
 * + sample action + other actions +
 * +-------------------------------+
 *
 * We translate the tc filter with sample action to the following HW model:
 *
 *         +---------------------+
 *         + original flow table +
 *         +---------------------+
 *         +   original match    +
 *         +---------------------+
 *               | set fte_id (if reg_c preserve cap)
 *               | do decap (if required)
 *               v
 * +------------------------------------------------+
 * +                Flow Sampler Object             +
 * +------------------------------------------------+
 * +                    sample ratio                +
 * +------------------------------------------------+
 * +    sample table id    |    default table id    +
 * +------------------------------------------------+
 *            |                            |
 *            v                            v
 * +-----------------------------+  +-------------------+
 * +        sample table         +  +   default table   +
 * +-----------------------------+  +-------------------+
 * + forward to management vport +             |
 * +-----------------------------+             |
 *                                     +-------+------+
 *                                     |              |reg_c preserve cap
 *                                     |              |or decap action
 *                                     v              v
 *                        +-----------------+   +-------------+
 *                        + per vport table +   + post action +
 *                        +-----------------+   +-------------+
 *                        + original match  +
 *                        +-----------------+
 *                        + other actions   +
 *                        +-----------------+
 */
struct mlx5_flow_handle *
mlx5e_tc_sample_offload(struct mlx5e_tc_psample *tc_psample,
			struct mlx5_flow_spec *spec,
			struct mlx5_flow_attr *attr)
{
	struct mlx5_esw_flow_attr *esw_attr = attr->esw_attr;
	struct mlx5_esw_flow_attr *pre_esw_attr;
	struct mlx5_mapped_obj restore_obj = {};
	struct mlx5e_tc_mod_hdr_acts *mod_acts;
	struct mlx5e_sample_flow *sample_flow;
	struct mlx5e_sample_attr *sample_attr;
	struct mlx5_flow_attr *pre_attr;
	u32 tunnel_id = attr->tunnel_id;
	struct mlx5_eswitch *esw;
	u32 default_tbl_id;
	u32 obj_id;
	int err;

	if (IS_ERR_OR_NULL(tc_psample))
		return ERR_PTR(-EOPNOTSUPP);

	sample_flow = kzalloc(sizeof(*sample_flow), GFP_KERNEL);
	if (!sample_flow)
		return ERR_PTR(-ENOMEM);
	sample_attr = &attr->sample_attr;
	sample_attr->sample_flow = sample_flow;

	/* For NICs with reg_c_preserve support or decap action, use
	 * post action instead of the per vport, chain and prio table.
	 * Only match the fte id instead of the same match in the
	 * original flow table.
	 */
	esw = tc_psample->esw;
	if (mlx5e_tc_act_sample_is_multi_table(esw->dev, attr)) {
		struct mlx5_flow_table *ft;

		ft = mlx5e_tc_post_act_get_ft(tc_psample->post_act);
		default_tbl_id = ft->id;
	} else {
		err = add_post_rule(esw, sample_flow, spec, attr, &default_tbl_id);
		if (err)
			goto err_post_rule;
	}

	/* Create sampler object. */
	sample_flow->sampler = sampler_get(tc_psample, sample_attr->rate, default_tbl_id);
	if (IS_ERR(sample_flow->sampler)) {
		err = PTR_ERR(sample_flow->sampler);
		goto err_sampler;
	}
	sample_attr->sampler_id = sample_flow->sampler->sampler_id;

	/* Create an id mapping reg_c0 value to sample object. */
	restore_obj.type = MLX5_MAPPED_OBJ_SAMPLE;
	restore_obj.sample.group_id = sample_attr->group_num;
	restore_obj.sample.rate = sample_attr->rate;
	restore_obj.sample.trunc_size = sample_attr->trunc_size;
	restore_obj.sample.tunnel_id = tunnel_id;
	err = mapping_add(esw->offloads.reg_c0_obj_pool, &restore_obj, &obj_id);
	if (err)
		goto err_obj_id;
	sample_attr->restore_obj_id = obj_id;

	/* Create sample restore context. */
	mod_acts = &attr->parse_attr->mod_hdr_acts;
	sample_flow->restore = sample_restore_get(tc_psample, obj_id, mod_acts);
	if (IS_ERR(sample_flow->restore)) {
		err = PTR_ERR(sample_flow->restore);
		goto err_sample_restore;
	}

	/* Perform the original matches on the original table. Offload the
	 * sample action. The destination is the sampler object.
	 */
	pre_attr = mlx5_alloc_flow_attr(MLX5_FLOW_NAMESPACE_FDB);
	if (!pre_attr) {
		err = -ENOMEM;
		goto err_alloc_pre_flow_attr;
	}
	pre_attr->action = MLX5_FLOW_CONTEXT_ACTION_FWD_DEST | MLX5_FLOW_CONTEXT_ACTION_MOD_HDR;
	/* For decap action, do decap in the original flow table instead of the
	 * default flow table.
	 */
	if (tunnel_id)
		pre_attr->action |= MLX5_FLOW_CONTEXT_ACTION_DECAP;
	pre_attr->modify_hdr = sample_flow->restore->modify_hdr;
	pre_attr->flags = MLX5_ATTR_FLAG_SAMPLE;
	pre_attr->inner_match_level = attr->inner_match_level;
	pre_attr->outer_match_level = attr->outer_match_level;
	pre_attr->chain = attr->chain;
	pre_attr->prio = attr->prio;
<<<<<<< HEAD
=======
	pre_attr->ft = attr->ft;
>>>>>>> 3a82f341
	pre_attr->sample_attr = *sample_attr;
	pre_esw_attr = pre_attr->esw_attr;
	pre_esw_attr->in_mdev = esw_attr->in_mdev;
	pre_esw_attr->in_rep = esw_attr->in_rep;
	sample_flow->pre_rule = mlx5_eswitch_add_offloaded_rule(esw, spec, pre_attr);
	if (IS_ERR(sample_flow->pre_rule)) {
		err = PTR_ERR(sample_flow->pre_rule);
		goto err_pre_offload_rule;
	}
	sample_flow->pre_attr = pre_attr;

	return sample_flow->pre_rule;

err_pre_offload_rule:
	kfree(pre_attr);
err_alloc_pre_flow_attr:
	sample_restore_put(tc_psample, sample_flow->restore);
err_sample_restore:
	mapping_remove(esw->offloads.reg_c0_obj_pool, obj_id);
err_obj_id:
	sampler_put(tc_psample, sample_flow->sampler);
err_sampler:
	if (sample_flow->post_rule)
		del_post_rule(esw, sample_flow, attr);
err_post_rule:
	kfree(sample_flow);
	return ERR_PTR(err);
}

void
mlx5e_tc_sample_unoffload(struct mlx5e_tc_psample *tc_psample,
			  struct mlx5_flow_handle *rule,
			  struct mlx5_flow_attr *attr)
{
	struct mlx5e_sample_flow *sample_flow;
	struct mlx5_eswitch *esw;

	if (IS_ERR_OR_NULL(tc_psample))
		return;

	/* The following delete order can't be changed, otherwise,
	 * will hit fw syndromes.
	 */
	esw = tc_psample->esw;
	sample_flow = attr->sample_attr.sample_flow;
	mlx5_eswitch_del_offloaded_rule(esw, sample_flow->pre_rule, sample_flow->pre_attr);

	sample_restore_put(tc_psample, sample_flow->restore);
	mapping_remove(esw->offloads.reg_c0_obj_pool, attr->sample_attr.restore_obj_id);
	sampler_put(tc_psample, sample_flow->sampler);
	if (sample_flow->post_rule)
		del_post_rule(esw, sample_flow, attr);

	kfree(sample_flow->pre_attr);
	kfree(sample_flow);
}

struct mlx5e_tc_psample *
mlx5e_tc_sample_init(struct mlx5_eswitch *esw, struct mlx5e_post_act *post_act)
{
	struct mlx5e_tc_psample *tc_psample;
	int err;

	tc_psample = kzalloc(sizeof(*tc_psample), GFP_KERNEL);
	if (!tc_psample)
		return ERR_PTR(-ENOMEM);
	if (IS_ERR_OR_NULL(post_act)) {
		err = PTR_ERR(post_act);
		goto err_post_act;
	}
	tc_psample->post_act = post_act;
	tc_psample->esw = esw;
	err = sampler_termtbl_create(tc_psample);
	if (err)
		goto err_post_act;

	mutex_init(&tc_psample->ht_lock);
	mutex_init(&tc_psample->restore_lock);

	return tc_psample;

err_post_act:
	kfree(tc_psample);
	return ERR_PTR(err);
}

void
mlx5e_tc_sample_cleanup(struct mlx5e_tc_psample *tc_psample)
{
	if (IS_ERR_OR_NULL(tc_psample))
		return;

	mutex_destroy(&tc_psample->restore_lock);
	mutex_destroy(&tc_psample->ht_lock);
	sampler_termtbl_destroy(tc_psample);
	kfree(tc_psample);
}<|MERGE_RESOLUTION|>--- conflicted
+++ resolved
@@ -555,10 +555,7 @@
 	pre_attr->outer_match_level = attr->outer_match_level;
 	pre_attr->chain = attr->chain;
 	pre_attr->prio = attr->prio;
-<<<<<<< HEAD
-=======
 	pre_attr->ft = attr->ft;
->>>>>>> 3a82f341
 	pre_attr->sample_attr = *sample_attr;
 	pre_esw_attr = pre_attr->esw_attr;
 	pre_esw_attr->in_mdev = esw_attr->in_mdev;
