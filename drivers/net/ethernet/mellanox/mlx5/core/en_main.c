--- conflicted
+++ resolved
@@ -447,11 +447,7 @@
 		err = mlx5_wq_ll_create(mdev, &rqp->wq, rqc_wq, &rq->mpwqe.wq,
 					&rq->wq_ctrl);
 		if (err)
-<<<<<<< HEAD
-			goto err_rq_wq_destroy;
-=======
 			goto err_rq_xdp;
->>>>>>> d1988041
 
 		err = mlx5e_alloc_mpwqe_rq_drop_page(rq);
 		if (err)
@@ -483,11 +479,7 @@
 		err = mlx5_wq_cyc_create(mdev, &rqp->wq, rqc_wq, &rq->wqe.wq,
 					 &rq->wq_ctrl);
 		if (err)
-<<<<<<< HEAD
-			goto err_rq_wq_destroy;
-=======
 			goto err_rq_xdp;
->>>>>>> d1988041
 
 		rq->wqe.wq.db = &rq->wqe.wq.db[MLX5_RCV_DBR];
 
@@ -2919,45 +2911,6 @@
 		netdev_set_tc_queue(netdev, tc, nch, 0);
 }
 
-<<<<<<< HEAD
-static void mlx5e_update_netdev_queues(struct mlx5e_priv *priv)
-{
-	int num_txqs = priv->channels.num * priv->channels.params.num_tc;
-	int num_rxqs = priv->channels.num * priv->profile->rq_groups;
-	struct net_device *netdev = priv->netdev;
-
-	mlx5e_netdev_set_tcs(netdev);
-	netif_set_real_num_tx_queues(netdev, num_txqs);
-	netif_set_real_num_rx_queues(netdev, num_rxqs);
-}
-
-int mlx5e_num_channels_changed(struct mlx5e_priv *priv)
-{
-	u16 count = priv->channels.params.num_channels;
-
-	if (!netif_is_rxfh_configured(priv->netdev))
-		mlx5e_build_default_indir_rqt(priv->rss_params.indirection_rqt,
-					      MLX5E_INDIR_RQT_SIZE, count);
-
-	return 0;
-}
-
-static void mlx5e_build_txq_maps(struct mlx5e_priv *priv)
-{
-	int i, ch;
-
-	ch = priv->channels.num;
-
-	for (i = 0; i < ch; i++) {
-		int tc;
-
-		for (tc = 0; tc < priv->channels.params.num_tc; tc++) {
-			struct mlx5e_channel *c = priv->channels.c[i];
-			struct mlx5e_txqsq *sq = &c->sq[tc];
-
-			priv->txq2sq[sq->txq_ix] = sq;
-			priv->channel_tc2realtxq[i][tc] = i + tc * ch;
-=======
 static int mlx5e_update_netdev_queues(struct mlx5e_priv *priv)
 {
 	struct net_device *netdev = priv->netdev;
@@ -3016,7 +2969,6 @@
 			int cpu = cpumask_first(mlx5_comp_irq_get_affinity_mask(mdev, irq));
 
 			cpumask_set_cpu(cpu, priv->scratchpad.cpumask);
->>>>>>> d1988041
 		}
 
 		netif_set_xps_queue(priv->netdev, priv->scratchpad.cpumask, ix);
@@ -3025,10 +2977,6 @@
 
 int mlx5e_num_channels_changed(struct mlx5e_priv *priv)
 {
-<<<<<<< HEAD
-	mlx5e_update_netdev_queues(priv);
-
-=======
 	u16 count = priv->channels.params.num_channels;
 	int err;
 
@@ -3068,7 +3016,6 @@
 
 void mlx5e_activate_priv_channels(struct mlx5e_priv *priv)
 {
->>>>>>> d1988041
 	mlx5e_build_txq_maps(priv);
 	mlx5e_activate_channels(&priv->channels);
 	mlx5e_xdp_tx_enable(priv);
@@ -3101,16 +3048,10 @@
 	mlx5e_deactivate_channels(&priv->channels);
 }
 
-<<<<<<< HEAD
-static void mlx5e_switch_priv_channels(struct mlx5e_priv *priv,
-				       struct mlx5e_channels *new_chs,
-				       mlx5e_fp_preactivate preactivate)
-=======
 static int mlx5e_switch_priv_channels(struct mlx5e_priv *priv,
 				      struct mlx5e_channels *new_chs,
 				      mlx5e_fp_preactivate preactivate,
 				      void *context)
->>>>>>> d1988041
 {
 	struct net_device *netdev = priv->netdev;
 	struct mlx5e_channels old_chs;
@@ -3128,10 +3069,6 @@
 	/* New channels are ready to roll, call the preactivate hook if needed
 	 * to modify HW settings or update kernel parameters.
 	 */
-<<<<<<< HEAD
-	if (preactivate)
-		preactivate(priv);
-=======
 	if (preactivate) {
 		err = preactivate(priv, context);
 		if (err) {
@@ -3139,7 +3076,6 @@
 			goto out;
 		}
 	}
->>>>>>> d1988041
 
 	mlx5e_close_channels(&old_chs);
 	priv->profile->update_rx(priv);
@@ -3156,12 +3092,8 @@
 
 int mlx5e_safe_switch_channels(struct mlx5e_priv *priv,
 			       struct mlx5e_channels *new_chs,
-<<<<<<< HEAD
-			       mlx5e_fp_preactivate preactivate)
-=======
 			       mlx5e_fp_preactivate preactivate,
 			       void *context)
->>>>>>> d1988041
 {
 	int err;
 
@@ -3169,14 +3101,10 @@
 	if (err)
 		return err;
 
-<<<<<<< HEAD
-	mlx5e_switch_priv_channels(priv, new_chs, preactivate);
-=======
 	err = mlx5e_switch_priv_channels(priv, new_chs, preactivate, context);
 	if (err)
 		goto err_close;
 
->>>>>>> d1988041
 	return 0;
 
 err_close:
@@ -4338,21 +4266,6 @@
 	return false;
 }
 
-static bool mlx5e_gre_tunnel_inner_proto_offload_supported(struct mlx5_core_dev *mdev,
-							   struct sk_buff *skb)
-{
-	switch (skb->inner_protocol) {
-	case htons(ETH_P_IP):
-	case htons(ETH_P_IPV6):
-	case htons(ETH_P_TEB):
-		return true;
-	case htons(ETH_P_MPLS_UC):
-	case htons(ETH_P_MPLS_MC):
-		return MLX5_CAP_ETH(mdev, tunnel_stateless_mpls_over_gre);
-	}
-	return false;
-}
-
 static netdev_features_t mlx5e_tunnel_features_check(struct mlx5e_priv *priv,
 						     struct sk_buff *skb,
 						     netdev_features_t features)
@@ -4494,8 +4407,6 @@
 	return 0;
 }
 
-<<<<<<< HEAD
-=======
 static void mlx5e_rq_replace_xdp_prog(struct mlx5e_rq *rq, struct bpf_prog *prog)
 {
 	struct bpf_prog *old_prog;
@@ -4506,7 +4417,6 @@
 		bpf_prog_put(old_prog);
 }
 
->>>>>>> d1988041
 static int mlx5e_xdp_set(struct net_device *netdev, struct bpf_prog *prog)
 {
 	struct mlx5e_priv *priv = netdev_priv(netdev);
@@ -4541,11 +4451,7 @@
 		mlx5e_set_rq_type(priv->mdev, &new_channels.params);
 		old_prog = priv->channels.params.xdp_prog;
 
-<<<<<<< HEAD
-		err = mlx5e_safe_switch_channels(priv, &new_channels, NULL);
-=======
 		err = mlx5e_safe_switch_channels(priv, &new_channels, NULL, NULL);
->>>>>>> d1988041
 		if (err)
 			goto unlock;
 	} else {
@@ -5165,12 +5071,9 @@
 	if (err)
 		mlx5_core_err(mdev, "TLS initialization failed, %d\n", err);
 	mlx5e_build_nic_netdev(netdev);
-<<<<<<< HEAD
-=======
 	err = mlx5e_devlink_port_register(priv);
 	if (err)
 		mlx5_core_err(mdev, "mlx5e_devlink_port_register failed, %d\n", err);
->>>>>>> d1988041
 	mlx5e_health_create_reporters(priv);
 
 	return 0;
@@ -5469,18 +5372,11 @@
 	max_nch = mlx5e_get_max_num_channels(priv->mdev);
 	if (priv->channels.params.num_channels > max_nch) {
 		mlx5_core_warn(priv->mdev, "MLX5E: Reducing number of channels to %d\n", max_nch);
-<<<<<<< HEAD
-		/* Reducing the number of channels - RXFH has to be reset. */
-		priv->netdev->priv_flags &= ~IFF_RXFH_CONFIGURED;
-		priv->channels.params.num_channels = max_nch;
-		mlx5e_num_channels_changed(priv);
-=======
 		/* Reducing the number of channels - RXFH has to be reset, and
 		 * mlx5e_num_channels_changed below will build the RQT.
 		 */
 		priv->netdev->priv_flags &= ~IFF_RXFH_CONFIGURED;
 		priv->channels.params.num_channels = max_nch;
->>>>>>> d1988041
 	}
 	/* 1. Set the real number of queues in the kernel the first time.
 	 * 2. Set our default XPS cpumask.
