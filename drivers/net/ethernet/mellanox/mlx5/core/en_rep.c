--- conflicted
+++ resolved
@@ -891,11 +891,7 @@
 static void mlx5e_cleanup_rep(struct mlx5e_priv *priv)
 {
 	mlx5e_fs_cleanup(priv->fs);
-<<<<<<< HEAD
-	mlx5e_ipsec_cleanup(priv);
-=======
 	debugfs_remove_recursive(priv->dfs_root);
->>>>>>> 98817289
 	priv->fs = NULL;
 }
 
