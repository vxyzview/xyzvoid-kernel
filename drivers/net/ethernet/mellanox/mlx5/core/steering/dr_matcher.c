--- conflicted
+++ resolved
@@ -958,10 +958,6 @@
 		WARN_ON(true);
 		ret = -EINVAL;
 	}
-<<<<<<< HEAD
-
-	return ret;
-=======
 
 	return ret;
 }
@@ -978,7 +974,6 @@
 	mutex_lock(&matcher->tbl->dmn->dump_info.dbg_mutex);
 	list_del(&matcher->list_node);
 	mutex_unlock(&matcher->tbl->dmn->dump_info.dbg_mutex);
->>>>>>> 77b5472d
 }
 
 struct mlx5dr_matcher *
