--- conflicted
+++ resolved
@@ -1038,19 +1038,11 @@
 	int err = 0;
 
 	prio_parent = find_prio_chains_parent(&prio->node, &child);
-<<<<<<< HEAD
 
 	/* return directly if not under the first sub ns of prio_chains prio */
 	if (prio_parent && !list_is_first(&child->list, &prio_parent->children))
 		return 0;
 
-=======
-
-	/* return directly if not under the first sub ns of prio_chains prio */
-	if (prio_parent && !list_is_first(&child->list, &prio_parent->children))
-		return 0;
-
->>>>>>> 98817289
 	prev_ft = find_prev_chained_ft(&prio->node);
 	while (prev_ft) {
 		struct fs_prio *prev_prio;
