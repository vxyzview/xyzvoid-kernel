--- conflicted
+++ resolved
@@ -211,12 +211,8 @@
 	if (test_bit(MLX5_FW_RESET_FLAGS_PENDING_COMP, &fw_reset->reset_flags)) {
 		complete(&fw_reset->done);
 	} else {
-<<<<<<< HEAD
-		mlx5_unload_one(dev, false);
-=======
 		if (!unloaded)
 			mlx5_unload_one(dev, false);
->>>>>>> 98817289
 		if (mlx5_health_wait_pci_up(dev))
 			mlx5_core_err(dev, "reset reload flow aborted, PCI reads still not working\n");
 		else
