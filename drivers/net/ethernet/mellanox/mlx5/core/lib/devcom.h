--- conflicted
+++ resolved
@@ -46,17 +46,9 @@
 void *mlx5_devcom_get_next_peer_data_rcu(struct mlx5_devcom_comp_dev *devcom,
 					 struct mlx5_devcom_comp_dev **pos);
 
-<<<<<<< HEAD
-void *mlx5_devcom_get_peer_data(struct mlx5_devcom *devcom,
-				enum mlx5_devcom_components id);
-void *mlx5_devcom_get_peer_data_rcu(struct mlx5_devcom *devcom, enum mlx5_devcom_components id);
-void mlx5_devcom_release_peer_data(struct mlx5_devcom *devcom,
-				   enum mlx5_devcom_components id);
-=======
 #define mlx5_devcom_for_each_peer_entry_rcu(devcom, data, pos)                    \
 	for (pos = NULL, data = mlx5_devcom_get_next_peer_data_rcu(devcom, &pos); \
 	     data;								  \
 	     data = mlx5_devcom_get_next_peer_data_rcu(devcom, &pos))
->>>>>>> 98817289
 
 #endif /* __LIB_MLX5_DEVCOM_H__ */