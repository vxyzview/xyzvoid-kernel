/*
 * Copyright (c) 2015, Mellanox Technologies. All rights reserved.
 *
 * This software is available to you under a choice of one of two
 * licenses.  You may choose to be licensed under the terms of the GNU
 * General Public License (GPL) Version 2, available from the file
 * COPYING in the main directory of this source tree, or the
 * OpenIB.org BSD license below:
 *
 *     Redistribution and use in source and binary forms, with or
 *     without modification, are permitted provided that the following
 *     conditions are met:
 *
 *      - Redistributions of source code must retain the above
 *        copyright notice, this list of conditions and the following
 *        disclaimer.
 *
 *      - Redistributions in binary form must reproduce the above
 *        copyright notice, this list of conditions and the following
 *        disclaimer in the documentation and/or other materials
 *        provided with the distribution.
 *
 * THE SOFTWARE IS PROVIDED "AS IS", WITHOUT WARRANTY OF ANY KIND,
 * EXPRESS OR IMPLIED, INCLUDING BUT NOT LIMITED TO THE WARRANTIES OF
 * MERCHANTABILITY, FITNESS FOR A PARTICULAR PURPOSE AND
 * NONINFRINGEMENT. IN NO EVENT SHALL THE AUTHORS OR COPYRIGHT HOLDERS
 * BE LIABLE FOR ANY CLAIM, DAMAGES OR OTHER LIABILITY, WHETHER IN AN
 * ACTION OF CONTRACT, TORT OR OTHERWISE, ARISING FROM, OUT OF OR IN
 * CONNECTION WITH THE SOFTWARE OR THE USE OR OTHER DEALINGS IN THE
 * SOFTWARE.
 */

#include <linux/clocksource.h>
#include <linux/highmem.h>
#include <linux/log2.h>
#include <linux/ptp_clock_kernel.h>
#include <rdma/mlx5-abi.h>
#include "lib/eq.h"
#include "en.h"
#include "clock.h"

enum {
	MLX5_PIN_MODE_IN		= 0x0,
	MLX5_PIN_MODE_OUT		= 0x1,
};

enum {
	MLX5_OUT_PATTERN_PULSE		= 0x0,
	MLX5_OUT_PATTERN_PERIODIC	= 0x1,
};

enum {
	MLX5_EVENT_MODE_DISABLE	= 0x0,
	MLX5_EVENT_MODE_REPETETIVE	= 0x1,
	MLX5_EVENT_MODE_ONCE_TILL_ARM	= 0x2,
};

enum {
	MLX5_MTPPS_FS_ENABLE			= BIT(0x0),
	MLX5_MTPPS_FS_PATTERN			= BIT(0x2),
	MLX5_MTPPS_FS_PIN_MODE			= BIT(0x3),
	MLX5_MTPPS_FS_TIME_STAMP		= BIT(0x4),
	MLX5_MTPPS_FS_OUT_PULSE_DURATION	= BIT(0x5),
	MLX5_MTPPS_FS_ENH_OUT_PER_ADJ		= BIT(0x7),
	MLX5_MTPPS_FS_NPPS_PERIOD               = BIT(0x9),
	MLX5_MTPPS_FS_OUT_PULSE_DURATION_NS     = BIT(0xa),
};

enum {
	MLX5_MTUTC_OPERATION_ADJUST_TIME_MIN          = S16_MIN,
	MLX5_MTUTC_OPERATION_ADJUST_TIME_MAX          = S16_MAX,
	MLX5_MTUTC_OPERATION_ADJUST_TIME_EXTENDED_MIN = -200000,
	MLX5_MTUTC_OPERATION_ADJUST_TIME_EXTENDED_MAX = 200000,
};

static bool mlx5_real_time_mode(struct mlx5_core_dev *mdev)
{
	return (mlx5_is_real_time_rq(mdev) || mlx5_is_real_time_sq(mdev));
}

static bool mlx5_npps_real_time_supported(struct mlx5_core_dev *mdev)
{
	return (mlx5_real_time_mode(mdev) &&
		MLX5_CAP_MCAM_FEATURE(mdev, npps_period) &&
		MLX5_CAP_MCAM_FEATURE(mdev, out_pulse_duration_ns));
}

static bool mlx5_modify_mtutc_allowed(struct mlx5_core_dev *mdev)
{
	return MLX5_CAP_MCAM_FEATURE(mdev, ptpcyc2realtime_modify);
}

static u32 mlx5_ptp_shift_constant(u32 dev_freq_khz)
<<<<<<< HEAD
{
	/* Optimal shift constant leads to corrections above just 1 scaled ppm.
	 *
	 * Two sets of equations are needed to derive the optimal shift
	 * constant for the cyclecounter.
	 *
	 *    dev_freq_khz * 1000 / 2^shift_constant = 1 scaled_ppm
	 *    ppb = scaled_ppm * 1000 / 2^16
	 *
	 * Using the two equations together
	 *
	 *    dev_freq_khz * 1000 / 1 scaled_ppm = 2^shift_constant
	 *    dev_freq_khz * 2^16 / 1 ppb = 2^shift_constant
	 *    dev_freq_khz = 2^(shift_constant - 16)
	 *
	 * then yields
	 *
	 *    shift_constant = ilog2(dev_freq_khz) + 16
	 */

	return min(ilog2(dev_freq_khz) + 16,
		   ilog2((U32_MAX / NSEC_PER_MSEC) * dev_freq_khz));
}

static bool mlx5_is_mtutc_time_adj_cap(struct mlx5_core_dev *mdev, s64 delta)
=======
>>>>>>> 238589d0
{
	/* Optimal shift constant leads to corrections above just 1 scaled ppm.
	 *
	 * Two sets of equations are needed to derive the optimal shift
	 * constant for the cyclecounter.
	 *
	 *    dev_freq_khz * 1000 / 2^shift_constant = 1 scaled_ppm
	 *    ppb = scaled_ppm * 1000 / 2^16
	 *
	 * Using the two equations together
	 *
	 *    dev_freq_khz * 1000 / 1 scaled_ppm = 2^shift_constant
	 *    dev_freq_khz * 2^16 / 1 ppb = 2^shift_constant
	 *    dev_freq_khz = 2^(shift_constant - 16)
	 *
	 * then yields
	 *
	 *    shift_constant = ilog2(dev_freq_khz) + 16
	 */

	return min(ilog2(dev_freq_khz) + 16,
		   ilog2((U32_MAX / NSEC_PER_MSEC) * dev_freq_khz));
}

static s32 mlx5_ptp_getmaxphase(struct ptp_clock_info *ptp)
{
	struct mlx5_clock *clock = container_of(ptp, struct mlx5_clock, ptp_info);
	struct mlx5_core_dev *mdev;

	mdev = container_of(clock, struct mlx5_core_dev, clock);

	return MLX5_CAP_MCAM_FEATURE(mdev, mtutc_time_adjustment_extended_range) ?
		       MLX5_MTUTC_OPERATION_ADJUST_TIME_EXTENDED_MAX :
			     MLX5_MTUTC_OPERATION_ADJUST_TIME_MAX;
}

static bool mlx5_is_mtutc_time_adj_cap(struct mlx5_core_dev *mdev, s64 delta)
{
	s64 max = mlx5_ptp_getmaxphase(&mdev->clock.ptp_info);

	if (delta < -max || delta > max)
		return false;

	return true;
}

static int mlx5_set_mtutc(struct mlx5_core_dev *dev, u32 *mtutc, u32 size)
{
	u32 out[MLX5_ST_SZ_DW(mtutc_reg)] = {};

	if (!MLX5_CAP_MCAM_REG(dev, mtutc))
		return -EOPNOTSUPP;

	return mlx5_core_access_reg(dev, mtutc, size, out, sizeof(out),
				    MLX5_REG_MTUTC, 0, 1);
}

static u64 mlx5_read_time(struct mlx5_core_dev *dev,
			  struct ptp_system_timestamp *sts,
			  bool real_time)
{
	u32 timer_h, timer_h1, timer_l;

	timer_h = ioread32be(real_time ? &dev->iseg->real_time_h :
			     &dev->iseg->internal_timer_h);
	ptp_read_system_prets(sts);
	timer_l = ioread32be(real_time ? &dev->iseg->real_time_l :
			     &dev->iseg->internal_timer_l);
	ptp_read_system_postts(sts);
	timer_h1 = ioread32be(real_time ? &dev->iseg->real_time_h :
			      &dev->iseg->internal_timer_h);
	if (timer_h != timer_h1) {
		/* wrap around */
		ptp_read_system_prets(sts);
		timer_l = ioread32be(real_time ? &dev->iseg->real_time_l :
				     &dev->iseg->internal_timer_l);
		ptp_read_system_postts(sts);
	}

	return real_time ? REAL_TIME_TO_NS(timer_h1, timer_l) :
			   (u64)timer_l | (u64)timer_h1 << 32;
}

static u64 read_internal_timer(const struct cyclecounter *cc)
{
	struct mlx5_timer *timer = container_of(cc, struct mlx5_timer, cycles);
	struct mlx5_clock *clock = container_of(timer, struct mlx5_clock, timer);
	struct mlx5_core_dev *mdev = container_of(clock, struct mlx5_core_dev,
						  clock);

	return mlx5_read_time(mdev, NULL, false) & cc->mask;
}

static void mlx5_update_clock_info_page(struct mlx5_core_dev *mdev)
{
	struct mlx5_ib_clock_info *clock_info = mdev->clock_info;
	struct mlx5_clock *clock = &mdev->clock;
	struct mlx5_timer *timer;
	u32 sign;

	if (!clock_info)
		return;

	sign = smp_load_acquire(&clock_info->sign);
	smp_store_mb(clock_info->sign,
		     sign | MLX5_IB_CLOCK_INFO_KERNEL_UPDATING);

	timer = &clock->timer;
	clock_info->cycles = timer->tc.cycle_last;
	clock_info->mult   = timer->cycles.mult;
	clock_info->nsec   = timer->tc.nsec;
	clock_info->frac   = timer->tc.frac;

	smp_store_release(&clock_info->sign,
			  sign + MLX5_IB_CLOCK_INFO_KERNEL_UPDATING * 2);
}

static void mlx5_pps_out(struct work_struct *work)
{
	struct mlx5_pps *pps_info = container_of(work, struct mlx5_pps,
						 out_work);
	struct mlx5_clock *clock = container_of(pps_info, struct mlx5_clock,
						pps_info);
	struct mlx5_core_dev *mdev = container_of(clock, struct mlx5_core_dev,
						  clock);
	u32 in[MLX5_ST_SZ_DW(mtpps_reg)] = {0};
	unsigned long flags;
	int i;

	for (i = 0; i < clock->ptp_info.n_pins; i++) {
		u64 tstart;

		write_seqlock_irqsave(&clock->lock, flags);
		tstart = clock->pps_info.start[i];
		clock->pps_info.start[i] = 0;
		write_sequnlock_irqrestore(&clock->lock, flags);
		if (!tstart)
			continue;

		MLX5_SET(mtpps_reg, in, pin, i);
		MLX5_SET64(mtpps_reg, in, time_stamp, tstart);
		MLX5_SET(mtpps_reg, in, field_select, MLX5_MTPPS_FS_TIME_STAMP);
		mlx5_set_mtpps(mdev, in, sizeof(in));
	}
}

static void mlx5_timestamp_overflow(struct work_struct *work)
{
	struct delayed_work *dwork = to_delayed_work(work);
	struct mlx5_core_dev *mdev;
	struct mlx5_timer *timer;
	struct mlx5_clock *clock;
	unsigned long flags;

	timer = container_of(dwork, struct mlx5_timer, overflow_work);
	clock = container_of(timer, struct mlx5_clock, timer);
	mdev = container_of(clock, struct mlx5_core_dev, clock);

	if (mdev->state == MLX5_DEVICE_STATE_INTERNAL_ERROR)
		goto out;

	write_seqlock_irqsave(&clock->lock, flags);
	timecounter_read(&timer->tc);
	mlx5_update_clock_info_page(mdev);
	write_sequnlock_irqrestore(&clock->lock, flags);

out:
	schedule_delayed_work(&timer->overflow_work, timer->overflow_period);
}

static int mlx5_ptp_settime_real_time(struct mlx5_core_dev *mdev,
				      const struct timespec64 *ts)
{
	u32 in[MLX5_ST_SZ_DW(mtutc_reg)] = {};

	if (!mlx5_modify_mtutc_allowed(mdev))
		return 0;

	if (ts->tv_sec < 0 || ts->tv_sec > U32_MAX ||
	    ts->tv_nsec < 0 || ts->tv_nsec > NSEC_PER_SEC)
		return -EINVAL;

	MLX5_SET(mtutc_reg, in, operation, MLX5_MTUTC_OPERATION_SET_TIME_IMMEDIATE);
	MLX5_SET(mtutc_reg, in, utc_sec, ts->tv_sec);
	MLX5_SET(mtutc_reg, in, utc_nsec, ts->tv_nsec);

	return mlx5_set_mtutc(mdev, in, sizeof(in));
}

static int mlx5_ptp_settime(struct ptp_clock_info *ptp, const struct timespec64 *ts)
{
	struct mlx5_clock *clock = container_of(ptp, struct mlx5_clock, ptp_info);
	struct mlx5_timer *timer = &clock->timer;
	struct mlx5_core_dev *mdev;
	unsigned long flags;
	int err;

	mdev = container_of(clock, struct mlx5_core_dev, clock);
	err = mlx5_ptp_settime_real_time(mdev, ts);
	if (err)
		return err;

	write_seqlock_irqsave(&clock->lock, flags);
	timecounter_init(&timer->tc, &timer->cycles, timespec64_to_ns(ts));
	mlx5_update_clock_info_page(mdev);
	write_sequnlock_irqrestore(&clock->lock, flags);

	return 0;
}

static
struct timespec64 mlx5_ptp_gettimex_real_time(struct mlx5_core_dev *mdev,
					      struct ptp_system_timestamp *sts)
{
	struct timespec64 ts;
	u64 time;

	time = mlx5_read_time(mdev, sts, true);
	ts = ns_to_timespec64(time);
	return ts;
}

static int mlx5_ptp_gettimex(struct ptp_clock_info *ptp, struct timespec64 *ts,
			     struct ptp_system_timestamp *sts)
{
	struct mlx5_clock *clock = container_of(ptp, struct mlx5_clock, ptp_info);
	struct mlx5_timer *timer = &clock->timer;
	struct mlx5_core_dev *mdev;
	unsigned long flags;
	u64 cycles, ns;

	mdev = container_of(clock, struct mlx5_core_dev, clock);
	if (mlx5_real_time_mode(mdev)) {
		*ts = mlx5_ptp_gettimex_real_time(mdev, sts);
		goto out;
	}

	write_seqlock_irqsave(&clock->lock, flags);
	cycles = mlx5_read_time(mdev, sts, false);
	ns = timecounter_cyc2time(&timer->tc, cycles);
	write_sequnlock_irqrestore(&clock->lock, flags);
	*ts = ns_to_timespec64(ns);
out:
	return 0;
}

static int mlx5_ptp_adjtime_real_time(struct mlx5_core_dev *mdev, s64 delta)
{
	u32 in[MLX5_ST_SZ_DW(mtutc_reg)] = {};

	if (!mlx5_modify_mtutc_allowed(mdev))
		return 0;

	/* HW time adjustment range is checked. If out of range, settime instead */
	if (!mlx5_is_mtutc_time_adj_cap(mdev, delta)) {
		struct timespec64 ts;
		s64 ns;

		ts = mlx5_ptp_gettimex_real_time(mdev, NULL);
		ns = timespec64_to_ns(&ts) + delta;
		ts = ns_to_timespec64(ns);
		return mlx5_ptp_settime_real_time(mdev, &ts);
	}

	MLX5_SET(mtutc_reg, in, operation, MLX5_MTUTC_OPERATION_ADJUST_TIME);
	MLX5_SET(mtutc_reg, in, time_adjustment, delta);

	return mlx5_set_mtutc(mdev, in, sizeof(in));
}

static int mlx5_ptp_adjtime(struct ptp_clock_info *ptp, s64 delta)
{
	struct mlx5_clock *clock = container_of(ptp, struct mlx5_clock, ptp_info);
	struct mlx5_timer *timer = &clock->timer;
	struct mlx5_core_dev *mdev;
	unsigned long flags;
	int err;

	mdev = container_of(clock, struct mlx5_core_dev, clock);

	err = mlx5_ptp_adjtime_real_time(mdev, delta);
	if (err)
		return err;
	write_seqlock_irqsave(&clock->lock, flags);
	timecounter_adjtime(&timer->tc, delta);
	mlx5_update_clock_info_page(mdev);
	write_sequnlock_irqrestore(&clock->lock, flags);

	return 0;
}

static int mlx5_ptp_adjphase(struct ptp_clock_info *ptp, s32 delta)
{
	return mlx5_ptp_adjtime(ptp, delta);
}

static int mlx5_ptp_freq_adj_real_time(struct mlx5_core_dev *mdev, long scaled_ppm)
{
	u32 in[MLX5_ST_SZ_DW(mtutc_reg)] = {};

	if (!mlx5_modify_mtutc_allowed(mdev))
		return 0;

	MLX5_SET(mtutc_reg, in, operation, MLX5_MTUTC_OPERATION_ADJUST_FREQ_UTC);

	if (MLX5_CAP_MCAM_FEATURE(mdev, mtutc_freq_adj_units)) {
		MLX5_SET(mtutc_reg, in, freq_adj_units,
			 MLX5_MTUTC_FREQ_ADJ_UNITS_SCALED_PPM);
		MLX5_SET(mtutc_reg, in, freq_adjustment, scaled_ppm);
	} else {
		MLX5_SET(mtutc_reg, in, freq_adj_units, MLX5_MTUTC_FREQ_ADJ_UNITS_PPB);
		MLX5_SET(mtutc_reg, in, freq_adjustment, scaled_ppm_to_ppb(scaled_ppm));
	}

	return mlx5_set_mtutc(mdev, in, sizeof(in));
}

static int mlx5_ptp_adjfine(struct ptp_clock_info *ptp, long scaled_ppm)
{
	struct mlx5_clock *clock = container_of(ptp, struct mlx5_clock, ptp_info);
	struct mlx5_timer *timer = &clock->timer;
	struct mlx5_core_dev *mdev;
	unsigned long flags;
	u32 mult;
	int err;

	mdev = container_of(clock, struct mlx5_core_dev, clock);

	err = mlx5_ptp_freq_adj_real_time(mdev, scaled_ppm);
	if (err)
		return err;

	mult = (u32)adjust_by_scaled_ppm(timer->nominal_c_mult, scaled_ppm);

	write_seqlock_irqsave(&clock->lock, flags);
	timecounter_read(&timer->tc);
	timer->cycles.mult = mult;
	mlx5_update_clock_info_page(mdev);
	write_sequnlock_irqrestore(&clock->lock, flags);

	return 0;
}

static int mlx5_extts_configure(struct ptp_clock_info *ptp,
				struct ptp_clock_request *rq,
				int on)
{
	struct mlx5_clock *clock =
			container_of(ptp, struct mlx5_clock, ptp_info);
	struct mlx5_core_dev *mdev =
			container_of(clock, struct mlx5_core_dev, clock);
	u32 in[MLX5_ST_SZ_DW(mtpps_reg)] = {0};
	u32 field_select = 0;
	u8 pin_mode = 0;
	u8 pattern = 0;
	int pin = -1;
	int err = 0;

	if (!MLX5_PPS_CAP(mdev))
		return -EOPNOTSUPP;

	/* Reject requests with unsupported flags */
	if (rq->extts.flags & ~(PTP_ENABLE_FEATURE |
				PTP_RISING_EDGE |
				PTP_FALLING_EDGE |
				PTP_STRICT_FLAGS))
		return -EOPNOTSUPP;

	/* Reject requests to enable time stamping on both edges. */
	if ((rq->extts.flags & PTP_STRICT_FLAGS) &&
	    (rq->extts.flags & PTP_ENABLE_FEATURE) &&
	    (rq->extts.flags & PTP_EXTTS_EDGES) == PTP_EXTTS_EDGES)
		return -EOPNOTSUPP;

	if (rq->extts.index >= clock->ptp_info.n_pins)
		return -EINVAL;

	pin = ptp_find_pin(clock->ptp, PTP_PF_EXTTS, rq->extts.index);
	if (pin < 0)
		return -EBUSY;

	if (on) {
		pin_mode = MLX5_PIN_MODE_IN;
		pattern = !!(rq->extts.flags & PTP_FALLING_EDGE);
		field_select = MLX5_MTPPS_FS_PIN_MODE |
			       MLX5_MTPPS_FS_PATTERN |
			       MLX5_MTPPS_FS_ENABLE;
	} else {
		field_select = MLX5_MTPPS_FS_ENABLE;
	}

	MLX5_SET(mtpps_reg, in, pin, pin);
	MLX5_SET(mtpps_reg, in, pin_mode, pin_mode);
	MLX5_SET(mtpps_reg, in, pattern, pattern);
	MLX5_SET(mtpps_reg, in, enable, on);
	MLX5_SET(mtpps_reg, in, field_select, field_select);

	err = mlx5_set_mtpps(mdev, in, sizeof(in));
	if (err)
		return err;

	return mlx5_set_mtppse(mdev, pin, 0,
			       MLX5_EVENT_MODE_REPETETIVE & on);
}

static u64 find_target_cycles(struct mlx5_core_dev *mdev, s64 target_ns)
{
	struct mlx5_clock *clock = &mdev->clock;
	u64 cycles_now, cycles_delta;
	u64 nsec_now, nsec_delta;
	struct mlx5_timer *timer;
	unsigned long flags;

	timer = &clock->timer;

	cycles_now = mlx5_read_time(mdev, NULL, false);
	write_seqlock_irqsave(&clock->lock, flags);
	nsec_now = timecounter_cyc2time(&timer->tc, cycles_now);
	nsec_delta = target_ns - nsec_now;
	cycles_delta = div64_u64(nsec_delta << timer->cycles.shift,
				 timer->cycles.mult);
	write_sequnlock_irqrestore(&clock->lock, flags);

	return cycles_now + cycles_delta;
}

static u64 perout_conf_internal_timer(struct mlx5_core_dev *mdev, s64 sec)
{
	struct timespec64 ts = {};
	s64 target_ns;

	ts.tv_sec = sec;
	target_ns = timespec64_to_ns(&ts);

	return find_target_cycles(mdev, target_ns);
}

static u64 perout_conf_real_time(s64 sec, u32 nsec)
{
	return (u64)nsec | (u64)sec << 32;
}

static int perout_conf_1pps(struct mlx5_core_dev *mdev, struct ptp_clock_request *rq,
			    u64 *time_stamp, bool real_time)
{
	struct timespec64 ts;
	s64 ns;

	ts.tv_nsec = rq->perout.period.nsec;
	ts.tv_sec = rq->perout.period.sec;
	ns = timespec64_to_ns(&ts);

	if ((ns >> 1) != 500000000LL)
		return -EINVAL;

	*time_stamp = real_time ? perout_conf_real_time(rq->perout.start.sec, 0) :
		      perout_conf_internal_timer(mdev, rq->perout.start.sec);

	return 0;
}

#define MLX5_MAX_PULSE_DURATION (BIT(__mlx5_bit_sz(mtpps_reg, out_pulse_duration_ns)) - 1)
static int mlx5_perout_conf_out_pulse_duration(struct mlx5_core_dev *mdev,
					       struct ptp_clock_request *rq,
					       u32 *out_pulse_duration_ns)
{
	struct mlx5_pps *pps_info = &mdev->clock.pps_info;
	u32 out_pulse_duration;
	struct timespec64 ts;

	if (rq->perout.flags & PTP_PEROUT_DUTY_CYCLE) {
		ts.tv_sec = rq->perout.on.sec;
		ts.tv_nsec = rq->perout.on.nsec;
		out_pulse_duration = (u32)timespec64_to_ns(&ts);
	} else {
		/* out_pulse_duration_ns should be up to 50% of the
		 * pulse period as default
		 */
		ts.tv_sec = rq->perout.period.sec;
		ts.tv_nsec = rq->perout.period.nsec;
		out_pulse_duration = (u32)timespec64_to_ns(&ts) >> 1;
	}

	if (out_pulse_duration < pps_info->min_out_pulse_duration_ns ||
	    out_pulse_duration > MLX5_MAX_PULSE_DURATION) {
		mlx5_core_err(mdev, "NPPS pulse duration %u is not in [%llu, %lu]\n",
			      out_pulse_duration, pps_info->min_out_pulse_duration_ns,
			      MLX5_MAX_PULSE_DURATION);
		return -EINVAL;
	}
	*out_pulse_duration_ns = out_pulse_duration;

	return 0;
}

static int perout_conf_npps_real_time(struct mlx5_core_dev *mdev, struct ptp_clock_request *rq,
				      u32 *field_select, u32 *out_pulse_duration_ns,
				      u64 *period, u64 *time_stamp)
{
	struct mlx5_pps *pps_info = &mdev->clock.pps_info;
	struct ptp_clock_time *time = &rq->perout.start;
	struct timespec64 ts;

	ts.tv_sec = rq->perout.period.sec;
	ts.tv_nsec = rq->perout.period.nsec;
	if (timespec64_to_ns(&ts) < pps_info->min_npps_period) {
		mlx5_core_err(mdev, "NPPS period is lower than minimal npps period %llu\n",
			      pps_info->min_npps_period);
		return -EINVAL;
	}
	*period = perout_conf_real_time(rq->perout.period.sec, rq->perout.period.nsec);

	if (mlx5_perout_conf_out_pulse_duration(mdev, rq, out_pulse_duration_ns))
		return -EINVAL;

	*time_stamp = perout_conf_real_time(time->sec, time->nsec);
	*field_select |= MLX5_MTPPS_FS_NPPS_PERIOD |
			 MLX5_MTPPS_FS_OUT_PULSE_DURATION_NS;

	return 0;
}

static bool mlx5_perout_verify_flags(struct mlx5_core_dev *mdev, unsigned int flags)
{
	return ((!mlx5_npps_real_time_supported(mdev) && flags) ||
		(mlx5_npps_real_time_supported(mdev) && flags & ~PTP_PEROUT_DUTY_CYCLE));
}

static int mlx5_perout_configure(struct ptp_clock_info *ptp,
				 struct ptp_clock_request *rq,
				 int on)
{
	struct mlx5_clock *clock =
			container_of(ptp, struct mlx5_clock, ptp_info);
	struct mlx5_core_dev *mdev =
			container_of(clock, struct mlx5_core_dev, clock);
	bool rt_mode = mlx5_real_time_mode(mdev);
	u32 in[MLX5_ST_SZ_DW(mtpps_reg)] = {0};
	u32 out_pulse_duration_ns = 0;
	u32 field_select = 0;
	u64 npps_period = 0;
	u64 time_stamp = 0;
	u8 pin_mode = 0;
	u8 pattern = 0;
	int pin = -1;
	int err = 0;

	if (!MLX5_PPS_CAP(mdev))
		return -EOPNOTSUPP;

	/* Reject requests with unsupported flags */
	if (mlx5_perout_verify_flags(mdev, rq->perout.flags))
		return -EOPNOTSUPP;

	if (rq->perout.index >= clock->ptp_info.n_pins)
		return -EINVAL;

	field_select = MLX5_MTPPS_FS_ENABLE;
	pin = ptp_find_pin(clock->ptp, PTP_PF_PEROUT, rq->perout.index);
	if (pin < 0)
		return -EBUSY;

	if (on) {
		bool rt_mode = mlx5_real_time_mode(mdev);

		pin_mode = MLX5_PIN_MODE_OUT;
		pattern = MLX5_OUT_PATTERN_PERIODIC;

		if (rt_mode &&  rq->perout.start.sec > U32_MAX)
			return -EINVAL;

		field_select |= MLX5_MTPPS_FS_PIN_MODE |
				MLX5_MTPPS_FS_PATTERN |
				MLX5_MTPPS_FS_TIME_STAMP;

		if (mlx5_npps_real_time_supported(mdev))
			err = perout_conf_npps_real_time(mdev, rq, &field_select,
							 &out_pulse_duration_ns, &npps_period,
							 &time_stamp);
		else
			err = perout_conf_1pps(mdev, rq, &time_stamp, rt_mode);
		if (err)
			return err;
	}

	MLX5_SET(mtpps_reg, in, pin, pin);
	MLX5_SET(mtpps_reg, in, pin_mode, pin_mode);
	MLX5_SET(mtpps_reg, in, pattern, pattern);
	MLX5_SET(mtpps_reg, in, enable, on);
	MLX5_SET64(mtpps_reg, in, time_stamp, time_stamp);
	MLX5_SET(mtpps_reg, in, field_select, field_select);
	MLX5_SET64(mtpps_reg, in, npps_period, npps_period);
	MLX5_SET(mtpps_reg, in, out_pulse_duration_ns, out_pulse_duration_ns);
	err = mlx5_set_mtpps(mdev, in, sizeof(in));
	if (err)
		return err;

	if (rt_mode)
		return 0;

	return mlx5_set_mtppse(mdev, pin, 0,
			       MLX5_EVENT_MODE_REPETETIVE & on);
}

static int mlx5_pps_configure(struct ptp_clock_info *ptp,
			      struct ptp_clock_request *rq,
			      int on)
{
	struct mlx5_clock *clock =
			container_of(ptp, struct mlx5_clock, ptp_info);

	clock->pps_info.enabled = !!on;
	return 0;
}

static int mlx5_ptp_enable(struct ptp_clock_info *ptp,
			   struct ptp_clock_request *rq,
			   int on)
{
	switch (rq->type) {
	case PTP_CLK_REQ_EXTTS:
		return mlx5_extts_configure(ptp, rq, on);
	case PTP_CLK_REQ_PEROUT:
		return mlx5_perout_configure(ptp, rq, on);
	case PTP_CLK_REQ_PPS:
		return mlx5_pps_configure(ptp, rq, on);
	default:
		return -EOPNOTSUPP;
	}
	return 0;
}

enum {
	MLX5_MTPPS_REG_CAP_PIN_X_MODE_SUPPORT_PPS_IN = BIT(0),
	MLX5_MTPPS_REG_CAP_PIN_X_MODE_SUPPORT_PPS_OUT = BIT(1),
};

static int mlx5_ptp_verify(struct ptp_clock_info *ptp, unsigned int pin,
			   enum ptp_pin_function func, unsigned int chan)
{
	struct mlx5_clock *clock = container_of(ptp, struct mlx5_clock,
						ptp_info);

	switch (func) {
	case PTP_PF_NONE:
		return 0;
	case PTP_PF_EXTTS:
		return !(clock->pps_info.pin_caps[pin] &
			 MLX5_MTPPS_REG_CAP_PIN_X_MODE_SUPPORT_PPS_IN);
	case PTP_PF_PEROUT:
		return !(clock->pps_info.pin_caps[pin] &
			 MLX5_MTPPS_REG_CAP_PIN_X_MODE_SUPPORT_PPS_OUT);
	default:
		return -EOPNOTSUPP;
	}
}

static const struct ptp_clock_info mlx5_ptp_clock_info = {
	.owner		= THIS_MODULE,
	.name		= "mlx5_ptp",
	.max_adj	= 50000000,
	.n_alarm	= 0,
	.n_ext_ts	= 0,
	.n_per_out	= 0,
	.n_pins		= 0,
	.pps		= 0,
	.adjfine	= mlx5_ptp_adjfine,
	.adjphase	= mlx5_ptp_adjphase,
	.getmaxphase    = mlx5_ptp_getmaxphase,
	.adjtime	= mlx5_ptp_adjtime,
	.gettimex64	= mlx5_ptp_gettimex,
	.settime64	= mlx5_ptp_settime,
	.enable		= NULL,
	.verify		= NULL,
};

static int mlx5_query_mtpps_pin_mode(struct mlx5_core_dev *mdev, u8 pin,
				     u32 *mtpps, u32 mtpps_size)
{
	u32 in[MLX5_ST_SZ_DW(mtpps_reg)] = {};

	MLX5_SET(mtpps_reg, in, pin, pin);

	return mlx5_core_access_reg(mdev, in, sizeof(in), mtpps,
				    mtpps_size, MLX5_REG_MTPPS, 0, 0);
}

static int mlx5_get_pps_pin_mode(struct mlx5_clock *clock, u8 pin)
{
	struct mlx5_core_dev *mdev = container_of(clock, struct mlx5_core_dev, clock);

	u32 out[MLX5_ST_SZ_DW(mtpps_reg)] = {};
	u8 mode;
	int err;

	err = mlx5_query_mtpps_pin_mode(mdev, pin, out, sizeof(out));
	if (err || !MLX5_GET(mtpps_reg, out, enable))
		return PTP_PF_NONE;

	mode = MLX5_GET(mtpps_reg, out, pin_mode);

	if (mode == MLX5_PIN_MODE_IN)
		return PTP_PF_EXTTS;
	else if (mode == MLX5_PIN_MODE_OUT)
		return PTP_PF_PEROUT;

	return PTP_PF_NONE;
}

static void mlx5_init_pin_config(struct mlx5_clock *clock)
{
	int i;

	if (!clock->ptp_info.n_pins)
		return;

	clock->ptp_info.pin_config =
			kcalloc(clock->ptp_info.n_pins,
				sizeof(*clock->ptp_info.pin_config),
				GFP_KERNEL);
	if (!clock->ptp_info.pin_config)
		return;
	clock->ptp_info.enable = mlx5_ptp_enable;
	clock->ptp_info.verify = mlx5_ptp_verify;
	clock->ptp_info.pps = 1;

	for (i = 0; i < clock->ptp_info.n_pins; i++) {
		snprintf(clock->ptp_info.pin_config[i].name,
			 sizeof(clock->ptp_info.pin_config[i].name),
			 "mlx5_pps%d", i);
		clock->ptp_info.pin_config[i].index = i;
		clock->ptp_info.pin_config[i].func = mlx5_get_pps_pin_mode(clock, i);
		clock->ptp_info.pin_config[i].chan = 0;
	}
}

static void mlx5_get_pps_caps(struct mlx5_core_dev *mdev)
{
	struct mlx5_clock *clock = &mdev->clock;
	u32 out[MLX5_ST_SZ_DW(mtpps_reg)] = {0};

	mlx5_query_mtpps(mdev, out, sizeof(out));

	clock->ptp_info.n_pins = MLX5_GET(mtpps_reg, out,
					  cap_number_of_pps_pins);
	clock->ptp_info.n_ext_ts = MLX5_GET(mtpps_reg, out,
					    cap_max_num_of_pps_in_pins);
	clock->ptp_info.n_per_out = MLX5_GET(mtpps_reg, out,
					     cap_max_num_of_pps_out_pins);

	if (MLX5_CAP_MCAM_FEATURE(mdev, npps_period))
		clock->pps_info.min_npps_period = 1 << MLX5_GET(mtpps_reg, out,
								cap_log_min_npps_period);
	if (MLX5_CAP_MCAM_FEATURE(mdev, out_pulse_duration_ns))
		clock->pps_info.min_out_pulse_duration_ns = 1 << MLX5_GET(mtpps_reg, out,
								cap_log_min_out_pulse_duration_ns);

	clock->pps_info.pin_caps[0] = MLX5_GET(mtpps_reg, out, cap_pin_0_mode);
	clock->pps_info.pin_caps[1] = MLX5_GET(mtpps_reg, out, cap_pin_1_mode);
	clock->pps_info.pin_caps[2] = MLX5_GET(mtpps_reg, out, cap_pin_2_mode);
	clock->pps_info.pin_caps[3] = MLX5_GET(mtpps_reg, out, cap_pin_3_mode);
	clock->pps_info.pin_caps[4] = MLX5_GET(mtpps_reg, out, cap_pin_4_mode);
	clock->pps_info.pin_caps[5] = MLX5_GET(mtpps_reg, out, cap_pin_5_mode);
	clock->pps_info.pin_caps[6] = MLX5_GET(mtpps_reg, out, cap_pin_6_mode);
	clock->pps_info.pin_caps[7] = MLX5_GET(mtpps_reg, out, cap_pin_7_mode);
}

static void ts_next_sec(struct timespec64 *ts)
{
	ts->tv_sec += 1;
	ts->tv_nsec = 0;
}

static u64 perout_conf_next_event_timer(struct mlx5_core_dev *mdev,
					struct mlx5_clock *clock)
{
	struct timespec64 ts;
	s64 target_ns;

	mlx5_ptp_gettimex(&clock->ptp_info, &ts, NULL);
	ts_next_sec(&ts);
	target_ns = timespec64_to_ns(&ts);

	return find_target_cycles(mdev, target_ns);
}

static int mlx5_pps_event(struct notifier_block *nb,
			  unsigned long type, void *data)
{
	struct mlx5_clock *clock = mlx5_nb_cof(nb, struct mlx5_clock, pps_nb);
	struct ptp_clock_event ptp_event;
	struct mlx5_eqe *eqe = data;
	int pin = eqe->data.pps.pin;
	struct mlx5_core_dev *mdev;
	unsigned long flags;
	u64 ns;

	mdev = container_of(clock, struct mlx5_core_dev, clock);

	switch (clock->ptp_info.pin_config[pin].func) {
	case PTP_PF_EXTTS:
		ptp_event.index = pin;
		ptp_event.timestamp = mlx5_real_time_mode(mdev) ?
			mlx5_real_time_cyc2time(clock,
						be64_to_cpu(eqe->data.pps.time_stamp)) :
			mlx5_timecounter_cyc2time(clock,
						  be64_to_cpu(eqe->data.pps.time_stamp));
		if (clock->pps_info.enabled) {
			ptp_event.type = PTP_CLOCK_PPSUSR;
			ptp_event.pps_times.ts_real =
					ns_to_timespec64(ptp_event.timestamp);
		} else {
			ptp_event.type = PTP_CLOCK_EXTTS;
		}
		/* TODOL clock->ptp can be NULL if ptp_clock_register fails */
		ptp_clock_event(clock->ptp, &ptp_event);
		break;
	case PTP_PF_PEROUT:
		ns = perout_conf_next_event_timer(mdev, clock);
		write_seqlock_irqsave(&clock->lock, flags);
		clock->pps_info.start[pin] = ns;
		write_sequnlock_irqrestore(&clock->lock, flags);
		schedule_work(&clock->pps_info.out_work);
		break;
	default:
		mlx5_core_err(mdev, " Unhandled clock PPS event, func %d\n",
			      clock->ptp_info.pin_config[pin].func);
	}

	return NOTIFY_OK;
}

static void mlx5_timecounter_init(struct mlx5_core_dev *mdev)
{
	struct mlx5_clock *clock = &mdev->clock;
	struct mlx5_timer *timer = &clock->timer;
	u32 dev_freq;

	dev_freq = MLX5_CAP_GEN(mdev, device_frequency_khz);
	timer->cycles.read = read_internal_timer;
	timer->cycles.shift = mlx5_ptp_shift_constant(dev_freq);
	timer->cycles.mult = clocksource_khz2mult(dev_freq,
						  timer->cycles.shift);
	timer->nominal_c_mult = timer->cycles.mult;
	timer->cycles.mask = CLOCKSOURCE_MASK(41);

	timecounter_init(&timer->tc, &timer->cycles,
			 ktime_to_ns(ktime_get_real()));
}

static void mlx5_init_overflow_period(struct mlx5_clock *clock)
{
	struct mlx5_core_dev *mdev = container_of(clock, struct mlx5_core_dev, clock);
	struct mlx5_ib_clock_info *clock_info = mdev->clock_info;
	struct mlx5_timer *timer = &clock->timer;
	u64 overflow_cycles;
	u64 frac = 0;
	u64 ns;

	/* Calculate period in seconds to call the overflow watchdog - to make
	 * sure counter is checked at least twice every wrap around.
	 * The period is calculated as the minimum between max HW cycles count
	 * (The clock source mask) and max amount of cycles that can be
	 * multiplied by clock multiplier where the result doesn't exceed
	 * 64bits.
	 */
	overflow_cycles = div64_u64(~0ULL >> 1, timer->cycles.mult);
	overflow_cycles = min(overflow_cycles, div_u64(timer->cycles.mask, 3));

	ns = cyclecounter_cyc2ns(&timer->cycles, overflow_cycles,
				 frac, &frac);
	do_div(ns, NSEC_PER_SEC / HZ);
	timer->overflow_period = ns;

	INIT_DELAYED_WORK(&timer->overflow_work, mlx5_timestamp_overflow);
	if (timer->overflow_period)
		schedule_delayed_work(&timer->overflow_work, 0);
	else
		mlx5_core_warn(mdev,
			       "invalid overflow period, overflow_work is not scheduled\n");

	if (clock_info)
		clock_info->overflow_period = timer->overflow_period;
}

static void mlx5_init_clock_info(struct mlx5_core_dev *mdev)
{
	struct mlx5_clock *clock = &mdev->clock;
	struct mlx5_ib_clock_info *info;
	struct mlx5_timer *timer;

	mdev->clock_info = (struct mlx5_ib_clock_info *)get_zeroed_page(GFP_KERNEL);
	if (!mdev->clock_info) {
		mlx5_core_warn(mdev, "Failed to allocate IB clock info page\n");
		return;
	}

	info = mdev->clock_info;
	timer = &clock->timer;

	info->nsec = timer->tc.nsec;
	info->cycles = timer->tc.cycle_last;
	info->mask = timer->cycles.mask;
	info->mult = timer->nominal_c_mult;
	info->shift = timer->cycles.shift;
	info->frac = timer->tc.frac;
}

static void mlx5_init_timer_clock(struct mlx5_core_dev *mdev)
{
	struct mlx5_clock *clock = &mdev->clock;

	mlx5_timecounter_init(mdev);
	mlx5_init_clock_info(mdev);
	mlx5_init_overflow_period(clock);
	clock->ptp_info = mlx5_ptp_clock_info;

	if (mlx5_real_time_mode(mdev)) {
		struct timespec64 ts;

		ktime_get_real_ts64(&ts);
		mlx5_ptp_settime(&clock->ptp_info, &ts);
	}
}

static void mlx5_init_pps(struct mlx5_core_dev *mdev)
{
	struct mlx5_clock *clock = &mdev->clock;

	if (!MLX5_PPS_CAP(mdev))
		return;

	mlx5_get_pps_caps(mdev);
	mlx5_init_pin_config(clock);
}

void mlx5_init_clock(struct mlx5_core_dev *mdev)
{
	struct mlx5_clock *clock = &mdev->clock;

	if (!MLX5_CAP_GEN(mdev, device_frequency_khz)) {
		mlx5_core_warn(mdev, "invalid device_frequency_khz, aborting HW clock init\n");
		return;
	}

	seqlock_init(&clock->lock);
	mlx5_init_timer_clock(mdev);
	INIT_WORK(&clock->pps_info.out_work, mlx5_pps_out);

	/* Configure the PHC */
	clock->ptp_info = mlx5_ptp_clock_info;

	/* Initialize 1PPS data structures */
	mlx5_init_pps(mdev);

	clock->ptp = ptp_clock_register(&clock->ptp_info,
					&mdev->pdev->dev);
	if (IS_ERR(clock->ptp)) {
		mlx5_core_warn(mdev, "ptp_clock_register failed %ld\n",
			       PTR_ERR(clock->ptp));
		clock->ptp = NULL;
	}

	MLX5_NB_INIT(&clock->pps_nb, mlx5_pps_event, PPS_EVENT);
	mlx5_eq_notifier_register(mdev, &clock->pps_nb);
}

void mlx5_cleanup_clock(struct mlx5_core_dev *mdev)
{
	struct mlx5_clock *clock = &mdev->clock;

	if (!MLX5_CAP_GEN(mdev, device_frequency_khz))
		return;

	mlx5_eq_notifier_unregister(mdev, &clock->pps_nb);
	if (clock->ptp) {
		ptp_clock_unregister(clock->ptp);
		clock->ptp = NULL;
	}

	cancel_work_sync(&clock->pps_info.out_work);
	cancel_delayed_work_sync(&clock->timer.overflow_work);

	if (mdev->clock_info) {
		free_page((unsigned long)mdev->clock_info);
		mdev->clock_info = NULL;
	}

	kfree(clock->ptp_info.pin_config);
}<|MERGE_RESOLUTION|>--- conflicted
+++ resolved
@@ -91,34 +91,6 @@
 }
 
 static u32 mlx5_ptp_shift_constant(u32 dev_freq_khz)
-<<<<<<< HEAD
-{
-	/* Optimal shift constant leads to corrections above just 1 scaled ppm.
-	 *
-	 * Two sets of equations are needed to derive the optimal shift
-	 * constant for the cyclecounter.
-	 *
-	 *    dev_freq_khz * 1000 / 2^shift_constant = 1 scaled_ppm
-	 *    ppb = scaled_ppm * 1000 / 2^16
-	 *
-	 * Using the two equations together
-	 *
-	 *    dev_freq_khz * 1000 / 1 scaled_ppm = 2^shift_constant
-	 *    dev_freq_khz * 2^16 / 1 ppb = 2^shift_constant
-	 *    dev_freq_khz = 2^(shift_constant - 16)
-	 *
-	 * then yields
-	 *
-	 *    shift_constant = ilog2(dev_freq_khz) + 16
-	 */
-
-	return min(ilog2(dev_freq_khz) + 16,
-		   ilog2((U32_MAX / NSEC_PER_MSEC) * dev_freq_khz));
-}
-
-static bool mlx5_is_mtutc_time_adj_cap(struct mlx5_core_dev *mdev, s64 delta)
-=======
->>>>>>> 238589d0
 {
 	/* Optimal shift constant leads to corrections above just 1 scaled ppm.
 	 *
