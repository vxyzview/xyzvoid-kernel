--- conflicted
+++ resolved
@@ -4440,20 +4440,12 @@
 
 	if (!(attr->action &
 	      (MLX5_FLOW_CONTEXT_ACTION_FWD_DEST | MLX5_FLOW_CONTEXT_ACTION_DROP))) {
-<<<<<<< HEAD
-		NL_SET_ERR_MSG(extack, "Rule must have at least one forward/drop action");
-		return -EOPNOTSUPP;
-	}
-
-	if (attr->split_count > 0 && !mlx5_esw_has_fwd_fdb(priv->mdev)) {
-=======
 		NL_SET_ERR_MSG_MOD(extack,
 				   "Rule must have at least one forward/drop action");
 		return -EOPNOTSUPP;
 	}
 
 	if (esw_attr->split_count > 0 && !mlx5_esw_has_fwd_fdb(priv->mdev)) {
->>>>>>> d1988041
 		NL_SET_ERR_MSG_MOD(extack,
 				   "current firmware doesn't support split rule for port mirroring");
 		netdev_warn_once(priv->netdev, "current firmware doesn't support split rule for port mirroring\n");
