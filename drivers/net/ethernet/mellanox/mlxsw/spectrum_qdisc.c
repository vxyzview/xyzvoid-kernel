--- conflicted
+++ resolved
@@ -520,10 +520,6 @@
 	xstats = &mlxsw_sp_port->periodic_hw_stats.xstats;
 
 	early_drops = xstats->wred_drop[tclass_num] - xstats_base->prob_drop;
-<<<<<<< HEAD
-	marks = xstats->ecn - xstats_base->prob_mark;
-=======
->>>>>>> d1988041
 	pdrops = mlxsw_sp_xstats_tail_drop(xstats, tclass_num) -
 		 xstats_base->pdrop;
 
@@ -548,23 +544,8 @@
 	xstats = &mlxsw_sp_port->periodic_hw_stats.xstats;
 	stats_base = &mlxsw_sp_qdisc->stats_base;
 
-<<<<<<< HEAD
-	mlxsw_sp_qdisc_bstats_per_priority_get(xstats,
-					       mlxsw_sp_qdisc->prio_bitmap,
-					       &tx_packets, &tx_bytes);
-	tx_bytes = tx_bytes - stats_base->tx_bytes;
-	tx_packets = tx_packets - stats_base->tx_packets;
-
-	overlimits = xstats->wred_drop[tclass_num] + xstats->ecn -
-		     stats_base->overlimits;
-	drops = xstats->wred_drop[tclass_num] +
-		mlxsw_sp_xstats_tail_drop(xstats, tclass_num) -
-		stats_base->drops;
-	backlog = mlxsw_sp_xstats_backlog(xstats, tclass_num);
-=======
 	mlxsw_sp_qdisc_get_tc_stats(mlxsw_sp_port, mlxsw_sp_qdisc, stats_ptr);
 	overlimits = xstats->wred_drop[tclass_num] - stats_base->overlimits;
->>>>>>> d1988041
 
 	stats_ptr->qstats->overlimits += overlimits;
 	stats_base->overlimits += overlimits;
@@ -717,19 +698,12 @@
 	if (err) {
 		u8 highest_shaper_bs = MLXSW_REG_QEEC_HIGHEST_SHAPER_BS;
 
-<<<<<<< HEAD
-	for (i = 0; i < IEEE_8021QAZ_MAX_TCS; i++) {
-		drops += mlxsw_sp_xstats_tail_drop(xstats, i);
-		drops += xstats->wred_drop[i];
-		backlog += mlxsw_sp_xstats_backlog(xstats, i);
-=======
 		dev_err(mlxsw_sp->bus_info->dev,
 			"spectrum: TBF: invalid burst size of %u, must be a power of two between %u and %u",
 			p->max_size,
 			mlxsw_sp_qdisc_tbf_max_size(mlxsw_sp->lowest_shaper_bs),
 			mlxsw_sp_qdisc_tbf_max_size(highest_shaper_bs));
 		return -EINVAL;
->>>>>>> d1988041
 	}
 
 	return 0;
@@ -764,20 +738,12 @@
 					     rate_kbps, burst_size);
 }
 
-<<<<<<< HEAD
-	stats_base->drops = 0;
-	for (i = 0; i < IEEE_8021QAZ_MAX_TCS; i++) {
-		stats_base->drops += mlxsw_sp_xstats_tail_drop(xstats, i);
-		stats_base->drops += xstats->wred_drop[i];
-	}
-=======
 static void
 mlxsw_sp_qdisc_tbf_unoffload(struct mlxsw_sp_port *mlxsw_sp_port,
 			     struct mlxsw_sp_qdisc *mlxsw_sp_qdisc,
 			     void *params)
 {
 	struct tc_tbf_qopt_offload_replace_params *p = params;
->>>>>>> d1988041
 
 	mlxsw_sp_qdisc_leaf_unoffload(mlxsw_sp_port, mlxsw_sp_qdisc, p->qstats);
 }
@@ -787,40 +753,9 @@
 			     struct mlxsw_sp_qdisc *mlxsw_sp_qdisc,
 			     struct tc_qopt_offload_stats *stats_ptr)
 {
-<<<<<<< HEAD
-	int tclass_num = MLXSW_SP_PRIO_BAND_TO_TCLASS(p->band);
-	struct mlxsw_sp_qdisc *old_qdisc;
-
-	/* Check if the grafted qdisc is already in its "new" location. If so -
-	 * nothing needs to be done.
-	 */
-	if (p->band < IEEE_8021QAZ_MAX_TCS &&
-	    mlxsw_sp_port->tclass_qdiscs[tclass_num].handle == p->child_handle)
-		return 0;
-
-	if (!p->child_handle) {
-		/* This is an invisible FIFO replacing the original Qdisc.
-		 * Ignore it--the original Qdisc's destroy will follow.
-		 */
-		return 0;
-	}
-
-	/* See if the grafted qdisc is already offloaded on any tclass. If so,
-	 * unoffload it.
-	 */
-	old_qdisc = mlxsw_sp_qdisc_find_by_handle(mlxsw_sp_port,
-						  p->child_handle);
-	if (old_qdisc)
-		mlxsw_sp_qdisc_destroy(mlxsw_sp_port, old_qdisc);
-
-	mlxsw_sp_qdisc_destroy(mlxsw_sp_port,
-			       &mlxsw_sp_port->tclass_qdiscs[tclass_num]);
-	return -EOPNOTSUPP;
-=======
 	mlxsw_sp_qdisc_get_tc_stats(mlxsw_sp_port, mlxsw_sp_qdisc,
 				    stats_ptr);
 	return 0;
->>>>>>> d1988041
 }
 
 static struct mlxsw_sp_qdisc_ops mlxsw_sp_qdisc_ops_tbf = {
