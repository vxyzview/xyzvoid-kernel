// SPDX-License-Identifier: GPL-2.0-only
/*
 * Cadence MACB/GEM Ethernet Controller driver
 *
 * Copyright (C) 2004-2006 Atmel Corporation
 */

#define pr_fmt(fmt) KBUILD_MODNAME ": " fmt
#include <linux/clk.h>
#include <linux/clk-provider.h>
#include <linux/crc32.h>
#include <linux/module.h>
#include <linux/moduleparam.h>
#include <linux/kernel.h>
#include <linux/types.h>
#include <linux/circ_buf.h>
#include <linux/slab.h>
#include <linux/init.h>
#include <linux/io.h>
#include <linux/gpio.h>
#include <linux/gpio/consumer.h>
#include <linux/interrupt.h>
#include <linux/netdevice.h>
#include <linux/etherdevice.h>
#include <linux/dma-mapping.h>
#include <linux/platform_device.h>
#include <linux/phylink.h>
#include <linux/of.h>
#include <linux/of_device.h>
#include <linux/of_gpio.h>
#include <linux/of_mdio.h>
#include <linux/of_net.h>
#include <linux/ip.h>
#include <linux/udp.h>
#include <linux/tcp.h>
#include <linux/iopoll.h>
#include <linux/phy/phy.h>
#include <linux/pm_runtime.h>
#include <linux/ptp_classify.h>
<<<<<<< HEAD
=======
#include <linux/reset.h>
#include <linux/firmware/xlnx-zynqmp.h>
>>>>>>> d60c95ef
#include "macb.h"

/* This structure is only used for MACB on SiFive FU540 devices */
struct sifive_fu540_macb_mgmt {
	void __iomem *reg;
	unsigned long rate;
	struct clk_hw hw;
};

#define MACB_RX_BUFFER_SIZE	128
#define RX_BUFFER_MULTIPLE	64  /* bytes */

#define DEFAULT_RX_RING_SIZE	512 /* must be power of 2 */
#define MIN_RX_RING_SIZE	64
#define MAX_RX_RING_SIZE	8192
#define RX_RING_BYTES(bp)	(macb_dma_desc_get_size(bp)	\
				 * (bp)->rx_ring_size)

#define DEFAULT_TX_RING_SIZE	512 /* must be power of 2 */
#define MIN_TX_RING_SIZE	64
#define MAX_TX_RING_SIZE	4096
#define TX_RING_BYTES(bp)	(macb_dma_desc_get_size(bp)	\
				 * (bp)->tx_ring_size)

/* level of occupied TX descriptors under which we wake up TX process */
#define MACB_TX_WAKEUP_THRESH(bp)	(3 * (bp)->tx_ring_size / 4)

#define MACB_RX_INT_FLAGS	(MACB_BIT(RCOMP) | MACB_BIT(ISR_ROVR))
#define MACB_TX_ERR_FLAGS	(MACB_BIT(ISR_TUND)			\
					| MACB_BIT(ISR_RLE)		\
					| MACB_BIT(TXERR))
#define MACB_TX_INT_FLAGS	(MACB_TX_ERR_FLAGS | MACB_BIT(TCOMP)	\
					| MACB_BIT(TXUBR))

/* Max length of transmit frame must be a multiple of 8 bytes */
#define MACB_TX_LEN_ALIGN	8
#define MACB_MAX_TX_LEN		((unsigned int)((1 << MACB_TX_FRMLEN_SIZE) - 1) & ~((unsigned int)(MACB_TX_LEN_ALIGN - 1)))
/* Limit maximum TX length as per Cadence TSO errata. This is to avoid a
 * false amba_error in TX path from the DMA assuming there is not enough
 * space in the SRAM (16KB) even when there is.
 */
#define GEM_MAX_TX_LEN		(unsigned int)(0x3FC0)

#define GEM_MTU_MIN_SIZE	ETH_MIN_MTU
#define MACB_NETIF_LSO		NETIF_F_TSO

#define MACB_WOL_HAS_MAGIC_PACKET	(0x1 << 0)
#define MACB_WOL_ENABLED		(0x1 << 1)

#define HS_SPEED_10000M			4
#define MACB_SERDES_RATE_10G		1

/* Graceful stop timeouts in us. We should allow up to
 * 1 frame time (10 Mbits/s, full-duplex, ignoring collisions)
 */
#define MACB_HALT_TIMEOUT	1230

#define MACB_PM_TIMEOUT  100 /* ms */

#define MACB_MDIO_TIMEOUT	1000000 /* in usecs */

/* DMA buffer descriptor might be different size
 * depends on hardware configuration:
 *
 * 1. dma address width 32 bits:
 *    word 1: 32 bit address of Data Buffer
 *    word 2: control
 *
 * 2. dma address width 64 bits:
 *    word 1: 32 bit address of Data Buffer
 *    word 2: control
 *    word 3: upper 32 bit address of Data Buffer
 *    word 4: unused
 *
 * 3. dma address width 32 bits with hardware timestamping:
 *    word 1: 32 bit address of Data Buffer
 *    word 2: control
 *    word 3: timestamp word 1
 *    word 4: timestamp word 2
 *
 * 4. dma address width 64 bits with hardware timestamping:
 *    word 1: 32 bit address of Data Buffer
 *    word 2: control
 *    word 3: upper 32 bit address of Data Buffer
 *    word 4: unused
 *    word 5: timestamp word 1
 *    word 6: timestamp word 2
 */
static unsigned int macb_dma_desc_get_size(struct macb *bp)
{
#ifdef MACB_EXT_DESC
	unsigned int desc_size;

	switch (bp->hw_dma_cap) {
	case HW_DMA_CAP_64B:
		desc_size = sizeof(struct macb_dma_desc)
			+ sizeof(struct macb_dma_desc_64);
		break;
	case HW_DMA_CAP_PTP:
		desc_size = sizeof(struct macb_dma_desc)
			+ sizeof(struct macb_dma_desc_ptp);
		break;
	case HW_DMA_CAP_64B_PTP:
		desc_size = sizeof(struct macb_dma_desc)
			+ sizeof(struct macb_dma_desc_64)
			+ sizeof(struct macb_dma_desc_ptp);
		break;
	default:
		desc_size = sizeof(struct macb_dma_desc);
	}
	return desc_size;
#endif
	return sizeof(struct macb_dma_desc);
}

static unsigned int macb_adj_dma_desc_idx(struct macb *bp, unsigned int desc_idx)
{
#ifdef MACB_EXT_DESC
	switch (bp->hw_dma_cap) {
	case HW_DMA_CAP_64B:
	case HW_DMA_CAP_PTP:
		desc_idx <<= 1;
		break;
	case HW_DMA_CAP_64B_PTP:
		desc_idx *= 3;
		break;
	default:
		break;
	}
#endif
	return desc_idx;
}

#ifdef CONFIG_ARCH_DMA_ADDR_T_64BIT
static struct macb_dma_desc_64 *macb_64b_desc(struct macb *bp, struct macb_dma_desc *desc)
{
	return (struct macb_dma_desc_64 *)((void *)desc
		+ sizeof(struct macb_dma_desc));
}
#endif

/* Ring buffer accessors */
static unsigned int macb_tx_ring_wrap(struct macb *bp, unsigned int index)
{
	return index & (bp->tx_ring_size - 1);
}

static struct macb_dma_desc *macb_tx_desc(struct macb_queue *queue,
					  unsigned int index)
{
	index = macb_tx_ring_wrap(queue->bp, index);
	index = macb_adj_dma_desc_idx(queue->bp, index);
	return &queue->tx_ring[index];
}

static struct macb_tx_skb *macb_tx_skb(struct macb_queue *queue,
				       unsigned int index)
{
	return &queue->tx_skb[macb_tx_ring_wrap(queue->bp, index)];
}

static dma_addr_t macb_tx_dma(struct macb_queue *queue, unsigned int index)
{
	dma_addr_t offset;

	offset = macb_tx_ring_wrap(queue->bp, index) *
			macb_dma_desc_get_size(queue->bp);

	return queue->tx_ring_dma + offset;
}

static unsigned int macb_rx_ring_wrap(struct macb *bp, unsigned int index)
{
	return index & (bp->rx_ring_size - 1);
}

static struct macb_dma_desc *macb_rx_desc(struct macb_queue *queue, unsigned int index)
{
	index = macb_rx_ring_wrap(queue->bp, index);
	index = macb_adj_dma_desc_idx(queue->bp, index);
	return &queue->rx_ring[index];
}

static void *macb_rx_buffer(struct macb_queue *queue, unsigned int index)
{
	return queue->rx_buffers + queue->bp->rx_buffer_size *
	       macb_rx_ring_wrap(queue->bp, index);
}

/* I/O accessors */
static u32 hw_readl_native(struct macb *bp, int offset)
{
	return __raw_readl(bp->regs + offset);
}

static void hw_writel_native(struct macb *bp, int offset, u32 value)
{
	__raw_writel(value, bp->regs + offset);
}

static u32 hw_readl(struct macb *bp, int offset)
{
	return readl_relaxed(bp->regs + offset);
}

static void hw_writel(struct macb *bp, int offset, u32 value)
{
	writel_relaxed(value, bp->regs + offset);
}

/* Find the CPU endianness by using the loopback bit of NCR register. When the
 * CPU is in big endian we need to program swapped mode for management
 * descriptor access.
 */
static bool hw_is_native_io(void __iomem *addr)
{
	u32 value = MACB_BIT(LLB);

	__raw_writel(value, addr + MACB_NCR);
	value = __raw_readl(addr + MACB_NCR);

	/* Write 0 back to disable everything */
	__raw_writel(0, addr + MACB_NCR);

	return value == MACB_BIT(LLB);
}

static bool hw_is_gem(void __iomem *addr, bool native_io)
{
	u32 id;

	if (native_io)
		id = __raw_readl(addr + MACB_MID);
	else
		id = readl_relaxed(addr + MACB_MID);

	return MACB_BFEXT(IDNUM, id) >= 0x2;
}

static void macb_set_hwaddr(struct macb *bp)
{
	u32 bottom;
	u16 top;

	bottom = cpu_to_le32(*((u32 *)bp->dev->dev_addr));
	macb_or_gem_writel(bp, SA1B, bottom);
	top = cpu_to_le16(*((u16 *)(bp->dev->dev_addr + 4)));
	macb_or_gem_writel(bp, SA1T, top);

	/* Clear unused address register sets */
	macb_or_gem_writel(bp, SA2B, 0);
	macb_or_gem_writel(bp, SA2T, 0);
	macb_or_gem_writel(bp, SA3B, 0);
	macb_or_gem_writel(bp, SA3T, 0);
	macb_or_gem_writel(bp, SA4B, 0);
	macb_or_gem_writel(bp, SA4T, 0);
}

static void macb_get_hwaddr(struct macb *bp)
{
	u32 bottom;
	u16 top;
	u8 addr[6];
	int i;

	/* Check all 4 address register for valid address */
	for (i = 0; i < 4; i++) {
		bottom = macb_or_gem_readl(bp, SA1B + i * 8);
		top = macb_or_gem_readl(bp, SA1T + i * 8);

		addr[0] = bottom & 0xff;
		addr[1] = (bottom >> 8) & 0xff;
		addr[2] = (bottom >> 16) & 0xff;
		addr[3] = (bottom >> 24) & 0xff;
		addr[4] = top & 0xff;
		addr[5] = (top >> 8) & 0xff;

		if (is_valid_ether_addr(addr)) {
			eth_hw_addr_set(bp->dev, addr);
			return;
		}
	}

	dev_info(&bp->pdev->dev, "invalid hw address, using random\n");
	eth_hw_addr_random(bp->dev);
}

static int macb_mdio_wait_for_idle(struct macb *bp)
{
	u32 val;

	return readx_poll_timeout(MACB_READ_NSR, bp, val, val & MACB_BIT(IDLE),
				  1, MACB_MDIO_TIMEOUT);
}

static int macb_mdio_read(struct mii_bus *bus, int mii_id, int regnum)
{
	struct macb *bp = bus->priv;
	int status;

	status = pm_runtime_resume_and_get(&bp->pdev->dev);
	if (status < 0)
		goto mdio_pm_exit;

	status = macb_mdio_wait_for_idle(bp);
	if (status < 0)
		goto mdio_read_exit;

	if (regnum & MII_ADDR_C45) {
		macb_writel(bp, MAN, (MACB_BF(SOF, MACB_MAN_C45_SOF)
			    | MACB_BF(RW, MACB_MAN_C45_ADDR)
			    | MACB_BF(PHYA, mii_id)
			    | MACB_BF(REGA, (regnum >> 16) & 0x1F)
			    | MACB_BF(DATA, regnum & 0xFFFF)
			    | MACB_BF(CODE, MACB_MAN_C45_CODE)));

		status = macb_mdio_wait_for_idle(bp);
		if (status < 0)
			goto mdio_read_exit;

		macb_writel(bp, MAN, (MACB_BF(SOF, MACB_MAN_C45_SOF)
			    | MACB_BF(RW, MACB_MAN_C45_READ)
			    | MACB_BF(PHYA, mii_id)
			    | MACB_BF(REGA, (regnum >> 16) & 0x1F)
			    | MACB_BF(CODE, MACB_MAN_C45_CODE)));
	} else {
		macb_writel(bp, MAN, (MACB_BF(SOF, MACB_MAN_C22_SOF)
				| MACB_BF(RW, MACB_MAN_C22_READ)
				| MACB_BF(PHYA, mii_id)
				| MACB_BF(REGA, regnum)
				| MACB_BF(CODE, MACB_MAN_C22_CODE)));
	}

	status = macb_mdio_wait_for_idle(bp);
	if (status < 0)
		goto mdio_read_exit;

	status = MACB_BFEXT(DATA, macb_readl(bp, MAN));

mdio_read_exit:
	pm_runtime_mark_last_busy(&bp->pdev->dev);
	pm_runtime_put_autosuspend(&bp->pdev->dev);
mdio_pm_exit:
	return status;
}

static int macb_mdio_write(struct mii_bus *bus, int mii_id, int regnum,
			   u16 value)
{
	struct macb *bp = bus->priv;
	int status;

	status = pm_runtime_resume_and_get(&bp->pdev->dev);
	if (status < 0)
		goto mdio_pm_exit;

	status = macb_mdio_wait_for_idle(bp);
	if (status < 0)
		goto mdio_write_exit;

	if (regnum & MII_ADDR_C45) {
		macb_writel(bp, MAN, (MACB_BF(SOF, MACB_MAN_C45_SOF)
			    | MACB_BF(RW, MACB_MAN_C45_ADDR)
			    | MACB_BF(PHYA, mii_id)
			    | MACB_BF(REGA, (regnum >> 16) & 0x1F)
			    | MACB_BF(DATA, regnum & 0xFFFF)
			    | MACB_BF(CODE, MACB_MAN_C45_CODE)));

		status = macb_mdio_wait_for_idle(bp);
		if (status < 0)
			goto mdio_write_exit;

		macb_writel(bp, MAN, (MACB_BF(SOF, MACB_MAN_C45_SOF)
			    | MACB_BF(RW, MACB_MAN_C45_WRITE)
			    | MACB_BF(PHYA, mii_id)
			    | MACB_BF(REGA, (regnum >> 16) & 0x1F)
			    | MACB_BF(CODE, MACB_MAN_C45_CODE)
			    | MACB_BF(DATA, value)));
	} else {
		macb_writel(bp, MAN, (MACB_BF(SOF, MACB_MAN_C22_SOF)
				| MACB_BF(RW, MACB_MAN_C22_WRITE)
				| MACB_BF(PHYA, mii_id)
				| MACB_BF(REGA, regnum)
				| MACB_BF(CODE, MACB_MAN_C22_CODE)
				| MACB_BF(DATA, value)));
	}

	status = macb_mdio_wait_for_idle(bp);
	if (status < 0)
		goto mdio_write_exit;

mdio_write_exit:
	pm_runtime_mark_last_busy(&bp->pdev->dev);
	pm_runtime_put_autosuspend(&bp->pdev->dev);
mdio_pm_exit:
	return status;
}

static void macb_init_buffers(struct macb *bp)
{
	struct macb_queue *queue;
	unsigned int q;

	for (q = 0, queue = bp->queues; q < bp->num_queues; ++q, ++queue) {
		queue_writel(queue, RBQP, lower_32_bits(queue->rx_ring_dma));
#ifdef CONFIG_ARCH_DMA_ADDR_T_64BIT
		if (bp->hw_dma_cap & HW_DMA_CAP_64B)
			queue_writel(queue, RBQPH,
				     upper_32_bits(queue->rx_ring_dma));
#endif
		queue_writel(queue, TBQP, lower_32_bits(queue->tx_ring_dma));
#ifdef CONFIG_ARCH_DMA_ADDR_T_64BIT
		if (bp->hw_dma_cap & HW_DMA_CAP_64B)
			queue_writel(queue, TBQPH,
				     upper_32_bits(queue->tx_ring_dma));
#endif
	}
}

/**
 * macb_set_tx_clk() - Set a clock to a new frequency
 * @bp:		pointer to struct macb
 * @speed:	New frequency in Hz
 */
static void macb_set_tx_clk(struct macb *bp, int speed)
{
	long ferr, rate, rate_rounded;

	if (!bp->tx_clk || (bp->caps & MACB_CAPS_CLK_HW_CHG))
		return;

	/* In case of MII the PHY is the clock master */
	if (bp->phy_interface == PHY_INTERFACE_MODE_MII)
		return;

	switch (speed) {
	case SPEED_10:
		rate = 2500000;
		break;
	case SPEED_100:
		rate = 25000000;
		break;
	case SPEED_1000:
		rate = 125000000;
		break;
	default:
		return;
	}

	rate_rounded = clk_round_rate(bp->tx_clk, rate);
	if (rate_rounded < 0)
		return;

	/* RGMII allows 50 ppm frequency error. Test and warn if this limit
	 * is not satisfied.
	 */
	ferr = abs(rate_rounded - rate);
	ferr = DIV_ROUND_UP(ferr, rate / 100000);
	if (ferr > 5)
		netdev_warn(bp->dev,
			    "unable to generate target frequency: %ld Hz\n",
			    rate);

	if (clk_set_rate(bp->tx_clk, rate_rounded))
		netdev_err(bp->dev, "adjusting tx_clk failed.\n");
}

static void macb_usx_pcs_link_up(struct phylink_pcs *pcs, unsigned int mode,
				 phy_interface_t interface, int speed,
				 int duplex)
{
	struct macb *bp = container_of(pcs, struct macb, phylink_usx_pcs);
	u32 config;

	config = gem_readl(bp, USX_CONTROL);
	config = GEM_BFINS(SERDES_RATE, MACB_SERDES_RATE_10G, config);
	config = GEM_BFINS(USX_CTRL_SPEED, HS_SPEED_10000M, config);
	config &= ~(GEM_BIT(TX_SCR_BYPASS) | GEM_BIT(RX_SCR_BYPASS));
	config |= GEM_BIT(TX_EN);
	gem_writel(bp, USX_CONTROL, config);
}

static void macb_usx_pcs_get_state(struct phylink_pcs *pcs,
				   struct phylink_link_state *state)
{
	struct macb *bp = container_of(pcs, struct macb, phylink_usx_pcs);
	u32 val;

	state->speed = SPEED_10000;
	state->duplex = 1;
	state->an_complete = 1;

	val = gem_readl(bp, USX_STATUS);
	state->link = !!(val & GEM_BIT(USX_BLOCK_LOCK));
	val = gem_readl(bp, NCFGR);
	if (val & GEM_BIT(PAE))
		state->pause = MLO_PAUSE_RX;
}

static int macb_usx_pcs_config(struct phylink_pcs *pcs,
			       unsigned int mode,
			       phy_interface_t interface,
			       const unsigned long *advertising,
			       bool permit_pause_to_mac)
{
	struct macb *bp = container_of(pcs, struct macb, phylink_usx_pcs);

	gem_writel(bp, USX_CONTROL, gem_readl(bp, USX_CONTROL) |
		   GEM_BIT(SIGNAL_OK));

	return 0;
}

static void macb_pcs_get_state(struct phylink_pcs *pcs,
			       struct phylink_link_state *state)
{
	state->link = 0;
}

static void macb_pcs_an_restart(struct phylink_pcs *pcs)
{
	/* Not supported */
}

static int macb_pcs_config(struct phylink_pcs *pcs,
			   unsigned int mode,
			   phy_interface_t interface,
			   const unsigned long *advertising,
			   bool permit_pause_to_mac)
{
	return 0;
}

static const struct phylink_pcs_ops macb_phylink_usx_pcs_ops = {
	.pcs_get_state = macb_usx_pcs_get_state,
	.pcs_config = macb_usx_pcs_config,
	.pcs_link_up = macb_usx_pcs_link_up,
};

static const struct phylink_pcs_ops macb_phylink_pcs_ops = {
	.pcs_get_state = macb_pcs_get_state,
	.pcs_an_restart = macb_pcs_an_restart,
	.pcs_config = macb_pcs_config,
};

static void macb_mac_config(struct phylink_config *config, unsigned int mode,
			    const struct phylink_link_state *state)
{
	struct net_device *ndev = to_net_dev(config->dev);
	struct macb *bp = netdev_priv(ndev);
	unsigned long flags;
	u32 old_ctrl, ctrl;
	u32 old_ncr, ncr;

	spin_lock_irqsave(&bp->lock, flags);

	old_ctrl = ctrl = macb_or_gem_readl(bp, NCFGR);
	old_ncr = ncr = macb_or_gem_readl(bp, NCR);

	if (bp->caps & MACB_CAPS_MACB_IS_EMAC) {
		if (state->interface == PHY_INTERFACE_MODE_RMII)
			ctrl |= MACB_BIT(RM9200_RMII);
	} else if (macb_is_gem(bp)) {
		ctrl &= ~(GEM_BIT(SGMIIEN) | GEM_BIT(PCSSEL));
		ncr &= ~GEM_BIT(ENABLE_HS_MAC);

		if (state->interface == PHY_INTERFACE_MODE_SGMII) {
			ctrl |= GEM_BIT(SGMIIEN) | GEM_BIT(PCSSEL);
		} else if (state->interface == PHY_INTERFACE_MODE_10GBASER) {
			ctrl |= GEM_BIT(PCSSEL);
			ncr |= GEM_BIT(ENABLE_HS_MAC);
		} else if (bp->caps & MACB_CAPS_MIIONRGMII &&
			   bp->phy_interface == PHY_INTERFACE_MODE_MII) {
			ncr |= MACB_BIT(MIIONRGMII);
		}
	}

	/* Apply the new configuration, if any */
	if (old_ctrl ^ ctrl)
		macb_or_gem_writel(bp, NCFGR, ctrl);

	if (old_ncr ^ ncr)
		macb_or_gem_writel(bp, NCR, ncr);

	/* Disable AN for SGMII fixed link configuration, enable otherwise.
	 * Must be written after PCSSEL is set in NCFGR,
	 * otherwise writes will not take effect.
	 */
	if (macb_is_gem(bp) && state->interface == PHY_INTERFACE_MODE_SGMII) {
		u32 pcsctrl, old_pcsctrl;

		old_pcsctrl = gem_readl(bp, PCSCNTRL);
		if (mode == MLO_AN_FIXED)
			pcsctrl = old_pcsctrl & ~GEM_BIT(PCSAUTONEG);
		else
			pcsctrl = old_pcsctrl | GEM_BIT(PCSAUTONEG);
		if (old_pcsctrl != pcsctrl)
			gem_writel(bp, PCSCNTRL, pcsctrl);
	}

	spin_unlock_irqrestore(&bp->lock, flags);
}

static void macb_mac_link_down(struct phylink_config *config, unsigned int mode,
			       phy_interface_t interface)
{
	struct net_device *ndev = to_net_dev(config->dev);
	struct macb *bp = netdev_priv(ndev);
	struct macb_queue *queue;
	unsigned int q;
	u32 ctrl;

	if (!(bp->caps & MACB_CAPS_MACB_IS_EMAC))
		for (q = 0, queue = bp->queues; q < bp->num_queues; ++q, ++queue)
			queue_writel(queue, IDR,
				     bp->rx_intr_mask | MACB_TX_INT_FLAGS | MACB_BIT(HRESP));

	/* Disable Rx and Tx */
	ctrl = macb_readl(bp, NCR) & ~(MACB_BIT(RE) | MACB_BIT(TE));
	macb_writel(bp, NCR, ctrl);

	netif_tx_stop_all_queues(ndev);
}

static void macb_mac_link_up(struct phylink_config *config,
			     struct phy_device *phy,
			     unsigned int mode, phy_interface_t interface,
			     int speed, int duplex,
			     bool tx_pause, bool rx_pause)
{
	struct net_device *ndev = to_net_dev(config->dev);
	struct macb *bp = netdev_priv(ndev);
	struct macb_queue *queue;
	unsigned long flags;
	unsigned int q;
	u32 ctrl;

	spin_lock_irqsave(&bp->lock, flags);

	ctrl = macb_or_gem_readl(bp, NCFGR);

	ctrl &= ~(MACB_BIT(SPD) | MACB_BIT(FD));

	if (speed == SPEED_100)
		ctrl |= MACB_BIT(SPD);

	if (duplex)
		ctrl |= MACB_BIT(FD);

	if (!(bp->caps & MACB_CAPS_MACB_IS_EMAC)) {
		ctrl &= ~MACB_BIT(PAE);
		if (macb_is_gem(bp)) {
			ctrl &= ~GEM_BIT(GBE);

			if (speed == SPEED_1000)
				ctrl |= GEM_BIT(GBE);
		}

		if (rx_pause)
			ctrl |= MACB_BIT(PAE);

		macb_set_tx_clk(bp, speed);

		/* Initialize rings & buffers as clearing MACB_BIT(TE) in link down
		 * cleared the pipeline and control registers.
		 */
		bp->macbgem_ops.mog_init_rings(bp);
		macb_init_buffers(bp);

		for (q = 0, queue = bp->queues; q < bp->num_queues; ++q, ++queue)
			queue_writel(queue, IER,
				     bp->rx_intr_mask | MACB_TX_INT_FLAGS | MACB_BIT(HRESP));
	}

	macb_or_gem_writel(bp, NCFGR, ctrl);

	if (bp->phy_interface == PHY_INTERFACE_MODE_10GBASER)
		gem_writel(bp, HS_MAC_CONFIG, GEM_BFINS(HS_MAC_SPEED, HS_SPEED_10000M,
							gem_readl(bp, HS_MAC_CONFIG)));

	spin_unlock_irqrestore(&bp->lock, flags);

	/* Enable Rx and Tx */
	macb_writel(bp, NCR, macb_readl(bp, NCR) | MACB_BIT(RE) | MACB_BIT(TE));

	netif_tx_wake_all_queues(ndev);
}

static struct phylink_pcs *macb_mac_select_pcs(struct phylink_config *config,
					       phy_interface_t interface)
{
	struct net_device *ndev = to_net_dev(config->dev);
	struct macb *bp = netdev_priv(ndev);

	if (interface == PHY_INTERFACE_MODE_10GBASER)
		return &bp->phylink_usx_pcs;
	else if (interface == PHY_INTERFACE_MODE_SGMII)
		return &bp->phylink_sgmii_pcs;
	else
		return NULL;
}

static const struct phylink_mac_ops macb_phylink_ops = {
	.validate = phylink_generic_validate,
	.mac_select_pcs = macb_mac_select_pcs,
	.mac_config = macb_mac_config,
	.mac_link_down = macb_mac_link_down,
	.mac_link_up = macb_mac_link_up,
};

static bool macb_phy_handle_exists(struct device_node *dn)
{
	dn = of_parse_phandle(dn, "phy-handle", 0);
	of_node_put(dn);
	return dn != NULL;
}

static int macb_phylink_connect(struct macb *bp)
{
	struct device_node *dn = bp->pdev->dev.of_node;
	struct net_device *dev = bp->dev;
	struct phy_device *phydev;
	int ret;

	if (dn)
		ret = phylink_of_phy_connect(bp->phylink, dn, 0);

	if (!dn || (ret && !macb_phy_handle_exists(dn))) {
		phydev = phy_find_first(bp->mii_bus);
		if (!phydev) {
			netdev_err(dev, "no PHY found\n");
			return -ENXIO;
		}

		/* attach the mac to the phy */
		ret = phylink_connect_phy(bp->phylink, phydev);
	}

	if (ret) {
		netdev_err(dev, "Could not attach PHY (%d)\n", ret);
		return ret;
	}

	phylink_start(bp->phylink);

	return 0;
}

static void macb_get_pcs_fixed_state(struct phylink_config *config,
				     struct phylink_link_state *state)
{
	struct net_device *ndev = to_net_dev(config->dev);
	struct macb *bp = netdev_priv(ndev);

	state->link = (macb_readl(bp, NSR) & MACB_BIT(NSR_LINK)) != 0;
}

/* based on au1000_eth. c*/
static int macb_mii_probe(struct net_device *dev)
{
	struct macb *bp = netdev_priv(dev);

	bp->phylink_sgmii_pcs.ops = &macb_phylink_pcs_ops;
	bp->phylink_usx_pcs.ops = &macb_phylink_usx_pcs_ops;

	bp->phylink_config.dev = &dev->dev;
	bp->phylink_config.type = PHYLINK_NETDEV;
	bp->phylink_config.mac_managed_pm = true;

	if (bp->phy_interface == PHY_INTERFACE_MODE_SGMII) {
		bp->phylink_config.poll_fixed_state = true;
		bp->phylink_config.get_fixed_state = macb_get_pcs_fixed_state;
	}

	bp->phylink_config.mac_capabilities = MAC_ASYM_PAUSE |
		MAC_10 | MAC_100;

	__set_bit(PHY_INTERFACE_MODE_MII,
		  bp->phylink_config.supported_interfaces);
	__set_bit(PHY_INTERFACE_MODE_RMII,
		  bp->phylink_config.supported_interfaces);

	/* Determine what modes are supported */
	if (macb_is_gem(bp) && (bp->caps & MACB_CAPS_GIGABIT_MODE_AVAILABLE)) {
		bp->phylink_config.mac_capabilities |= MAC_1000FD;
		if (!(bp->caps & MACB_CAPS_NO_GIGABIT_HALF))
			bp->phylink_config.mac_capabilities |= MAC_1000HD;

		__set_bit(PHY_INTERFACE_MODE_GMII,
			  bp->phylink_config.supported_interfaces);
		phy_interface_set_rgmii(bp->phylink_config.supported_interfaces);

		if (bp->caps & MACB_CAPS_PCS)
			__set_bit(PHY_INTERFACE_MODE_SGMII,
				  bp->phylink_config.supported_interfaces);

		if (bp->caps & MACB_CAPS_HIGH_SPEED) {
			__set_bit(PHY_INTERFACE_MODE_10GBASER,
				  bp->phylink_config.supported_interfaces);
			bp->phylink_config.mac_capabilities |= MAC_10000FD;
		}
	}

	bp->phylink = phylink_create(&bp->phylink_config, bp->pdev->dev.fwnode,
				     bp->phy_interface, &macb_phylink_ops);
	if (IS_ERR(bp->phylink)) {
		netdev_err(dev, "Could not create a phylink instance (%ld)\n",
			   PTR_ERR(bp->phylink));
		return PTR_ERR(bp->phylink);
	}

	return 0;
}

static int macb_mdiobus_register(struct macb *bp)
{
	struct device_node *child, *np = bp->pdev->dev.of_node;

	/* If we have a child named mdio, probe it instead of looking for PHYs
	 * directly under the MAC node
	 */
	child = of_get_child_by_name(np, "mdio");
	if (child) {
		int ret = of_mdiobus_register(bp->mii_bus, child);

		of_node_put(child);
		return ret;
	}

	if (of_phy_is_fixed_link(np))
		return mdiobus_register(bp->mii_bus);

	/* Only create the PHY from the device tree if at least one PHY is
	 * described. Otherwise scan the entire MDIO bus. We do this to support
	 * old device tree that did not follow the best practices and did not
	 * describe their network PHYs.
	 */
	for_each_available_child_of_node(np, child)
		if (of_mdiobus_child_is_phy(child)) {
			/* The loop increments the child refcount,
			 * decrement it before returning.
			 */
			of_node_put(child);

			return of_mdiobus_register(bp->mii_bus, np);
		}

	return mdiobus_register(bp->mii_bus);
}

static int macb_mii_init(struct macb *bp)
{
	int err = -ENXIO;

	/* Enable management port */
	macb_writel(bp, NCR, MACB_BIT(MPE));

	bp->mii_bus = mdiobus_alloc();
	if (!bp->mii_bus) {
		err = -ENOMEM;
		goto err_out;
	}

	bp->mii_bus->name = "MACB_mii_bus";
	bp->mii_bus->read = &macb_mdio_read;
	bp->mii_bus->write = &macb_mdio_write;
	snprintf(bp->mii_bus->id, MII_BUS_ID_SIZE, "%s-%x",
		 bp->pdev->name, bp->pdev->id);
	bp->mii_bus->priv = bp;
	bp->mii_bus->parent = &bp->pdev->dev;

	dev_set_drvdata(&bp->dev->dev, bp->mii_bus);

	err = macb_mdiobus_register(bp);
	if (err)
		goto err_out_free_mdiobus;

	err = macb_mii_probe(bp->dev);
	if (err)
		goto err_out_unregister_bus;

	return 0;

err_out_unregister_bus:
	mdiobus_unregister(bp->mii_bus);
err_out_free_mdiobus:
	mdiobus_free(bp->mii_bus);
err_out:
	return err;
}

static void macb_update_stats(struct macb *bp)
{
	u32 *p = &bp->hw_stats.macb.rx_pause_frames;
	u32 *end = &bp->hw_stats.macb.tx_pause_frames + 1;
	int offset = MACB_PFR;

	WARN_ON((unsigned long)(end - p - 1) != (MACB_TPF - MACB_PFR) / 4);

	for (; p < end; p++, offset += 4)
		*p += bp->macb_reg_readl(bp, offset);
}

static int macb_halt_tx(struct macb *bp)
{
	unsigned long	halt_time, timeout;
	u32		status;

	macb_writel(bp, NCR, macb_readl(bp, NCR) | MACB_BIT(THALT));

	timeout = jiffies + usecs_to_jiffies(MACB_HALT_TIMEOUT);
	do {
		halt_time = jiffies;
		status = macb_readl(bp, TSR);
		if (!(status & MACB_BIT(TGO)))
			return 0;

		udelay(250);
	} while (time_before(halt_time, timeout));

	return -ETIMEDOUT;
}

static void macb_tx_unmap(struct macb *bp, struct macb_tx_skb *tx_skb, int budget)
{
	if (tx_skb->mapping) {
		if (tx_skb->mapped_as_page)
			dma_unmap_page(&bp->pdev->dev, tx_skb->mapping,
				       tx_skb->size, DMA_TO_DEVICE);
		else
			dma_unmap_single(&bp->pdev->dev, tx_skb->mapping,
					 tx_skb->size, DMA_TO_DEVICE);
		tx_skb->mapping = 0;
	}

	if (tx_skb->skb) {
		napi_consume_skb(tx_skb->skb, budget);
		tx_skb->skb = NULL;
	}
}

static void macb_set_addr(struct macb *bp, struct macb_dma_desc *desc, dma_addr_t addr)
{
#ifdef CONFIG_ARCH_DMA_ADDR_T_64BIT
	struct macb_dma_desc_64 *desc_64;

	if (bp->hw_dma_cap & HW_DMA_CAP_64B) {
		desc_64 = macb_64b_desc(bp, desc);
		desc_64->addrh = upper_32_bits(addr);
		/* The low bits of RX address contain the RX_USED bit, clearing
		 * of which allows packet RX. Make sure the high bits are also
		 * visible to HW at that point.
		 */
		dma_wmb();
	}
#endif
	desc->addr = lower_32_bits(addr);
}

static dma_addr_t macb_get_addr(struct macb *bp, struct macb_dma_desc *desc)
{
	dma_addr_t addr = 0;
#ifdef CONFIG_ARCH_DMA_ADDR_T_64BIT
	struct macb_dma_desc_64 *desc_64;

	if (bp->hw_dma_cap & HW_DMA_CAP_64B) {
		desc_64 = macb_64b_desc(bp, desc);
		addr = ((u64)(desc_64->addrh) << 32);
	}
#endif
	addr |= MACB_BF(RX_WADDR, MACB_BFEXT(RX_WADDR, desc->addr));
	return addr;
}

static void macb_tx_error_task(struct work_struct *work)
{
	struct macb_queue	*queue = container_of(work, struct macb_queue,
						      tx_error_task);
	struct macb		*bp = queue->bp;
	struct macb_tx_skb	*tx_skb;
	struct macb_dma_desc	*desc;
	struct sk_buff		*skb;
	unsigned int		tail;
	unsigned long		flags;

	netdev_vdbg(bp->dev, "macb_tx_error_task: q = %u, t = %u, h = %u\n",
		    (unsigned int)(queue - bp->queues),
		    queue->tx_tail, queue->tx_head);

	/* Prevent the queue NAPI TX poll from running, as it calls
	 * macb_tx_complete(), which in turn may call netif_wake_subqueue().
	 * As explained below, we have to halt the transmission before updating
	 * TBQP registers so we call netif_tx_stop_all_queues() to notify the
	 * network engine about the macb/gem being halted.
	 */
	napi_disable(&queue->napi_tx);
	spin_lock_irqsave(&bp->lock, flags);

	/* Make sure nobody is trying to queue up new packets */
	netif_tx_stop_all_queues(bp->dev);

	/* Stop transmission now
	 * (in case we have just queued new packets)
	 * macb/gem must be halted to write TBQP register
	 */
	if (macb_halt_tx(bp))
		/* Just complain for now, reinitializing TX path can be good */
		netdev_err(bp->dev, "BUG: halt tx timed out\n");

	/* Treat frames in TX queue including the ones that caused the error.
	 * Free transmit buffers in upper layer.
	 */
	for (tail = queue->tx_tail; tail != queue->tx_head; tail++) {
		u32	ctrl;

		desc = macb_tx_desc(queue, tail);
		ctrl = desc->ctrl;
		tx_skb = macb_tx_skb(queue, tail);
		skb = tx_skb->skb;

		if (ctrl & MACB_BIT(TX_USED)) {
			/* skb is set for the last buffer of the frame */
			while (!skb) {
				macb_tx_unmap(bp, tx_skb, 0);
				tail++;
				tx_skb = macb_tx_skb(queue, tail);
				skb = tx_skb->skb;
			}

			/* ctrl still refers to the first buffer descriptor
			 * since it's the only one written back by the hardware
			 */
			if (!(ctrl & MACB_BIT(TX_BUF_EXHAUSTED))) {
				netdev_vdbg(bp->dev, "txerr skb %u (data %p) TX complete\n",
					    macb_tx_ring_wrap(bp, tail),
					    skb->data);
				bp->dev->stats.tx_packets++;
				queue->stats.tx_packets++;
				bp->dev->stats.tx_bytes += skb->len;
				queue->stats.tx_bytes += skb->len;
			}
		} else {
			/* "Buffers exhausted mid-frame" errors may only happen
			 * if the driver is buggy, so complain loudly about
			 * those. Statistics are updated by hardware.
			 */
			if (ctrl & MACB_BIT(TX_BUF_EXHAUSTED))
				netdev_err(bp->dev,
					   "BUG: TX buffers exhausted mid-frame\n");

			desc->ctrl = ctrl | MACB_BIT(TX_USED);
		}

		macb_tx_unmap(bp, tx_skb, 0);
	}

	/* Set end of TX queue */
	desc = macb_tx_desc(queue, 0);
	macb_set_addr(bp, desc, 0);
	desc->ctrl = MACB_BIT(TX_USED);

	/* Make descriptor updates visible to hardware */
	wmb();

	/* Reinitialize the TX desc queue */
	queue_writel(queue, TBQP, lower_32_bits(queue->tx_ring_dma));
#ifdef CONFIG_ARCH_DMA_ADDR_T_64BIT
	if (bp->hw_dma_cap & HW_DMA_CAP_64B)
		queue_writel(queue, TBQPH, upper_32_bits(queue->tx_ring_dma));
#endif
	/* Make TX ring reflect state of hardware */
	queue->tx_head = 0;
	queue->tx_tail = 0;

	/* Housework before enabling TX IRQ */
	macb_writel(bp, TSR, macb_readl(bp, TSR));
	queue_writel(queue, IER, MACB_TX_INT_FLAGS);

	/* Now we are ready to start transmission again */
	netif_tx_start_all_queues(bp->dev);
	macb_writel(bp, NCR, macb_readl(bp, NCR) | MACB_BIT(TSTART));

	spin_unlock_irqrestore(&bp->lock, flags);
	napi_enable(&queue->napi_tx);
}

static bool ptp_one_step_sync(struct sk_buff *skb)
<<<<<<< HEAD
{
	struct ptp_header *hdr;
	unsigned int ptp_class;
	u8 msgtype;

	/* No need to parse packet if PTP TS is not involved */
	if (likely(!(skb_shinfo(skb)->tx_flags & SKBTX_HW_TSTAMP)))
		goto not_oss;

	/* Identify and return whether PTP one step sync is being processed */
	ptp_class = ptp_classify_raw(skb);
	if (ptp_class == PTP_CLASS_NONE)
		goto not_oss;

	hdr = ptp_parse_header(skb, ptp_class);
	if (!hdr)
		goto not_oss;

	if (hdr->flag_field[0] & PTP_FLAG_TWOSTEP)
		goto not_oss;

	msgtype = ptp_get_msgtype(hdr, ptp_class);
	if (msgtype == PTP_MSGTYPE_SYNC)
		return true;

not_oss:
	return false;
}

static void macb_tx_interrupt(struct macb_queue *queue)
=======
>>>>>>> d60c95ef
{
	struct ptp_header *hdr;
	unsigned int ptp_class;
	u8 msgtype;

	/* No need to parse packet if PTP TS is not involved */
	if (likely(!(skb_shinfo(skb)->tx_flags & SKBTX_HW_TSTAMP)))
		goto not_oss;

	/* Identify and return whether PTP one step sync is being processed */
	ptp_class = ptp_classify_raw(skb);
	if (ptp_class == PTP_CLASS_NONE)
		goto not_oss;

	hdr = ptp_parse_header(skb, ptp_class);
	if (!hdr)
		goto not_oss;

	if (hdr->flag_field[0] & PTP_FLAG_TWOSTEP)
		goto not_oss;

	msgtype = ptp_get_msgtype(hdr, ptp_class);
	if (msgtype == PTP_MSGTYPE_SYNC)
		return true;

not_oss:
	return false;
}

static int macb_tx_complete(struct macb_queue *queue, int budget)
{
	struct macb *bp = queue->bp;
	u16 queue_index = queue - bp->queues;
	unsigned int tail;
	unsigned int head;
	int packets = 0;

	spin_lock(&queue->tx_ptr_lock);
	head = queue->tx_head;
	for (tail = queue->tx_tail; tail != head && packets < budget; tail++) {
		struct macb_tx_skb	*tx_skb;
		struct sk_buff		*skb;
		struct macb_dma_desc	*desc;
		u32			ctrl;

		desc = macb_tx_desc(queue, tail);

		/* Make hw descriptor updates visible to CPU */
		rmb();

		ctrl = desc->ctrl;

		/* TX_USED bit is only set by hardware on the very first buffer
		 * descriptor of the transmitted frame.
		 */
		if (!(ctrl & MACB_BIT(TX_USED)))
			break;

		/* Process all buffers of the current transmitted frame */
		for (;; tail++) {
			tx_skb = macb_tx_skb(queue, tail);
			skb = tx_skb->skb;

			/* First, update TX stats if needed */
			if (skb) {
				if (unlikely(skb_shinfo(skb)->tx_flags & SKBTX_HW_TSTAMP) &&
				    !ptp_one_step_sync(skb) &&
				    gem_ptp_do_txstamp(queue, skb, desc) == 0) {
					/* skb now belongs to timestamp buffer
					 * and will be removed later
					 */
					tx_skb->skb = NULL;
				}
				netdev_vdbg(bp->dev, "skb %u (data %p) TX complete\n",
					    macb_tx_ring_wrap(bp, tail),
					    skb->data);
				bp->dev->stats.tx_packets++;
				queue->stats.tx_packets++;
				bp->dev->stats.tx_bytes += skb->len;
				queue->stats.tx_bytes += skb->len;
				packets++;
			}

			/* Now we can safely release resources */
			macb_tx_unmap(bp, tx_skb, budget);

			/* skb is set only for the last buffer of the frame.
			 * WARNING: at this point skb has been freed by
			 * macb_tx_unmap().
			 */
			if (skb)
				break;
		}
	}

	queue->tx_tail = tail;
	if (__netif_subqueue_stopped(bp->dev, queue_index) &&
	    CIRC_CNT(queue->tx_head, queue->tx_tail,
		     bp->tx_ring_size) <= MACB_TX_WAKEUP_THRESH(bp))
		netif_wake_subqueue(bp->dev, queue_index);
	spin_unlock(&queue->tx_ptr_lock);

	return packets;
}

static void gem_rx_refill(struct macb_queue *queue)
{
	unsigned int		entry;
	struct sk_buff		*skb;
	dma_addr_t		paddr;
	struct macb *bp = queue->bp;
	struct macb_dma_desc *desc;

	while (CIRC_SPACE(queue->rx_prepared_head, queue->rx_tail,
			bp->rx_ring_size) > 0) {
		entry = macb_rx_ring_wrap(bp, queue->rx_prepared_head);

		/* Make hw descriptor updates visible to CPU */
		rmb();

		desc = macb_rx_desc(queue, entry);

		if (!queue->rx_skbuff[entry]) {
			/* allocate sk_buff for this free entry in ring */
			skb = netdev_alloc_skb(bp->dev, bp->rx_buffer_size);
			if (unlikely(!skb)) {
				netdev_err(bp->dev,
					   "Unable to allocate sk_buff\n");
				break;
			}

			/* now fill corresponding descriptor entry */
			paddr = dma_map_single(&bp->pdev->dev, skb->data,
					       bp->rx_buffer_size,
					       DMA_FROM_DEVICE);
			if (dma_mapping_error(&bp->pdev->dev, paddr)) {
				dev_kfree_skb(skb);
				break;
			}

			queue->rx_skbuff[entry] = skb;

			if (entry == bp->rx_ring_size - 1)
				paddr |= MACB_BIT(RX_WRAP);
			desc->ctrl = 0;
			/* Setting addr clears RX_USED and allows reception,
			 * make sure ctrl is cleared first to avoid a race.
			 */
			dma_wmb();
			macb_set_addr(bp, desc, paddr);

			/* properly align Ethernet header */
			skb_reserve(skb, NET_IP_ALIGN);
		} else {
			desc->ctrl = 0;
			dma_wmb();
			desc->addr &= ~MACB_BIT(RX_USED);
		}
		queue->rx_prepared_head++;
	}

	/* Make descriptor updates visible to hardware */
	wmb();

	netdev_vdbg(bp->dev, "rx ring: queue: %p, prepared head %d, tail %d\n",
			queue, queue->rx_prepared_head, queue->rx_tail);
}

/* Mark DMA descriptors from begin up to and not including end as unused */
static void discard_partial_frame(struct macb_queue *queue, unsigned int begin,
				  unsigned int end)
{
	unsigned int frag;

	for (frag = begin; frag != end; frag++) {
		struct macb_dma_desc *desc = macb_rx_desc(queue, frag);

		desc->addr &= ~MACB_BIT(RX_USED);
	}

	/* Make descriptor updates visible to hardware */
	wmb();

	/* When this happens, the hardware stats registers for
	 * whatever caused this is updated, so we don't have to record
	 * anything.
	 */
}

static int gem_rx(struct macb_queue *queue, struct napi_struct *napi,
		  int budget)
{
	struct macb *bp = queue->bp;
	unsigned int		len;
	unsigned int		entry;
	struct sk_buff		*skb;
	struct macb_dma_desc	*desc;
	int			count = 0;

	while (count < budget) {
		u32 ctrl;
		dma_addr_t addr;
		bool rxused;

		entry = macb_rx_ring_wrap(bp, queue->rx_tail);
		desc = macb_rx_desc(queue, entry);

		/* Make hw descriptor updates visible to CPU */
		rmb();

		rxused = (desc->addr & MACB_BIT(RX_USED)) ? true : false;
		addr = macb_get_addr(bp, desc);

		if (!rxused)
			break;

		/* Ensure ctrl is at least as up-to-date as rxused */
		dma_rmb();

		ctrl = desc->ctrl;

		queue->rx_tail++;
		count++;

		if (!(ctrl & MACB_BIT(RX_SOF) && ctrl & MACB_BIT(RX_EOF))) {
			netdev_err(bp->dev,
				   "not whole frame pointed by descriptor\n");
			bp->dev->stats.rx_dropped++;
			queue->stats.rx_dropped++;
			break;
		}
		skb = queue->rx_skbuff[entry];
		if (unlikely(!skb)) {
			netdev_err(bp->dev,
				   "inconsistent Rx descriptor chain\n");
			bp->dev->stats.rx_dropped++;
			queue->stats.rx_dropped++;
			break;
		}
		/* now everything is ready for receiving packet */
		queue->rx_skbuff[entry] = NULL;
		len = ctrl & bp->rx_frm_len_mask;

		netdev_vdbg(bp->dev, "gem_rx %u (len %u)\n", entry, len);

		skb_put(skb, len);
		dma_unmap_single(&bp->pdev->dev, addr,
				 bp->rx_buffer_size, DMA_FROM_DEVICE);

		skb->protocol = eth_type_trans(skb, bp->dev);
		skb_checksum_none_assert(skb);
		if (bp->dev->features & NETIF_F_RXCSUM &&
		    !(bp->dev->flags & IFF_PROMISC) &&
		    GEM_BFEXT(RX_CSUM, ctrl) & GEM_RX_CSUM_CHECKED_MASK)
			skb->ip_summed = CHECKSUM_UNNECESSARY;

		bp->dev->stats.rx_packets++;
		queue->stats.rx_packets++;
		bp->dev->stats.rx_bytes += skb->len;
		queue->stats.rx_bytes += skb->len;

		gem_ptp_do_rxstamp(bp, skb, desc);

#if defined(DEBUG) && defined(VERBOSE_DEBUG)
		netdev_vdbg(bp->dev, "received skb of length %u, csum: %08x\n",
			    skb->len, skb->csum);
		print_hex_dump(KERN_DEBUG, " mac: ", DUMP_PREFIX_ADDRESS, 16, 1,
			       skb_mac_header(skb), 16, true);
		print_hex_dump(KERN_DEBUG, "data: ", DUMP_PREFIX_ADDRESS, 16, 1,
			       skb->data, 32, true);
#endif

		napi_gro_receive(napi, skb);
	}

	gem_rx_refill(queue);

	return count;
}

static int macb_rx_frame(struct macb_queue *queue, struct napi_struct *napi,
			 unsigned int first_frag, unsigned int last_frag)
{
	unsigned int len;
	unsigned int frag;
	unsigned int offset;
	struct sk_buff *skb;
	struct macb_dma_desc *desc;
	struct macb *bp = queue->bp;

	desc = macb_rx_desc(queue, last_frag);
	len = desc->ctrl & bp->rx_frm_len_mask;

	netdev_vdbg(bp->dev, "macb_rx_frame frags %u - %u (len %u)\n",
		macb_rx_ring_wrap(bp, first_frag),
		macb_rx_ring_wrap(bp, last_frag), len);

	/* The ethernet header starts NET_IP_ALIGN bytes into the
	 * first buffer. Since the header is 14 bytes, this makes the
	 * payload word-aligned.
	 *
	 * Instead of calling skb_reserve(NET_IP_ALIGN), we just copy
	 * the two padding bytes into the skb so that we avoid hitting
	 * the slowpath in memcpy(), and pull them off afterwards.
	 */
	skb = netdev_alloc_skb(bp->dev, len + NET_IP_ALIGN);
	if (!skb) {
		bp->dev->stats.rx_dropped++;
		for (frag = first_frag; ; frag++) {
			desc = macb_rx_desc(queue, frag);
			desc->addr &= ~MACB_BIT(RX_USED);
			if (frag == last_frag)
				break;
		}

		/* Make descriptor updates visible to hardware */
		wmb();

		return 1;
	}

	offset = 0;
	len += NET_IP_ALIGN;
	skb_checksum_none_assert(skb);
	skb_put(skb, len);

	for (frag = first_frag; ; frag++) {
		unsigned int frag_len = bp->rx_buffer_size;

		if (offset + frag_len > len) {
			if (unlikely(frag != last_frag)) {
				dev_kfree_skb_any(skb);
				return -1;
			}
			frag_len = len - offset;
		}
		skb_copy_to_linear_data_offset(skb, offset,
					       macb_rx_buffer(queue, frag),
					       frag_len);
		offset += bp->rx_buffer_size;
		desc = macb_rx_desc(queue, frag);
		desc->addr &= ~MACB_BIT(RX_USED);

		if (frag == last_frag)
			break;
	}

	/* Make descriptor updates visible to hardware */
	wmb();

	__skb_pull(skb, NET_IP_ALIGN);
	skb->protocol = eth_type_trans(skb, bp->dev);

	bp->dev->stats.rx_packets++;
	bp->dev->stats.rx_bytes += skb->len;
	netdev_vdbg(bp->dev, "received skb of length %u, csum: %08x\n",
		    skb->len, skb->csum);
	napi_gro_receive(napi, skb);

	return 0;
}

static inline void macb_init_rx_ring(struct macb_queue *queue)
{
	struct macb *bp = queue->bp;
	dma_addr_t addr;
	struct macb_dma_desc *desc = NULL;
	int i;

	addr = queue->rx_buffers_dma;
	for (i = 0; i < bp->rx_ring_size; i++) {
		desc = macb_rx_desc(queue, i);
		macb_set_addr(bp, desc, addr);
		desc->ctrl = 0;
		addr += bp->rx_buffer_size;
	}
	desc->addr |= MACB_BIT(RX_WRAP);
	queue->rx_tail = 0;
}

static int macb_rx(struct macb_queue *queue, struct napi_struct *napi,
		   int budget)
{
	struct macb *bp = queue->bp;
	bool reset_rx_queue = false;
	int received = 0;
	unsigned int tail;
	int first_frag = -1;

	for (tail = queue->rx_tail; budget > 0; tail++) {
		struct macb_dma_desc *desc = macb_rx_desc(queue, tail);
		u32 ctrl;

		/* Make hw descriptor updates visible to CPU */
		rmb();

		if (!(desc->addr & MACB_BIT(RX_USED)))
			break;

		/* Ensure ctrl is at least as up-to-date as addr */
		dma_rmb();

		ctrl = desc->ctrl;

		if (ctrl & MACB_BIT(RX_SOF)) {
			if (first_frag != -1)
				discard_partial_frame(queue, first_frag, tail);
			first_frag = tail;
		}

		if (ctrl & MACB_BIT(RX_EOF)) {
			int dropped;

			if (unlikely(first_frag == -1)) {
				reset_rx_queue = true;
				continue;
			}

			dropped = macb_rx_frame(queue, napi, first_frag, tail);
			first_frag = -1;
			if (unlikely(dropped < 0)) {
				reset_rx_queue = true;
				continue;
			}
			if (!dropped) {
				received++;
				budget--;
			}
		}
	}

	if (unlikely(reset_rx_queue)) {
		unsigned long flags;
		u32 ctrl;

		netdev_err(bp->dev, "RX queue corruption: reset it\n");

		spin_lock_irqsave(&bp->lock, flags);

		ctrl = macb_readl(bp, NCR);
		macb_writel(bp, NCR, ctrl & ~MACB_BIT(RE));

		macb_init_rx_ring(queue);
		queue_writel(queue, RBQP, queue->rx_ring_dma);

		macb_writel(bp, NCR, ctrl | MACB_BIT(RE));

		spin_unlock_irqrestore(&bp->lock, flags);
		return received;
	}

	if (first_frag != -1)
		queue->rx_tail = first_frag;
	else
		queue->rx_tail = tail;

	return received;
}

static bool macb_rx_pending(struct macb_queue *queue)
{
	struct macb *bp = queue->bp;
	unsigned int		entry;
	struct macb_dma_desc	*desc;

	entry = macb_rx_ring_wrap(bp, queue->rx_tail);
	desc = macb_rx_desc(queue, entry);

	/* Make hw descriptor updates visible to CPU */
	rmb();

	return (desc->addr & MACB_BIT(RX_USED)) != 0;
}

static int macb_rx_poll(struct napi_struct *napi, int budget)
{
	struct macb_queue *queue = container_of(napi, struct macb_queue, napi_rx);
	struct macb *bp = queue->bp;
	int work_done;

	work_done = bp->macbgem_ops.mog_rx(queue, napi, budget);

<<<<<<< HEAD
		/* RSR bits only seem to propagate to raise interrupts when
		 * interrupts are enabled at the time, so if bits are already
		 * set due to packets received while interrupts were disabled,
		 * they will not cause another interrupt to be generated when
		 * interrupts are re-enabled.
		 * Check for this case here. This has been seen to happen
		 * around 30% of the time under heavy network load.
		 */
		status = macb_readl(bp, RSR);
		if (status) {
			if (bp->caps & MACB_CAPS_ISR_CLEAR_ON_WRITE)
				queue_writel(queue, ISR, MACB_BIT(RCOMP));
			napi_reschedule(napi);
		} else {
			queue_writel(queue, IER, bp->rx_intr_mask);

			/* In rare cases, packets could have been received in
			 * the window between the check above and re-enabling
			 * interrupts. Therefore, a double-check is required
			 * to avoid losing a wakeup. This can potentially race
			 * with the interrupt handler doing the same actions
			 * if an interrupt is raised just after enabling them,
			 * but this should be harmless.
			 */
			status = macb_readl(bp, RSR);
			if (unlikely(status)) {
				queue_writel(queue, IDR, bp->rx_intr_mask);
				if (bp->caps & MACB_CAPS_ISR_CLEAR_ON_WRITE)
					queue_writel(queue, ISR, MACB_BIT(RCOMP));
				napi_schedule(napi);
			}
=======
	netdev_vdbg(bp->dev, "RX poll: queue = %u, work_done = %d, budget = %d\n",
		    (unsigned int)(queue - bp->queues), work_done, budget);

	if (work_done < budget && napi_complete_done(napi, work_done)) {
		queue_writel(queue, IER, bp->rx_intr_mask);

		/* Packet completions only seem to propagate to raise
		 * interrupts when interrupts are enabled at the time, so if
		 * packets were received while interrupts were disabled,
		 * they will not cause another interrupt to be generated when
		 * interrupts are re-enabled.
		 * Check for this case here to avoid losing a wakeup. This can
		 * potentially race with the interrupt handler doing the same
		 * actions if an interrupt is raised just after enabling them,
		 * but this should be harmless.
		 */
		if (macb_rx_pending(queue)) {
			queue_writel(queue, IDR, bp->rx_intr_mask);
			if (bp->caps & MACB_CAPS_ISR_CLEAR_ON_WRITE)
				queue_writel(queue, ISR, MACB_BIT(RCOMP));
			netdev_vdbg(bp->dev, "poll: packets pending, reschedule\n");
			napi_schedule(napi);
>>>>>>> d60c95ef
		}
	}

	/* TODO: Handle errors */

	return work_done;
}

static void macb_tx_restart(struct macb_queue *queue)
{
	struct macb *bp = queue->bp;
	unsigned int head_idx, tbqp;

	spin_lock(&queue->tx_ptr_lock);

	if (queue->tx_head == queue->tx_tail)
		goto out_tx_ptr_unlock;

	tbqp = queue_readl(queue, TBQP) / macb_dma_desc_get_size(bp);
	tbqp = macb_adj_dma_desc_idx(bp, macb_tx_ring_wrap(bp, tbqp));
	head_idx = macb_adj_dma_desc_idx(bp, macb_tx_ring_wrap(bp, queue->tx_head));

	if (tbqp == head_idx)
		goto out_tx_ptr_unlock;

	spin_lock_irq(&bp->lock);
	macb_writel(bp, NCR, macb_readl(bp, NCR) | MACB_BIT(TSTART));
	spin_unlock_irq(&bp->lock);

out_tx_ptr_unlock:
	spin_unlock(&queue->tx_ptr_lock);
}

static bool macb_tx_complete_pending(struct macb_queue *queue)
{
	bool retval = false;

	spin_lock(&queue->tx_ptr_lock);
	if (queue->tx_head != queue->tx_tail) {
		/* Make hw descriptor updates visible to CPU */
		rmb();

		if (macb_tx_desc(queue, queue->tx_tail)->ctrl & MACB_BIT(TX_USED))
			retval = true;
	}
	spin_unlock(&queue->tx_ptr_lock);
	return retval;
}

static int macb_tx_poll(struct napi_struct *napi, int budget)
{
	struct macb_queue *queue = container_of(napi, struct macb_queue, napi_tx);
	struct macb *bp = queue->bp;
	int work_done;

	work_done = macb_tx_complete(queue, budget);

	rmb(); // ensure txubr_pending is up to date
	if (queue->txubr_pending) {
		queue->txubr_pending = false;
		netdev_vdbg(bp->dev, "poll: tx restart\n");
		macb_tx_restart(queue);
	}

	netdev_vdbg(bp->dev, "TX poll: queue = %u, work_done = %d, budget = %d\n",
		    (unsigned int)(queue - bp->queues), work_done, budget);

	if (work_done < budget && napi_complete_done(napi, work_done)) {
		queue_writel(queue, IER, MACB_BIT(TCOMP));

		/* Packet completions only seem to propagate to raise
		 * interrupts when interrupts are enabled at the time, so if
		 * packets were sent while interrupts were disabled,
		 * they will not cause another interrupt to be generated when
		 * interrupts are re-enabled.
		 * Check for this case here to avoid losing a wakeup. This can
		 * potentially race with the interrupt handler doing the same
		 * actions if an interrupt is raised just after enabling them,
		 * but this should be harmless.
		 */
		if (macb_tx_complete_pending(queue)) {
			queue_writel(queue, IDR, MACB_BIT(TCOMP));
			if (bp->caps & MACB_CAPS_ISR_CLEAR_ON_WRITE)
				queue_writel(queue, ISR, MACB_BIT(TCOMP));
			netdev_vdbg(bp->dev, "TX poll: packets pending, reschedule\n");
			napi_schedule(napi);
		}
	}

	return work_done;
}

static void macb_hresp_error_task(struct tasklet_struct *t)
{
	struct macb *bp = from_tasklet(bp, t, hresp_err_tasklet);
	struct net_device *dev = bp->dev;
	struct macb_queue *queue;
	unsigned int q;
	u32 ctrl;

	for (q = 0, queue = bp->queues; q < bp->num_queues; ++q, ++queue) {
		queue_writel(queue, IDR, bp->rx_intr_mask |
					 MACB_TX_INT_FLAGS |
					 MACB_BIT(HRESP));
	}
	ctrl = macb_readl(bp, NCR);
	ctrl &= ~(MACB_BIT(RE) | MACB_BIT(TE));
	macb_writel(bp, NCR, ctrl);

	netif_tx_stop_all_queues(dev);
	netif_carrier_off(dev);

	bp->macbgem_ops.mog_init_rings(bp);

	/* Initialize TX and RX buffers */
	macb_init_buffers(bp);

	/* Enable interrupts */
	for (q = 0, queue = bp->queues; q < bp->num_queues; ++q, ++queue)
		queue_writel(queue, IER,
			     bp->rx_intr_mask |
			     MACB_TX_INT_FLAGS |
			     MACB_BIT(HRESP));

	ctrl |= MACB_BIT(RE) | MACB_BIT(TE);
	macb_writel(bp, NCR, ctrl);

	netif_carrier_on(dev);
	netif_tx_start_all_queues(dev);
}

<<<<<<< HEAD
static void macb_tx_restart(struct macb_queue *queue)
{
	unsigned int head = queue->tx_head;
	unsigned int tail = queue->tx_tail;
	struct macb *bp = queue->bp;
	unsigned int head_idx, tbqp;

	if (bp->caps & MACB_CAPS_ISR_CLEAR_ON_WRITE)
		queue_writel(queue, ISR, MACB_BIT(TXUBR));

	if (head == tail)
		return;

	tbqp = queue_readl(queue, TBQP) / macb_dma_desc_get_size(bp);
	tbqp = macb_adj_dma_desc_idx(bp, macb_tx_ring_wrap(bp, tbqp));
	head_idx = macb_adj_dma_desc_idx(bp, macb_tx_ring_wrap(bp, head));

	if (tbqp == head_idx)
		return;

	macb_writel(bp, NCR, macb_readl(bp, NCR) | MACB_BIT(TSTART));
}

=======
>>>>>>> d60c95ef
static irqreturn_t macb_wol_interrupt(int irq, void *dev_id)
{
	struct macb_queue *queue = dev_id;
	struct macb *bp = queue->bp;
	u32 status;

	status = queue_readl(queue, ISR);

	if (unlikely(!status))
		return IRQ_NONE;

	spin_lock(&bp->lock);

	if (status & MACB_BIT(WOL)) {
		queue_writel(queue, IDR, MACB_BIT(WOL));
		macb_writel(bp, WOL, 0);
		netdev_vdbg(bp->dev, "MACB WoL: queue = %u, isr = 0x%08lx\n",
			    (unsigned int)(queue - bp->queues),
			    (unsigned long)status);
		if (bp->caps & MACB_CAPS_ISR_CLEAR_ON_WRITE)
			queue_writel(queue, ISR, MACB_BIT(WOL));
		pm_wakeup_event(&bp->pdev->dev, 0);
	}

	spin_unlock(&bp->lock);

	return IRQ_HANDLED;
}

static irqreturn_t gem_wol_interrupt(int irq, void *dev_id)
{
	struct macb_queue *queue = dev_id;
	struct macb *bp = queue->bp;
	u32 status;

	status = queue_readl(queue, ISR);

	if (unlikely(!status))
		return IRQ_NONE;

	spin_lock(&bp->lock);

	if (status & GEM_BIT(WOL)) {
		queue_writel(queue, IDR, GEM_BIT(WOL));
		gem_writel(bp, WOL, 0);
		netdev_vdbg(bp->dev, "GEM WoL: queue = %u, isr = 0x%08lx\n",
			    (unsigned int)(queue - bp->queues),
			    (unsigned long)status);
		if (bp->caps & MACB_CAPS_ISR_CLEAR_ON_WRITE)
			queue_writel(queue, ISR, GEM_BIT(WOL));
		pm_wakeup_event(&bp->pdev->dev, 0);
	}

	spin_unlock(&bp->lock);

	return IRQ_HANDLED;
}

static irqreturn_t macb_interrupt(int irq, void *dev_id)
{
	struct macb_queue *queue = dev_id;
	struct macb *bp = queue->bp;
	struct net_device *dev = bp->dev;
	u32 status, ctrl;

	status = queue_readl(queue, ISR);

	if (unlikely(!status))
		return IRQ_NONE;

	spin_lock(&bp->lock);

	while (status) {
		/* close possible race with dev_close */
		if (unlikely(!netif_running(dev))) {
			queue_writel(queue, IDR, -1);
			if (bp->caps & MACB_CAPS_ISR_CLEAR_ON_WRITE)
				queue_writel(queue, ISR, -1);
			break;
		}

		netdev_vdbg(bp->dev, "queue = %u, isr = 0x%08lx\n",
			    (unsigned int)(queue - bp->queues),
			    (unsigned long)status);

		if (status & bp->rx_intr_mask) {
			/* There's no point taking any more interrupts
			 * until we have processed the buffers. The
			 * scheduling call may fail if the poll routine
			 * is already scheduled, so disable interrupts
			 * now.
			 */
			queue_writel(queue, IDR, bp->rx_intr_mask);
			if (bp->caps & MACB_CAPS_ISR_CLEAR_ON_WRITE)
				queue_writel(queue, ISR, MACB_BIT(RCOMP));

			if (napi_schedule_prep(&queue->napi_rx)) {
				netdev_vdbg(bp->dev, "scheduling RX softirq\n");
				__napi_schedule(&queue->napi_rx);
			}
		}

		if (status & (MACB_BIT(TCOMP) |
			      MACB_BIT(TXUBR))) {
			queue_writel(queue, IDR, MACB_BIT(TCOMP));
			if (bp->caps & MACB_CAPS_ISR_CLEAR_ON_WRITE)
				queue_writel(queue, ISR, MACB_BIT(TCOMP) |
							 MACB_BIT(TXUBR));

			if (status & MACB_BIT(TXUBR)) {
				queue->txubr_pending = true;
				wmb(); // ensure softirq can see update
			}

			if (napi_schedule_prep(&queue->napi_tx)) {
				netdev_vdbg(bp->dev, "scheduling TX softirq\n");
				__napi_schedule(&queue->napi_tx);
			}
		}

		if (unlikely(status & (MACB_TX_ERR_FLAGS))) {
			queue_writel(queue, IDR, MACB_TX_INT_FLAGS);
			schedule_work(&queue->tx_error_task);

			if (bp->caps & MACB_CAPS_ISR_CLEAR_ON_WRITE)
				queue_writel(queue, ISR, MACB_TX_ERR_FLAGS);

			break;
		}

		/* Link change detection isn't possible with RMII, so we'll
		 * add that if/when we get our hands on a full-blown MII PHY.
		 */

		/* There is a hardware issue under heavy load where DMA can
		 * stop, this causes endless "used buffer descriptor read"
		 * interrupts but it can be cleared by re-enabling RX. See
		 * the at91rm9200 manual, section 41.3.1 or the Zynq manual
		 * section 16.7.4 for details. RXUBR is only enabled for
		 * these two versions.
		 */
		if (status & MACB_BIT(RXUBR)) {
			ctrl = macb_readl(bp, NCR);
			macb_writel(bp, NCR, ctrl & ~MACB_BIT(RE));
			wmb();
			macb_writel(bp, NCR, ctrl | MACB_BIT(RE));

			if (bp->caps & MACB_CAPS_ISR_CLEAR_ON_WRITE)
				queue_writel(queue, ISR, MACB_BIT(RXUBR));
		}

		if (status & MACB_BIT(ISR_ROVR)) {
			/* We missed at least one packet */
			if (macb_is_gem(bp))
				bp->hw_stats.gem.rx_overruns++;
			else
				bp->hw_stats.macb.rx_overruns++;

			if (bp->caps & MACB_CAPS_ISR_CLEAR_ON_WRITE)
				queue_writel(queue, ISR, MACB_BIT(ISR_ROVR));
		}

		if (status & MACB_BIT(HRESP)) {
			tasklet_schedule(&bp->hresp_err_tasklet);
			netdev_err(dev, "DMA bus error: HRESP not OK\n");

			if (bp->caps & MACB_CAPS_ISR_CLEAR_ON_WRITE)
				queue_writel(queue, ISR, MACB_BIT(HRESP));
		}
		status = queue_readl(queue, ISR);
	}

	spin_unlock(&bp->lock);

	return IRQ_HANDLED;
}

#ifdef CONFIG_NET_POLL_CONTROLLER
/* Polling receive - used by netconsole and other diagnostic tools
 * to allow network i/o with interrupts disabled.
 */
static void macb_poll_controller(struct net_device *dev)
{
	struct macb *bp = netdev_priv(dev);
	struct macb_queue *queue;
	unsigned long flags;
	unsigned int q;

	local_irq_save(flags);
	for (q = 0, queue = bp->queues; q < bp->num_queues; ++q, ++queue)
		macb_interrupt(dev->irq, queue);
	local_irq_restore(flags);
}
#endif

static unsigned int macb_tx_map(struct macb *bp,
				struct macb_queue *queue,
				struct sk_buff *skb,
				unsigned int hdrlen)
{
	dma_addr_t mapping;
	unsigned int len, entry, i, tx_head = queue->tx_head;
	struct macb_tx_skb *tx_skb = NULL;
	struct macb_dma_desc *desc;
	unsigned int offset, size, count = 0;
	unsigned int f, nr_frags = skb_shinfo(skb)->nr_frags;
	unsigned int eof = 1, mss_mfs = 0;
	u32 ctrl, lso_ctrl = 0, seq_ctrl = 0;

	/* LSO */
	if (skb_shinfo(skb)->gso_size != 0) {
		if (ip_hdr(skb)->protocol == IPPROTO_UDP)
			/* UDP - UFO */
			lso_ctrl = MACB_LSO_UFO_ENABLE;
		else
			/* TCP - TSO */
			lso_ctrl = MACB_LSO_TSO_ENABLE;
	}

	/* First, map non-paged data */
	len = skb_headlen(skb);

	/* first buffer length */
	size = hdrlen;

	offset = 0;
	while (len) {
		entry = macb_tx_ring_wrap(bp, tx_head);
		tx_skb = &queue->tx_skb[entry];

		mapping = dma_map_single(&bp->pdev->dev,
					 skb->data + offset,
					 size, DMA_TO_DEVICE);
		if (dma_mapping_error(&bp->pdev->dev, mapping))
			goto dma_error;

		/* Save info to properly release resources */
		tx_skb->skb = NULL;
		tx_skb->mapping = mapping;
		tx_skb->size = size;
		tx_skb->mapped_as_page = false;

		len -= size;
		offset += size;
		count++;
		tx_head++;

		size = min(len, bp->max_tx_length);
	}

	/* Then, map paged data from fragments */
	for (f = 0; f < nr_frags; f++) {
		const skb_frag_t *frag = &skb_shinfo(skb)->frags[f];

		len = skb_frag_size(frag);
		offset = 0;
		while (len) {
			size = min(len, bp->max_tx_length);
			entry = macb_tx_ring_wrap(bp, tx_head);
			tx_skb = &queue->tx_skb[entry];

			mapping = skb_frag_dma_map(&bp->pdev->dev, frag,
						   offset, size, DMA_TO_DEVICE);
			if (dma_mapping_error(&bp->pdev->dev, mapping))
				goto dma_error;

			/* Save info to properly release resources */
			tx_skb->skb = NULL;
			tx_skb->mapping = mapping;
			tx_skb->size = size;
			tx_skb->mapped_as_page = true;

			len -= size;
			offset += size;
			count++;
			tx_head++;
		}
	}

	/* Should never happen */
	if (unlikely(!tx_skb)) {
		netdev_err(bp->dev, "BUG! empty skb!\n");
		return 0;
	}

	/* This is the last buffer of the frame: save socket buffer */
	tx_skb->skb = skb;

	/* Update TX ring: update buffer descriptors in reverse order
	 * to avoid race condition
	 */

	/* Set 'TX_USED' bit in buffer descriptor at tx_head position
	 * to set the end of TX queue
	 */
	i = tx_head;
	entry = macb_tx_ring_wrap(bp, i);
	ctrl = MACB_BIT(TX_USED);
	desc = macb_tx_desc(queue, entry);
	desc->ctrl = ctrl;

	if (lso_ctrl) {
		if (lso_ctrl == MACB_LSO_UFO_ENABLE)
			/* include header and FCS in value given to h/w */
			mss_mfs = skb_shinfo(skb)->gso_size +
					skb_transport_offset(skb) +
					ETH_FCS_LEN;
		else /* TSO */ {
			mss_mfs = skb_shinfo(skb)->gso_size;
			/* TCP Sequence Number Source Select
			 * can be set only for TSO
			 */
			seq_ctrl = 0;
		}
	}

	do {
		i--;
		entry = macb_tx_ring_wrap(bp, i);
		tx_skb = &queue->tx_skb[entry];
		desc = macb_tx_desc(queue, entry);

		ctrl = (u32)tx_skb->size;
		if (eof) {
			ctrl |= MACB_BIT(TX_LAST);
			eof = 0;
		}
		if (unlikely(entry == (bp->tx_ring_size - 1)))
			ctrl |= MACB_BIT(TX_WRAP);

		/* First descriptor is header descriptor */
		if (i == queue->tx_head) {
			ctrl |= MACB_BF(TX_LSO, lso_ctrl);
			ctrl |= MACB_BF(TX_TCP_SEQ_SRC, seq_ctrl);
			if ((bp->dev->features & NETIF_F_HW_CSUM) &&
			    skb->ip_summed != CHECKSUM_PARTIAL && !lso_ctrl &&
			    !ptp_one_step_sync(skb))
				ctrl |= MACB_BIT(TX_NOCRC);
		} else
			/* Only set MSS/MFS on payload descriptors
			 * (second or later descriptor)
			 */
			ctrl |= MACB_BF(MSS_MFS, mss_mfs);

		/* Set TX buffer descriptor */
		macb_set_addr(bp, desc, tx_skb->mapping);
		/* desc->addr must be visible to hardware before clearing
		 * 'TX_USED' bit in desc->ctrl.
		 */
		wmb();
		desc->ctrl = ctrl;
	} while (i != queue->tx_head);

	queue->tx_head = tx_head;

	return count;

dma_error:
	netdev_err(bp->dev, "TX DMA map failed\n");

	for (i = queue->tx_head; i != tx_head; i++) {
		tx_skb = macb_tx_skb(queue, i);

		macb_tx_unmap(bp, tx_skb, 0);
	}

	return 0;
}

static netdev_features_t macb_features_check(struct sk_buff *skb,
					     struct net_device *dev,
					     netdev_features_t features)
{
	unsigned int nr_frags, f;
	unsigned int hdrlen;

	/* Validate LSO compatibility */

	/* there is only one buffer or protocol is not UDP */
	if (!skb_is_nonlinear(skb) || (ip_hdr(skb)->protocol != IPPROTO_UDP))
		return features;

	/* length of header */
	hdrlen = skb_transport_offset(skb);

	/* For UFO only:
	 * When software supplies two or more payload buffers all payload buffers
	 * apart from the last must be a multiple of 8 bytes in size.
	 */
	if (!IS_ALIGNED(skb_headlen(skb) - hdrlen, MACB_TX_LEN_ALIGN))
		return features & ~MACB_NETIF_LSO;

	nr_frags = skb_shinfo(skb)->nr_frags;
	/* No need to check last fragment */
	nr_frags--;
	for (f = 0; f < nr_frags; f++) {
		const skb_frag_t *frag = &skb_shinfo(skb)->frags[f];

		if (!IS_ALIGNED(skb_frag_size(frag), MACB_TX_LEN_ALIGN))
			return features & ~MACB_NETIF_LSO;
	}
	return features;
}

static inline int macb_clear_csum(struct sk_buff *skb)
{
	/* no change for packets without checksum offloading */
	if (skb->ip_summed != CHECKSUM_PARTIAL)
		return 0;

	/* make sure we can modify the header */
	if (unlikely(skb_cow_head(skb, 0)))
		return -1;

	/* initialize checksum field
	 * This is required - at least for Zynq, which otherwise calculates
	 * wrong UDP header checksums for UDP packets with UDP data len <=2
	 */
	*(__sum16 *)(skb_checksum_start(skb) + skb->csum_offset) = 0;
	return 0;
}

static int macb_pad_and_fcs(struct sk_buff **skb, struct net_device *ndev)
{
	bool cloned = skb_cloned(*skb) || skb_header_cloned(*skb) ||
		      skb_is_nonlinear(*skb);
	int padlen = ETH_ZLEN - (*skb)->len;
	int tailroom = skb_tailroom(*skb);
	struct sk_buff *nskb;
	u32 fcs;

	if (!(ndev->features & NETIF_F_HW_CSUM) ||
	    !((*skb)->ip_summed != CHECKSUM_PARTIAL) ||
	    skb_shinfo(*skb)->gso_size || ptp_one_step_sync(*skb))
		return 0;

	if (padlen <= 0) {
		/* FCS could be appeded to tailroom. */
		if (tailroom >= ETH_FCS_LEN)
			goto add_fcs;
		/* No room for FCS, need to reallocate skb. */
		else
			padlen = ETH_FCS_LEN;
	} else {
		/* Add room for FCS. */
		padlen += ETH_FCS_LEN;
	}

	if (cloned || tailroom < padlen) {
		nskb = skb_copy_expand(*skb, 0, padlen, GFP_ATOMIC);
		if (!nskb)
			return -ENOMEM;

		dev_consume_skb_any(*skb);
		*skb = nskb;
	}

	if (padlen > ETH_FCS_LEN)
		skb_put_zero(*skb, padlen - ETH_FCS_LEN);

add_fcs:
	/* set FCS to packet */
	fcs = crc32_le(~0, (*skb)->data, (*skb)->len);
	fcs = ~fcs;

	skb_put_u8(*skb, fcs		& 0xff);
	skb_put_u8(*skb, (fcs >> 8)	& 0xff);
	skb_put_u8(*skb, (fcs >> 16)	& 0xff);
	skb_put_u8(*skb, (fcs >> 24)	& 0xff);

	return 0;
}

static netdev_tx_t macb_start_xmit(struct sk_buff *skb, struct net_device *dev)
{
	u16 queue_index = skb_get_queue_mapping(skb);
	struct macb *bp = netdev_priv(dev);
	struct macb_queue *queue = &bp->queues[queue_index];
	unsigned int desc_cnt, nr_frags, frag_size, f;
	unsigned int hdrlen;
	bool is_lso;
	netdev_tx_t ret = NETDEV_TX_OK;

	if (macb_clear_csum(skb)) {
		dev_kfree_skb_any(skb);
		return ret;
	}

	if (macb_pad_and_fcs(&skb, dev)) {
		dev_kfree_skb_any(skb);
		return ret;
	}

	is_lso = (skb_shinfo(skb)->gso_size != 0);

	if (is_lso) {
		/* length of headers */
		if (ip_hdr(skb)->protocol == IPPROTO_UDP)
			/* only queue eth + ip headers separately for UDP */
			hdrlen = skb_transport_offset(skb);
		else
			hdrlen = skb_tcp_all_headers(skb);
		if (skb_headlen(skb) < hdrlen) {
			netdev_err(bp->dev, "Error - LSO headers fragmented!!!\n");
			/* if this is required, would need to copy to single buffer */
			return NETDEV_TX_BUSY;
		}
	} else
		hdrlen = min(skb_headlen(skb), bp->max_tx_length);

#if defined(DEBUG) && defined(VERBOSE_DEBUG)
	netdev_vdbg(bp->dev,
		    "start_xmit: queue %hu len %u head %p data %p tail %p end %p\n",
		    queue_index, skb->len, skb->head, skb->data,
		    skb_tail_pointer(skb), skb_end_pointer(skb));
	print_hex_dump(KERN_DEBUG, "data: ", DUMP_PREFIX_OFFSET, 16, 1,
		       skb->data, 16, true);
#endif

	/* Count how many TX buffer descriptors are needed to send this
	 * socket buffer: skb fragments of jumbo frames may need to be
	 * split into many buffer descriptors.
	 */
	if (is_lso && (skb_headlen(skb) > hdrlen))
		/* extra header descriptor if also payload in first buffer */
		desc_cnt = DIV_ROUND_UP((skb_headlen(skb) - hdrlen), bp->max_tx_length) + 1;
	else
		desc_cnt = DIV_ROUND_UP(skb_headlen(skb), bp->max_tx_length);
	nr_frags = skb_shinfo(skb)->nr_frags;
	for (f = 0; f < nr_frags; f++) {
		frag_size = skb_frag_size(&skb_shinfo(skb)->frags[f]);
		desc_cnt += DIV_ROUND_UP(frag_size, bp->max_tx_length);
	}

	spin_lock_bh(&queue->tx_ptr_lock);

	/* This is a hard error, log it. */
	if (CIRC_SPACE(queue->tx_head, queue->tx_tail,
		       bp->tx_ring_size) < desc_cnt) {
		netif_stop_subqueue(dev, queue_index);
		netdev_dbg(bp->dev, "tx_head = %u, tx_tail = %u\n",
			   queue->tx_head, queue->tx_tail);
		ret = NETDEV_TX_BUSY;
		goto unlock;
	}

	/* Map socket buffer for DMA transfer */
	if (!macb_tx_map(bp, queue, skb, hdrlen)) {
		dev_kfree_skb_any(skb);
		goto unlock;
	}

	/* Make newly initialized descriptor visible to hardware */
	wmb();
	skb_tx_timestamp(skb);

	spin_lock_irq(&bp->lock);
	macb_writel(bp, NCR, macb_readl(bp, NCR) | MACB_BIT(TSTART));
	spin_unlock_irq(&bp->lock);

	if (CIRC_SPACE(queue->tx_head, queue->tx_tail, bp->tx_ring_size) < 1)
		netif_stop_subqueue(dev, queue_index);

unlock:
	spin_unlock_bh(&queue->tx_ptr_lock);

	return ret;
}

static void macb_init_rx_buffer_size(struct macb *bp, size_t size)
{
	if (!macb_is_gem(bp)) {
		bp->rx_buffer_size = MACB_RX_BUFFER_SIZE;
	} else {
		bp->rx_buffer_size = size;

		if (bp->rx_buffer_size % RX_BUFFER_MULTIPLE) {
			netdev_dbg(bp->dev,
				   "RX buffer must be multiple of %d bytes, expanding\n",
				   RX_BUFFER_MULTIPLE);
			bp->rx_buffer_size =
				roundup(bp->rx_buffer_size, RX_BUFFER_MULTIPLE);
		}
	}

	netdev_dbg(bp->dev, "mtu [%u] rx_buffer_size [%zu]\n",
		   bp->dev->mtu, bp->rx_buffer_size);
}

static void gem_free_rx_buffers(struct macb *bp)
{
	struct sk_buff		*skb;
	struct macb_dma_desc	*desc;
	struct macb_queue *queue;
	dma_addr_t		addr;
	unsigned int q;
	int i;

	for (q = 0, queue = bp->queues; q < bp->num_queues; ++q, ++queue) {
		if (!queue->rx_skbuff)
			continue;

		for (i = 0; i < bp->rx_ring_size; i++) {
			skb = queue->rx_skbuff[i];

			if (!skb)
				continue;

			desc = macb_rx_desc(queue, i);
			addr = macb_get_addr(bp, desc);

			dma_unmap_single(&bp->pdev->dev, addr, bp->rx_buffer_size,
					DMA_FROM_DEVICE);
			dev_kfree_skb_any(skb);
			skb = NULL;
		}

		kfree(queue->rx_skbuff);
		queue->rx_skbuff = NULL;
	}
}

static void macb_free_rx_buffers(struct macb *bp)
{
	struct macb_queue *queue = &bp->queues[0];

	if (queue->rx_buffers) {
		dma_free_coherent(&bp->pdev->dev,
				  bp->rx_ring_size * bp->rx_buffer_size,
				  queue->rx_buffers, queue->rx_buffers_dma);
		queue->rx_buffers = NULL;
	}
}

static void macb_free_consistent(struct macb *bp)
{
	struct macb_queue *queue;
	unsigned int q;
	int size;

	bp->macbgem_ops.mog_free_rx_buffers(bp);

	for (q = 0, queue = bp->queues; q < bp->num_queues; ++q, ++queue) {
		kfree(queue->tx_skb);
		queue->tx_skb = NULL;
		if (queue->tx_ring) {
			size = TX_RING_BYTES(bp) + bp->tx_bd_rd_prefetch;
			dma_free_coherent(&bp->pdev->dev, size,
					  queue->tx_ring, queue->tx_ring_dma);
			queue->tx_ring = NULL;
		}
		if (queue->rx_ring) {
			size = RX_RING_BYTES(bp) + bp->rx_bd_rd_prefetch;
			dma_free_coherent(&bp->pdev->dev, size,
					  queue->rx_ring, queue->rx_ring_dma);
			queue->rx_ring = NULL;
		}
	}
}

static int gem_alloc_rx_buffers(struct macb *bp)
{
	struct macb_queue *queue;
	unsigned int q;
	int size;

	for (q = 0, queue = bp->queues; q < bp->num_queues; ++q, ++queue) {
		size = bp->rx_ring_size * sizeof(struct sk_buff *);
		queue->rx_skbuff = kzalloc(size, GFP_KERNEL);
		if (!queue->rx_skbuff)
			return -ENOMEM;
		else
			netdev_dbg(bp->dev,
				   "Allocated %d RX struct sk_buff entries at %p\n",
				   bp->rx_ring_size, queue->rx_skbuff);
	}
	return 0;
}

static int macb_alloc_rx_buffers(struct macb *bp)
{
	struct macb_queue *queue = &bp->queues[0];
	int size;

	size = bp->rx_ring_size * bp->rx_buffer_size;
	queue->rx_buffers = dma_alloc_coherent(&bp->pdev->dev, size,
					    &queue->rx_buffers_dma, GFP_KERNEL);
	if (!queue->rx_buffers)
		return -ENOMEM;

	netdev_dbg(bp->dev,
		   "Allocated RX buffers of %d bytes at %08lx (mapped %p)\n",
		   size, (unsigned long)queue->rx_buffers_dma, queue->rx_buffers);
	return 0;
}

static int macb_alloc_consistent(struct macb *bp)
{
	struct macb_queue *queue;
	unsigned int q;
	int size;

	for (q = 0, queue = bp->queues; q < bp->num_queues; ++q, ++queue) {
		size = TX_RING_BYTES(bp) + bp->tx_bd_rd_prefetch;
		queue->tx_ring = dma_alloc_coherent(&bp->pdev->dev, size,
						    &queue->tx_ring_dma,
						    GFP_KERNEL);
		if (!queue->tx_ring)
			goto out_err;
		netdev_dbg(bp->dev,
			   "Allocated TX ring for queue %u of %d bytes at %08lx (mapped %p)\n",
			   q, size, (unsigned long)queue->tx_ring_dma,
			   queue->tx_ring);

		size = bp->tx_ring_size * sizeof(struct macb_tx_skb);
		queue->tx_skb = kmalloc(size, GFP_KERNEL);
		if (!queue->tx_skb)
			goto out_err;

		size = RX_RING_BYTES(bp) + bp->rx_bd_rd_prefetch;
		queue->rx_ring = dma_alloc_coherent(&bp->pdev->dev, size,
						 &queue->rx_ring_dma, GFP_KERNEL);
		if (!queue->rx_ring)
			goto out_err;
		netdev_dbg(bp->dev,
			   "Allocated RX ring of %d bytes at %08lx (mapped %p)\n",
			   size, (unsigned long)queue->rx_ring_dma, queue->rx_ring);
	}
	if (bp->macbgem_ops.mog_alloc_rx_buffers(bp))
		goto out_err;

	return 0;

out_err:
	macb_free_consistent(bp);
	return -ENOMEM;
}

static void gem_init_rings(struct macb *bp)
{
	struct macb_queue *queue;
	struct macb_dma_desc *desc = NULL;
	unsigned int q;
	int i;

	for (q = 0, queue = bp->queues; q < bp->num_queues; ++q, ++queue) {
		for (i = 0; i < bp->tx_ring_size; i++) {
			desc = macb_tx_desc(queue, i);
			macb_set_addr(bp, desc, 0);
			desc->ctrl = MACB_BIT(TX_USED);
		}
		desc->ctrl |= MACB_BIT(TX_WRAP);
		queue->tx_head = 0;
		queue->tx_tail = 0;

		queue->rx_tail = 0;
		queue->rx_prepared_head = 0;

		gem_rx_refill(queue);
	}

}

static void macb_init_rings(struct macb *bp)
{
	int i;
	struct macb_dma_desc *desc = NULL;

	macb_init_rx_ring(&bp->queues[0]);

	for (i = 0; i < bp->tx_ring_size; i++) {
		desc = macb_tx_desc(&bp->queues[0], i);
		macb_set_addr(bp, desc, 0);
		desc->ctrl = MACB_BIT(TX_USED);
	}
	bp->queues[0].tx_head = 0;
	bp->queues[0].tx_tail = 0;
	desc->ctrl |= MACB_BIT(TX_WRAP);
}

static void macb_reset_hw(struct macb *bp)
{
	struct macb_queue *queue;
	unsigned int q;
	u32 ctrl = macb_readl(bp, NCR);

	/* Disable RX and TX (XXX: Should we halt the transmission
	 * more gracefully?)
	 */
	ctrl &= ~(MACB_BIT(RE) | MACB_BIT(TE));

	/* Clear the stats registers (XXX: Update stats first?) */
	ctrl |= MACB_BIT(CLRSTAT);

	macb_writel(bp, NCR, ctrl);

	/* Clear all status flags */
	macb_writel(bp, TSR, -1);
	macb_writel(bp, RSR, -1);

	/* Disable all interrupts */
	for (q = 0, queue = bp->queues; q < bp->num_queues; ++q, ++queue) {
		queue_writel(queue, IDR, -1);
		queue_readl(queue, ISR);
		if (bp->caps & MACB_CAPS_ISR_CLEAR_ON_WRITE)
			queue_writel(queue, ISR, -1);
	}
}

static u32 gem_mdc_clk_div(struct macb *bp)
{
	u32 config;
	unsigned long pclk_hz = clk_get_rate(bp->pclk);

	if (pclk_hz <= 20000000)
		config = GEM_BF(CLK, GEM_CLK_DIV8);
	else if (pclk_hz <= 40000000)
		config = GEM_BF(CLK, GEM_CLK_DIV16);
	else if (pclk_hz <= 80000000)
		config = GEM_BF(CLK, GEM_CLK_DIV32);
	else if (pclk_hz <= 120000000)
		config = GEM_BF(CLK, GEM_CLK_DIV48);
	else if (pclk_hz <= 160000000)
		config = GEM_BF(CLK, GEM_CLK_DIV64);
	else
		config = GEM_BF(CLK, GEM_CLK_DIV96);

	return config;
}

static u32 macb_mdc_clk_div(struct macb *bp)
{
	u32 config;
	unsigned long pclk_hz;

	if (macb_is_gem(bp))
		return gem_mdc_clk_div(bp);

	pclk_hz = clk_get_rate(bp->pclk);
	if (pclk_hz <= 20000000)
		config = MACB_BF(CLK, MACB_CLK_DIV8);
	else if (pclk_hz <= 40000000)
		config = MACB_BF(CLK, MACB_CLK_DIV16);
	else if (pclk_hz <= 80000000)
		config = MACB_BF(CLK, MACB_CLK_DIV32);
	else
		config = MACB_BF(CLK, MACB_CLK_DIV64);

	return config;
}

/* Get the DMA bus width field of the network configuration register that we
 * should program.  We find the width from decoding the design configuration
 * register to find the maximum supported data bus width.
 */
static u32 macb_dbw(struct macb *bp)
{
	if (!macb_is_gem(bp))
		return 0;

	switch (GEM_BFEXT(DBWDEF, gem_readl(bp, DCFG1))) {
	case 4:
		return GEM_BF(DBW, GEM_DBW128);
	case 2:
		return GEM_BF(DBW, GEM_DBW64);
	case 1:
	default:
		return GEM_BF(DBW, GEM_DBW32);
	}
}

/* Configure the receive DMA engine
 * - use the correct receive buffer size
 * - set best burst length for DMA operations
 *   (if not supported by FIFO, it will fallback to default)
 * - set both rx/tx packet buffers to full memory size
 * These are configurable parameters for GEM.
 */
static void macb_configure_dma(struct macb *bp)
{
	struct macb_queue *queue;
	u32 buffer_size;
	unsigned int q;
	u32 dmacfg;

	buffer_size = bp->rx_buffer_size / RX_BUFFER_MULTIPLE;
	if (macb_is_gem(bp)) {
		dmacfg = gem_readl(bp, DMACFG) & ~GEM_BF(RXBS, -1L);
		for (q = 0, queue = bp->queues; q < bp->num_queues; ++q, ++queue) {
			if (q)
				queue_writel(queue, RBQS, buffer_size);
			else
				dmacfg |= GEM_BF(RXBS, buffer_size);
		}
		if (bp->dma_burst_length)
			dmacfg = GEM_BFINS(FBLDO, bp->dma_burst_length, dmacfg);
		dmacfg |= GEM_BIT(TXPBMS) | GEM_BF(RXBMS, -1L);
		dmacfg &= ~GEM_BIT(ENDIA_PKT);

		if (bp->native_io)
			dmacfg &= ~GEM_BIT(ENDIA_DESC);
		else
			dmacfg |= GEM_BIT(ENDIA_DESC); /* CPU in big endian */

		if (bp->dev->features & NETIF_F_HW_CSUM)
			dmacfg |= GEM_BIT(TXCOEN);
		else
			dmacfg &= ~GEM_BIT(TXCOEN);

		dmacfg &= ~GEM_BIT(ADDR64);
#ifdef CONFIG_ARCH_DMA_ADDR_T_64BIT
		if (bp->hw_dma_cap & HW_DMA_CAP_64B)
			dmacfg |= GEM_BIT(ADDR64);
#endif
#ifdef CONFIG_MACB_USE_HWSTAMP
		if (bp->hw_dma_cap & HW_DMA_CAP_PTP)
			dmacfg |= GEM_BIT(RXEXT) | GEM_BIT(TXEXT);
#endif
		netdev_dbg(bp->dev, "Cadence configure DMA with 0x%08x\n",
			   dmacfg);
		gem_writel(bp, DMACFG, dmacfg);
	}
}

static void macb_init_hw(struct macb *bp)
{
	u32 config;

	macb_reset_hw(bp);
	macb_set_hwaddr(bp);

	config = macb_mdc_clk_div(bp);
	config |= MACB_BF(RBOF, NET_IP_ALIGN);	/* Make eth data aligned */
	config |= MACB_BIT(DRFCS);		/* Discard Rx FCS */
	if (bp->caps & MACB_CAPS_JUMBO)
		config |= MACB_BIT(JFRAME);	/* Enable jumbo frames */
	else
		config |= MACB_BIT(BIG);	/* Receive oversized frames */
	if (bp->dev->flags & IFF_PROMISC)
		config |= MACB_BIT(CAF);	/* Copy All Frames */
	else if (macb_is_gem(bp) && bp->dev->features & NETIF_F_RXCSUM)
		config |= GEM_BIT(RXCOEN);
	if (!(bp->dev->flags & IFF_BROADCAST))
		config |= MACB_BIT(NBC);	/* No BroadCast */
	config |= macb_dbw(bp);
	macb_writel(bp, NCFGR, config);
	if ((bp->caps & MACB_CAPS_JUMBO) && bp->jumbo_max_len)
		gem_writel(bp, JML, bp->jumbo_max_len);
	bp->rx_frm_len_mask = MACB_RX_FRMLEN_MASK;
	if (bp->caps & MACB_CAPS_JUMBO)
		bp->rx_frm_len_mask = MACB_RX_JFRMLEN_MASK;

	macb_configure_dma(bp);
}

/* The hash address register is 64 bits long and takes up two
 * locations in the memory map.  The least significant bits are stored
 * in EMAC_HSL and the most significant bits in EMAC_HSH.
 *
 * The unicast hash enable and the multicast hash enable bits in the
 * network configuration register enable the reception of hash matched
 * frames. The destination address is reduced to a 6 bit index into
 * the 64 bit hash register using the following hash function.  The
 * hash function is an exclusive or of every sixth bit of the
 * destination address.
 *
 * hi[5] = da[5] ^ da[11] ^ da[17] ^ da[23] ^ da[29] ^ da[35] ^ da[41] ^ da[47]
 * hi[4] = da[4] ^ da[10] ^ da[16] ^ da[22] ^ da[28] ^ da[34] ^ da[40] ^ da[46]
 * hi[3] = da[3] ^ da[09] ^ da[15] ^ da[21] ^ da[27] ^ da[33] ^ da[39] ^ da[45]
 * hi[2] = da[2] ^ da[08] ^ da[14] ^ da[20] ^ da[26] ^ da[32] ^ da[38] ^ da[44]
 * hi[1] = da[1] ^ da[07] ^ da[13] ^ da[19] ^ da[25] ^ da[31] ^ da[37] ^ da[43]
 * hi[0] = da[0] ^ da[06] ^ da[12] ^ da[18] ^ da[24] ^ da[30] ^ da[36] ^ da[42]
 *
 * da[0] represents the least significant bit of the first byte
 * received, that is, the multicast/unicast indicator, and da[47]
 * represents the most significant bit of the last byte received.  If
 * the hash index, hi[n], points to a bit that is set in the hash
 * register then the frame will be matched according to whether the
 * frame is multicast or unicast.  A multicast match will be signalled
 * if the multicast hash enable bit is set, da[0] is 1 and the hash
 * index points to a bit set in the hash register.  A unicast match
 * will be signalled if the unicast hash enable bit is set, da[0] is 0
 * and the hash index points to a bit set in the hash register.  To
 * receive all multicast frames, the hash register should be set with
 * all ones and the multicast hash enable bit should be set in the
 * network configuration register.
 */

static inline int hash_bit_value(int bitnr, __u8 *addr)
{
	if (addr[bitnr / 8] & (1 << (bitnr % 8)))
		return 1;
	return 0;
}

/* Return the hash index value for the specified address. */
static int hash_get_index(__u8 *addr)
{
	int i, j, bitval;
	int hash_index = 0;

	for (j = 0; j < 6; j++) {
		for (i = 0, bitval = 0; i < 8; i++)
			bitval ^= hash_bit_value(i * 6 + j, addr);

		hash_index |= (bitval << j);
	}

	return hash_index;
}

/* Add multicast addresses to the internal multicast-hash table. */
static void macb_sethashtable(struct net_device *dev)
{
	struct netdev_hw_addr *ha;
	unsigned long mc_filter[2];
	unsigned int bitnr;
	struct macb *bp = netdev_priv(dev);

	mc_filter[0] = 0;
	mc_filter[1] = 0;

	netdev_for_each_mc_addr(ha, dev) {
		bitnr = hash_get_index(ha->addr);
		mc_filter[bitnr >> 5] |= 1 << (bitnr & 31);
	}

	macb_or_gem_writel(bp, HRB, mc_filter[0]);
	macb_or_gem_writel(bp, HRT, mc_filter[1]);
}

/* Enable/Disable promiscuous and multicast modes. */
static void macb_set_rx_mode(struct net_device *dev)
{
	unsigned long cfg;
	struct macb *bp = netdev_priv(dev);

	cfg = macb_readl(bp, NCFGR);

	if (dev->flags & IFF_PROMISC) {
		/* Enable promiscuous mode */
		cfg |= MACB_BIT(CAF);

		/* Disable RX checksum offload */
		if (macb_is_gem(bp))
			cfg &= ~GEM_BIT(RXCOEN);
	} else {
		/* Disable promiscuous mode */
		cfg &= ~MACB_BIT(CAF);

		/* Enable RX checksum offload only if requested */
		if (macb_is_gem(bp) && dev->features & NETIF_F_RXCSUM)
			cfg |= GEM_BIT(RXCOEN);
	}

	if (dev->flags & IFF_ALLMULTI) {
		/* Enable all multicast mode */
		macb_or_gem_writel(bp, HRB, -1);
		macb_or_gem_writel(bp, HRT, -1);
		cfg |= MACB_BIT(NCFGR_MTI);
	} else if (!netdev_mc_empty(dev)) {
		/* Enable specific multicasts */
		macb_sethashtable(dev);
		cfg |= MACB_BIT(NCFGR_MTI);
	} else if (dev->flags & (~IFF_ALLMULTI)) {
		/* Disable all multicast mode */
		macb_or_gem_writel(bp, HRB, 0);
		macb_or_gem_writel(bp, HRT, 0);
		cfg &= ~MACB_BIT(NCFGR_MTI);
	}

	macb_writel(bp, NCFGR, cfg);
}

static int macb_open(struct net_device *dev)
{
	size_t bufsz = dev->mtu + ETH_HLEN + ETH_FCS_LEN + NET_IP_ALIGN;
	struct macb *bp = netdev_priv(dev);
	struct macb_queue *queue;
	unsigned int q;
	int err;

	netdev_dbg(bp->dev, "open\n");

	err = pm_runtime_resume_and_get(&bp->pdev->dev);
	if (err < 0)
		return err;

	/* RX buffers initialization */
	macb_init_rx_buffer_size(bp, bufsz);

	err = macb_alloc_consistent(bp);
	if (err) {
		netdev_err(dev, "Unable to allocate DMA memory (error %d)\n",
			   err);
		goto pm_exit;
	}

	for (q = 0, queue = bp->queues; q < bp->num_queues; ++q, ++queue) {
		napi_enable(&queue->napi_rx);
		napi_enable(&queue->napi_tx);
	}

	macb_init_hw(bp);

	err = phy_power_on(bp->sgmii_phy);
	if (err)
		goto reset_hw;

	err = macb_phylink_connect(bp);
	if (err)
		goto phy_off;

	netif_tx_start_all_queues(dev);

	if (bp->ptp_info)
		bp->ptp_info->ptp_init(dev);

	return 0;

phy_off:
	phy_power_off(bp->sgmii_phy);

reset_hw:
	macb_reset_hw(bp);
	for (q = 0, queue = bp->queues; q < bp->num_queues; ++q, ++queue) {
		napi_disable(&queue->napi_rx);
		napi_disable(&queue->napi_tx);
	}
	macb_free_consistent(bp);
pm_exit:
	pm_runtime_put_sync(&bp->pdev->dev);
	return err;
}

static int macb_close(struct net_device *dev)
{
	struct macb *bp = netdev_priv(dev);
	struct macb_queue *queue;
	unsigned long flags;
	unsigned int q;

	netif_tx_stop_all_queues(dev);

	for (q = 0, queue = bp->queues; q < bp->num_queues; ++q, ++queue) {
		napi_disable(&queue->napi_rx);
		napi_disable(&queue->napi_tx);
	}

	phylink_stop(bp->phylink);
	phylink_disconnect_phy(bp->phylink);

	phy_power_off(bp->sgmii_phy);

	spin_lock_irqsave(&bp->lock, flags);
	macb_reset_hw(bp);
	netif_carrier_off(dev);
	spin_unlock_irqrestore(&bp->lock, flags);

	macb_free_consistent(bp);

	if (bp->ptp_info)
		bp->ptp_info->ptp_remove(dev);

	pm_runtime_put(&bp->pdev->dev);

	return 0;
}

static int macb_change_mtu(struct net_device *dev, int new_mtu)
{
	if (netif_running(dev))
		return -EBUSY;

	dev->mtu = new_mtu;

	return 0;
}

static void gem_update_stats(struct macb *bp)
{
	struct macb_queue *queue;
	unsigned int i, q, idx;
	unsigned long *stat;

	u32 *p = &bp->hw_stats.gem.tx_octets_31_0;

	for (i = 0; i < GEM_STATS_LEN; ++i, ++p) {
		u32 offset = gem_statistics[i].offset;
		u64 val = bp->macb_reg_readl(bp, offset);

		bp->ethtool_stats[i] += val;
		*p += val;

		if (offset == GEM_OCTTXL || offset == GEM_OCTRXL) {
			/* Add GEM_OCTTXH, GEM_OCTRXH */
			val = bp->macb_reg_readl(bp, offset + 4);
			bp->ethtool_stats[i] += ((u64)val) << 32;
			*(++p) += val;
		}
	}

	idx = GEM_STATS_LEN;
	for (q = 0, queue = bp->queues; q < bp->num_queues; ++q, ++queue)
		for (i = 0, stat = &queue->stats.first; i < QUEUE_STATS_LEN; ++i, ++stat)
			bp->ethtool_stats[idx++] = *stat;
}

static struct net_device_stats *gem_get_stats(struct macb *bp)
{
	struct gem_stats *hwstat = &bp->hw_stats.gem;
	struct net_device_stats *nstat = &bp->dev->stats;

	if (!netif_running(bp->dev))
		return nstat;

	gem_update_stats(bp);

	nstat->rx_errors = (hwstat->rx_frame_check_sequence_errors +
			    hwstat->rx_alignment_errors +
			    hwstat->rx_resource_errors +
			    hwstat->rx_overruns +
			    hwstat->rx_oversize_frames +
			    hwstat->rx_jabbers +
			    hwstat->rx_undersized_frames +
			    hwstat->rx_length_field_frame_errors);
	nstat->tx_errors = (hwstat->tx_late_collisions +
			    hwstat->tx_excessive_collisions +
			    hwstat->tx_underrun +
			    hwstat->tx_carrier_sense_errors);
	nstat->multicast = hwstat->rx_multicast_frames;
	nstat->collisions = (hwstat->tx_single_collision_frames +
			     hwstat->tx_multiple_collision_frames +
			     hwstat->tx_excessive_collisions);
	nstat->rx_length_errors = (hwstat->rx_oversize_frames +
				   hwstat->rx_jabbers +
				   hwstat->rx_undersized_frames +
				   hwstat->rx_length_field_frame_errors);
	nstat->rx_over_errors = hwstat->rx_resource_errors;
	nstat->rx_crc_errors = hwstat->rx_frame_check_sequence_errors;
	nstat->rx_frame_errors = hwstat->rx_alignment_errors;
	nstat->rx_fifo_errors = hwstat->rx_overruns;
	nstat->tx_aborted_errors = hwstat->tx_excessive_collisions;
	nstat->tx_carrier_errors = hwstat->tx_carrier_sense_errors;
	nstat->tx_fifo_errors = hwstat->tx_underrun;

	return nstat;
}

static void gem_get_ethtool_stats(struct net_device *dev,
				  struct ethtool_stats *stats, u64 *data)
{
	struct macb *bp;

	bp = netdev_priv(dev);
	gem_update_stats(bp);
	memcpy(data, &bp->ethtool_stats, sizeof(u64)
			* (GEM_STATS_LEN + QUEUE_STATS_LEN * MACB_MAX_QUEUES));
}

static int gem_get_sset_count(struct net_device *dev, int sset)
{
	struct macb *bp = netdev_priv(dev);

	switch (sset) {
	case ETH_SS_STATS:
		return GEM_STATS_LEN + bp->num_queues * QUEUE_STATS_LEN;
	default:
		return -EOPNOTSUPP;
	}
}

static void gem_get_ethtool_strings(struct net_device *dev, u32 sset, u8 *p)
{
	char stat_string[ETH_GSTRING_LEN];
	struct macb *bp = netdev_priv(dev);
	struct macb_queue *queue;
	unsigned int i;
	unsigned int q;

	switch (sset) {
	case ETH_SS_STATS:
		for (i = 0; i < GEM_STATS_LEN; i++, p += ETH_GSTRING_LEN)
			memcpy(p, gem_statistics[i].stat_string,
			       ETH_GSTRING_LEN);

		for (q = 0, queue = bp->queues; q < bp->num_queues; ++q, ++queue) {
			for (i = 0; i < QUEUE_STATS_LEN; i++, p += ETH_GSTRING_LEN) {
				snprintf(stat_string, ETH_GSTRING_LEN, "q%d_%s",
						q, queue_statistics[i].stat_string);
				memcpy(p, stat_string, ETH_GSTRING_LEN);
			}
		}
		break;
	}
}

static struct net_device_stats *macb_get_stats(struct net_device *dev)
{
	struct macb *bp = netdev_priv(dev);
	struct net_device_stats *nstat = &bp->dev->stats;
	struct macb_stats *hwstat = &bp->hw_stats.macb;

	if (macb_is_gem(bp))
		return gem_get_stats(bp);

	/* read stats from hardware */
	macb_update_stats(bp);

	/* Convert HW stats into netdevice stats */
	nstat->rx_errors = (hwstat->rx_fcs_errors +
			    hwstat->rx_align_errors +
			    hwstat->rx_resource_errors +
			    hwstat->rx_overruns +
			    hwstat->rx_oversize_pkts +
			    hwstat->rx_jabbers +
			    hwstat->rx_undersize_pkts +
			    hwstat->rx_length_mismatch);
	nstat->tx_errors = (hwstat->tx_late_cols +
			    hwstat->tx_excessive_cols +
			    hwstat->tx_underruns +
			    hwstat->tx_carrier_errors +
			    hwstat->sqe_test_errors);
	nstat->collisions = (hwstat->tx_single_cols +
			     hwstat->tx_multiple_cols +
			     hwstat->tx_excessive_cols);
	nstat->rx_length_errors = (hwstat->rx_oversize_pkts +
				   hwstat->rx_jabbers +
				   hwstat->rx_undersize_pkts +
				   hwstat->rx_length_mismatch);
	nstat->rx_over_errors = hwstat->rx_resource_errors +
				   hwstat->rx_overruns;
	nstat->rx_crc_errors = hwstat->rx_fcs_errors;
	nstat->rx_frame_errors = hwstat->rx_align_errors;
	nstat->rx_fifo_errors = hwstat->rx_overruns;
	/* XXX: What does "missed" mean? */
	nstat->tx_aborted_errors = hwstat->tx_excessive_cols;
	nstat->tx_carrier_errors = hwstat->tx_carrier_errors;
	nstat->tx_fifo_errors = hwstat->tx_underruns;
	/* Don't know about heartbeat or window errors... */

	return nstat;
}

static int macb_get_regs_len(struct net_device *netdev)
{
	return MACB_GREGS_NBR * sizeof(u32);
}

static void macb_get_regs(struct net_device *dev, struct ethtool_regs *regs,
			  void *p)
{
	struct macb *bp = netdev_priv(dev);
	unsigned int tail, head;
	u32 *regs_buff = p;

	regs->version = (macb_readl(bp, MID) & ((1 << MACB_REV_SIZE) - 1))
			| MACB_GREGS_VERSION;

	tail = macb_tx_ring_wrap(bp, bp->queues[0].tx_tail);
	head = macb_tx_ring_wrap(bp, bp->queues[0].tx_head);

	regs_buff[0]  = macb_readl(bp, NCR);
	regs_buff[1]  = macb_or_gem_readl(bp, NCFGR);
	regs_buff[2]  = macb_readl(bp, NSR);
	regs_buff[3]  = macb_readl(bp, TSR);
	regs_buff[4]  = macb_readl(bp, RBQP);
	regs_buff[5]  = macb_readl(bp, TBQP);
	regs_buff[6]  = macb_readl(bp, RSR);
	regs_buff[7]  = macb_readl(bp, IMR);

	regs_buff[8]  = tail;
	regs_buff[9]  = head;
	regs_buff[10] = macb_tx_dma(&bp->queues[0], tail);
	regs_buff[11] = macb_tx_dma(&bp->queues[0], head);

	if (!(bp->caps & MACB_CAPS_USRIO_DISABLED))
		regs_buff[12] = macb_or_gem_readl(bp, USRIO);
	if (macb_is_gem(bp))
		regs_buff[13] = gem_readl(bp, DMACFG);
}

static void macb_get_wol(struct net_device *netdev, struct ethtool_wolinfo *wol)
{
	struct macb *bp = netdev_priv(netdev);

	if (bp->wol & MACB_WOL_HAS_MAGIC_PACKET) {
		phylink_ethtool_get_wol(bp->phylink, wol);
		wol->supported |= WAKE_MAGIC;

		if (bp->wol & MACB_WOL_ENABLED)
			wol->wolopts |= WAKE_MAGIC;
	}
}

static int macb_set_wol(struct net_device *netdev, struct ethtool_wolinfo *wol)
{
	struct macb *bp = netdev_priv(netdev);
	int ret;

	/* Pass the order to phylink layer */
	ret = phylink_ethtool_set_wol(bp->phylink, wol);
	/* Don't manage WoL on MAC if handled by the PHY
	 * or if there's a failure in talking to the PHY
	 */
	if (!ret || ret != -EOPNOTSUPP)
		return ret;

	if (!(bp->wol & MACB_WOL_HAS_MAGIC_PACKET) ||
	    (wol->wolopts & ~WAKE_MAGIC))
		return -EOPNOTSUPP;

	if (wol->wolopts & WAKE_MAGIC)
		bp->wol |= MACB_WOL_ENABLED;
	else
		bp->wol &= ~MACB_WOL_ENABLED;

	device_set_wakeup_enable(&bp->pdev->dev, bp->wol & MACB_WOL_ENABLED);

	return 0;
}

static int macb_get_link_ksettings(struct net_device *netdev,
				   struct ethtool_link_ksettings *kset)
{
	struct macb *bp = netdev_priv(netdev);

	return phylink_ethtool_ksettings_get(bp->phylink, kset);
}

static int macb_set_link_ksettings(struct net_device *netdev,
				   const struct ethtool_link_ksettings *kset)
{
	struct macb *bp = netdev_priv(netdev);

	return phylink_ethtool_ksettings_set(bp->phylink, kset);
}

static void macb_get_ringparam(struct net_device *netdev,
			       struct ethtool_ringparam *ring,
			       struct kernel_ethtool_ringparam *kernel_ring,
			       struct netlink_ext_ack *extack)
{
	struct macb *bp = netdev_priv(netdev);

	ring->rx_max_pending = MAX_RX_RING_SIZE;
	ring->tx_max_pending = MAX_TX_RING_SIZE;

	ring->rx_pending = bp->rx_ring_size;
	ring->tx_pending = bp->tx_ring_size;
}

static int macb_set_ringparam(struct net_device *netdev,
			      struct ethtool_ringparam *ring,
			      struct kernel_ethtool_ringparam *kernel_ring,
			      struct netlink_ext_ack *extack)
{
	struct macb *bp = netdev_priv(netdev);
	u32 new_rx_size, new_tx_size;
	unsigned int reset = 0;

	if ((ring->rx_mini_pending) || (ring->rx_jumbo_pending))
		return -EINVAL;

	new_rx_size = clamp_t(u32, ring->rx_pending,
			      MIN_RX_RING_SIZE, MAX_RX_RING_SIZE);
	new_rx_size = roundup_pow_of_two(new_rx_size);

	new_tx_size = clamp_t(u32, ring->tx_pending,
			      MIN_TX_RING_SIZE, MAX_TX_RING_SIZE);
	new_tx_size = roundup_pow_of_two(new_tx_size);

	if ((new_tx_size == bp->tx_ring_size) &&
	    (new_rx_size == bp->rx_ring_size)) {
		/* nothing to do */
		return 0;
	}

	if (netif_running(bp->dev)) {
		reset = 1;
		macb_close(bp->dev);
	}

	bp->rx_ring_size = new_rx_size;
	bp->tx_ring_size = new_tx_size;

	if (reset)
		macb_open(bp->dev);

	return 0;
}

#ifdef CONFIG_MACB_USE_HWSTAMP
static unsigned int gem_get_tsu_rate(struct macb *bp)
{
	struct clk *tsu_clk;
	unsigned int tsu_rate;

	tsu_clk = devm_clk_get(&bp->pdev->dev, "tsu_clk");
	if (!IS_ERR(tsu_clk))
		tsu_rate = clk_get_rate(tsu_clk);
	/* try pclk instead */
	else if (!IS_ERR(bp->pclk)) {
		tsu_clk = bp->pclk;
		tsu_rate = clk_get_rate(tsu_clk);
	} else
		return -ENOTSUPP;
	return tsu_rate;
}

static s32 gem_get_ptp_max_adj(void)
{
	return 64000000;
}

static int gem_get_ts_info(struct net_device *dev,
			   struct ethtool_ts_info *info)
{
	struct macb *bp = netdev_priv(dev);

	if ((bp->hw_dma_cap & HW_DMA_CAP_PTP) == 0) {
		ethtool_op_get_ts_info(dev, info);
		return 0;
	}

	info->so_timestamping =
		SOF_TIMESTAMPING_TX_SOFTWARE |
		SOF_TIMESTAMPING_RX_SOFTWARE |
		SOF_TIMESTAMPING_SOFTWARE |
		SOF_TIMESTAMPING_TX_HARDWARE |
		SOF_TIMESTAMPING_RX_HARDWARE |
		SOF_TIMESTAMPING_RAW_HARDWARE;
	info->tx_types =
		(1 << HWTSTAMP_TX_ONESTEP_SYNC) |
		(1 << HWTSTAMP_TX_OFF) |
		(1 << HWTSTAMP_TX_ON);
	info->rx_filters =
		(1 << HWTSTAMP_FILTER_NONE) |
		(1 << HWTSTAMP_FILTER_ALL);

	info->phc_index = bp->ptp_clock ? ptp_clock_index(bp->ptp_clock) : -1;

	return 0;
}

static struct macb_ptp_info gem_ptp_info = {
	.ptp_init	 = gem_ptp_init,
	.ptp_remove	 = gem_ptp_remove,
	.get_ptp_max_adj = gem_get_ptp_max_adj,
	.get_tsu_rate	 = gem_get_tsu_rate,
	.get_ts_info	 = gem_get_ts_info,
	.get_hwtst	 = gem_get_hwtst,
	.set_hwtst	 = gem_set_hwtst,
};
#endif

static int macb_get_ts_info(struct net_device *netdev,
			    struct ethtool_ts_info *info)
{
	struct macb *bp = netdev_priv(netdev);

	if (bp->ptp_info)
		return bp->ptp_info->get_ts_info(netdev, info);

	return ethtool_op_get_ts_info(netdev, info);
}

static void gem_enable_flow_filters(struct macb *bp, bool enable)
{
	struct net_device *netdev = bp->dev;
	struct ethtool_rx_fs_item *item;
	u32 t2_scr;
	int num_t2_scr;

	if (!(netdev->features & NETIF_F_NTUPLE))
		return;

	num_t2_scr = GEM_BFEXT(T2SCR, gem_readl(bp, DCFG8));

	list_for_each_entry(item, &bp->rx_fs_list.list, list) {
		struct ethtool_rx_flow_spec *fs = &item->fs;
		struct ethtool_tcpip4_spec *tp4sp_m;

		if (fs->location >= num_t2_scr)
			continue;

		t2_scr = gem_readl_n(bp, SCRT2, fs->location);

		/* enable/disable screener regs for the flow entry */
		t2_scr = GEM_BFINS(ETHTEN, enable, t2_scr);

		/* only enable fields with no masking */
		tp4sp_m = &(fs->m_u.tcp_ip4_spec);

		if (enable && (tp4sp_m->ip4src == 0xFFFFFFFF))
			t2_scr = GEM_BFINS(CMPAEN, 1, t2_scr);
		else
			t2_scr = GEM_BFINS(CMPAEN, 0, t2_scr);

		if (enable && (tp4sp_m->ip4dst == 0xFFFFFFFF))
			t2_scr = GEM_BFINS(CMPBEN, 1, t2_scr);
		else
			t2_scr = GEM_BFINS(CMPBEN, 0, t2_scr);

		if (enable && ((tp4sp_m->psrc == 0xFFFF) || (tp4sp_m->pdst == 0xFFFF)))
			t2_scr = GEM_BFINS(CMPCEN, 1, t2_scr);
		else
			t2_scr = GEM_BFINS(CMPCEN, 0, t2_scr);

		gem_writel_n(bp, SCRT2, fs->location, t2_scr);
	}
}

static void gem_prog_cmp_regs(struct macb *bp, struct ethtool_rx_flow_spec *fs)
{
	struct ethtool_tcpip4_spec *tp4sp_v, *tp4sp_m;
	uint16_t index = fs->location;
	u32 w0, w1, t2_scr;
	bool cmp_a = false;
	bool cmp_b = false;
	bool cmp_c = false;

	if (!macb_is_gem(bp))
		return;

	tp4sp_v = &(fs->h_u.tcp_ip4_spec);
	tp4sp_m = &(fs->m_u.tcp_ip4_spec);

	/* ignore field if any masking set */
	if (tp4sp_m->ip4src == 0xFFFFFFFF) {
		/* 1st compare reg - IP source address */
		w0 = 0;
		w1 = 0;
		w0 = tp4sp_v->ip4src;
		w1 = GEM_BFINS(T2DISMSK, 1, w1); /* 32-bit compare */
		w1 = GEM_BFINS(T2CMPOFST, GEM_T2COMPOFST_ETYPE, w1);
		w1 = GEM_BFINS(T2OFST, ETYPE_SRCIP_OFFSET, w1);
		gem_writel_n(bp, T2CMPW0, T2CMP_OFST(GEM_IP4SRC_CMP(index)), w0);
		gem_writel_n(bp, T2CMPW1, T2CMP_OFST(GEM_IP4SRC_CMP(index)), w1);
		cmp_a = true;
	}

	/* ignore field if any masking set */
	if (tp4sp_m->ip4dst == 0xFFFFFFFF) {
		/* 2nd compare reg - IP destination address */
		w0 = 0;
		w1 = 0;
		w0 = tp4sp_v->ip4dst;
		w1 = GEM_BFINS(T2DISMSK, 1, w1); /* 32-bit compare */
		w1 = GEM_BFINS(T2CMPOFST, GEM_T2COMPOFST_ETYPE, w1);
		w1 = GEM_BFINS(T2OFST, ETYPE_DSTIP_OFFSET, w1);
		gem_writel_n(bp, T2CMPW0, T2CMP_OFST(GEM_IP4DST_CMP(index)), w0);
		gem_writel_n(bp, T2CMPW1, T2CMP_OFST(GEM_IP4DST_CMP(index)), w1);
		cmp_b = true;
	}

	/* ignore both port fields if masking set in both */
	if ((tp4sp_m->psrc == 0xFFFF) || (tp4sp_m->pdst == 0xFFFF)) {
		/* 3rd compare reg - source port, destination port */
		w0 = 0;
		w1 = 0;
		w1 = GEM_BFINS(T2CMPOFST, GEM_T2COMPOFST_IPHDR, w1);
		if (tp4sp_m->psrc == tp4sp_m->pdst) {
			w0 = GEM_BFINS(T2MASK, tp4sp_v->psrc, w0);
			w0 = GEM_BFINS(T2CMP, tp4sp_v->pdst, w0);
			w1 = GEM_BFINS(T2DISMSK, 1, w1); /* 32-bit compare */
			w1 = GEM_BFINS(T2OFST, IPHDR_SRCPORT_OFFSET, w1);
		} else {
			/* only one port definition */
			w1 = GEM_BFINS(T2DISMSK, 0, w1); /* 16-bit compare */
			w0 = GEM_BFINS(T2MASK, 0xFFFF, w0);
			if (tp4sp_m->psrc == 0xFFFF) { /* src port */
				w0 = GEM_BFINS(T2CMP, tp4sp_v->psrc, w0);
				w1 = GEM_BFINS(T2OFST, IPHDR_SRCPORT_OFFSET, w1);
			} else { /* dst port */
				w0 = GEM_BFINS(T2CMP, tp4sp_v->pdst, w0);
				w1 = GEM_BFINS(T2OFST, IPHDR_DSTPORT_OFFSET, w1);
			}
		}
		gem_writel_n(bp, T2CMPW0, T2CMP_OFST(GEM_PORT_CMP(index)), w0);
		gem_writel_n(bp, T2CMPW1, T2CMP_OFST(GEM_PORT_CMP(index)), w1);
		cmp_c = true;
	}

	t2_scr = 0;
	t2_scr = GEM_BFINS(QUEUE, (fs->ring_cookie) & 0xFF, t2_scr);
	t2_scr = GEM_BFINS(ETHT2IDX, SCRT2_ETHT, t2_scr);
	if (cmp_a)
		t2_scr = GEM_BFINS(CMPA, GEM_IP4SRC_CMP(index), t2_scr);
	if (cmp_b)
		t2_scr = GEM_BFINS(CMPB, GEM_IP4DST_CMP(index), t2_scr);
	if (cmp_c)
		t2_scr = GEM_BFINS(CMPC, GEM_PORT_CMP(index), t2_scr);
	gem_writel_n(bp, SCRT2, index, t2_scr);
}

static int gem_add_flow_filter(struct net_device *netdev,
		struct ethtool_rxnfc *cmd)
{
	struct macb *bp = netdev_priv(netdev);
	struct ethtool_rx_flow_spec *fs = &cmd->fs;
	struct ethtool_rx_fs_item *item, *newfs;
	unsigned long flags;
	int ret = -EINVAL;
	bool added = false;

	newfs = kmalloc(sizeof(*newfs), GFP_KERNEL);
	if (newfs == NULL)
		return -ENOMEM;
	memcpy(&newfs->fs, fs, sizeof(newfs->fs));

	netdev_dbg(netdev,
			"Adding flow filter entry,type=%u,queue=%u,loc=%u,src=%08X,dst=%08X,ps=%u,pd=%u\n",
			fs->flow_type, (int)fs->ring_cookie, fs->location,
			htonl(fs->h_u.tcp_ip4_spec.ip4src),
			htonl(fs->h_u.tcp_ip4_spec.ip4dst),
			be16_to_cpu(fs->h_u.tcp_ip4_spec.psrc),
			be16_to_cpu(fs->h_u.tcp_ip4_spec.pdst));

	spin_lock_irqsave(&bp->rx_fs_lock, flags);

	/* find correct place to add in list */
	list_for_each_entry(item, &bp->rx_fs_list.list, list) {
		if (item->fs.location > newfs->fs.location) {
			list_add_tail(&newfs->list, &item->list);
			added = true;
			break;
		} else if (item->fs.location == fs->location) {
			netdev_err(netdev, "Rule not added: location %d not free!\n",
					fs->location);
			ret = -EBUSY;
			goto err;
		}
	}
	if (!added)
		list_add_tail(&newfs->list, &bp->rx_fs_list.list);

	gem_prog_cmp_regs(bp, fs);
	bp->rx_fs_list.count++;
	/* enable filtering if NTUPLE on */
	gem_enable_flow_filters(bp, 1);

	spin_unlock_irqrestore(&bp->rx_fs_lock, flags);
	return 0;

err:
	spin_unlock_irqrestore(&bp->rx_fs_lock, flags);
	kfree(newfs);
	return ret;
}

static int gem_del_flow_filter(struct net_device *netdev,
		struct ethtool_rxnfc *cmd)
{
	struct macb *bp = netdev_priv(netdev);
	struct ethtool_rx_fs_item *item;
	struct ethtool_rx_flow_spec *fs;
	unsigned long flags;

	spin_lock_irqsave(&bp->rx_fs_lock, flags);

	list_for_each_entry(item, &bp->rx_fs_list.list, list) {
		if (item->fs.location == cmd->fs.location) {
			/* disable screener regs for the flow entry */
			fs = &(item->fs);
			netdev_dbg(netdev,
					"Deleting flow filter entry,type=%u,queue=%u,loc=%u,src=%08X,dst=%08X,ps=%u,pd=%u\n",
					fs->flow_type, (int)fs->ring_cookie, fs->location,
					htonl(fs->h_u.tcp_ip4_spec.ip4src),
					htonl(fs->h_u.tcp_ip4_spec.ip4dst),
					be16_to_cpu(fs->h_u.tcp_ip4_spec.psrc),
					be16_to_cpu(fs->h_u.tcp_ip4_spec.pdst));

			gem_writel_n(bp, SCRT2, fs->location, 0);

			list_del(&item->list);
			bp->rx_fs_list.count--;
			spin_unlock_irqrestore(&bp->rx_fs_lock, flags);
			kfree(item);
			return 0;
		}
	}

	spin_unlock_irqrestore(&bp->rx_fs_lock, flags);
	return -EINVAL;
}

static int gem_get_flow_entry(struct net_device *netdev,
		struct ethtool_rxnfc *cmd)
{
	struct macb *bp = netdev_priv(netdev);
	struct ethtool_rx_fs_item *item;

	list_for_each_entry(item, &bp->rx_fs_list.list, list) {
		if (item->fs.location == cmd->fs.location) {
			memcpy(&cmd->fs, &item->fs, sizeof(cmd->fs));
			return 0;
		}
	}
	return -EINVAL;
}

static int gem_get_all_flow_entries(struct net_device *netdev,
		struct ethtool_rxnfc *cmd, u32 *rule_locs)
{
	struct macb *bp = netdev_priv(netdev);
	struct ethtool_rx_fs_item *item;
	uint32_t cnt = 0;

	list_for_each_entry(item, &bp->rx_fs_list.list, list) {
		if (cnt == cmd->rule_cnt)
			return -EMSGSIZE;
		rule_locs[cnt] = item->fs.location;
		cnt++;
	}
	cmd->data = bp->max_tuples;
	cmd->rule_cnt = cnt;

	return 0;
}

static int gem_get_rxnfc(struct net_device *netdev, struct ethtool_rxnfc *cmd,
		u32 *rule_locs)
{
	struct macb *bp = netdev_priv(netdev);
	int ret = 0;

	switch (cmd->cmd) {
	case ETHTOOL_GRXRINGS:
		cmd->data = bp->num_queues;
		break;
	case ETHTOOL_GRXCLSRLCNT:
		cmd->rule_cnt = bp->rx_fs_list.count;
		break;
	case ETHTOOL_GRXCLSRULE:
		ret = gem_get_flow_entry(netdev, cmd);
		break;
	case ETHTOOL_GRXCLSRLALL:
		ret = gem_get_all_flow_entries(netdev, cmd, rule_locs);
		break;
	default:
		netdev_err(netdev,
			  "Command parameter %d is not supported\n", cmd->cmd);
		ret = -EOPNOTSUPP;
	}

	return ret;
}

static int gem_set_rxnfc(struct net_device *netdev, struct ethtool_rxnfc *cmd)
{
	struct macb *bp = netdev_priv(netdev);
	int ret;

	switch (cmd->cmd) {
	case ETHTOOL_SRXCLSRLINS:
		if ((cmd->fs.location >= bp->max_tuples)
				|| (cmd->fs.ring_cookie >= bp->num_queues)) {
			ret = -EINVAL;
			break;
		}
		ret = gem_add_flow_filter(netdev, cmd);
		break;
	case ETHTOOL_SRXCLSRLDEL:
		ret = gem_del_flow_filter(netdev, cmd);
		break;
	default:
		netdev_err(netdev,
			  "Command parameter %d is not supported\n", cmd->cmd);
		ret = -EOPNOTSUPP;
	}

	return ret;
}

static const struct ethtool_ops macb_ethtool_ops = {
	.get_regs_len		= macb_get_regs_len,
	.get_regs		= macb_get_regs,
	.get_link		= ethtool_op_get_link,
	.get_ts_info		= ethtool_op_get_ts_info,
	.get_wol		= macb_get_wol,
	.set_wol		= macb_set_wol,
	.get_link_ksettings     = macb_get_link_ksettings,
	.set_link_ksettings     = macb_set_link_ksettings,
	.get_ringparam		= macb_get_ringparam,
	.set_ringparam		= macb_set_ringparam,
};

static const struct ethtool_ops gem_ethtool_ops = {
	.get_regs_len		= macb_get_regs_len,
	.get_regs		= macb_get_regs,
	.get_wol		= macb_get_wol,
	.set_wol		= macb_set_wol,
	.get_link		= ethtool_op_get_link,
	.get_ts_info		= macb_get_ts_info,
	.get_ethtool_stats	= gem_get_ethtool_stats,
	.get_strings		= gem_get_ethtool_strings,
	.get_sset_count		= gem_get_sset_count,
	.get_link_ksettings     = macb_get_link_ksettings,
	.set_link_ksettings     = macb_set_link_ksettings,
	.get_ringparam		= macb_get_ringparam,
	.set_ringparam		= macb_set_ringparam,
	.get_rxnfc			= gem_get_rxnfc,
	.set_rxnfc			= gem_set_rxnfc,
};

static int macb_ioctl(struct net_device *dev, struct ifreq *rq, int cmd)
{
	struct macb *bp = netdev_priv(dev);

	if (!netif_running(dev))
		return -EINVAL;

	if (bp->ptp_info) {
		switch (cmd) {
		case SIOCSHWTSTAMP:
			return bp->ptp_info->set_hwtst(dev, rq, cmd);
		case SIOCGHWTSTAMP:
			return bp->ptp_info->get_hwtst(dev, rq);
		}
	}

	return phylink_mii_ioctl(bp->phylink, rq, cmd);
}

static inline void macb_set_txcsum_feature(struct macb *bp,
					   netdev_features_t features)
{
	u32 val;

	if (!macb_is_gem(bp))
		return;

	val = gem_readl(bp, DMACFG);
	if (features & NETIF_F_HW_CSUM)
		val |= GEM_BIT(TXCOEN);
	else
		val &= ~GEM_BIT(TXCOEN);

	gem_writel(bp, DMACFG, val);
}

static inline void macb_set_rxcsum_feature(struct macb *bp,
					   netdev_features_t features)
{
	struct net_device *netdev = bp->dev;
	u32 val;

	if (!macb_is_gem(bp))
		return;

	val = gem_readl(bp, NCFGR);
	if ((features & NETIF_F_RXCSUM) && !(netdev->flags & IFF_PROMISC))
		val |= GEM_BIT(RXCOEN);
	else
		val &= ~GEM_BIT(RXCOEN);

	gem_writel(bp, NCFGR, val);
}

static inline void macb_set_rxflow_feature(struct macb *bp,
					   netdev_features_t features)
{
	if (!macb_is_gem(bp))
		return;

	gem_enable_flow_filters(bp, !!(features & NETIF_F_NTUPLE));
}

static int macb_set_features(struct net_device *netdev,
			     netdev_features_t features)
{
	struct macb *bp = netdev_priv(netdev);
	netdev_features_t changed = features ^ netdev->features;

	/* TX checksum offload */
	if (changed & NETIF_F_HW_CSUM)
		macb_set_txcsum_feature(bp, features);

	/* RX checksum offload */
	if (changed & NETIF_F_RXCSUM)
		macb_set_rxcsum_feature(bp, features);

	/* RX Flow Filters */
	if (changed & NETIF_F_NTUPLE)
		macb_set_rxflow_feature(bp, features);

	return 0;
}

static void macb_restore_features(struct macb *bp)
{
	struct net_device *netdev = bp->dev;
	netdev_features_t features = netdev->features;
	struct ethtool_rx_fs_item *item;

	/* TX checksum offload */
	macb_set_txcsum_feature(bp, features);

	/* RX checksum offload */
	macb_set_rxcsum_feature(bp, features);

	/* RX Flow Filters */
	list_for_each_entry(item, &bp->rx_fs_list.list, list)
		gem_prog_cmp_regs(bp, &item->fs);

	macb_set_rxflow_feature(bp, features);
}

static const struct net_device_ops macb_netdev_ops = {
	.ndo_open		= macb_open,
	.ndo_stop		= macb_close,
	.ndo_start_xmit		= macb_start_xmit,
	.ndo_set_rx_mode	= macb_set_rx_mode,
	.ndo_get_stats		= macb_get_stats,
	.ndo_eth_ioctl		= macb_ioctl,
	.ndo_validate_addr	= eth_validate_addr,
	.ndo_change_mtu		= macb_change_mtu,
	.ndo_set_mac_address	= eth_mac_addr,
#ifdef CONFIG_NET_POLL_CONTROLLER
	.ndo_poll_controller	= macb_poll_controller,
#endif
	.ndo_set_features	= macb_set_features,
	.ndo_features_check	= macb_features_check,
};

/* Configure peripheral capabilities according to device tree
 * and integration options used
 */
static void macb_configure_caps(struct macb *bp,
				const struct macb_config *dt_conf)
{
	u32 dcfg;

	if (dt_conf)
		bp->caps = dt_conf->caps;

	if (hw_is_gem(bp->regs, bp->native_io)) {
		bp->caps |= MACB_CAPS_MACB_IS_GEM;

		dcfg = gem_readl(bp, DCFG1);
		if (GEM_BFEXT(IRQCOR, dcfg) == 0)
			bp->caps |= MACB_CAPS_ISR_CLEAR_ON_WRITE;
		if (GEM_BFEXT(NO_PCS, dcfg) == 0)
			bp->caps |= MACB_CAPS_PCS;
		dcfg = gem_readl(bp, DCFG12);
		if (GEM_BFEXT(HIGH_SPEED, dcfg) == 1)
			bp->caps |= MACB_CAPS_HIGH_SPEED;
		dcfg = gem_readl(bp, DCFG2);
		if ((dcfg & (GEM_BIT(RX_PKT_BUFF) | GEM_BIT(TX_PKT_BUFF))) == 0)
			bp->caps |= MACB_CAPS_FIFO_MODE;
#ifdef CONFIG_MACB_USE_HWSTAMP
		if (gem_has_ptp(bp)) {
			if (!GEM_BFEXT(TSU, gem_readl(bp, DCFG5)))
				dev_err(&bp->pdev->dev,
					"GEM doesn't support hardware ptp.\n");
			else {
				bp->hw_dma_cap |= HW_DMA_CAP_PTP;
				bp->ptp_info = &gem_ptp_info;
			}
		}
#endif
	}

	dev_dbg(&bp->pdev->dev, "Cadence caps 0x%08x\n", bp->caps);
}

static void macb_probe_queues(void __iomem *mem,
			      bool native_io,
			      unsigned int *queue_mask,
			      unsigned int *num_queues)
{
	*queue_mask = 0x1;
	*num_queues = 1;

	/* is it macb or gem ?
	 *
	 * We need to read directly from the hardware here because
	 * we are early in the probe process and don't have the
	 * MACB_CAPS_MACB_IS_GEM flag positioned
	 */
	if (!hw_is_gem(mem, native_io))
		return;

	/* bit 0 is never set but queue 0 always exists */
	*queue_mask |= readl_relaxed(mem + GEM_DCFG6) & 0xff;
	*num_queues = hweight32(*queue_mask);
}

static void macb_clks_disable(struct clk *pclk, struct clk *hclk, struct clk *tx_clk,
			      struct clk *rx_clk, struct clk *tsu_clk)
{
	struct clk_bulk_data clks[] = {
		{ .clk = tsu_clk, },
		{ .clk = rx_clk, },
		{ .clk = pclk, },
		{ .clk = hclk, },
		{ .clk = tx_clk },
	};

	clk_bulk_disable_unprepare(ARRAY_SIZE(clks), clks);
}

static int macb_clk_init(struct platform_device *pdev, struct clk **pclk,
			 struct clk **hclk, struct clk **tx_clk,
			 struct clk **rx_clk, struct clk **tsu_clk)
{
	struct macb_platform_data *pdata;
	int err;

	pdata = dev_get_platdata(&pdev->dev);
	if (pdata) {
		*pclk = pdata->pclk;
		*hclk = pdata->hclk;
	} else {
		*pclk = devm_clk_get(&pdev->dev, "pclk");
		*hclk = devm_clk_get(&pdev->dev, "hclk");
	}

	if (IS_ERR_OR_NULL(*pclk))
		return dev_err_probe(&pdev->dev,
				     IS_ERR(*pclk) ? PTR_ERR(*pclk) : -ENODEV,
				     "failed to get pclk\n");

	if (IS_ERR_OR_NULL(*hclk))
		return dev_err_probe(&pdev->dev,
				     IS_ERR(*hclk) ? PTR_ERR(*hclk) : -ENODEV,
				     "failed to get hclk\n");

	*tx_clk = devm_clk_get_optional(&pdev->dev, "tx_clk");
	if (IS_ERR(*tx_clk))
		return PTR_ERR(*tx_clk);

	*rx_clk = devm_clk_get_optional(&pdev->dev, "rx_clk");
	if (IS_ERR(*rx_clk))
		return PTR_ERR(*rx_clk);

	*tsu_clk = devm_clk_get_optional(&pdev->dev, "tsu_clk");
	if (IS_ERR(*tsu_clk))
		return PTR_ERR(*tsu_clk);

	err = clk_prepare_enable(*pclk);
	if (err) {
		dev_err(&pdev->dev, "failed to enable pclk (%d)\n", err);
		return err;
	}

	err = clk_prepare_enable(*hclk);
	if (err) {
		dev_err(&pdev->dev, "failed to enable hclk (%d)\n", err);
		goto err_disable_pclk;
	}

	err = clk_prepare_enable(*tx_clk);
	if (err) {
		dev_err(&pdev->dev, "failed to enable tx_clk (%d)\n", err);
		goto err_disable_hclk;
	}

	err = clk_prepare_enable(*rx_clk);
	if (err) {
		dev_err(&pdev->dev, "failed to enable rx_clk (%d)\n", err);
		goto err_disable_txclk;
	}

	err = clk_prepare_enable(*tsu_clk);
	if (err) {
		dev_err(&pdev->dev, "failed to enable tsu_clk (%d)\n", err);
		goto err_disable_rxclk;
	}

	return 0;

err_disable_rxclk:
	clk_disable_unprepare(*rx_clk);

err_disable_txclk:
	clk_disable_unprepare(*tx_clk);

err_disable_hclk:
	clk_disable_unprepare(*hclk);

err_disable_pclk:
	clk_disable_unprepare(*pclk);

	return err;
}

static int macb_init(struct platform_device *pdev)
{
	struct net_device *dev = platform_get_drvdata(pdev);
	unsigned int hw_q, q;
	struct macb *bp = netdev_priv(dev);
	struct macb_queue *queue;
	int err;
	u32 val, reg;

	bp->tx_ring_size = DEFAULT_TX_RING_SIZE;
	bp->rx_ring_size = DEFAULT_RX_RING_SIZE;

	/* set the queue register mapping once for all: queue0 has a special
	 * register mapping but we don't want to test the queue index then
	 * compute the corresponding register offset at run time.
	 */
	for (hw_q = 0, q = 0; hw_q < MACB_MAX_QUEUES; ++hw_q) {
		if (!(bp->queue_mask & (1 << hw_q)))
			continue;

		queue = &bp->queues[q];
		queue->bp = bp;
		spin_lock_init(&queue->tx_ptr_lock);
		netif_napi_add(dev, &queue->napi_rx, macb_rx_poll);
		netif_napi_add(dev, &queue->napi_tx, macb_tx_poll);
		if (hw_q) {
			queue->ISR  = GEM_ISR(hw_q - 1);
			queue->IER  = GEM_IER(hw_q - 1);
			queue->IDR  = GEM_IDR(hw_q - 1);
			queue->IMR  = GEM_IMR(hw_q - 1);
			queue->TBQP = GEM_TBQP(hw_q - 1);
			queue->RBQP = GEM_RBQP(hw_q - 1);
			queue->RBQS = GEM_RBQS(hw_q - 1);
#ifdef CONFIG_ARCH_DMA_ADDR_T_64BIT
			if (bp->hw_dma_cap & HW_DMA_CAP_64B) {
				queue->TBQPH = GEM_TBQPH(hw_q - 1);
				queue->RBQPH = GEM_RBQPH(hw_q - 1);
			}
#endif
		} else {
			/* queue0 uses legacy registers */
			queue->ISR  = MACB_ISR;
			queue->IER  = MACB_IER;
			queue->IDR  = MACB_IDR;
			queue->IMR  = MACB_IMR;
			queue->TBQP = MACB_TBQP;
			queue->RBQP = MACB_RBQP;
#ifdef CONFIG_ARCH_DMA_ADDR_T_64BIT
			if (bp->hw_dma_cap & HW_DMA_CAP_64B) {
				queue->TBQPH = MACB_TBQPH;
				queue->RBQPH = MACB_RBQPH;
			}
#endif
		}

		/* get irq: here we use the linux queue index, not the hardware
		 * queue index. the queue irq definitions in the device tree
		 * must remove the optional gaps that could exist in the
		 * hardware queue mask.
		 */
		queue->irq = platform_get_irq(pdev, q);
		err = devm_request_irq(&pdev->dev, queue->irq, macb_interrupt,
				       IRQF_SHARED, dev->name, queue);
		if (err) {
			dev_err(&pdev->dev,
				"Unable to request IRQ %d (error %d)\n",
				queue->irq, err);
			return err;
		}

		INIT_WORK(&queue->tx_error_task, macb_tx_error_task);
		q++;
	}

	dev->netdev_ops = &macb_netdev_ops;

	/* setup appropriated routines according to adapter type */
	if (macb_is_gem(bp)) {
		bp->max_tx_length = GEM_MAX_TX_LEN;
		bp->macbgem_ops.mog_alloc_rx_buffers = gem_alloc_rx_buffers;
		bp->macbgem_ops.mog_free_rx_buffers = gem_free_rx_buffers;
		bp->macbgem_ops.mog_init_rings = gem_init_rings;
		bp->macbgem_ops.mog_rx = gem_rx;
		dev->ethtool_ops = &gem_ethtool_ops;
	} else {
		bp->max_tx_length = MACB_MAX_TX_LEN;
		bp->macbgem_ops.mog_alloc_rx_buffers = macb_alloc_rx_buffers;
		bp->macbgem_ops.mog_free_rx_buffers = macb_free_rx_buffers;
		bp->macbgem_ops.mog_init_rings = macb_init_rings;
		bp->macbgem_ops.mog_rx = macb_rx;
		dev->ethtool_ops = &macb_ethtool_ops;
	}

	/* Set features */
	dev->hw_features = NETIF_F_SG;

	/* Check LSO capability */
	if (GEM_BFEXT(PBUF_LSO, gem_readl(bp, DCFG6)))
		dev->hw_features |= MACB_NETIF_LSO;

	/* Checksum offload is only available on gem with packet buffer */
	if (macb_is_gem(bp) && !(bp->caps & MACB_CAPS_FIFO_MODE))
		dev->hw_features |= NETIF_F_HW_CSUM | NETIF_F_RXCSUM;
	if (bp->caps & MACB_CAPS_SG_DISABLED)
		dev->hw_features &= ~NETIF_F_SG;
	dev->features = dev->hw_features;

	/* Check RX Flow Filters support.
	 * Max Rx flows set by availability of screeners & compare regs:
	 * each 4-tuple define requires 1 T2 screener reg + 3 compare regs
	 */
	reg = gem_readl(bp, DCFG8);
	bp->max_tuples = min((GEM_BFEXT(SCR2CMP, reg) / 3),
			GEM_BFEXT(T2SCR, reg));
	INIT_LIST_HEAD(&bp->rx_fs_list.list);
	if (bp->max_tuples > 0) {
		/* also needs one ethtype match to check IPv4 */
		if (GEM_BFEXT(SCR2ETH, reg) > 0) {
			/* program this reg now */
			reg = 0;
			reg = GEM_BFINS(ETHTCMP, (uint16_t)ETH_P_IP, reg);
			gem_writel_n(bp, ETHT, SCRT2_ETHT, reg);
			/* Filtering is supported in hw but don't enable it in kernel now */
			dev->hw_features |= NETIF_F_NTUPLE;
			/* init Rx flow definitions */
			bp->rx_fs_list.count = 0;
			spin_lock_init(&bp->rx_fs_lock);
		} else
			bp->max_tuples = 0;
	}

	if (!(bp->caps & MACB_CAPS_USRIO_DISABLED)) {
		val = 0;
		if (phy_interface_mode_is_rgmii(bp->phy_interface))
			val = bp->usrio->rgmii;
		else if (bp->phy_interface == PHY_INTERFACE_MODE_RMII &&
			 (bp->caps & MACB_CAPS_USRIO_DEFAULT_IS_MII_GMII))
			val = bp->usrio->rmii;
		else if (!(bp->caps & MACB_CAPS_USRIO_DEFAULT_IS_MII_GMII))
			val = bp->usrio->mii;

		if (bp->caps & MACB_CAPS_USRIO_HAS_CLKEN)
			val |= bp->usrio->refclk;

		macb_or_gem_writel(bp, USRIO, val);
	}

	/* Set MII management clock divider */
	val = macb_mdc_clk_div(bp);
	val |= macb_dbw(bp);
	if (bp->phy_interface == PHY_INTERFACE_MODE_SGMII)
		val |= GEM_BIT(SGMIIEN) | GEM_BIT(PCSSEL);
	macb_writel(bp, NCFGR, val);

	return 0;
}

static const struct macb_usrio_config macb_default_usrio = {
	.mii = MACB_BIT(MII),
	.rmii = MACB_BIT(RMII),
	.rgmii = GEM_BIT(RGMII),
	.refclk = MACB_BIT(CLKEN),
};

#if defined(CONFIG_OF)
/* 1518 rounded up */
#define AT91ETHER_MAX_RBUFF_SZ	0x600
/* max number of receive buffers */
#define AT91ETHER_MAX_RX_DESCR	9

static struct sifive_fu540_macb_mgmt *mgmt;

static int at91ether_alloc_coherent(struct macb *lp)
{
	struct macb_queue *q = &lp->queues[0];

	q->rx_ring = dma_alloc_coherent(&lp->pdev->dev,
					 (AT91ETHER_MAX_RX_DESCR *
					  macb_dma_desc_get_size(lp)),
					 &q->rx_ring_dma, GFP_KERNEL);
	if (!q->rx_ring)
		return -ENOMEM;

	q->rx_buffers = dma_alloc_coherent(&lp->pdev->dev,
					    AT91ETHER_MAX_RX_DESCR *
					    AT91ETHER_MAX_RBUFF_SZ,
					    &q->rx_buffers_dma, GFP_KERNEL);
	if (!q->rx_buffers) {
		dma_free_coherent(&lp->pdev->dev,
				  AT91ETHER_MAX_RX_DESCR *
				  macb_dma_desc_get_size(lp),
				  q->rx_ring, q->rx_ring_dma);
		q->rx_ring = NULL;
		return -ENOMEM;
	}

	return 0;
}

static void at91ether_free_coherent(struct macb *lp)
{
	struct macb_queue *q = &lp->queues[0];

	if (q->rx_ring) {
		dma_free_coherent(&lp->pdev->dev,
				  AT91ETHER_MAX_RX_DESCR *
				  macb_dma_desc_get_size(lp),
				  q->rx_ring, q->rx_ring_dma);
		q->rx_ring = NULL;
	}

	if (q->rx_buffers) {
		dma_free_coherent(&lp->pdev->dev,
				  AT91ETHER_MAX_RX_DESCR *
				  AT91ETHER_MAX_RBUFF_SZ,
				  q->rx_buffers, q->rx_buffers_dma);
		q->rx_buffers = NULL;
	}
}

/* Initialize and start the Receiver and Transmit subsystems */
static int at91ether_start(struct macb *lp)
{
	struct macb_queue *q = &lp->queues[0];
	struct macb_dma_desc *desc;
	dma_addr_t addr;
	u32 ctl;
	int i, ret;

	ret = at91ether_alloc_coherent(lp);
	if (ret)
		return ret;

	addr = q->rx_buffers_dma;
	for (i = 0; i < AT91ETHER_MAX_RX_DESCR; i++) {
		desc = macb_rx_desc(q, i);
		macb_set_addr(lp, desc, addr);
		desc->ctrl = 0;
		addr += AT91ETHER_MAX_RBUFF_SZ;
	}

	/* Set the Wrap bit on the last descriptor */
	desc->addr |= MACB_BIT(RX_WRAP);

	/* Reset buffer index */
	q->rx_tail = 0;

	/* Program address of descriptor list in Rx Buffer Queue register */
	macb_writel(lp, RBQP, q->rx_ring_dma);

	/* Enable Receive and Transmit */
	ctl = macb_readl(lp, NCR);
	macb_writel(lp, NCR, ctl | MACB_BIT(RE) | MACB_BIT(TE));

	/* Enable MAC interrupts */
	macb_writel(lp, IER, MACB_BIT(RCOMP)	|
			     MACB_BIT(RXUBR)	|
			     MACB_BIT(ISR_TUND)	|
			     MACB_BIT(ISR_RLE)	|
			     MACB_BIT(TCOMP)	|
			     MACB_BIT(ISR_ROVR)	|
			     MACB_BIT(HRESP));

	return 0;
}

static void at91ether_stop(struct macb *lp)
{
	u32 ctl;

	/* Disable MAC interrupts */
	macb_writel(lp, IDR, MACB_BIT(RCOMP)	|
			     MACB_BIT(RXUBR)	|
			     MACB_BIT(ISR_TUND)	|
			     MACB_BIT(ISR_RLE)	|
			     MACB_BIT(TCOMP)	|
			     MACB_BIT(ISR_ROVR) |
			     MACB_BIT(HRESP));

	/* Disable Receiver and Transmitter */
	ctl = macb_readl(lp, NCR);
	macb_writel(lp, NCR, ctl & ~(MACB_BIT(TE) | MACB_BIT(RE)));

	/* Free resources. */
	at91ether_free_coherent(lp);
}

/* Open the ethernet interface */
static int at91ether_open(struct net_device *dev)
{
	struct macb *lp = netdev_priv(dev);
	u32 ctl;
	int ret;

	ret = pm_runtime_resume_and_get(&lp->pdev->dev);
	if (ret < 0)
		return ret;

	/* Clear internal statistics */
	ctl = macb_readl(lp, NCR);
	macb_writel(lp, NCR, ctl | MACB_BIT(CLRSTAT));

	macb_set_hwaddr(lp);

	ret = at91ether_start(lp);
	if (ret)
		goto pm_exit;

	ret = macb_phylink_connect(lp);
	if (ret)
		goto stop;

	netif_start_queue(dev);

	return 0;

stop:
	at91ether_stop(lp);
pm_exit:
	pm_runtime_put_sync(&lp->pdev->dev);
	return ret;
}

/* Close the interface */
static int at91ether_close(struct net_device *dev)
{
	struct macb *lp = netdev_priv(dev);

	netif_stop_queue(dev);

	phylink_stop(lp->phylink);
	phylink_disconnect_phy(lp->phylink);

	at91ether_stop(lp);

	return pm_runtime_put(&lp->pdev->dev);
}

/* Transmit packet */
static netdev_tx_t at91ether_start_xmit(struct sk_buff *skb,
					struct net_device *dev)
{
	struct macb *lp = netdev_priv(dev);

	if (macb_readl(lp, TSR) & MACB_BIT(RM9200_BNQ)) {
		int desc = 0;

		netif_stop_queue(dev);

		/* Store packet information (to free when Tx completed) */
		lp->rm9200_txq[desc].skb = skb;
		lp->rm9200_txq[desc].size = skb->len;
		lp->rm9200_txq[desc].mapping = dma_map_single(&lp->pdev->dev, skb->data,
							      skb->len, DMA_TO_DEVICE);
		if (dma_mapping_error(&lp->pdev->dev, lp->rm9200_txq[desc].mapping)) {
			dev_kfree_skb_any(skb);
			dev->stats.tx_dropped++;
			netdev_err(dev, "%s: DMA mapping error\n", __func__);
			return NETDEV_TX_OK;
		}

		/* Set address of the data in the Transmit Address register */
		macb_writel(lp, TAR, lp->rm9200_txq[desc].mapping);
		/* Set length of the packet in the Transmit Control register */
		macb_writel(lp, TCR, skb->len);

	} else {
		netdev_err(dev, "%s called, but device is busy!\n", __func__);
		return NETDEV_TX_BUSY;
	}

	return NETDEV_TX_OK;
}

/* Extract received frame from buffer descriptors and sent to upper layers.
 * (Called from interrupt context)
 */
static void at91ether_rx(struct net_device *dev)
{
	struct macb *lp = netdev_priv(dev);
	struct macb_queue *q = &lp->queues[0];
	struct macb_dma_desc *desc;
	unsigned char *p_recv;
	struct sk_buff *skb;
	unsigned int pktlen;

	desc = macb_rx_desc(q, q->rx_tail);
	while (desc->addr & MACB_BIT(RX_USED)) {
		p_recv = q->rx_buffers + q->rx_tail * AT91ETHER_MAX_RBUFF_SZ;
		pktlen = MACB_BF(RX_FRMLEN, desc->ctrl);
		skb = netdev_alloc_skb(dev, pktlen + 2);
		if (skb) {
			skb_reserve(skb, 2);
			skb_put_data(skb, p_recv, pktlen);

			skb->protocol = eth_type_trans(skb, dev);
			dev->stats.rx_packets++;
			dev->stats.rx_bytes += pktlen;
			netif_rx(skb);
		} else {
			dev->stats.rx_dropped++;
		}

		if (desc->ctrl & MACB_BIT(RX_MHASH_MATCH))
			dev->stats.multicast++;

		/* reset ownership bit */
		desc->addr &= ~MACB_BIT(RX_USED);

		/* wrap after last buffer */
		if (q->rx_tail == AT91ETHER_MAX_RX_DESCR - 1)
			q->rx_tail = 0;
		else
			q->rx_tail++;

		desc = macb_rx_desc(q, q->rx_tail);
	}
}

/* MAC interrupt handler */
static irqreturn_t at91ether_interrupt(int irq, void *dev_id)
{
	struct net_device *dev = dev_id;
	struct macb *lp = netdev_priv(dev);
	u32 intstatus, ctl;
	unsigned int desc;

	/* MAC Interrupt Status register indicates what interrupts are pending.
	 * It is automatically cleared once read.
	 */
	intstatus = macb_readl(lp, ISR);

	/* Receive complete */
	if (intstatus & MACB_BIT(RCOMP))
		at91ether_rx(dev);

	/* Transmit complete */
	if (intstatus & MACB_BIT(TCOMP)) {
		/* The TCOM bit is set even if the transmission failed */
		if (intstatus & (MACB_BIT(ISR_TUND) | MACB_BIT(ISR_RLE)))
			dev->stats.tx_errors++;

		desc = 0;
		if (lp->rm9200_txq[desc].skb) {
			dev_consume_skb_irq(lp->rm9200_txq[desc].skb);
			lp->rm9200_txq[desc].skb = NULL;
			dma_unmap_single(&lp->pdev->dev, lp->rm9200_txq[desc].mapping,
					 lp->rm9200_txq[desc].size, DMA_TO_DEVICE);
			dev->stats.tx_packets++;
			dev->stats.tx_bytes += lp->rm9200_txq[desc].size;
		}
		netif_wake_queue(dev);
	}

	/* Work-around for EMAC Errata section 41.3.1 */
	if (intstatus & MACB_BIT(RXUBR)) {
		ctl = macb_readl(lp, NCR);
		macb_writel(lp, NCR, ctl & ~MACB_BIT(RE));
		wmb();
		macb_writel(lp, NCR, ctl | MACB_BIT(RE));
	}

	if (intstatus & MACB_BIT(ISR_ROVR))
		netdev_err(dev, "ROVR error\n");

	return IRQ_HANDLED;
}

#ifdef CONFIG_NET_POLL_CONTROLLER
static void at91ether_poll_controller(struct net_device *dev)
{
	unsigned long flags;

	local_irq_save(flags);
	at91ether_interrupt(dev->irq, dev);
	local_irq_restore(flags);
}
#endif

static const struct net_device_ops at91ether_netdev_ops = {
	.ndo_open		= at91ether_open,
	.ndo_stop		= at91ether_close,
	.ndo_start_xmit		= at91ether_start_xmit,
	.ndo_get_stats		= macb_get_stats,
	.ndo_set_rx_mode	= macb_set_rx_mode,
	.ndo_set_mac_address	= eth_mac_addr,
	.ndo_eth_ioctl		= macb_ioctl,
	.ndo_validate_addr	= eth_validate_addr,
#ifdef CONFIG_NET_POLL_CONTROLLER
	.ndo_poll_controller	= at91ether_poll_controller,
#endif
};

static int at91ether_clk_init(struct platform_device *pdev, struct clk **pclk,
			      struct clk **hclk, struct clk **tx_clk,
			      struct clk **rx_clk, struct clk **tsu_clk)
{
	int err;

	*hclk = NULL;
	*tx_clk = NULL;
	*rx_clk = NULL;
	*tsu_clk = NULL;

	*pclk = devm_clk_get(&pdev->dev, "ether_clk");
	if (IS_ERR(*pclk))
		return PTR_ERR(*pclk);

	err = clk_prepare_enable(*pclk);
	if (err) {
		dev_err(&pdev->dev, "failed to enable pclk (%d)\n", err);
		return err;
	}

	return 0;
}

static int at91ether_init(struct platform_device *pdev)
{
	struct net_device *dev = platform_get_drvdata(pdev);
	struct macb *bp = netdev_priv(dev);
	int err;

	bp->queues[0].bp = bp;

	dev->netdev_ops = &at91ether_netdev_ops;
	dev->ethtool_ops = &macb_ethtool_ops;

	err = devm_request_irq(&pdev->dev, dev->irq, at91ether_interrupt,
			       0, dev->name, dev);
	if (err)
		return err;

	macb_writel(bp, NCR, 0);

	macb_writel(bp, NCFGR, MACB_BF(CLK, MACB_CLK_DIV32) | MACB_BIT(BIG));

	return 0;
}

static unsigned long fu540_macb_tx_recalc_rate(struct clk_hw *hw,
					       unsigned long parent_rate)
{
	return mgmt->rate;
}

static long fu540_macb_tx_round_rate(struct clk_hw *hw, unsigned long rate,
				     unsigned long *parent_rate)
{
	if (WARN_ON(rate < 2500000))
		return 2500000;
	else if (rate == 2500000)
		return 2500000;
	else if (WARN_ON(rate < 13750000))
		return 2500000;
	else if (WARN_ON(rate < 25000000))
		return 25000000;
	else if (rate == 25000000)
		return 25000000;
	else if (WARN_ON(rate < 75000000))
		return 25000000;
	else if (WARN_ON(rate < 125000000))
		return 125000000;
	else if (rate == 125000000)
		return 125000000;

	WARN_ON(rate > 125000000);

	return 125000000;
}

static int fu540_macb_tx_set_rate(struct clk_hw *hw, unsigned long rate,
				  unsigned long parent_rate)
{
	rate = fu540_macb_tx_round_rate(hw, rate, &parent_rate);
	if (rate != 125000000)
		iowrite32(1, mgmt->reg);
	else
		iowrite32(0, mgmt->reg);
	mgmt->rate = rate;

	return 0;
}

static const struct clk_ops fu540_c000_ops = {
	.recalc_rate = fu540_macb_tx_recalc_rate,
	.round_rate = fu540_macb_tx_round_rate,
	.set_rate = fu540_macb_tx_set_rate,
};

static int fu540_c000_clk_init(struct platform_device *pdev, struct clk **pclk,
			       struct clk **hclk, struct clk **tx_clk,
			       struct clk **rx_clk, struct clk **tsu_clk)
{
	struct clk_init_data init;
	int err = 0;

	err = macb_clk_init(pdev, pclk, hclk, tx_clk, rx_clk, tsu_clk);
	if (err)
		return err;

	mgmt = devm_kzalloc(&pdev->dev, sizeof(*mgmt), GFP_KERNEL);
	if (!mgmt) {
		err = -ENOMEM;
		goto err_disable_clks;
	}

	init.name = "sifive-gemgxl-mgmt";
	init.ops = &fu540_c000_ops;
	init.flags = 0;
	init.num_parents = 0;

	mgmt->rate = 0;
	mgmt->hw.init = &init;

	*tx_clk = devm_clk_register(&pdev->dev, &mgmt->hw);
	if (IS_ERR(*tx_clk)) {
		err = PTR_ERR(*tx_clk);
		goto err_disable_clks;
	}

	err = clk_prepare_enable(*tx_clk);
	if (err) {
		dev_err(&pdev->dev, "failed to enable tx_clk (%u)\n", err);
		*tx_clk = NULL;
		goto err_disable_clks;
	} else {
		dev_info(&pdev->dev, "Registered clk switch '%s'\n", init.name);
	}

	return 0;

err_disable_clks:
	macb_clks_disable(*pclk, *hclk, *tx_clk, *rx_clk, *tsu_clk);

	return err;
}

static int fu540_c000_init(struct platform_device *pdev)
{
	mgmt->reg = devm_platform_ioremap_resource(pdev, 1);
	if (IS_ERR(mgmt->reg))
		return PTR_ERR(mgmt->reg);

	return macb_init(pdev);
}

static int init_reset_optional(struct platform_device *pdev)
{
	struct net_device *dev = platform_get_drvdata(pdev);
	struct macb *bp = netdev_priv(dev);
	int ret;

	if (bp->phy_interface == PHY_INTERFACE_MODE_SGMII) {
		/* Ensure PHY device used in SGMII mode is ready */
		bp->sgmii_phy = devm_phy_optional_get(&pdev->dev, NULL);

		if (IS_ERR(bp->sgmii_phy))
			return dev_err_probe(&pdev->dev, PTR_ERR(bp->sgmii_phy),
					     "failed to get SGMII PHY\n");

		ret = phy_init(bp->sgmii_phy);
		if (ret)
			return dev_err_probe(&pdev->dev, ret,
					     "failed to init SGMII PHY\n");
	}

	ret = zynqmp_pm_is_function_supported(PM_IOCTL, IOCTL_SET_GEM_CONFIG);
	if (!ret) {
		u32 pm_info[2];

		ret = of_property_read_u32_array(pdev->dev.of_node, "power-domains",
						 pm_info, ARRAY_SIZE(pm_info));
		if (ret) {
			dev_err(&pdev->dev, "Failed to read power management information\n");
			goto err_out_phy_exit;
		}
		ret = zynqmp_pm_set_gem_config(pm_info[1], GEM_CONFIG_FIXED, 0);
		if (ret)
			goto err_out_phy_exit;

		ret = zynqmp_pm_set_gem_config(pm_info[1], GEM_CONFIG_SGMII_MODE, 1);
		if (ret)
			goto err_out_phy_exit;
	}

	/* Fully reset controller at hardware level if mapped in device tree */
	ret = device_reset_optional(&pdev->dev);
	if (ret) {
		phy_exit(bp->sgmii_phy);
		return dev_err_probe(&pdev->dev, ret, "failed to reset controller");
	}

	ret = macb_init(pdev);

err_out_phy_exit:
	if (ret)
		phy_exit(bp->sgmii_phy);

	return ret;
}

static const struct macb_usrio_config sama7g5_usrio = {
	.mii = 0,
	.rmii = 1,
	.rgmii = 2,
	.refclk = BIT(2),
	.hdfctlen = BIT(6),
};

static const struct macb_config fu540_c000_config = {
	.caps = MACB_CAPS_GIGABIT_MODE_AVAILABLE | MACB_CAPS_JUMBO |
		MACB_CAPS_GEM_HAS_PTP,
	.dma_burst_length = 16,
	.clk_init = fu540_c000_clk_init,
	.init = fu540_c000_init,
	.jumbo_max_len = 10240,
	.usrio = &macb_default_usrio,
};

static const struct macb_config at91sam9260_config = {
	.caps = MACB_CAPS_USRIO_HAS_CLKEN | MACB_CAPS_USRIO_DEFAULT_IS_MII_GMII,
	.clk_init = macb_clk_init,
	.init = macb_init,
	.usrio = &macb_default_usrio,
};

static const struct macb_config sama5d3macb_config = {
	.caps = MACB_CAPS_SG_DISABLED |
		MACB_CAPS_USRIO_HAS_CLKEN | MACB_CAPS_USRIO_DEFAULT_IS_MII_GMII,
	.clk_init = macb_clk_init,
	.init = macb_init,
	.usrio = &macb_default_usrio,
};

static const struct macb_config pc302gem_config = {
	.caps = MACB_CAPS_SG_DISABLED | MACB_CAPS_GIGABIT_MODE_AVAILABLE,
	.dma_burst_length = 16,
	.clk_init = macb_clk_init,
	.init = macb_init,
	.usrio = &macb_default_usrio,
};

static const struct macb_config sama5d2_config = {
	.caps = MACB_CAPS_USRIO_DEFAULT_IS_MII_GMII,
	.dma_burst_length = 16,
	.clk_init = macb_clk_init,
	.init = macb_init,
	.usrio = &macb_default_usrio,
};

static const struct macb_config sama5d29_config = {
	.caps = MACB_CAPS_USRIO_DEFAULT_IS_MII_GMII | MACB_CAPS_GEM_HAS_PTP,
	.dma_burst_length = 16,
	.clk_init = macb_clk_init,
	.init = macb_init,
	.usrio = &macb_default_usrio,
};

static const struct macb_config sama5d3_config = {
	.caps = MACB_CAPS_SG_DISABLED | MACB_CAPS_GIGABIT_MODE_AVAILABLE |
		MACB_CAPS_USRIO_DEFAULT_IS_MII_GMII | MACB_CAPS_JUMBO,
	.dma_burst_length = 16,
	.clk_init = macb_clk_init,
	.init = macb_init,
	.jumbo_max_len = 10240,
	.usrio = &macb_default_usrio,
};

static const struct macb_config sama5d4_config = {
	.caps = MACB_CAPS_USRIO_DEFAULT_IS_MII_GMII,
	.dma_burst_length = 4,
	.clk_init = macb_clk_init,
	.init = macb_init,
	.usrio = &macb_default_usrio,
};

static const struct macb_config emac_config = {
	.caps = MACB_CAPS_NEEDS_RSTONUBR | MACB_CAPS_MACB_IS_EMAC,
	.clk_init = at91ether_clk_init,
	.init = at91ether_init,
	.usrio = &macb_default_usrio,
};

static const struct macb_config np4_config = {
	.caps = MACB_CAPS_USRIO_DISABLED,
	.clk_init = macb_clk_init,
	.init = macb_init,
	.usrio = &macb_default_usrio,
};

static const struct macb_config zynqmp_config = {
	.caps = MACB_CAPS_GIGABIT_MODE_AVAILABLE |
		MACB_CAPS_JUMBO |
		MACB_CAPS_GEM_HAS_PTP | MACB_CAPS_BD_RD_PREFETCH,
	.dma_burst_length = 16,
	.clk_init = macb_clk_init,
	.init = init_reset_optional,
	.jumbo_max_len = 10240,
	.usrio = &macb_default_usrio,
};

static const struct macb_config zynq_config = {
	.caps = MACB_CAPS_GIGABIT_MODE_AVAILABLE | MACB_CAPS_NO_GIGABIT_HALF |
		MACB_CAPS_NEEDS_RSTONUBR,
	.dma_burst_length = 16,
	.clk_init = macb_clk_init,
	.init = macb_init,
	.usrio = &macb_default_usrio,
};

static const struct macb_config mpfs_config = {
	.caps = MACB_CAPS_GIGABIT_MODE_AVAILABLE |
		MACB_CAPS_JUMBO |
		MACB_CAPS_GEM_HAS_PTP,
	.dma_burst_length = 16,
	.clk_init = macb_clk_init,
	.init = init_reset_optional,
	.usrio = &macb_default_usrio,
	.jumbo_max_len = 10240,
};

static const struct macb_config sama7g5_gem_config = {
	.caps = MACB_CAPS_GIGABIT_MODE_AVAILABLE | MACB_CAPS_CLK_HW_CHG |
		MACB_CAPS_MIIONRGMII,
	.dma_burst_length = 16,
	.clk_init = macb_clk_init,
	.init = macb_init,
	.usrio = &sama7g5_usrio,
};

static const struct macb_config sama7g5_emac_config = {
	.caps = MACB_CAPS_USRIO_DEFAULT_IS_MII_GMII |
		MACB_CAPS_USRIO_HAS_CLKEN | MACB_CAPS_MIIONRGMII,
	.dma_burst_length = 16,
	.clk_init = macb_clk_init,
	.init = macb_init,
	.usrio = &sama7g5_usrio,
};

static const struct macb_config versal_config = {
	.caps = MACB_CAPS_GIGABIT_MODE_AVAILABLE | MACB_CAPS_JUMBO |
		MACB_CAPS_GEM_HAS_PTP | MACB_CAPS_BD_RD_PREFETCH | MACB_CAPS_NEED_TSUCLK,
	.dma_burst_length = 16,
	.clk_init = macb_clk_init,
	.init = init_reset_optional,
	.jumbo_max_len = 10240,
	.usrio = &macb_default_usrio,
};

static const struct of_device_id macb_dt_ids[] = {
	{ .compatible = "cdns,at91sam9260-macb", .data = &at91sam9260_config },
	{ .compatible = "cdns,macb" },
	{ .compatible = "cdns,np4-macb", .data = &np4_config },
	{ .compatible = "cdns,pc302-gem", .data = &pc302gem_config },
	{ .compatible = "cdns,gem", .data = &pc302gem_config },
	{ .compatible = "cdns,sam9x60-macb", .data = &at91sam9260_config },
	{ .compatible = "atmel,sama5d2-gem", .data = &sama5d2_config },
	{ .compatible = "atmel,sama5d29-gem", .data = &sama5d29_config },
	{ .compatible = "atmel,sama5d3-gem", .data = &sama5d3_config },
	{ .compatible = "atmel,sama5d3-macb", .data = &sama5d3macb_config },
	{ .compatible = "atmel,sama5d4-gem", .data = &sama5d4_config },
	{ .compatible = "cdns,at91rm9200-emac", .data = &emac_config },
	{ .compatible = "cdns,emac", .data = &emac_config },
	{ .compatible = "cdns,zynqmp-gem", .data = &zynqmp_config}, /* deprecated */
	{ .compatible = "cdns,zynq-gem", .data = &zynq_config }, /* deprecated */
	{ .compatible = "sifive,fu540-c000-gem", .data = &fu540_c000_config },
	{ .compatible = "microchip,mpfs-macb", .data = &mpfs_config },
	{ .compatible = "microchip,sama7g5-gem", .data = &sama7g5_gem_config },
	{ .compatible = "microchip,sama7g5-emac", .data = &sama7g5_emac_config },
	{ .compatible = "xlnx,zynqmp-gem", .data = &zynqmp_config},
	{ .compatible = "xlnx,zynq-gem", .data = &zynq_config },
	{ .compatible = "xlnx,versal-gem", .data = &versal_config},
	{ /* sentinel */ }
};
MODULE_DEVICE_TABLE(of, macb_dt_ids);
#endif /* CONFIG_OF */

static const struct macb_config default_gem_config = {
	.caps = MACB_CAPS_GIGABIT_MODE_AVAILABLE |
		MACB_CAPS_JUMBO |
		MACB_CAPS_GEM_HAS_PTP,
	.dma_burst_length = 16,
	.clk_init = macb_clk_init,
	.init = macb_init,
	.usrio = &macb_default_usrio,
	.jumbo_max_len = 10240,
};

static int macb_probe(struct platform_device *pdev)
{
	const struct macb_config *macb_config = &default_gem_config;
	int (*clk_init)(struct platform_device *, struct clk **,
			struct clk **, struct clk **,  struct clk **,
			struct clk **) = macb_config->clk_init;
	int (*init)(struct platform_device *) = macb_config->init;
	struct device_node *np = pdev->dev.of_node;
	struct clk *pclk, *hclk = NULL, *tx_clk = NULL, *rx_clk = NULL;
	struct clk *tsu_clk = NULL;
	unsigned int queue_mask, num_queues;
	bool native_io;
	phy_interface_t interface;
	struct net_device *dev;
	struct resource *regs;
	void __iomem *mem;
	struct macb *bp;
	int err, val;

	mem = devm_platform_get_and_ioremap_resource(pdev, 0, &regs);
	if (IS_ERR(mem))
		return PTR_ERR(mem);

	if (np) {
		const struct of_device_id *match;

		match = of_match_node(macb_dt_ids, np);
		if (match && match->data) {
			macb_config = match->data;
			clk_init = macb_config->clk_init;
			init = macb_config->init;
		}
	}

	err = clk_init(pdev, &pclk, &hclk, &tx_clk, &rx_clk, &tsu_clk);
	if (err)
		return err;

	pm_runtime_set_autosuspend_delay(&pdev->dev, MACB_PM_TIMEOUT);
	pm_runtime_use_autosuspend(&pdev->dev);
	pm_runtime_get_noresume(&pdev->dev);
	pm_runtime_set_active(&pdev->dev);
	pm_runtime_enable(&pdev->dev);
	native_io = hw_is_native_io(mem);

	macb_probe_queues(mem, native_io, &queue_mask, &num_queues);
	dev = alloc_etherdev_mq(sizeof(*bp), num_queues);
	if (!dev) {
		err = -ENOMEM;
		goto err_disable_clocks;
	}

	dev->base_addr = regs->start;

	SET_NETDEV_DEV(dev, &pdev->dev);

	bp = netdev_priv(dev);
	bp->pdev = pdev;
	bp->dev = dev;
	bp->regs = mem;
	bp->native_io = native_io;
	if (native_io) {
		bp->macb_reg_readl = hw_readl_native;
		bp->macb_reg_writel = hw_writel_native;
	} else {
		bp->macb_reg_readl = hw_readl;
		bp->macb_reg_writel = hw_writel;
	}
	bp->num_queues = num_queues;
	bp->queue_mask = queue_mask;
	if (macb_config)
		bp->dma_burst_length = macb_config->dma_burst_length;
	bp->pclk = pclk;
	bp->hclk = hclk;
	bp->tx_clk = tx_clk;
	bp->rx_clk = rx_clk;
	bp->tsu_clk = tsu_clk;
	if (macb_config)
		bp->jumbo_max_len = macb_config->jumbo_max_len;

	bp->wol = 0;
	if (of_get_property(np, "magic-packet", NULL))
		bp->wol |= MACB_WOL_HAS_MAGIC_PACKET;
	device_set_wakeup_capable(&pdev->dev, bp->wol & MACB_WOL_HAS_MAGIC_PACKET);

	bp->usrio = macb_config->usrio;

	spin_lock_init(&bp->lock);

	/* setup capabilities */
	macb_configure_caps(bp, macb_config);

#ifdef CONFIG_ARCH_DMA_ADDR_T_64BIT
	if (GEM_BFEXT(DAW64, gem_readl(bp, DCFG6))) {
		dma_set_mask_and_coherent(&pdev->dev, DMA_BIT_MASK(44));
		bp->hw_dma_cap |= HW_DMA_CAP_64B;
	}
#endif
	platform_set_drvdata(pdev, dev);

	dev->irq = platform_get_irq(pdev, 0);
	if (dev->irq < 0) {
		err = dev->irq;
		goto err_out_free_netdev;
	}

	/* MTU range: 68 - 1500 or 10240 */
	dev->min_mtu = GEM_MTU_MIN_SIZE;
	if ((bp->caps & MACB_CAPS_JUMBO) && bp->jumbo_max_len)
		dev->max_mtu = bp->jumbo_max_len - ETH_HLEN - ETH_FCS_LEN;
	else
		dev->max_mtu = ETH_DATA_LEN;

	if (bp->caps & MACB_CAPS_BD_RD_PREFETCH) {
		val = GEM_BFEXT(RXBD_RDBUFF, gem_readl(bp, DCFG10));
		if (val)
			bp->rx_bd_rd_prefetch = (2 << (val - 1)) *
						macb_dma_desc_get_size(bp);

		val = GEM_BFEXT(TXBD_RDBUFF, gem_readl(bp, DCFG10));
		if (val)
			bp->tx_bd_rd_prefetch = (2 << (val - 1)) *
						macb_dma_desc_get_size(bp);
	}

	bp->rx_intr_mask = MACB_RX_INT_FLAGS;
	if (bp->caps & MACB_CAPS_NEEDS_RSTONUBR)
		bp->rx_intr_mask |= MACB_BIT(RXUBR);

	err = of_get_ethdev_address(np, bp->dev);
	if (err == -EPROBE_DEFER)
		goto err_out_free_netdev;
	else if (err)
		macb_get_hwaddr(bp);

	err = of_get_phy_mode(np, &interface);
	if (err)
		/* not found in DT, MII by default */
		bp->phy_interface = PHY_INTERFACE_MODE_MII;
	else
		bp->phy_interface = interface;

	/* IP specific init */
	err = init(pdev);
	if (err)
		goto err_out_free_netdev;

	err = macb_mii_init(bp);
	if (err)
		goto err_out_phy_exit;

	netif_carrier_off(dev);

	err = register_netdev(dev);
	if (err) {
		dev_err(&pdev->dev, "Cannot register net device, aborting.\n");
		goto err_out_unregister_mdio;
	}

	tasklet_setup(&bp->hresp_err_tasklet, macb_hresp_error_task);

	netdev_info(dev, "Cadence %s rev 0x%08x at 0x%08lx irq %d (%pM)\n",
		    macb_is_gem(bp) ? "GEM" : "MACB", macb_readl(bp, MID),
		    dev->base_addr, dev->irq, dev->dev_addr);

	pm_runtime_mark_last_busy(&bp->pdev->dev);
	pm_runtime_put_autosuspend(&bp->pdev->dev);

	return 0;

err_out_unregister_mdio:
	mdiobus_unregister(bp->mii_bus);
	mdiobus_free(bp->mii_bus);

err_out_phy_exit:
	phy_exit(bp->sgmii_phy);

err_out_free_netdev:
	free_netdev(dev);

err_disable_clocks:
	macb_clks_disable(pclk, hclk, tx_clk, rx_clk, tsu_clk);
	pm_runtime_disable(&pdev->dev);
	pm_runtime_set_suspended(&pdev->dev);
	pm_runtime_dont_use_autosuspend(&pdev->dev);

	return err;
}

static int macb_remove(struct platform_device *pdev)
{
	struct net_device *dev;
	struct macb *bp;

	dev = platform_get_drvdata(pdev);

	if (dev) {
		bp = netdev_priv(dev);
		phy_exit(bp->sgmii_phy);
		mdiobus_unregister(bp->mii_bus);
		mdiobus_free(bp->mii_bus);

		unregister_netdev(dev);
		tasklet_kill(&bp->hresp_err_tasklet);
		pm_runtime_disable(&pdev->dev);
		pm_runtime_dont_use_autosuspend(&pdev->dev);
		if (!pm_runtime_suspended(&pdev->dev)) {
			macb_clks_disable(bp->pclk, bp->hclk, bp->tx_clk,
					  bp->rx_clk, bp->tsu_clk);
			pm_runtime_set_suspended(&pdev->dev);
		}
		phylink_destroy(bp->phylink);
		free_netdev(dev);
	}

	return 0;
}

static int __maybe_unused macb_suspend(struct device *dev)
{
	struct net_device *netdev = dev_get_drvdata(dev);
	struct macb *bp = netdev_priv(netdev);
	struct macb_queue *queue;
	unsigned long flags;
	unsigned int q;
	int err;

	if (!netif_running(netdev))
		return 0;

	if (bp->wol & MACB_WOL_ENABLED) {
		spin_lock_irqsave(&bp->lock, flags);
		/* Flush all status bits */
		macb_writel(bp, TSR, -1);
		macb_writel(bp, RSR, -1);
		for (q = 0, queue = bp->queues; q < bp->num_queues;
		     ++q, ++queue) {
			/* Disable all interrupts */
			queue_writel(queue, IDR, -1);
			queue_readl(queue, ISR);
			if (bp->caps & MACB_CAPS_ISR_CLEAR_ON_WRITE)
				queue_writel(queue, ISR, -1);
		}
		/* Change interrupt handler and
		 * Enable WoL IRQ on queue 0
		 */
		devm_free_irq(dev, bp->queues[0].irq, bp->queues);
		if (macb_is_gem(bp)) {
			err = devm_request_irq(dev, bp->queues[0].irq, gem_wol_interrupt,
					       IRQF_SHARED, netdev->name, bp->queues);
			if (err) {
				dev_err(dev,
					"Unable to request IRQ %d (error %d)\n",
					bp->queues[0].irq, err);
				spin_unlock_irqrestore(&bp->lock, flags);
				return err;
			}
			queue_writel(bp->queues, IER, GEM_BIT(WOL));
			gem_writel(bp, WOL, MACB_BIT(MAG));
		} else {
			err = devm_request_irq(dev, bp->queues[0].irq, macb_wol_interrupt,
					       IRQF_SHARED, netdev->name, bp->queues);
			if (err) {
				dev_err(dev,
					"Unable to request IRQ %d (error %d)\n",
					bp->queues[0].irq, err);
				spin_unlock_irqrestore(&bp->lock, flags);
				return err;
			}
			queue_writel(bp->queues, IER, MACB_BIT(WOL));
			macb_writel(bp, WOL, MACB_BIT(MAG));
		}
		spin_unlock_irqrestore(&bp->lock, flags);

		enable_irq_wake(bp->queues[0].irq);
	}

	netif_device_detach(netdev);
	for (q = 0, queue = bp->queues; q < bp->num_queues;
	     ++q, ++queue) {
		napi_disable(&queue->napi_rx);
		napi_disable(&queue->napi_tx);
	}

	if (!(bp->wol & MACB_WOL_ENABLED)) {
		rtnl_lock();
		phylink_stop(bp->phylink);
		phy_exit(bp->sgmii_phy);
		rtnl_unlock();
		spin_lock_irqsave(&bp->lock, flags);
		macb_reset_hw(bp);
		spin_unlock_irqrestore(&bp->lock, flags);
	}

	if (!(bp->caps & MACB_CAPS_USRIO_DISABLED))
		bp->pm_data.usrio = macb_or_gem_readl(bp, USRIO);

	if (netdev->hw_features & NETIF_F_NTUPLE)
		bp->pm_data.scrt2 = gem_readl_n(bp, ETHT, SCRT2_ETHT);

	if (bp->ptp_info)
		bp->ptp_info->ptp_remove(netdev);
	if (!device_may_wakeup(dev))
		pm_runtime_force_suspend(dev);

	return 0;
}

static int __maybe_unused macb_resume(struct device *dev)
{
	struct net_device *netdev = dev_get_drvdata(dev);
	struct macb *bp = netdev_priv(netdev);
	struct macb_queue *queue;
	unsigned long flags;
	unsigned int q;
	int err;

	if (!netif_running(netdev))
		return 0;

	if (!device_may_wakeup(dev))
		pm_runtime_force_resume(dev);

	if (bp->wol & MACB_WOL_ENABLED) {
		spin_lock_irqsave(&bp->lock, flags);
		/* Disable WoL */
		if (macb_is_gem(bp)) {
			queue_writel(bp->queues, IDR, GEM_BIT(WOL));
			gem_writel(bp, WOL, 0);
		} else {
			queue_writel(bp->queues, IDR, MACB_BIT(WOL));
			macb_writel(bp, WOL, 0);
		}
		/* Clear ISR on queue 0 */
		queue_readl(bp->queues, ISR);
		if (bp->caps & MACB_CAPS_ISR_CLEAR_ON_WRITE)
			queue_writel(bp->queues, ISR, -1);
		/* Replace interrupt handler on queue 0 */
		devm_free_irq(dev, bp->queues[0].irq, bp->queues);
		err = devm_request_irq(dev, bp->queues[0].irq, macb_interrupt,
				       IRQF_SHARED, netdev->name, bp->queues);
		if (err) {
			dev_err(dev,
				"Unable to request IRQ %d (error %d)\n",
				bp->queues[0].irq, err);
			spin_unlock_irqrestore(&bp->lock, flags);
			return err;
		}
		spin_unlock_irqrestore(&bp->lock, flags);

		disable_irq_wake(bp->queues[0].irq);

		/* Now make sure we disable phy before moving
		 * to common restore path
		 */
		rtnl_lock();
		phylink_stop(bp->phylink);
		rtnl_unlock();
	}

	for (q = 0, queue = bp->queues; q < bp->num_queues;
	     ++q, ++queue) {
		napi_enable(&queue->napi_rx);
		napi_enable(&queue->napi_tx);
	}

	if (netdev->hw_features & NETIF_F_NTUPLE)
		gem_writel_n(bp, ETHT, SCRT2_ETHT, bp->pm_data.scrt2);

	if (!(bp->caps & MACB_CAPS_USRIO_DISABLED))
		macb_or_gem_writel(bp, USRIO, bp->pm_data.usrio);

	macb_writel(bp, NCR, MACB_BIT(MPE));
	macb_init_hw(bp);
	macb_set_rx_mode(netdev);
	macb_restore_features(bp);
	rtnl_lock();
	if (!device_may_wakeup(&bp->dev->dev))
		phy_init(bp->sgmii_phy);

	phylink_start(bp->phylink);
	rtnl_unlock();

	netif_device_attach(netdev);
	if (bp->ptp_info)
		bp->ptp_info->ptp_init(netdev);

	return 0;
}

static int __maybe_unused macb_runtime_suspend(struct device *dev)
{
	struct net_device *netdev = dev_get_drvdata(dev);
	struct macb *bp = netdev_priv(netdev);

	if (!(device_may_wakeup(dev)))
		macb_clks_disable(bp->pclk, bp->hclk, bp->tx_clk, bp->rx_clk, bp->tsu_clk);
	else if (!(bp->caps & MACB_CAPS_NEED_TSUCLK))
		macb_clks_disable(NULL, NULL, NULL, NULL, bp->tsu_clk);

	return 0;
}

static int __maybe_unused macb_runtime_resume(struct device *dev)
{
	struct net_device *netdev = dev_get_drvdata(dev);
	struct macb *bp = netdev_priv(netdev);

	if (!(device_may_wakeup(dev))) {
		clk_prepare_enable(bp->pclk);
		clk_prepare_enable(bp->hclk);
		clk_prepare_enable(bp->tx_clk);
		clk_prepare_enable(bp->rx_clk);
		clk_prepare_enable(bp->tsu_clk);
	} else if (!(bp->caps & MACB_CAPS_NEED_TSUCLK)) {
		clk_prepare_enable(bp->tsu_clk);
	}

	return 0;
}

static const struct dev_pm_ops macb_pm_ops = {
	SET_SYSTEM_SLEEP_PM_OPS(macb_suspend, macb_resume)
	SET_RUNTIME_PM_OPS(macb_runtime_suspend, macb_runtime_resume, NULL)
};

static struct platform_driver macb_driver = {
	.probe		= macb_probe,
	.remove		= macb_remove,
	.driver		= {
		.name		= "macb",
		.of_match_table	= of_match_ptr(macb_dt_ids),
		.pm	= &macb_pm_ops,
	},
};

module_platform_driver(macb_driver);

MODULE_LICENSE("GPL");
MODULE_DESCRIPTION("Cadence MACB/GEM Ethernet driver");
MODULE_AUTHOR("Haavard Skinnemoen (Atmel)");
MODULE_ALIAS("platform:macb");<|MERGE_RESOLUTION|>--- conflicted
+++ resolved
@@ -37,11 +37,8 @@
 #include <linux/phy/phy.h>
 #include <linux/pm_runtime.h>
 #include <linux/ptp_classify.h>
-<<<<<<< HEAD
-=======
 #include <linux/reset.h>
 #include <linux/firmware/xlnx-zynqmp.h>
->>>>>>> d60c95ef
 #include "macb.h"
 
 /* This structure is only used for MACB on SiFive FU540 devices */
@@ -1129,39 +1126,6 @@
 }
 
 static bool ptp_one_step_sync(struct sk_buff *skb)
-<<<<<<< HEAD
-{
-	struct ptp_header *hdr;
-	unsigned int ptp_class;
-	u8 msgtype;
-
-	/* No need to parse packet if PTP TS is not involved */
-	if (likely(!(skb_shinfo(skb)->tx_flags & SKBTX_HW_TSTAMP)))
-		goto not_oss;
-
-	/* Identify and return whether PTP one step sync is being processed */
-	ptp_class = ptp_classify_raw(skb);
-	if (ptp_class == PTP_CLASS_NONE)
-		goto not_oss;
-
-	hdr = ptp_parse_header(skb, ptp_class);
-	if (!hdr)
-		goto not_oss;
-
-	if (hdr->flag_field[0] & PTP_FLAG_TWOSTEP)
-		goto not_oss;
-
-	msgtype = ptp_get_msgtype(hdr, ptp_class);
-	if (msgtype == PTP_MSGTYPE_SYNC)
-		return true;
-
-not_oss:
-	return false;
-}
-
-static void macb_tx_interrupt(struct macb_queue *queue)
-=======
->>>>>>> d60c95ef
 {
 	struct ptp_header *hdr;
 	unsigned int ptp_class;
@@ -1644,39 +1608,6 @@
 
 	work_done = bp->macbgem_ops.mog_rx(queue, napi, budget);
 
-<<<<<<< HEAD
-		/* RSR bits only seem to propagate to raise interrupts when
-		 * interrupts are enabled at the time, so if bits are already
-		 * set due to packets received while interrupts were disabled,
-		 * they will not cause another interrupt to be generated when
-		 * interrupts are re-enabled.
-		 * Check for this case here. This has been seen to happen
-		 * around 30% of the time under heavy network load.
-		 */
-		status = macb_readl(bp, RSR);
-		if (status) {
-			if (bp->caps & MACB_CAPS_ISR_CLEAR_ON_WRITE)
-				queue_writel(queue, ISR, MACB_BIT(RCOMP));
-			napi_reschedule(napi);
-		} else {
-			queue_writel(queue, IER, bp->rx_intr_mask);
-
-			/* In rare cases, packets could have been received in
-			 * the window between the check above and re-enabling
-			 * interrupts. Therefore, a double-check is required
-			 * to avoid losing a wakeup. This can potentially race
-			 * with the interrupt handler doing the same actions
-			 * if an interrupt is raised just after enabling them,
-			 * but this should be harmless.
-			 */
-			status = macb_readl(bp, RSR);
-			if (unlikely(status)) {
-				queue_writel(queue, IDR, bp->rx_intr_mask);
-				if (bp->caps & MACB_CAPS_ISR_CLEAR_ON_WRITE)
-					queue_writel(queue, ISR, MACB_BIT(RCOMP));
-				napi_schedule(napi);
-			}
-=======
 	netdev_vdbg(bp->dev, "RX poll: queue = %u, work_done = %d, budget = %d\n",
 		    (unsigned int)(queue - bp->queues), work_done, budget);
 
@@ -1699,7 +1630,6 @@
 				queue_writel(queue, ISR, MACB_BIT(RCOMP));
 			netdev_vdbg(bp->dev, "poll: packets pending, reschedule\n");
 			napi_schedule(napi);
->>>>>>> d60c95ef
 		}
 	}
 
@@ -1831,32 +1761,6 @@
 	netif_tx_start_all_queues(dev);
 }
 
-<<<<<<< HEAD
-static void macb_tx_restart(struct macb_queue *queue)
-{
-	unsigned int head = queue->tx_head;
-	unsigned int tail = queue->tx_tail;
-	struct macb *bp = queue->bp;
-	unsigned int head_idx, tbqp;
-
-	if (bp->caps & MACB_CAPS_ISR_CLEAR_ON_WRITE)
-		queue_writel(queue, ISR, MACB_BIT(TXUBR));
-
-	if (head == tail)
-		return;
-
-	tbqp = queue_readl(queue, TBQP) / macb_dma_desc_get_size(bp);
-	tbqp = macb_adj_dma_desc_idx(bp, macb_tx_ring_wrap(bp, tbqp));
-	head_idx = macb_adj_dma_desc_idx(bp, macb_tx_ring_wrap(bp, head));
-
-	if (tbqp == head_idx)
-		return;
-
-	macb_writel(bp, NCR, macb_readl(bp, NCR) | MACB_BIT(TSTART));
-}
-
-=======
->>>>>>> d60c95ef
 static irqreturn_t macb_wol_interrupt(int irq, void *dev_id)
 {
 	struct macb_queue *queue = dev_id;
