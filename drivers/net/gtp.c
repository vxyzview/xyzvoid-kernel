// SPDX-License-Identifier: GPL-2.0-or-later
/* GTP according to GSM TS 09.60 / 3GPP TS 29.060
 *
 * (C) 2012-2014 by sysmocom - s.f.m.c. GmbH
 * (C) 2016 by Pablo Neira Ayuso <pablo@netfilter.org>
 *
 * Author: Harald Welte <hwelte@sysmocom.de>
 *	   Pablo Neira Ayuso <pablo@netfilter.org>
 *	   Andreas Schultz <aschultz@travelping.com>
 */

#define pr_fmt(fmt) KBUILD_MODNAME ": " fmt

#include <linux/module.h>
#include <linux/skbuff.h>
#include <linux/udp.h>
#include <linux/rculist.h>
#include <linux/jhash.h>
#include <linux/if_tunnel.h>
#include <linux/net.h>
#include <linux/file.h>
#include <linux/gtp.h>

#include <net/net_namespace.h>
#include <net/protocol.h>
#include <net/ip.h>
#include <net/udp.h>
#include <net/udp_tunnel.h>
#include <net/icmp.h>
#include <net/xfrm.h>
#include <net/genetlink.h>
#include <net/netns/generic.h>
#include <net/gtp.h>

/* An active session for the subscriber. */
struct pdp_ctx {
	struct hlist_node	hlist_tid;
	struct hlist_node	hlist_addr;

	union {
		struct {
			u64	tid;
			u16	flow;
		} v0;
		struct {
			u32	i_tei;
			u32	o_tei;
		} v1;
	} u;
	u8			gtp_version;
	u16			af;

	struct in_addr		ms_addr_ip4;
	struct in_addr		peer_addr_ip4;

	struct sock		*sk;
	struct net_device       *dev;

	atomic_t		tx_seq;
	struct rcu_head		rcu_head;
};

/* One instance of the GTP device. */
struct gtp_dev {
	struct list_head	list;

	struct sock		*sk0;
	struct sock		*sk1u;

	struct net_device	*dev;

	unsigned int		role;
	unsigned int		hash_size;
	struct hlist_head	*tid_hash;
	struct hlist_head	*addr_hash;
};

static unsigned int gtp_net_id __read_mostly;

struct gtp_net {
	struct list_head gtp_dev_list;
};

static u32 gtp_h_initval;

static void pdp_context_delete(struct pdp_ctx *pctx);

static inline u32 gtp0_hashfn(u64 tid)
{
	u32 *tid32 = (u32 *) &tid;
	return jhash_2words(tid32[0], tid32[1], gtp_h_initval);
}

static inline u32 gtp1u_hashfn(u32 tid)
{
	return jhash_1word(tid, gtp_h_initval);
}

static inline u32 ipv4_hashfn(__be32 ip)
{
	return jhash_1word((__force u32)ip, gtp_h_initval);
}

/* Resolve a PDP context structure based on the 64bit TID. */
static struct pdp_ctx *gtp0_pdp_find(struct gtp_dev *gtp, u64 tid)
{
	struct hlist_head *head;
	struct pdp_ctx *pdp;

	head = &gtp->tid_hash[gtp0_hashfn(tid) % gtp->hash_size];

	hlist_for_each_entry_rcu(pdp, head, hlist_tid) {
		if (pdp->gtp_version == GTP_V0 &&
		    pdp->u.v0.tid == tid)
			return pdp;
	}
	return NULL;
}

/* Resolve a PDP context structure based on the 32bit TEI. */
static struct pdp_ctx *gtp1_pdp_find(struct gtp_dev *gtp, u32 tid)
{
	struct hlist_head *head;
	struct pdp_ctx *pdp;

	head = &gtp->tid_hash[gtp1u_hashfn(tid) % gtp->hash_size];

	hlist_for_each_entry_rcu(pdp, head, hlist_tid) {
		if (pdp->gtp_version == GTP_V1 &&
		    pdp->u.v1.i_tei == tid)
			return pdp;
	}
	return NULL;
}

/* Resolve a PDP context based on IPv4 address of MS. */
static struct pdp_ctx *ipv4_pdp_find(struct gtp_dev *gtp, __be32 ms_addr)
{
	struct hlist_head *head;
	struct pdp_ctx *pdp;

	head = &gtp->addr_hash[ipv4_hashfn(ms_addr) % gtp->hash_size];

	hlist_for_each_entry_rcu(pdp, head, hlist_addr) {
		if (pdp->af == AF_INET &&
		    pdp->ms_addr_ip4.s_addr == ms_addr)
			return pdp;
	}

	return NULL;
}

static bool gtp_check_ms_ipv4(struct sk_buff *skb, struct pdp_ctx *pctx,
				  unsigned int hdrlen, unsigned int role)
{
	struct iphdr *iph;

	if (!pskb_may_pull(skb, hdrlen + sizeof(struct iphdr)))
		return false;

	iph = (struct iphdr *)(skb->data + hdrlen);

	if (role == GTP_ROLE_SGSN)
		return iph->daddr == pctx->ms_addr_ip4.s_addr;
	else
		return iph->saddr == pctx->ms_addr_ip4.s_addr;
}

/* Check if the inner IP address in this packet is assigned to any
 * existing mobile subscriber.
 */
static bool gtp_check_ms(struct sk_buff *skb, struct pdp_ctx *pctx,
			     unsigned int hdrlen, unsigned int role)
{
	switch (ntohs(skb->protocol)) {
	case ETH_P_IP:
		return gtp_check_ms_ipv4(skb, pctx, hdrlen, role);
	}
	return false;
}

static int gtp_rx(struct pdp_ctx *pctx, struct sk_buff *skb,
			unsigned int hdrlen, unsigned int role)
{
	if (!gtp_check_ms(skb, pctx, hdrlen, role)) {
		netdev_dbg(pctx->dev, "No PDP ctx for this MS\n");
		return 1;
	}

	/* Get rid of the GTP + UDP headers. */
	if (iptunnel_pull_header(skb, hdrlen, skb->protocol,
				 !net_eq(sock_net(pctx->sk), dev_net(pctx->dev))))
		return -1;

	netdev_dbg(pctx->dev, "forwarding packet from GGSN to uplink\n");

	/* Now that the UDP and the GTP header have been removed, set up the
	 * new network header. This is required by the upper layer to
	 * calculate the transport header.
	 */
	skb_reset_network_header(skb);

	skb->dev = pctx->dev;

	dev_sw_netstats_rx_add(pctx->dev, skb->len);

	netif_rx(skb);
	return 0;
}

/* 1 means pass up to the stack, -1 means drop and 0 means decapsulated. */
static int gtp0_udp_encap_recv(struct gtp_dev *gtp, struct sk_buff *skb)
{
	unsigned int hdrlen = sizeof(struct udphdr) +
			      sizeof(struct gtp0_header);
	struct gtp0_header *gtp0;
	struct pdp_ctx *pctx;

	if (!pskb_may_pull(skb, hdrlen))
		return -1;

	gtp0 = (struct gtp0_header *)(skb->data + sizeof(struct udphdr));

	if ((gtp0->flags >> 5) != GTP_V0)
		return 1;

	if (gtp0->type != GTP_TPDU)
		return 1;

	pctx = gtp0_pdp_find(gtp, be64_to_cpu(gtp0->tid));
	if (!pctx) {
		netdev_dbg(gtp->dev, "No PDP ctx to decap skb=%p\n", skb);
		return 1;
	}

	return gtp_rx(pctx, skb, hdrlen, gtp->role);
}

static int gtp1u_udp_encap_recv(struct gtp_dev *gtp, struct sk_buff *skb)
{
	unsigned int hdrlen = sizeof(struct udphdr) +
			      sizeof(struct gtp1_header);
	struct gtp1_header *gtp1;
	struct pdp_ctx *pctx;

	if (!pskb_may_pull(skb, hdrlen))
		return -1;

	gtp1 = (struct gtp1_header *)(skb->data + sizeof(struct udphdr));

	if ((gtp1->flags >> 5) != GTP_V1)
		return 1;

	if (gtp1->type != GTP_TPDU)
		return 1;

	/* From 29.060: "This field shall be present if and only if any one or
	 * more of the S, PN and E flags are set.".
	 *
	 * If any of the bit is set, then the remaining ones also have to be
	 * set.
	 */
	if (gtp1->flags & GTP1_F_MASK)
		hdrlen += 4;

	/* Make sure the header is larger enough, including extensions. */
	if (!pskb_may_pull(skb, hdrlen))
		return -1;

	gtp1 = (struct gtp1_header *)(skb->data + sizeof(struct udphdr));

	pctx = gtp1_pdp_find(gtp, ntohl(gtp1->tid));
	if (!pctx) {
		netdev_dbg(gtp->dev, "No PDP ctx to decap skb=%p\n", skb);
		return 1;
	}

	return gtp_rx(pctx, skb, hdrlen, gtp->role);
}

static void __gtp_encap_destroy(struct sock *sk)
{
	struct gtp_dev *gtp;

	lock_sock(sk);
	gtp = sk->sk_user_data;
	if (gtp) {
		if (gtp->sk0 == sk)
			gtp->sk0 = NULL;
		else
			gtp->sk1u = NULL;
		udp_sk(sk)->encap_type = 0;
		rcu_assign_sk_user_data(sk, NULL);
		sock_put(sk);
	}
	release_sock(sk);
}

static void gtp_encap_destroy(struct sock *sk)
{
	rtnl_lock();
	__gtp_encap_destroy(sk);
	rtnl_unlock();
}

static void gtp_encap_disable_sock(struct sock *sk)
{
	if (!sk)
		return;

	__gtp_encap_destroy(sk);
}

static void gtp_encap_disable(struct gtp_dev *gtp)
{
	gtp_encap_disable_sock(gtp->sk0);
	gtp_encap_disable_sock(gtp->sk1u);
}

/* UDP encapsulation receive handler. See net/ipv4/udp.c.
 * Return codes: 0: success, <0: error, >0: pass up to userspace UDP socket.
 */
static int gtp_encap_recv(struct sock *sk, struct sk_buff *skb)
{
	struct gtp_dev *gtp;
	int ret = 0;

	gtp = rcu_dereference_sk_user_data(sk);
	if (!gtp)
		return 1;

	netdev_dbg(gtp->dev, "encap_recv sk=%p\n", sk);

	switch (udp_sk(sk)->encap_type) {
	case UDP_ENCAP_GTP0:
		netdev_dbg(gtp->dev, "received GTP0 packet\n");
		ret = gtp0_udp_encap_recv(gtp, skb);
		break;
	case UDP_ENCAP_GTP1U:
		netdev_dbg(gtp->dev, "received GTP1U packet\n");
		ret = gtp1u_udp_encap_recv(gtp, skb);
		break;
	default:
		ret = -1; /* Shouldn't happen. */
	}

	switch (ret) {
	case 1:
		netdev_dbg(gtp->dev, "pass up to the process\n");
		break;
	case 0:
		break;
	case -1:
		netdev_dbg(gtp->dev, "GTP packet has been dropped\n");
		kfree_skb(skb);
		ret = 0;
		break;
	}

	return ret;
}

static int gtp_dev_init(struct net_device *dev)
{
	struct gtp_dev *gtp = netdev_priv(dev);

	gtp->dev = dev;

	dev->tstats = netdev_alloc_pcpu_stats(struct pcpu_sw_netstats);
	if (!dev->tstats)
		return -ENOMEM;

	return 0;
}

static void gtp_dev_uninit(struct net_device *dev)
{
	struct gtp_dev *gtp = netdev_priv(dev);

	gtp_encap_disable(gtp);
	free_percpu(dev->tstats);
}

static struct rtable *ip4_route_output_gtp(struct flowi4 *fl4,
					   const struct sock *sk,
					   __be32 daddr)
{
	memset(fl4, 0, sizeof(*fl4));
	fl4->flowi4_oif		= sk->sk_bound_dev_if;
	fl4->daddr		= daddr;
	fl4->saddr		= inet_sk(sk)->inet_saddr;
	fl4->flowi4_tos		= RT_CONN_FLAGS(sk);
	fl4->flowi4_proto	= sk->sk_protocol;

	return ip_route_output_key(sock_net(sk), fl4);
}

static inline void gtp0_push_header(struct sk_buff *skb, struct pdp_ctx *pctx)
{
	int payload_len = skb->len;
	struct gtp0_header *gtp0;

	gtp0 = skb_push(skb, sizeof(*gtp0));

	gtp0->flags	= 0x1e; /* v0, GTP-non-prime. */
	gtp0->type	= GTP_TPDU;
	gtp0->length	= htons(payload_len);
	gtp0->seq	= htons((atomic_inc_return(&pctx->tx_seq) - 1) % 0xffff);
	gtp0->flow	= htons(pctx->u.v0.flow);
	gtp0->number	= 0xff;
	gtp0->spare[0]	= gtp0->spare[1] = gtp0->spare[2] = 0xff;
	gtp0->tid	= cpu_to_be64(pctx->u.v0.tid);
}

static inline void gtp1_push_header(struct sk_buff *skb, struct pdp_ctx *pctx)
{
	int payload_len = skb->len;
	struct gtp1_header *gtp1;

	gtp1 = skb_push(skb, sizeof(*gtp1));

	/* Bits    8  7  6  5  4  3  2	1
	 *	  +--+--+--+--+--+--+--+--+
	 *	  |version |PT| 0| E| S|PN|
	 *	  +--+--+--+--+--+--+--+--+
	 *	    0  0  1  1	1  0  0  0
	 */
	gtp1->flags	= 0x30; /* v1, GTP-non-prime. */
	gtp1->type	= GTP_TPDU;
	gtp1->length	= htons(payload_len);
	gtp1->tid	= htonl(pctx->u.v1.o_tei);

	/* TODO: Suppport for extension header, sequence number and N-PDU.
	 *	 Update the length field if any of them is available.
	 */
}

struct gtp_pktinfo {
	struct sock		*sk;
	struct iphdr		*iph;
	struct flowi4		fl4;
	struct rtable		*rt;
	struct pdp_ctx		*pctx;
	struct net_device	*dev;
	__be16			gtph_port;
};

static void gtp_push_header(struct sk_buff *skb, struct gtp_pktinfo *pktinfo)
{
	switch (pktinfo->pctx->gtp_version) {
	case GTP_V0:
		pktinfo->gtph_port = htons(GTP0_PORT);
		gtp0_push_header(skb, pktinfo->pctx);
		break;
	case GTP_V1:
		pktinfo->gtph_port = htons(GTP1U_PORT);
		gtp1_push_header(skb, pktinfo->pctx);
		break;
	}
}

static inline void gtp_set_pktinfo_ipv4(struct gtp_pktinfo *pktinfo,
					struct sock *sk, struct iphdr *iph,
					struct pdp_ctx *pctx, struct rtable *rt,
					struct flowi4 *fl4,
					struct net_device *dev)
{
	pktinfo->sk	= sk;
	pktinfo->iph	= iph;
	pktinfo->pctx	= pctx;
	pktinfo->rt	= rt;
	pktinfo->fl4	= *fl4;
	pktinfo->dev	= dev;
}

static int gtp_build_skb_ip4(struct sk_buff *skb, struct net_device *dev,
			     struct gtp_pktinfo *pktinfo)
{
	struct gtp_dev *gtp = netdev_priv(dev);
	struct pdp_ctx *pctx;
	struct rtable *rt;
	struct flowi4 fl4;
	struct iphdr *iph;
	__be16 df;
	int mtu;

	/* Read the IP destination address and resolve the PDP context.
	 * Prepend PDP header with TEI/TID from PDP ctx.
	 */
	iph = ip_hdr(skb);
	if (gtp->role == GTP_ROLE_SGSN)
		pctx = ipv4_pdp_find(gtp, iph->saddr);
	else
		pctx = ipv4_pdp_find(gtp, iph->daddr);

	if (!pctx) {
		netdev_dbg(dev, "no PDP ctx found for %pI4, skip\n",
			   &iph->daddr);
		return -ENOENT;
	}
	netdev_dbg(dev, "found PDP context %p\n", pctx);

	rt = ip4_route_output_gtp(&fl4, pctx->sk, pctx->peer_addr_ip4.s_addr);
	if (IS_ERR(rt)) {
		netdev_dbg(dev, "no route to SSGN %pI4\n",
			   &pctx->peer_addr_ip4.s_addr);
		dev->stats.tx_carrier_errors++;
		goto err;
	}

	if (rt->dst.dev == dev) {
		netdev_dbg(dev, "circular route to SSGN %pI4\n",
			   &pctx->peer_addr_ip4.s_addr);
		dev->stats.collisions++;
		goto err_rt;
	}

	skb_dst_drop(skb);

	/* This is similar to tnl_update_pmtu(). */
	df = iph->frag_off;
	if (df) {
		mtu = dst_mtu(&rt->dst) - dev->hard_header_len -
			sizeof(struct iphdr) - sizeof(struct udphdr);
		switch (pctx->gtp_version) {
		case GTP_V0:
			mtu -= sizeof(struct gtp0_header);
			break;
		case GTP_V1:
			mtu -= sizeof(struct gtp1_header);
			break;
		}
	} else {
		mtu = dst_mtu(&rt->dst);
	}

	rt->dst.ops->update_pmtu(&rt->dst, NULL, skb, mtu, false);

	if (!skb_is_gso(skb) && (iph->frag_off & htons(IP_DF)) &&
	    mtu < ntohs(iph->tot_len)) {
		netdev_dbg(dev, "packet too big, fragmentation needed\n");
		memset(IPCB(skb), 0, sizeof(*IPCB(skb)));
		icmp_ndo_send(skb, ICMP_DEST_UNREACH, ICMP_FRAG_NEEDED,
			      htonl(mtu));
		goto err_rt;
	}

	gtp_set_pktinfo_ipv4(pktinfo, pctx->sk, iph, pctx, rt, &fl4, dev);
	gtp_push_header(skb, pktinfo);

	return 0;
err_rt:
	ip_rt_put(rt);
err:
	return -EBADMSG;
}

static netdev_tx_t gtp_dev_xmit(struct sk_buff *skb, struct net_device *dev)
{
	unsigned int proto = ntohs(skb->protocol);
	struct gtp_pktinfo pktinfo;
	int err;

	/* Ensure there is sufficient headroom. */
	if (skb_cow_head(skb, dev->needed_headroom))
		goto tx_err;

	skb_reset_inner_headers(skb);

	/* PDP context lookups in gtp_build_skb_*() need rcu read-side lock. */
	rcu_read_lock();
	switch (proto) {
	case ETH_P_IP:
		err = gtp_build_skb_ip4(skb, dev, &pktinfo);
		break;
	default:
		err = -EOPNOTSUPP;
		break;
	}
	rcu_read_unlock();

	if (err < 0)
		goto tx_err;

	switch (proto) {
	case ETH_P_IP:
		netdev_dbg(pktinfo.dev, "gtp -> IP src: %pI4 dst: %pI4\n",
			   &pktinfo.iph->saddr, &pktinfo.iph->daddr);
		udp_tunnel_xmit_skb(pktinfo.rt, pktinfo.sk, skb,
				    pktinfo.fl4.saddr, pktinfo.fl4.daddr,
				    pktinfo.iph->tos,
				    ip4_dst_hoplimit(&pktinfo.rt->dst),
				    0,
				    pktinfo.gtph_port, pktinfo.gtph_port,
				    true, false);
		break;
	}

	return NETDEV_TX_OK;
tx_err:
	dev->stats.tx_errors++;
	dev_kfree_skb(skb);
	return NETDEV_TX_OK;
}

static const struct net_device_ops gtp_netdev_ops = {
	.ndo_init		= gtp_dev_init,
	.ndo_uninit		= gtp_dev_uninit,
	.ndo_start_xmit		= gtp_dev_xmit,
	.ndo_get_stats64	= ip_tunnel_get_stats64,
};

static void gtp_link_setup(struct net_device *dev)
{
	dev->netdev_ops		= &gtp_netdev_ops;
	dev->needs_free_netdev	= true;

	dev->hard_header_len = 0;
	dev->addr_len = 0;

	/* Zero header length. */
	dev->type = ARPHRD_NONE;
	dev->flags = IFF_POINTOPOINT | IFF_NOARP | IFF_MULTICAST;

	dev->priv_flags	|= IFF_NO_QUEUE;
	dev->features	|= NETIF_F_LLTX;
	netif_keep_dst(dev);

	/* Assume largest header, ie. GTPv0. */
	dev->needed_headroom	= LL_MAX_HEADER +
				  sizeof(struct iphdr) +
				  sizeof(struct udphdr) +
				  sizeof(struct gtp0_header);
}

static int gtp_hashtable_new(struct gtp_dev *gtp, int hsize);
static int gtp_encap_enable(struct gtp_dev *gtp, struct nlattr *data[]);

static void gtp_destructor(struct net_device *dev)
{
	struct gtp_dev *gtp = netdev_priv(dev);

	kfree(gtp->addr_hash);
	kfree(gtp->tid_hash);
}

static int gtp_newlink(struct net *src_net, struct net_device *dev,
		       struct nlattr *tb[], struct nlattr *data[],
		       struct netlink_ext_ack *extack)
{
	struct gtp_dev *gtp;
	struct gtp_net *gn;
	int hashsize, err;

	if (!data[IFLA_GTP_FD0] && !data[IFLA_GTP_FD1])
		return -EINVAL;

	gtp = netdev_priv(dev);

	if (!data[IFLA_GTP_PDP_HASHSIZE]) {
		hashsize = 1024;
	} else {
		hashsize = nla_get_u32(data[IFLA_GTP_PDP_HASHSIZE]);
		if (!hashsize)
			hashsize = 1024;
	}

	err = gtp_hashtable_new(gtp, hashsize);
	if (err < 0)
		return err;

	err = gtp_encap_enable(gtp, data);
	if (err < 0)
		goto out_hashtable;

	err = register_netdevice(dev);
	if (err < 0) {
		netdev_dbg(dev, "failed to register new netdev %d\n", err);
		goto out_encap;
	}

	gn = net_generic(dev_net(dev), gtp_net_id);
	list_add_rcu(&gtp->list, &gn->gtp_dev_list);
	dev->priv_destructor = gtp_destructor;

	netdev_dbg(dev, "registered new GTP interface\n");

	return 0;

out_encap:
	gtp_encap_disable(gtp);
out_hashtable:
	kfree(gtp->addr_hash);
	kfree(gtp->tid_hash);
	return err;
}

static void gtp_dellink(struct net_device *dev, struct list_head *head)
{
	struct gtp_dev *gtp = netdev_priv(dev);
	struct pdp_ctx *pctx;
	int i;

	for (i = 0; i < gtp->hash_size; i++)
		hlist_for_each_entry_rcu(pctx, &gtp->tid_hash[i], hlist_tid)
			pdp_context_delete(pctx);

	list_del_rcu(&gtp->list);
	unregister_netdevice_queue(dev, head);
}

static const struct nla_policy gtp_policy[IFLA_GTP_MAX + 1] = {
	[IFLA_GTP_FD0]			= { .type = NLA_U32 },
	[IFLA_GTP_FD1]			= { .type = NLA_U32 },
	[IFLA_GTP_PDP_HASHSIZE]		= { .type = NLA_U32 },
	[IFLA_GTP_ROLE]			= { .type = NLA_U32 },
};

static int gtp_validate(struct nlattr *tb[], struct nlattr *data[],
			struct netlink_ext_ack *extack)
{
	if (!data)
		return -EINVAL;

	return 0;
}

static size_t gtp_get_size(const struct net_device *dev)
{
	return nla_total_size(sizeof(__u32));	/* IFLA_GTP_PDP_HASHSIZE */
}

static int gtp_fill_info(struct sk_buff *skb, const struct net_device *dev)
{
	struct gtp_dev *gtp = netdev_priv(dev);

	if (nla_put_u32(skb, IFLA_GTP_PDP_HASHSIZE, gtp->hash_size))
		goto nla_put_failure;

	return 0;

nla_put_failure:
	return -EMSGSIZE;
}

static struct rtnl_link_ops gtp_link_ops __read_mostly = {
	.kind		= "gtp",
	.maxtype	= IFLA_GTP_MAX,
	.policy		= gtp_policy,
	.priv_size	= sizeof(struct gtp_dev),
	.setup		= gtp_link_setup,
	.validate	= gtp_validate,
	.newlink	= gtp_newlink,
	.dellink	= gtp_dellink,
	.get_size	= gtp_get_size,
	.fill_info	= gtp_fill_info,
};

static int gtp_hashtable_new(struct gtp_dev *gtp, int hsize)
{
	int i;

	gtp->addr_hash = kmalloc_array(hsize, sizeof(struct hlist_head),
				       GFP_KERNEL | __GFP_NOWARN);
	if (gtp->addr_hash == NULL)
		return -ENOMEM;

	gtp->tid_hash = kmalloc_array(hsize, sizeof(struct hlist_head),
				      GFP_KERNEL | __GFP_NOWARN);
	if (gtp->tid_hash == NULL)
		goto err1;

	gtp->hash_size = hsize;

	for (i = 0; i < hsize; i++) {
		INIT_HLIST_HEAD(&gtp->addr_hash[i]);
		INIT_HLIST_HEAD(&gtp->tid_hash[i]);
	}
	return 0;
err1:
	kfree(gtp->addr_hash);
	return -ENOMEM;
}

static struct sock *gtp_encap_enable_socket(int fd, int type,
					    struct gtp_dev *gtp)
{
	struct udp_tunnel_sock_cfg tuncfg = {NULL};
	struct socket *sock;
	struct sock *sk;
	int err;

	pr_debug("enable gtp on %d, %d\n", fd, type);

	sock = sockfd_lookup(fd, &err);
	if (!sock) {
		pr_debug("gtp socket fd=%d not found\n", fd);
		return NULL;
	}

	sk = sock->sk;
	if (sk->sk_protocol != IPPROTO_UDP ||
	    sk->sk_type != SOCK_DGRAM ||
	    (sk->sk_family != AF_INET && sk->sk_family != AF_INET6)) {
		pr_debug("socket fd=%d not UDP\n", fd);
		sk = ERR_PTR(-EINVAL);
		goto out_sock;
	}

	lock_sock(sk);
	if (sk->sk_user_data) {
		sk = ERR_PTR(-EBUSY);
		goto out_rel_sock;
	}

	sock_hold(sk);

	tuncfg.sk_user_data = gtp;
	tuncfg.encap_type = type;
	tuncfg.encap_rcv = gtp_encap_recv;
	tuncfg.encap_destroy = gtp_encap_destroy;

	setup_udp_tunnel_sock(sock_net(sock->sk), sock, &tuncfg);

out_rel_sock:
	release_sock(sock->sk);
out_sock:
	sockfd_put(sock);
	return sk;
}

static int gtp_encap_enable(struct gtp_dev *gtp, struct nlattr *data[])
{
	struct sock *sk1u = NULL;
	struct sock *sk0 = NULL;
	unsigned int role = GTP_ROLE_GGSN;

	if (data[IFLA_GTP_FD0]) {
		u32 fd0 = nla_get_u32(data[IFLA_GTP_FD0]);

		sk0 = gtp_encap_enable_socket(fd0, UDP_ENCAP_GTP0, gtp);
		if (IS_ERR(sk0))
			return PTR_ERR(sk0);
	}

	if (data[IFLA_GTP_FD1]) {
		u32 fd1 = nla_get_u32(data[IFLA_GTP_FD1]);

		sk1u = gtp_encap_enable_socket(fd1, UDP_ENCAP_GTP1U, gtp);
		if (IS_ERR(sk1u)) {
			gtp_encap_disable_sock(sk0);
			return PTR_ERR(sk1u);
		}
	}

	if (data[IFLA_GTP_ROLE]) {
		role = nla_get_u32(data[IFLA_GTP_ROLE]);
		if (role > GTP_ROLE_SGSN) {
			gtp_encap_disable_sock(sk0);
			gtp_encap_disable_sock(sk1u);
			return -EINVAL;
		}
	}

	gtp->sk0 = sk0;
	gtp->sk1u = sk1u;
	gtp->role = role;

	return 0;
}

static struct gtp_dev *gtp_find_dev(struct net *src_net, struct nlattr *nla[])
{
	struct gtp_dev *gtp = NULL;
	struct net_device *dev;
	struct net *net;

	/* Examine the link attributes and figure out which network namespace
	 * we are talking about.
	 */
	if (nla[GTPA_NET_NS_FD])
		net = get_net_ns_by_fd(nla_get_u32(nla[GTPA_NET_NS_FD]));
	else
		net = get_net(src_net);

	if (IS_ERR(net))
		return NULL;

	/* Check if there's an existing gtpX device to configure */
	dev = dev_get_by_index_rcu(net, nla_get_u32(nla[GTPA_LINK]));
	if (dev && dev->netdev_ops == &gtp_netdev_ops)
		gtp = netdev_priv(dev);

	put_net(net);
	return gtp;
}

static void ipv4_pdp_fill(struct pdp_ctx *pctx, struct genl_info *info)
{
	pctx->gtp_version = nla_get_u32(info->attrs[GTPA_VERSION]);
	pctx->af = AF_INET;
	pctx->peer_addr_ip4.s_addr =
		nla_get_be32(info->attrs[GTPA_PEER_ADDRESS]);
	pctx->ms_addr_ip4.s_addr =
		nla_get_be32(info->attrs[GTPA_MS_ADDRESS]);

	switch (pctx->gtp_version) {
	case GTP_V0:
		/* According to TS 09.60, sections 7.5.1 and 7.5.2, the flow
		 * label needs to be the same for uplink and downlink packets,
		 * so let's annotate this.
		 */
		pctx->u.v0.tid = nla_get_u64(info->attrs[GTPA_TID]);
		pctx->u.v0.flow = nla_get_u16(info->attrs[GTPA_FLOW]);
		break;
	case GTP_V1:
		pctx->u.v1.i_tei = nla_get_u32(info->attrs[GTPA_I_TEI]);
		pctx->u.v1.o_tei = nla_get_u32(info->attrs[GTPA_O_TEI]);
		break;
	default:
		break;
	}
}

<<<<<<< HEAD
static int gtp_pdp_add(struct gtp_dev *gtp, struct sock *sk,
		       struct genl_info *info)
=======
static struct pdp_ctx *gtp_pdp_add(struct gtp_dev *gtp, struct sock *sk,
				   struct genl_info *info)
>>>>>>> d1988041
{
	struct pdp_ctx *pctx, *pctx_tid = NULL;
	struct net_device *dev = gtp->dev;
	u32 hash_ms, hash_tid = 0;
	unsigned int version;
	bool found = false;
	__be32 ms_addr;

	ms_addr = nla_get_be32(info->attrs[GTPA_MS_ADDRESS]);
	hash_ms = ipv4_hashfn(ms_addr) % gtp->hash_size;
	version = nla_get_u32(info->attrs[GTPA_VERSION]);

	pctx = ipv4_pdp_find(gtp, ms_addr);
	if (pctx)
		found = true;
	if (version == GTP_V0)
		pctx_tid = gtp0_pdp_find(gtp,
					 nla_get_u64(info->attrs[GTPA_TID]));
	else if (version == GTP_V1)
		pctx_tid = gtp1_pdp_find(gtp,
					 nla_get_u32(info->attrs[GTPA_I_TEI]));
	if (pctx_tid)
		found = true;

	if (found) {
		if (info->nlhdr->nlmsg_flags & NLM_F_EXCL)
			return ERR_PTR(-EEXIST);
		if (info->nlhdr->nlmsg_flags & NLM_F_REPLACE)
			return ERR_PTR(-EOPNOTSUPP);

		if (pctx && pctx_tid)
			return ERR_PTR(-EEXIST);
		if (!pctx)
			pctx = pctx_tid;

		if (pctx && pctx_tid)
			return -EEXIST;
		if (!pctx)
			pctx = pctx_tid;

		ipv4_pdp_fill(pctx, info);

		if (pctx->gtp_version == GTP_V0)
			netdev_dbg(dev, "GTPv0-U: update tunnel id = %llx (pdp %p)\n",
				   pctx->u.v0.tid, pctx);
		else if (pctx->gtp_version == GTP_V1)
			netdev_dbg(dev, "GTPv1-U: update tunnel id = %x/%x (pdp %p)\n",
				   pctx->u.v1.i_tei, pctx->u.v1.o_tei, pctx);

		return pctx;

	}

	pctx = kmalloc(sizeof(*pctx), GFP_ATOMIC);
	if (pctx == NULL)
		return ERR_PTR(-ENOMEM);

	sock_hold(sk);
	pctx->sk = sk;
	pctx->dev = gtp->dev;
	ipv4_pdp_fill(pctx, info);
	atomic_set(&pctx->tx_seq, 0);

	switch (pctx->gtp_version) {
	case GTP_V0:
		/* TS 09.60: "The flow label identifies unambiguously a GTP
		 * flow.". We use the tid for this instead, I cannot find a
		 * situation in which this doesn't unambiguosly identify the
		 * PDP context.
		 */
		hash_tid = gtp0_hashfn(pctx->u.v0.tid) % gtp->hash_size;
		break;
	case GTP_V1:
		hash_tid = gtp1u_hashfn(pctx->u.v1.i_tei) % gtp->hash_size;
		break;
	}

	hlist_add_head_rcu(&pctx->hlist_addr, &gtp->addr_hash[hash_ms]);
	hlist_add_head_rcu(&pctx->hlist_tid, &gtp->tid_hash[hash_tid]);

	switch (pctx->gtp_version) {
	case GTP_V0:
		netdev_dbg(dev, "GTPv0-U: new PDP ctx id=%llx ssgn=%pI4 ms=%pI4 (pdp=%p)\n",
			   pctx->u.v0.tid, &pctx->peer_addr_ip4,
			   &pctx->ms_addr_ip4, pctx);
		break;
	case GTP_V1:
		netdev_dbg(dev, "GTPv1-U: new PDP ctx id=%x/%x ssgn=%pI4 ms=%pI4 (pdp=%p)\n",
			   pctx->u.v1.i_tei, pctx->u.v1.o_tei,
			   &pctx->peer_addr_ip4, &pctx->ms_addr_ip4, pctx);
		break;
	}

	return pctx;
}

static void pdp_context_free(struct rcu_head *head)
{
	struct pdp_ctx *pctx = container_of(head, struct pdp_ctx, rcu_head);

	sock_put(pctx->sk);
	kfree(pctx);
}

static void pdp_context_delete(struct pdp_ctx *pctx)
{
	hlist_del_rcu(&pctx->hlist_tid);
	hlist_del_rcu(&pctx->hlist_addr);
	call_rcu(&pctx->rcu_head, pdp_context_free);
}

static int gtp_tunnel_notify(struct pdp_ctx *pctx, u8 cmd, gfp_t allocation);

static int gtp_genl_new_pdp(struct sk_buff *skb, struct genl_info *info)
{
	unsigned int version;
	struct pdp_ctx *pctx;
	struct gtp_dev *gtp;
	struct sock *sk;
	int err;

	if (!info->attrs[GTPA_VERSION] ||
	    !info->attrs[GTPA_LINK] ||
	    !info->attrs[GTPA_PEER_ADDRESS] ||
	    !info->attrs[GTPA_MS_ADDRESS])
		return -EINVAL;

	version = nla_get_u32(info->attrs[GTPA_VERSION]);

	switch (version) {
	case GTP_V0:
		if (!info->attrs[GTPA_TID] ||
		    !info->attrs[GTPA_FLOW])
			return -EINVAL;
		break;
	case GTP_V1:
		if (!info->attrs[GTPA_I_TEI] ||
		    !info->attrs[GTPA_O_TEI])
			return -EINVAL;
		break;

	default:
		return -EINVAL;
	}

	rtnl_lock();

	gtp = gtp_find_dev(sock_net(skb->sk), info->attrs);
	if (!gtp) {
		err = -ENODEV;
		goto out_unlock;
	}

	if (version == GTP_V0)
		sk = gtp->sk0;
	else if (version == GTP_V1)
		sk = gtp->sk1u;
	else
		sk = NULL;

	if (!sk) {
		err = -ENODEV;
		goto out_unlock;
	}

<<<<<<< HEAD
	err = gtp_pdp_add(gtp, sk, info);
=======
	pctx = gtp_pdp_add(gtp, sk, info);
	if (IS_ERR(pctx)) {
		err = PTR_ERR(pctx);
	} else {
		gtp_tunnel_notify(pctx, GTP_CMD_NEWPDP, GFP_KERNEL);
		err = 0;
	}
>>>>>>> d1988041

out_unlock:
	rtnl_unlock();
	return err;
}

static struct pdp_ctx *gtp_find_pdp_by_link(struct net *net,
					    struct nlattr *nla[])
{
	struct gtp_dev *gtp;

	gtp = gtp_find_dev(net, nla);
	if (!gtp)
		return ERR_PTR(-ENODEV);

	if (nla[GTPA_MS_ADDRESS]) {
		__be32 ip = nla_get_be32(nla[GTPA_MS_ADDRESS]);

		return ipv4_pdp_find(gtp, ip);
	} else if (nla[GTPA_VERSION]) {
		u32 gtp_version = nla_get_u32(nla[GTPA_VERSION]);

		if (gtp_version == GTP_V0 && nla[GTPA_TID])
			return gtp0_pdp_find(gtp, nla_get_u64(nla[GTPA_TID]));
		else if (gtp_version == GTP_V1 && nla[GTPA_I_TEI])
			return gtp1_pdp_find(gtp, nla_get_u32(nla[GTPA_I_TEI]));
	}

	return ERR_PTR(-EINVAL);
}

static struct pdp_ctx *gtp_find_pdp(struct net *net, struct nlattr *nla[])
{
	struct pdp_ctx *pctx;

	if (nla[GTPA_LINK])
		pctx = gtp_find_pdp_by_link(net, nla);
	else
		pctx = ERR_PTR(-EINVAL);

	if (!pctx)
		pctx = ERR_PTR(-ENOENT);

	return pctx;
}

static int gtp_genl_del_pdp(struct sk_buff *skb, struct genl_info *info)
{
	struct pdp_ctx *pctx;
	int err = 0;

	if (!info->attrs[GTPA_VERSION])
		return -EINVAL;

	rcu_read_lock();

	pctx = gtp_find_pdp(sock_net(skb->sk), info->attrs);
	if (IS_ERR(pctx)) {
		err = PTR_ERR(pctx);
		goto out_unlock;
	}

	if (pctx->gtp_version == GTP_V0)
		netdev_dbg(pctx->dev, "GTPv0-U: deleting tunnel id = %llx (pdp %p)\n",
			   pctx->u.v0.tid, pctx);
	else if (pctx->gtp_version == GTP_V1)
		netdev_dbg(pctx->dev, "GTPv1-U: deleting tunnel id = %x/%x (pdp %p)\n",
			   pctx->u.v1.i_tei, pctx->u.v1.o_tei, pctx);

	gtp_tunnel_notify(pctx, GTP_CMD_DELPDP, GFP_ATOMIC);
	pdp_context_delete(pctx);

out_unlock:
	rcu_read_unlock();
	return err;
}

static struct genl_family gtp_genl_family;

enum gtp_multicast_groups {
	GTP_GENL_MCGRP,
};

static const struct genl_multicast_group gtp_genl_mcgrps[] = {
	[GTP_GENL_MCGRP] = { .name = GTP_GENL_MCGRP_NAME },
};

static int gtp_genl_fill_info(struct sk_buff *skb, u32 snd_portid, u32 snd_seq,
			      int flags, u32 type, struct pdp_ctx *pctx)
{
	void *genlh;

	genlh = genlmsg_put(skb, snd_portid, snd_seq, &gtp_genl_family, flags,
			    type);
	if (genlh == NULL)
		goto nlmsg_failure;

	if (nla_put_u32(skb, GTPA_VERSION, pctx->gtp_version) ||
	    nla_put_u32(skb, GTPA_LINK, pctx->dev->ifindex) ||
	    nla_put_be32(skb, GTPA_PEER_ADDRESS, pctx->peer_addr_ip4.s_addr) ||
	    nla_put_be32(skb, GTPA_MS_ADDRESS, pctx->ms_addr_ip4.s_addr))
		goto nla_put_failure;

	switch (pctx->gtp_version) {
	case GTP_V0:
		if (nla_put_u64_64bit(skb, GTPA_TID, pctx->u.v0.tid, GTPA_PAD) ||
		    nla_put_u16(skb, GTPA_FLOW, pctx->u.v0.flow))
			goto nla_put_failure;
		break;
	case GTP_V1:
		if (nla_put_u32(skb, GTPA_I_TEI, pctx->u.v1.i_tei) ||
		    nla_put_u32(skb, GTPA_O_TEI, pctx->u.v1.o_tei))
			goto nla_put_failure;
		break;
	}
	genlmsg_end(skb, genlh);
	return 0;

nlmsg_failure:
nla_put_failure:
	genlmsg_cancel(skb, genlh);
	return -EMSGSIZE;
}

static int gtp_tunnel_notify(struct pdp_ctx *pctx, u8 cmd, gfp_t allocation)
{
	struct sk_buff *msg;
	int ret;

	msg = nlmsg_new(NLMSG_DEFAULT_SIZE, allocation);
	if (!msg)
		return -ENOMEM;

	ret = gtp_genl_fill_info(msg, 0, 0, 0, cmd, pctx);
	if (ret < 0) {
		nlmsg_free(msg);
		return ret;
	}

	ret = genlmsg_multicast_netns(&gtp_genl_family, dev_net(pctx->dev), msg,
				      0, GTP_GENL_MCGRP, GFP_ATOMIC);
	return ret;
}

static int gtp_genl_get_pdp(struct sk_buff *skb, struct genl_info *info)
{
	struct pdp_ctx *pctx = NULL;
	struct sk_buff *skb2;
	int err;

	if (!info->attrs[GTPA_VERSION])
		return -EINVAL;

	rcu_read_lock();

	pctx = gtp_find_pdp(sock_net(skb->sk), info->attrs);
	if (IS_ERR(pctx)) {
		err = PTR_ERR(pctx);
		goto err_unlock;
	}

	skb2 = genlmsg_new(NLMSG_GOODSIZE, GFP_ATOMIC);
	if (skb2 == NULL) {
		err = -ENOMEM;
		goto err_unlock;
	}

	err = gtp_genl_fill_info(skb2, NETLINK_CB(skb).portid, info->snd_seq,
				 0, info->nlhdr->nlmsg_type, pctx);
	if (err < 0)
		goto err_unlock_free;

	rcu_read_unlock();
	return genlmsg_unicast(genl_info_net(info), skb2, info->snd_portid);

err_unlock_free:
	kfree_skb(skb2);
err_unlock:
	rcu_read_unlock();
	return err;
}

static int gtp_genl_dump_pdp(struct sk_buff *skb,
				struct netlink_callback *cb)
{
	struct gtp_dev *last_gtp = (struct gtp_dev *)cb->args[2], *gtp;
	int i, j, bucket = cb->args[0], skip = cb->args[1];
	struct net *net = sock_net(skb->sk);
	struct pdp_ctx *pctx;
	struct gtp_net *gn;

	gn = net_generic(net, gtp_net_id);

	if (cb->args[4])
		return 0;

	rcu_read_lock();
	list_for_each_entry_rcu(gtp, &gn->gtp_dev_list, list) {
		if (last_gtp && last_gtp != gtp)
			continue;
		else
			last_gtp = NULL;

		for (i = bucket; i < gtp->hash_size; i++) {
			j = 0;
			hlist_for_each_entry_rcu(pctx, &gtp->tid_hash[i],
						 hlist_tid) {
				if (j >= skip &&
				    gtp_genl_fill_info(skb,
					    NETLINK_CB(cb->skb).portid,
					    cb->nlh->nlmsg_seq,
					    NLM_F_MULTI,
					    cb->nlh->nlmsg_type, pctx)) {
					cb->args[0] = i;
					cb->args[1] = j;
					cb->args[2] = (unsigned long)gtp;
					goto out;
				}
				j++;
			}
			skip = 0;
		}
		bucket = 0;
	}
	cb->args[4] = 1;
out:
	rcu_read_unlock();
	return skb->len;
}

static const struct nla_policy gtp_genl_policy[GTPA_MAX + 1] = {
	[GTPA_LINK]		= { .type = NLA_U32, },
	[GTPA_VERSION]		= { .type = NLA_U32, },
	[GTPA_TID]		= { .type = NLA_U64, },
	[GTPA_PEER_ADDRESS]	= { .type = NLA_U32, },
	[GTPA_MS_ADDRESS]	= { .type = NLA_U32, },
	[GTPA_FLOW]		= { .type = NLA_U16, },
	[GTPA_NET_NS_FD]	= { .type = NLA_U32, },
	[GTPA_I_TEI]		= { .type = NLA_U32, },
	[GTPA_O_TEI]		= { .type = NLA_U32, },
};

static const struct genl_small_ops gtp_genl_ops[] = {
	{
		.cmd = GTP_CMD_NEWPDP,
		.validate = GENL_DONT_VALIDATE_STRICT | GENL_DONT_VALIDATE_DUMP,
		.doit = gtp_genl_new_pdp,
		.flags = GENL_ADMIN_PERM,
	},
	{
		.cmd = GTP_CMD_DELPDP,
		.validate = GENL_DONT_VALIDATE_STRICT | GENL_DONT_VALIDATE_DUMP,
		.doit = gtp_genl_del_pdp,
		.flags = GENL_ADMIN_PERM,
	},
	{
		.cmd = GTP_CMD_GETPDP,
		.validate = GENL_DONT_VALIDATE_STRICT | GENL_DONT_VALIDATE_DUMP,
		.doit = gtp_genl_get_pdp,
		.dumpit = gtp_genl_dump_pdp,
		.flags = GENL_ADMIN_PERM,
	},
};

static struct genl_family gtp_genl_family __ro_after_init = {
	.name		= "gtp",
	.version	= 0,
	.hdrsize	= 0,
	.maxattr	= GTPA_MAX,
	.policy = gtp_genl_policy,
	.netnsok	= true,
	.module		= THIS_MODULE,
	.small_ops	= gtp_genl_ops,
	.n_small_ops	= ARRAY_SIZE(gtp_genl_ops),
	.mcgrps		= gtp_genl_mcgrps,
	.n_mcgrps	= ARRAY_SIZE(gtp_genl_mcgrps),
};

static int __net_init gtp_net_init(struct net *net)
{
	struct gtp_net *gn = net_generic(net, gtp_net_id);

	INIT_LIST_HEAD(&gn->gtp_dev_list);
	return 0;
}

static void __net_exit gtp_net_exit(struct net *net)
{
	struct gtp_net *gn = net_generic(net, gtp_net_id);
	struct gtp_dev *gtp;
	LIST_HEAD(list);

	rtnl_lock();
	list_for_each_entry(gtp, &gn->gtp_dev_list, list)
		gtp_dellink(gtp->dev, &list);

	unregister_netdevice_many(&list);
	rtnl_unlock();
}

static struct pernet_operations gtp_net_ops = {
	.init	= gtp_net_init,
	.exit	= gtp_net_exit,
	.id	= &gtp_net_id,
	.size	= sizeof(struct gtp_net),
};

static int __init gtp_init(void)
{
	int err;

	get_random_bytes(&gtp_h_initval, sizeof(gtp_h_initval));

	err = rtnl_link_register(&gtp_link_ops);
	if (err < 0)
		goto error_out;

	err = genl_register_family(&gtp_genl_family);
	if (err < 0)
		goto unreg_rtnl_link;

	err = register_pernet_subsys(&gtp_net_ops);
	if (err < 0)
		goto unreg_genl_family;

	pr_info("GTP module loaded (pdp ctx size %zd bytes)\n",
		sizeof(struct pdp_ctx));
	return 0;

unreg_genl_family:
	genl_unregister_family(&gtp_genl_family);
unreg_rtnl_link:
	rtnl_link_unregister(&gtp_link_ops);
error_out:
	pr_err("error loading GTP module loaded\n");
	return err;
}
late_initcall(gtp_init);

static void __exit gtp_fini(void)
{
	genl_unregister_family(&gtp_genl_family);
	rtnl_link_unregister(&gtp_link_ops);
	unregister_pernet_subsys(&gtp_net_ops);

	pr_info("GTP module unloaded\n");
}
module_exit(gtp_fini);

MODULE_LICENSE("GPL");
MODULE_AUTHOR("Harald Welte <hwelte@sysmocom.de>");
MODULE_DESCRIPTION("Interface driver for GTP encapsulated traffic");
MODULE_ALIAS_RTNL_LINK("gtp");
MODULE_ALIAS_GENL_FAMILY("gtp");<|MERGE_RESOLUTION|>--- conflicted
+++ resolved
@@ -922,13 +922,8 @@
 	}
 }
 
-<<<<<<< HEAD
-static int gtp_pdp_add(struct gtp_dev *gtp, struct sock *sk,
-		       struct genl_info *info)
-=======
 static struct pdp_ctx *gtp_pdp_add(struct gtp_dev *gtp, struct sock *sk,
 				   struct genl_info *info)
->>>>>>> d1988041
 {
 	struct pdp_ctx *pctx, *pctx_tid = NULL;
 	struct net_device *dev = gtp->dev;
@@ -964,11 +959,6 @@
 		if (!pctx)
 			pctx = pctx_tid;
 
-		if (pctx && pctx_tid)
-			return -EEXIST;
-		if (!pctx)
-			pctx = pctx_tid;
-
 		ipv4_pdp_fill(pctx, info);
 
 		if (pctx->gtp_version == GTP_V0)
@@ -1094,9 +1084,6 @@
 		goto out_unlock;
 	}
 
-<<<<<<< HEAD
-	err = gtp_pdp_add(gtp, sk, info);
-=======
 	pctx = gtp_pdp_add(gtp, sk, info);
 	if (IS_ERR(pctx)) {
 		err = PTR_ERR(pctx);
@@ -1104,7 +1091,6 @@
 		gtp_tunnel_notify(pctx, GTP_CMD_NEWPDP, GFP_KERNEL);
 		err = 0;
 	}
->>>>>>> d1988041
 
 out_unlock:
 	rtnl_unlock();
