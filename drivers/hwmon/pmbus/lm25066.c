--- conflicted
+++ resolved
@@ -52,11 +52,7 @@
 #define PSC_CURRENT_IN_L	(PSC_NUM_CLASSES)
 #define PSC_POWER_L		(PSC_NUM_CLASSES + 1)
 
-<<<<<<< HEAD
-static struct __coeff lm25066_coeff[][PSC_NUM_CLASSES + 2] = {
-=======
 static const struct __coeff lm25066_coeff[][PSC_NUM_CLASSES + 2] = {
->>>>>>> d60c95ef
 	[lm25056] = {
 		[PSC_VOLTAGE_IN] = {
 			.m = 16296,
@@ -106,11 +102,7 @@
 			.R = -2,
 		},
 		[PSC_CURRENT_IN_L] = {
-<<<<<<< HEAD
-			.m = 6852,
-=======
 			.m = 6854,
->>>>>>> d60c95ef
 			.b = -3100,
 			.R = -2,
 		},
