// SPDX-License-Identifier: GPL-2.0-or-later
/*
 * corsair-cpro.c - Linux driver for Corsair Commander Pro
 * Copyright (C) 2020 Marius Zachmann <mail@mariuszachmann.de>
 *
 * This driver uses hid reports to communicate with the device to allow hidraw userspace drivers
 * still being used. The device does not use report ids. When using hidraw and this driver
 * simultaniously, reports could be switched.
 */

#include <linux/bitops.h>
#include <linux/completion.h>
#include <linux/debugfs.h>
#include <linux/hid.h>
#include <linux/hwmon.h>
#include <linux/kernel.h>
#include <linux/module.h>
#include <linux/mutex.h>
#include <linux/seq_file.h>
#include <linux/slab.h>
#include <linux/spinlock.h>
#include <linux/types.h>

#define USB_VENDOR_ID_CORSAIR			0x1b1c
#define USB_PRODUCT_ID_CORSAIR_COMMANDERPRO	0x0c10
#define USB_PRODUCT_ID_CORSAIR_1000D		0x1d00

#define OUT_BUFFER_SIZE		63
#define IN_BUFFER_SIZE		16
#define LABEL_LENGTH		11
#define REQ_TIMEOUT		300

#define CTL_GET_FW_VER		0x02	/* returns the firmware version in bytes 1-3 */
#define CTL_GET_BL_VER		0x06	/* returns the bootloader version in bytes 1-2 */
#define CTL_GET_TMP_CNCT	0x10	/*
					 * returns in bytes 1-4 for each temp sensor:
					 * 0 not connected
					 * 1 connected
					 */
#define CTL_GET_TMP		0x11	/*
					 * send: byte 1 is channel, rest zero
					 * rcv:  returns temp for channel in centi-degree celsius
					 * in bytes 1 and 2
					 * returns 0x11 in byte 0 if no sensor is connected
					 */
#define CTL_GET_VOLT		0x12	/*
					 * send: byte 1 is rail number: 0 = 12v, 1 = 5v, 2 = 3.3v
					 * rcv:  returns millivolt in bytes 1,2
					 * returns error 0x10 if request is invalid
					 */
#define CTL_GET_FAN_CNCT	0x20	/*
					 * returns in bytes 1-6 for each fan:
					 * 0 not connected
					 * 1 3pin
					 * 2 4pin
					 */
#define CTL_GET_FAN_RPM		0x21	/*
					 * send: byte 1 is channel, rest zero
					 * rcv:  returns rpm in bytes 1,2
					 */
#define CTL_GET_FAN_PWM		0x22	/*
					 * send: byte 1 is channel, rest zero
					 * rcv:  returns pwm in byte 1 if it was set
					 *	 returns error 0x12 if fan is controlled via
					 *	 fan_target or fan curve
					 */
#define CTL_SET_FAN_FPWM	0x23	/*
					 * set fixed pwm
					 * send: byte 1 is fan number
					 * send: byte 2 is percentage from 0 - 100
					 */
#define CTL_SET_FAN_TARGET	0x24	/*
					 * set target rpm
					 * send: byte 1 is fan number
					 * send: byte 2-3 is target
					 * device accepts all values from 0x00 - 0xFFFF
					 */

#define NUM_FANS		6
#define NUM_TEMP_SENSORS	4

struct ccp_device {
	struct hid_device *hdev;
	struct device *hwmon_dev;
<<<<<<< HEAD
=======
	struct dentry *debugfs;
>>>>>>> a6ad5510
	/* For reinitializing the completion below */
	spinlock_t wait_input_report_lock;
	struct completion wait_input_report;
	struct mutex mutex; /* whenever buffer is used, lock before send_usb_cmd */
	u8 *cmd_buffer;
	u8 *buffer;
	int target[6];
	DECLARE_BITMAP(temp_cnct, NUM_TEMP_SENSORS);
	DECLARE_BITMAP(fan_cnct, NUM_FANS);
	char fan_label[6][LABEL_LENGTH];
	u8 firmware_ver[3];
	u8 bootloader_ver[2];
};

/* converts response error in buffer to errno */
static int ccp_get_errno(struct ccp_device *ccp)
{
	switch (ccp->buffer[0]) {
	case 0x00: /* success */
		return 0;
	case 0x01: /* called invalid command */
		return -EOPNOTSUPP;
	case 0x10: /* called GET_VOLT / GET_TMP with invalid arguments */
		return -EINVAL;
	case 0x11: /* requested temps of disconnected sensors */
	case 0x12: /* requested pwm of not pwm controlled channels */
		return -ENODATA;
	default:
		hid_dbg(ccp->hdev, "unknown device response error: %d", ccp->buffer[0]);
		return -EIO;
	}
}

/* send command, check for error in response, response in ccp->buffer */
static int send_usb_cmd(struct ccp_device *ccp, u8 command, u8 byte1, u8 byte2, u8 byte3)
{
	unsigned long t;
	int ret;

	memset(ccp->cmd_buffer, 0x00, OUT_BUFFER_SIZE);
	ccp->cmd_buffer[0] = command;
	ccp->cmd_buffer[1] = byte1;
	ccp->cmd_buffer[2] = byte2;
	ccp->cmd_buffer[3] = byte3;

	/*
	 * Disable raw event parsing for a moment to safely reinitialize the
	 * completion. Reinit is done because hidraw could have triggered
	 * the raw event parsing and marked the ccp->wait_input_report
	 * completion as done.
	 */
	spin_lock_bh(&ccp->wait_input_report_lock);
	reinit_completion(&ccp->wait_input_report);
	spin_unlock_bh(&ccp->wait_input_report_lock);

	ret = hid_hw_output_report(ccp->hdev, ccp->cmd_buffer, OUT_BUFFER_SIZE);
	if (ret < 0)
		return ret;

	t = wait_for_completion_timeout(&ccp->wait_input_report, msecs_to_jiffies(REQ_TIMEOUT));
	if (!t)
		return -ETIMEDOUT;

	return ccp_get_errno(ccp);
}

static int ccp_raw_event(struct hid_device *hdev, struct hid_report *report, u8 *data, int size)
{
	struct ccp_device *ccp = hid_get_drvdata(hdev);

	/* only copy buffer when requested */
	spin_lock(&ccp->wait_input_report_lock);
	if (!completion_done(&ccp->wait_input_report)) {
		memcpy(ccp->buffer, data, min(IN_BUFFER_SIZE, size));
		complete_all(&ccp->wait_input_report);
	}
	spin_unlock(&ccp->wait_input_report_lock);

	return 0;
}

/* requests and returns single data values depending on channel */
static int get_data(struct ccp_device *ccp, int command, int channel, bool two_byte_data)
{
	int ret;

	mutex_lock(&ccp->mutex);

	ret = send_usb_cmd(ccp, command, channel, 0, 0);
	if (ret)
		goto out_unlock;

	ret = ccp->buffer[1];
	if (two_byte_data)
		ret = (ret << 8) + ccp->buffer[2];

out_unlock:
	mutex_unlock(&ccp->mutex);
	return ret;
}

static int set_pwm(struct ccp_device *ccp, int channel, long val)
{
	int ret;

	if (val < 0 || val > 255)
		return -EINVAL;

	/* The Corsair Commander Pro uses values from 0-100 */
	val = DIV_ROUND_CLOSEST(val * 100, 255);

	mutex_lock(&ccp->mutex);

	ret = send_usb_cmd(ccp, CTL_SET_FAN_FPWM, channel, val, 0);
	if (!ret)
		ccp->target[channel] = -ENODATA;

	mutex_unlock(&ccp->mutex);
	return ret;
}

static int set_target(struct ccp_device *ccp, int channel, long val)
{
	int ret;

	val = clamp_val(val, 0, 0xFFFF);
	ccp->target[channel] = val;

	mutex_lock(&ccp->mutex);
	ret = send_usb_cmd(ccp, CTL_SET_FAN_TARGET, channel, val >> 8, val);

	mutex_unlock(&ccp->mutex);
	return ret;
}

static int ccp_read_string(struct device *dev, enum hwmon_sensor_types type,
			   u32 attr, int channel, const char **str)
{
	struct ccp_device *ccp = dev_get_drvdata(dev);

	switch (type) {
	case hwmon_fan:
		switch (attr) {
		case hwmon_fan_label:
			*str = ccp->fan_label[channel];
			return 0;
		default:
			break;
		}
		break;
	default:
		break;
	}

	return -EOPNOTSUPP;
}

static int ccp_read(struct device *dev, enum hwmon_sensor_types type,
		    u32 attr, int channel, long *val)
{
	struct ccp_device *ccp = dev_get_drvdata(dev);
	int ret;

	switch (type) {
	case hwmon_temp:
		switch (attr) {
		case hwmon_temp_input:
			ret = get_data(ccp, CTL_GET_TMP, channel, true);
			if (ret < 0)
				return ret;
			*val = ret * 10;
			return 0;
		default:
			break;
		}
		break;
	case hwmon_fan:
		switch (attr) {
		case hwmon_fan_input:
			ret = get_data(ccp, CTL_GET_FAN_RPM, channel, true);
			if (ret < 0)
				return ret;
			*val = ret;
			return 0;
		case hwmon_fan_target:
			/* how to read target values from the device is unknown */
			/* driver returns last set value or 0			*/
			if (ccp->target[channel] < 0)
				return -ENODATA;
			*val = ccp->target[channel];
			return 0;
		default:
			break;
		}
		break;
	case hwmon_pwm:
		switch (attr) {
		case hwmon_pwm_input:
			ret = get_data(ccp, CTL_GET_FAN_PWM, channel, false);
			if (ret < 0)
				return ret;
			*val = DIV_ROUND_CLOSEST(ret * 255, 100);
			return 0;
		default:
			break;
		}
		break;
	case hwmon_in:
		switch (attr) {
		case hwmon_in_input:
			ret = get_data(ccp, CTL_GET_VOLT, channel, true);
			if (ret < 0)
				return ret;
			*val = ret;
			return 0;
		default:
			break;
		}
		break;
	default:
		break;
	}

	return -EOPNOTSUPP;
};

static int ccp_write(struct device *dev, enum hwmon_sensor_types type,
		     u32 attr, int channel, long val)
{
	struct ccp_device *ccp = dev_get_drvdata(dev);

	switch (type) {
	case hwmon_pwm:
		switch (attr) {
		case hwmon_pwm_input:
			return set_pwm(ccp, channel, val);
		default:
			break;
		}
		break;
	case hwmon_fan:
		switch (attr) {
		case hwmon_fan_target:
			return set_target(ccp, channel, val);
		default:
			break;
		}
		break;
	default:
		break;
	}

	return -EOPNOTSUPP;
};

static umode_t ccp_is_visible(const void *data, enum hwmon_sensor_types type,
			      u32 attr, int channel)
{
	const struct ccp_device *ccp = data;

	switch (type) {
	case hwmon_temp:
		if (!test_bit(channel, ccp->temp_cnct))
			break;

		switch (attr) {
		case hwmon_temp_input:
			return 0444;
		case hwmon_temp_label:
			return 0444;
		default:
			break;
		}
		break;
	case hwmon_fan:
		if (!test_bit(channel, ccp->fan_cnct))
			break;

		switch (attr) {
		case hwmon_fan_input:
			return 0444;
		case hwmon_fan_label:
			return 0444;
		case hwmon_fan_target:
			return 0644;
		default:
			break;
		}
		break;
	case hwmon_pwm:
		if (!test_bit(channel, ccp->fan_cnct))
			break;

		switch (attr) {
		case hwmon_pwm_input:
			return 0644;
		default:
			break;
		}
		break;
	case hwmon_in:
		switch (attr) {
		case hwmon_in_input:
			return 0444;
		default:
			break;
		}
		break;
	default:
		break;
	}

	return 0;
};

static const struct hwmon_ops ccp_hwmon_ops = {
	.is_visible = ccp_is_visible,
	.read = ccp_read,
	.read_string = ccp_read_string,
	.write = ccp_write,
};

static const struct hwmon_channel_info * const ccp_info[] = {
	HWMON_CHANNEL_INFO(chip,
			   HWMON_C_REGISTER_TZ),
	HWMON_CHANNEL_INFO(temp,
			   HWMON_T_INPUT,
			   HWMON_T_INPUT,
			   HWMON_T_INPUT,
			   HWMON_T_INPUT
			   ),
	HWMON_CHANNEL_INFO(fan,
			   HWMON_F_INPUT | HWMON_F_LABEL | HWMON_F_TARGET,
			   HWMON_F_INPUT | HWMON_F_LABEL | HWMON_F_TARGET,
			   HWMON_F_INPUT | HWMON_F_LABEL | HWMON_F_TARGET,
			   HWMON_F_INPUT | HWMON_F_LABEL | HWMON_F_TARGET,
			   HWMON_F_INPUT | HWMON_F_LABEL | HWMON_F_TARGET,
			   HWMON_F_INPUT | HWMON_F_LABEL | HWMON_F_TARGET
			   ),
	HWMON_CHANNEL_INFO(pwm,
			   HWMON_PWM_INPUT,
			   HWMON_PWM_INPUT,
			   HWMON_PWM_INPUT,
			   HWMON_PWM_INPUT,
			   HWMON_PWM_INPUT,
			   HWMON_PWM_INPUT
			   ),
	HWMON_CHANNEL_INFO(in,
			   HWMON_I_INPUT,
			   HWMON_I_INPUT,
			   HWMON_I_INPUT
			   ),
	NULL
};

static const struct hwmon_chip_info ccp_chip_info = {
	.ops = &ccp_hwmon_ops,
	.info = ccp_info,
};

/* read fan connection status and set labels */
static int get_fan_cnct(struct ccp_device *ccp)
{
	int channel;
	int mode;
	int ret;

	ret = send_usb_cmd(ccp, CTL_GET_FAN_CNCT, 0, 0, 0);
	if (ret)
		return ret;

	for (channel = 0; channel < NUM_FANS; channel++) {
		mode = ccp->buffer[channel + 1];
		if (mode == 0)
			continue;

		set_bit(channel, ccp->fan_cnct);
		ccp->target[channel] = -ENODATA;

		switch (mode) {
		case 1:
			scnprintf(ccp->fan_label[channel], LABEL_LENGTH,
				  "fan%d 3pin", channel + 1);
			break;
		case 2:
			scnprintf(ccp->fan_label[channel], LABEL_LENGTH,
				  "fan%d 4pin", channel + 1);
			break;
		default:
			scnprintf(ccp->fan_label[channel], LABEL_LENGTH,
				  "fan%d other", channel + 1);
			break;
		}
	}

	return 0;
}

/* read temp sensor connection status */
static int get_temp_cnct(struct ccp_device *ccp)
{
	int channel;
	int mode;
	int ret;

	ret = send_usb_cmd(ccp, CTL_GET_TMP_CNCT, 0, 0, 0);
	if (ret)
		return ret;

	for (channel = 0; channel < NUM_TEMP_SENSORS; channel++) {
		mode = ccp->buffer[channel + 1];
		if (mode == 0)
			continue;

		set_bit(channel, ccp->temp_cnct);
	}

	return 0;
}

/* read firmware version */
static int get_fw_version(struct ccp_device *ccp)
{
	int ret;

	ret = send_usb_cmd(ccp, CTL_GET_FW_VER, 0, 0, 0);
	if (ret) {
		hid_notice(ccp->hdev, "Failed to read firmware version.\n");
		return ret;
	}
	ccp->firmware_ver[0] = ccp->buffer[1];
	ccp->firmware_ver[1] = ccp->buffer[2];
	ccp->firmware_ver[2] = ccp->buffer[3];

	return 0;
}

/* read bootloader version */
static int get_bl_version(struct ccp_device *ccp)
{
	int ret;

	ret = send_usb_cmd(ccp, CTL_GET_BL_VER, 0, 0, 0);
	if (ret) {
		hid_notice(ccp->hdev, "Failed to read bootloader version.\n");
		return ret;
	}
	ccp->bootloader_ver[0] = ccp->buffer[1];
	ccp->bootloader_ver[1] = ccp->buffer[2];

	return 0;
}

static int firmware_show(struct seq_file *seqf, void *unused)
{
	struct ccp_device *ccp = seqf->private;

	seq_printf(seqf, "%d.%d.%d\n",
		   ccp->firmware_ver[0],
		   ccp->firmware_ver[1],
		   ccp->firmware_ver[2]);

	return 0;
}
DEFINE_SHOW_ATTRIBUTE(firmware);

static int bootloader_show(struct seq_file *seqf, void *unused)
{
	struct ccp_device *ccp = seqf->private;

	seq_printf(seqf, "%d.%d\n",
		   ccp->bootloader_ver[0],
		   ccp->bootloader_ver[1]);

	return 0;
}
DEFINE_SHOW_ATTRIBUTE(bootloader);

static void ccp_debugfs_init(struct ccp_device *ccp)
{
	char name[32];
	int ret;

	scnprintf(name, sizeof(name), "corsaircpro-%s", dev_name(&ccp->hdev->dev));
	ccp->debugfs = debugfs_create_dir(name, NULL);

	ret = get_fw_version(ccp);
	if (!ret)
		debugfs_create_file("firmware_version", 0444,
				    ccp->debugfs, ccp, &firmware_fops);

	ret = get_bl_version(ccp);
	if (!ret)
		debugfs_create_file("bootloader_version", 0444,
				    ccp->debugfs, ccp, &bootloader_fops);
}

static int ccp_probe(struct hid_device *hdev, const struct hid_device_id *id)
{
	struct ccp_device *ccp;
	int ret;

	ccp = devm_kzalloc(&hdev->dev, sizeof(*ccp), GFP_KERNEL);
	if (!ccp)
		return -ENOMEM;

	ccp->cmd_buffer = devm_kmalloc(&hdev->dev, OUT_BUFFER_SIZE, GFP_KERNEL);
	if (!ccp->cmd_buffer)
		return -ENOMEM;

	ccp->buffer = devm_kmalloc(&hdev->dev, IN_BUFFER_SIZE, GFP_KERNEL);
	if (!ccp->buffer)
		return -ENOMEM;

	ret = hid_parse(hdev);
	if (ret)
		return ret;

	ret = hid_hw_start(hdev, HID_CONNECT_HIDRAW);
	if (ret)
		return ret;

	ret = hid_hw_open(hdev);
	if (ret)
		goto out_hw_stop;

	ccp->hdev = hdev;
	hid_set_drvdata(hdev, ccp);

	mutex_init(&ccp->mutex);
	spin_lock_init(&ccp->wait_input_report_lock);
	init_completion(&ccp->wait_input_report);

	hid_device_io_start(hdev);

	/* temp and fan connection status only updates when device is powered on */
	ret = get_temp_cnct(ccp);
	if (ret)
		goto out_hw_close;

	ret = get_fan_cnct(ccp);
	if (ret)
		goto out_hw_close;

	ccp_debugfs_init(ccp);

	ccp->hwmon_dev = hwmon_device_register_with_info(&hdev->dev, "corsaircpro",
							 ccp, &ccp_chip_info, NULL);
	if (IS_ERR(ccp->hwmon_dev)) {
		ret = PTR_ERR(ccp->hwmon_dev);
		goto out_hw_close;
	}

	return 0;

out_hw_close:
	hid_hw_close(hdev);
out_hw_stop:
	hid_hw_stop(hdev);
	return ret;
}

static void ccp_remove(struct hid_device *hdev)
{
	struct ccp_device *ccp = hid_get_drvdata(hdev);

	debugfs_remove_recursive(ccp->debugfs);
	hwmon_device_unregister(ccp->hwmon_dev);
	hid_hw_close(hdev);
	hid_hw_stop(hdev);
}

static const struct hid_device_id ccp_devices[] = {
	{ HID_USB_DEVICE(USB_VENDOR_ID_CORSAIR, USB_PRODUCT_ID_CORSAIR_COMMANDERPRO) },
	{ HID_USB_DEVICE(USB_VENDOR_ID_CORSAIR, USB_PRODUCT_ID_CORSAIR_1000D) },
	{ }
};

static struct hid_driver ccp_driver = {
	.name = "corsair-cpro",
	.id_table = ccp_devices,
	.probe = ccp_probe,
	.remove = ccp_remove,
	.raw_event = ccp_raw_event,
};

MODULE_DEVICE_TABLE(hid, ccp_devices);
MODULE_DESCRIPTION("Corsair Commander Pro controller driver");
MODULE_LICENSE("GPL");

static int __init ccp_init(void)
{
	return hid_register_driver(&ccp_driver);
}

static void __exit ccp_exit(void)
{
	hid_unregister_driver(&ccp_driver);
}

/*
 * When compiling this driver as built-in, hwmon initcalls will get called before the
 * hid driver and this driver would fail to register. late_initcall solves this.
 */
late_initcall(ccp_init);
module_exit(ccp_exit);<|MERGE_RESOLUTION|>--- conflicted
+++ resolved
@@ -82,10 +82,7 @@
 struct ccp_device {
 	struct hid_device *hdev;
 	struct device *hwmon_dev;
-<<<<<<< HEAD
-=======
 	struct dentry *debugfs;
->>>>>>> a6ad5510
 	/* For reinitializing the completion below */
 	spinlock_t wait_input_report_lock;
 	struct completion wait_input_report;
