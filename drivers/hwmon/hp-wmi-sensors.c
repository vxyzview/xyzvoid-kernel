--- conflicted
+++ resolved
@@ -1604,10 +1604,6 @@
 	struct device *dev = &state->wdev->dev;
 	struct hp_wmi_event event = {};
 	struct hp_wmi_info *fan_info;
-<<<<<<< HEAD
-	union acpi_object *wobj;
-=======
->>>>>>> a6ad5510
 	acpi_status err;
 	int event_type;
 	u8 count;
@@ -1635,13 +1631,7 @@
 	if (!wobj)
 		return;
 
-<<<<<<< HEAD
-	wobj = out.pointer;
-	if (!wobj)
-		goto out_unlock;
-=======
 	mutex_lock(&state->lock);
->>>>>>> a6ad5510
 
 	err = populate_event_from_wobj(dev, &event, wobj);
 	if (err) {
@@ -1675,13 +1665,6 @@
 	devm_kfree(dev, event.name);
 	devm_kfree(dev, event.description);
 
-<<<<<<< HEAD
-	devm_kfree(dev, event.name);
-	devm_kfree(dev, event.description);
-
-out_unlock:
-=======
->>>>>>> a6ad5510
 	mutex_unlock(&state->lock);
 }
 
