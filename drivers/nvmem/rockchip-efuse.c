--- conflicted
+++ resolved
@@ -206,10 +206,7 @@
 static struct nvmem_config econfig = {
 	.name = "rockchip-efuse",
 	.add_legacy_fixed_of_cells = true,
-<<<<<<< HEAD
-=======
 	.type = NVMEM_TYPE_OTP,
->>>>>>> a6ad5510
 	.stride = 1,
 	.word_size = 1,
 	.read_only = true,
