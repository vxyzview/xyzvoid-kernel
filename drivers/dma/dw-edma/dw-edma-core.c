--- conflicted
+++ resolved
@@ -210,8 +210,6 @@
 	desc->chunks_alloc--;
 
 	return 1;
-<<<<<<< HEAD
-=======
 }
 
 static void dw_edma_device_caps(struct dma_chan *dchan,
@@ -230,7 +228,6 @@
 		else
 			caps->directions = BIT(DMA_MEM_TO_DEV);
 	}
->>>>>>> 98817289
 }
 
 static int dw_edma_device_config(struct dma_chan *dchan,
