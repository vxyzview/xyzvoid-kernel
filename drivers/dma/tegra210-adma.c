// SPDX-License-Identifier: GPL-2.0-only
/*
 * ADMA driver for Nvidia's Tegra210 ADMA controller.
 *
 * Copyright (c) 2016, NVIDIA CORPORATION.  All rights reserved.
 */

#include <linux/clk.h>
#include <linux/iopoll.h>
#include <linux/module.h>
#include <linux/of_device.h>
#include <linux/of_dma.h>
#include <linux/of_irq.h>
#include <linux/pm_runtime.h>
#include <linux/slab.h>

#include "virt-dma.h"

#define ADMA_CH_CMD					0x00
#define ADMA_CH_STATUS					0x0c
#define ADMA_CH_STATUS_XFER_EN				BIT(0)
#define ADMA_CH_STATUS_XFER_PAUSED			BIT(1)

#define ADMA_CH_INT_STATUS				0x10
#define ADMA_CH_INT_STATUS_XFER_DONE			BIT(0)

#define ADMA_CH_INT_CLEAR				0x1c
#define ADMA_CH_CTRL					0x24
#define ADMA_CH_CTRL_DIR(val)				(((val) & 0xf) << 12)
#define ADMA_CH_CTRL_DIR_AHUB2MEM			2
#define ADMA_CH_CTRL_DIR_MEM2AHUB			4
#define ADMA_CH_CTRL_MODE_CONTINUOUS			(2 << 8)
#define ADMA_CH_CTRL_FLOWCTRL_EN			BIT(1)
#define ADMA_CH_CTRL_XFER_PAUSE_SHIFT			0

#define ADMA_CH_CONFIG					0x28
#define ADMA_CH_CONFIG_SRC_BUF(val)			(((val) & 0x7) << 28)
#define ADMA_CH_CONFIG_TRG_BUF(val)			(((val) & 0x7) << 24)
#define ADMA_CH_CONFIG_BURST_SIZE_SHIFT			20
#define ADMA_CH_CONFIG_MAX_BURST_SIZE                   16
#define ADMA_CH_CONFIG_WEIGHT_FOR_WRR(val)		((val) & 0xf)
#define ADMA_CH_CONFIG_MAX_BUFS				8
#define TEGRA186_ADMA_CH_CONFIG_OUTSTANDING_REQS(reqs)	(reqs << 4)

#define ADMA_CH_FIFO_CTRL				0x2c
#define TEGRA210_ADMA_CH_FIFO_CTRL_TXSIZE(val)		(((val) & 0xf) << 8)
#define TEGRA210_ADMA_CH_FIFO_CTRL_RXSIZE(val)		((val) & 0xf)
#define TEGRA186_ADMA_CH_FIFO_CTRL_TXSIZE(val)		(((val) & 0x1f) << 8)
#define TEGRA186_ADMA_CH_FIFO_CTRL_RXSIZE(val)		((val) & 0x1f)

#define ADMA_CH_LOWER_SRC_ADDR				0x34
#define ADMA_CH_LOWER_TRG_ADDR				0x3c
#define ADMA_CH_TC					0x44
#define ADMA_CH_TC_COUNT_MASK				0x3ffffffc

#define ADMA_CH_XFER_STATUS				0x54
#define ADMA_CH_XFER_STATUS_COUNT_MASK			0xffff

#define ADMA_GLOBAL_CMD					0x00
#define ADMA_GLOBAL_SOFT_RESET				0x04

#define TEGRA_ADMA_BURST_COMPLETE_TIME			20

#define TEGRA210_FIFO_CTRL_DEFAULT (TEGRA210_ADMA_CH_FIFO_CTRL_TXSIZE(3) | \
				    TEGRA210_ADMA_CH_FIFO_CTRL_RXSIZE(3))

#define TEGRA186_FIFO_CTRL_DEFAULT (TEGRA186_ADMA_CH_FIFO_CTRL_TXSIZE(3) | \
				    TEGRA186_ADMA_CH_FIFO_CTRL_RXSIZE(3))

#define ADMA_CH_REG_FIELD_VAL(val, mask, shift)	(((val) & mask) << shift)

struct tegra_adma;

/*
 * struct tegra_adma_chip_data - Tegra chip specific data
 * @global_reg_offset: Register offset of DMA global register.
 * @global_int_clear: Register offset of DMA global interrupt clear.
 * @ch_req_tx_shift: Register offset for AHUB transmit channel select.
 * @ch_req_rx_shift: Register offset for AHUB receive channel select.
 * @ch_base_offset: Register offset of DMA channel registers.
 * @has_outstanding_reqs: If DMA channel can have outstanding requests.
 * @ch_fifo_ctrl: Default value for channel FIFO CTRL register.
 * @ch_req_mask: Mask for Tx or Rx channel select.
 * @ch_req_max: Maximum number of Tx or Rx channels available.
 * @ch_reg_size: Size of DMA channel register space.
 * @nr_channels: Number of DMA channels available.
 */
struct tegra_adma_chip_data {
	unsigned int (*adma_get_burst_config)(unsigned int burst_size);
	unsigned int global_reg_offset;
	unsigned int global_int_clear;
	unsigned int ch_req_tx_shift;
	unsigned int ch_req_rx_shift;
	unsigned int ch_base_offset;
	unsigned int ch_fifo_ctrl;
	unsigned int ch_req_mask;
	unsigned int ch_req_max;
	unsigned int ch_reg_size;
	unsigned int nr_channels;
	bool has_outstanding_reqs;
};

/*
 * struct tegra_adma_chan_regs - Tegra ADMA channel registers
 */
struct tegra_adma_chan_regs {
	unsigned int ctrl;
	unsigned int config;
	unsigned int src_addr;
	unsigned int trg_addr;
	unsigned int fifo_ctrl;
	unsigned int cmd;
	unsigned int tc;
};

/*
 * struct tegra_adma_desc - Tegra ADMA descriptor to manage transfer requests.
 */
struct tegra_adma_desc {
	struct virt_dma_desc		vd;
	struct tegra_adma_chan_regs	ch_regs;
	size_t				buf_len;
	size_t				period_len;
	size_t				num_periods;
};

/*
 * struct tegra_adma_chan - Tegra ADMA channel information
 */
struct tegra_adma_chan {
	struct virt_dma_chan		vc;
	struct tegra_adma_desc		*desc;
	struct tegra_adma		*tdma;
	int				irq;
	void __iomem			*chan_addr;

	/* Slave channel configuration info */
	struct dma_slave_config		sconfig;
	enum dma_transfer_direction	sreq_dir;
	unsigned int			sreq_index;
	bool				sreq_reserved;
	struct tegra_adma_chan_regs	ch_regs;

	/* Transfer count and position info */
	unsigned int			tx_buf_count;
	unsigned int			tx_buf_pos;
};

/*
 * struct tegra_adma - Tegra ADMA controller information
 */
struct tegra_adma {
	struct dma_device		dma_dev;
	struct device			*dev;
	void __iomem			*base_addr;
	struct clk			*ahub_clk;
	unsigned int			nr_channels;
	unsigned long			rx_requests_reserved;
	unsigned long			tx_requests_reserved;

	/* Used to store global command register state when suspending */
	unsigned int			global_cmd;

	const struct tegra_adma_chip_data *cdata;

	/* Last member of the structure */
	struct tegra_adma_chan		channels[0];
};

static inline void tdma_write(struct tegra_adma *tdma, u32 reg, u32 val)
{
	writel(val, tdma->base_addr + tdma->cdata->global_reg_offset + reg);
}

static inline u32 tdma_read(struct tegra_adma *tdma, u32 reg)
{
	return readl(tdma->base_addr + tdma->cdata->global_reg_offset + reg);
}

static inline void tdma_ch_write(struct tegra_adma_chan *tdc, u32 reg, u32 val)
{
	writel(val, tdc->chan_addr + reg);
}

static inline u32 tdma_ch_read(struct tegra_adma_chan *tdc, u32 reg)
{
	return readl(tdc->chan_addr + reg);
}

static inline struct tegra_adma_chan *to_tegra_adma_chan(struct dma_chan *dc)
{
	return container_of(dc, struct tegra_adma_chan, vc.chan);
}

static inline struct tegra_adma_desc *to_tegra_adma_desc(
		struct dma_async_tx_descriptor *td)
{
	return container_of(td, struct tegra_adma_desc, vd.tx);
}

static inline struct device *tdc2dev(struct tegra_adma_chan *tdc)
{
	return tdc->tdma->dev;
}

static void tegra_adma_desc_free(struct virt_dma_desc *vd)
{
	kfree(container_of(vd, struct tegra_adma_desc, vd));
}

static int tegra_adma_slave_config(struct dma_chan *dc,
				   struct dma_slave_config *sconfig)
{
	struct tegra_adma_chan *tdc = to_tegra_adma_chan(dc);

	memcpy(&tdc->sconfig, sconfig, sizeof(*sconfig));

	return 0;
}

static int tegra_adma_init(struct tegra_adma *tdma)
{
	u32 status;
	int ret;

	/* Clear any interrupts */
	tdma_write(tdma, tdma->cdata->global_int_clear, 0x1);

	/* Assert soft reset */
	tdma_write(tdma, ADMA_GLOBAL_SOFT_RESET, 0x1);

	/* Wait for reset to clear */
	ret = readx_poll_timeout(readl,
				 tdma->base_addr +
				 tdma->cdata->global_reg_offset +
				 ADMA_GLOBAL_SOFT_RESET,
				 status, status == 0, 20, 10000);
	if (ret)
		return ret;

	/* Enable global ADMA registers */
	tdma_write(tdma, ADMA_GLOBAL_CMD, 1);

	return 0;
}

static int tegra_adma_request_alloc(struct tegra_adma_chan *tdc,
				    enum dma_transfer_direction direction)
{
	struct tegra_adma *tdma = tdc->tdma;
	unsigned int sreq_index = tdc->sreq_index;

	if (tdc->sreq_reserved)
		return tdc->sreq_dir == direction ? 0 : -EINVAL;

	if (sreq_index > tdma->cdata->ch_req_max) {
		dev_err(tdma->dev, "invalid DMA request\n");
		return -EINVAL;
	}

	switch (direction) {
	case DMA_MEM_TO_DEV:
		if (test_and_set_bit(sreq_index, &tdma->tx_requests_reserved)) {
			dev_err(tdma->dev, "DMA request reserved\n");
			return -EINVAL;
		}
		break;

	case DMA_DEV_TO_MEM:
		if (test_and_set_bit(sreq_index, &tdma->rx_requests_reserved)) {
			dev_err(tdma->dev, "DMA request reserved\n");
			return -EINVAL;
		}
		break;

	default:
		dev_WARN(tdma->dev, "channel %s has invalid transfer type\n",
			 dma_chan_name(&tdc->vc.chan));
		return -EINVAL;
	}

	tdc->sreq_dir = direction;
	tdc->sreq_reserved = true;

	return 0;
}

static void tegra_adma_request_free(struct tegra_adma_chan *tdc)
{
	struct tegra_adma *tdma = tdc->tdma;

	if (!tdc->sreq_reserved)
		return;

	switch (tdc->sreq_dir) {
	case DMA_MEM_TO_DEV:
		clear_bit(tdc->sreq_index, &tdma->tx_requests_reserved);
		break;

	case DMA_DEV_TO_MEM:
		clear_bit(tdc->sreq_index, &tdma->rx_requests_reserved);
		break;

	default:
		dev_WARN(tdma->dev, "channel %s has invalid transfer type\n",
			 dma_chan_name(&tdc->vc.chan));
		return;
	}

	tdc->sreq_reserved = false;
}

static u32 tegra_adma_irq_status(struct tegra_adma_chan *tdc)
{
	u32 status = tdma_ch_read(tdc, ADMA_CH_INT_STATUS);

	return status & ADMA_CH_INT_STATUS_XFER_DONE;
}

static u32 tegra_adma_irq_clear(struct tegra_adma_chan *tdc)
{
	u32 status = tegra_adma_irq_status(tdc);

	if (status)
		tdma_ch_write(tdc, ADMA_CH_INT_CLEAR, status);

	return status;
}

static void tegra_adma_stop(struct tegra_adma_chan *tdc)
{
	unsigned int status;

	/* Disable ADMA */
	tdma_ch_write(tdc, ADMA_CH_CMD, 0);

	/* Clear interrupt status */
	tegra_adma_irq_clear(tdc);

	if (readx_poll_timeout_atomic(readl, tdc->chan_addr + ADMA_CH_STATUS,
			status, !(status & ADMA_CH_STATUS_XFER_EN),
			20, 10000)) {
		dev_err(tdc2dev(tdc), "unable to stop DMA channel\n");
		return;
	}

	kfree(tdc->desc);
	tdc->desc = NULL;
}

static void tegra_adma_start(struct tegra_adma_chan *tdc)
{
	struct virt_dma_desc *vd = vchan_next_desc(&tdc->vc);
	struct tegra_adma_chan_regs *ch_regs;
	struct tegra_adma_desc *desc;

	if (!vd)
		return;

	list_del(&vd->node);

	desc = to_tegra_adma_desc(&vd->tx);

	if (!desc) {
		dev_warn(tdc2dev(tdc), "unable to start DMA, no descriptor\n");
		return;
	}

	ch_regs = &desc->ch_regs;

	tdc->tx_buf_pos = 0;
	tdc->tx_buf_count = 0;
	tdma_ch_write(tdc, ADMA_CH_TC, ch_regs->tc);
	tdma_ch_write(tdc, ADMA_CH_CTRL, ch_regs->ctrl);
	tdma_ch_write(tdc, ADMA_CH_LOWER_SRC_ADDR, ch_regs->src_addr);
	tdma_ch_write(tdc, ADMA_CH_LOWER_TRG_ADDR, ch_regs->trg_addr);
	tdma_ch_write(tdc, ADMA_CH_FIFO_CTRL, ch_regs->fifo_ctrl);
	tdma_ch_write(tdc, ADMA_CH_CONFIG, ch_regs->config);

	/* Start ADMA */
	tdma_ch_write(tdc, ADMA_CH_CMD, 1);

	tdc->desc = desc;
}

static unsigned int tegra_adma_get_residue(struct tegra_adma_chan *tdc)
{
	struct tegra_adma_desc *desc = tdc->desc;
	unsigned int max = ADMA_CH_XFER_STATUS_COUNT_MASK + 1;
	unsigned int pos = tdma_ch_read(tdc, ADMA_CH_XFER_STATUS);
	unsigned int periods_remaining;

	/*
	 * Handle wrap around of buffer count register
	 */
	if (pos < tdc->tx_buf_pos)
		tdc->tx_buf_count += pos + (max - tdc->tx_buf_pos);
	else
		tdc->tx_buf_count += pos - tdc->tx_buf_pos;

	periods_remaining = tdc->tx_buf_count % desc->num_periods;
	tdc->tx_buf_pos = pos;

	return desc->buf_len - (periods_remaining * desc->period_len);
}

static irqreturn_t tegra_adma_isr(int irq, void *dev_id)
{
	struct tegra_adma_chan *tdc = dev_id;
	unsigned long status;
	unsigned long flags;

	spin_lock_irqsave(&tdc->vc.lock, flags);

	status = tegra_adma_irq_clear(tdc);
	if (status == 0 || !tdc->desc) {
		spin_unlock_irqrestore(&tdc->vc.lock, flags);
		return IRQ_NONE;
	}

	vchan_cyclic_callback(&tdc->desc->vd);

	spin_unlock_irqrestore(&tdc->vc.lock, flags);

	return IRQ_HANDLED;
}

static void tegra_adma_issue_pending(struct dma_chan *dc)
{
	struct tegra_adma_chan *tdc = to_tegra_adma_chan(dc);
	unsigned long flags;

	spin_lock_irqsave(&tdc->vc.lock, flags);

	if (vchan_issue_pending(&tdc->vc)) {
		if (!tdc->desc)
			tegra_adma_start(tdc);
	}

	spin_unlock_irqrestore(&tdc->vc.lock, flags);
}

static bool tegra_adma_is_paused(struct tegra_adma_chan *tdc)
{
	u32 csts;

	csts = tdma_ch_read(tdc, ADMA_CH_STATUS);
	csts &= ADMA_CH_STATUS_XFER_PAUSED;

	return csts ? true : false;
}

static int tegra_adma_pause(struct dma_chan *dc)
{
	struct tegra_adma_chan *tdc = to_tegra_adma_chan(dc);
	struct tegra_adma_desc *desc = tdc->desc;
	struct tegra_adma_chan_regs *ch_regs = &desc->ch_regs;
	int dcnt = 10;

	ch_regs->ctrl = tdma_ch_read(tdc, ADMA_CH_CTRL);
	ch_regs->ctrl |= (1 << ADMA_CH_CTRL_XFER_PAUSE_SHIFT);
	tdma_ch_write(tdc, ADMA_CH_CTRL, ch_regs->ctrl);

	while (dcnt-- && !tegra_adma_is_paused(tdc))
		udelay(TEGRA_ADMA_BURST_COMPLETE_TIME);

	if (dcnt < 0) {
		dev_err(tdc2dev(tdc), "unable to pause DMA channel\n");
		return -EBUSY;
	}

	return 0;
}

static int tegra_adma_resume(struct dma_chan *dc)
{
	struct tegra_adma_chan *tdc = to_tegra_adma_chan(dc);
	struct tegra_adma_desc *desc = tdc->desc;
	struct tegra_adma_chan_regs *ch_regs = &desc->ch_regs;

	ch_regs->ctrl = tdma_ch_read(tdc, ADMA_CH_CTRL);
	ch_regs->ctrl &= ~(1 << ADMA_CH_CTRL_XFER_PAUSE_SHIFT);
	tdma_ch_write(tdc, ADMA_CH_CTRL, ch_regs->ctrl);

	return 0;
}

static int tegra_adma_terminate_all(struct dma_chan *dc)
{
	struct tegra_adma_chan *tdc = to_tegra_adma_chan(dc);
	unsigned long flags;
	LIST_HEAD(head);

	spin_lock_irqsave(&tdc->vc.lock, flags);

	if (tdc->desc)
		tegra_adma_stop(tdc);

	tegra_adma_request_free(tdc);
	vchan_get_all_descriptors(&tdc->vc, &head);
	spin_unlock_irqrestore(&tdc->vc.lock, flags);
	vchan_dma_desc_free_list(&tdc->vc, &head);

	return 0;
}

static enum dma_status tegra_adma_tx_status(struct dma_chan *dc,
					    dma_cookie_t cookie,
					    struct dma_tx_state *txstate)
{
	struct tegra_adma_chan *tdc = to_tegra_adma_chan(dc);
	struct tegra_adma_desc *desc;
	struct virt_dma_desc *vd;
	enum dma_status ret;
	unsigned long flags;
	unsigned int residual;

	ret = dma_cookie_status(dc, cookie, txstate);
	if (ret == DMA_COMPLETE || !txstate)
		return ret;

	spin_lock_irqsave(&tdc->vc.lock, flags);

	vd = vchan_find_desc(&tdc->vc, cookie);
	if (vd) {
		desc = to_tegra_adma_desc(&vd->tx);
		residual = desc->ch_regs.tc;
	} else if (tdc->desc && tdc->desc->vd.tx.cookie == cookie) {
		residual = tegra_adma_get_residue(tdc);
	} else {
		residual = 0;
	}

	spin_unlock_irqrestore(&tdc->vc.lock, flags);

	dma_set_residue(txstate, residual);

	return ret;
}

static unsigned int tegra210_adma_get_burst_config(unsigned int burst_size)
{
	if (!burst_size || burst_size > ADMA_CH_CONFIG_MAX_BURST_SIZE)
		burst_size = ADMA_CH_CONFIG_MAX_BURST_SIZE;

	return fls(burst_size) << ADMA_CH_CONFIG_BURST_SIZE_SHIFT;
}

static unsigned int tegra186_adma_get_burst_config(unsigned int burst_size)
{
	if (!burst_size || burst_size > ADMA_CH_CONFIG_MAX_BURST_SIZE)
		burst_size = ADMA_CH_CONFIG_MAX_BURST_SIZE;

	return (burst_size - 1) << ADMA_CH_CONFIG_BURST_SIZE_SHIFT;
}

static int tegra_adma_set_xfer_params(struct tegra_adma_chan *tdc,
				      struct tegra_adma_desc *desc,
				      dma_addr_t buf_addr,
				      enum dma_transfer_direction direction)
{
	struct tegra_adma_chan_regs *ch_regs = &desc->ch_regs;
	const struct tegra_adma_chip_data *cdata = tdc->tdma->cdata;
	unsigned int burst_size, adma_dir;

	if (desc->num_periods > ADMA_CH_CONFIG_MAX_BUFS)
		return -EINVAL;

	switch (direction) {
	case DMA_MEM_TO_DEV:
		adma_dir = ADMA_CH_CTRL_DIR_MEM2AHUB;
		burst_size = tdc->sconfig.dst_maxburst;
		ch_regs->config = ADMA_CH_CONFIG_SRC_BUF(desc->num_periods - 1);
		ch_regs->ctrl = ADMA_CH_REG_FIELD_VAL(tdc->sreq_index,
						      cdata->ch_req_mask,
						      cdata->ch_req_tx_shift);
		ch_regs->src_addr = buf_addr;
		break;

	case DMA_DEV_TO_MEM:
		adma_dir = ADMA_CH_CTRL_DIR_AHUB2MEM;
		burst_size = tdc->sconfig.src_maxburst;
		ch_regs->config = ADMA_CH_CONFIG_TRG_BUF(desc->num_periods - 1);
		ch_regs->ctrl = ADMA_CH_REG_FIELD_VAL(tdc->sreq_index,
						      cdata->ch_req_mask,
						      cdata->ch_req_rx_shift);
		ch_regs->trg_addr = buf_addr;
		break;

	default:
		dev_err(tdc2dev(tdc), "DMA direction is not supported\n");
		return -EINVAL;
	}

	ch_regs->ctrl |= ADMA_CH_CTRL_DIR(adma_dir) |
			 ADMA_CH_CTRL_MODE_CONTINUOUS |
			 ADMA_CH_CTRL_FLOWCTRL_EN;
	ch_regs->config |= cdata->adma_get_burst_config(burst_size);
	ch_regs->config |= ADMA_CH_CONFIG_WEIGHT_FOR_WRR(1);
	if (cdata->has_outstanding_reqs)
		ch_regs->config |= TEGRA186_ADMA_CH_CONFIG_OUTSTANDING_REQS(8);
	ch_regs->fifo_ctrl = cdata->ch_fifo_ctrl;
	ch_regs->tc = desc->period_len & ADMA_CH_TC_COUNT_MASK;

	return tegra_adma_request_alloc(tdc, direction);
}

static struct dma_async_tx_descriptor *tegra_adma_prep_dma_cyclic(
	struct dma_chan *dc, dma_addr_t buf_addr, size_t buf_len,
	size_t period_len, enum dma_transfer_direction direction,
	unsigned long flags)
{
	struct tegra_adma_chan *tdc = to_tegra_adma_chan(dc);
	struct tegra_adma_desc *desc = NULL;

	if (!buf_len || !period_len || period_len > ADMA_CH_TC_COUNT_MASK) {
		dev_err(tdc2dev(tdc), "invalid buffer/period len\n");
		return NULL;
	}

	if (buf_len % period_len) {
		dev_err(tdc2dev(tdc), "buf_len not a multiple of period_len\n");
		return NULL;
	}

	if (!IS_ALIGNED(buf_addr, 4)) {
		dev_err(tdc2dev(tdc), "invalid buffer alignment\n");
		return NULL;
	}

	desc = kzalloc(sizeof(*desc), GFP_NOWAIT);
	if (!desc)
		return NULL;

	desc->buf_len = buf_len;
	desc->period_len = period_len;
	desc->num_periods = buf_len / period_len;

	if (tegra_adma_set_xfer_params(tdc, desc, buf_addr, direction)) {
		kfree(desc);
		return NULL;
	}

	return vchan_tx_prep(&tdc->vc, &desc->vd, flags);
}

static int tegra_adma_alloc_chan_resources(struct dma_chan *dc)
{
	struct tegra_adma_chan *tdc = to_tegra_adma_chan(dc);
	int ret;

	ret = request_irq(tdc->irq, tegra_adma_isr, 0, dma_chan_name(dc), tdc);
	if (ret) {
		dev_err(tdc2dev(tdc), "failed to get interrupt for %s\n",
			dma_chan_name(dc));
		return ret;
	}

	ret = pm_runtime_get_sync(tdc2dev(tdc));
	if (ret < 0) {
		free_irq(tdc->irq, tdc);
		return ret;
	}

	dma_cookie_init(&tdc->vc.chan);

	return 0;
}

static void tegra_adma_free_chan_resources(struct dma_chan *dc)
{
	struct tegra_adma_chan *tdc = to_tegra_adma_chan(dc);

	tegra_adma_terminate_all(dc);
	vchan_free_chan_resources(&tdc->vc);
	tasklet_kill(&tdc->vc.task);
	free_irq(tdc->irq, tdc);
	pm_runtime_put(tdc2dev(tdc));

	tdc->sreq_index = 0;
	tdc->sreq_dir = DMA_TRANS_NONE;
}

static struct dma_chan *tegra_dma_of_xlate(struct of_phandle_args *dma_spec,
					   struct of_dma *ofdma)
{
	struct tegra_adma *tdma = ofdma->of_dma_data;
	struct tegra_adma_chan *tdc;
	struct dma_chan *chan;
	unsigned int sreq_index;

	if (dma_spec->args_count != 1)
		return NULL;

	sreq_index = dma_spec->args[0];

	if (sreq_index == 0) {
		dev_err(tdma->dev, "DMA request must not be 0\n");
		return NULL;
	}

	chan = dma_get_any_slave_channel(&tdma->dma_dev);
	if (!chan)
		return NULL;

	tdc = to_tegra_adma_chan(chan);
	tdc->sreq_index = sreq_index;

	return chan;
}

static int __maybe_unused tegra_adma_runtime_suspend(struct device *dev)
{
	struct tegra_adma *tdma = dev_get_drvdata(dev);
	struct tegra_adma_chan_regs *ch_reg;
	struct tegra_adma_chan *tdc;
	int i;

	tdma->global_cmd = tdma_read(tdma, ADMA_GLOBAL_CMD);
<<<<<<< HEAD
	clk_disable_unprepare(tdma->ahub_clk);

=======
	if (!tdma->global_cmd)
		goto clk_disable;

	for (i = 0; i < tdma->nr_channels; i++) {
		tdc = &tdma->channels[i];
		ch_reg = &tdc->ch_regs;
		ch_reg->cmd = tdma_ch_read(tdc, ADMA_CH_CMD);
		/* skip if channel is not active */
		if (!ch_reg->cmd)
			continue;
		ch_reg->tc = tdma_ch_read(tdc, ADMA_CH_TC);
		ch_reg->src_addr = tdma_ch_read(tdc, ADMA_CH_LOWER_SRC_ADDR);
		ch_reg->trg_addr = tdma_ch_read(tdc, ADMA_CH_LOWER_TRG_ADDR);
		ch_reg->ctrl = tdma_ch_read(tdc, ADMA_CH_CTRL);
		ch_reg->fifo_ctrl = tdma_ch_read(tdc, ADMA_CH_FIFO_CTRL);
		ch_reg->config = tdma_ch_read(tdc, ADMA_CH_CONFIG);
	}

clk_disable:
	clk_disable_unprepare(tdma->ahub_clk);

>>>>>>> f7688b48
	return 0;
}

static int __maybe_unused tegra_adma_runtime_resume(struct device *dev)
{
	struct tegra_adma *tdma = dev_get_drvdata(dev);
	struct tegra_adma_chan_regs *ch_reg;
	struct tegra_adma_chan *tdc;
	int ret, i;

	ret = clk_prepare_enable(tdma->ahub_clk);
	if (ret) {
		dev_err(dev, "ahub clk_enable failed: %d\n", ret);
		return ret;
	}
	tdma_write(tdma, ADMA_GLOBAL_CMD, tdma->global_cmd);

	if (!tdma->global_cmd)
		return 0;

	for (i = 0; i < tdma->nr_channels; i++) {
		tdc = &tdma->channels[i];
		ch_reg = &tdc->ch_regs;
		/* skip if channel was not active earlier */
		if (!ch_reg->cmd)
			continue;
		tdma_ch_write(tdc, ADMA_CH_TC, ch_reg->tc);
		tdma_ch_write(tdc, ADMA_CH_LOWER_SRC_ADDR, ch_reg->src_addr);
		tdma_ch_write(tdc, ADMA_CH_LOWER_TRG_ADDR, ch_reg->trg_addr);
		tdma_ch_write(tdc, ADMA_CH_CTRL, ch_reg->ctrl);
		tdma_ch_write(tdc, ADMA_CH_FIFO_CTRL, ch_reg->fifo_ctrl);
		tdma_ch_write(tdc, ADMA_CH_CONFIG, ch_reg->config);
		tdma_ch_write(tdc, ADMA_CH_CMD, ch_reg->cmd);
	}

	return 0;
}

static const struct tegra_adma_chip_data tegra210_chip_data = {
	.adma_get_burst_config  = tegra210_adma_get_burst_config,
	.global_reg_offset	= 0xc00,
	.global_int_clear	= 0x20,
	.ch_req_tx_shift	= 28,
	.ch_req_rx_shift	= 24,
	.ch_base_offset		= 0,
	.has_outstanding_reqs	= false,
	.ch_fifo_ctrl		= TEGRA210_FIFO_CTRL_DEFAULT,
	.ch_req_mask		= 0xf,
	.ch_req_max		= 10,
	.ch_reg_size		= 0x80,
	.nr_channels		= 22,
};

static const struct tegra_adma_chip_data tegra186_chip_data = {
	.adma_get_burst_config  = tegra186_adma_get_burst_config,
	.global_reg_offset	= 0,
	.global_int_clear	= 0x402c,
	.ch_req_tx_shift	= 27,
	.ch_req_rx_shift	= 22,
	.ch_base_offset		= 0x10000,
	.has_outstanding_reqs	= true,
	.ch_fifo_ctrl		= TEGRA186_FIFO_CTRL_DEFAULT,
	.ch_req_mask		= 0x1f,
	.ch_req_max		= 20,
	.ch_reg_size		= 0x100,
	.nr_channels		= 32,
};

static const struct of_device_id tegra_adma_of_match[] = {
	{ .compatible = "nvidia,tegra210-adma", .data = &tegra210_chip_data },
	{ .compatible = "nvidia,tegra186-adma", .data = &tegra186_chip_data },
	{ },
};
MODULE_DEVICE_TABLE(of, tegra_adma_of_match);

static int tegra_adma_probe(struct platform_device *pdev)
{
	const struct tegra_adma_chip_data *cdata;
	struct tegra_adma *tdma;
	struct resource	*res;
	int ret, i;

	cdata = of_device_get_match_data(&pdev->dev);
	if (!cdata) {
		dev_err(&pdev->dev, "device match data not found\n");
		return -ENODEV;
	}

	tdma = devm_kzalloc(&pdev->dev,
			    struct_size(tdma, channels, cdata->nr_channels),
			    GFP_KERNEL);
	if (!tdma)
		return -ENOMEM;

	tdma->dev = &pdev->dev;
	tdma->cdata = cdata;
	tdma->nr_channels = cdata->nr_channels;
	platform_set_drvdata(pdev, tdma);

	res = platform_get_resource(pdev, IORESOURCE_MEM, 0);
	tdma->base_addr = devm_ioremap_resource(&pdev->dev, res);
	if (IS_ERR(tdma->base_addr))
		return PTR_ERR(tdma->base_addr);

	tdma->ahub_clk = devm_clk_get(&pdev->dev, "d_audio");
	if (IS_ERR(tdma->ahub_clk)) {
		dev_err(&pdev->dev, "Error: Missing ahub controller clock\n");
		return PTR_ERR(tdma->ahub_clk);
	}
<<<<<<< HEAD

	pm_runtime_enable(&pdev->dev);

	ret = pm_runtime_get_sync(&pdev->dev);
	if (ret < 0)
		goto rpm_disable;

	ret = tegra_adma_init(tdma);
	if (ret)
		goto rpm_put;
=======
>>>>>>> f7688b48

	INIT_LIST_HEAD(&tdma->dma_dev.channels);
	for (i = 0; i < tdma->nr_channels; i++) {
		struct tegra_adma_chan *tdc = &tdma->channels[i];

		tdc->chan_addr = tdma->base_addr + cdata->ch_base_offset
				 + (cdata->ch_reg_size * i);

		tdc->irq = of_irq_get(pdev->dev.of_node, i);
		if (tdc->irq <= 0) {
			ret = tdc->irq ?: -ENXIO;
			goto irq_dispose;
		}

		vchan_init(&tdc->vc, &tdma->dma_dev);
		tdc->vc.desc_free = tegra_adma_desc_free;
		tdc->tdma = tdma;
	}

	pm_runtime_enable(&pdev->dev);

	ret = pm_runtime_get_sync(&pdev->dev);
	if (ret < 0)
		goto rpm_disable;

	ret = tegra_adma_init(tdma);
	if (ret)
		goto rpm_put;

	dma_cap_set(DMA_SLAVE, tdma->dma_dev.cap_mask);
	dma_cap_set(DMA_PRIVATE, tdma->dma_dev.cap_mask);
	dma_cap_set(DMA_CYCLIC, tdma->dma_dev.cap_mask);

	tdma->dma_dev.dev = &pdev->dev;
	tdma->dma_dev.device_alloc_chan_resources =
					tegra_adma_alloc_chan_resources;
	tdma->dma_dev.device_free_chan_resources =
					tegra_adma_free_chan_resources;
	tdma->dma_dev.device_issue_pending = tegra_adma_issue_pending;
	tdma->dma_dev.device_prep_dma_cyclic = tegra_adma_prep_dma_cyclic;
	tdma->dma_dev.device_config = tegra_adma_slave_config;
	tdma->dma_dev.device_tx_status = tegra_adma_tx_status;
	tdma->dma_dev.device_terminate_all = tegra_adma_terminate_all;
	tdma->dma_dev.src_addr_widths = BIT(DMA_SLAVE_BUSWIDTH_4_BYTES);
	tdma->dma_dev.dst_addr_widths = BIT(DMA_SLAVE_BUSWIDTH_4_BYTES);
	tdma->dma_dev.directions = BIT(DMA_DEV_TO_MEM) | BIT(DMA_MEM_TO_DEV);
	tdma->dma_dev.residue_granularity = DMA_RESIDUE_GRANULARITY_SEGMENT;
	tdma->dma_dev.device_pause = tegra_adma_pause;
	tdma->dma_dev.device_resume = tegra_adma_resume;

	ret = dma_async_device_register(&tdma->dma_dev);
	if (ret < 0) {
		dev_err(&pdev->dev, "ADMA registration failed: %d\n", ret);
		goto irq_dispose;
	}

	ret = of_dma_controller_register(pdev->dev.of_node,
					 tegra_dma_of_xlate, tdma);
	if (ret < 0) {
		dev_err(&pdev->dev, "ADMA OF registration failed %d\n", ret);
		goto dma_remove;
	}

	pm_runtime_put(&pdev->dev);

	dev_info(&pdev->dev, "Tegra210 ADMA driver registered %d channels\n",
		 tdma->nr_channels);

	return 0;

dma_remove:
	dma_async_device_unregister(&tdma->dma_dev);
rpm_put:
	pm_runtime_put_sync(&pdev->dev);
rpm_disable:
	pm_runtime_disable(&pdev->dev);
<<<<<<< HEAD
=======
irq_dispose:
	while (--i >= 0)
		irq_dispose_mapping(tdma->channels[i].irq);
>>>>>>> f7688b48

	return ret;
}

static int tegra_adma_remove(struct platform_device *pdev)
{
	struct tegra_adma *tdma = platform_get_drvdata(pdev);
	int i;

	of_dma_controller_free(pdev->dev.of_node);
	dma_async_device_unregister(&tdma->dma_dev);

	for (i = 0; i < tdma->nr_channels; ++i)
		irq_dispose_mapping(tdma->channels[i].irq);

	pm_runtime_put_sync(&pdev->dev);
	pm_runtime_disable(&pdev->dev);

	return 0;
}

static const struct dev_pm_ops tegra_adma_dev_pm_ops = {
	SET_RUNTIME_PM_OPS(tegra_adma_runtime_suspend,
			   tegra_adma_runtime_resume, NULL)
	SET_LATE_SYSTEM_SLEEP_PM_OPS(pm_runtime_force_suspend,
				     pm_runtime_force_resume)
};

static struct platform_driver tegra_admac_driver = {
	.driver = {
		.name	= "tegra-adma",
		.pm	= &tegra_adma_dev_pm_ops,
		.of_match_table = tegra_adma_of_match,
	},
	.probe		= tegra_adma_probe,
	.remove		= tegra_adma_remove,
};

module_platform_driver(tegra_admac_driver);

MODULE_ALIAS("platform:tegra210-adma");
MODULE_DESCRIPTION("NVIDIA Tegra ADMA driver");
MODULE_AUTHOR("Dara Ramesh <dramesh@nvidia.com>");
MODULE_AUTHOR("Jon Hunter <jonathanh@nvidia.com>");
MODULE_LICENSE("GPL v2");<|MERGE_RESOLUTION|>--- conflicted
+++ resolved
@@ -717,10 +717,6 @@
 	int i;
 
 	tdma->global_cmd = tdma_read(tdma, ADMA_GLOBAL_CMD);
-<<<<<<< HEAD
-	clk_disable_unprepare(tdma->ahub_clk);
-
-=======
 	if (!tdma->global_cmd)
 		goto clk_disable;
 
@@ -742,7 +738,6 @@
 clk_disable:
 	clk_disable_unprepare(tdma->ahub_clk);
 
->>>>>>> f7688b48
 	return 0;
 }
 
@@ -852,19 +847,6 @@
 		dev_err(&pdev->dev, "Error: Missing ahub controller clock\n");
 		return PTR_ERR(tdma->ahub_clk);
 	}
-<<<<<<< HEAD
-
-	pm_runtime_enable(&pdev->dev);
-
-	ret = pm_runtime_get_sync(&pdev->dev);
-	if (ret < 0)
-		goto rpm_disable;
-
-	ret = tegra_adma_init(tdma);
-	if (ret)
-		goto rpm_put;
-=======
->>>>>>> f7688b48
 
 	INIT_LIST_HEAD(&tdma->dma_dev.channels);
 	for (i = 0; i < tdma->nr_channels; i++) {
@@ -941,12 +923,9 @@
 	pm_runtime_put_sync(&pdev->dev);
 rpm_disable:
 	pm_runtime_disable(&pdev->dev);
-<<<<<<< HEAD
-=======
 irq_dispose:
 	while (--i >= 0)
 		irq_dispose_mapping(tdma->channels[i].irq);
->>>>>>> f7688b48
 
 	return ret;
 }
