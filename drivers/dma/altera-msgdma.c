// SPDX-License-Identifier: GPL-2.0-or-later
/*
 * DMA driver for Altera mSGDMA IP core
 *
 * Copyright (C) 2017 Stefan Roese <sr@denx.de>
 *
 * Based on drivers/dma/xilinx/zynqmp_dma.c, which is:
 * Copyright (C) 2016 Xilinx, Inc. All rights reserved.
 */

#include <linux/bitops.h>
#include <linux/delay.h>
#include <linux/dma-mapping.h>
#include <linux/dmapool.h>
#include <linux/init.h>
#include <linux/interrupt.h>
#include <linux/io.h>
#include <linux/iopoll.h>
#include <linux/module.h>
#include <linux/platform_device.h>
#include <linux/slab.h>
#include <linux/of_dma.h>

#include "dmaengine.h"

#define MSGDMA_MAX_TRANS_LEN		U32_MAX
#define MSGDMA_DESC_NUM			1024

/**
 * struct msgdma_extended_desc - implements an extended descriptor
 * @read_addr_lo: data buffer source address low bits
 * @write_addr_lo: data buffer destination address low bits
 * @len: the number of bytes to transfer per descriptor
 * @burst_seq_num: bit 31:24 write burst
 *		   bit 23:16 read burst
 *		   bit 15:00 sequence number
 * @stride: bit 31:16 write stride
 *	    bit 15:00 read stride
 * @read_addr_hi: data buffer source address high bits
 * @write_addr_hi: data buffer destination address high bits
 * @control: characteristics of the transfer
 */
struct msgdma_extended_desc {
	u32 read_addr_lo;
	u32 write_addr_lo;
	u32 len;
	u32 burst_seq_num;
	u32 stride;
	u32 read_addr_hi;
	u32 write_addr_hi;
	u32 control;
};

/* mSGDMA descriptor control field bit definitions */
#define MSGDMA_DESC_CTL_SET_CH(x)	((x) & 0xff)
#define MSGDMA_DESC_CTL_GEN_SOP		BIT(8)
#define MSGDMA_DESC_CTL_GEN_EOP		BIT(9)
#define MSGDMA_DESC_CTL_PARK_READS	BIT(10)
#define MSGDMA_DESC_CTL_PARK_WRITES	BIT(11)
#define MSGDMA_DESC_CTL_END_ON_EOP	BIT(12)
#define MSGDMA_DESC_CTL_END_ON_LEN	BIT(13)
#define MSGDMA_DESC_CTL_TR_COMP_IRQ	BIT(14)
#define MSGDMA_DESC_CTL_EARLY_IRQ	BIT(15)
#define MSGDMA_DESC_CTL_TR_ERR_IRQ	GENMASK(23, 16)
#define MSGDMA_DESC_CTL_EARLY_DONE	BIT(24)

/*
 * Writing "1" the "go" bit commits the entire descriptor into the
 * descriptor FIFO(s)
 */
#define MSGDMA_DESC_CTL_GO		BIT(31)

/* Tx buffer control flags */
#define MSGDMA_DESC_CTL_TX_FIRST	(MSGDMA_DESC_CTL_GEN_SOP |	\
					 MSGDMA_DESC_CTL_TR_ERR_IRQ |	\
					 MSGDMA_DESC_CTL_GO)

#define MSGDMA_DESC_CTL_TX_MIDDLE	(MSGDMA_DESC_CTL_TR_ERR_IRQ |	\
					 MSGDMA_DESC_CTL_GO)

#define MSGDMA_DESC_CTL_TX_LAST		(MSGDMA_DESC_CTL_GEN_EOP |	\
					 MSGDMA_DESC_CTL_TR_COMP_IRQ |	\
					 MSGDMA_DESC_CTL_TR_ERR_IRQ |	\
					 MSGDMA_DESC_CTL_GO)

#define MSGDMA_DESC_CTL_TX_SINGLE	(MSGDMA_DESC_CTL_GEN_SOP |	\
					 MSGDMA_DESC_CTL_GEN_EOP |	\
					 MSGDMA_DESC_CTL_TR_COMP_IRQ |	\
					 MSGDMA_DESC_CTL_TR_ERR_IRQ |	\
					 MSGDMA_DESC_CTL_GO)

#define MSGDMA_DESC_CTL_RX_SINGLE	(MSGDMA_DESC_CTL_END_ON_EOP |	\
					 MSGDMA_DESC_CTL_END_ON_LEN |	\
					 MSGDMA_DESC_CTL_TR_COMP_IRQ |	\
					 MSGDMA_DESC_CTL_EARLY_IRQ |	\
					 MSGDMA_DESC_CTL_TR_ERR_IRQ |	\
					 MSGDMA_DESC_CTL_GO)

/* mSGDMA extended descriptor stride definitions */
#define MSGDMA_DESC_STRIDE_RD		0x00000001
#define MSGDMA_DESC_STRIDE_WR		0x00010000
#define MSGDMA_DESC_STRIDE_RW		0x00010001

/* mSGDMA dispatcher control and status register map */
#define MSGDMA_CSR_STATUS		0x00	/* Read / Clear */
#define MSGDMA_CSR_CONTROL		0x04	/* Read / Write */
#define MSGDMA_CSR_RW_FILL_LEVEL	0x08	/* 31:16 - write fill level */
						/* 15:00 - read fill level */
#define MSGDMA_CSR_RESP_FILL_LEVEL	0x0c	/* response FIFO fill level */
#define MSGDMA_CSR_RW_SEQ_NUM		0x10	/* 31:16 - write seq number */
						/* 15:00 - read seq number */

/* mSGDMA CSR status register bit definitions */
#define MSGDMA_CSR_STAT_BUSY			BIT(0)
#define MSGDMA_CSR_STAT_DESC_BUF_EMPTY		BIT(1)
#define MSGDMA_CSR_STAT_DESC_BUF_FULL		BIT(2)
#define MSGDMA_CSR_STAT_RESP_BUF_EMPTY		BIT(3)
#define MSGDMA_CSR_STAT_RESP_BUF_FULL		BIT(4)
#define MSGDMA_CSR_STAT_STOPPED			BIT(5)
#define MSGDMA_CSR_STAT_RESETTING		BIT(6)
#define MSGDMA_CSR_STAT_STOPPED_ON_ERR		BIT(7)
#define MSGDMA_CSR_STAT_STOPPED_ON_EARLY	BIT(8)
#define MSGDMA_CSR_STAT_IRQ			BIT(9)
#define MSGDMA_CSR_STAT_MASK			GENMASK(9, 0)
#define MSGDMA_CSR_STAT_MASK_WITHOUT_IRQ	GENMASK(8, 0)

#define DESC_EMPTY	(MSGDMA_CSR_STAT_DESC_BUF_EMPTY | \
			 MSGDMA_CSR_STAT_RESP_BUF_EMPTY)

/* mSGDMA CSR control register bit definitions */
#define MSGDMA_CSR_CTL_STOP			BIT(0)
#define MSGDMA_CSR_CTL_RESET			BIT(1)
#define MSGDMA_CSR_CTL_STOP_ON_ERR		BIT(2)
#define MSGDMA_CSR_CTL_STOP_ON_EARLY		BIT(3)
#define MSGDMA_CSR_CTL_GLOBAL_INTR		BIT(4)
#define MSGDMA_CSR_CTL_STOP_DESCS		BIT(5)

/* mSGDMA CSR fill level bits */
#define MSGDMA_CSR_WR_FILL_LEVEL_GET(v)		(((v) & 0xffff0000) >> 16)
#define MSGDMA_CSR_RD_FILL_LEVEL_GET(v)		((v) & 0x0000ffff)
#define MSGDMA_CSR_RESP_FILL_LEVEL_GET(v)	((v) & 0x0000ffff)

#define MSGDMA_CSR_SEQ_NUM_GET(v)		(((v) & 0xffff0000) >> 16)

/* mSGDMA response register map */
#define MSGDMA_RESP_BYTES_TRANSFERRED	0x00
#define MSGDMA_RESP_STATUS		0x04

/* mSGDMA response register bit definitions */
#define MSGDMA_RESP_EARLY_TERM	BIT(8)
#define MSGDMA_RESP_ERR_MASK	0xff

/**
 * struct msgdma_sw_desc - implements a sw descriptor
 * @async_tx: support for the async_tx api
 * @hw_desc: associated HW descriptor
 * @node: node to move from the free list to the tx list
 * @tx_list: transmit list node
 */
struct msgdma_sw_desc {
	struct dma_async_tx_descriptor async_tx;
	struct msgdma_extended_desc hw_desc;
	struct list_head node;
	struct list_head tx_list;
};

/*
 * struct msgdma_device - DMA device structure
 */
struct msgdma_device {
	spinlock_t lock;
	struct device *dev;
	struct tasklet_struct irq_tasklet;
	struct list_head pending_list;
	struct list_head free_list;
	struct list_head active_list;
	struct list_head done_list;
	u32 desc_free_cnt;
	bool idle;

	struct dma_device dmadev;
	struct dma_chan	dmachan;
	dma_addr_t hw_desq;
	struct msgdma_sw_desc *sw_desq;
	unsigned int npendings;

	struct dma_slave_config slave_cfg;

	int irq;

	/* mSGDMA controller */
	void __iomem *csr;

	/* mSGDMA descriptors */
	void __iomem *desc;

	/* mSGDMA response */
	void __iomem *resp;
};

#define to_mdev(chan)	container_of(chan, struct msgdma_device, dmachan)
#define tx_to_desc(tx)	container_of(tx, struct msgdma_sw_desc, async_tx)

/**
 * msgdma_get_descriptor - Get the sw descriptor from the pool
 * @mdev: Pointer to the Altera mSGDMA device structure
 *
 * Return: The sw descriptor
 */
static struct msgdma_sw_desc *msgdma_get_descriptor(struct msgdma_device *mdev)
{
	struct msgdma_sw_desc *desc;
	unsigned long flags;

	spin_lock_irqsave(&mdev->lock, flags);
	desc = list_first_entry(&mdev->free_list, struct msgdma_sw_desc, node);
	list_del(&desc->node);
	spin_unlock_irqrestore(&mdev->lock, flags);

	INIT_LIST_HEAD(&desc->tx_list);

	return desc;
}

/**
 * msgdma_free_descriptor - Issue pending transactions
 * @mdev: Pointer to the Altera mSGDMA device structure
 * @desc: Transaction descriptor pointer
 */
static void msgdma_free_descriptor(struct msgdma_device *mdev,
				   struct msgdma_sw_desc *desc)
{
	struct msgdma_sw_desc *child, *next;

	mdev->desc_free_cnt++;
	list_move_tail(&desc->node, &mdev->free_list);
	list_for_each_entry_safe(child, next, &desc->tx_list, node) {
		mdev->desc_free_cnt++;
		list_move_tail(&child->node, &mdev->free_list);
	}
}

/**
 * msgdma_free_desc_list - Free descriptors list
 * @mdev: Pointer to the Altera mSGDMA device structure
 * @list: List to parse and delete the descriptor
 */
static void msgdma_free_desc_list(struct msgdma_device *mdev,
				  struct list_head *list)
{
	struct msgdma_sw_desc *desc, *next;

	list_for_each_entry_safe(desc, next, list, node)
		msgdma_free_descriptor(mdev, desc);
}

/**
 * msgdma_desc_config - Configure the descriptor
 * @desc: Hw descriptor pointer
 * @dst: Destination buffer address
 * @src: Source buffer address
 * @len: Transfer length
 * @stride: Read/write stride value to set
 */
static void msgdma_desc_config(struct msgdma_extended_desc *desc,
			       dma_addr_t dst, dma_addr_t src, size_t len,
			       u32 stride)
{
	/* Set lower 32bits of src & dst addresses in the descriptor */
	desc->read_addr_lo = lower_32_bits(src);
	desc->write_addr_lo = lower_32_bits(dst);

	/* Set upper 32bits of src & dst addresses in the descriptor */
	desc->read_addr_hi = upper_32_bits(src);
	desc->write_addr_hi = upper_32_bits(dst);

	desc->len = len;
	desc->stride = stride;
	desc->burst_seq_num = 0;	/* 0 will result in max burst length */

	/*
	 * Don't set interrupt on xfer end yet, this will be done later
	 * for the "last" descriptor
	 */
	desc->control = MSGDMA_DESC_CTL_TR_ERR_IRQ | MSGDMA_DESC_CTL_GO |
		MSGDMA_DESC_CTL_END_ON_LEN;
}

/**
 * msgdma_desc_config_eod - Mark the descriptor as end descriptor
 * @desc: Hw descriptor pointer
 */
static void msgdma_desc_config_eod(struct msgdma_extended_desc *desc)
{
	desc->control |= MSGDMA_DESC_CTL_TR_COMP_IRQ;
}

/**
 * msgdma_tx_submit - Submit DMA transaction
 * @tx: Async transaction descriptor pointer
 *
 * Return: cookie value
 */
static dma_cookie_t msgdma_tx_submit(struct dma_async_tx_descriptor *tx)
{
	struct msgdma_device *mdev = to_mdev(tx->chan);
	struct msgdma_sw_desc *new;
	dma_cookie_t cookie;
	unsigned long flags;

	new = tx_to_desc(tx);
	spin_lock_irqsave(&mdev->lock, flags);
	cookie = dma_cookie_assign(tx);

	list_add_tail(&new->node, &mdev->pending_list);
	spin_unlock_irqrestore(&mdev->lock, flags);

	return cookie;
}

/**
 * msgdma_prep_memcpy - prepare descriptors for memcpy transaction
 * @dchan: DMA channel
 * @dma_dst: Destination buffer address
 * @dma_src: Source buffer address
 * @len: Transfer length
 * @flags: transfer ack flags
 *
 * Return: Async transaction descriptor on success and NULL on failure
 */
static struct dma_async_tx_descriptor *
msgdma_prep_memcpy(struct dma_chan *dchan, dma_addr_t dma_dst,
		   dma_addr_t dma_src, size_t len, ulong flags)
{
	struct msgdma_device *mdev = to_mdev(dchan);
	struct msgdma_sw_desc *new, *first = NULL;
	struct msgdma_extended_desc *desc;
	size_t copy;
	u32 desc_cnt;
	unsigned long irqflags;

	desc_cnt = DIV_ROUND_UP(len, MSGDMA_MAX_TRANS_LEN);

	spin_lock_irqsave(&mdev->lock, irqflags);
	if (desc_cnt > mdev->desc_free_cnt) {
		spin_unlock_irqrestore(&mdev->lock, irqflags);
		dev_dbg(mdev->dev, "mdev %p descs are not available\n", mdev);
		return NULL;
	}
	mdev->desc_free_cnt -= desc_cnt;
	spin_unlock_irqrestore(&mdev->lock, irqflags);

	do {
		/* Allocate and populate the descriptor */
		new = msgdma_get_descriptor(mdev);

		copy = min_t(size_t, len, MSGDMA_MAX_TRANS_LEN);
		desc = &new->hw_desc;
		msgdma_desc_config(desc, dma_dst, dma_src, copy,
				   MSGDMA_DESC_STRIDE_RW);
		len -= copy;
		dma_src += copy;
		dma_dst += copy;
		if (!first)
			first = new;
		else
			list_add_tail(&new->node, &first->tx_list);
	} while (len);

	msgdma_desc_config_eod(desc);
	async_tx_ack(&first->async_tx);
	first->async_tx.flags = flags;

	return &first->async_tx;
}

/**
 * msgdma_prep_slave_sg - prepare descriptors for a slave sg transaction
 *
 * @dchan: DMA channel
 * @sgl: Destination scatter list
 * @sg_len: Number of entries in destination scatter list
 * @dir: DMA transfer direction
 * @flags: transfer ack flags
 * @context: transfer context (unused)
 */
static struct dma_async_tx_descriptor *
msgdma_prep_slave_sg(struct dma_chan *dchan, struct scatterlist *sgl,
		     unsigned int sg_len, enum dma_transfer_direction dir,
		     unsigned long flags, void *context)

{
	struct msgdma_device *mdev = to_mdev(dchan);
	struct dma_slave_config *cfg = &mdev->slave_cfg;
	struct msgdma_sw_desc *new, *first = NULL;
	void *desc = NULL;
	size_t len, avail;
	dma_addr_t dma_dst, dma_src;
	u32 desc_cnt = 0, i;
	struct scatterlist *sg;
	u32 stride;
	unsigned long irqflags;

	for_each_sg(sgl, sg, sg_len, i)
		desc_cnt += DIV_ROUND_UP(sg_dma_len(sg), MSGDMA_MAX_TRANS_LEN);

	spin_lock_irqsave(&mdev->lock, irqflags);
	if (desc_cnt > mdev->desc_free_cnt) {
		spin_unlock_irqrestore(&mdev->lock, irqflags);
		dev_dbg(mdev->dev, "mdev %p descs are not available\n", mdev);
		return NULL;
	}
	mdev->desc_free_cnt -= desc_cnt;
	spin_unlock_irqrestore(&mdev->lock, irqflags);

	avail = sg_dma_len(sgl);

	/* Run until we are out of scatterlist entries */
	while (true) {
		/* Allocate and populate the descriptor */
		new = msgdma_get_descriptor(mdev);

		desc = &new->hw_desc;
		len = min_t(size_t, avail, MSGDMA_MAX_TRANS_LEN);

		if (dir == DMA_MEM_TO_DEV) {
			dma_src = sg_dma_address(sgl) + sg_dma_len(sgl) - avail;
			dma_dst = cfg->dst_addr;
			stride = MSGDMA_DESC_STRIDE_RD;
		} else {
			dma_src = cfg->src_addr;
			dma_dst = sg_dma_address(sgl) + sg_dma_len(sgl) - avail;
			stride = MSGDMA_DESC_STRIDE_WR;
		}
		msgdma_desc_config(desc, dma_dst, dma_src, len, stride);
		avail -= len;

		if (!first)
			first = new;
		else
			list_add_tail(&new->node, &first->tx_list);

		/* Fetch the next scatterlist entry */
		if (avail == 0) {
			if (sg_len == 0)
				break;
			sgl = sg_next(sgl);
			if (sgl == NULL)
				break;
			sg_len--;
			avail = sg_dma_len(sgl);
		}
	}

	msgdma_desc_config_eod(desc);
	first->async_tx.flags = flags;

	return &first->async_tx;
}

static int msgdma_dma_config(struct dma_chan *dchan,
			     struct dma_slave_config *config)
{
	struct msgdma_device *mdev = to_mdev(dchan);

	memcpy(&mdev->slave_cfg, config, sizeof(*config));

	return 0;
}

static void msgdma_reset(struct msgdma_device *mdev)
{
	u32 val;
	int ret;

	/* Reset mSGDMA */
	iowrite32(MSGDMA_CSR_STAT_MASK, mdev->csr + MSGDMA_CSR_STATUS);
	iowrite32(MSGDMA_CSR_CTL_RESET, mdev->csr + MSGDMA_CSR_CONTROL);

	ret = readl_poll_timeout(mdev->csr + MSGDMA_CSR_STATUS, val,
				 (val & MSGDMA_CSR_STAT_RESETTING) == 0,
				 1, 10000);
	if (ret)
		dev_err(mdev->dev, "DMA channel did not reset\n");

	/* Clear all status bits */
	iowrite32(MSGDMA_CSR_STAT_MASK, mdev->csr + MSGDMA_CSR_STATUS);

	/* Enable the DMA controller including interrupts */
	iowrite32(MSGDMA_CSR_CTL_STOP_ON_ERR | MSGDMA_CSR_CTL_STOP_ON_EARLY |
		  MSGDMA_CSR_CTL_GLOBAL_INTR, mdev->csr + MSGDMA_CSR_CONTROL);

	mdev->idle = true;
};

static void msgdma_copy_one(struct msgdma_device *mdev,
			    struct msgdma_sw_desc *desc)
{
	void __iomem *hw_desc = mdev->desc;

	/*
	 * Check if the DESC FIFO it not full. If its full, we need to wait
	 * for at least one entry to become free again
	 */
	while (ioread32(mdev->csr + MSGDMA_CSR_STATUS) &
	       MSGDMA_CSR_STAT_DESC_BUF_FULL)
		mdelay(1);

	/*
	 * The descriptor needs to get copied into the descriptor FIFO
	 * of the DMA controller. The descriptor will get flushed to the
	 * FIFO, once the last word (control word) is written. Since we
	 * are not 100% sure that memcpy() writes all word in the "correct"
	 * order (address from low to high) on all architectures, we make
	 * sure this control word is written last by single coding it and
	 * adding some write-barriers here.
	 */
	memcpy((void __force *)hw_desc, &desc->hw_desc,
	       sizeof(desc->hw_desc) - sizeof(u32));

	/* Write control word last to flush this descriptor into the FIFO */
	mdev->idle = false;
	wmb();
	iowrite32(desc->hw_desc.control, hw_desc +
		  offsetof(struct msgdma_extended_desc, control));
	wmb();
}

/**
 * msgdma_copy_desc_to_fifo - copy descriptor(s) into controller FIFO
 * @mdev: Pointer to the Altera mSGDMA device structure
 * @desc: Transaction descriptor pointer
 */
static void msgdma_copy_desc_to_fifo(struct msgdma_device *mdev,
				     struct msgdma_sw_desc *desc)
{
	struct msgdma_sw_desc *sdesc, *next;

	msgdma_copy_one(mdev, desc);

	list_for_each_entry_safe(sdesc, next, &desc->tx_list, node)
		msgdma_copy_one(mdev, sdesc);
}

/**
 * msgdma_start_transfer - Initiate the new transfer
 * @mdev: Pointer to the Altera mSGDMA device structure
 */
static void msgdma_start_transfer(struct msgdma_device *mdev)
{
	struct msgdma_sw_desc *desc;

	if (!mdev->idle)
		return;

	desc = list_first_entry_or_null(&mdev->pending_list,
					struct msgdma_sw_desc, node);
	if (!desc)
		return;

	list_splice_tail_init(&mdev->pending_list, &mdev->active_list);
	msgdma_copy_desc_to_fifo(mdev, desc);
}

/**
 * msgdma_issue_pending - Issue pending transactions
 * @chan: DMA channel pointer
 */
static void msgdma_issue_pending(struct dma_chan *chan)
{
	struct msgdma_device *mdev = to_mdev(chan);
	unsigned long flags;

	spin_lock_irqsave(&mdev->lock, flags);
	msgdma_start_transfer(mdev);
	spin_unlock_irqrestore(&mdev->lock, flags);
}

/**
 * msgdma_chan_desc_cleanup - Cleanup the completed descriptors
 * @mdev: Pointer to the Altera mSGDMA device structure
 */
static void msgdma_chan_desc_cleanup(struct msgdma_device *mdev)
{
	struct msgdma_sw_desc *desc, *next;
	unsigned long irqflags;
<<<<<<< HEAD
=======

	spin_lock_irqsave(&mdev->lock, irqflags);
>>>>>>> a6ad5510

	list_for_each_entry_safe(desc, next, &mdev->done_list, node) {
		struct dmaengine_desc_callback cb;

		dmaengine_desc_get_callback(&desc->async_tx, &cb);
		if (dmaengine_desc_callback_valid(&cb)) {
			spin_unlock_irqrestore(&mdev->lock, irqflags);
			dmaengine_desc_callback_invoke(&cb, NULL);
			spin_lock_irqsave(&mdev->lock, irqflags);
		}

		/* Run any dependencies, then free the descriptor */
		msgdma_free_descriptor(mdev, desc);
	}

	spin_unlock_irqrestore(&mdev->lock, irqflags);
}

/**
 * msgdma_complete_descriptor - Mark the active descriptor as complete
 * @mdev: Pointer to the Altera mSGDMA device structure
 */
static void msgdma_complete_descriptor(struct msgdma_device *mdev)
{
	struct msgdma_sw_desc *desc;

	desc = list_first_entry_or_null(&mdev->active_list,
					struct msgdma_sw_desc, node);
	if (!desc)
		return;
	list_del(&desc->node);
	dma_cookie_complete(&desc->async_tx);
	list_add_tail(&desc->node, &mdev->done_list);
}

/**
 * msgdma_free_descriptors - Free channel descriptors
 * @mdev: Pointer to the Altera mSGDMA device structure
 */
static void msgdma_free_descriptors(struct msgdma_device *mdev)
{
	msgdma_free_desc_list(mdev, &mdev->active_list);
	msgdma_free_desc_list(mdev, &mdev->pending_list);
	msgdma_free_desc_list(mdev, &mdev->done_list);
}

/**
 * msgdma_free_chan_resources - Free channel resources
 * @dchan: DMA channel pointer
 */
static void msgdma_free_chan_resources(struct dma_chan *dchan)
{
	struct msgdma_device *mdev = to_mdev(dchan);
	unsigned long flags;

	spin_lock_irqsave(&mdev->lock, flags);
	msgdma_free_descriptors(mdev);
	spin_unlock_irqrestore(&mdev->lock, flags);
	kfree(mdev->sw_desq);
}

/**
 * msgdma_alloc_chan_resources - Allocate channel resources
 * @dchan: DMA channel
 *
 * Return: Number of descriptors on success and failure value on error
 */
static int msgdma_alloc_chan_resources(struct dma_chan *dchan)
{
	struct msgdma_device *mdev = to_mdev(dchan);
	struct msgdma_sw_desc *desc;
	int i;

	mdev->sw_desq = kcalloc(MSGDMA_DESC_NUM, sizeof(*desc), GFP_NOWAIT);
	if (!mdev->sw_desq)
		return -ENOMEM;

	mdev->idle = true;
	mdev->desc_free_cnt = MSGDMA_DESC_NUM;

	INIT_LIST_HEAD(&mdev->free_list);

	for (i = 0; i < MSGDMA_DESC_NUM; i++) {
		desc = mdev->sw_desq + i;
		dma_async_tx_descriptor_init(&desc->async_tx, &mdev->dmachan);
		desc->async_tx.tx_submit = msgdma_tx_submit;
		list_add_tail(&desc->node, &mdev->free_list);
	}

	return MSGDMA_DESC_NUM;
}

/**
 * msgdma_tasklet - Schedule completion tasklet
 * @t: Pointer to the Altera sSGDMA channel structure
 */
static void msgdma_tasklet(struct tasklet_struct *t)
{
	struct msgdma_device *mdev = from_tasklet(mdev, t, irq_tasklet);
	u32 count;
	u32 __maybe_unused size;
	u32 __maybe_unused status;
	unsigned long flags;

	spin_lock_irqsave(&mdev->lock, flags);

	if (mdev->resp) {
		/* Read number of responses that are available */
		count = ioread32(mdev->csr + MSGDMA_CSR_RESP_FILL_LEVEL);
		dev_dbg(mdev->dev, "%s (%d): response count=%d\n",
			__func__, __LINE__, count);
	} else {
		count = 1;
	}

	while (count--) {
		/*
		 * Read both longwords to purge this response from the FIFO
		 * On Avalon-MM implementations, size and status do not
		 * have any real values, like transferred bytes or error
		 * bits. So we need to just drop these values.
		 */
		if (mdev->resp) {
			size = ioread32(mdev->resp +
					MSGDMA_RESP_BYTES_TRANSFERRED);
			status = ioread32(mdev->resp +
					MSGDMA_RESP_STATUS);
		}

		msgdma_complete_descriptor(mdev);
	}

	spin_unlock_irqrestore(&mdev->lock, flags);

	msgdma_chan_desc_cleanup(mdev);
}

/**
 * msgdma_irq_handler - Altera mSGDMA Interrupt handler
 * @irq: IRQ number
 * @data: Pointer to the Altera mSGDMA device structure
 *
 * Return: IRQ_HANDLED/IRQ_NONE
 */
static irqreturn_t msgdma_irq_handler(int irq, void *data)
{
	struct msgdma_device *mdev = data;
	u32 status;

	status = ioread32(mdev->csr + MSGDMA_CSR_STATUS);
	if ((status & MSGDMA_CSR_STAT_BUSY) == 0) {
		/* Start next transfer if the DMA controller is idle */
		spin_lock(&mdev->lock);
		mdev->idle = true;
		msgdma_start_transfer(mdev);
		spin_unlock(&mdev->lock);
	}

	tasklet_schedule(&mdev->irq_tasklet);

	/* Clear interrupt in mSGDMA controller */
	iowrite32(MSGDMA_CSR_STAT_IRQ, mdev->csr + MSGDMA_CSR_STATUS);

	return IRQ_HANDLED;
}

/**
 * msgdma_dev_remove() - Device remove function
 * @mdev: Pointer to the Altera mSGDMA device structure
 */
static void msgdma_dev_remove(struct msgdma_device *mdev)
{
	if (!mdev)
		return;

	devm_free_irq(mdev->dev, mdev->irq, mdev);
	tasklet_kill(&mdev->irq_tasklet);
	list_del(&mdev->dmachan.device_node);
}

static int request_and_map(struct platform_device *pdev, const char *name,
			   struct resource **res, void __iomem **ptr,
			   bool optional)
{
	struct resource *region;
	struct device *device = &pdev->dev;

	*res = platform_get_resource_byname(pdev, IORESOURCE_MEM, name);
	if (*res == NULL) {
		if (optional) {
			*ptr = NULL;
			dev_info(device, "optional resource %s not defined\n",
				 name);
			return 0;
		}
		dev_err(device, "mandatory resource %s not defined\n", name);
		return -ENODEV;
	}

	region = devm_request_mem_region(device, (*res)->start,
					 resource_size(*res), dev_name(device));
	if (region == NULL) {
		dev_err(device, "unable to request %s\n", name);
		return -EBUSY;
	}

	*ptr = devm_ioremap(device, region->start,
				    resource_size(region));
	if (*ptr == NULL) {
		dev_err(device, "ioremap of %s failed!", name);
		return -ENOMEM;
	}

	return 0;
}

/**
 * msgdma_probe - Driver probe function
 * @pdev: Pointer to the platform_device structure
 *
 * Return: '0' on success and failure value on error
 */
static int msgdma_probe(struct platform_device *pdev)
{
	struct msgdma_device *mdev;
	struct dma_device *dma_dev;
	struct resource *dma_res;
	int ret;

	mdev = devm_kzalloc(&pdev->dev, sizeof(*mdev), GFP_NOWAIT);
	if (!mdev)
		return -ENOMEM;

	mdev->dev = &pdev->dev;

	/* Map CSR space */
	ret = request_and_map(pdev, "csr", &dma_res, &mdev->csr, false);
	if (ret)
		return ret;

	/* Map (extended) descriptor space */
	ret = request_and_map(pdev, "desc", &dma_res, &mdev->desc, false);
	if (ret)
		return ret;

	/* Map response space */
	ret = request_and_map(pdev, "resp", &dma_res, &mdev->resp, true);
	if (ret)
		return ret;

	platform_set_drvdata(pdev, mdev);

	/* Get interrupt nr from platform data */
	mdev->irq = platform_get_irq(pdev, 0);
	if (mdev->irq < 0)
		return -ENXIO;

	ret = devm_request_irq(&pdev->dev, mdev->irq, msgdma_irq_handler,
			       0, dev_name(&pdev->dev), mdev);
	if (ret)
		return ret;

	tasklet_setup(&mdev->irq_tasklet, msgdma_tasklet);

	dma_cookie_init(&mdev->dmachan);

	spin_lock_init(&mdev->lock);

	INIT_LIST_HEAD(&mdev->active_list);
	INIT_LIST_HEAD(&mdev->pending_list);
	INIT_LIST_HEAD(&mdev->done_list);
	INIT_LIST_HEAD(&mdev->free_list);

	dma_dev = &mdev->dmadev;

	/* Set DMA capabilities */
	dma_cap_zero(dma_dev->cap_mask);
	dma_cap_set(DMA_MEMCPY, dma_dev->cap_mask);
	dma_cap_set(DMA_SLAVE, dma_dev->cap_mask);

	dma_dev->src_addr_widths = BIT(DMA_SLAVE_BUSWIDTH_4_BYTES);
	dma_dev->dst_addr_widths = BIT(DMA_SLAVE_BUSWIDTH_4_BYTES);
	dma_dev->directions = BIT(DMA_MEM_TO_DEV) | BIT(DMA_DEV_TO_MEM) |
		BIT(DMA_MEM_TO_MEM);
	dma_dev->residue_granularity = DMA_RESIDUE_GRANULARITY_DESCRIPTOR;

	/* Init DMA link list */
	INIT_LIST_HEAD(&dma_dev->channels);

	/* Set base routines */
	dma_dev->device_tx_status = dma_cookie_status;
	dma_dev->device_issue_pending = msgdma_issue_pending;
	dma_dev->dev = &pdev->dev;

	dma_dev->copy_align = DMAENGINE_ALIGN_4_BYTES;
	dma_dev->device_prep_dma_memcpy = msgdma_prep_memcpy;
	dma_dev->device_prep_slave_sg = msgdma_prep_slave_sg;
	dma_dev->device_config = msgdma_dma_config;

	dma_dev->device_alloc_chan_resources = msgdma_alloc_chan_resources;
	dma_dev->device_free_chan_resources = msgdma_free_chan_resources;

	mdev->dmachan.device = dma_dev;
	list_add_tail(&mdev->dmachan.device_node, &dma_dev->channels);

	/* Set DMA mask to 64 bits */
	ret = dma_set_mask_and_coherent(&pdev->dev, DMA_BIT_MASK(64));
	if (ret) {
		dev_warn(&pdev->dev, "unable to set coherent mask to 64");
		goto fail;
	}

	msgdma_reset(mdev);

	ret = dma_async_device_register(dma_dev);
	if (ret)
		goto fail;

	ret = of_dma_controller_register(pdev->dev.of_node,
					 of_dma_xlate_by_chan_id, dma_dev);
	if (ret == -EINVAL)
		dev_warn(&pdev->dev, "device was not probed from DT");
	else if (ret && ret != -ENODEV)
		goto fail;

	dev_notice(&pdev->dev, "Altera mSGDMA driver probe success\n");

	return 0;

fail:
	msgdma_dev_remove(mdev);

	return ret;
}

/**
 * msgdma_remove() - Driver remove function
 * @pdev: Pointer to the platform_device structure
 *
 * Return: Always '0'
 */
static void msgdma_remove(struct platform_device *pdev)
{
	struct msgdma_device *mdev = platform_get_drvdata(pdev);

	if (pdev->dev.of_node)
		of_dma_controller_free(pdev->dev.of_node);
	dma_async_device_unregister(&mdev->dmadev);
	msgdma_dev_remove(mdev);

	dev_notice(&pdev->dev, "Altera mSGDMA driver removed\n");
}

#ifdef CONFIG_OF
static const struct of_device_id msgdma_match[] = {
	{ .compatible = "altr,socfpga-msgdma", },
	{ }
};

MODULE_DEVICE_TABLE(of, msgdma_match);
#endif

static struct platform_driver msgdma_driver = {
	.driver = {
		.name = "altera-msgdma",
		.of_match_table = of_match_ptr(msgdma_match),
	},
	.probe = msgdma_probe,
	.remove_new = msgdma_remove,
};

module_platform_driver(msgdma_driver);

MODULE_ALIAS("platform:altera-msgdma");
MODULE_DESCRIPTION("Altera mSGDMA driver");
MODULE_AUTHOR("Stefan Roese <sr@denx.de>");
MODULE_LICENSE("GPL");<|MERGE_RESOLUTION|>--- conflicted
+++ resolved
@@ -584,11 +584,8 @@
 {
 	struct msgdma_sw_desc *desc, *next;
 	unsigned long irqflags;
-<<<<<<< HEAD
-=======
 
 	spin_lock_irqsave(&mdev->lock, irqflags);
->>>>>>> a6ad5510
 
 	list_for_each_entry_safe(desc, next, &mdev->done_list, node) {
 		struct dmaengine_desc_callback cb;
