--- conflicted
+++ resolved
@@ -735,11 +735,7 @@
 			ret = dma_mapping_error(dev->dev, um->addr[i]);
 			if (ret) {
 				result("src mapping error", total_tests,
-<<<<<<< HEAD
-				       src_off, dst_off, len, ret);
-=======
 				       src->off, dst->off, len, ret);
->>>>>>> f7688b48
 				goto error_unmap_continue;
 			}
 			um->to_cnt++;
@@ -756,11 +752,7 @@
 			ret = dma_mapping_error(dev->dev, dsts[i]);
 			if (ret) {
 				result("dst mapping error", total_tests,
-<<<<<<< HEAD
-				       src_off, dst_off, len, ret);
-=======
 				       src->off, dst->off, len, ret);
->>>>>>> f7688b48
 				goto error_unmap_continue;
 			}
 			um->bidi_cnt++;
@@ -789,13 +781,8 @@
 		}
 
 		if (!tx) {
-<<<<<<< HEAD
-			result("prep error", total_tests, src_off,
-			       dst_off, len, ret);
-=======
 			result("prep error", total_tests, src->off,
 			       dst->off, len, ret);
->>>>>>> f7688b48
 			msleep(100);
 			goto error_unmap_continue;
 		}
@@ -808,13 +795,8 @@
 		cookie = tx->tx_submit(tx);
 
 		if (dma_submit_error(cookie)) {
-<<<<<<< HEAD
-			result("submit error", total_tests, src_off,
-			       dst_off, len, ret);
-=======
 			result("submit error", total_tests, src->off,
 			       dst->off, len, ret);
->>>>>>> f7688b48
 			msleep(100);
 			goto error_unmap_continue;
 		}
@@ -842,13 +824,8 @@
 		} else if (status != DMA_COMPLETE) {
 			result(status == DMA_ERROR ?
 			       "completion error status" :
-<<<<<<< HEAD
-			       "completion busy status", total_tests, src_off,
-			       dst_off, len, ret);
-=======
 			       "completion busy status", total_tests, src->off,
 			       dst->off, len, ret);
->>>>>>> f7688b48
 			goto error_unmap_continue;
 		}
 
