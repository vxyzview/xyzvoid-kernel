--- conflicted
+++ resolved
@@ -903,14 +903,6 @@
 	if (ret)
 		goto out;
 
-<<<<<<< HEAD
-	if (desc->cyclic) {
-		desc->completed_desc_num = complete_desc_num;
-
-		ret = regmap_read(xdev->rmap, xchan->base + XDMA_CHAN_STATUS,
-				  &st);
-		if (ret)
-=======
 	if (desc->interleaved_dma) {
 		xchan->busy = false;
 		desc->completed_desc_num += complete_desc_num;
@@ -947,7 +939,6 @@
 		if (desc->completed_desc_num == desc->desc_num) {
 			list_del(&vd->node);
 			vchan_cookie_complete(vd);
->>>>>>> 03a22b59
 			goto out;
 		}
 
@@ -960,21 +951,6 @@
 	} else {
 		desc->completed_desc_num = complete_desc_num;
 		vchan_cyclic_callback(vd);
-<<<<<<< HEAD
-		goto out;
-	}
-
-	desc->completed_desc_num += complete_desc_num;
-
-	/*
-	 * if all data blocks are transferred, remove and complete the request
-	 */
-	if (desc->completed_desc_num == desc->desc_num) {
-		list_del(&vd->node);
-		vchan_cookie_complete(vd);
-		goto out;
-=======
->>>>>>> 03a22b59
 	}
 
 out:
