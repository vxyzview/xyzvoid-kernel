// SPDX-License-Identifier: GPL-2.0+
/*
 * BCM2835 DMA engine support
 *
 * Author:      Florian Meier <florian.meier@koalo.de>
 *              Copyright 2013
 *
 * Based on
 *	OMAP DMAengine support by Russell King
 *
 *	BCM2708 DMA Driver
 *	Copyright (C) 2010 Broadcom
 *
 *	Raspberry Pi PCM I2S ALSA Driver
 *	Copyright (c) by Phil Poole 2013
 *
 *	MARVELL MMP Peripheral DMA Driver
 *	Copyright 2012 Marvell International Ltd.
 */
#include <linux/dmaengine.h>
#include <linux/dma-mapping.h>
#include <linux/dmapool.h>
#include <linux/err.h>
#include <linux/init.h>
#include <linux/interrupt.h>
#include <linux/list.h>
#include <linux/module.h>
#include <linux/platform_device.h>
#include <linux/slab.h>
#include <linux/io.h>
#include <linux/spinlock.h>
#include <linux/of.h>
#include <linux/of_dma.h>

#include "virt-dma.h"

#define BCM2835_DMA_MAX_DMA_CHAN_SUPPORTED 14
#define BCM2835_DMA_CHAN_NAME_SIZE 8

/**
 * struct bcm2835_dmadev - BCM2835 DMA controller
 * @ddev: DMA device
 * @base: base address of register map
 * @dma_parms: DMA parameters (to convey 1 GByte max segment size to clients)
 * @zero_page: bus address of zero page (to detect transactions copying from
 *	zero page and avoid accessing memory if so)
 */
struct bcm2835_dmadev {
	struct dma_device ddev;
	void __iomem *base;
	struct device_dma_parameters dma_parms;
	dma_addr_t zero_page;
};

struct bcm2835_dma_cb {
	uint32_t info;
	uint32_t src;
	uint32_t dst;
	uint32_t length;
	uint32_t stride;
	uint32_t next;
	uint32_t pad[2];
};

struct bcm2835_cb_entry {
	struct bcm2835_dma_cb *cb;
	dma_addr_t paddr;
};

struct bcm2835_chan {
	struct virt_dma_chan vc;

	struct dma_slave_config	cfg;
	unsigned int dreq;

	int ch;
	struct bcm2835_desc *desc;
	struct dma_pool *cb_pool;

	void __iomem *chan_base;
	int irq_number;
	unsigned int irq_flags;

	bool is_lite_channel;
};

struct bcm2835_desc {
	struct bcm2835_chan *c;
	struct virt_dma_desc vd;
	enum dma_transfer_direction dir;

	unsigned int frames;
	size_t size;

	bool cyclic;

	struct bcm2835_cb_entry cb_list[];
};

#define BCM2835_DMA_CS		0x00
#define BCM2835_DMA_ADDR	0x04
#define BCM2835_DMA_TI		0x08
#define BCM2835_DMA_SOURCE_AD	0x0c
#define BCM2835_DMA_DEST_AD	0x10
#define BCM2835_DMA_LEN		0x14
#define BCM2835_DMA_STRIDE	0x18
#define BCM2835_DMA_NEXTCB	0x1c
#define BCM2835_DMA_DEBUG	0x20

/* DMA CS Control and Status bits */
#define BCM2835_DMA_ACTIVE	BIT(0)  /* activate the DMA */
#define BCM2835_DMA_END		BIT(1)  /* current CB has ended */
#define BCM2835_DMA_INT		BIT(2)  /* interrupt status */
#define BCM2835_DMA_DREQ	BIT(3)  /* DREQ state */
#define BCM2835_DMA_ISPAUSED	BIT(4)  /* Pause requested or not active */
#define BCM2835_DMA_ISHELD	BIT(5)  /* Is held by DREQ flow control */
#define BCM2835_DMA_WAITING_FOR_WRITES BIT(6) /* waiting for last
					       * AXI-write to ack
					       */
#define BCM2835_DMA_ERR		BIT(8)
#define BCM2835_DMA_PRIORITY(x) ((x & 15) << 16) /* AXI priority */
#define BCM2835_DMA_PANIC_PRIORITY(x) ((x & 15) << 20) /* panic priority */
/* current value of TI.BCM2835_DMA_WAIT_RESP */
#define BCM2835_DMA_WAIT_FOR_WRITES BIT(28)
#define BCM2835_DMA_DIS_DEBUG	BIT(29) /* disable debug pause signal */
#define BCM2835_DMA_ABORT	BIT(30) /* Stop current CB, go to next, WO */
#define BCM2835_DMA_RESET	BIT(31) /* WO, self clearing */

/* Transfer information bits - also bcm2835_cb.info field */
#define BCM2835_DMA_INT_EN	BIT(0)
#define BCM2835_DMA_TDMODE	BIT(1) /* 2D-Mode */
#define BCM2835_DMA_WAIT_RESP	BIT(3) /* wait for AXI-write to be acked */
#define BCM2835_DMA_D_INC	BIT(4)
#define BCM2835_DMA_D_WIDTH	BIT(5) /* 128bit writes if set */
#define BCM2835_DMA_D_DREQ	BIT(6) /* enable DREQ for destination */
#define BCM2835_DMA_D_IGNORE	BIT(7) /* ignore destination writes */
#define BCM2835_DMA_S_INC	BIT(8)
#define BCM2835_DMA_S_WIDTH	BIT(9) /* 128bit writes if set */
#define BCM2835_DMA_S_DREQ	BIT(10) /* enable SREQ for source */
#define BCM2835_DMA_S_IGNORE	BIT(11) /* ignore source reads - read 0 */
#define BCM2835_DMA_BURST_LENGTH(x) ((x & 15) << 12)
#define BCM2835_DMA_PER_MAP(x)	((x & 31) << 16) /* REQ source */
#define BCM2835_DMA_WAIT(x)	((x & 31) << 21) /* add DMA-wait cycles */
#define BCM2835_DMA_NO_WIDE_BURSTS BIT(26) /* no 2 beat write bursts */

/* debug register bits */
#define BCM2835_DMA_DEBUG_LAST_NOT_SET_ERR	BIT(0)
#define BCM2835_DMA_DEBUG_FIFO_ERR		BIT(1)
#define BCM2835_DMA_DEBUG_READ_ERR		BIT(2)
#define BCM2835_DMA_DEBUG_OUTSTANDING_WRITES_SHIFT 4
#define BCM2835_DMA_DEBUG_OUTSTANDING_WRITES_BITS 4
#define BCM2835_DMA_DEBUG_ID_SHIFT		16
#define BCM2835_DMA_DEBUG_ID_BITS		9
#define BCM2835_DMA_DEBUG_STATE_SHIFT		16
#define BCM2835_DMA_DEBUG_STATE_BITS		9
#define BCM2835_DMA_DEBUG_VERSION_SHIFT		25
#define BCM2835_DMA_DEBUG_VERSION_BITS		3
#define BCM2835_DMA_DEBUG_LITE			BIT(28)

/* shared registers for all dma channels */
#define BCM2835_DMA_INT_STATUS         0xfe0
#define BCM2835_DMA_ENABLE             0xff0

#define BCM2835_DMA_DATA_TYPE_S8	1
#define BCM2835_DMA_DATA_TYPE_S16	2
#define BCM2835_DMA_DATA_TYPE_S32	4
#define BCM2835_DMA_DATA_TYPE_S128	16

/* Valid only for channels 0 - 14, 15 has its own base address */
#define BCM2835_DMA_CHAN(n)	((n) << 8) /* Base address */
#define BCM2835_DMA_CHANIO(base, n) ((base) + BCM2835_DMA_CHAN(n))

/* the max dma length for different channels */
#define MAX_DMA_LEN SZ_1G
#define MAX_LITE_DMA_LEN (SZ_64K - 4)

static inline size_t bcm2835_dma_max_frame_length(struct bcm2835_chan *c)
{
	/* lite and normal channels have different max frame length */
	return c->is_lite_channel ? MAX_LITE_DMA_LEN : MAX_DMA_LEN;
}

/* how many frames of max_len size do we need to transfer len bytes */
static inline size_t bcm2835_dma_frames_for_length(size_t len,
						   size_t max_len)
{
	return DIV_ROUND_UP(len, max_len);
}

static inline struct bcm2835_dmadev *to_bcm2835_dma_dev(struct dma_device *d)
{
	return container_of(d, struct bcm2835_dmadev, ddev);
}

static inline struct bcm2835_chan *to_bcm2835_dma_chan(struct dma_chan *c)
{
	return container_of(c, struct bcm2835_chan, vc.chan);
}

static inline struct bcm2835_desc *to_bcm2835_dma_desc(
		struct dma_async_tx_descriptor *t)
{
	return container_of(t, struct bcm2835_desc, vd.tx);
}

static void bcm2835_dma_free_cb_chain(struct bcm2835_desc *desc)
{
	size_t i;

	for (i = 0; i < desc->frames; i++)
		dma_pool_free(desc->c->cb_pool, desc->cb_list[i].cb,
			      desc->cb_list[i].paddr);

	kfree(desc);
}

static void bcm2835_dma_desc_free(struct virt_dma_desc *vd)
{
	bcm2835_dma_free_cb_chain(
		container_of(vd, struct bcm2835_desc, vd));
}

static void bcm2835_dma_create_cb_set_length(
	struct bcm2835_chan *chan,
	struct bcm2835_dma_cb *control_block,
	size_t len,
	size_t period_len,
	size_t *total_len,
	u32 finalextrainfo)
{
	size_t max_len = bcm2835_dma_max_frame_length(chan);

	/* set the length taking lite-channel limitations into account */
	control_block->length = min_t(u32, len, max_len);

	/* finished if we have no period_length */
	if (!period_len)
		return;

	/*
	 * period_len means: that we need to generate
	 * transfers that are terminating at every
	 * multiple of period_len - this is typically
	 * used to set the interrupt flag in info
	 * which is required during cyclic transfers
	 */

	/* have we filled in period_length yet? */
	if (*total_len + control_block->length < period_len) {
		/* update number of bytes in this period so far */
		*total_len += control_block->length;
		return;
	}

	/* calculate the length that remains to reach period_length */
	control_block->length = period_len - *total_len;

	/* reset total_length for next period */
	*total_len = 0;

	/* add extrainfo bits in info */
	control_block->info |= finalextrainfo;
}

static inline size_t bcm2835_dma_count_frames_for_sg(
	struct bcm2835_chan *c,
	struct scatterlist *sgl,
	unsigned int sg_len)
{
	size_t frames = 0;
	struct scatterlist *sgent;
	unsigned int i;
	size_t plength = bcm2835_dma_max_frame_length(c);

	for_each_sg(sgl, sgent, sg_len, i)
		frames += bcm2835_dma_frames_for_length(
			sg_dma_len(sgent), plength);

	return frames;
}

/**
 * bcm2835_dma_create_cb_chain - create a control block and fills data in
 *
 * @chan:           the @dma_chan for which we run this
 * @direction:      the direction in which we transfer
 * @cyclic:         it is a cyclic transfer
 * @info:           the default info bits to apply per controlblock
 * @frames:         number of controlblocks to allocate
 * @src:            the src address to assign (if the S_INC bit is set
 *                  in @info, then it gets incremented)
 * @dst:            the dst address to assign (if the D_INC bit is set
 *                  in @info, then it gets incremented)
 * @buf_len:        the full buffer length (may also be 0)
 * @period_len:     the period length when to apply @finalextrainfo
 *                  in addition to the last transfer
 *                  this will also break some control-blocks early
 * @finalextrainfo: additional bits in last controlblock
 *                  (or when period_len is reached in case of cyclic)
 * @gfp:            the GFP flag to use for allocation
 */
static struct bcm2835_desc *bcm2835_dma_create_cb_chain(
	struct dma_chan *chan, enum dma_transfer_direction direction,
	bool cyclic, u32 info, u32 finalextrainfo, size_t frames,
	dma_addr_t src, dma_addr_t dst, size_t buf_len,
	size_t period_len, gfp_t gfp)
{
	struct bcm2835_chan *c = to_bcm2835_dma_chan(chan);
	size_t len = buf_len, total_len;
	size_t frame;
	struct bcm2835_desc *d;
	struct bcm2835_cb_entry *cb_entry;
	struct bcm2835_dma_cb *control_block;

	if (!frames)
		return NULL;

	/* allocate and setup the descriptor. */
	d = kzalloc(struct_size(d, cb_list, frames), gfp);
	if (!d)
		return NULL;

	d->c = c;
	d->dir = direction;
	d->cyclic = cyclic;

	/*
	 * Iterate over all frames, create a control block
	 * for each frame and link them together.
	 */
	for (frame = 0, total_len = 0; frame < frames; d->frames++, frame++) {
		cb_entry = &d->cb_list[frame];
		cb_entry->cb = dma_pool_alloc(c->cb_pool, gfp,
					      &cb_entry->paddr);
		if (!cb_entry->cb)
			goto error_cb;

		/* fill in the control block */
		control_block = cb_entry->cb;
		control_block->info = info;
		control_block->src = src;
		control_block->dst = dst;
		control_block->stride = 0;
		control_block->next = 0;
		/* set up length in control_block if requested */
		if (buf_len) {
			/* calculate length honoring period_length */
			bcm2835_dma_create_cb_set_length(
				c, control_block,
				len, period_len, &total_len,
				cyclic ? finalextrainfo : 0);

			/* calculate new remaining length */
			len -= control_block->length;
		}

		/* link this the last controlblock */
		if (frame)
			d->cb_list[frame - 1].cb->next = cb_entry->paddr;

		/* update src and dst and length */
		if (src && (info & BCM2835_DMA_S_INC))
			src += control_block->length;
		if (dst && (info & BCM2835_DMA_D_INC))
			dst += control_block->length;

		/* Length of total transfer */
		d->size += control_block->length;
	}

	/* the last frame requires extra flags */
	d->cb_list[d->frames - 1].cb->info |= finalextrainfo;

	/* detect a size missmatch */
	if (buf_len && (d->size != buf_len))
		goto error_cb;

	return d;
error_cb:
	bcm2835_dma_free_cb_chain(d);

	return NULL;
}

static void bcm2835_dma_fill_cb_chain_with_sg(
	struct dma_chan *chan,
	enum dma_transfer_direction direction,
	struct bcm2835_cb_entry *cb,
	struct scatterlist *sgl,
	unsigned int sg_len)
{
	struct bcm2835_chan *c = to_bcm2835_dma_chan(chan);
	size_t len, max_len;
	unsigned int i;
	dma_addr_t addr;
	struct scatterlist *sgent;

	max_len = bcm2835_dma_max_frame_length(c);
	for_each_sg(sgl, sgent, sg_len, i) {
		for (addr = sg_dma_address(sgent), len = sg_dma_len(sgent);
		     len > 0;
		     addr += cb->cb->length, len -= cb->cb->length, cb++) {
			if (direction == DMA_DEV_TO_MEM)
				cb->cb->dst = addr;
			else
				cb->cb->src = addr;
			cb->cb->length = min(len, max_len);
		}
	}
}

<<<<<<< HEAD
static int bcm2835_dma_abort(struct bcm2835_chan *c)
=======
static void bcm2835_dma_abort(struct bcm2835_chan *c)
>>>>>>> f7688b48
{
	void __iomem *chan_base = c->chan_base;
	long int timeout = 10000;

	/*
	 * A zero control block address means the channel is idle.
	 * (The ACTIVE flag in the CS register is not a reliable indicator.)
	 */
	if (!readl(chan_base + BCM2835_DMA_ADDR))
<<<<<<< HEAD
		return 0;
=======
		return;
>>>>>>> f7688b48

	/* Write 0 to the active bit - Pause the DMA */
	writel(0, chan_base + BCM2835_DMA_CS);

	/* Wait for any current AXI transfer to complete */
	while ((readl(chan_base + BCM2835_DMA_CS) &
		BCM2835_DMA_WAITING_FOR_WRITES) && --timeout)
		cpu_relax();

	/* Peripheral might be stuck and fail to signal AXI write responses */
	if (!timeout)
		dev_err(c->vc.chan.device->dev,
			"failed to complete outstanding writes\n");

	writel(BCM2835_DMA_RESET, chan_base + BCM2835_DMA_CS);
<<<<<<< HEAD
	return 0;
=======
>>>>>>> f7688b48
}

static void bcm2835_dma_start_desc(struct bcm2835_chan *c)
{
	struct virt_dma_desc *vd = vchan_next_desc(&c->vc);
	struct bcm2835_desc *d;

	if (!vd) {
		c->desc = NULL;
		return;
	}

	list_del(&vd->node);

	c->desc = d = to_bcm2835_dma_desc(&vd->tx);

	writel(d->cb_list[0].paddr, c->chan_base + BCM2835_DMA_ADDR);
	writel(BCM2835_DMA_ACTIVE, c->chan_base + BCM2835_DMA_CS);
}

static irqreturn_t bcm2835_dma_callback(int irq, void *data)
{
	struct bcm2835_chan *c = data;
	struct bcm2835_desc *d;
	unsigned long flags;

	/* check the shared interrupt */
	if (c->irq_flags & IRQF_SHARED) {
		/* check if the interrupt is enabled */
		flags = readl(c->chan_base + BCM2835_DMA_CS);
		/* if not set then we are not the reason for the irq */
		if (!(flags & BCM2835_DMA_INT))
			return IRQ_NONE;
	}

	spin_lock_irqsave(&c->vc.lock, flags);

	/*
	 * Clear the INT flag to receive further interrupts. Keep the channel
	 * active in case the descriptor is cyclic or in case the client has
	 * already terminated the descriptor and issued a new one. (May happen
	 * if this IRQ handler is threaded.) If the channel is finished, it
	 * will remain idle despite the ACTIVE flag being set.
	 */
	writel(BCM2835_DMA_INT | BCM2835_DMA_ACTIVE,
	       c->chan_base + BCM2835_DMA_CS);

	d = c->desc;

	if (d) {
		if (d->cyclic) {
			/* call the cyclic callback */
			vchan_cyclic_callback(&d->vd);
		} else if (!readl(c->chan_base + BCM2835_DMA_ADDR)) {
			vchan_cookie_complete(&c->desc->vd);
			bcm2835_dma_start_desc(c);
		}
	}

	spin_unlock_irqrestore(&c->vc.lock, flags);

	return IRQ_HANDLED;
}

static int bcm2835_dma_alloc_chan_resources(struct dma_chan *chan)
{
	struct bcm2835_chan *c = to_bcm2835_dma_chan(chan);
	struct device *dev = c->vc.chan.device->dev;

	dev_dbg(dev, "Allocating DMA channel %d\n", c->ch);

	/*
	 * Control blocks are 256 bit in length and must start at a 256 bit
	 * (32 byte) aligned address (BCM2835 ARM Peripherals, sec. 4.2.1.1).
	 */
	c->cb_pool = dma_pool_create(dev_name(dev), dev,
				     sizeof(struct bcm2835_dma_cb), 32, 0);
	if (!c->cb_pool) {
		dev_err(dev, "unable to allocate descriptor pool\n");
		return -ENOMEM;
	}

	return request_irq(c->irq_number, bcm2835_dma_callback,
			   c->irq_flags, "DMA IRQ", c);
}

static void bcm2835_dma_free_chan_resources(struct dma_chan *chan)
{
	struct bcm2835_chan *c = to_bcm2835_dma_chan(chan);

	vchan_free_chan_resources(&c->vc);
	free_irq(c->irq_number, c);
	dma_pool_destroy(c->cb_pool);

	dev_dbg(c->vc.chan.device->dev, "Freeing DMA channel %u\n", c->ch);
}

static size_t bcm2835_dma_desc_size(struct bcm2835_desc *d)
{
	return d->size;
}

static size_t bcm2835_dma_desc_size_pos(struct bcm2835_desc *d, dma_addr_t addr)
{
	unsigned int i;
	size_t size;

	for (size = i = 0; i < d->frames; i++) {
		struct bcm2835_dma_cb *control_block = d->cb_list[i].cb;
		size_t this_size = control_block->length;
		dma_addr_t dma;

		if (d->dir == DMA_DEV_TO_MEM)
			dma = control_block->dst;
		else
			dma = control_block->src;

		if (size)
			size += this_size;
		else if (addr >= dma && addr < dma + this_size)
			size += dma + this_size - addr;
	}

	return size;
}

static enum dma_status bcm2835_dma_tx_status(struct dma_chan *chan,
	dma_cookie_t cookie, struct dma_tx_state *txstate)
{
	struct bcm2835_chan *c = to_bcm2835_dma_chan(chan);
	struct virt_dma_desc *vd;
	enum dma_status ret;
	unsigned long flags;

	ret = dma_cookie_status(chan, cookie, txstate);
	if (ret == DMA_COMPLETE || !txstate)
		return ret;

	spin_lock_irqsave(&c->vc.lock, flags);
	vd = vchan_find_desc(&c->vc, cookie);
	if (vd) {
		txstate->residue =
			bcm2835_dma_desc_size(to_bcm2835_dma_desc(&vd->tx));
	} else if (c->desc && c->desc->vd.tx.cookie == cookie) {
		struct bcm2835_desc *d = c->desc;
		dma_addr_t pos;

		if (d->dir == DMA_MEM_TO_DEV)
			pos = readl(c->chan_base + BCM2835_DMA_SOURCE_AD);
		else if (d->dir == DMA_DEV_TO_MEM)
			pos = readl(c->chan_base + BCM2835_DMA_DEST_AD);
		else
			pos = 0;

		txstate->residue = bcm2835_dma_desc_size_pos(d, pos);
	} else {
		txstate->residue = 0;
	}

	spin_unlock_irqrestore(&c->vc.lock, flags);

	return ret;
}

static void bcm2835_dma_issue_pending(struct dma_chan *chan)
{
	struct bcm2835_chan *c = to_bcm2835_dma_chan(chan);
	unsigned long flags;

	spin_lock_irqsave(&c->vc.lock, flags);
	if (vchan_issue_pending(&c->vc) && !c->desc)
		bcm2835_dma_start_desc(c);

	spin_unlock_irqrestore(&c->vc.lock, flags);
}

static struct dma_async_tx_descriptor *bcm2835_dma_prep_dma_memcpy(
	struct dma_chan *chan, dma_addr_t dst, dma_addr_t src,
	size_t len, unsigned long flags)
{
	struct bcm2835_chan *c = to_bcm2835_dma_chan(chan);
	struct bcm2835_desc *d;
	u32 info = BCM2835_DMA_D_INC | BCM2835_DMA_S_INC;
	u32 extra = BCM2835_DMA_INT_EN | BCM2835_DMA_WAIT_RESP;
	size_t max_len = bcm2835_dma_max_frame_length(c);
	size_t frames;

	/* if src, dst or len is not given return with an error */
	if (!src || !dst || !len)
		return NULL;

	/* calculate number of frames */
	frames = bcm2835_dma_frames_for_length(len, max_len);

	/* allocate the CB chain - this also fills in the pointers */
	d = bcm2835_dma_create_cb_chain(chan, DMA_MEM_TO_MEM, false,
					info, extra, frames,
					src, dst, len, 0, GFP_KERNEL);
	if (!d)
		return NULL;

	return vchan_tx_prep(&c->vc, &d->vd, flags);
}

static struct dma_async_tx_descriptor *bcm2835_dma_prep_slave_sg(
	struct dma_chan *chan,
	struct scatterlist *sgl, unsigned int sg_len,
	enum dma_transfer_direction direction,
	unsigned long flags, void *context)
{
	struct bcm2835_chan *c = to_bcm2835_dma_chan(chan);
	struct bcm2835_desc *d;
	dma_addr_t src = 0, dst = 0;
	u32 info = BCM2835_DMA_WAIT_RESP;
	u32 extra = BCM2835_DMA_INT_EN;
	size_t frames;

	if (!is_slave_direction(direction)) {
		dev_err(chan->device->dev,
			"%s: bad direction?\n", __func__);
		return NULL;
	}

	if (c->dreq != 0)
		info |= BCM2835_DMA_PER_MAP(c->dreq);

	if (direction == DMA_DEV_TO_MEM) {
		if (c->cfg.src_addr_width != DMA_SLAVE_BUSWIDTH_4_BYTES)
			return NULL;
		src = c->cfg.src_addr;
		info |= BCM2835_DMA_S_DREQ | BCM2835_DMA_D_INC;
	} else {
		if (c->cfg.dst_addr_width != DMA_SLAVE_BUSWIDTH_4_BYTES)
			return NULL;
		dst = c->cfg.dst_addr;
		info |= BCM2835_DMA_D_DREQ | BCM2835_DMA_S_INC;
	}

	/* count frames in sg list */
	frames = bcm2835_dma_count_frames_for_sg(c, sgl, sg_len);

	/* allocate the CB chain */
	d = bcm2835_dma_create_cb_chain(chan, direction, false,
					info, extra,
					frames, src, dst, 0, 0,
					GFP_NOWAIT);
	if (!d)
		return NULL;

	/* fill in frames with scatterlist pointers */
	bcm2835_dma_fill_cb_chain_with_sg(chan, direction, d->cb_list,
					  sgl, sg_len);

	return vchan_tx_prep(&c->vc, &d->vd, flags);
}

static struct dma_async_tx_descriptor *bcm2835_dma_prep_dma_cyclic(
	struct dma_chan *chan, dma_addr_t buf_addr, size_t buf_len,
	size_t period_len, enum dma_transfer_direction direction,
	unsigned long flags)
{
	struct bcm2835_dmadev *od = to_bcm2835_dma_dev(chan->device);
	struct bcm2835_chan *c = to_bcm2835_dma_chan(chan);
	struct bcm2835_desc *d;
	dma_addr_t src, dst;
	u32 info = BCM2835_DMA_WAIT_RESP;
	u32 extra = 0;
	size_t max_len = bcm2835_dma_max_frame_length(c);
	size_t frames;

	/* Grab configuration */
	if (!is_slave_direction(direction)) {
		dev_err(chan->device->dev, "%s: bad direction?\n", __func__);
		return NULL;
	}

	if (!buf_len) {
		dev_err(chan->device->dev,
			"%s: bad buffer length (= 0)\n", __func__);
		return NULL;
	}

	if (flags & DMA_PREP_INTERRUPT)
		extra |= BCM2835_DMA_INT_EN;
	else
		period_len = buf_len;

	/*
	 * warn if buf_len is not a multiple of period_len - this may leed
	 * to unexpected latencies for interrupts and thus audiable clicks
	 */
	if (buf_len % period_len)
		dev_warn_once(chan->device->dev,
			      "%s: buffer_length (%zd) is not a multiple of period_len (%zd)\n",
			      __func__, buf_len, period_len);

	/* Setup DREQ channel */
	if (c->dreq != 0)
		info |= BCM2835_DMA_PER_MAP(c->dreq);

	if (direction == DMA_DEV_TO_MEM) {
		if (c->cfg.src_addr_width != DMA_SLAVE_BUSWIDTH_4_BYTES)
			return NULL;
		src = c->cfg.src_addr;
		dst = buf_addr;
		info |= BCM2835_DMA_S_DREQ | BCM2835_DMA_D_INC;
	} else {
		if (c->cfg.dst_addr_width != DMA_SLAVE_BUSWIDTH_4_BYTES)
			return NULL;
		dst = c->cfg.dst_addr;
		src = buf_addr;
		info |= BCM2835_DMA_D_DREQ | BCM2835_DMA_S_INC;

		/* non-lite channels can write zeroes w/o accessing memory */
		if (buf_addr == od->zero_page && !c->is_lite_channel)
			info |= BCM2835_DMA_S_IGNORE;
	}

	/* calculate number of frames */
	frames = /* number of periods */
		 DIV_ROUND_UP(buf_len, period_len) *
		 /* number of frames per period */
		 bcm2835_dma_frames_for_length(period_len, max_len);

	/*
	 * allocate the CB chain
	 * note that we need to use GFP_NOWAIT, as the ALSA i2s dmaengine
	 * implementation calls prep_dma_cyclic with interrupts disabled.
	 */
	d = bcm2835_dma_create_cb_chain(chan, direction, true,
					info, extra,
					frames, src, dst, buf_len,
					period_len, GFP_NOWAIT);
	if (!d)
		return NULL;

	/* wrap around into a loop */
	d->cb_list[d->frames - 1].cb->next = d->cb_list[0].paddr;

	return vchan_tx_prep(&c->vc, &d->vd, flags);
}

static int bcm2835_dma_slave_config(struct dma_chan *chan,
				    struct dma_slave_config *cfg)
{
	struct bcm2835_chan *c = to_bcm2835_dma_chan(chan);

	c->cfg = *cfg;

	return 0;
}

static int bcm2835_dma_terminate_all(struct dma_chan *chan)
{
	struct bcm2835_chan *c = to_bcm2835_dma_chan(chan);
	unsigned long flags;
	LIST_HEAD(head);

	spin_lock_irqsave(&c->vc.lock, flags);

<<<<<<< HEAD
	/* Prevent this channel being scheduled */
	spin_lock(&d->lock);
	list_del_init(&c->node);
	spin_unlock(&d->lock);

=======
>>>>>>> f7688b48
	/* stop DMA activity */
	if (c->desc) {
		if (c->desc->vd.tx.flags & DMA_PREP_INTERRUPT)
			vchan_terminate_vdesc(&c->desc->vd);
		else
			vchan_vdesc_fini(&c->desc->vd);
		c->desc = NULL;
		bcm2835_dma_abort(c);
	}

	vchan_get_all_descriptors(&c->vc, &head);
	spin_unlock_irqrestore(&c->vc.lock, flags);
	vchan_dma_desc_free_list(&c->vc, &head);

	return 0;
}

static void bcm2835_dma_synchronize(struct dma_chan *chan)
{
	struct bcm2835_chan *c = to_bcm2835_dma_chan(chan);

	vchan_synchronize(&c->vc);
}

static int bcm2835_dma_chan_init(struct bcm2835_dmadev *d, int chan_id,
				 int irq, unsigned int irq_flags)
{
	struct bcm2835_chan *c;

	c = devm_kzalloc(d->ddev.dev, sizeof(*c), GFP_KERNEL);
	if (!c)
		return -ENOMEM;

	c->vc.desc_free = bcm2835_dma_desc_free;
	vchan_init(&c->vc, &d->ddev);

	c->chan_base = BCM2835_DMA_CHANIO(d->base, chan_id);
	c->ch = chan_id;
	c->irq_number = irq;
	c->irq_flags = irq_flags;

	/* check in DEBUG register if this is a LITE channel */
	if (readl(c->chan_base + BCM2835_DMA_DEBUG) &
		BCM2835_DMA_DEBUG_LITE)
		c->is_lite_channel = true;

	return 0;
}

static void bcm2835_dma_free(struct bcm2835_dmadev *od)
{
	struct bcm2835_chan *c, *next;

	list_for_each_entry_safe(c, next, &od->ddev.channels,
				 vc.chan.device_node) {
		list_del(&c->vc.chan.device_node);
		tasklet_kill(&c->vc.task);
	}

	dma_unmap_page_attrs(od->ddev.dev, od->zero_page, PAGE_SIZE,
			     DMA_TO_DEVICE, DMA_ATTR_SKIP_CPU_SYNC);
}

static const struct of_device_id bcm2835_dma_of_match[] = {
	{ .compatible = "brcm,bcm2835-dma", },
	{},
};
MODULE_DEVICE_TABLE(of, bcm2835_dma_of_match);

static struct dma_chan *bcm2835_dma_xlate(struct of_phandle_args *spec,
					   struct of_dma *ofdma)
{
	struct bcm2835_dmadev *d = ofdma->of_dma_data;
	struct dma_chan *chan;

	chan = dma_get_any_slave_channel(&d->ddev);
	if (!chan)
		return NULL;

	/* Set DREQ from param */
	to_bcm2835_dma_chan(chan)->dreq = spec->args[0];

	return chan;
}

static int bcm2835_dma_probe(struct platform_device *pdev)
{
	struct bcm2835_dmadev *od;
	struct resource *res;
	void __iomem *base;
	int rc;
	int i, j;
	int irq[BCM2835_DMA_MAX_DMA_CHAN_SUPPORTED + 1];
	int irq_flags;
	uint32_t chans_available;
	char chan_name[BCM2835_DMA_CHAN_NAME_SIZE];

	if (!pdev->dev.dma_mask)
		pdev->dev.dma_mask = &pdev->dev.coherent_dma_mask;

	rc = dma_set_mask_and_coherent(&pdev->dev, DMA_BIT_MASK(32));
	if (rc) {
		dev_err(&pdev->dev, "Unable to set DMA mask\n");
		return rc;
	}

	od = devm_kzalloc(&pdev->dev, sizeof(*od), GFP_KERNEL);
	if (!od)
		return -ENOMEM;

	pdev->dev.dma_parms = &od->dma_parms;
	dma_set_max_seg_size(&pdev->dev, 0x3FFFFFFF);

	res = platform_get_resource(pdev, IORESOURCE_MEM, 0);
	base = devm_ioremap_resource(&pdev->dev, res);
	if (IS_ERR(base))
		return PTR_ERR(base);

	od->base = base;

	dma_cap_set(DMA_SLAVE, od->ddev.cap_mask);
	dma_cap_set(DMA_PRIVATE, od->ddev.cap_mask);
	dma_cap_set(DMA_CYCLIC, od->ddev.cap_mask);
	dma_cap_set(DMA_MEMCPY, od->ddev.cap_mask);
	od->ddev.device_alloc_chan_resources = bcm2835_dma_alloc_chan_resources;
	od->ddev.device_free_chan_resources = bcm2835_dma_free_chan_resources;
	od->ddev.device_tx_status = bcm2835_dma_tx_status;
	od->ddev.device_issue_pending = bcm2835_dma_issue_pending;
	od->ddev.device_prep_dma_cyclic = bcm2835_dma_prep_dma_cyclic;
	od->ddev.device_prep_slave_sg = bcm2835_dma_prep_slave_sg;
	od->ddev.device_prep_dma_memcpy = bcm2835_dma_prep_dma_memcpy;
	od->ddev.device_config = bcm2835_dma_slave_config;
	od->ddev.device_terminate_all = bcm2835_dma_terminate_all;
	od->ddev.device_synchronize = bcm2835_dma_synchronize;
	od->ddev.src_addr_widths = BIT(DMA_SLAVE_BUSWIDTH_4_BYTES);
	od->ddev.dst_addr_widths = BIT(DMA_SLAVE_BUSWIDTH_4_BYTES);
	od->ddev.directions = BIT(DMA_DEV_TO_MEM) | BIT(DMA_MEM_TO_DEV) |
			      BIT(DMA_MEM_TO_MEM);
	od->ddev.residue_granularity = DMA_RESIDUE_GRANULARITY_BURST;
	od->ddev.descriptor_reuse = true;
	od->ddev.dev = &pdev->dev;
	INIT_LIST_HEAD(&od->ddev.channels);

	platform_set_drvdata(pdev, od);

	od->zero_page = dma_map_page_attrs(od->ddev.dev, ZERO_PAGE(0), 0,
					   PAGE_SIZE, DMA_TO_DEVICE,
					   DMA_ATTR_SKIP_CPU_SYNC);
	if (dma_mapping_error(od->ddev.dev, od->zero_page)) {
		dev_err(&pdev->dev, "Failed to map zero page\n");
		return -ENOMEM;
	}

	/* Request DMA channel mask from device tree */
	if (of_property_read_u32(pdev->dev.of_node,
			"brcm,dma-channel-mask",
			&chans_available)) {
		dev_err(&pdev->dev, "Failed to get channel mask\n");
		rc = -EINVAL;
		goto err_no_dma;
	}

	/* get irqs for each channel that we support */
	for (i = 0; i <= BCM2835_DMA_MAX_DMA_CHAN_SUPPORTED; i++) {
		/* skip masked out channels */
		if (!(chans_available & (1 << i))) {
			irq[i] = -1;
			continue;
		}

		/* get the named irq */
		snprintf(chan_name, sizeof(chan_name), "dma%i", i);
		irq[i] = platform_get_irq_byname(pdev, chan_name);
		if (irq[i] >= 0)
			continue;

		/* legacy device tree case handling */
		dev_warn_once(&pdev->dev,
			      "missing interrupt-names property in device tree - legacy interpretation is used\n");
		/*
		 * in case of channel >= 11
		 * use the 11th interrupt and that is shared
		 */
		irq[i] = platform_get_irq(pdev, i < 11 ? i : 11);
	}

	/* get irqs for each channel */
	for (i = 0; i <= BCM2835_DMA_MAX_DMA_CHAN_SUPPORTED; i++) {
		/* skip channels without irq */
		if (irq[i] < 0)
			continue;

		/* check if there are other channels that also use this irq */
		irq_flags = 0;
		for (j = 0; j <= BCM2835_DMA_MAX_DMA_CHAN_SUPPORTED; j++)
			if ((i != j) && (irq[j] == irq[i])) {
				irq_flags = IRQF_SHARED;
				break;
			}

		/* initialize the channel */
		rc = bcm2835_dma_chan_init(od, i, irq[i], irq_flags);
		if (rc)
			goto err_no_dma;
	}

	dev_dbg(&pdev->dev, "Initialized %i DMA channels\n", i);

	/* Device-tree DMA controller registration */
	rc = of_dma_controller_register(pdev->dev.of_node,
			bcm2835_dma_xlate, od);
	if (rc) {
		dev_err(&pdev->dev, "Failed to register DMA controller\n");
		goto err_no_dma;
	}

	rc = dma_async_device_register(&od->ddev);
	if (rc) {
		dev_err(&pdev->dev,
			"Failed to register slave DMA engine device: %d\n", rc);
		goto err_no_dma;
	}

	dev_dbg(&pdev->dev, "Load BCM2835 DMA engine driver\n");

	return 0;

err_no_dma:
	bcm2835_dma_free(od);
	return rc;
}

static int bcm2835_dma_remove(struct platform_device *pdev)
{
	struct bcm2835_dmadev *od = platform_get_drvdata(pdev);

	dma_async_device_unregister(&od->ddev);
	bcm2835_dma_free(od);

	return 0;
}

static struct platform_driver bcm2835_dma_driver = {
	.probe	= bcm2835_dma_probe,
	.remove	= bcm2835_dma_remove,
	.driver = {
		.name = "bcm2835-dma",
		.of_match_table = of_match_ptr(bcm2835_dma_of_match),
	},
};

module_platform_driver(bcm2835_dma_driver);

MODULE_ALIAS("platform:bcm2835-dma");
MODULE_DESCRIPTION("BCM2835 DMA engine driver");
MODULE_AUTHOR("Florian Meier <florian.meier@koalo.de>");
MODULE_LICENSE("GPL");<|MERGE_RESOLUTION|>--- conflicted
+++ resolved
@@ -409,11 +409,7 @@
 	}
 }
 
-<<<<<<< HEAD
-static int bcm2835_dma_abort(struct bcm2835_chan *c)
-=======
 static void bcm2835_dma_abort(struct bcm2835_chan *c)
->>>>>>> f7688b48
 {
 	void __iomem *chan_base = c->chan_base;
 	long int timeout = 10000;
@@ -423,11 +419,7 @@
 	 * (The ACTIVE flag in the CS register is not a reliable indicator.)
 	 */
 	if (!readl(chan_base + BCM2835_DMA_ADDR))
-<<<<<<< HEAD
-		return 0;
-=======
 		return;
->>>>>>> f7688b48
 
 	/* Write 0 to the active bit - Pause the DMA */
 	writel(0, chan_base + BCM2835_DMA_CS);
@@ -443,10 +435,6 @@
 			"failed to complete outstanding writes\n");
 
 	writel(BCM2835_DMA_RESET, chan_base + BCM2835_DMA_CS);
-<<<<<<< HEAD
-	return 0;
-=======
->>>>>>> f7688b48
 }
 
 static void bcm2835_dma_start_desc(struct bcm2835_chan *c)
@@ -807,14 +795,6 @@
 
 	spin_lock_irqsave(&c->vc.lock, flags);
 
-<<<<<<< HEAD
-	/* Prevent this channel being scheduled */
-	spin_lock(&d->lock);
-	list_del_init(&c->node);
-	spin_unlock(&d->lock);
-
-=======
->>>>>>> f7688b48
 	/* stop DMA activity */
 	if (c->desc) {
 		if (c->desc->vd.tx.flags & DMA_PREP_INTERRUPT)
