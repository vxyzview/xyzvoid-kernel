--- conflicted
+++ resolved
@@ -44,14 +44,11 @@
  * the ACPI device.
  */
 #define CROS_EC_LPC_QUIRK_ACPI_ID                   BIT(1)
-<<<<<<< HEAD
-=======
 /*
  * Indicates that lpc_driver_data.quirk_aml_mutex_name should be used
  * to find an AML mutex to protect access to Microchip EC.
  */
 #define CROS_EC_LPC_QUIRK_AML_MUTEX                 BIT(2)
->>>>>>> 7aa21fec
 
 /**
  * struct lpc_driver_data - driver data attached to a DMI device ID to indicate
@@ -60,20 +57,14 @@
  * @quirk_mmio_memory_base: The first I/O port addressing EC mapped memory (used
  *                          when quirk ...REMAP_MEMORY is set.)
  * @quirk_acpi_id: An ACPI HID to be used to find the ACPI device.
-<<<<<<< HEAD
-=======
  * @quirk_aml_mutex_name: The name of an AML mutex to be used to protect access
  *                        to Microchip EC.
->>>>>>> 7aa21fec
  */
 struct lpc_driver_data {
 	u32 quirks;
 	u16 quirk_mmio_memory_base;
 	const char *quirk_acpi_id;
-<<<<<<< HEAD
-=======
 	const char *quirk_aml_mutex_name;
->>>>>>> 7aa21fec
 };
 
 /**
@@ -499,8 +490,6 @@
 			}
 			ACPI_COMPANION_SET(dev, adev);
 		}
-<<<<<<< HEAD
-=======
 
 		if (quirks & CROS_EC_LPC_QUIRK_AML_MUTEX) {
 			const char *name
@@ -512,7 +501,6 @@
 			}
 			dev_info(dev, "got AML mutex '%s'", name);
 		}
->>>>>>> 7aa21fec
 	}
 
 	/*
