--- conflicted
+++ resolved
@@ -109,16 +109,6 @@
 			DMI_MATCH(DMI_PRODUCT_NAME, "Surface Go 3"),
 		},
 	},
-<<<<<<< HEAD
-	{
-		.ident = "Microsoft Surface Go 3",
-		.matches = {
-			DMI_MATCH(DMI_SYS_VENDOR, "Microsoft Corporation"),
-			DMI_MATCH(DMI_PRODUCT_NAME, "Surface Go 3"),
-		},
-	},
-=======
->>>>>>> d60c95ef
 	{ }
 };
 
