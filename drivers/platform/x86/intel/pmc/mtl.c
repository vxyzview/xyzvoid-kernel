--- conflicted
+++ resolved
@@ -1019,14 +1019,11 @@
 			return ret;
 	}
 
-<<<<<<< HEAD
-=======
 	pmc_core_get_low_power_modes(pmcdev);
 	pmc_core_punit_pmt_init(pmcdev, MTL_PMT_DMU_GUID);
 
 	if (ssram_init)
 		return pmc_core_ssram_get_lpm_reqs(pmcdev);
 
->>>>>>> a6ad5510
 	return 0;
 }