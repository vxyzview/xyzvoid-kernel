--- conflicted
+++ resolved
@@ -252,21 +252,15 @@
 #define MTL_LPM_LIVE_STATUS_OFFSET		0x175C
 #define MTL_PMC_LTR_IOE_PMC			0x1C0C
 #define MTL_PMC_LTR_ESE				0x1BAC
-<<<<<<< HEAD
-=======
 #define MTL_PMC_LTR_RESERVED			0x1BA4
 #define MTL_IOE_PMC_MMIO_REG_LEN		0x23A4
->>>>>>> 238589d0
 #define MTL_SOCM_NUM_IP_IGN_ALLOWED		25
 #define MTL_SOC_PMC_MMIO_REG_LEN		0x2708
 #define MTL_PMC_LTR_SPG				0x1B74
 
 /* Meteor Lake PGD PFET Enable Ack Status */
 #define MTL_SOCM_PPFEAR_NUM_ENTRIES		8
-<<<<<<< HEAD
-=======
 #define MTL_IOE_PPFEAR_NUM_ENTRIES		10
->>>>>>> 238589d0
 
 extern const char *pmc_lpm_modes[];
 
@@ -369,11 +363,6 @@
  * @s0ix_counter:	S0ix residency (step adjusted)
  * @num_lpm_modes:	Count of enabled modes
  * @lpm_en_modes:	Array of enabled modes from lowest to highest priority
-<<<<<<< HEAD
- * @lpm_req_regs:	List of substate requirements
- * @core_configure:	Function pointer to configure the platform
-=======
->>>>>>> 238589d0
  * @resume:		Function to perform platform specific resume
  *
  * pmc_dev contains info about power management controller device.
@@ -390,11 +379,6 @@
 	u64 s0ix_counter;
 	int num_lpm_modes;
 	int lpm_en_modes[LPM_MAX_NUM_MODES];
-<<<<<<< HEAD
-	u32 *lpm_req_regs;
-	void (*core_configure)(struct pmc_dev *pmcdev);
-	int (*resume)(struct pmc_dev *pmcdev);
-=======
 	int (*resume)(struct pmc_dev *pmcdev);
 
 	bool has_die_c6;
@@ -409,7 +393,6 @@
 	PMC_IDX_IOE,
 	PMC_IDX_PCH,
 	PMC_IDX_MAX
->>>>>>> 238589d0
 };
 
 extern const struct pmc_bit_map msr_map[];
@@ -477,8 +460,6 @@
 extern const struct pmc_bit_map mtl_socm_signal_status_map[];
 extern const struct pmc_bit_map *mtl_socm_lpm_maps[];
 extern const struct pmc_reg_map mtl_socm_reg_map;
-<<<<<<< HEAD
-=======
 extern const struct pmc_bit_map mtl_ioep_pfear_map[];
 extern const struct pmc_bit_map *ext_mtl_ioep_pfear_map[];
 extern const struct pmc_bit_map mtl_ioep_ltr_show_map[];
@@ -503,23 +484,11 @@
 extern const struct pmc_bit_map mtl_ioem_vnn_req_status_1_map[];
 extern const struct pmc_bit_map *mtl_ioem_lpm_maps[];
 extern const struct pmc_reg_map mtl_ioem_reg_map;
->>>>>>> 238589d0
 
 extern void pmc_core_get_tgl_lpm_reqs(struct platform_device *pdev);
 extern int pmc_core_send_ltr_ignore(struct pmc_dev *pmcdev, u32 value);
 
 int pmc_core_resume_common(struct pmc_dev *pmcdev);
-<<<<<<< HEAD
-void spt_core_init(struct pmc_dev *pmcdev);
-void cnp_core_init(struct pmc_dev *pmcdev);
-void icl_core_init(struct pmc_dev *pmcdev);
-void tgl_core_init(struct pmc_dev *pmcdev);
-void adl_core_init(struct pmc_dev *pmcdev);
-void mtl_core_init(struct pmc_dev *pmcdev);
-void tgl_core_configure(struct pmc_dev *pmcdev);
-void adl_core_configure(struct pmc_dev *pmcdev);
-void mtl_core_configure(struct pmc_dev *pmcdev);
-=======
 int get_primary_reg_base(struct pmc *pmc);
 
 extern void pmc_core_ssram_init(struct pmc_dev *pmcdev);
@@ -530,7 +499,6 @@
 int tgl_core_init(struct pmc_dev *pmcdev);
 int adl_core_init(struct pmc_dev *pmcdev);
 int mtl_core_init(struct pmc_dev *pmcdev);
->>>>>>> 238589d0
 
 #define pmc_for_each_mode(i, mode, pmcdev)		\
 	for (i = 0, mode = pmcdev->lpm_en_modes[i];	\
