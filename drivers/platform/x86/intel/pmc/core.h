--- conflicted
+++ resolved
@@ -581,10 +581,7 @@
 extern const struct pmc_reg_map arl_pchs_reg_map;
 
 extern void pmc_core_get_tgl_lpm_reqs(struct platform_device *pdev);
-<<<<<<< HEAD
-=======
 extern int pmc_core_ssram_get_lpm_reqs(struct pmc_dev *pmcdev);
->>>>>>> a6ad5510
 int pmc_core_send_ltr_ignore(struct pmc_dev *pmcdev, u32 value, int ignore);
 
 int pmc_core_resume_common(struct pmc_dev *pmcdev);
@@ -603,28 +600,18 @@
 int tgl_core_generic_init(struct pmc_dev *pmcdev, int pch_tp);
 int adl_core_init(struct pmc_dev *pmcdev);
 int mtl_core_init(struct pmc_dev *pmcdev);
-<<<<<<< HEAD
-=======
 int arl_core_init(struct pmc_dev *pmcdev);
 int lnl_core_init(struct pmc_dev *pmcdev);
->>>>>>> a6ad5510
 
 void cnl_suspend(struct pmc_dev *pmcdev);
 int cnl_resume(struct pmc_dev *pmcdev);
 
-<<<<<<< HEAD
-#define pmc_for_each_mode(i, mode, pmcdev)		\
-	for (i = 0, mode = pmcdev->lpm_en_modes[i];	\
-	     i < pmcdev->num_lpm_modes;			\
-	     i++, mode = pmcdev->lpm_en_modes[i])
-=======
 #define pmc_for_each_mode(mode, pmcdev)						\
 	for (unsigned int __i = 0, __cond;					\
 	     __cond = __i < (pmcdev)->num_lpm_modes,				\
 	     __cond && ((mode) = (pmcdev)->lpm_en_modes[__i]),			\
 	     __cond;								\
 	     __i++)
->>>>>>> a6ad5510
 
 #define DEFINE_PMC_CORE_ATTR_WRITE(__name)				\
 static int __name ## _open(struct inode *inode, struct file *file)	\
