--- conflicted
+++ resolved
@@ -24,14 +24,6 @@
 #include "../serdev_helpers.h"
 
 static struct platform_device *x86_android_tablet_device;
-<<<<<<< HEAD
-
-static int gpiochip_find_match_label(struct gpio_chip *gc, void *data)
-{
-	return gc->label && !strcmp(gc->label, data);
-}
-=======
->>>>>>> a6ad5510
 
 /*
  * This helper allows getting a GPIO descriptor *before* the actual device
@@ -297,14 +289,11 @@
 	kfree(pdevs);
 	kfree(buttons);
 
-<<<<<<< HEAD
-=======
 	for (i = spi_dev_count - 1; i >= 0; i--)
 		spi_unregister_device(spi_devs[i]);
 
 	kfree(spi_devs);
 
->>>>>>> a6ad5510
 	for (i = i2c_client_count - 1; i >= 0; i--)
 		i2c_unregister_device(i2c_clients[i]);
 
@@ -332,23 +321,6 @@
 	dev_info = id->driver_data;
 	/* Allow x86_android_tablet_device use before probe() exits */
 	x86_android_tablet_device = pdev;
-<<<<<<< HEAD
-
-	/*
-	 * The broken DSDTs on these devices often also include broken
-	 * _AEI (ACPI Event Interrupt) handlers, disable these.
-	 */
-	if (dev_info->invalid_aei_gpiochip) {
-		chip = gpiochip_find(dev_info->invalid_aei_gpiochip,
-				     gpiochip_find_match_label);
-		if (!chip) {
-			pr_err("error cannot find GPIO chip %s\n", dev_info->invalid_aei_gpiochip);
-			return -ENODEV;
-		}
-		acpi_gpiochip_free_interrupts(chip);
-	}
-=======
->>>>>>> a6ad5510
 
 	/*
 	 * Since this runs from module_init() it cannot use -EPROBE_DEFER,
