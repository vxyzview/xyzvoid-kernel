--- conflicted
+++ resolved
@@ -673,228 +673,6 @@
 EXPORT_SYMBOL_GPL(vfio_unregister_group_dev);
 
 /*
-<<<<<<< HEAD
- * VFIO base fd, /dev/vfio/vfio
- */
-static long
-vfio_container_ioctl_check_extension(struct vfio_container *container,
-				     unsigned long arg)
-{
-	struct vfio_iommu_driver *driver;
-	long ret = 0;
-
-	down_read(&container->group_lock);
-
-	driver = container->iommu_driver;
-
-	switch (arg) {
-		/* No base extensions yet */
-	default:
-		/*
-		 * If no driver is set, poll all registered drivers for
-		 * extensions and return the first positive result.  If
-		 * a driver is already set, further queries will be passed
-		 * only to that driver.
-		 */
-		if (!driver) {
-			mutex_lock(&vfio.iommu_drivers_lock);
-			list_for_each_entry(driver, &vfio.iommu_drivers_list,
-					    vfio_next) {
-
-				if (!list_empty(&container->group_list) &&
-				    !vfio_iommu_driver_allowed(container,
-							       driver))
-					continue;
-				if (!try_module_get(driver->ops->owner))
-					continue;
-
-				ret = driver->ops->ioctl(NULL,
-							 VFIO_CHECK_EXTENSION,
-							 arg);
-				module_put(driver->ops->owner);
-				if (ret > 0)
-					break;
-			}
-			mutex_unlock(&vfio.iommu_drivers_lock);
-		} else
-			ret = driver->ops->ioctl(container->iommu_data,
-						 VFIO_CHECK_EXTENSION, arg);
-	}
-
-	up_read(&container->group_lock);
-
-	return ret;
-}
-
-/* hold write lock on container->group_lock */
-static int __vfio_container_attach_groups(struct vfio_container *container,
-					  struct vfio_iommu_driver *driver,
-					  void *data)
-{
-	struct vfio_group *group;
-	int ret = -ENODEV;
-
-	list_for_each_entry(group, &container->group_list, container_next) {
-		ret = driver->ops->attach_group(data, group->iommu_group,
-						group->type);
-		if (ret)
-			goto unwind;
-	}
-
-	return ret;
-
-unwind:
-	list_for_each_entry_continue_reverse(group, &container->group_list,
-					     container_next) {
-		driver->ops->detach_group(data, group->iommu_group);
-	}
-
-	return ret;
-}
-
-static long vfio_ioctl_set_iommu(struct vfio_container *container,
-				 unsigned long arg)
-{
-	struct vfio_iommu_driver *driver;
-	long ret = -ENODEV;
-
-	down_write(&container->group_lock);
-
-	/*
-	 * The container is designed to be an unprivileged interface while
-	 * the group can be assigned to specific users.  Therefore, only by
-	 * adding a group to a container does the user get the privilege of
-	 * enabling the iommu, which may allocate finite resources.  There
-	 * is no unset_iommu, but by removing all the groups from a container,
-	 * the container is deprivileged and returns to an unset state.
-	 */
-	if (list_empty(&container->group_list) || container->iommu_driver) {
-		up_write(&container->group_lock);
-		return -EINVAL;
-	}
-
-	mutex_lock(&vfio.iommu_drivers_lock);
-	list_for_each_entry(driver, &vfio.iommu_drivers_list, vfio_next) {
-		void *data;
-
-		if (!vfio_iommu_driver_allowed(container, driver))
-			continue;
-		if (!try_module_get(driver->ops->owner))
-			continue;
-
-		/*
-		 * The arg magic for SET_IOMMU is the same as CHECK_EXTENSION,
-		 * so test which iommu driver reported support for this
-		 * extension and call open on them.  We also pass them the
-		 * magic, allowing a single driver to support multiple
-		 * interfaces if they'd like.
-		 */
-		if (driver->ops->ioctl(NULL, VFIO_CHECK_EXTENSION, arg) <= 0) {
-			module_put(driver->ops->owner);
-			continue;
-		}
-
-		data = driver->ops->open(arg);
-		if (IS_ERR(data)) {
-			ret = PTR_ERR(data);
-			module_put(driver->ops->owner);
-			continue;
-		}
-
-		ret = __vfio_container_attach_groups(container, driver, data);
-		if (ret) {
-			driver->ops->release(data);
-			module_put(driver->ops->owner);
-			continue;
-		}
-
-		container->iommu_driver = driver;
-		container->iommu_data = data;
-		break;
-	}
-
-	mutex_unlock(&vfio.iommu_drivers_lock);
-	up_write(&container->group_lock);
-
-	return ret;
-}
-
-static long vfio_fops_unl_ioctl(struct file *filep,
-				unsigned int cmd, unsigned long arg)
-{
-	struct vfio_container *container = filep->private_data;
-	struct vfio_iommu_driver *driver;
-	void *data;
-	long ret = -EINVAL;
-
-	if (!container)
-		return ret;
-
-	switch (cmd) {
-	case VFIO_GET_API_VERSION:
-		ret = VFIO_API_VERSION;
-		break;
-	case VFIO_CHECK_EXTENSION:
-		ret = vfio_container_ioctl_check_extension(container, arg);
-		break;
-	case VFIO_SET_IOMMU:
-		ret = vfio_ioctl_set_iommu(container, arg);
-		break;
-	default:
-		driver = container->iommu_driver;
-		data = container->iommu_data;
-
-		if (driver) /* passthrough all unrecognized ioctls */
-			ret = driver->ops->ioctl(data, cmd, arg);
-	}
-
-	return ret;
-}
-
-static int vfio_fops_open(struct inode *inode, struct file *filep)
-{
-	struct vfio_container *container;
-
-	container = kzalloc(sizeof(*container), GFP_KERNEL);
-	if (!container)
-		return -ENOMEM;
-
-	INIT_LIST_HEAD(&container->group_list);
-	init_rwsem(&container->group_lock);
-	kref_init(&container->kref);
-
-	filep->private_data = container;
-
-	return 0;
-}
-
-static int vfio_fops_release(struct inode *inode, struct file *filep)
-{
-	struct vfio_container *container = filep->private_data;
-	struct vfio_iommu_driver *driver = container->iommu_driver;
-
-	if (driver && driver->ops->notify)
-		driver->ops->notify(container->iommu_data,
-				    VFIO_IOMMU_CONTAINER_CLOSE);
-
-	filep->private_data = NULL;
-
-	vfio_container_put(container);
-
-	return 0;
-}
-
-static const struct file_operations vfio_fops = {
-	.owner		= THIS_MODULE,
-	.open		= vfio_fops_open,
-	.release	= vfio_fops_release,
-	.unlocked_ioctl	= vfio_fops_unl_ioctl,
-	.compat_ioctl	= compat_ptr_ioctl,
-};
-
-/*
-=======
->>>>>>> 2cb8e624
  * VFIO Group fd, /dev/vfio/$GROUP
  */
 /*
@@ -969,56 +747,6 @@
 	return !WARN_ON_ONCE(!READ_ONCE(device->open_count));
 }
 
-<<<<<<< HEAD
-static int vfio_device_assign_container(struct vfio_device *device)
-{
-	struct vfio_group *group = device->group;
-
-	lockdep_assert_held_write(&group->group_rwsem);
-
-	if (!group->container || !group->container->iommu_driver ||
-	    WARN_ON(!group->container_users))
-		return -EINVAL;
-
-	if (group->type == VFIO_NO_IOMMU && !capable(CAP_SYS_RAWIO))
-		return -EPERM;
-
-	get_file(group->opened_file);
-	group->container_users++;
-	return 0;
-}
-
-static void vfio_device_unassign_container(struct vfio_device *device)
-{
-	down_write(&device->group->group_rwsem);
-	WARN_ON(device->group->container_users <= 1);
-	device->group->container_users--;
-	fput(device->group->opened_file);
-	up_write(&device->group->group_rwsem);
-}
-
-static void vfio_device_container_register(struct vfio_device *device)
-{
-	struct vfio_iommu_driver *iommu_driver =
-		device->group->container->iommu_driver;
-
-	if (iommu_driver && iommu_driver->ops->register_device)
-		iommu_driver->ops->register_device(
-			device->group->container->iommu_data, device);
-}
-
-static void vfio_device_container_unregister(struct vfio_device *device)
-{
-	struct vfio_iommu_driver *iommu_driver =
-		device->group->container->iommu_driver;
-
-	if (iommu_driver && iommu_driver->ops->unregister_device)
-		iommu_driver->ops->unregister_device(
-			device->group->container->iommu_data, device);
-}
-
-=======
->>>>>>> 2cb8e624
 static struct file *vfio_device_open(struct vfio_device *device)
 {
 	struct file *filep;
@@ -1052,11 +780,7 @@
 				goto err_undo_count;
 		}
 		vfio_device_container_register(device);
-<<<<<<< HEAD
-		up_read(&device->group->group_rwsem);
-=======
 		mutex_unlock(&device->group->group_lock);
->>>>>>> 2cb8e624
 	}
 	mutex_unlock(&device->dev_set->lock);
 
@@ -1089,16 +813,10 @@
 
 err_close_device:
 	mutex_lock(&device->dev_set->lock);
-<<<<<<< HEAD
-	down_read(&device->group->group_rwsem);
-	if (device->open_count == 1 && device->ops->close_device) {
-		device->ops->close_device(device);
-=======
 	mutex_lock(&device->group->group_lock);
 	if (device->open_count == 1) {
 		if (device->ops->close_device)
 			device->ops->close_device(device);
->>>>>>> 2cb8e624
 
 		vfio_device_container_unregister(device);
 	}
@@ -1312,14 +1030,6 @@
 
 	mutex_lock(&device->dev_set->lock);
 	vfio_assert_device_open(device);
-<<<<<<< HEAD
-	down_read(&device->group->group_rwsem);
-	if (device->open_count == 1 && device->ops->close_device)
-		device->ops->close_device(device);
-
-	vfio_device_container_unregister(device);
-	up_read(&device->group->group_rwsem);
-=======
 	mutex_lock(&device->group->group_lock);
 	if (device->open_count == 1) {
 		if (device->ops->close_device)
@@ -1328,7 +1038,6 @@
 		vfio_device_container_unregister(device);
 	}
 	mutex_unlock(&device->group->group_lock);
->>>>>>> 2cb8e624
 	device->open_count--;
 	if (device->open_count == 0)
 		device->kvm = NULL;
