--- conflicted
+++ resolved
@@ -90,24 +90,11 @@
 	struct vfio_pci_core_device *vdev = opaque;
 
 	if (likely(is_intx(vdev) && !vdev->virq_disabled)) {
-<<<<<<< HEAD
-		struct vfio_pci_irq_ctx *ctx;
-		struct eventfd_ctx *trigger;
-
-		ctx = vfio_irq_ctx_get(vdev, 0);
-		if (WARN_ON_ONCE(!ctx))
-			return;
-
-		trigger = READ_ONCE(ctx->trigger);
-		if (likely(trigger))
-			eventfd_signal(trigger, 1);
-=======
 		struct vfio_pci_irq_ctx *ctx = data;
 		struct eventfd_ctx *trigger = READ_ONCE(ctx->trigger);
 
 		if (likely(trigger))
 			eventfd_signal(trigger);
->>>>>>> a6ad5510
 	}
 }
 
@@ -217,13 +204,6 @@
 }
 
 static void __vfio_pci_intx_unmask(struct vfio_pci_core_device *vdev)
-<<<<<<< HEAD
-{
-	lockdep_assert_held(&vdev->igate);
-
-	if (vfio_pci_intx_unmask_handler(vdev, NULL) > 0)
-		vfio_send_intx_eventfd(vdev, NULL);
-=======
 {
 	struct vfio_pci_irq_ctx *ctx = vfio_irq_ctx_get(vdev, 0);
 
@@ -231,14 +211,6 @@
 
 	if (vfio_pci_intx_unmask_handler(vdev, ctx) > 0)
 		vfio_send_intx_eventfd(vdev, ctx);
-}
-
-void vfio_pci_intx_unmask(struct vfio_pci_core_device *vdev)
-{
-	mutex_lock(&vdev->igate);
-	__vfio_pci_intx_unmask(vdev);
-	mutex_unlock(&vdev->igate);
->>>>>>> a6ad5510
 }
 
 void vfio_pci_intx_unmask(struct vfio_pci_core_device *vdev)
@@ -302,10 +274,7 @@
 
 	ctx->name = name;
 	ctx->trigger = trigger;
-<<<<<<< HEAD
-=======
 	ctx->vdev = vdev;
->>>>>>> a6ad5510
 
 	/*
 	 * Fill the initial masked state based on virq_disabled.  After
@@ -336,11 +305,7 @@
 	vdev->irq_type = VFIO_PCI_INTX_IRQ_INDEX;
 
 	ret = request_irq(pdev->irq, vfio_intx_handler,
-<<<<<<< HEAD
-			  irqflags, ctx->name, vdev);
-=======
 			  irqflags, ctx->name, ctx);
->>>>>>> a6ad5510
 	if (ret) {
 		vdev->irq_type = VFIO_PCI_NUM_IRQS;
 		kfree(name);
@@ -386,11 +351,7 @@
 	if (ctx) {
 		vfio_virqfd_disable(&ctx->unmask);
 		vfio_virqfd_disable(&ctx->mask);
-<<<<<<< HEAD
-		free_irq(pdev->irq, vdev);
-=======
 		free_irq(pdev->irq, ctx);
->>>>>>> a6ad5510
 		if (ctx->trigger)
 			eventfd_ctx_put(ctx->trigger);
 		kfree(ctx->name);
