// SPDX-License-Identifier: GPL-2.0
/* Copyright(c) 2023 Advanced Micro Devices, Inc. */

#define pr_fmt(fmt) KBUILD_MODNAME ": " fmt

#include <linux/module.h>
#include <linux/pci.h>
#include <linux/types.h>
#include <linux/vfio.h>

#include <linux/pds/pds_common.h>
#include <linux/pds/pds_core_if.h>
#include <linux/pds/pds_adminq.h>

#include "vfio_dev.h"
#include "pci_drv.h"
#include "cmds.h"

#define PDS_VFIO_DRV_DESCRIPTION	"AMD/Pensando VFIO Device Driver"
#define PCI_VENDOR_ID_PENSANDO		0x1dd8

static void pds_vfio_recovery(struct pds_vfio_pci_device *pds_vfio)
{
	/*
	 * Documentation states that the kernel migration driver must not
	 * generate asynchronous device state transitions outside of
	 * manipulation by the user or the VFIO_DEVICE_RESET ioctl.
	 *
	 * Since recovery is an asynchronous event received from the device,
	 * initiate a reset in the following situations:
	 *   1. Migration is in progress, which will cause the next step of
	 *	the migration to fail.
	 *   2. If the device is in a state that will be set to
	 *	VFIO_DEVICE_STATE_RUNNING on the next action (i.e. VM is
	 *	shutdown and device is in VFIO_DEVICE_STATE_STOP).
	 */
	mutex_lock(&pds_vfio->state_mutex);
	if ((pds_vfio->state != VFIO_DEVICE_STATE_RUNNING &&
	     pds_vfio->state != VFIO_DEVICE_STATE_ERROR) ||
	    (pds_vfio->state == VFIO_DEVICE_STATE_RUNNING &&
	     pds_vfio_dirty_is_enabled(pds_vfio)))
		pds_vfio_reset(pds_vfio, VFIO_DEVICE_STATE_ERROR);
	mutex_unlock(&pds_vfio->state_mutex);
<<<<<<< HEAD

	/*
	 * On the next user initiated state transition, the device will
	 * transition to the VFIO_DEVICE_STATE_ERROR. At this point it's the user's
	 * responsibility to reset the device.
	 *
	 * If a VFIO_DEVICE_RESET is requested post recovery and before the next
	 * state transition, then the deferred reset state will be set to
	 * VFIO_DEVICE_STATE_RUNNING.
	 */
	if (deferred_reset_needed) {
		mutex_lock(&pds_vfio->reset_mutex);
		pds_vfio->deferred_reset = true;
		pds_vfio->deferred_reset_state = VFIO_DEVICE_STATE_ERROR;
		mutex_unlock(&pds_vfio->reset_mutex);
	}
=======
>>>>>>> a6ad5510
}

static int pds_vfio_pci_notify_handler(struct notifier_block *nb,
				       unsigned long ecode, void *data)
{
	struct pds_vfio_pci_device *pds_vfio =
		container_of(nb, struct pds_vfio_pci_device, nb);
	struct device *dev = pds_vfio_to_dev(pds_vfio);
	union pds_core_notifyq_comp *event = data;

	dev_dbg(dev, "%s: event code %lu\n", __func__, ecode);

	/*
	 * We don't need to do anything for RESET state==0 as there is no notify
	 * or feedback mechanism available, and it is possible that we won't
	 * even see a state==0 event since the pds_core recovery is pending.
	 *
	 * Any requests from VFIO while state==0 will fail, which will return
	 * error and may cause migration to fail.
	 */
	if (ecode == PDS_EVENT_RESET) {
		dev_info(dev, "%s: PDS_EVENT_RESET event received, state==%d\n",
			 __func__, event->reset.state);
		/*
		 * pds_core device finished recovery and sent us the
		 * notification (state == 1) to allow us to recover
		 */
		if (event->reset.state == 1)
			pds_vfio_recovery(pds_vfio);
	}

	return 0;
}

static int
pds_vfio_pci_register_event_handler(struct pds_vfio_pci_device *pds_vfio)
{
	struct device *dev = pds_vfio_to_dev(pds_vfio);
	struct notifier_block *nb = &pds_vfio->nb;
	int err;

	if (!nb->notifier_call) {
		nb->notifier_call = pds_vfio_pci_notify_handler;
		err = pdsc_register_notify(nb);
		if (err) {
			nb->notifier_call = NULL;
			dev_err(dev,
				"failed to register pds event handler: %pe\n",
				ERR_PTR(err));
			return -EINVAL;
		}
		dev_dbg(dev, "pds event handler registered\n");
	}

	return 0;
}

static void
pds_vfio_pci_unregister_event_handler(struct pds_vfio_pci_device *pds_vfio)
{
	if (pds_vfio->nb.notifier_call) {
		pdsc_unregister_notify(&pds_vfio->nb);
		pds_vfio->nb.notifier_call = NULL;
	}
}

static int pds_vfio_pci_probe(struct pci_dev *pdev,
			      const struct pci_device_id *id)
{
	struct pds_vfio_pci_device *pds_vfio;
	int err;

	pds_vfio = vfio_alloc_device(pds_vfio_pci_device, vfio_coredev.vdev,
				     &pdev->dev, pds_vfio_ops_info());
	if (IS_ERR(pds_vfio))
		return PTR_ERR(pds_vfio);

	dev_set_drvdata(&pdev->dev, &pds_vfio->vfio_coredev);

	err = vfio_pci_core_register_device(&pds_vfio->vfio_coredev);
	if (err)
		goto out_put_vdev;

	err = pds_vfio_register_client_cmd(pds_vfio);
	if (err) {
		dev_err(&pdev->dev, "failed to register as client: %pe\n",
			ERR_PTR(err));
		goto out_unregister_coredev;
	}

	err = pds_vfio_pci_register_event_handler(pds_vfio);
	if (err)
		goto out_unregister_client;

	return 0;

out_unregister_client:
	pds_vfio_unregister_client_cmd(pds_vfio);
out_unregister_coredev:
	vfio_pci_core_unregister_device(&pds_vfio->vfio_coredev);
out_put_vdev:
	vfio_put_device(&pds_vfio->vfio_coredev.vdev);
	return err;
}

static void pds_vfio_pci_remove(struct pci_dev *pdev)
{
	struct pds_vfio_pci_device *pds_vfio = pds_vfio_pci_drvdata(pdev);

	pds_vfio_pci_unregister_event_handler(pds_vfio);
	pds_vfio_unregister_client_cmd(pds_vfio);
	vfio_pci_core_unregister_device(&pds_vfio->vfio_coredev);
	vfio_put_device(&pds_vfio->vfio_coredev.vdev);
}

static const struct pci_device_id pds_vfio_pci_table[] = {
	{ PCI_DRIVER_OVERRIDE_DEVICE_VFIO(PCI_VENDOR_ID_PENSANDO, 0x1003) }, /* Ethernet VF */
	{ 0, }
};
MODULE_DEVICE_TABLE(pci, pds_vfio_pci_table);

static void pds_vfio_pci_aer_reset_done(struct pci_dev *pdev)
{
	struct pds_vfio_pci_device *pds_vfio = pds_vfio_pci_drvdata(pdev);

	mutex_lock(&pds_vfio->state_mutex);
	pds_vfio_reset(pds_vfio, VFIO_DEVICE_STATE_RUNNING);
	mutex_unlock(&pds_vfio->state_mutex);
}

static const struct pci_error_handlers pds_vfio_pci_err_handlers = {
	.reset_done = pds_vfio_pci_aer_reset_done,
	.error_detected = vfio_pci_core_aer_err_detected,
};

static struct pci_driver pds_vfio_pci_driver = {
	.name = KBUILD_MODNAME,
	.id_table = pds_vfio_pci_table,
	.probe = pds_vfio_pci_probe,
	.remove = pds_vfio_pci_remove,
	.err_handler = &pds_vfio_pci_err_handlers,
	.driver_managed_dma = true,
};

module_pci_driver(pds_vfio_pci_driver);

MODULE_IMPORT_NS(IOMMUFD);
MODULE_DESCRIPTION(PDS_VFIO_DRV_DESCRIPTION);
MODULE_AUTHOR("Brett Creeley <brett.creeley@amd.com>");
MODULE_LICENSE("GPL");<|MERGE_RESOLUTION|>--- conflicted
+++ resolved
@@ -41,25 +41,6 @@
 	     pds_vfio_dirty_is_enabled(pds_vfio)))
 		pds_vfio_reset(pds_vfio, VFIO_DEVICE_STATE_ERROR);
 	mutex_unlock(&pds_vfio->state_mutex);
-<<<<<<< HEAD
-
-	/*
-	 * On the next user initiated state transition, the device will
-	 * transition to the VFIO_DEVICE_STATE_ERROR. At this point it's the user's
-	 * responsibility to reset the device.
-	 *
-	 * If a VFIO_DEVICE_RESET is requested post recovery and before the next
-	 * state transition, then the deferred reset state will be set to
-	 * VFIO_DEVICE_STATE_RUNNING.
-	 */
-	if (deferred_reset_needed) {
-		mutex_lock(&pds_vfio->reset_mutex);
-		pds_vfio->deferred_reset = true;
-		pds_vfio->deferred_reset_state = VFIO_DEVICE_STATE_ERROR;
-		mutex_unlock(&pds_vfio->reset_mutex);
-	}
-=======
->>>>>>> a6ad5510
 }
 
 static int pds_vfio_pci_notify_handler(struct notifier_block *nb,
