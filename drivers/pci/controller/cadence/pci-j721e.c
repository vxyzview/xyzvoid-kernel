--- conflicted
+++ resolved
@@ -370,8 +370,6 @@
 	.mode = PCI_MODE_EP,
 	.linkdown_irq_regfield = J7200_LINK_DOWN,
 	.max_lanes = 1,
-<<<<<<< HEAD
-=======
 };
 
 static const struct j721e_pcie_data j784s4_pcie_rc_data = {
@@ -386,7 +384,6 @@
 	.mode = PCI_MODE_EP,
 	.linkdown_irq_regfield = LINK_DOWN,
 	.max_lanes = 4,
->>>>>>> a6ad5510
 };
 
 static const struct of_device_id of_j721e_pcie_match[] = {
