--- conflicted
+++ resolved
@@ -330,11 +330,7 @@
 	return ret;
 }
 
-<<<<<<< HEAD
-static int exynos_pcie_remove(struct platform_device *pdev)
-=======
 static void exynos_pcie_remove(struct platform_device *pdev)
->>>>>>> a6ad5510
 {
 	struct exynos_pcie *ep = platform_get_drvdata(pdev);
 
@@ -387,11 +383,7 @@
 
 static struct platform_driver exynos_pcie_driver = {
 	.probe		= exynos_pcie_probe,
-<<<<<<< HEAD
-	.remove		= exynos_pcie_remove,
-=======
 	.remove_new	= exynos_pcie_remove,
->>>>>>> a6ad5510
 	.driver = {
 		.name	= "exynos-pcie",
 		.of_match_table = exynos_pcie_of_match,
