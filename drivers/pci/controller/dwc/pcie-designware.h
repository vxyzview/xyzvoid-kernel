--- conflicted
+++ resolved
@@ -333,10 +333,6 @@
 struct dw_pcie_ep_ops {
 	void	(*pre_init)(struct dw_pcie_ep *ep);
 	void	(*init)(struct dw_pcie_ep *ep);
-<<<<<<< HEAD
-	void	(*deinit)(struct dw_pcie_ep *ep);
-=======
->>>>>>> 0c383648
 	int	(*raise_irq)(struct dw_pcie_ep *ep, u8 func_no,
 			     unsigned int type, u16 interrupt_num);
 	const struct pci_epc_features* (*get_features)(struct dw_pcie_ep *ep);
@@ -675,12 +671,8 @@
 int dw_pcie_ep_init(struct dw_pcie_ep *ep);
 int dw_pcie_ep_init_registers(struct dw_pcie_ep *ep);
 void dw_pcie_ep_init_notify(struct dw_pcie_ep *ep);
-<<<<<<< HEAD
-void dw_pcie_ep_exit(struct dw_pcie_ep *ep);
-=======
 void dw_pcie_ep_deinit(struct dw_pcie_ep *ep);
 void dw_pcie_ep_cleanup(struct dw_pcie_ep *ep);
->>>>>>> 0c383648
 int dw_pcie_ep_raise_intx_irq(struct dw_pcie_ep *ep, u8 func_no);
 int dw_pcie_ep_raise_msi_irq(struct dw_pcie_ep *ep, u8 func_no,
 			     u8 interrupt_num);
