--- conflicted
+++ resolved
@@ -1359,11 +1359,7 @@
 	return ret;
 }
 
-<<<<<<< HEAD
-static int ks_pcie_remove(struct platform_device *pdev)
-=======
 static void ks_pcie_remove(struct platform_device *pdev)
->>>>>>> a6ad5510
 {
 	struct keystone_pcie *ks_pcie = platform_get_drvdata(pdev);
 	struct device_link **link = ks_pcie->link;
@@ -1379,11 +1375,7 @@
 
 static struct platform_driver ks_pcie_driver = {
 	.probe  = ks_pcie_probe,
-<<<<<<< HEAD
-	.remove = ks_pcie_remove,
-=======
 	.remove_new = ks_pcie_remove,
->>>>>>> a6ad5510
 	.driver = {
 		.name	= "keystone-pcie",
 		.of_match_table = ks_pcie_of_match,
