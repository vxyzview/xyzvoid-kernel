--- conflicted
+++ resolved
@@ -266,12 +266,8 @@
 	else
 		type = PCIE_ATU_TYPE_IO;
 
-<<<<<<< HEAD
-	ret = dw_pcie_ep_inbound_atu(ep, func_no, type, epf_bar->phys_addr, bar);
-=======
 	ret = dw_pcie_ep_inbound_atu(ep, func_no, type, epf_bar->phys_addr, bar,
 				     size);
->>>>>>> d12acd7b
 	if (ret)
 		return ret;
 
