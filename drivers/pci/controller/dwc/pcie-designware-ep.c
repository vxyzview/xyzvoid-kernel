--- conflicted
+++ resolved
@@ -7,10 +7,7 @@
  */
 
 #include <linux/align.h>
-<<<<<<< HEAD
-=======
 #include <linux/bitfield.h>
->>>>>>> a6ad5510
 #include <linux/of.h>
 #include <linux/platform_device.h>
 
@@ -736,15 +733,6 @@
 	if (ret)
 		return ret;
 
-<<<<<<< HEAD
-		/*
-		 * PCIe r6.0, sec 7.8.6.2 require us to support at least one
-		 * size in the range from 1 MB to 512 GB. Advertise support
-		 * for 1 MB BAR size only.
-		 */
-		for (i = 0; i < nbars; i++, offset += PCI_REBAR_CTRL)
-			dw_pcie_writel_dbi(pci, offset + PCI_REBAR_CAP, BIT(4));
-=======
 	if (!ep->ib_window_map) {
 		ep->ib_window_map = devm_bitmap_zalloc(dev, pci->num_ib_windows,
 						       GFP_KERNEL);
@@ -765,7 +753,6 @@
 		if (!addr)
 			goto err_remove_edma;
 		ep->outbound_addr = addr;
->>>>>>> a6ad5510
 	}
 
 	for (func_no = 0; func_no < epc->max_functions; func_no++) {
