// SPDX-License-Identifier: GPL-2.0+
/*
 * PCIe host controller driver for the following SoCs
 * Tegra194
 * Tegra234
 *
 * Copyright (C) 2019-2022 NVIDIA Corporation.
 *
 * Author: Vidya Sagar <vidyas@nvidia.com>
 */

#include <linux/bitfield.h>
#include <linux/clk.h>
#include <linux/debugfs.h>
#include <linux/delay.h>
#include <linux/gpio.h>
#include <linux/gpio/consumer.h>
#include <linux/interconnect.h>
#include <linux/interrupt.h>
#include <linux/iopoll.h>
#include <linux/kernel.h>
#include <linux/module.h>
#include <linux/of.h>
#include <linux/of_gpio.h>
#include <linux/of_pci.h>
#include <linux/pci.h>
#include <linux/phy/phy.h>
#include <linux/pinctrl/consumer.h>
#include <linux/platform_device.h>
#include <linux/pm_runtime.h>
#include <linux/random.h>
#include <linux/reset.h>
#include <linux/resource.h>
#include <linux/types.h>
#include "pcie-designware.h"
#include <soc/tegra/bpmp.h>
#include <soc/tegra/bpmp-abi.h>
#include "../../pci.h"

#define TEGRA194_DWC_IP_VER			0x490A
#define TEGRA234_DWC_IP_VER			0x562A

#define APPL_PINMUX				0x0
#define APPL_PINMUX_PEX_RST			BIT(0)
#define APPL_PINMUX_CLKREQ_OVERRIDE_EN		BIT(2)
#define APPL_PINMUX_CLKREQ_OVERRIDE		BIT(3)
#define APPL_PINMUX_CLK_OUTPUT_IN_OVERRIDE_EN	BIT(4)
#define APPL_PINMUX_CLK_OUTPUT_IN_OVERRIDE	BIT(5)

#define APPL_CTRL				0x4
#define APPL_CTRL_SYS_PRE_DET_STATE		BIT(6)
#define APPL_CTRL_LTSSM_EN			BIT(7)
#define APPL_CTRL_HW_HOT_RST_EN			BIT(20)
#define APPL_CTRL_HW_HOT_RST_MODE_MASK		GENMASK(1, 0)
#define APPL_CTRL_HW_HOT_RST_MODE_SHIFT		22
#define APPL_CTRL_HW_HOT_RST_MODE_IMDT_RST	0x1
#define APPL_CTRL_HW_HOT_RST_MODE_IMDT_RST_LTSSM_EN	0x2

#define APPL_INTR_EN_L0_0			0x8
#define APPL_INTR_EN_L0_0_LINK_STATE_INT_EN	BIT(0)
#define APPL_INTR_EN_L0_0_MSI_RCV_INT_EN	BIT(4)
#define APPL_INTR_EN_L0_0_INT_INT_EN		BIT(8)
#define APPL_INTR_EN_L0_0_PCI_CMD_EN_INT_EN	BIT(15)
#define APPL_INTR_EN_L0_0_CDM_REG_CHK_INT_EN	BIT(19)
#define APPL_INTR_EN_L0_0_SYS_INTR_EN		BIT(30)
#define APPL_INTR_EN_L0_0_SYS_MSI_INTR_EN	BIT(31)

#define APPL_INTR_STATUS_L0			0xC
#define APPL_INTR_STATUS_L0_LINK_STATE_INT	BIT(0)
#define APPL_INTR_STATUS_L0_INT_INT		BIT(8)
#define APPL_INTR_STATUS_L0_PCI_CMD_EN_INT	BIT(15)
#define APPL_INTR_STATUS_L0_PEX_RST_INT		BIT(16)
#define APPL_INTR_STATUS_L0_CDM_REG_CHK_INT	BIT(18)

#define APPL_INTR_EN_L1_0_0				0x1C
#define APPL_INTR_EN_L1_0_0_LINK_REQ_RST_NOT_INT_EN	BIT(1)
#define APPL_INTR_EN_L1_0_0_RDLH_LINK_UP_INT_EN		BIT(3)
#define APPL_INTR_EN_L1_0_0_HOT_RESET_DONE_INT_EN	BIT(30)

#define APPL_INTR_STATUS_L1_0_0				0x20
#define APPL_INTR_STATUS_L1_0_0_LINK_REQ_RST_NOT_CHGED	BIT(1)
#define APPL_INTR_STATUS_L1_0_0_RDLH_LINK_UP_CHGED	BIT(3)
#define APPL_INTR_STATUS_L1_0_0_HOT_RESET_DONE		BIT(30)

#define APPL_INTR_STATUS_L1_1			0x2C
#define APPL_INTR_STATUS_L1_2			0x30
#define APPL_INTR_STATUS_L1_3			0x34
#define APPL_INTR_STATUS_L1_6			0x3C
#define APPL_INTR_STATUS_L1_7			0x40
#define APPL_INTR_STATUS_L1_15_CFG_BME_CHGED	BIT(1)

#define APPL_INTR_EN_L1_8_0			0x44
#define APPL_INTR_EN_L1_8_BW_MGT_INT_EN		BIT(2)
#define APPL_INTR_EN_L1_8_AUTO_BW_INT_EN	BIT(3)
#define APPL_INTR_EN_L1_8_INTX_EN		BIT(11)
#define APPL_INTR_EN_L1_8_AER_INT_EN		BIT(15)

#define APPL_INTR_STATUS_L1_8_0			0x4C
#define APPL_INTR_STATUS_L1_8_0_EDMA_INT_MASK	GENMASK(11, 6)
#define APPL_INTR_STATUS_L1_8_0_BW_MGT_INT_STS	BIT(2)
#define APPL_INTR_STATUS_L1_8_0_AUTO_BW_INT_STS	BIT(3)

#define APPL_INTR_STATUS_L1_9			0x54
#define APPL_INTR_STATUS_L1_10			0x58
#define APPL_INTR_STATUS_L1_11			0x64
#define APPL_INTR_STATUS_L1_13			0x74
#define APPL_INTR_STATUS_L1_14			0x78
#define APPL_INTR_STATUS_L1_15			0x7C
#define APPL_INTR_STATUS_L1_17			0x88

#define APPL_INTR_EN_L1_18				0x90
#define APPL_INTR_EN_L1_18_CDM_REG_CHK_CMPLT		BIT(2)
#define APPL_INTR_EN_L1_18_CDM_REG_CHK_CMP_ERR		BIT(1)
#define APPL_INTR_EN_L1_18_CDM_REG_CHK_LOGIC_ERR	BIT(0)

#define APPL_INTR_STATUS_L1_18				0x94
#define APPL_INTR_STATUS_L1_18_CDM_REG_CHK_CMPLT	BIT(2)
#define APPL_INTR_STATUS_L1_18_CDM_REG_CHK_CMP_ERR	BIT(1)
#define APPL_INTR_STATUS_L1_18_CDM_REG_CHK_LOGIC_ERR	BIT(0)

#define APPL_MSI_CTRL_1				0xAC

#define APPL_MSI_CTRL_2				0xB0

#define APPL_LEGACY_INTX			0xB8

#define APPL_LTR_MSG_1				0xC4
#define LTR_MSG_REQ				BIT(15)
#define LTR_MST_NO_SNOOP_SHIFT			16

#define APPL_LTR_MSG_2				0xC8
#define APPL_LTR_MSG_2_LTR_MSG_REQ_STATE	BIT(3)

#define APPL_LINK_STATUS			0xCC
#define APPL_LINK_STATUS_RDLH_LINK_UP		BIT(0)

#define APPL_DEBUG				0xD0
#define APPL_DEBUG_PM_LINKST_IN_L2_LAT		BIT(21)
#define APPL_DEBUG_PM_LINKST_IN_L0		0x11
#define APPL_DEBUG_LTSSM_STATE_MASK		GENMASK(8, 3)
#define APPL_DEBUG_LTSSM_STATE_SHIFT		3
#define LTSSM_STATE_PRE_DETECT			5

#define APPL_RADM_STATUS			0xE4
#define APPL_PM_XMT_TURNOFF_STATE		BIT(0)

#define APPL_DM_TYPE				0x100
#define APPL_DM_TYPE_MASK			GENMASK(3, 0)
#define APPL_DM_TYPE_RP				0x4
#define APPL_DM_TYPE_EP				0x0

#define APPL_CFG_BASE_ADDR			0x104
#define APPL_CFG_BASE_ADDR_MASK			GENMASK(31, 12)

#define APPL_CFG_IATU_DMA_BASE_ADDR		0x108
#define APPL_CFG_IATU_DMA_BASE_ADDR_MASK	GENMASK(31, 18)

#define APPL_CFG_MISC				0x110
#define APPL_CFG_MISC_SLV_EP_MODE		BIT(14)
#define APPL_CFG_MISC_ARCACHE_MASK		GENMASK(13, 10)
#define APPL_CFG_MISC_ARCACHE_SHIFT		10
#define APPL_CFG_MISC_ARCACHE_VAL		3

#define APPL_CFG_SLCG_OVERRIDE			0x114
#define APPL_CFG_SLCG_OVERRIDE_SLCG_EN_MASTER	BIT(0)

#define APPL_CAR_RESET_OVRD				0x12C
#define APPL_CAR_RESET_OVRD_CYA_OVERRIDE_CORE_RST_N	BIT(0)

#define IO_BASE_IO_DECODE				BIT(0)
#define IO_BASE_IO_DECODE_BIT8				BIT(8)

#define CFG_PREF_MEM_LIMIT_BASE_MEM_DECODE		BIT(0)
#define CFG_PREF_MEM_LIMIT_BASE_MEM_LIMIT_DECODE	BIT(16)

#define CFG_TIMER_CTRL_MAX_FUNC_NUM_OFF	0x718
#define CFG_TIMER_CTRL_ACK_NAK_SHIFT	(19)

#define N_FTS_VAL					52
#define FTS_VAL						52

#define GEN3_EQ_CONTROL_OFF			0x8a8
#define GEN3_EQ_CONTROL_OFF_PSET_REQ_VEC_SHIFT	8
#define GEN3_EQ_CONTROL_OFF_PSET_REQ_VEC_MASK	GENMASK(23, 8)
#define GEN3_EQ_CONTROL_OFF_FB_MODE_MASK	GENMASK(3, 0)

#define PORT_LOGIC_AMBA_ERROR_RESPONSE_DEFAULT	0x8D0
#define AMBA_ERROR_RESPONSE_CRS_SHIFT		3
#define AMBA_ERROR_RESPONSE_CRS_MASK		GENMASK(1, 0)
#define AMBA_ERROR_RESPONSE_CRS_OKAY		0
#define AMBA_ERROR_RESPONSE_CRS_OKAY_FFFFFFFF	1
#define AMBA_ERROR_RESPONSE_CRS_OKAY_FFFF0001	2

#define MSIX_ADDR_MATCH_LOW_OFF			0x940
#define MSIX_ADDR_MATCH_LOW_OFF_EN		BIT(0)
#define MSIX_ADDR_MATCH_LOW_OFF_MASK		GENMASK(31, 2)

#define MSIX_ADDR_MATCH_HIGH_OFF		0x944
#define MSIX_ADDR_MATCH_HIGH_OFF_MASK		GENMASK(31, 0)

#define PORT_LOGIC_MSIX_DOORBELL			0x948

#define CAP_SPCIE_CAP_OFF			0x154
#define CAP_SPCIE_CAP_OFF_DSP_TX_PRESET0_MASK	GENMASK(3, 0)
#define CAP_SPCIE_CAP_OFF_USP_TX_PRESET0_MASK	GENMASK(11, 8)
#define CAP_SPCIE_CAP_OFF_USP_TX_PRESET0_SHIFT	8

#define PME_ACK_TIMEOUT 10000

#define LTSSM_TIMEOUT 50000	/* 50ms */

#define GEN3_GEN4_EQ_PRESET_INIT	5

#define GEN1_CORE_CLK_FREQ	62500000
#define GEN2_CORE_CLK_FREQ	125000000
#define GEN3_CORE_CLK_FREQ	250000000
#define GEN4_CORE_CLK_FREQ	500000000

#define LTR_MSG_TIMEOUT		(100 * 1000)

#define PERST_DEBOUNCE_TIME	(5 * 1000)

#define EP_STATE_DISABLED	0
#define EP_STATE_ENABLED	1

static const unsigned int pcie_gen_freq[] = {
	GEN1_CORE_CLK_FREQ,	/* PCI_EXP_LNKSTA_CLS == 0; undefined */
	GEN1_CORE_CLK_FREQ,
	GEN2_CORE_CLK_FREQ,
	GEN3_CORE_CLK_FREQ,
	GEN4_CORE_CLK_FREQ
};

struct tegra_pcie_dw_of_data {
	u32 version;
	enum dw_pcie_device_mode mode;
	bool has_msix_doorbell_access_fix;
	bool has_sbr_reset_fix;
	bool has_l1ss_exit_fix;
	bool has_ltr_req_fix;
	u32 cdm_chk_int_en_bit;
	u32 gen4_preset_vec;
	u8 n_fts[2];
};

struct tegra_pcie_dw {
	struct device *dev;
	struct resource *appl_res;
	struct resource *dbi_res;
	struct resource *atu_dma_res;
	void __iomem *appl_base;
	struct clk *core_clk;
	struct reset_control *core_apb_rst;
	struct reset_control *core_rst;
	struct dw_pcie pci;
	struct tegra_bpmp *bpmp;

	struct tegra_pcie_dw_of_data *of_data;

	bool supports_clkreq;
	bool enable_cdm_check;
	bool enable_srns;
	bool link_state;
	bool update_fc_fixup;
	bool enable_ext_refclk;
	u8 init_link_width;
	u32 msi_ctrl_int;
	u32 num_lanes;
	u32 cid;
	u32 cfg_link_cap_l1sub;
	u32 ras_des_cap;
	u32 pcie_cap_base;
	u32 aspm_cmrt;
	u32 aspm_pwr_on_t;
	u32 aspm_l0s_enter_lat;

	struct regulator *pex_ctl_supply;
	struct regulator *slot_ctl_3v3;
	struct regulator *slot_ctl_12v;

	unsigned int phy_count;
	struct phy **phys;

	struct dentry *debugfs;

	/* Endpoint mode specific */
	struct gpio_desc *pex_rst_gpiod;
	struct gpio_desc *pex_refclk_sel_gpiod;
	unsigned int pex_rst_irq;
	int ep_state;
	long link_status;
	struct icc_path *icc_path;
};

static inline struct tegra_pcie_dw *to_tegra_pcie(struct dw_pcie *pci)
{
	return container_of(pci, struct tegra_pcie_dw, pci);
}

static inline void appl_writel(struct tegra_pcie_dw *pcie, const u32 value,
			       const u32 reg)
{
	writel_relaxed(value, pcie->appl_base + reg);
}

static inline u32 appl_readl(struct tegra_pcie_dw *pcie, const u32 reg)
{
	return readl_relaxed(pcie->appl_base + reg);
}

struct tegra_pcie_soc {
	enum dw_pcie_device_mode mode;
};

static void tegra_pcie_icc_set(struct tegra_pcie_dw *pcie)
{
	struct dw_pcie *pci = &pcie->pci;
	u32 val, speed, width;

	val = dw_pcie_readw_dbi(pci, pcie->pcie_cap_base + PCI_EXP_LNKSTA);

	speed = FIELD_GET(PCI_EXP_LNKSTA_CLS, val);
	width = FIELD_GET(PCI_EXP_LNKSTA_NLW, val);

	val = width * (PCIE_SPEED2MBS_ENC(pcie_link_speed[speed]) / BITS_PER_BYTE);

	if (icc_set_bw(pcie->icc_path, MBps_to_icc(val), 0))
		dev_err(pcie->dev, "can't set bw[%u]\n", val);

	if (speed >= ARRAY_SIZE(pcie_gen_freq))
		speed = 0;

	clk_set_rate(pcie->core_clk, pcie_gen_freq[speed]);
}

static void apply_bad_link_workaround(struct dw_pcie_rp *pp)
{
	struct dw_pcie *pci = to_dw_pcie_from_pp(pp);
	struct tegra_pcie_dw *pcie = to_tegra_pcie(pci);
	u32 current_link_width;
	u16 val;

	/*
	 * NOTE:- Since this scenario is uncommon and link as such is not
	 * stable anyway, not waiting to confirm if link is really
	 * transitioning to Gen-2 speed
	 */
	val = dw_pcie_readw_dbi(pci, pcie->pcie_cap_base + PCI_EXP_LNKSTA);
	if (val & PCI_EXP_LNKSTA_LBMS) {
		current_link_width = FIELD_GET(PCI_EXP_LNKSTA_NLW, val);
		if (pcie->init_link_width > current_link_width) {
			dev_warn(pci->dev, "PCIe link is bad, width reduced\n");
			val = dw_pcie_readw_dbi(pci, pcie->pcie_cap_base +
						PCI_EXP_LNKCTL2);
			val &= ~PCI_EXP_LNKCTL2_TLS;
			val |= PCI_EXP_LNKCTL2_TLS_2_5GT;
			dw_pcie_writew_dbi(pci, pcie->pcie_cap_base +
					   PCI_EXP_LNKCTL2, val);

			val = dw_pcie_readw_dbi(pci, pcie->pcie_cap_base +
						PCI_EXP_LNKCTL);
			val |= PCI_EXP_LNKCTL_RL;
			dw_pcie_writew_dbi(pci, pcie->pcie_cap_base +
					   PCI_EXP_LNKCTL, val);
		}
	}
}

static irqreturn_t tegra_pcie_rp_irq_handler(int irq, void *arg)
{
	struct tegra_pcie_dw *pcie = arg;
	struct dw_pcie *pci = &pcie->pci;
	struct dw_pcie_rp *pp = &pci->pp;
	u32 val, status_l0, status_l1;
	u16 val_w;

	status_l0 = appl_readl(pcie, APPL_INTR_STATUS_L0);
	if (status_l0 & APPL_INTR_STATUS_L0_LINK_STATE_INT) {
		status_l1 = appl_readl(pcie, APPL_INTR_STATUS_L1_0_0);
		appl_writel(pcie, status_l1, APPL_INTR_STATUS_L1_0_0);
		if (!pcie->of_data->has_sbr_reset_fix &&
		    status_l1 & APPL_INTR_STATUS_L1_0_0_LINK_REQ_RST_NOT_CHGED) {
			/* SBR & Surprise Link Down WAR */
			val = appl_readl(pcie, APPL_CAR_RESET_OVRD);
			val &= ~APPL_CAR_RESET_OVRD_CYA_OVERRIDE_CORE_RST_N;
			appl_writel(pcie, val, APPL_CAR_RESET_OVRD);
			udelay(1);
			val = appl_readl(pcie, APPL_CAR_RESET_OVRD);
			val |= APPL_CAR_RESET_OVRD_CYA_OVERRIDE_CORE_RST_N;
			appl_writel(pcie, val, APPL_CAR_RESET_OVRD);

			val = dw_pcie_readl_dbi(pci, PCIE_LINK_WIDTH_SPEED_CONTROL);
			val |= PORT_LOGIC_SPEED_CHANGE;
			dw_pcie_writel_dbi(pci, PCIE_LINK_WIDTH_SPEED_CONTROL, val);
		}
	}

	if (status_l0 & APPL_INTR_STATUS_L0_INT_INT) {
		status_l1 = appl_readl(pcie, APPL_INTR_STATUS_L1_8_0);
		if (status_l1 & APPL_INTR_STATUS_L1_8_0_AUTO_BW_INT_STS) {
			appl_writel(pcie,
				    APPL_INTR_STATUS_L1_8_0_AUTO_BW_INT_STS,
				    APPL_INTR_STATUS_L1_8_0);
			apply_bad_link_workaround(pp);
		}
		if (status_l1 & APPL_INTR_STATUS_L1_8_0_BW_MGT_INT_STS) {
			val_w = dw_pcie_readw_dbi(pci, pcie->pcie_cap_base +
						  PCI_EXP_LNKSTA);
			val_w |= PCI_EXP_LNKSTA_LBMS;
			dw_pcie_writew_dbi(pci, pcie->pcie_cap_base +
					   PCI_EXP_LNKSTA, val_w);

			appl_writel(pcie,
				    APPL_INTR_STATUS_L1_8_0_BW_MGT_INT_STS,
				    APPL_INTR_STATUS_L1_8_0);

			val_w = dw_pcie_readw_dbi(pci, pcie->pcie_cap_base +
						  PCI_EXP_LNKSTA);
			dev_dbg(pci->dev, "Link Speed : Gen-%u\n", val_w &
				PCI_EXP_LNKSTA_CLS);
		}
	}

	if (status_l0 & APPL_INTR_STATUS_L0_CDM_REG_CHK_INT) {
		status_l1 = appl_readl(pcie, APPL_INTR_STATUS_L1_18);
		val = dw_pcie_readl_dbi(pci, PCIE_PL_CHK_REG_CONTROL_STATUS);
		if (status_l1 & APPL_INTR_STATUS_L1_18_CDM_REG_CHK_CMPLT) {
			dev_info(pci->dev, "CDM check complete\n");
			val |= PCIE_PL_CHK_REG_CHK_REG_COMPLETE;
		}
		if (status_l1 & APPL_INTR_STATUS_L1_18_CDM_REG_CHK_CMP_ERR) {
			dev_err(pci->dev, "CDM comparison mismatch\n");
			val |= PCIE_PL_CHK_REG_CHK_REG_COMPARISON_ERROR;
		}
		if (status_l1 & APPL_INTR_STATUS_L1_18_CDM_REG_CHK_LOGIC_ERR) {
			dev_err(pci->dev, "CDM Logic error\n");
			val |= PCIE_PL_CHK_REG_CHK_REG_LOGIC_ERROR;
		}
		dw_pcie_writel_dbi(pci, PCIE_PL_CHK_REG_CONTROL_STATUS, val);
		val = dw_pcie_readl_dbi(pci, PCIE_PL_CHK_REG_ERR_ADDR);
		dev_err(pci->dev, "CDM Error Address Offset = 0x%08X\n", val);
	}

	return IRQ_HANDLED;
}

static void pex_ep_event_hot_rst_done(struct tegra_pcie_dw *pcie)
{
	u32 val;

	appl_writel(pcie, 0xFFFFFFFF, APPL_INTR_STATUS_L0);
	appl_writel(pcie, 0xFFFFFFFF, APPL_INTR_STATUS_L1_0_0);
	appl_writel(pcie, 0xFFFFFFFF, APPL_INTR_STATUS_L1_1);
	appl_writel(pcie, 0xFFFFFFFF, APPL_INTR_STATUS_L1_2);
	appl_writel(pcie, 0xFFFFFFFF, APPL_INTR_STATUS_L1_3);
	appl_writel(pcie, 0xFFFFFFFF, APPL_INTR_STATUS_L1_6);
	appl_writel(pcie, 0xFFFFFFFF, APPL_INTR_STATUS_L1_7);
	appl_writel(pcie, 0xFFFFFFFF, APPL_INTR_STATUS_L1_8_0);
	appl_writel(pcie, 0xFFFFFFFF, APPL_INTR_STATUS_L1_9);
	appl_writel(pcie, 0xFFFFFFFF, APPL_INTR_STATUS_L1_10);
	appl_writel(pcie, 0xFFFFFFFF, APPL_INTR_STATUS_L1_11);
	appl_writel(pcie, 0xFFFFFFFF, APPL_INTR_STATUS_L1_13);
	appl_writel(pcie, 0xFFFFFFFF, APPL_INTR_STATUS_L1_14);
	appl_writel(pcie, 0xFFFFFFFF, APPL_INTR_STATUS_L1_15);
	appl_writel(pcie, 0xFFFFFFFF, APPL_INTR_STATUS_L1_17);
	appl_writel(pcie, 0xFFFFFFFF, APPL_MSI_CTRL_2);

	val = appl_readl(pcie, APPL_CTRL);
	val |= APPL_CTRL_LTSSM_EN;
	appl_writel(pcie, val, APPL_CTRL);
}

static irqreturn_t tegra_pcie_ep_irq_thread(int irq, void *arg)
{
	struct tegra_pcie_dw *pcie = arg;
	struct dw_pcie_ep *ep = &pcie->pci.ep;
	struct dw_pcie *pci = &pcie->pci;
	u32 val;

<<<<<<< HEAD
	speed = dw_pcie_readw_dbi(pci, pcie->pcie_cap_base + PCI_EXP_LNKSTA) &
		PCI_EXP_LNKSTA_CLS;

	if (speed >= ARRAY_SIZE(pcie_gen_freq))
		speed = 0;

	clk_set_rate(pcie->core_clk, pcie_gen_freq[speed]);
=======
	if (test_and_clear_bit(0, &pcie->link_status))
		dw_pcie_ep_linkup(ep);

	tegra_pcie_icc_set(pcie);
>>>>>>> 98817289

	if (pcie->of_data->has_ltr_req_fix)
		return IRQ_HANDLED;

	/* If EP doesn't advertise L1SS, just return */
	val = dw_pcie_readl_dbi(pci, pcie->cfg_link_cap_l1sub);
	if (!(val & (PCI_L1SS_CAP_ASPM_L1_1 | PCI_L1SS_CAP_ASPM_L1_2)))
		return IRQ_HANDLED;

	/* Check if BME is set to '1' */
	val = dw_pcie_readl_dbi(pci, PCI_COMMAND);
	if (val & PCI_COMMAND_MASTER) {
		ktime_t timeout;

		/* 110us for both snoop and no-snoop */
		val = 110 | (2 << PCI_LTR_SCALE_SHIFT) | LTR_MSG_REQ;
		val |= (val << LTR_MST_NO_SNOOP_SHIFT);
		appl_writel(pcie, val, APPL_LTR_MSG_1);

		/* Send LTR upstream */
		val = appl_readl(pcie, APPL_LTR_MSG_2);
		val |= APPL_LTR_MSG_2_LTR_MSG_REQ_STATE;
		appl_writel(pcie, val, APPL_LTR_MSG_2);

		timeout = ktime_add_us(ktime_get(), LTR_MSG_TIMEOUT);
		for (;;) {
			val = appl_readl(pcie, APPL_LTR_MSG_2);
			if (!(val & APPL_LTR_MSG_2_LTR_MSG_REQ_STATE))
				break;
			if (ktime_after(ktime_get(), timeout))
				break;
			usleep_range(1000, 1100);
		}
		if (val & APPL_LTR_MSG_2_LTR_MSG_REQ_STATE)
			dev_err(pcie->dev, "Failed to send LTR message\n");
	}

	return IRQ_HANDLED;
}

static irqreturn_t tegra_pcie_ep_hard_irq(int irq, void *arg)
{
	struct tegra_pcie_dw *pcie = arg;
	int spurious = 1;
	u32 status_l0, status_l1, link_status;

	status_l0 = appl_readl(pcie, APPL_INTR_STATUS_L0);
	if (status_l0 & APPL_INTR_STATUS_L0_LINK_STATE_INT) {
		status_l1 = appl_readl(pcie, APPL_INTR_STATUS_L1_0_0);
		appl_writel(pcie, status_l1, APPL_INTR_STATUS_L1_0_0);

		if (status_l1 & APPL_INTR_STATUS_L1_0_0_HOT_RESET_DONE)
			pex_ep_event_hot_rst_done(pcie);

		if (status_l1 & APPL_INTR_STATUS_L1_0_0_RDLH_LINK_UP_CHGED) {
			link_status = appl_readl(pcie, APPL_LINK_STATUS);
			if (link_status & APPL_LINK_STATUS_RDLH_LINK_UP) {
				dev_dbg(pcie->dev, "Link is up with Host\n");
				set_bit(0, &pcie->link_status);
				return IRQ_WAKE_THREAD;
			}
		}

		spurious = 0;
	}

	if (status_l0 & APPL_INTR_STATUS_L0_PCI_CMD_EN_INT) {
		status_l1 = appl_readl(pcie, APPL_INTR_STATUS_L1_15);
		appl_writel(pcie, status_l1, APPL_INTR_STATUS_L1_15);

		if (status_l1 & APPL_INTR_STATUS_L1_15_CFG_BME_CHGED)
			return IRQ_WAKE_THREAD;

		spurious = 0;
	}

	if (spurious) {
		dev_warn(pcie->dev, "Random interrupt (STATUS = 0x%08X)\n",
			 status_l0);
		appl_writel(pcie, status_l0, APPL_INTR_STATUS_L0);
	}

	return IRQ_HANDLED;
}

static int tegra_pcie_dw_rd_own_conf(struct pci_bus *bus, u32 devfn, int where,
				     int size, u32 *val)
{
	struct dw_pcie_rp *pp = bus->sysdata;
	struct dw_pcie *pci = to_dw_pcie_from_pp(pp);
	struct tegra_pcie_dw *pcie = to_tegra_pcie(pci);

	/*
	 * This is an endpoint mode specific register happen to appear even
	 * when controller is operating in root port mode and system hangs
	 * when it is accessed with link being in ASPM-L1 state.
	 * So skip accessing it altogether
	 */
	if (!pcie->of_data->has_msix_doorbell_access_fix &&
	    !PCI_SLOT(devfn) && where == PORT_LOGIC_MSIX_DOORBELL) {
		*val = 0x00000000;
		return PCIBIOS_SUCCESSFUL;
	}

	return pci_generic_config_read(bus, devfn, where, size, val);
}

static int tegra_pcie_dw_wr_own_conf(struct pci_bus *bus, u32 devfn, int where,
				     int size, u32 val)
{
	struct dw_pcie_rp *pp = bus->sysdata;
	struct dw_pcie *pci = to_dw_pcie_from_pp(pp);
	struct tegra_pcie_dw *pcie = to_tegra_pcie(pci);

	/*
	 * This is an endpoint mode specific register happen to appear even
	 * when controller is operating in root port mode and system hangs
	 * when it is accessed with link being in ASPM-L1 state.
	 * So skip accessing it altogether
	 */
	if (!pcie->of_data->has_msix_doorbell_access_fix &&
	    !PCI_SLOT(devfn) && where == PORT_LOGIC_MSIX_DOORBELL)
		return PCIBIOS_SUCCESSFUL;

	return pci_generic_config_write(bus, devfn, where, size, val);
}

static struct pci_ops tegra_pci_ops = {
	.map_bus = dw_pcie_own_conf_map_bus,
	.read = tegra_pcie_dw_rd_own_conf,
	.write = tegra_pcie_dw_wr_own_conf,
};

#if defined(CONFIG_PCIEASPM)
static void disable_aspm_l11(struct tegra_pcie_dw *pcie)
{
	u32 val;

	val = dw_pcie_readl_dbi(&pcie->pci, pcie->cfg_link_cap_l1sub);
	val &= ~PCI_L1SS_CAP_ASPM_L1_1;
	dw_pcie_writel_dbi(&pcie->pci, pcie->cfg_link_cap_l1sub, val);
}

static void disable_aspm_l12(struct tegra_pcie_dw *pcie)
{
	u32 val;

	val = dw_pcie_readl_dbi(&pcie->pci, pcie->cfg_link_cap_l1sub);
	val &= ~PCI_L1SS_CAP_ASPM_L1_2;
	dw_pcie_writel_dbi(&pcie->pci, pcie->cfg_link_cap_l1sub, val);
}

static inline u32 event_counter_prog(struct tegra_pcie_dw *pcie, u32 event)
{
	u32 val;

	val = dw_pcie_readl_dbi(&pcie->pci, pcie->ras_des_cap +
				PCIE_RAS_DES_EVENT_COUNTER_CONTROL);
	val &= ~(EVENT_COUNTER_EVENT_SEL_MASK << EVENT_COUNTER_EVENT_SEL_SHIFT);
	val |= EVENT_COUNTER_GROUP_5 << EVENT_COUNTER_GROUP_SEL_SHIFT;
	val |= event << EVENT_COUNTER_EVENT_SEL_SHIFT;
	val |= EVENT_COUNTER_ENABLE_ALL << EVENT_COUNTER_ENABLE_SHIFT;
	dw_pcie_writel_dbi(&pcie->pci, pcie->ras_des_cap +
			   PCIE_RAS_DES_EVENT_COUNTER_CONTROL, val);
	val = dw_pcie_readl_dbi(&pcie->pci, pcie->ras_des_cap +
				PCIE_RAS_DES_EVENT_COUNTER_DATA);

	return val;
}

static int aspm_state_cnt(struct seq_file *s, void *data)
{
	struct tegra_pcie_dw *pcie = (struct tegra_pcie_dw *)
				     dev_get_drvdata(s->private);
	u32 val;

	seq_printf(s, "Tx L0s entry count : %u\n",
		   event_counter_prog(pcie, EVENT_COUNTER_EVENT_Tx_L0S));

	seq_printf(s, "Rx L0s entry count : %u\n",
		   event_counter_prog(pcie, EVENT_COUNTER_EVENT_Rx_L0S));

	seq_printf(s, "Link L1 entry count : %u\n",
		   event_counter_prog(pcie, EVENT_COUNTER_EVENT_L1));

	seq_printf(s, "Link L1.1 entry count : %u\n",
		   event_counter_prog(pcie, EVENT_COUNTER_EVENT_L1_1));

	seq_printf(s, "Link L1.2 entry count : %u\n",
		   event_counter_prog(pcie, EVENT_COUNTER_EVENT_L1_2));

	/* Clear all counters */
	dw_pcie_writel_dbi(&pcie->pci, pcie->ras_des_cap +
			   PCIE_RAS_DES_EVENT_COUNTER_CONTROL,
			   EVENT_COUNTER_ALL_CLEAR);

	/* Re-enable counting */
	val = EVENT_COUNTER_ENABLE_ALL << EVENT_COUNTER_ENABLE_SHIFT;
	val |= EVENT_COUNTER_GROUP_5 << EVENT_COUNTER_GROUP_SEL_SHIFT;
	dw_pcie_writel_dbi(&pcie->pci, pcie->ras_des_cap +
			   PCIE_RAS_DES_EVENT_COUNTER_CONTROL, val);

	return 0;
}

static void init_host_aspm(struct tegra_pcie_dw *pcie)
{
	struct dw_pcie *pci = &pcie->pci;
	u32 val;

	val = dw_pcie_find_ext_capability(pci, PCI_EXT_CAP_ID_L1SS);
	pcie->cfg_link_cap_l1sub = val + PCI_L1SS_CAP;

	pcie->ras_des_cap = dw_pcie_find_ext_capability(&pcie->pci,
							PCI_EXT_CAP_ID_VNDR);

	/* Enable ASPM counters */
	val = EVENT_COUNTER_ENABLE_ALL << EVENT_COUNTER_ENABLE_SHIFT;
	val |= EVENT_COUNTER_GROUP_5 << EVENT_COUNTER_GROUP_SEL_SHIFT;
	dw_pcie_writel_dbi(pci, pcie->ras_des_cap +
			   PCIE_RAS_DES_EVENT_COUNTER_CONTROL, val);

	/* Program T_cmrt and T_pwr_on values */
	val = dw_pcie_readl_dbi(pci, pcie->cfg_link_cap_l1sub);
	val &= ~(PCI_L1SS_CAP_CM_RESTORE_TIME | PCI_L1SS_CAP_P_PWR_ON_VALUE);
	val |= (pcie->aspm_cmrt << 8);
	val |= (pcie->aspm_pwr_on_t << 19);
	dw_pcie_writel_dbi(pci, pcie->cfg_link_cap_l1sub, val);

	/* Program L0s and L1 entrance latencies */
	val = dw_pcie_readl_dbi(pci, PCIE_PORT_AFR);
	val &= ~PORT_AFR_L0S_ENTRANCE_LAT_MASK;
	val |= (pcie->aspm_l0s_enter_lat << PORT_AFR_L0S_ENTRANCE_LAT_SHIFT);
	val |= PORT_AFR_ENTER_ASPM;
	dw_pcie_writel_dbi(pci, PCIE_PORT_AFR, val);
}

static void init_debugfs(struct tegra_pcie_dw *pcie)
{
	debugfs_create_devm_seqfile(pcie->dev, "aspm_state_cnt", pcie->debugfs,
				    aspm_state_cnt);
}
#else
static inline void disable_aspm_l12(struct tegra_pcie_dw *pcie) { return; }
static inline void disable_aspm_l11(struct tegra_pcie_dw *pcie) { return; }
static inline void init_host_aspm(struct tegra_pcie_dw *pcie) { return; }
static inline void init_debugfs(struct tegra_pcie_dw *pcie) { return; }
#endif

static void tegra_pcie_enable_system_interrupts(struct dw_pcie_rp *pp)
{
	struct dw_pcie *pci = to_dw_pcie_from_pp(pp);
	struct tegra_pcie_dw *pcie = to_tegra_pcie(pci);
	u32 val;
	u16 val_w;

	val = appl_readl(pcie, APPL_INTR_EN_L0_0);
	val |= APPL_INTR_EN_L0_0_LINK_STATE_INT_EN;
	appl_writel(pcie, val, APPL_INTR_EN_L0_0);

	if (!pcie->of_data->has_sbr_reset_fix) {
		val = appl_readl(pcie, APPL_INTR_EN_L1_0_0);
		val |= APPL_INTR_EN_L1_0_0_LINK_REQ_RST_NOT_INT_EN;
		appl_writel(pcie, val, APPL_INTR_EN_L1_0_0);
	}

	if (pcie->enable_cdm_check) {
		val = appl_readl(pcie, APPL_INTR_EN_L0_0);
		val |= pcie->of_data->cdm_chk_int_en_bit;
		appl_writel(pcie, val, APPL_INTR_EN_L0_0);

		val = appl_readl(pcie, APPL_INTR_EN_L1_18);
		val |= APPL_INTR_EN_L1_18_CDM_REG_CHK_CMP_ERR;
		val |= APPL_INTR_EN_L1_18_CDM_REG_CHK_LOGIC_ERR;
		appl_writel(pcie, val, APPL_INTR_EN_L1_18);
	}

	val_w = dw_pcie_readw_dbi(&pcie->pci, pcie->pcie_cap_base +
				  PCI_EXP_LNKSTA);
	pcie->init_link_width = FIELD_GET(PCI_EXP_LNKSTA_NLW, val_w);

	val_w = dw_pcie_readw_dbi(&pcie->pci, pcie->pcie_cap_base +
				  PCI_EXP_LNKCTL);
	val_w |= PCI_EXP_LNKCTL_LBMIE;
	dw_pcie_writew_dbi(&pcie->pci, pcie->pcie_cap_base + PCI_EXP_LNKCTL,
			   val_w);
}

static void tegra_pcie_enable_legacy_interrupts(struct dw_pcie_rp *pp)
{
	struct dw_pcie *pci = to_dw_pcie_from_pp(pp);
	struct tegra_pcie_dw *pcie = to_tegra_pcie(pci);
	u32 val;

	/* Enable legacy interrupt generation */
	val = appl_readl(pcie, APPL_INTR_EN_L0_0);
	val |= APPL_INTR_EN_L0_0_SYS_INTR_EN;
	val |= APPL_INTR_EN_L0_0_INT_INT_EN;
	appl_writel(pcie, val, APPL_INTR_EN_L0_0);

	val = appl_readl(pcie, APPL_INTR_EN_L1_8_0);
	val |= APPL_INTR_EN_L1_8_INTX_EN;
	val |= APPL_INTR_EN_L1_8_AUTO_BW_INT_EN;
	val |= APPL_INTR_EN_L1_8_BW_MGT_INT_EN;
	if (IS_ENABLED(CONFIG_PCIEAER))
		val |= APPL_INTR_EN_L1_8_AER_INT_EN;
	appl_writel(pcie, val, APPL_INTR_EN_L1_8_0);
}

static void tegra_pcie_enable_msi_interrupts(struct dw_pcie_rp *pp)
{
	struct dw_pcie *pci = to_dw_pcie_from_pp(pp);
	struct tegra_pcie_dw *pcie = to_tegra_pcie(pci);
	u32 val;

	/* Enable MSI interrupt generation */
	val = appl_readl(pcie, APPL_INTR_EN_L0_0);
	val |= APPL_INTR_EN_L0_0_SYS_MSI_INTR_EN;
	val |= APPL_INTR_EN_L0_0_MSI_RCV_INT_EN;
	appl_writel(pcie, val, APPL_INTR_EN_L0_0);
}

static void tegra_pcie_enable_interrupts(struct dw_pcie_rp *pp)
{
	struct dw_pcie *pci = to_dw_pcie_from_pp(pp);
	struct tegra_pcie_dw *pcie = to_tegra_pcie(pci);

	/* Clear interrupt statuses before enabling interrupts */
	appl_writel(pcie, 0xFFFFFFFF, APPL_INTR_STATUS_L0);
	appl_writel(pcie, 0xFFFFFFFF, APPL_INTR_STATUS_L1_0_0);
	appl_writel(pcie, 0xFFFFFFFF, APPL_INTR_STATUS_L1_1);
	appl_writel(pcie, 0xFFFFFFFF, APPL_INTR_STATUS_L1_2);
	appl_writel(pcie, 0xFFFFFFFF, APPL_INTR_STATUS_L1_3);
	appl_writel(pcie, 0xFFFFFFFF, APPL_INTR_STATUS_L1_6);
	appl_writel(pcie, 0xFFFFFFFF, APPL_INTR_STATUS_L1_7);
	appl_writel(pcie, 0xFFFFFFFF, APPL_INTR_STATUS_L1_8_0);
	appl_writel(pcie, 0xFFFFFFFF, APPL_INTR_STATUS_L1_9);
	appl_writel(pcie, 0xFFFFFFFF, APPL_INTR_STATUS_L1_10);
	appl_writel(pcie, 0xFFFFFFFF, APPL_INTR_STATUS_L1_11);
	appl_writel(pcie, 0xFFFFFFFF, APPL_INTR_STATUS_L1_13);
	appl_writel(pcie, 0xFFFFFFFF, APPL_INTR_STATUS_L1_14);
	appl_writel(pcie, 0xFFFFFFFF, APPL_INTR_STATUS_L1_15);
	appl_writel(pcie, 0xFFFFFFFF, APPL_INTR_STATUS_L1_17);

	tegra_pcie_enable_system_interrupts(pp);
	tegra_pcie_enable_legacy_interrupts(pp);
	if (IS_ENABLED(CONFIG_PCI_MSI))
		tegra_pcie_enable_msi_interrupts(pp);
}

static void config_gen3_gen4_eq_presets(struct tegra_pcie_dw *pcie)
{
	struct dw_pcie *pci = &pcie->pci;
	u32 val, offset, i;

	/* Program init preset */
	for (i = 0; i < pcie->num_lanes; i++) {
		val = dw_pcie_readw_dbi(pci, CAP_SPCIE_CAP_OFF + (i * 2));
		val &= ~CAP_SPCIE_CAP_OFF_DSP_TX_PRESET0_MASK;
		val |= GEN3_GEN4_EQ_PRESET_INIT;
		val &= ~CAP_SPCIE_CAP_OFF_USP_TX_PRESET0_MASK;
		val |= (GEN3_GEN4_EQ_PRESET_INIT <<
			   CAP_SPCIE_CAP_OFF_USP_TX_PRESET0_SHIFT);
		dw_pcie_writew_dbi(pci, CAP_SPCIE_CAP_OFF + (i * 2), val);

		offset = dw_pcie_find_ext_capability(pci,
						     PCI_EXT_CAP_ID_PL_16GT) +
				PCI_PL_16GT_LE_CTRL;
		val = dw_pcie_readb_dbi(pci, offset + i);
		val &= ~PCI_PL_16GT_LE_CTRL_DSP_TX_PRESET_MASK;
		val |= GEN3_GEN4_EQ_PRESET_INIT;
		val &= ~PCI_PL_16GT_LE_CTRL_USP_TX_PRESET_MASK;
		val |= (GEN3_GEN4_EQ_PRESET_INIT <<
			PCI_PL_16GT_LE_CTRL_USP_TX_PRESET_SHIFT);
		dw_pcie_writeb_dbi(pci, offset + i, val);
	}

	val = dw_pcie_readl_dbi(pci, GEN3_RELATED_OFF);
	val &= ~GEN3_RELATED_OFF_RATE_SHADOW_SEL_MASK;
	dw_pcie_writel_dbi(pci, GEN3_RELATED_OFF, val);

	val = dw_pcie_readl_dbi(pci, GEN3_EQ_CONTROL_OFF);
	val &= ~GEN3_EQ_CONTROL_OFF_PSET_REQ_VEC_MASK;
	val |= (0x3ff << GEN3_EQ_CONTROL_OFF_PSET_REQ_VEC_SHIFT);
	val &= ~GEN3_EQ_CONTROL_OFF_FB_MODE_MASK;
	dw_pcie_writel_dbi(pci, GEN3_EQ_CONTROL_OFF, val);

	val = dw_pcie_readl_dbi(pci, GEN3_RELATED_OFF);
	val &= ~GEN3_RELATED_OFF_RATE_SHADOW_SEL_MASK;
	val |= (0x1 << GEN3_RELATED_OFF_RATE_SHADOW_SEL_SHIFT);
	dw_pcie_writel_dbi(pci, GEN3_RELATED_OFF, val);

	val = dw_pcie_readl_dbi(pci, GEN3_EQ_CONTROL_OFF);
	val &= ~GEN3_EQ_CONTROL_OFF_PSET_REQ_VEC_MASK;
	val |= (pcie->of_data->gen4_preset_vec <<
		GEN3_EQ_CONTROL_OFF_PSET_REQ_VEC_SHIFT);
	val &= ~GEN3_EQ_CONTROL_OFF_FB_MODE_MASK;
	dw_pcie_writel_dbi(pci, GEN3_EQ_CONTROL_OFF, val);

	val = dw_pcie_readl_dbi(pci, GEN3_RELATED_OFF);
	val &= ~GEN3_RELATED_OFF_RATE_SHADOW_SEL_MASK;
	dw_pcie_writel_dbi(pci, GEN3_RELATED_OFF, val);
}

static int tegra_pcie_dw_host_init(struct dw_pcie_rp *pp)
{
	struct dw_pcie *pci = to_dw_pcie_from_pp(pp);
	struct tegra_pcie_dw *pcie = to_tegra_pcie(pci);
	u32 val;
	u16 val_16;

	pp->bridge->ops = &tegra_pci_ops;

	if (!pcie->pcie_cap_base)
		pcie->pcie_cap_base = dw_pcie_find_capability(&pcie->pci,
							      PCI_CAP_ID_EXP);

	val = dw_pcie_readl_dbi(pci, PCI_IO_BASE);
	val &= ~(IO_BASE_IO_DECODE | IO_BASE_IO_DECODE_BIT8);
	dw_pcie_writel_dbi(pci, PCI_IO_BASE, val);

	val = dw_pcie_readl_dbi(pci, PCI_PREF_MEMORY_BASE);
	val |= CFG_PREF_MEM_LIMIT_BASE_MEM_DECODE;
	val |= CFG_PREF_MEM_LIMIT_BASE_MEM_LIMIT_DECODE;
	dw_pcie_writel_dbi(pci, PCI_PREF_MEMORY_BASE, val);

	dw_pcie_writel_dbi(pci, PCI_BASE_ADDRESS_0, 0);

	/* Enable as 0xFFFF0001 response for CRS */
	val = dw_pcie_readl_dbi(pci, PORT_LOGIC_AMBA_ERROR_RESPONSE_DEFAULT);
	val &= ~(AMBA_ERROR_RESPONSE_CRS_MASK << AMBA_ERROR_RESPONSE_CRS_SHIFT);
	val |= (AMBA_ERROR_RESPONSE_CRS_OKAY_FFFF0001 <<
		AMBA_ERROR_RESPONSE_CRS_SHIFT);
	dw_pcie_writel_dbi(pci, PORT_LOGIC_AMBA_ERROR_RESPONSE_DEFAULT, val);

	/* Configure Max lane width from DT */
	val = dw_pcie_readl_dbi(pci, pcie->pcie_cap_base + PCI_EXP_LNKCAP);
	val &= ~PCI_EXP_LNKCAP_MLW;
	val |= FIELD_PREP(PCI_EXP_LNKCAP_MLW, pcie->num_lanes);
	dw_pcie_writel_dbi(pci, pcie->pcie_cap_base + PCI_EXP_LNKCAP, val);

	/* Clear Slot Clock Configuration bit if SRNS configuration */
	if (pcie->enable_srns) {
		val_16 = dw_pcie_readw_dbi(pci, pcie->pcie_cap_base +
					   PCI_EXP_LNKSTA);
		val_16 &= ~PCI_EXP_LNKSTA_SLC;
		dw_pcie_writew_dbi(pci, pcie->pcie_cap_base + PCI_EXP_LNKSTA,
				   val_16);
	}

	config_gen3_gen4_eq_presets(pcie);

	init_host_aspm(pcie);

	/* Disable ASPM-L1SS advertisement if there is no CLKREQ routing */
	if (!pcie->supports_clkreq) {
		disable_aspm_l11(pcie);
		disable_aspm_l12(pcie);
	}

	if (!pcie->of_data->has_l1ss_exit_fix) {
		val = dw_pcie_readl_dbi(pci, GEN3_RELATED_OFF);
		val &= ~GEN3_RELATED_OFF_GEN3_ZRXDC_NONCOMPL;
		dw_pcie_writel_dbi(pci, GEN3_RELATED_OFF, val);
	}

	if (pcie->update_fc_fixup) {
		val = dw_pcie_readl_dbi(pci, CFG_TIMER_CTRL_MAX_FUNC_NUM_OFF);
		val |= 0x1 << CFG_TIMER_CTRL_ACK_NAK_SHIFT;
		dw_pcie_writel_dbi(pci, CFG_TIMER_CTRL_MAX_FUNC_NUM_OFF, val);
	}

	clk_set_rate(pcie->core_clk, GEN4_CORE_CLK_FREQ);

	return 0;
}

static int tegra_pcie_dw_start_link(struct dw_pcie *pci)
{
	struct tegra_pcie_dw *pcie = to_tegra_pcie(pci);
	struct dw_pcie_rp *pp = &pci->pp;
	u32 val, offset, tmp;
	bool retry = true;

	if (pcie->of_data->mode == DW_PCIE_EP_TYPE) {
		enable_irq(pcie->pex_rst_irq);
		return 0;
	}

retry_link:
	/* Assert RST */
	val = appl_readl(pcie, APPL_PINMUX);
	val &= ~APPL_PINMUX_PEX_RST;
	appl_writel(pcie, val, APPL_PINMUX);

	usleep_range(100, 200);

	/* Enable LTSSM */
	val = appl_readl(pcie, APPL_CTRL);
	val |= APPL_CTRL_LTSSM_EN;
	appl_writel(pcie, val, APPL_CTRL);

	/* De-assert RST */
	val = appl_readl(pcie, APPL_PINMUX);
	val |= APPL_PINMUX_PEX_RST;
	appl_writel(pcie, val, APPL_PINMUX);

	msleep(100);

	if (dw_pcie_wait_for_link(pci)) {
		if (!retry)
			return 0;
		/*
		 * There are some endpoints which can't get the link up if
		 * root port has Data Link Feature (DLF) enabled.
		 * Refer Spec rev 4.0 ver 1.0 sec 3.4.2 & 7.7.4 for more info
		 * on Scaled Flow Control and DLF.
		 * So, need to confirm that is indeed the case here and attempt
		 * link up once again with DLF disabled.
		 */
		val = appl_readl(pcie, APPL_DEBUG);
		val &= APPL_DEBUG_LTSSM_STATE_MASK;
		val >>= APPL_DEBUG_LTSSM_STATE_SHIFT;
		tmp = appl_readl(pcie, APPL_LINK_STATUS);
		tmp &= APPL_LINK_STATUS_RDLH_LINK_UP;
		if (!(val == 0x11 && !tmp)) {
			/* Link is down for all good reasons */
			return 0;
		}

		dev_info(pci->dev, "Link is down in DLL");
		dev_info(pci->dev, "Trying again with DLFE disabled\n");
		/* Disable LTSSM */
		val = appl_readl(pcie, APPL_CTRL);
		val &= ~APPL_CTRL_LTSSM_EN;
		appl_writel(pcie, val, APPL_CTRL);

		reset_control_assert(pcie->core_rst);
		reset_control_deassert(pcie->core_rst);

		offset = dw_pcie_find_ext_capability(pci, PCI_EXT_CAP_ID_DLF);
		val = dw_pcie_readl_dbi(pci, offset + PCI_DLF_CAP);
		val &= ~PCI_DLF_EXCHANGE_ENABLE;
		dw_pcie_writel_dbi(pci, offset + PCI_DLF_CAP, val);

		tegra_pcie_dw_host_init(pp);
		dw_pcie_setup_rc(pp);

		retry = false;
		goto retry_link;
	}

<<<<<<< HEAD
	speed = dw_pcie_readw_dbi(pci, pcie->pcie_cap_base + PCI_EXP_LNKSTA) &
		PCI_EXP_LNKSTA_CLS;

	if (speed >= ARRAY_SIZE(pcie_gen_freq))
		speed = 0;

	clk_set_rate(pcie->core_clk, pcie_gen_freq[speed]);
=======
	tegra_pcie_icc_set(pcie);
>>>>>>> 98817289

	tegra_pcie_enable_interrupts(pp);

	return 0;
}

static int tegra_pcie_dw_link_up(struct dw_pcie *pci)
{
	struct tegra_pcie_dw *pcie = to_tegra_pcie(pci);
	u32 val = dw_pcie_readw_dbi(pci, pcie->pcie_cap_base + PCI_EXP_LNKSTA);

	return !!(val & PCI_EXP_LNKSTA_DLLLA);
}

static void tegra_pcie_dw_stop_link(struct dw_pcie *pci)
{
	struct tegra_pcie_dw *pcie = to_tegra_pcie(pci);

	disable_irq(pcie->pex_rst_irq);
}

static const struct dw_pcie_ops tegra_dw_pcie_ops = {
	.link_up = tegra_pcie_dw_link_up,
	.start_link = tegra_pcie_dw_start_link,
	.stop_link = tegra_pcie_dw_stop_link,
};

static const struct dw_pcie_host_ops tegra_pcie_dw_host_ops = {
	.host_init = tegra_pcie_dw_host_init,
};

static void tegra_pcie_disable_phy(struct tegra_pcie_dw *pcie)
{
	unsigned int phy_count = pcie->phy_count;

	while (phy_count--) {
		phy_power_off(pcie->phys[phy_count]);
		phy_exit(pcie->phys[phy_count]);
	}
}

static int tegra_pcie_enable_phy(struct tegra_pcie_dw *pcie)
{
	unsigned int i;
	int ret;

	for (i = 0; i < pcie->phy_count; i++) {
		ret = phy_init(pcie->phys[i]);
		if (ret < 0)
			goto phy_power_off;

		ret = phy_power_on(pcie->phys[i]);
		if (ret < 0)
			goto phy_exit;
	}

	return 0;

phy_power_off:
	while (i--) {
		phy_power_off(pcie->phys[i]);
phy_exit:
		phy_exit(pcie->phys[i]);
	}

	return ret;
}

static int tegra_pcie_dw_parse_dt(struct tegra_pcie_dw *pcie)
{
	struct platform_device *pdev = to_platform_device(pcie->dev);
	struct device_node *np = pcie->dev->of_node;
	int ret;

	pcie->dbi_res = platform_get_resource_byname(pdev, IORESOURCE_MEM, "dbi");
	if (!pcie->dbi_res) {
		dev_err(pcie->dev, "Failed to find \"dbi\" region\n");
		return -ENODEV;
	}

	ret = of_property_read_u32(np, "nvidia,aspm-cmrt-us", &pcie->aspm_cmrt);
	if (ret < 0) {
		dev_info(pcie->dev, "Failed to read ASPM T_cmrt: %d\n", ret);
		return ret;
	}

	ret = of_property_read_u32(np, "nvidia,aspm-pwr-on-t-us",
				   &pcie->aspm_pwr_on_t);
	if (ret < 0)
		dev_info(pcie->dev, "Failed to read ASPM Power On time: %d\n",
			 ret);

	ret = of_property_read_u32(np, "nvidia,aspm-l0s-entrance-latency-us",
				   &pcie->aspm_l0s_enter_lat);
	if (ret < 0)
		dev_info(pcie->dev,
			 "Failed to read ASPM L0s Entrance latency: %d\n", ret);

	ret = of_property_read_u32(np, "num-lanes", &pcie->num_lanes);
	if (ret < 0) {
		dev_err(pcie->dev, "Failed to read num-lanes: %d\n", ret);
		return ret;
	}

	ret = of_property_read_u32_index(np, "nvidia,bpmp", 1, &pcie->cid);
	if (ret) {
		dev_err(pcie->dev, "Failed to read Controller-ID: %d\n", ret);
		return ret;
	}

	ret = of_property_count_strings(np, "phy-names");
	if (ret < 0) {
		dev_err(pcie->dev, "Failed to find PHY entries: %d\n",
			ret);
		return ret;
	}
	pcie->phy_count = ret;

	if (of_property_read_bool(np, "nvidia,update-fc-fixup"))
		pcie->update_fc_fixup = true;

	/* RP using an external REFCLK is supported only in Tegra234 */
	if (pcie->of_data->version == TEGRA194_DWC_IP_VER) {
		if (pcie->of_data->mode == DW_PCIE_EP_TYPE)
			pcie->enable_ext_refclk = true;
	} else {
		pcie->enable_ext_refclk =
			of_property_read_bool(pcie->dev->of_node,
					      "nvidia,enable-ext-refclk");
	}

	pcie->supports_clkreq =
		of_property_read_bool(pcie->dev->of_node, "supports-clkreq");

	pcie->enable_cdm_check =
		of_property_read_bool(np, "snps,enable-cdm-check");

	if (pcie->of_data->version == TEGRA234_DWC_IP_VER)
		pcie->enable_srns =
			of_property_read_bool(np, "nvidia,enable-srns");

	if (pcie->of_data->mode == DW_PCIE_RC_TYPE)
		return 0;

	/* Endpoint mode specific DT entries */
	pcie->pex_rst_gpiod = devm_gpiod_get(pcie->dev, "reset", GPIOD_IN);
	if (IS_ERR(pcie->pex_rst_gpiod)) {
		int err = PTR_ERR(pcie->pex_rst_gpiod);
		const char *level = KERN_ERR;

		if (err == -EPROBE_DEFER)
			level = KERN_DEBUG;

		dev_printk(level, pcie->dev,
			   dev_fmt("Failed to get PERST GPIO: %d\n"),
			   err);
		return err;
	}

	pcie->pex_refclk_sel_gpiod = devm_gpiod_get(pcie->dev,
						    "nvidia,refclk-select",
						    GPIOD_OUT_HIGH);
	if (IS_ERR(pcie->pex_refclk_sel_gpiod)) {
		int err = PTR_ERR(pcie->pex_refclk_sel_gpiod);
		const char *level = KERN_ERR;

		if (err == -EPROBE_DEFER)
			level = KERN_DEBUG;

		dev_printk(level, pcie->dev,
			   dev_fmt("Failed to get REFCLK select GPIOs: %d\n"),
			   err);
		pcie->pex_refclk_sel_gpiod = NULL;
	}

	return 0;
}

static int tegra_pcie_bpmp_set_ctrl_state(struct tegra_pcie_dw *pcie,
					  bool enable)
{
	struct mrq_uphy_response resp;
	struct tegra_bpmp_message msg;
	struct mrq_uphy_request req;

	/*
	 * Controller-5 doesn't need to have its state set by BPMP-FW in
	 * Tegra194
	 */
	if (pcie->of_data->version == TEGRA194_DWC_IP_VER && pcie->cid == 5)
		return 0;

	memset(&req, 0, sizeof(req));
	memset(&resp, 0, sizeof(resp));

	req.cmd = CMD_UPHY_PCIE_CONTROLLER_STATE;
	req.controller_state.pcie_controller = pcie->cid;
	req.controller_state.enable = enable;

	memset(&msg, 0, sizeof(msg));
	msg.mrq = MRQ_UPHY;
	msg.tx.data = &req;
	msg.tx.size = sizeof(req);
	msg.rx.data = &resp;
	msg.rx.size = sizeof(resp);

	return tegra_bpmp_transfer(pcie->bpmp, &msg);
}

static int tegra_pcie_bpmp_set_pll_state(struct tegra_pcie_dw *pcie,
					 bool enable)
{
	struct mrq_uphy_response resp;
	struct tegra_bpmp_message msg;
	struct mrq_uphy_request req;

	memset(&req, 0, sizeof(req));
	memset(&resp, 0, sizeof(resp));

	if (enable) {
		req.cmd = CMD_UPHY_PCIE_EP_CONTROLLER_PLL_INIT;
		req.ep_ctrlr_pll_init.ep_controller = pcie->cid;
	} else {
		req.cmd = CMD_UPHY_PCIE_EP_CONTROLLER_PLL_OFF;
		req.ep_ctrlr_pll_off.ep_controller = pcie->cid;
	}

	memset(&msg, 0, sizeof(msg));
	msg.mrq = MRQ_UPHY;
	msg.tx.data = &req;
	msg.tx.size = sizeof(req);
	msg.rx.data = &resp;
	msg.rx.size = sizeof(resp);

	return tegra_bpmp_transfer(pcie->bpmp, &msg);
}

static void tegra_pcie_downstream_dev_to_D0(struct tegra_pcie_dw *pcie)
{
	struct dw_pcie_rp *pp = &pcie->pci.pp;
	struct pci_bus *child, *root_bus = NULL;
	struct pci_dev *pdev;

	/*
	 * link doesn't go into L2 state with some of the endpoints with Tegra
	 * if they are not in D0 state. So, need to make sure that immediate
	 * downstream devices are in D0 state before sending PME_TurnOff to put
	 * link into L2 state.
	 * This is as per PCI Express Base r4.0 v1.0 September 27-2017,
	 * 5.2 Link State Power Management (Page #428).
	 */

	list_for_each_entry(child, &pp->bridge->bus->children, node) {
		/* Bring downstream devices to D0 if they are not already in */
		if (child->parent == pp->bridge->bus) {
			root_bus = child;
			break;
		}
	}

	if (!root_bus) {
		dev_err(pcie->dev, "Failed to find downstream devices\n");
		return;
	}

	list_for_each_entry(pdev, &root_bus->devices, bus_list) {
		if (PCI_SLOT(pdev->devfn) == 0) {
			if (pci_set_power_state(pdev, PCI_D0))
				dev_err(pcie->dev,
					"Failed to transition %s to D0 state\n",
					dev_name(&pdev->dev));
		}
	}
}

static int tegra_pcie_get_slot_regulators(struct tegra_pcie_dw *pcie)
{
	pcie->slot_ctl_3v3 = devm_regulator_get_optional(pcie->dev, "vpcie3v3");
	if (IS_ERR(pcie->slot_ctl_3v3)) {
		if (PTR_ERR(pcie->slot_ctl_3v3) != -ENODEV)
			return PTR_ERR(pcie->slot_ctl_3v3);

		pcie->slot_ctl_3v3 = NULL;
	}

	pcie->slot_ctl_12v = devm_regulator_get_optional(pcie->dev, "vpcie12v");
	if (IS_ERR(pcie->slot_ctl_12v)) {
		if (PTR_ERR(pcie->slot_ctl_12v) != -ENODEV)
			return PTR_ERR(pcie->slot_ctl_12v);

		pcie->slot_ctl_12v = NULL;
	}

	return 0;
}

static int tegra_pcie_enable_slot_regulators(struct tegra_pcie_dw *pcie)
{
	int ret;

	if (pcie->slot_ctl_3v3) {
		ret = regulator_enable(pcie->slot_ctl_3v3);
		if (ret < 0) {
			dev_err(pcie->dev,
				"Failed to enable 3.3V slot supply: %d\n", ret);
			return ret;
		}
	}

	if (pcie->slot_ctl_12v) {
		ret = regulator_enable(pcie->slot_ctl_12v);
		if (ret < 0) {
			dev_err(pcie->dev,
				"Failed to enable 12V slot supply: %d\n", ret);
			goto fail_12v_enable;
		}
	}

	/*
	 * According to PCI Express Card Electromechanical Specification
	 * Revision 1.1, Table-2.4, T_PVPERL (Power stable to PERST# inactive)
	 * should be a minimum of 100ms.
	 */
	if (pcie->slot_ctl_3v3 || pcie->slot_ctl_12v)
		msleep(100);

	return 0;

fail_12v_enable:
	if (pcie->slot_ctl_3v3)
		regulator_disable(pcie->slot_ctl_3v3);
	return ret;
}

static void tegra_pcie_disable_slot_regulators(struct tegra_pcie_dw *pcie)
{
	if (pcie->slot_ctl_12v)
		regulator_disable(pcie->slot_ctl_12v);
	if (pcie->slot_ctl_3v3)
		regulator_disable(pcie->slot_ctl_3v3);
}

static int tegra_pcie_config_controller(struct tegra_pcie_dw *pcie,
					bool en_hw_hot_rst)
{
	int ret;
	u32 val;

	ret = tegra_pcie_bpmp_set_ctrl_state(pcie, true);
	if (ret) {
		dev_err(pcie->dev,
			"Failed to enable controller %u: %d\n", pcie->cid, ret);
		return ret;
	}

	if (pcie->enable_ext_refclk) {
		ret = tegra_pcie_bpmp_set_pll_state(pcie, true);
		if (ret) {
			dev_err(pcie->dev, "Failed to init UPHY: %d\n", ret);
			goto fail_pll_init;
		}
	}

	ret = tegra_pcie_enable_slot_regulators(pcie);
	if (ret < 0)
		goto fail_slot_reg_en;

	ret = regulator_enable(pcie->pex_ctl_supply);
	if (ret < 0) {
		dev_err(pcie->dev, "Failed to enable regulator: %d\n", ret);
		goto fail_reg_en;
	}

	ret = clk_prepare_enable(pcie->core_clk);
	if (ret) {
		dev_err(pcie->dev, "Failed to enable core clock: %d\n", ret);
		goto fail_core_clk;
	}

	ret = reset_control_deassert(pcie->core_apb_rst);
	if (ret) {
		dev_err(pcie->dev, "Failed to deassert core APB reset: %d\n",
			ret);
		goto fail_core_apb_rst;
	}

	if (en_hw_hot_rst || pcie->of_data->has_sbr_reset_fix) {
		/* Enable HW_HOT_RST mode */
		val = appl_readl(pcie, APPL_CTRL);
		val &= ~(APPL_CTRL_HW_HOT_RST_MODE_MASK <<
			 APPL_CTRL_HW_HOT_RST_MODE_SHIFT);
		val |= (APPL_CTRL_HW_HOT_RST_MODE_IMDT_RST_LTSSM_EN <<
			APPL_CTRL_HW_HOT_RST_MODE_SHIFT);
		val |= APPL_CTRL_HW_HOT_RST_EN;
		appl_writel(pcie, val, APPL_CTRL);
	}

	ret = tegra_pcie_enable_phy(pcie);
	if (ret) {
		dev_err(pcie->dev, "Failed to enable PHY: %d\n", ret);
		goto fail_phy;
	}

	/* Update CFG base address */
	appl_writel(pcie, pcie->dbi_res->start & APPL_CFG_BASE_ADDR_MASK,
		    APPL_CFG_BASE_ADDR);

	/* Configure this core for RP mode operation */
	appl_writel(pcie, APPL_DM_TYPE_RP, APPL_DM_TYPE);

	appl_writel(pcie, 0x0, APPL_CFG_SLCG_OVERRIDE);

	val = appl_readl(pcie, APPL_CTRL);
	appl_writel(pcie, val | APPL_CTRL_SYS_PRE_DET_STATE, APPL_CTRL);

	val = appl_readl(pcie, APPL_CFG_MISC);
	val |= (APPL_CFG_MISC_ARCACHE_VAL << APPL_CFG_MISC_ARCACHE_SHIFT);
	appl_writel(pcie, val, APPL_CFG_MISC);

	if (pcie->enable_srns || pcie->enable_ext_refclk) {
		/*
		 * When Tegra PCIe RP is using external clock, it cannot supply
		 * same clock to its downstream hierarchy. Hence, gate PCIe RP
		 * REFCLK out pads when RP & EP are using separate clocks or RP
		 * is using an external REFCLK.
		 */
		val = appl_readl(pcie, APPL_PINMUX);
		val |= APPL_PINMUX_CLK_OUTPUT_IN_OVERRIDE_EN;
		val &= ~APPL_PINMUX_CLK_OUTPUT_IN_OVERRIDE;
		appl_writel(pcie, val, APPL_PINMUX);
	}

	if (!pcie->supports_clkreq) {
		val = appl_readl(pcie, APPL_PINMUX);
		val |= APPL_PINMUX_CLKREQ_OVERRIDE_EN;
		val &= ~APPL_PINMUX_CLKREQ_OVERRIDE;
		appl_writel(pcie, val, APPL_PINMUX);
	}

	/* Update iATU_DMA base address */
	appl_writel(pcie,
		    pcie->atu_dma_res->start & APPL_CFG_IATU_DMA_BASE_ADDR_MASK,
		    APPL_CFG_IATU_DMA_BASE_ADDR);

	reset_control_deassert(pcie->core_rst);

	return ret;

fail_phy:
	reset_control_assert(pcie->core_apb_rst);
fail_core_apb_rst:
	clk_disable_unprepare(pcie->core_clk);
fail_core_clk:
	regulator_disable(pcie->pex_ctl_supply);
fail_reg_en:
	tegra_pcie_disable_slot_regulators(pcie);
fail_slot_reg_en:
	if (pcie->enable_ext_refclk)
		tegra_pcie_bpmp_set_pll_state(pcie, false);
fail_pll_init:
	tegra_pcie_bpmp_set_ctrl_state(pcie, false);

	return ret;
}

static void tegra_pcie_unconfig_controller(struct tegra_pcie_dw *pcie)
{
	int ret;

	ret = reset_control_assert(pcie->core_rst);
	if (ret)
		dev_err(pcie->dev, "Failed to assert \"core\" reset: %d\n", ret);

	tegra_pcie_disable_phy(pcie);

	ret = reset_control_assert(pcie->core_apb_rst);
	if (ret)
		dev_err(pcie->dev, "Failed to assert APB reset: %d\n", ret);

	clk_disable_unprepare(pcie->core_clk);

	ret = regulator_disable(pcie->pex_ctl_supply);
	if (ret)
		dev_err(pcie->dev, "Failed to disable regulator: %d\n", ret);

	tegra_pcie_disable_slot_regulators(pcie);

	if (pcie->enable_ext_refclk) {
		ret = tegra_pcie_bpmp_set_pll_state(pcie, false);
		if (ret)
			dev_err(pcie->dev, "Failed to deinit UPHY: %d\n", ret);
	}

	ret = tegra_pcie_bpmp_set_ctrl_state(pcie, false);
	if (ret)
		dev_err(pcie->dev, "Failed to disable controller %d: %d\n",
			pcie->cid, ret);
}

static int tegra_pcie_init_controller(struct tegra_pcie_dw *pcie)
{
	struct dw_pcie *pci = &pcie->pci;
	struct dw_pcie_rp *pp = &pci->pp;
	int ret;

	ret = tegra_pcie_config_controller(pcie, false);
	if (ret < 0)
		return ret;

	pp->ops = &tegra_pcie_dw_host_ops;

	ret = dw_pcie_host_init(pp);
	if (ret < 0) {
		dev_err(pcie->dev, "Failed to add PCIe port: %d\n", ret);
		goto fail_host_init;
	}

	return 0;

fail_host_init:
	tegra_pcie_unconfig_controller(pcie);
	return ret;
}

static int tegra_pcie_try_link_l2(struct tegra_pcie_dw *pcie)
{
	u32 val;

	if (!tegra_pcie_dw_link_up(&pcie->pci))
		return 0;

	val = appl_readl(pcie, APPL_RADM_STATUS);
	val |= APPL_PM_XMT_TURNOFF_STATE;
	appl_writel(pcie, val, APPL_RADM_STATUS);

	return readl_poll_timeout_atomic(pcie->appl_base + APPL_DEBUG, val,
				 val & APPL_DEBUG_PM_LINKST_IN_L2_LAT,
				 1, PME_ACK_TIMEOUT);
}

static void tegra_pcie_dw_pme_turnoff(struct tegra_pcie_dw *pcie)
{
	u32 data;
	int err;

	if (!tegra_pcie_dw_link_up(&pcie->pci)) {
		dev_dbg(pcie->dev, "PCIe link is not up...!\n");
		return;
	}

	/*
	 * PCIe controller exits from L2 only if reset is applied, so
	 * controller doesn't handle interrupts. But in cases where
	 * L2 entry fails, PERST# is asserted which can trigger surprise
	 * link down AER. However this function call happens in
	 * suspend_noirq(), so AER interrupt will not be processed.
	 * Disable all interrupts to avoid such a scenario.
	 */
	appl_writel(pcie, 0x0, APPL_INTR_EN_L0_0);

	if (tegra_pcie_try_link_l2(pcie)) {
		dev_info(pcie->dev, "Link didn't transition to L2 state\n");
		/*
		 * TX lane clock freq will reset to Gen1 only if link is in L2
		 * or detect state.
		 * So apply pex_rst to end point to force RP to go into detect
		 * state
		 */
		data = appl_readl(pcie, APPL_PINMUX);
		data &= ~APPL_PINMUX_PEX_RST;
		appl_writel(pcie, data, APPL_PINMUX);

		/*
		 * Some cards do not go to detect state even after de-asserting
		 * PERST#. So, de-assert LTSSM to bring link to detect state.
		 */
		data = readl(pcie->appl_base + APPL_CTRL);
		data &= ~APPL_CTRL_LTSSM_EN;
		writel(data, pcie->appl_base + APPL_CTRL);

		err = readl_poll_timeout_atomic(pcie->appl_base + APPL_DEBUG,
						data,
						((data &
						APPL_DEBUG_LTSSM_STATE_MASK) >>
						APPL_DEBUG_LTSSM_STATE_SHIFT) ==
						LTSSM_STATE_PRE_DETECT,
						1, LTSSM_TIMEOUT);
		if (err)
			dev_info(pcie->dev, "Link didn't go to detect state\n");
	}
	/*
	 * DBI registers may not be accessible after this as PLL-E would be
	 * down depending on how CLKREQ is pulled by end point
	 */
	data = appl_readl(pcie, APPL_PINMUX);
	data |= (APPL_PINMUX_CLKREQ_OVERRIDE_EN | APPL_PINMUX_CLKREQ_OVERRIDE);
	/* Cut REFCLK to slot */
	data |= APPL_PINMUX_CLK_OUTPUT_IN_OVERRIDE_EN;
	data &= ~APPL_PINMUX_CLK_OUTPUT_IN_OVERRIDE;
	appl_writel(pcie, data, APPL_PINMUX);
}

static void tegra_pcie_deinit_controller(struct tegra_pcie_dw *pcie)
{
	tegra_pcie_downstream_dev_to_D0(pcie);
	dw_pcie_host_deinit(&pcie->pci.pp);
	tegra_pcie_dw_pme_turnoff(pcie);
	tegra_pcie_unconfig_controller(pcie);
}

static int tegra_pcie_config_rp(struct tegra_pcie_dw *pcie)
{
	struct device *dev = pcie->dev;
	char *name;
	int ret;

	pm_runtime_enable(dev);

	ret = pm_runtime_get_sync(dev);
	if (ret < 0) {
		dev_err(dev, "Failed to get runtime sync for PCIe dev: %d\n",
			ret);
		goto fail_pm_get_sync;
	}

	ret = pinctrl_pm_select_default_state(dev);
	if (ret < 0) {
		dev_err(dev, "Failed to configure sideband pins: %d\n", ret);
		goto fail_pm_get_sync;
	}

	ret = tegra_pcie_init_controller(pcie);
	if (ret < 0) {
		dev_err(dev, "Failed to initialize controller: %d\n", ret);
		goto fail_pm_get_sync;
	}

	pcie->link_state = tegra_pcie_dw_link_up(&pcie->pci);
	if (!pcie->link_state) {
		ret = -ENOMEDIUM;
		goto fail_host_init;
	}

	name = devm_kasprintf(dev, GFP_KERNEL, "%pOFP", dev->of_node);
	if (!name) {
		ret = -ENOMEM;
		goto fail_host_init;
	}

	pcie->debugfs = debugfs_create_dir(name, NULL);
	init_debugfs(pcie);

	return ret;

fail_host_init:
	tegra_pcie_deinit_controller(pcie);
fail_pm_get_sync:
	pm_runtime_put_sync(dev);
	pm_runtime_disable(dev);
	return ret;
}

static void pex_ep_event_pex_rst_assert(struct tegra_pcie_dw *pcie)
{
	u32 val;
	int ret;

	if (pcie->ep_state == EP_STATE_DISABLED)
		return;

	/* Disable LTSSM */
	val = appl_readl(pcie, APPL_CTRL);
	val &= ~APPL_CTRL_LTSSM_EN;
	appl_writel(pcie, val, APPL_CTRL);

	ret = readl_poll_timeout(pcie->appl_base + APPL_DEBUG, val,
				 ((val & APPL_DEBUG_LTSSM_STATE_MASK) >>
				 APPL_DEBUG_LTSSM_STATE_SHIFT) ==
				 LTSSM_STATE_PRE_DETECT,
				 1, LTSSM_TIMEOUT);
	if (ret)
		dev_err(pcie->dev, "Failed to go Detect state: %d\n", ret);

	reset_control_assert(pcie->core_rst);

	tegra_pcie_disable_phy(pcie);

	reset_control_assert(pcie->core_apb_rst);

	clk_disable_unprepare(pcie->core_clk);

	pm_runtime_put_sync(pcie->dev);

	if (pcie->enable_ext_refclk) {
		ret = tegra_pcie_bpmp_set_pll_state(pcie, false);
		if (ret)
			dev_err(pcie->dev, "Failed to turn off UPHY: %d\n",
				ret);
	}

	ret = tegra_pcie_bpmp_set_pll_state(pcie, false);
	if (ret)
		dev_err(pcie->dev, "Failed to turn off UPHY: %d\n", ret);

	pcie->ep_state = EP_STATE_DISABLED;
	dev_dbg(pcie->dev, "Uninitialization of endpoint is completed\n");
}

static void pex_ep_event_pex_rst_deassert(struct tegra_pcie_dw *pcie)
{
	struct dw_pcie *pci = &pcie->pci;
	struct dw_pcie_ep *ep = &pci->ep;
	struct device *dev = pcie->dev;
	u32 val;
	int ret;
	u16 val_16;

	if (pcie->ep_state == EP_STATE_ENABLED)
		return;

	ret = pm_runtime_resume_and_get(dev);
	if (ret < 0) {
		dev_err(dev, "Failed to get runtime sync for PCIe dev: %d\n",
			ret);
		return;
	}

	ret = tegra_pcie_bpmp_set_ctrl_state(pcie, true);
	if (ret) {
		dev_err(pcie->dev, "Failed to enable controller %u: %d\n",
			pcie->cid, ret);
		goto fail_set_ctrl_state;
	}

	if (pcie->enable_ext_refclk) {
		ret = tegra_pcie_bpmp_set_pll_state(pcie, true);
		if (ret) {
			dev_err(dev, "Failed to init UPHY for PCIe EP: %d\n",
				ret);
			goto fail_pll_init;
		}
	}

	ret = clk_prepare_enable(pcie->core_clk);
	if (ret) {
		dev_err(dev, "Failed to enable core clock: %d\n", ret);
		goto fail_core_clk_enable;
	}

	ret = reset_control_deassert(pcie->core_apb_rst);
	if (ret) {
		dev_err(dev, "Failed to deassert core APB reset: %d\n", ret);
		goto fail_core_apb_rst;
	}

	ret = tegra_pcie_enable_phy(pcie);
	if (ret) {
		dev_err(dev, "Failed to enable PHY: %d\n", ret);
		goto fail_phy;
	}

	/* Clear any stale interrupt statuses */
	appl_writel(pcie, 0xFFFFFFFF, APPL_INTR_STATUS_L0);
	appl_writel(pcie, 0xFFFFFFFF, APPL_INTR_STATUS_L1_0_0);
	appl_writel(pcie, 0xFFFFFFFF, APPL_INTR_STATUS_L1_1);
	appl_writel(pcie, 0xFFFFFFFF, APPL_INTR_STATUS_L1_2);
	appl_writel(pcie, 0xFFFFFFFF, APPL_INTR_STATUS_L1_3);
	appl_writel(pcie, 0xFFFFFFFF, APPL_INTR_STATUS_L1_6);
	appl_writel(pcie, 0xFFFFFFFF, APPL_INTR_STATUS_L1_7);
	appl_writel(pcie, 0xFFFFFFFF, APPL_INTR_STATUS_L1_8_0);
	appl_writel(pcie, 0xFFFFFFFF, APPL_INTR_STATUS_L1_9);
	appl_writel(pcie, 0xFFFFFFFF, APPL_INTR_STATUS_L1_10);
	appl_writel(pcie, 0xFFFFFFFF, APPL_INTR_STATUS_L1_11);
	appl_writel(pcie, 0xFFFFFFFF, APPL_INTR_STATUS_L1_13);
	appl_writel(pcie, 0xFFFFFFFF, APPL_INTR_STATUS_L1_14);
	appl_writel(pcie, 0xFFFFFFFF, APPL_INTR_STATUS_L1_15);
	appl_writel(pcie, 0xFFFFFFFF, APPL_INTR_STATUS_L1_17);

	/* configure this core for EP mode operation */
	val = appl_readl(pcie, APPL_DM_TYPE);
	val &= ~APPL_DM_TYPE_MASK;
	val |= APPL_DM_TYPE_EP;
	appl_writel(pcie, val, APPL_DM_TYPE);

	appl_writel(pcie, 0x0, APPL_CFG_SLCG_OVERRIDE);

	val = appl_readl(pcie, APPL_CTRL);
	val |= APPL_CTRL_SYS_PRE_DET_STATE;
	val |= APPL_CTRL_HW_HOT_RST_EN;
	appl_writel(pcie, val, APPL_CTRL);

	val = appl_readl(pcie, APPL_CFG_MISC);
	val |= APPL_CFG_MISC_SLV_EP_MODE;
	val |= (APPL_CFG_MISC_ARCACHE_VAL << APPL_CFG_MISC_ARCACHE_SHIFT);
	appl_writel(pcie, val, APPL_CFG_MISC);

	val = appl_readl(pcie, APPL_PINMUX);
	val |= APPL_PINMUX_CLK_OUTPUT_IN_OVERRIDE_EN;
	val |= APPL_PINMUX_CLK_OUTPUT_IN_OVERRIDE;
	appl_writel(pcie, val, APPL_PINMUX);

	appl_writel(pcie, pcie->dbi_res->start & APPL_CFG_BASE_ADDR_MASK,
		    APPL_CFG_BASE_ADDR);

	appl_writel(pcie, pcie->atu_dma_res->start &
		    APPL_CFG_IATU_DMA_BASE_ADDR_MASK,
		    APPL_CFG_IATU_DMA_BASE_ADDR);

	val = appl_readl(pcie, APPL_INTR_EN_L0_0);
	val |= APPL_INTR_EN_L0_0_SYS_INTR_EN;
	val |= APPL_INTR_EN_L0_0_LINK_STATE_INT_EN;
	val |= APPL_INTR_EN_L0_0_PCI_CMD_EN_INT_EN;
	appl_writel(pcie, val, APPL_INTR_EN_L0_0);

	val = appl_readl(pcie, APPL_INTR_EN_L1_0_0);
	val |= APPL_INTR_EN_L1_0_0_HOT_RESET_DONE_INT_EN;
	val |= APPL_INTR_EN_L1_0_0_RDLH_LINK_UP_INT_EN;
	appl_writel(pcie, val, APPL_INTR_EN_L1_0_0);

	reset_control_deassert(pcie->core_rst);

	if (pcie->update_fc_fixup) {
		val = dw_pcie_readl_dbi(pci, CFG_TIMER_CTRL_MAX_FUNC_NUM_OFF);
		val |= 0x1 << CFG_TIMER_CTRL_ACK_NAK_SHIFT;
		dw_pcie_writel_dbi(pci, CFG_TIMER_CTRL_MAX_FUNC_NUM_OFF, val);
	}

	config_gen3_gen4_eq_presets(pcie);

	init_host_aspm(pcie);

	/* Disable ASPM-L1SS advertisement if there is no CLKREQ routing */
	if (!pcie->supports_clkreq) {
		disable_aspm_l11(pcie);
		disable_aspm_l12(pcie);
	}

	if (!pcie->of_data->has_l1ss_exit_fix) {
		val = dw_pcie_readl_dbi(pci, GEN3_RELATED_OFF);
		val &= ~GEN3_RELATED_OFF_GEN3_ZRXDC_NONCOMPL;
		dw_pcie_writel_dbi(pci, GEN3_RELATED_OFF, val);
	}

	pcie->pcie_cap_base = dw_pcie_find_capability(&pcie->pci,
						      PCI_CAP_ID_EXP);

	/* Clear Slot Clock Configuration bit if SRNS configuration */
	if (pcie->enable_srns) {
		val_16 = dw_pcie_readw_dbi(pci, pcie->pcie_cap_base +
					   PCI_EXP_LNKSTA);
		val_16 &= ~PCI_EXP_LNKSTA_SLC;
		dw_pcie_writew_dbi(pci, pcie->pcie_cap_base + PCI_EXP_LNKSTA,
				   val_16);
	}

	clk_set_rate(pcie->core_clk, GEN4_CORE_CLK_FREQ);

	val = (ep->msi_mem_phys & MSIX_ADDR_MATCH_LOW_OFF_MASK);
	val |= MSIX_ADDR_MATCH_LOW_OFF_EN;
	dw_pcie_writel_dbi(pci, MSIX_ADDR_MATCH_LOW_OFF, val);
	val = (upper_32_bits(ep->msi_mem_phys) & MSIX_ADDR_MATCH_HIGH_OFF_MASK);
	dw_pcie_writel_dbi(pci, MSIX_ADDR_MATCH_HIGH_OFF, val);

	ret = dw_pcie_ep_init_complete(ep);
	if (ret) {
		dev_err(dev, "Failed to complete initialization: %d\n", ret);
		goto fail_init_complete;
	}

	dw_pcie_ep_init_notify(ep);

	/* Program the private control to allow sending LTR upstream */
	if (pcie->of_data->has_ltr_req_fix) {
		val = appl_readl(pcie, APPL_LTR_MSG_2);
		val |= APPL_LTR_MSG_2_LTR_MSG_REQ_STATE;
		appl_writel(pcie, val, APPL_LTR_MSG_2);
	}

	/* Enable LTSSM */
	val = appl_readl(pcie, APPL_CTRL);
	val |= APPL_CTRL_LTSSM_EN;
	appl_writel(pcie, val, APPL_CTRL);

	pcie->ep_state = EP_STATE_ENABLED;
	dev_dbg(dev, "Initialization of endpoint is completed\n");

	return;

fail_init_complete:
	reset_control_assert(pcie->core_rst);
	tegra_pcie_disable_phy(pcie);
fail_phy:
	reset_control_assert(pcie->core_apb_rst);
fail_core_apb_rst:
	clk_disable_unprepare(pcie->core_clk);
fail_core_clk_enable:
	tegra_pcie_bpmp_set_pll_state(pcie, false);
fail_pll_init:
	tegra_pcie_bpmp_set_ctrl_state(pcie, false);
fail_set_ctrl_state:
	pm_runtime_put_sync(dev);
}

static irqreturn_t tegra_pcie_ep_pex_rst_irq(int irq, void *arg)
{
	struct tegra_pcie_dw *pcie = arg;

	if (gpiod_get_value(pcie->pex_rst_gpiod))
		pex_ep_event_pex_rst_assert(pcie);
	else
		pex_ep_event_pex_rst_deassert(pcie);

	return IRQ_HANDLED;
}

static int tegra_pcie_ep_raise_legacy_irq(struct tegra_pcie_dw *pcie, u16 irq)
{
	/* Tegra194 supports only INTA */
	if (irq > 1)
		return -EINVAL;

	appl_writel(pcie, 1, APPL_LEGACY_INTX);
	usleep_range(1000, 2000);
	appl_writel(pcie, 0, APPL_LEGACY_INTX);
	return 0;
}

static int tegra_pcie_ep_raise_msi_irq(struct tegra_pcie_dw *pcie, u16 irq)
{
	if (unlikely(irq > 31))
		return -EINVAL;

	appl_writel(pcie, BIT(irq), APPL_MSI_CTRL_1);

	return 0;
}

static int tegra_pcie_ep_raise_msix_irq(struct tegra_pcie_dw *pcie, u16 irq)
{
	struct dw_pcie_ep *ep = &pcie->pci.ep;

	writel(irq, ep->msi_mem);

	return 0;
}

static int tegra_pcie_ep_raise_irq(struct dw_pcie_ep *ep, u8 func_no,
				   enum pci_epc_irq_type type,
				   u16 interrupt_num)
{
	struct dw_pcie *pci = to_dw_pcie_from_ep(ep);
	struct tegra_pcie_dw *pcie = to_tegra_pcie(pci);

	switch (type) {
	case PCI_EPC_IRQ_LEGACY:
		return tegra_pcie_ep_raise_legacy_irq(pcie, interrupt_num);

	case PCI_EPC_IRQ_MSI:
		return tegra_pcie_ep_raise_msi_irq(pcie, interrupt_num);

	case PCI_EPC_IRQ_MSIX:
		return tegra_pcie_ep_raise_msix_irq(pcie, interrupt_num);

	default:
		dev_err(pci->dev, "Unknown IRQ type\n");
		return -EPERM;
	}

	return 0;
}

static const struct pci_epc_features tegra_pcie_epc_features = {
	.linkup_notifier = true,
	.core_init_notifier = true,
	.msi_capable = false,
	.msix_capable = false,
	.reserved_bar = 1 << BAR_2 | 1 << BAR_3 | 1 << BAR_4 | 1 << BAR_5,
	.bar_fixed_64bit = 1 << BAR_0,
	.bar_fixed_size[0] = SZ_1M,
};

static const struct pci_epc_features*
tegra_pcie_ep_get_features(struct dw_pcie_ep *ep)
{
	return &tegra_pcie_epc_features;
}

static const struct dw_pcie_ep_ops pcie_ep_ops = {
	.raise_irq = tegra_pcie_ep_raise_irq,
	.get_features = tegra_pcie_ep_get_features,
};

static int tegra_pcie_config_ep(struct tegra_pcie_dw *pcie,
				struct platform_device *pdev)
{
	struct dw_pcie *pci = &pcie->pci;
	struct device *dev = pcie->dev;
	struct dw_pcie_ep *ep;
	char *name;
	int ret;

	ep = &pci->ep;
	ep->ops = &pcie_ep_ops;

	ep->page_size = SZ_64K;

	ret = gpiod_set_debounce(pcie->pex_rst_gpiod, PERST_DEBOUNCE_TIME);
	if (ret < 0) {
		dev_err(dev, "Failed to set PERST GPIO debounce time: %d\n",
			ret);
		return ret;
	}

	ret = gpiod_to_irq(pcie->pex_rst_gpiod);
	if (ret < 0) {
		dev_err(dev, "Failed to get IRQ for PERST GPIO: %d\n", ret);
		return ret;
	}
	pcie->pex_rst_irq = (unsigned int)ret;

	name = devm_kasprintf(dev, GFP_KERNEL, "tegra_pcie_%u_pex_rst_irq",
			      pcie->cid);
	if (!name) {
		dev_err(dev, "Failed to create PERST IRQ string\n");
		return -ENOMEM;
	}

	irq_set_status_flags(pcie->pex_rst_irq, IRQ_NOAUTOEN);

	pcie->ep_state = EP_STATE_DISABLED;

	ret = devm_request_threaded_irq(dev, pcie->pex_rst_irq, NULL,
					tegra_pcie_ep_pex_rst_irq,
					IRQF_TRIGGER_RISING |
					IRQF_TRIGGER_FALLING | IRQF_ONESHOT,
					name, (void *)pcie);
	if (ret < 0) {
		dev_err(dev, "Failed to request IRQ for PERST: %d\n", ret);
		return ret;
	}

	pm_runtime_enable(dev);

	ret = dw_pcie_ep_init(ep);
	if (ret) {
		dev_err(dev, "Failed to initialize DWC Endpoint subsystem: %d\n",
			ret);
		pm_runtime_disable(dev);
		return ret;
	}

	return 0;
}

static int tegra_pcie_dw_probe(struct platform_device *pdev)
{
	const struct tegra_pcie_dw_of_data *data;
	struct device *dev = &pdev->dev;
	struct resource *atu_dma_res;
	struct tegra_pcie_dw *pcie;
	struct dw_pcie_rp *pp;
	struct dw_pcie *pci;
	struct phy **phys;
	char *name;
	int ret;
	u32 i;

	data = of_device_get_match_data(dev);

	pcie = devm_kzalloc(dev, sizeof(*pcie), GFP_KERNEL);
	if (!pcie)
		return -ENOMEM;

	pci = &pcie->pci;
	pci->dev = &pdev->dev;
	pci->ops = &tegra_dw_pcie_ops;
	pcie->dev = &pdev->dev;
	pcie->of_data = (struct tegra_pcie_dw_of_data *)data;
	pci->n_fts[0] = pcie->of_data->n_fts[0];
	pci->n_fts[1] = pcie->of_data->n_fts[1];
	pp = &pci->pp;
	pp->num_vectors = MAX_MSI_IRQS;

	ret = tegra_pcie_dw_parse_dt(pcie);
	if (ret < 0) {
		const char *level = KERN_ERR;

		if (ret == -EPROBE_DEFER)
			level = KERN_DEBUG;

		dev_printk(level, dev,
			   dev_fmt("Failed to parse device tree: %d\n"),
			   ret);
		return ret;
	}

	ret = tegra_pcie_get_slot_regulators(pcie);
	if (ret < 0) {
		const char *level = KERN_ERR;

		if (ret == -EPROBE_DEFER)
			level = KERN_DEBUG;

		dev_printk(level, dev,
			   dev_fmt("Failed to get slot regulators: %d\n"),
			   ret);
		return ret;
	}

	if (pcie->pex_refclk_sel_gpiod)
		gpiod_set_value(pcie->pex_refclk_sel_gpiod, 1);

	pcie->pex_ctl_supply = devm_regulator_get(dev, "vddio-pex-ctl");
	if (IS_ERR(pcie->pex_ctl_supply)) {
		ret = PTR_ERR(pcie->pex_ctl_supply);
		if (ret != -EPROBE_DEFER)
			dev_err(dev, "Failed to get regulator: %ld\n",
				PTR_ERR(pcie->pex_ctl_supply));
		return ret;
	}

	pcie->core_clk = devm_clk_get(dev, "core");
	if (IS_ERR(pcie->core_clk)) {
		dev_err(dev, "Failed to get core clock: %ld\n",
			PTR_ERR(pcie->core_clk));
		return PTR_ERR(pcie->core_clk);
	}

	pcie->appl_res = platform_get_resource_byname(pdev, IORESOURCE_MEM,
						      "appl");
	if (!pcie->appl_res) {
		dev_err(dev, "Failed to find \"appl\" region\n");
		return -ENODEV;
	}

	pcie->appl_base = devm_ioremap_resource(dev, pcie->appl_res);
	if (IS_ERR(pcie->appl_base))
		return PTR_ERR(pcie->appl_base);

	pcie->core_apb_rst = devm_reset_control_get(dev, "apb");
	if (IS_ERR(pcie->core_apb_rst)) {
		dev_err(dev, "Failed to get APB reset: %ld\n",
			PTR_ERR(pcie->core_apb_rst));
		return PTR_ERR(pcie->core_apb_rst);
	}

	phys = devm_kcalloc(dev, pcie->phy_count, sizeof(*phys), GFP_KERNEL);
	if (!phys)
		return -ENOMEM;

	for (i = 0; i < pcie->phy_count; i++) {
		name = kasprintf(GFP_KERNEL, "p2u-%u", i);
		if (!name) {
			dev_err(dev, "Failed to create P2U string\n");
			return -ENOMEM;
		}
		phys[i] = devm_phy_get(dev, name);
		kfree(name);
		if (IS_ERR(phys[i])) {
			ret = PTR_ERR(phys[i]);
			if (ret != -EPROBE_DEFER)
				dev_err(dev, "Failed to get PHY: %d\n", ret);
			return ret;
		}
	}

	pcie->phys = phys;

	atu_dma_res = platform_get_resource_byname(pdev, IORESOURCE_MEM,
						   "atu_dma");
	if (!atu_dma_res) {
		dev_err(dev, "Failed to find \"atu_dma\" region\n");
		return -ENODEV;
	}
	pcie->atu_dma_res = atu_dma_res;

	pci->atu_size = resource_size(atu_dma_res);
	pci->atu_base = devm_ioremap_resource(dev, atu_dma_res);
	if (IS_ERR(pci->atu_base))
		return PTR_ERR(pci->atu_base);

	pcie->core_rst = devm_reset_control_get(dev, "core");
	if (IS_ERR(pcie->core_rst)) {
		dev_err(dev, "Failed to get core reset: %ld\n",
			PTR_ERR(pcie->core_rst));
		return PTR_ERR(pcie->core_rst);
	}

	pp->irq = platform_get_irq_byname(pdev, "intr");
	if (pp->irq < 0)
		return pp->irq;

	pcie->bpmp = tegra_bpmp_get(dev);
	if (IS_ERR(pcie->bpmp))
		return PTR_ERR(pcie->bpmp);

	platform_set_drvdata(pdev, pcie);

	pcie->icc_path = devm_of_icc_get(&pdev->dev, "write");
	ret = PTR_ERR_OR_ZERO(pcie->icc_path);
	if (ret) {
		tegra_bpmp_put(pcie->bpmp);
		dev_err_probe(&pdev->dev, ret, "failed to get write interconnect\n");
		return ret;
	}

	switch (pcie->of_data->mode) {
	case DW_PCIE_RC_TYPE:
		ret = devm_request_irq(dev, pp->irq, tegra_pcie_rp_irq_handler,
				       IRQF_SHARED, "tegra-pcie-intr", pcie);
		if (ret) {
			dev_err(dev, "Failed to request IRQ %d: %d\n", pp->irq,
				ret);
			goto fail;
		}

		ret = tegra_pcie_config_rp(pcie);
		if (ret && ret != -ENOMEDIUM)
			goto fail;
		else
			return 0;
		break;

	case DW_PCIE_EP_TYPE:
		ret = devm_request_threaded_irq(dev, pp->irq,
						tegra_pcie_ep_hard_irq,
						tegra_pcie_ep_irq_thread,
						IRQF_SHARED | IRQF_ONESHOT,
						"tegra-pcie-ep-intr", pcie);
		if (ret) {
			dev_err(dev, "Failed to request IRQ %d: %d\n", pp->irq,
				ret);
			goto fail;
		}

		ret = tegra_pcie_config_ep(pcie, pdev);
		if (ret < 0)
			goto fail;
		break;

	default:
		dev_err(dev, "Invalid PCIe device type %d\n",
			pcie->of_data->mode);
	}

fail:
	tegra_bpmp_put(pcie->bpmp);
	return ret;
}

static void tegra_pcie_dw_remove(struct platform_device *pdev)
{
	struct tegra_pcie_dw *pcie = platform_get_drvdata(pdev);

	if (pcie->of_data->mode == DW_PCIE_RC_TYPE) {
		if (!pcie->link_state)
			return;

		debugfs_remove_recursive(pcie->debugfs);
		tegra_pcie_deinit_controller(pcie);
		pm_runtime_put_sync(pcie->dev);
	} else {
		disable_irq(pcie->pex_rst_irq);
		pex_ep_event_pex_rst_assert(pcie);
	}

	pm_runtime_disable(pcie->dev);
	tegra_bpmp_put(pcie->bpmp);
	if (pcie->pex_refclk_sel_gpiod)
		gpiod_set_value(pcie->pex_refclk_sel_gpiod, 0);
}

static int tegra_pcie_dw_suspend_late(struct device *dev)
{
	struct tegra_pcie_dw *pcie = dev_get_drvdata(dev);
	u32 val;

	if (pcie->of_data->mode == DW_PCIE_EP_TYPE) {
		dev_err(dev, "Failed to Suspend as Tegra PCIe is in EP mode\n");
		return -EPERM;
	}

	if (!pcie->link_state)
		return 0;

	/* Enable HW_HOT_RST mode */
	if (!pcie->of_data->has_sbr_reset_fix) {
		val = appl_readl(pcie, APPL_CTRL);
		val &= ~(APPL_CTRL_HW_HOT_RST_MODE_MASK <<
			 APPL_CTRL_HW_HOT_RST_MODE_SHIFT);
		val |= APPL_CTRL_HW_HOT_RST_EN;
		appl_writel(pcie, val, APPL_CTRL);
	}

	return 0;
}

static int tegra_pcie_dw_suspend_noirq(struct device *dev)
{
	struct tegra_pcie_dw *pcie = dev_get_drvdata(dev);

	if (!pcie->link_state)
		return 0;

	tegra_pcie_downstream_dev_to_D0(pcie);
	tegra_pcie_dw_pme_turnoff(pcie);
	tegra_pcie_unconfig_controller(pcie);

	return 0;
}

static int tegra_pcie_dw_resume_noirq(struct device *dev)
{
	struct tegra_pcie_dw *pcie = dev_get_drvdata(dev);
	int ret;

	if (!pcie->link_state)
		return 0;

	ret = tegra_pcie_config_controller(pcie, true);
	if (ret < 0)
		return ret;

	ret = tegra_pcie_dw_host_init(&pcie->pci.pp);
	if (ret < 0) {
		dev_err(dev, "Failed to init host: %d\n", ret);
		goto fail_host_init;
	}

	dw_pcie_setup_rc(&pcie->pci.pp);

	ret = tegra_pcie_dw_start_link(&pcie->pci);
	if (ret < 0)
		goto fail_host_init;

	return 0;

fail_host_init:
	tegra_pcie_unconfig_controller(pcie);
	return ret;
}

static int tegra_pcie_dw_resume_early(struct device *dev)
{
	struct tegra_pcie_dw *pcie = dev_get_drvdata(dev);
	u32 val;

	if (pcie->of_data->mode == DW_PCIE_EP_TYPE) {
		dev_err(dev, "Suspend is not supported in EP mode");
		return -ENOTSUPP;
	}

	if (!pcie->link_state)
		return 0;

	/* Disable HW_HOT_RST mode */
	if (!pcie->of_data->has_sbr_reset_fix) {
		val = appl_readl(pcie, APPL_CTRL);
		val &= ~(APPL_CTRL_HW_HOT_RST_MODE_MASK <<
			 APPL_CTRL_HW_HOT_RST_MODE_SHIFT);
		val |= APPL_CTRL_HW_HOT_RST_MODE_IMDT_RST <<
		       APPL_CTRL_HW_HOT_RST_MODE_SHIFT;
		val &= ~APPL_CTRL_HW_HOT_RST_EN;
		appl_writel(pcie, val, APPL_CTRL);
	}

	return 0;
}

static void tegra_pcie_dw_shutdown(struct platform_device *pdev)
{
	struct tegra_pcie_dw *pcie = platform_get_drvdata(pdev);

	if (pcie->of_data->mode == DW_PCIE_RC_TYPE) {
		if (!pcie->link_state)
			return;

		debugfs_remove_recursive(pcie->debugfs);
		tegra_pcie_downstream_dev_to_D0(pcie);

		disable_irq(pcie->pci.pp.irq);
		if (IS_ENABLED(CONFIG_PCI_MSI))
			disable_irq(pcie->pci.pp.msi_irq[0]);

		tegra_pcie_dw_pme_turnoff(pcie);
		tegra_pcie_unconfig_controller(pcie);
		pm_runtime_put_sync(pcie->dev);
	} else {
		disable_irq(pcie->pex_rst_irq);
		pex_ep_event_pex_rst_assert(pcie);
	}
}

static const struct tegra_pcie_dw_of_data tegra194_pcie_dw_rc_of_data = {
	.version = TEGRA194_DWC_IP_VER,
	.mode = DW_PCIE_RC_TYPE,
	.cdm_chk_int_en_bit = BIT(19),
	/* Gen4 - 5, 6, 8 and 9 presets enabled */
	.gen4_preset_vec = 0x360,
	.n_fts = { 52, 52 },
};

static const struct tegra_pcie_dw_of_data tegra194_pcie_dw_ep_of_data = {
	.version = TEGRA194_DWC_IP_VER,
	.mode = DW_PCIE_EP_TYPE,
	.cdm_chk_int_en_bit = BIT(19),
	/* Gen4 - 5, 6, 8 and 9 presets enabled */
	.gen4_preset_vec = 0x360,
	.n_fts = { 52, 52 },
};

static const struct tegra_pcie_dw_of_data tegra234_pcie_dw_rc_of_data = {
	.version = TEGRA234_DWC_IP_VER,
	.mode = DW_PCIE_RC_TYPE,
	.has_msix_doorbell_access_fix = true,
	.has_sbr_reset_fix = true,
	.has_l1ss_exit_fix = true,
	.cdm_chk_int_en_bit = BIT(18),
	/* Gen4 - 6, 8 and 9 presets enabled */
	.gen4_preset_vec = 0x340,
	.n_fts = { 52, 80 },
};

static const struct tegra_pcie_dw_of_data tegra234_pcie_dw_ep_of_data = {
	.version = TEGRA234_DWC_IP_VER,
	.mode = DW_PCIE_EP_TYPE,
	.has_l1ss_exit_fix = true,
	.has_ltr_req_fix = true,
	.cdm_chk_int_en_bit = BIT(18),
	/* Gen4 - 6, 8 and 9 presets enabled */
	.gen4_preset_vec = 0x340,
	.n_fts = { 52, 80 },
};

static const struct of_device_id tegra_pcie_dw_of_match[] = {
	{
		.compatible = "nvidia,tegra194-pcie",
		.data = &tegra194_pcie_dw_rc_of_data,
	},
	{
		.compatible = "nvidia,tegra194-pcie-ep",
		.data = &tegra194_pcie_dw_ep_of_data,
	},
	{
		.compatible = "nvidia,tegra234-pcie",
		.data = &tegra234_pcie_dw_rc_of_data,
	},
	{
		.compatible = "nvidia,tegra234-pcie-ep",
		.data = &tegra234_pcie_dw_ep_of_data,
	},
	{}
};

static const struct dev_pm_ops tegra_pcie_dw_pm_ops = {
	.suspend_late = tegra_pcie_dw_suspend_late,
	.suspend_noirq = tegra_pcie_dw_suspend_noirq,
	.resume_noirq = tegra_pcie_dw_resume_noirq,
	.resume_early = tegra_pcie_dw_resume_early,
};

static struct platform_driver tegra_pcie_dw_driver = {
	.probe = tegra_pcie_dw_probe,
	.remove_new = tegra_pcie_dw_remove,
	.shutdown = tegra_pcie_dw_shutdown,
	.driver = {
		.name	= "tegra194-pcie",
		.pm = &tegra_pcie_dw_pm_ops,
		.of_match_table = tegra_pcie_dw_of_match,
	},
};
module_platform_driver(tegra_pcie_dw_driver);

MODULE_DEVICE_TABLE(of, tegra_pcie_dw_of_match);

MODULE_AUTHOR("Vidya Sagar <vidyas@nvidia.com>");
MODULE_DESCRIPTION("NVIDIA PCIe host controller driver");
MODULE_LICENSE("GPL v2");<|MERGE_RESOLUTION|>--- conflicted
+++ resolved
@@ -477,20 +477,10 @@
 	struct dw_pcie *pci = &pcie->pci;
 	u32 val;
 
-<<<<<<< HEAD
-	speed = dw_pcie_readw_dbi(pci, pcie->pcie_cap_base + PCI_EXP_LNKSTA) &
-		PCI_EXP_LNKSTA_CLS;
-
-	if (speed >= ARRAY_SIZE(pcie_gen_freq))
-		speed = 0;
-
-	clk_set_rate(pcie->core_clk, pcie_gen_freq[speed]);
-=======
 	if (test_and_clear_bit(0, &pcie->link_status))
 		dw_pcie_ep_linkup(ep);
 
 	tegra_pcie_icc_set(pcie);
->>>>>>> 98817289
 
 	if (pcie->of_data->has_ltr_req_fix)
 		return IRQ_HANDLED;
@@ -1043,17 +1033,7 @@
 		goto retry_link;
 	}
 
-<<<<<<< HEAD
-	speed = dw_pcie_readw_dbi(pci, pcie->pcie_cap_base + PCI_EXP_LNKSTA) &
-		PCI_EXP_LNKSTA_CLS;
-
-	if (speed >= ARRAY_SIZE(pcie_gen_freq))
-		speed = 0;
-
-	clk_set_rate(pcie->core_clk, pcie_gen_freq[speed]);
-=======
 	tegra_pcie_icc_set(pcie);
->>>>>>> 98817289
 
 	tegra_pcie_enable_interrupts(pp);
 
