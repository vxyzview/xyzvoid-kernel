--- conflicted
+++ resolved
@@ -572,9 +572,6 @@
 
 static void pci_pm_bridge_power_up_actions(struct pci_dev *pci_dev)
 {
-<<<<<<< HEAD
-	pci_bridge_wait_for_secondary_bus(pci_dev, "resume", PCI_RESET_WAIT);
-=======
 	int ret;
 
 	ret = pci_bridge_wait_for_secondary_bus(pci_dev, "resume");
@@ -589,7 +586,6 @@
 		return;
 	}
 
->>>>>>> 98817289
 	/*
 	 * When powering on a bridge from D3cold, the whole hierarchy may be
 	 * powered on into D0uninitialized state, resume them to give them a
