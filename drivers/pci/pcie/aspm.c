--- conflicted
+++ resolved
@@ -875,11 +875,7 @@
 	 * If needed, disable L1, and it gets enabled later
 	 * in pcie_config_aspm_link().
 	 */
-<<<<<<< HEAD
-	if (enable_req & (ASPM_STATE_L1_1 | ASPM_STATE_L1_2)) {
-=======
 	if (enable_req & (PCIE_LINK_STATE_L1_1 | PCIE_LINK_STATE_L1_2)) {
->>>>>>> a6ad5510
 		pcie_capability_clear_word(child, PCI_EXP_LNKCTL,
 					   PCI_EXP_LNKCTL_ASPM_L1);
 		pcie_capability_clear_word(parent, PCI_EXP_LNKCTL,
@@ -1371,23 +1367,7 @@
 	if (!locked)
 		down_read(&pci_bus_sem);
 	mutex_lock(&aspm_lock);
-<<<<<<< HEAD
-	if (state & PCIE_LINK_STATE_L0S)
-		link->aspm_disable |= ASPM_STATE_L0S;
-	if (state & PCIE_LINK_STATE_L1)
-		/* L1 PM substates require L1 */
-		link->aspm_disable |= ASPM_STATE_L1 | ASPM_STATE_L1SS;
-	if (state & PCIE_LINK_STATE_L1_1)
-		link->aspm_disable |= ASPM_STATE_L1_1;
-	if (state & PCIE_LINK_STATE_L1_2)
-		link->aspm_disable |= ASPM_STATE_L1_2;
-	if (state & PCIE_LINK_STATE_L1_1_PCIPM)
-		link->aspm_disable |= ASPM_STATE_L1_1_PCIPM;
-	if (state & PCIE_LINK_STATE_L1_2_PCIPM)
-		link->aspm_disable |= ASPM_STATE_L1_2_PCIPM;
-=======
 	link->aspm_disable |= pci_calc_aspm_disable_mask(state);
->>>>>>> a6ad5510
 	pcie_config_aspm_link(link, policy_to_aspm_state(link));
 
 	if (state & PCIE_LINK_STATE_CLKPM)
@@ -1583,13 +1563,8 @@
 			link->aspm_disable &= ~PCIE_LINK_STATE_L1;
 	} else {
 		link->aspm_disable |= state;
-<<<<<<< HEAD
-		if (state & ASPM_STATE_L1)
-			link->aspm_disable |= ASPM_STATE_L1SS;
-=======
 		if (state & PCIE_LINK_STATE_L1)
 			link->aspm_disable |= PCIE_LINK_STATE_L1SS;
->>>>>>> a6ad5510
 	}
 
 	pcie_config_aspm_link(link, policy_to_aspm_state(link));
