--- conflicted
+++ resolved
@@ -1670,7 +1670,6 @@
 	 * exposed as "removable" to userspace.
 	 */
 	if (dev_is_removable(&parent->dev)) {
-<<<<<<< HEAD
 		dev_set_removable(&dev->dev, DEVICE_REMOVABLE);
 		return;
 	}
@@ -1678,15 +1677,6 @@
 	if (arch_pci_dev_is_removable(dev)) {
 		pci_dbg(dev, "marking as removable\n");
 		dev_set_removable(&dev->dev, DEVICE_REMOVABLE);
-=======
-		dev_set_removable(&dev->dev, DEVICE_REMOVABLE);
-		return;
-	}
-
-	if (arch_pci_dev_is_removable(dev)) {
-		pci_dbg(dev, "marking as removable\n");
-		dev_set_removable(&dev->dev, DEVICE_REMOVABLE);
->>>>>>> a6ad5510
 	}
 }
 
