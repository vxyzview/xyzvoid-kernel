--- conflicted
+++ resolved
@@ -2305,11 +2305,7 @@
 		etm4_remove_dev(drvdata);
 }
 
-<<<<<<< HEAD
-static int etm4_remove_platform_dev(struct platform_device *pdev)
-=======
 static void etm4_remove_platform_dev(struct platform_device *pdev)
->>>>>>> a6ad5510
 {
 	struct etmv4_drvdata *drvdata = dev_get_drvdata(&pdev->dev);
 
