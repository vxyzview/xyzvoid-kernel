// SPDX-License-Identifier: GPL-2.0
/*
 * Copyright(C) 2015 Linaro Limited. All rights reserved.
 * Author: Mathieu Poirier <mathieu.poirier@linaro.org>
 */

#include <linux/bitfield.h>
#include <linux/coresight.h>
#include <linux/coresight-pmu.h>
#include <linux/cpumask.h>
#include <linux/device.h>
#include <linux/list.h>
#include <linux/mm.h>
#include <linux/init.h>
#include <linux/perf_event.h>
#include <linux/percpu-defs.h>
#include <linux/slab.h>
#include <linux/stringhash.h>
#include <linux/types.h>
#include <linux/workqueue.h>

#include "coresight-config.h"
#include "coresight-etm-perf.h"
#include "coresight-priv.h"
#include "coresight-syscfg.h"
#include "coresight-trace-id.h"

static struct pmu etm_pmu;
static bool etm_perf_up;

/*
 * An ETM context for a running event includes the perf aux handle
 * and aux_data. For ETM, the aux_data (etm_event_data), consists of
 * the trace path and the sink configuration. The event data is accessible
 * via perf_get_aux(handle). However, a sink could "end" a perf output
 * handle via the IRQ handler. And if the "sink" encounters a failure
 * to "begin" another session (e.g due to lack of space in the buffer),
 * the handle will be cleared. Thus, the event_data may not be accessible
 * from the handle when we get to the etm_event_stop(), which is required
 * for stopping the trace path. The event_data is guaranteed to stay alive
 * until "free_aux()", which cannot happen as long as the event is active on
 * the ETM. Thus the event_data for the session must be part of the ETM context
 * to make sure we can disable the trace path.
 */
struct etm_ctxt {
	struct perf_output_handle handle;
	struct etm_event_data *event_data;
};

static DEFINE_PER_CPU(struct etm_ctxt, etm_ctxt);
static DEFINE_PER_CPU(struct coresight_device *, csdev_src);

/*
 * The PMU formats were orignally for ETMv3.5/PTM's ETMCR 'config';
 * now take them as general formats and apply on all ETMs.
 */
PMU_FORMAT_ATTR(branch_broadcast, "config:"__stringify(ETM_OPT_BRANCH_BROADCAST));
PMU_FORMAT_ATTR(cycacc,		"config:" __stringify(ETM_OPT_CYCACC));
/* contextid1 enables tracing CONTEXTIDR_EL1 for ETMv4 */
PMU_FORMAT_ATTR(contextid1,	"config:" __stringify(ETM_OPT_CTXTID));
/* contextid2 enables tracing CONTEXTIDR_EL2 for ETMv4 */
PMU_FORMAT_ATTR(contextid2,	"config:" __stringify(ETM_OPT_CTXTID2));
PMU_FORMAT_ATTR(timestamp,	"config:" __stringify(ETM_OPT_TS));
PMU_FORMAT_ATTR(retstack,	"config:" __stringify(ETM_OPT_RETSTK));
/* preset - if sink ID is used as a configuration selector */
PMU_FORMAT_ATTR(preset,		"config:0-3");
/* Sink ID - same for all ETMs */
PMU_FORMAT_ATTR(sinkid,		"config2:0-31");
/* config ID - set if a system configuration is selected */
PMU_FORMAT_ATTR(configid,	"config2:32-63");
PMU_FORMAT_ATTR(cc_threshold,	"config3:0-11");


/*
 * contextid always traces the "PID".  The PID is in CONTEXTIDR_EL1
 * when the kernel is running at EL1; when the kernel is at EL2,
 * the PID is in CONTEXTIDR_EL2.
 */
static ssize_t format_attr_contextid_show(struct device *dev,
					  struct device_attribute *attr,
					  char *page)
{
	int pid_fmt = ETM_OPT_CTXTID;

#if IS_ENABLED(CONFIG_CORESIGHT_SOURCE_ETM4X)
	pid_fmt = is_kernel_in_hyp_mode() ? ETM_OPT_CTXTID2 : ETM_OPT_CTXTID;
#endif
	return sprintf(page, "config:%d\n", pid_fmt);
}

static struct device_attribute format_attr_contextid =
	__ATTR(contextid, 0444, format_attr_contextid_show, NULL);

static struct attribute *etm_config_formats_attr[] = {
	&format_attr_cycacc.attr,
	&format_attr_contextid.attr,
	&format_attr_contextid1.attr,
	&format_attr_contextid2.attr,
	&format_attr_timestamp.attr,
	&format_attr_retstack.attr,
	&format_attr_sinkid.attr,
	&format_attr_preset.attr,
	&format_attr_configid.attr,
	&format_attr_branch_broadcast.attr,
	&format_attr_cc_threshold.attr,
	NULL,
};

static const struct attribute_group etm_pmu_format_group = {
	.name   = "format",
	.attrs  = etm_config_formats_attr,
};

static struct attribute *etm_config_sinks_attr[] = {
	NULL,
};

static const struct attribute_group etm_pmu_sinks_group = {
	.name   = "sinks",
	.attrs  = etm_config_sinks_attr,
};

static struct attribute *etm_config_events_attr[] = {
	NULL,
};

static const struct attribute_group etm_pmu_events_group = {
	.name   = "events",
	.attrs  = etm_config_events_attr,
};

static const struct attribute_group *etm_pmu_attr_groups[] = {
	&etm_pmu_format_group,
	&etm_pmu_sinks_group,
	&etm_pmu_events_group,
	NULL,
};

static inline struct list_head **
etm_event_cpu_path_ptr(struct etm_event_data *data, int cpu)
{
	return per_cpu_ptr(data->path, cpu);
}

static inline struct list_head *
etm_event_cpu_path(struct etm_event_data *data, int cpu)
{
	return *etm_event_cpu_path_ptr(data, cpu);
}

static void etm_event_read(struct perf_event *event) {}

static int etm_addr_filters_alloc(struct perf_event *event)
{
	struct etm_filters *filters;
	int node = event->cpu == -1 ? -1 : cpu_to_node(event->cpu);

	filters = kzalloc_node(sizeof(struct etm_filters), GFP_KERNEL, node);
	if (!filters)
		return -ENOMEM;

	if (event->parent)
		memcpy(filters, event->parent->hw.addr_filters,
		       sizeof(*filters));

	event->hw.addr_filters = filters;

	return 0;
}

static void etm_event_destroy(struct perf_event *event)
{
	kfree(event->hw.addr_filters);
	event->hw.addr_filters = NULL;
}

static int etm_event_init(struct perf_event *event)
{
	int ret = 0;

	if (event->attr.type != etm_pmu.type) {
		ret = -ENOENT;
		goto out;
	}

	ret = etm_addr_filters_alloc(event);
	if (ret)
		goto out;

	event->destroy = etm_event_destroy;
out:
	return ret;
}

static void free_sink_buffer(struct etm_event_data *event_data)
{
	int cpu;
	cpumask_t *mask = &event_data->mask;
	struct coresight_device *sink;

	if (!event_data->snk_config)
		return;

	if (WARN_ON(cpumask_empty(mask)))
		return;

	cpu = cpumask_first(mask);
	sink = coresight_get_sink(etm_event_cpu_path(event_data, cpu));
	sink_ops(sink)->free_buffer(event_data->snk_config);
}

static void free_event_data(struct work_struct *work)
{
	int cpu;
	cpumask_t *mask;
	struct etm_event_data *event_data;

	event_data = container_of(work, struct etm_event_data, work);
	mask = &event_data->mask;

	/* Free the sink buffers, if there are any */
	free_sink_buffer(event_data);

	/* clear any configuration we were using */
	if (event_data->cfg_hash)
		cscfg_deactivate_config(event_data->cfg_hash);

	for_each_cpu(cpu, mask) {
		struct list_head **ppath;

		ppath = etm_event_cpu_path_ptr(event_data, cpu);
		if (!(IS_ERR_OR_NULL(*ppath))) {
			struct coresight_device *sink = coresight_get_sink(*ppath);

			/*
			 * Mark perf event as done for trace id allocator, but don't call
			 * coresight_trace_id_put_cpu_id_map() on individual IDs. Perf sessions
			 * never free trace IDs to ensure that the ID associated with a CPU
			 * cannot change during their and other's concurrent sessions. Instead,
			 * a refcount is used so that the last event to call
			 * coresight_trace_id_perf_stop() frees all IDs.
			 */
			coresight_trace_id_perf_stop(&sink->perf_sink_id_map);

			coresight_release_path(*ppath);
		}
		*ppath = NULL;
	}

	free_percpu(event_data->path);
	kfree(event_data);
}

static void *alloc_event_data(int cpu)
{
	cpumask_t *mask;
	struct etm_event_data *event_data;

	/* First get memory for the session's data */
	event_data = kzalloc(sizeof(struct etm_event_data), GFP_KERNEL);
	if (!event_data)
		return NULL;


	mask = &event_data->mask;
	if (cpu != -1)
		cpumask_set_cpu(cpu, mask);
	else
		cpumask_copy(mask, cpu_present_mask);

	/*
	 * Each CPU has a single path between source and destination.  As such
	 * allocate an array using CPU numbers as indexes.  That way a path
	 * for any CPU can easily be accessed at any given time.  We proceed
	 * the same way for sessions involving a single CPU.  The cost of
	 * unused memory when dealing with single CPU trace scenarios is small
	 * compared to the cost of searching through an optimized array.
	 */
	event_data->path = alloc_percpu(struct list_head *);

	if (!event_data->path) {
		kfree(event_data);
		return NULL;
	}

	return event_data;
}

static void etm_free_aux(void *data)
{
	struct etm_event_data *event_data = data;

	schedule_work(&event_data->work);
}

/*
 * Check if two given sinks are compatible with each other,
 * so that they can use the same sink buffers, when an event
 * moves around.
 */
static bool sinks_compatible(struct coresight_device *a,
			     struct coresight_device *b)
{
	if (!a || !b)
		return false;
	/*
	 * If the sinks are of the same subtype and driven
	 * by the same driver, we can use the same buffer
	 * on these sinks.
	 */
	return (a->subtype.sink_subtype == b->subtype.sink_subtype) &&
	       (sink_ops(a) == sink_ops(b));
}

static void *etm_setup_aux(struct perf_event *event, void **pages,
			   int nr_pages, bool overwrite)
{
	u32 id, cfg_hash;
	int cpu = event->cpu;
	int trace_id;
	cpumask_t *mask;
	struct coresight_device *sink = NULL;
	struct coresight_device *user_sink = NULL, *last_sink = NULL;
	struct etm_event_data *event_data = NULL;

	event_data = alloc_event_data(cpu);
	if (!event_data)
		return NULL;
	INIT_WORK(&event_data->work, free_event_data);

	/* First get the selected sink from user space. */
	if (event->attr.config2 & GENMASK_ULL(31, 0)) {
		id = (u32)event->attr.config2;
		sink = user_sink = coresight_get_sink_by_id(id);
	}

	/* check if user wants a coresight configuration selected */
	cfg_hash = (u32)((event->attr.config2 & GENMASK_ULL(63, 32)) >> 32);
	if (cfg_hash) {
		if (cscfg_activate_config(cfg_hash))
			goto err;
		event_data->cfg_hash = cfg_hash;
	}

	mask = &event_data->mask;

	/*
	 * Setup the path for each CPU in a trace session. We try to build
	 * trace path for each CPU in the mask. If we don't find an ETM
	 * for the CPU or fail to build a path, we clear the CPU from the
	 * mask and continue with the rest. If ever we try to trace on those
	 * CPUs, we can handle it and fail the session.
	 */
	for_each_cpu(cpu, mask) {
		struct list_head *path;
		struct coresight_device *csdev;

		csdev = per_cpu(csdev_src, cpu);
		/*
		 * If there is no ETM associated with this CPU clear it from
		 * the mask and continue with the rest. If ever we try to trace
		 * on this CPU, we handle it accordingly.
		 */
		if (!csdev) {
			cpumask_clear_cpu(cpu, mask);
			continue;
		}

		/*
		 * No sink provided - look for a default sink for all the ETMs,
		 * where this event can be scheduled.
		 * We allocate the sink specific buffers only once for this
		 * event. If the ETMs have different default sink devices, we
		 * can only use a single "type" of sink as the event can carry
		 * only one sink specific buffer. Thus we have to make sure
		 * that the sinks are of the same type and driven by the same
		 * driver, as the one we allocate the buffer for. As such
		 * we choose the first sink and check if the remaining ETMs
		 * have a compatible default sink. We don't trace on a CPU
		 * if the sink is not compatible.
		 */
		if (!user_sink) {
			/* Find the default sink for this ETM */
			sink = coresight_find_default_sink(csdev);
			if (!sink) {
				cpumask_clear_cpu(cpu, mask);
				continue;
			}

			/* Check if this sink compatible with the last sink */
			if (last_sink && !sinks_compatible(last_sink, sink)) {
				cpumask_clear_cpu(cpu, mask);
				continue;
			}
			last_sink = sink;
		}

		/*
		 * Building a path doesn't enable it, it simply builds a
		 * list of devices from source to sink that can be
		 * referenced later when the path is actually needed.
		 */
		path = coresight_build_path(csdev, sink);
		if (IS_ERR(path)) {
			cpumask_clear_cpu(cpu, mask);
			continue;
		}

		/* ensure we can allocate a trace ID for this CPU */
		trace_id = coresight_trace_id_get_cpu_id_map(cpu, &sink->perf_sink_id_map);
		if (!IS_VALID_CS_TRACE_ID(trace_id)) {
			cpumask_clear_cpu(cpu, mask);
			coresight_release_path(path);
			continue;
		}

		coresight_trace_id_perf_start(&sink->perf_sink_id_map);
		*etm_event_cpu_path_ptr(event_data, cpu) = path;
	}

	/* no sink found for any CPU - cannot trace */
	if (!sink)
		goto err;

	/* If we don't have any CPUs ready for tracing, abort */
	cpu = cpumask_first(mask);
	if (cpu >= nr_cpu_ids)
		goto err;

	if (!sink_ops(sink)->alloc_buffer || !sink_ops(sink)->free_buffer)
		goto err;

	/*
	 * Allocate the sink buffer for this session. All the sinks
	 * where this event can be scheduled are ensured to be of the
	 * same type. Thus the same sink configuration is used by the
	 * sinks.
	 */
	event_data->snk_config =
			sink_ops(sink)->alloc_buffer(sink, event, pages,
						     nr_pages, overwrite);
	if (!event_data->snk_config)
		goto err;

out:
	return event_data;

err:
	etm_free_aux(event_data);
	event_data = NULL;
	goto out;
}

static void etm_event_start(struct perf_event *event, int flags)
{
	int cpu = smp_processor_id();
	struct etm_event_data *event_data;
	struct etm_ctxt *ctxt = this_cpu_ptr(&etm_ctxt);
	struct perf_output_handle *handle = &ctxt->handle;
	struct coresight_device *sink, *csdev = per_cpu(csdev_src, cpu);
	struct list_head *path;
	u64 hw_id;
	u8 trace_id;

	if (!csdev)
		goto fail;

	/* Have we messed up our tracking ? */
	if (WARN_ON(ctxt->event_data))
		goto fail;

	/*
	 * Deal with the ring buffer API and get a handle on the
	 * session's information.
	 */
	event_data = perf_aux_output_begin(handle, event);
	if (!event_data)
		goto fail;

	/*
	 * Check if this ETM is allowed to trace, as decided
	 * at etm_setup_aux(). This could be due to an unreachable
	 * sink from this ETM. We can't do much in this case if
	 * the sink was specified or hinted to the driver. For
	 * now, simply don't record anything on this ETM.
	 *
	 * As such we pretend that everything is fine, and let
	 * it continue without actually tracing. The event could
	 * continue tracing when it moves to a CPU where it is
	 * reachable to a sink.
	 */
	if (!cpumask_test_cpu(cpu, &event_data->mask))
		goto out;

	path = etm_event_cpu_path(event_data, cpu);
	/* We need a sink, no need to continue without one */
	sink = coresight_get_sink(path);
	if (WARN_ON_ONCE(!sink))
		goto fail_end_stop;

	/* Nothing will happen without a path */
	if (coresight_enable_path(path, CS_MODE_PERF, handle))
		goto fail_end_stop;

	/* Finally enable the tracer */
<<<<<<< HEAD
	if (source_ops(csdev)->enable(csdev, event, CS_MODE_PERF))
=======
	if (source_ops(csdev)->enable(csdev, event, CS_MODE_PERF,
				      &sink->perf_sink_id_map))
>>>>>>> a6ad5510
		goto fail_disable_path;

	/*
	 * output cpu / trace ID in perf record, once for the lifetime
	 * of the event.
	 */
	if (!cpumask_test_cpu(cpu, &event_data->aux_hwid_done)) {
		cpumask_set_cpu(cpu, &event_data->aux_hwid_done);

		trace_id = coresight_trace_id_read_cpu_id_map(cpu, &sink->perf_sink_id_map);

		hw_id = FIELD_PREP(CS_AUX_HW_ID_MAJOR_VERSION_MASK,
				CS_AUX_HW_ID_MAJOR_VERSION);
		hw_id |= FIELD_PREP(CS_AUX_HW_ID_MINOR_VERSION_MASK,
				CS_AUX_HW_ID_MINOR_VERSION);
		hw_id |= FIELD_PREP(CS_AUX_HW_ID_TRACE_ID_MASK, trace_id);
		hw_id |= FIELD_PREP(CS_AUX_HW_ID_SINK_ID_MASK, coresight_get_sink_id(sink));

		perf_report_aux_output_id(event, hw_id);
	}

out:
	/* Tell the perf core the event is alive */
	event->hw.state = 0;
	/* Save the event_data for this ETM */
	ctxt->event_data = event_data;
	return;

fail_disable_path:
	coresight_disable_path(path);
fail_end_stop:
	/*
	 * Check if the handle is still associated with the event,
	 * to handle cases where if the sink failed to start the
	 * trace and TRUNCATED the handle already.
	 */
	if (READ_ONCE(handle->event)) {
		perf_aux_output_flag(handle, PERF_AUX_FLAG_TRUNCATED);
		perf_aux_output_end(handle, 0);
	}
fail:
	event->hw.state = PERF_HES_STOPPED;
	return;
}

static void etm_event_stop(struct perf_event *event, int mode)
{
	int cpu = smp_processor_id();
	unsigned long size;
	struct coresight_device *sink, *csdev = per_cpu(csdev_src, cpu);
	struct etm_ctxt *ctxt = this_cpu_ptr(&etm_ctxt);
	struct perf_output_handle *handle = &ctxt->handle;
	struct etm_event_data *event_data;
	struct list_head *path;

	/*
	 * If we still have access to the event_data via handle,
	 * confirm that we haven't messed up the tracking.
	 */
	if (handle->event &&
	    WARN_ON(perf_get_aux(handle) != ctxt->event_data))
		return;

	event_data = ctxt->event_data;
	/* Clear the event_data as this ETM is stopping the trace. */
	ctxt->event_data = NULL;

	if (event->hw.state == PERF_HES_STOPPED)
		return;

	/* We must have a valid event_data for a running event */
	if (WARN_ON(!event_data))
		return;

	/*
	 * Check if this ETM was allowed to trace, as decided at
	 * etm_setup_aux(). If it wasn't allowed to trace, then
	 * nothing needs to be torn down other than outputting a
	 * zero sized record.
	 */
	if (handle->event && (mode & PERF_EF_UPDATE) &&
	    !cpumask_test_cpu(cpu, &event_data->mask)) {
		event->hw.state = PERF_HES_STOPPED;
		perf_aux_output_end(handle, 0);
		return;
	}

	if (!csdev)
		return;

	path = etm_event_cpu_path(event_data, cpu);
	if (!path)
		return;

	sink = coresight_get_sink(path);
	if (!sink)
		return;

	/* stop tracer */
	coresight_disable_source(csdev, event);

	/* tell the core */
	event->hw.state = PERF_HES_STOPPED;

	/*
	 * If the handle is not bound to an event anymore
	 * (e.g, the sink driver was unable to restart the
	 * handle due to lack of buffer space), we don't
	 * have to do anything here.
	 */
	if (handle->event && (mode & PERF_EF_UPDATE)) {
		if (WARN_ON_ONCE(handle->event != event))
			return;

		/* update trace information */
		if (!sink_ops(sink)->update_buffer)
			return;

		size = sink_ops(sink)->update_buffer(sink, handle,
					      event_data->snk_config);
		/*
		 * Make sure the handle is still valid as the
		 * sink could have closed it from an IRQ.
		 * The sink driver must handle the race with
		 * update_buffer() and IRQ. Thus either we
		 * should get a valid handle and valid size
		 * (which may be 0).
		 *
		 * But we should never get a non-zero size with
		 * an invalid handle.
		 */
		if (READ_ONCE(handle->event))
			perf_aux_output_end(handle, size);
		else
			WARN_ON(size);
	}

	/* Disabling the path make its elements available to other sessions */
	coresight_disable_path(path);
}

static int etm_event_add(struct perf_event *event, int mode)
{
	int ret = 0;
	struct hw_perf_event *hwc = &event->hw;

	if (mode & PERF_EF_START) {
		etm_event_start(event, 0);
		if (hwc->state & PERF_HES_STOPPED)
			ret = -EINVAL;
	} else {
		hwc->state = PERF_HES_STOPPED;
	}

	return ret;
}

static void etm_event_del(struct perf_event *event, int mode)
{
	etm_event_stop(event, PERF_EF_UPDATE);
}

static int etm_addr_filters_validate(struct list_head *filters)
{
	bool range = false, address = false;
	int index = 0;
	struct perf_addr_filter *filter;

	list_for_each_entry(filter, filters, entry) {
		/*
		 * No need to go further if there's no more
		 * room for filters.
		 */
		if (++index > ETM_ADDR_CMP_MAX)
			return -EOPNOTSUPP;

		/* filter::size==0 means single address trigger */
		if (filter->size) {
			/*
			 * The existing code relies on START/STOP filters
			 * being address filters.
			 */
			if (filter->action == PERF_ADDR_FILTER_ACTION_START ||
			    filter->action == PERF_ADDR_FILTER_ACTION_STOP)
				return -EOPNOTSUPP;

			range = true;
		} else
			address = true;

		/*
		 * At this time we don't allow range and start/stop filtering
		 * to cohabitate, they have to be mutually exclusive.
		 */
		if (range && address)
			return -EOPNOTSUPP;
	}

	return 0;
}

static void etm_addr_filters_sync(struct perf_event *event)
{
	struct perf_addr_filters_head *head = perf_event_addr_filters(event);
	unsigned long start, stop;
	struct perf_addr_filter_range *fr = event->addr_filter_ranges;
	struct etm_filters *filters = event->hw.addr_filters;
	struct etm_filter *etm_filter;
	struct perf_addr_filter *filter;
	int i = 0;

	list_for_each_entry(filter, &head->list, entry) {
		start = fr[i].start;
		stop = start + fr[i].size;
		etm_filter = &filters->etm_filter[i];

		switch (filter->action) {
		case PERF_ADDR_FILTER_ACTION_FILTER:
			etm_filter->start_addr = start;
			etm_filter->stop_addr = stop;
			etm_filter->type = ETM_ADDR_TYPE_RANGE;
			break;
		case PERF_ADDR_FILTER_ACTION_START:
			etm_filter->start_addr = start;
			etm_filter->type = ETM_ADDR_TYPE_START;
			break;
		case PERF_ADDR_FILTER_ACTION_STOP:
			etm_filter->stop_addr = stop;
			etm_filter->type = ETM_ADDR_TYPE_STOP;
			break;
		}
		i++;
	}

	filters->nr_filters = i;
}

int etm_perf_symlink(struct coresight_device *csdev, bool link)
{
	char entry[sizeof("cpu9999999")];
	int ret = 0, cpu = source_ops(csdev)->cpu_id(csdev);
	struct device *pmu_dev = etm_pmu.dev;
	struct device *cs_dev = &csdev->dev;

	sprintf(entry, "cpu%d", cpu);

	if (!etm_perf_up)
		return -EPROBE_DEFER;

	if (link) {
		ret = sysfs_create_link(&pmu_dev->kobj, &cs_dev->kobj, entry);
		if (ret)
			return ret;
		per_cpu(csdev_src, cpu) = csdev;
	} else {
		sysfs_remove_link(&pmu_dev->kobj, entry);
		per_cpu(csdev_src, cpu) = NULL;
	}

	return 0;
}
EXPORT_SYMBOL_GPL(etm_perf_symlink);

static ssize_t etm_perf_sink_name_show(struct device *dev,
				       struct device_attribute *dattr,
				       char *buf)
{
	struct dev_ext_attribute *ea;

	ea = container_of(dattr, struct dev_ext_attribute, attr);
	return scnprintf(buf, PAGE_SIZE, "0x%lx\n", (unsigned long)(ea->var));
}

static struct dev_ext_attribute *
etm_perf_add_symlink_group(struct device *dev, const char *name, const char *group_name)
{
	struct dev_ext_attribute *ea;
	unsigned long hash;
	int ret;
	struct device *pmu_dev = etm_pmu.dev;

	if (!etm_perf_up)
		return ERR_PTR(-EPROBE_DEFER);

	ea = devm_kzalloc(dev, sizeof(*ea), GFP_KERNEL);
	if (!ea)
		return ERR_PTR(-ENOMEM);

	/*
	 * If this function is called adding a sink then the hash is used for
	 * sink selection - see function coresight_get_sink_by_id().
	 * If adding a configuration then the hash is used for selection in
	 * cscfg_activate_config()
	 */
	hash = hashlen_hash(hashlen_string(NULL, name));

	sysfs_attr_init(&ea->attr.attr);
	ea->attr.attr.name = devm_kstrdup(dev, name, GFP_KERNEL);
	if (!ea->attr.attr.name)
		return ERR_PTR(-ENOMEM);

	ea->attr.attr.mode = 0444;
	ea->var = (unsigned long *)hash;

	ret = sysfs_add_file_to_group(&pmu_dev->kobj,
				      &ea->attr.attr, group_name);

	return ret ? ERR_PTR(ret) : ea;
}

int etm_perf_add_symlink_sink(struct coresight_device *csdev)
{
	const char *name;
	struct device *dev = &csdev->dev;
	int err = 0;

	if (csdev->type != CORESIGHT_DEV_TYPE_SINK &&
	    csdev->type != CORESIGHT_DEV_TYPE_LINKSINK)
		return -EINVAL;

	if (csdev->ea != NULL)
		return -EINVAL;

	name = dev_name(dev);
	csdev->ea = etm_perf_add_symlink_group(dev, name, "sinks");
	if (IS_ERR(csdev->ea)) {
		err = PTR_ERR(csdev->ea);
		csdev->ea = NULL;
	} else
		csdev->ea->attr.show = etm_perf_sink_name_show;

	return err;
}

static void etm_perf_del_symlink_group(struct dev_ext_attribute *ea, const char *group_name)
{
	struct device *pmu_dev = etm_pmu.dev;

	sysfs_remove_file_from_group(&pmu_dev->kobj,
				     &ea->attr.attr, group_name);
}

void etm_perf_del_symlink_sink(struct coresight_device *csdev)
{
	if (csdev->type != CORESIGHT_DEV_TYPE_SINK &&
	    csdev->type != CORESIGHT_DEV_TYPE_LINKSINK)
		return;

	if (!csdev->ea)
		return;

	etm_perf_del_symlink_group(csdev->ea, "sinks");
	csdev->ea = NULL;
}

static ssize_t etm_perf_cscfg_event_show(struct device *dev,
					 struct device_attribute *dattr,
					 char *buf)
{
	struct dev_ext_attribute *ea;

	ea = container_of(dattr, struct dev_ext_attribute, attr);
	return scnprintf(buf, PAGE_SIZE, "configid=0x%lx\n", (unsigned long)(ea->var));
}

int etm_perf_add_symlink_cscfg(struct device *dev, struct cscfg_config_desc *config_desc)
{
	int err = 0;

	if (config_desc->event_ea != NULL)
		return 0;

	config_desc->event_ea = etm_perf_add_symlink_group(dev, config_desc->name, "events");

	/* set the show function to the custom cscfg event */
	if (!IS_ERR(config_desc->event_ea))
		config_desc->event_ea->attr.show = etm_perf_cscfg_event_show;
	else {
		err = PTR_ERR(config_desc->event_ea);
		config_desc->event_ea = NULL;
	}

	return err;
}

void etm_perf_del_symlink_cscfg(struct cscfg_config_desc *config_desc)
{
	if (!config_desc->event_ea)
		return;

	etm_perf_del_symlink_group(config_desc->event_ea, "events");
	config_desc->event_ea = NULL;
}

int __init etm_perf_init(void)
{
	int ret;

	etm_pmu.capabilities		= (PERF_PMU_CAP_EXCLUSIVE |
					   PERF_PMU_CAP_ITRACE);

	etm_pmu.attr_groups		= etm_pmu_attr_groups;
	etm_pmu.task_ctx_nr		= perf_sw_context;
	etm_pmu.read			= etm_event_read;
	etm_pmu.event_init		= etm_event_init;
	etm_pmu.setup_aux		= etm_setup_aux;
	etm_pmu.free_aux		= etm_free_aux;
	etm_pmu.start			= etm_event_start;
	etm_pmu.stop			= etm_event_stop;
	etm_pmu.add			= etm_event_add;
	etm_pmu.del			= etm_event_del;
	etm_pmu.addr_filters_sync	= etm_addr_filters_sync;
	etm_pmu.addr_filters_validate	= etm_addr_filters_validate;
	etm_pmu.nr_addr_filters		= ETM_ADDR_CMP_MAX;
	etm_pmu.module			= THIS_MODULE;

	ret = perf_pmu_register(&etm_pmu, CORESIGHT_ETM_PMU_NAME, -1);
	if (ret == 0)
		etm_perf_up = true;

	return ret;
}

void etm_perf_exit(void)
{
	perf_pmu_unregister(&etm_pmu);
}<|MERGE_RESOLUTION|>--- conflicted
+++ resolved
@@ -503,12 +503,8 @@
 		goto fail_end_stop;
 
 	/* Finally enable the tracer */
-<<<<<<< HEAD
-	if (source_ops(csdev)->enable(csdev, event, CS_MODE_PERF))
-=======
 	if (source_ops(csdev)->enable(csdev, event, CS_MODE_PERF,
 				      &sink->perf_sink_id_map))
->>>>>>> a6ad5510
 		goto fail_disable_path;
 
 	/*
