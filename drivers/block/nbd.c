--- conflicted
+++ resolved
@@ -1329,8 +1329,6 @@
 	return true;
 }
 
-<<<<<<< HEAD
-=======
 static void nbd_set_cmd_timeout(struct nbd_device *nbd, u64 timeout)
 {
 	nbd->tag_set.timeout = timeout * HZ;
@@ -1338,7 +1336,6 @@
 		blk_queue_rq_timeout(nbd->disk->queue, timeout * HZ);
 }
 
->>>>>>> f7688b48
 /* Must be called with config_lock held */
 static int __nbd_ioctl(struct block_device *bdev, struct nbd_device *nbd,
 		       unsigned int cmd, unsigned long arg)
@@ -1898,29 +1895,6 @@
 	refcount_set(&nbd->config_refs, 1);
 	set_bit(NBD_RT_BOUND, &config->runtime_flags);
 
-<<<<<<< HEAD
-	if (info->attrs[NBD_ATTR_SIZE_BYTES]) {
-		u64 bytes = nla_get_u64(info->attrs[NBD_ATTR_SIZE_BYTES]);
-		nbd_size_set(nbd, config->blksize,
-			     div64_u64(bytes, config->blksize));
-	}
-	if (info->attrs[NBD_ATTR_BLOCK_SIZE_BYTES]) {
-		u64 bsize =
-			nla_get_u64(info->attrs[NBD_ATTR_BLOCK_SIZE_BYTES]);
-		if (!bsize)
-			bsize = NBD_DEF_BLKSIZE;
-		if (!nbd_is_valid_blksize(bsize)) {
-			ret = -EINVAL;
-			goto out;
-		}
-		nbd_size_set(nbd, bsize, div64_u64(config->bytesize, bsize));
-	}
-	if (info->attrs[NBD_ATTR_TIMEOUT]) {
-		u64 timeout = nla_get_u64(info->attrs[NBD_ATTR_TIMEOUT]);
-		nbd->tag_set.timeout = timeout * HZ;
-		blk_queue_rq_timeout(nbd->disk->queue, timeout * HZ);
-	}
-=======
 	ret = nbd_genl_size_set(info, nbd);
 	if (ret)
 		goto out;
@@ -1928,7 +1902,6 @@
 	if (info->attrs[NBD_ATTR_TIMEOUT])
 		nbd_set_cmd_timeout(nbd,
 				    nla_get_u64(info->attrs[NBD_ATTR_TIMEOUT]));
->>>>>>> f7688b48
 	if (info->attrs[NBD_ATTR_DEAD_CONN_TIMEOUT]) {
 		config->dead_conn_timeout =
 			nla_get_u64(info->attrs[NBD_ATTR_DEAD_CONN_TIMEOUT]);
@@ -2009,11 +1982,7 @@
 	 * queue.
 	 */
 	flush_workqueue(nbd->recv_workq);
-<<<<<<< HEAD
-	if (test_and_clear_bit(NBD_HAS_CONFIG_REF,
-=======
 	if (test_and_clear_bit(NBD_RT_HAS_CONFIG_REF,
->>>>>>> f7688b48
 			       &nbd->config->runtime_flags))
 		nbd_config_put(nbd);
 }
