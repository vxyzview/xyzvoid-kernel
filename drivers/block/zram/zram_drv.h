--- conflicted
+++ resolved
@@ -66,12 +66,8 @@
 		unsigned long handle;
 		unsigned long element;
 	};
-<<<<<<< HEAD
-	unsigned long flags;
-=======
 	unsigned int flags;
 	spinlock_t lock;
->>>>>>> a6ad5510
 #ifdef CONFIG_ZRAM_TRACK_ENTRY_ACTIME
 	ktime_t ac_time;
 #endif
