/*
 * Compressed RAM block device
 *
 * Copyright (C) 2008, 2009, 2010  Nitin Gupta
 *               2012, 2013 Minchan Kim
 *
 * This code is released using a dual license strategy: BSD/GPL
 * You can choose the licence that better fits your requirements.
 *
 * Released under the terms of 3-clause BSD License
 * Released under the terms of GNU General Public License Version 2.0
 *
 */

#define KMSG_COMPONENT "zram"
#define pr_fmt(fmt) KMSG_COMPONENT ": " fmt

#include <linux/module.h>
#include <linux/kernel.h>
#include <linux/bio.h>
#include <linux/bitops.h>
#include <linux/blkdev.h>
#include <linux/buffer_head.h>
#include <linux/device.h>
#include <linux/highmem.h>
#include <linux/slab.h>
#include <linux/backing-dev.h>
#include <linux/string.h>
#include <linux/vmalloc.h>
#include <linux/err.h>
#include <linux/idr.h>
#include <linux/sysfs.h>
#include <linux/debugfs.h>
#include <linux/cpuhotplug.h>
#include <linux/part_stat.h>
#include <linux/kernel_read_file.h>

#include "zram_drv.h"

static DEFINE_IDR(zram_index_idr);
/* idr index must be protected */
static DEFINE_MUTEX(zram_index_mutex);

static int zram_major;
static const char *default_compressor = CONFIG_ZRAM_DEF_COMP;

/* Module params (documentation at end) */
static unsigned int num_devices = 1;
/*
 * Pages that compress to sizes equals or greater than this are stored
 * uncompressed in memory.
 */
static size_t huge_class_size;

static const struct block_device_operations zram_devops;

static void zram_free_page(struct zram *zram, size_t index);
static int zram_read_page(struct zram *zram, struct page *page, u32 index,
			  struct bio *parent);

static int zram_slot_trylock(struct zram *zram, u32 index)
{
	return spin_trylock(&zram->table[index].lock);
}

static void zram_slot_lock(struct zram *zram, u32 index)
{
	spin_lock(&zram->table[index].lock);
}

static void zram_slot_unlock(struct zram *zram, u32 index)
{
	spin_unlock(&zram->table[index].lock);
}

static inline bool init_done(struct zram *zram)
{
	return zram->disksize;
}

static inline struct zram *dev_to_zram(struct device *dev)
{
	return (struct zram *)dev_to_disk(dev)->private_data;
}

static unsigned long zram_get_handle(struct zram *zram, u32 index)
{
	return zram->table[index].handle;
}

static void zram_set_handle(struct zram *zram, u32 index, unsigned long handle)
{
	zram->table[index].handle = handle;
}

/* flag operations require table entry bit_spin_lock() being held */
static bool zram_test_flag(struct zram *zram, u32 index,
			enum zram_pageflags flag)
{
	return zram->table[index].flags & BIT(flag);
}

static void zram_set_flag(struct zram *zram, u32 index,
			enum zram_pageflags flag)
{
	zram->table[index].flags |= BIT(flag);
}

static void zram_clear_flag(struct zram *zram, u32 index,
			enum zram_pageflags flag)
{
	zram->table[index].flags &= ~BIT(flag);
}

static inline void zram_set_element(struct zram *zram, u32 index,
			unsigned long element)
{
	zram->table[index].element = element;
}

static unsigned long zram_get_element(struct zram *zram, u32 index)
{
	return zram->table[index].element;
}

static size_t zram_get_obj_size(struct zram *zram, u32 index)
{
	return zram->table[index].flags & (BIT(ZRAM_FLAG_SHIFT) - 1);
}

static void zram_set_obj_size(struct zram *zram,
					u32 index, size_t size)
{
	unsigned long flags = zram->table[index].flags >> ZRAM_FLAG_SHIFT;

	zram->table[index].flags = (flags << ZRAM_FLAG_SHIFT) | size;
}

static inline bool zram_allocated(struct zram *zram, u32 index)
{
	return zram_get_obj_size(zram, index) ||
			zram_test_flag(zram, index, ZRAM_SAME) ||
			zram_test_flag(zram, index, ZRAM_WB);
}

#if PAGE_SIZE != 4096
static inline bool is_partial_io(struct bio_vec *bvec)
{
	return bvec->bv_len != PAGE_SIZE;
}
#define ZRAM_PARTIAL_IO		1
#else
static inline bool is_partial_io(struct bio_vec *bvec)
{
	return false;
}
#endif

static inline void zram_set_priority(struct zram *zram, u32 index, u32 prio)
{
	prio &= ZRAM_COMP_PRIORITY_MASK;
	/*
	 * Clear previous priority value first, in case if we recompress
	 * further an already recompressed page
	 */
	zram->table[index].flags &= ~(ZRAM_COMP_PRIORITY_MASK <<
				      ZRAM_COMP_PRIORITY_BIT1);
	zram->table[index].flags |= (prio << ZRAM_COMP_PRIORITY_BIT1);
}

static inline u32 zram_get_priority(struct zram *zram, u32 index)
{
	u32 prio = zram->table[index].flags >> ZRAM_COMP_PRIORITY_BIT1;

	return prio & ZRAM_COMP_PRIORITY_MASK;
}

static void zram_accessed(struct zram *zram, u32 index)
{
	zram_clear_flag(zram, index, ZRAM_IDLE);
#ifdef CONFIG_ZRAM_TRACK_ENTRY_ACTIME
	zram->table[index].ac_time = ktime_get_boottime();
#endif
}

static inline void update_used_max(struct zram *zram,
					const unsigned long pages)
{
	unsigned long cur_max = atomic_long_read(&zram->stats.max_used_pages);

	do {
		if (cur_max >= pages)
			return;
	} while (!atomic_long_try_cmpxchg(&zram->stats.max_used_pages,
					  &cur_max, pages));
}

static inline void zram_fill_page(void *ptr, unsigned long len,
					unsigned long value)
{
	WARN_ON_ONCE(!IS_ALIGNED(len, sizeof(unsigned long)));
	memset_l(ptr, value, len / sizeof(unsigned long));
}

static bool page_same_filled(void *ptr, unsigned long *element)
{
	unsigned long *page;
	unsigned long val;
	unsigned int pos, last_pos = PAGE_SIZE / sizeof(*page) - 1;

	page = (unsigned long *)ptr;
	val = page[0];

	if (val != page[last_pos])
		return false;

	for (pos = 1; pos < last_pos; pos++) {
		if (val != page[pos])
			return false;
	}

	*element = val;

	return true;
}

static ssize_t initstate_show(struct device *dev,
		struct device_attribute *attr, char *buf)
{
	u32 val;
	struct zram *zram = dev_to_zram(dev);

	down_read(&zram->init_lock);
	val = init_done(zram);
	up_read(&zram->init_lock);

	return scnprintf(buf, PAGE_SIZE, "%u\n", val);
}

static ssize_t disksize_show(struct device *dev,
		struct device_attribute *attr, char *buf)
{
	struct zram *zram = dev_to_zram(dev);

	return scnprintf(buf, PAGE_SIZE, "%llu\n", zram->disksize);
}

static ssize_t mem_limit_store(struct device *dev,
		struct device_attribute *attr, const char *buf, size_t len)
{
	u64 limit;
	char *tmp;
	struct zram *zram = dev_to_zram(dev);

	limit = memparse(buf, &tmp);
	if (buf == tmp) /* no chars parsed, invalid input */
		return -EINVAL;

	down_write(&zram->init_lock);
	zram->limit_pages = PAGE_ALIGN(limit) >> PAGE_SHIFT;
	up_write(&zram->init_lock);

	return len;
}

static ssize_t mem_used_max_store(struct device *dev,
		struct device_attribute *attr, const char *buf, size_t len)
{
	int err;
	unsigned long val;
	struct zram *zram = dev_to_zram(dev);

	err = kstrtoul(buf, 10, &val);
	if (err || val != 0)
		return -EINVAL;

	down_read(&zram->init_lock);
	if (init_done(zram)) {
		atomic_long_set(&zram->stats.max_used_pages,
				zs_get_total_pages(zram->mem_pool));
	}
	up_read(&zram->init_lock);

	return len;
}

/*
 * Mark all pages which are older than or equal to cutoff as IDLE.
 * Callers should hold the zram init lock in read mode
 */
static void mark_idle(struct zram *zram, ktime_t cutoff)
{
	int is_idle = 1;
	unsigned long nr_pages = zram->disksize >> PAGE_SHIFT;
	int index;

	for (index = 0; index < nr_pages; index++) {
		/*
		 * Do not mark ZRAM_UNDER_WB slot as ZRAM_IDLE to close race.
		 * See the comment in writeback_store.
		 *
		 * Also do not mark ZRAM_SAME slots as ZRAM_IDLE, because no
		 * post-processing (recompress, writeback) happens to the
		 * ZRAM_SAME slot.
		 *
		 * And ZRAM_WB slots simply cannot be ZRAM_IDLE.
		 */
		zram_slot_lock(zram, index);
		if (!zram_allocated(zram, index) ||
		    zram_test_flag(zram, index, ZRAM_WB) ||
		    zram_test_flag(zram, index, ZRAM_UNDER_WB) ||
		    zram_test_flag(zram, index, ZRAM_SAME)) {
			zram_slot_unlock(zram, index);
			continue;
		}

#ifdef CONFIG_ZRAM_TRACK_ENTRY_ACTIME
		is_idle = !cutoff ||
			ktime_after(cutoff, zram->table[index].ac_time);
#endif
		if (is_idle)
			zram_set_flag(zram, index, ZRAM_IDLE);
		else
			zram_clear_flag(zram, index, ZRAM_IDLE);
		zram_slot_unlock(zram, index);
	}
}

static ssize_t idle_store(struct device *dev,
		struct device_attribute *attr, const char *buf, size_t len)
{
	struct zram *zram = dev_to_zram(dev);
	ktime_t cutoff_time = 0;
	ssize_t rv = -EINVAL;

	if (!sysfs_streq(buf, "all")) {
		/*
		 * If it did not parse as 'all' try to treat it as an integer
		 * when we have memory tracking enabled.
		 */
		u64 age_sec;

		if (IS_ENABLED(CONFIG_ZRAM_TRACK_ENTRY_ACTIME) && !kstrtoull(buf, 0, &age_sec))
			cutoff_time = ktime_sub(ktime_get_boottime(),
					ns_to_ktime(age_sec * NSEC_PER_SEC));
		else
			goto out;
	}

	down_read(&zram->init_lock);
	if (!init_done(zram))
		goto out_unlock;

	/*
	 * A cutoff_time of 0 marks everything as idle, this is the
	 * "all" behavior.
	 */
	mark_idle(zram, cutoff_time);
	rv = len;

out_unlock:
	up_read(&zram->init_lock);
out:
	return rv;
}

#ifdef CONFIG_ZRAM_WRITEBACK
static ssize_t writeback_limit_enable_store(struct device *dev,
		struct device_attribute *attr, const char *buf, size_t len)
{
	struct zram *zram = dev_to_zram(dev);
	u64 val;
	ssize_t ret = -EINVAL;

	if (kstrtoull(buf, 10, &val))
		return ret;

	down_read(&zram->init_lock);
	spin_lock(&zram->wb_limit_lock);
	zram->wb_limit_enable = val;
	spin_unlock(&zram->wb_limit_lock);
	up_read(&zram->init_lock);
	ret = len;

	return ret;
}

static ssize_t writeback_limit_enable_show(struct device *dev,
		struct device_attribute *attr, char *buf)
{
	bool val;
	struct zram *zram = dev_to_zram(dev);

	down_read(&zram->init_lock);
	spin_lock(&zram->wb_limit_lock);
	val = zram->wb_limit_enable;
	spin_unlock(&zram->wb_limit_lock);
	up_read(&zram->init_lock);

	return scnprintf(buf, PAGE_SIZE, "%d\n", val);
}

static ssize_t writeback_limit_store(struct device *dev,
		struct device_attribute *attr, const char *buf, size_t len)
{
	struct zram *zram = dev_to_zram(dev);
	u64 val;
	ssize_t ret = -EINVAL;

	if (kstrtoull(buf, 10, &val))
		return ret;

	down_read(&zram->init_lock);
	spin_lock(&zram->wb_limit_lock);
	zram->bd_wb_limit = val;
	spin_unlock(&zram->wb_limit_lock);
	up_read(&zram->init_lock);
	ret = len;

	return ret;
}

static ssize_t writeback_limit_show(struct device *dev,
		struct device_attribute *attr, char *buf)
{
	u64 val;
	struct zram *zram = dev_to_zram(dev);

	down_read(&zram->init_lock);
	spin_lock(&zram->wb_limit_lock);
	val = zram->bd_wb_limit;
	spin_unlock(&zram->wb_limit_lock);
	up_read(&zram->init_lock);

	return scnprintf(buf, PAGE_SIZE, "%llu\n", val);
}

static void reset_bdev(struct zram *zram)
{
	if (!zram->backing_dev)
		return;

	/* hope filp_close flush all of IO */
	filp_close(zram->backing_dev, NULL);
	zram->backing_dev = NULL;
	zram->bdev = NULL;
	zram->disk->fops = &zram_devops;
	kvfree(zram->bitmap);
	zram->bitmap = NULL;
}

static ssize_t backing_dev_show(struct device *dev,
		struct device_attribute *attr, char *buf)
{
	struct file *file;
	struct zram *zram = dev_to_zram(dev);
	char *p;
	ssize_t ret;

	down_read(&zram->init_lock);
	file = zram->backing_dev;
	if (!file) {
		memcpy(buf, "none\n", 5);
		up_read(&zram->init_lock);
		return 5;
	}

	p = file_path(file, buf, PAGE_SIZE - 1);
	if (IS_ERR(p)) {
		ret = PTR_ERR(p);
		goto out;
	}

	ret = strlen(p);
	memmove(buf, p, ret);
	buf[ret++] = '\n';
out:
	up_read(&zram->init_lock);
	return ret;
}

static ssize_t backing_dev_store(struct device *dev,
		struct device_attribute *attr, const char *buf, size_t len)
{
	char *file_name;
	size_t sz;
	struct file *backing_dev = NULL;
	struct inode *inode;
	unsigned int bitmap_sz;
	unsigned long nr_pages, *bitmap = NULL;
	int err;
	struct zram *zram = dev_to_zram(dev);

	file_name = kmalloc(PATH_MAX, GFP_KERNEL);
	if (!file_name)
		return -ENOMEM;

	down_write(&zram->init_lock);
	if (init_done(zram)) {
		pr_info("Can't setup backing device for initialized device\n");
		err = -EBUSY;
		goto out;
	}

	strscpy(file_name, buf, PATH_MAX);
	/* ignore trailing newline */
	sz = strlen(file_name);
	if (sz > 0 && file_name[sz - 1] == '\n')
		file_name[sz - 1] = 0x00;

	backing_dev = filp_open(file_name, O_RDWR | O_LARGEFILE | O_EXCL, 0);
	if (IS_ERR(backing_dev)) {
		err = PTR_ERR(backing_dev);
		backing_dev = NULL;
		goto out;
	}

	inode = backing_dev->f_mapping->host;

	/* Support only block device in this moment */
	if (!S_ISBLK(inode->i_mode)) {
		err = -ENOTBLK;
		goto out;
	}

	nr_pages = i_size_read(inode) >> PAGE_SHIFT;
	/* Refuse to use zero sized device (also prevents self reference) */
	if (!nr_pages) {
		err = -EINVAL;
		goto out;
	}

<<<<<<< HEAD
	nr_pages = i_size_read(inode) >> PAGE_SHIFT;
	/* Refuse to use zero sized device (also prevents self reference) */
	if (!nr_pages) {
		err = -EINVAL;
		goto out;
	}

=======
>>>>>>> a6ad5510
	bitmap_sz = BITS_TO_LONGS(nr_pages) * sizeof(long);
	bitmap = kvzalloc(bitmap_sz, GFP_KERNEL);
	if (!bitmap) {
		err = -ENOMEM;
		goto out;
	}

	reset_bdev(zram);

	zram->bdev = I_BDEV(inode);
	zram->backing_dev = backing_dev;
	zram->bitmap = bitmap;
	zram->nr_pages = nr_pages;
	up_write(&zram->init_lock);

	pr_info("setup backing device %s\n", file_name);
	kfree(file_name);

	return len;
out:
	kvfree(bitmap);

	if (backing_dev)
		filp_close(backing_dev, NULL);

	up_write(&zram->init_lock);

	kfree(file_name);

	return err;
}

static unsigned long alloc_block_bdev(struct zram *zram)
{
	unsigned long blk_idx = 1;
retry:
	/* skip 0 bit to confuse zram.handle = 0 */
	blk_idx = find_next_zero_bit(zram->bitmap, zram->nr_pages, blk_idx);
	if (blk_idx == zram->nr_pages)
		return 0;

	if (test_and_set_bit(blk_idx, zram->bitmap))
		goto retry;

	atomic64_inc(&zram->stats.bd_count);
	return blk_idx;
}

static void free_block_bdev(struct zram *zram, unsigned long blk_idx)
{
	int was_set;

	was_set = test_and_clear_bit(blk_idx, zram->bitmap);
	WARN_ON_ONCE(!was_set);
	atomic64_dec(&zram->stats.bd_count);
}

static void read_from_bdev_async(struct zram *zram, struct page *page,
			unsigned long entry, struct bio *parent)
{
	struct bio *bio;

	bio = bio_alloc(zram->bdev, 1, parent->bi_opf, GFP_NOIO);
	bio->bi_iter.bi_sector = entry * (PAGE_SIZE >> 9);
	__bio_add_page(bio, page, PAGE_SIZE, 0);
	bio_chain(bio, parent);
	submit_bio(bio);
}

#define PAGE_WB_SIG "page_index="

#define PAGE_WRITEBACK			0
#define HUGE_WRITEBACK			(1<<0)
#define IDLE_WRITEBACK			(1<<1)
#define INCOMPRESSIBLE_WRITEBACK	(1<<2)

static ssize_t writeback_store(struct device *dev,
		struct device_attribute *attr, const char *buf, size_t len)
{
	struct zram *zram = dev_to_zram(dev);
	unsigned long nr_pages = zram->disksize >> PAGE_SHIFT;
	unsigned long index = 0;
	struct bio bio;
	struct bio_vec bio_vec;
	struct page *page;
	ssize_t ret = len;
	int mode, err;
	unsigned long blk_idx = 0;

	if (sysfs_streq(buf, "idle"))
		mode = IDLE_WRITEBACK;
	else if (sysfs_streq(buf, "huge"))
		mode = HUGE_WRITEBACK;
	else if (sysfs_streq(buf, "huge_idle"))
		mode = IDLE_WRITEBACK | HUGE_WRITEBACK;
	else if (sysfs_streq(buf, "incompressible"))
		mode = INCOMPRESSIBLE_WRITEBACK;
	else {
		if (strncmp(buf, PAGE_WB_SIG, sizeof(PAGE_WB_SIG) - 1))
			return -EINVAL;

		if (kstrtol(buf + sizeof(PAGE_WB_SIG) - 1, 10, &index) ||
				index >= nr_pages)
			return -EINVAL;

		nr_pages = 1;
		mode = PAGE_WRITEBACK;
	}

	down_read(&zram->init_lock);
	if (!init_done(zram)) {
		ret = -EINVAL;
		goto release_init_lock;
	}

	/* Do not permit concurrent post-processing actions. */
	if (atomic_xchg(&zram->pp_in_progress, 1)) {
		up_read(&zram->init_lock);
		return -EAGAIN;
	}

	if (!zram->backing_dev) {
		ret = -ENODEV;
		goto release_init_lock;
	}

	page = alloc_page(GFP_KERNEL);
	if (!page) {
		ret = -ENOMEM;
		goto release_init_lock;
	}

	for (; nr_pages != 0; index++, nr_pages--) {
		spin_lock(&zram->wb_limit_lock);
		if (zram->wb_limit_enable && !zram->bd_wb_limit) {
			spin_unlock(&zram->wb_limit_lock);
			ret = -EIO;
			break;
		}
		spin_unlock(&zram->wb_limit_lock);

		if (!blk_idx) {
			blk_idx = alloc_block_bdev(zram);
			if (!blk_idx) {
				ret = -ENOSPC;
				break;
			}
		}

		zram_slot_lock(zram, index);
		if (!zram_allocated(zram, index))
			goto next;

		if (zram_test_flag(zram, index, ZRAM_WB) ||
				zram_test_flag(zram, index, ZRAM_SAME) ||
				zram_test_flag(zram, index, ZRAM_UNDER_WB))
			goto next;

		if (mode & IDLE_WRITEBACK &&
		    !zram_test_flag(zram, index, ZRAM_IDLE))
			goto next;
		if (mode & HUGE_WRITEBACK &&
		    !zram_test_flag(zram, index, ZRAM_HUGE))
			goto next;
		if (mode & INCOMPRESSIBLE_WRITEBACK &&
		    !zram_test_flag(zram, index, ZRAM_INCOMPRESSIBLE))
			goto next;

		/*
		 * Clearing ZRAM_UNDER_WB is duty of caller.
		 * IOW, zram_free_page never clear it.
		 */
		zram_set_flag(zram, index, ZRAM_UNDER_WB);
		/* Need for hugepage writeback racing */
		zram_set_flag(zram, index, ZRAM_IDLE);
		zram_slot_unlock(zram, index);
		if (zram_read_page(zram, page, index, NULL)) {
			zram_slot_lock(zram, index);
			zram_clear_flag(zram, index, ZRAM_UNDER_WB);
			zram_clear_flag(zram, index, ZRAM_IDLE);
			zram_slot_unlock(zram, index);
			continue;
		}

		bio_init(&bio, zram->bdev, &bio_vec, 1,
			 REQ_OP_WRITE | REQ_SYNC);
		bio.bi_iter.bi_sector = blk_idx * (PAGE_SIZE >> 9);
		__bio_add_page(&bio, page, PAGE_SIZE, 0);

		/*
		 * XXX: A single page IO would be inefficient for write
		 * but it would be not bad as starter.
		 */
		err = submit_bio_wait(&bio);
		if (err) {
			zram_slot_lock(zram, index);
			zram_clear_flag(zram, index, ZRAM_UNDER_WB);
			zram_clear_flag(zram, index, ZRAM_IDLE);
			zram_slot_unlock(zram, index);
			/*
			 * BIO errors are not fatal, we continue and simply
			 * attempt to writeback the remaining objects (pages).
			 * At the same time we need to signal user-space that
			 * some writes (at least one, but also could be all of
			 * them) were not successful and we do so by returning
			 * the most recent BIO error.
			 */
			ret = err;
			continue;
		}

		atomic64_inc(&zram->stats.bd_writes);
		/*
		 * We released zram_slot_lock so need to check if the slot was
		 * changed. If there is freeing for the slot, we can catch it
		 * easily by zram_allocated.
		 * A subtle case is the slot is freed/reallocated/marked as
		 * ZRAM_IDLE again. To close the race, idle_store doesn't
		 * mark ZRAM_IDLE once it found the slot was ZRAM_UNDER_WB.
		 * Thus, we could close the race by checking ZRAM_IDLE bit.
		 */
		zram_slot_lock(zram, index);
		if (!zram_allocated(zram, index) ||
			  !zram_test_flag(zram, index, ZRAM_IDLE)) {
			zram_clear_flag(zram, index, ZRAM_UNDER_WB);
			zram_clear_flag(zram, index, ZRAM_IDLE);
			goto next;
		}

		zram_free_page(zram, index);
		zram_clear_flag(zram, index, ZRAM_UNDER_WB);
		zram_set_flag(zram, index, ZRAM_WB);
		zram_set_element(zram, index, blk_idx);
		blk_idx = 0;
		atomic64_inc(&zram->stats.pages_stored);
		spin_lock(&zram->wb_limit_lock);
		if (zram->wb_limit_enable && zram->bd_wb_limit > 0)
			zram->bd_wb_limit -=  1UL << (PAGE_SHIFT - 12);
		spin_unlock(&zram->wb_limit_lock);
next:
		zram_slot_unlock(zram, index);
	}

	if (blk_idx)
		free_block_bdev(zram, blk_idx);
	__free_page(page);
release_init_lock:
	atomic_set(&zram->pp_in_progress, 0);
	up_read(&zram->init_lock);

	return ret;
}

struct zram_work {
	struct work_struct work;
	struct zram *zram;
	unsigned long entry;
	struct page *page;
	int error;
};

static void zram_sync_read(struct work_struct *work)
{
	struct zram_work *zw = container_of(work, struct zram_work, work);
	struct bio_vec bv;
	struct bio bio;

	bio_init(&bio, zw->zram->bdev, &bv, 1, REQ_OP_READ);
	bio.bi_iter.bi_sector = zw->entry * (PAGE_SIZE >> 9);
	__bio_add_page(&bio, zw->page, PAGE_SIZE, 0);
	zw->error = submit_bio_wait(&bio);
}

/*
 * Block layer want one ->submit_bio to be active at a time, so if we use
 * chained IO with parent IO in same context, it's a deadlock. To avoid that,
 * use a worker thread context.
 */
static int read_from_bdev_sync(struct zram *zram, struct page *page,
				unsigned long entry)
{
	struct zram_work work;

	work.page = page;
	work.zram = zram;
	work.entry = entry;

	INIT_WORK_ONSTACK(&work.work, zram_sync_read);
	queue_work(system_unbound_wq, &work.work);
	flush_work(&work.work);
	destroy_work_on_stack(&work.work);

	return work.error;
}

static int read_from_bdev(struct zram *zram, struct page *page,
			unsigned long entry, struct bio *parent)
{
	atomic64_inc(&zram->stats.bd_reads);
	if (!parent) {
		if (WARN_ON_ONCE(!IS_ENABLED(ZRAM_PARTIAL_IO)))
			return -EIO;
		return read_from_bdev_sync(zram, page, entry);
	}
	read_from_bdev_async(zram, page, entry, parent);
	return 0;
}
#else
static inline void reset_bdev(struct zram *zram) {};
static int read_from_bdev(struct zram *zram, struct page *page,
			unsigned long entry, struct bio *parent)
{
	return -EIO;
}

static void free_block_bdev(struct zram *zram, unsigned long blk_idx) {};
#endif

#ifdef CONFIG_ZRAM_MEMORY_TRACKING

static struct dentry *zram_debugfs_root;

static void zram_debugfs_create(void)
{
	zram_debugfs_root = debugfs_create_dir("zram", NULL);
}

static void zram_debugfs_destroy(void)
{
	debugfs_remove_recursive(zram_debugfs_root);
}

static ssize_t read_block_state(struct file *file, char __user *buf,
				size_t count, loff_t *ppos)
{
	char *kbuf;
	ssize_t index, written = 0;
	struct zram *zram = file->private_data;
	unsigned long nr_pages = zram->disksize >> PAGE_SHIFT;
	struct timespec64 ts;

	kbuf = kvmalloc(count, GFP_KERNEL);
	if (!kbuf)
		return -ENOMEM;

	down_read(&zram->init_lock);
	if (!init_done(zram)) {
		up_read(&zram->init_lock);
		kvfree(kbuf);
		return -EINVAL;
	}

	for (index = *ppos; index < nr_pages; index++) {
		int copied;

		zram_slot_lock(zram, index);
		if (!zram_allocated(zram, index))
			goto next;

		ts = ktime_to_timespec64(zram->table[index].ac_time);
		copied = snprintf(kbuf + written, count,
			"%12zd %12lld.%06lu %c%c%c%c%c%c\n",
			index, (s64)ts.tv_sec,
			ts.tv_nsec / NSEC_PER_USEC,
			zram_test_flag(zram, index, ZRAM_SAME) ? 's' : '.',
			zram_test_flag(zram, index, ZRAM_WB) ? 'w' : '.',
			zram_test_flag(zram, index, ZRAM_HUGE) ? 'h' : '.',
			zram_test_flag(zram, index, ZRAM_IDLE) ? 'i' : '.',
			zram_get_priority(zram, index) ? 'r' : '.',
			zram_test_flag(zram, index,
				       ZRAM_INCOMPRESSIBLE) ? 'n' : '.');

		if (count <= copied) {
			zram_slot_unlock(zram, index);
			break;
		}
		written += copied;
		count -= copied;
next:
		zram_slot_unlock(zram, index);
		*ppos += 1;
	}

	up_read(&zram->init_lock);
	if (copy_to_user(buf, kbuf, written))
		written = -EFAULT;
	kvfree(kbuf);

	return written;
}

static const struct file_operations proc_zram_block_state_op = {
	.open = simple_open,
	.read = read_block_state,
	.llseek = default_llseek,
};

static void zram_debugfs_register(struct zram *zram)
{
	if (!zram_debugfs_root)
		return;

	zram->debugfs_dir = debugfs_create_dir(zram->disk->disk_name,
						zram_debugfs_root);
	debugfs_create_file("block_state", 0400, zram->debugfs_dir,
				zram, &proc_zram_block_state_op);
}

static void zram_debugfs_unregister(struct zram *zram)
{
	debugfs_remove_recursive(zram->debugfs_dir);
}
#else
static void zram_debugfs_create(void) {};
static void zram_debugfs_destroy(void) {};
static void zram_debugfs_register(struct zram *zram) {};
static void zram_debugfs_unregister(struct zram *zram) {};
#endif

/*
 * We switched to per-cpu streams and this attr is not needed anymore.
 * However, we will keep it around for some time, because:
 * a) we may revert per-cpu streams in the future
 * b) it's visible to user space and we need to follow our 2 years
 *    retirement rule; but we already have a number of 'soon to be
 *    altered' attrs, so max_comp_streams need to wait for the next
 *    layoff cycle.
 */
static ssize_t max_comp_streams_show(struct device *dev,
		struct device_attribute *attr, char *buf)
{
	return scnprintf(buf, PAGE_SIZE, "%d\n", num_online_cpus());
}

static ssize_t max_comp_streams_store(struct device *dev,
		struct device_attribute *attr, const char *buf, size_t len)
{
	return len;
}

static void comp_algorithm_set(struct zram *zram, u32 prio, const char *alg)
{
	/* Do not free statically defined compression algorithms */
	if (zram->comp_algs[prio] != default_compressor)
		kfree(zram->comp_algs[prio]);

	zram->comp_algs[prio] = alg;
}

static ssize_t __comp_algorithm_show(struct zram *zram, u32 prio, char *buf)
{
	ssize_t sz;

	down_read(&zram->init_lock);
	sz = zcomp_available_show(zram->comp_algs[prio], buf);
	up_read(&zram->init_lock);

	return sz;
}

static int __comp_algorithm_store(struct zram *zram, u32 prio, const char *buf)
{
	char *compressor;
	size_t sz;

	sz = strlen(buf);
	if (sz >= CRYPTO_MAX_ALG_NAME)
		return -E2BIG;

	compressor = kstrdup(buf, GFP_KERNEL);
	if (!compressor)
		return -ENOMEM;

	/* ignore trailing newline */
	if (sz > 0 && compressor[sz - 1] == '\n')
		compressor[sz - 1] = 0x00;

	if (!zcomp_available_algorithm(compressor)) {
		kfree(compressor);
		return -EINVAL;
	}

	down_write(&zram->init_lock);
	if (init_done(zram)) {
		up_write(&zram->init_lock);
		kfree(compressor);
		pr_info("Can't change algorithm for initialized device\n");
		return -EBUSY;
	}

	comp_algorithm_set(zram, prio, compressor);
	up_write(&zram->init_lock);
	return 0;
}

static void comp_params_reset(struct zram *zram, u32 prio)
{
	struct zcomp_params *params = &zram->params[prio];

	vfree(params->dict);
	params->level = ZCOMP_PARAM_NO_LEVEL;
	params->dict_sz = 0;
	params->dict = NULL;
}

static int comp_params_store(struct zram *zram, u32 prio, s32 level,
			     const char *dict_path)
{
	ssize_t sz = 0;

	comp_params_reset(zram, prio);

	if (dict_path) {
		sz = kernel_read_file_from_path(dict_path, 0,
						&zram->params[prio].dict,
						INT_MAX,
						NULL,
						READING_POLICY);
		if (sz < 0)
			return -EINVAL;
	}

	zram->params[prio].dict_sz = sz;
	zram->params[prio].level = level;
	return 0;
}

static ssize_t algorithm_params_store(struct device *dev,
				      struct device_attribute *attr,
				      const char *buf,
				      size_t len)
{
	s32 prio = ZRAM_PRIMARY_COMP, level = ZCOMP_PARAM_NO_LEVEL;
	char *args, *param, *val, *algo = NULL, *dict_path = NULL;
	struct zram *zram = dev_to_zram(dev);
	int ret;

	args = skip_spaces(buf);
	while (*args) {
		args = next_arg(args, &param, &val);

		if (!val || !*val)
			return -EINVAL;

		if (!strcmp(param, "priority")) {
			ret = kstrtoint(val, 10, &prio);
			if (ret)
				return ret;
			continue;
		}

		if (!strcmp(param, "level")) {
			ret = kstrtoint(val, 10, &level);
			if (ret)
				return ret;
			continue;
		}

		if (!strcmp(param, "algo")) {
			algo = val;
			continue;
		}

		if (!strcmp(param, "dict")) {
			dict_path = val;
			continue;
		}
	}

	/* Lookup priority by algorithm name */
	if (algo) {
		s32 p;

		prio = -EINVAL;
		for (p = ZRAM_PRIMARY_COMP; p < ZRAM_MAX_COMPS; p++) {
			if (!zram->comp_algs[p])
				continue;

			if (!strcmp(zram->comp_algs[p], algo)) {
				prio = p;
				break;
			}
		}
	}

	if (prio < ZRAM_PRIMARY_COMP || prio >= ZRAM_MAX_COMPS)
		return -EINVAL;

	ret = comp_params_store(zram, prio, level, dict_path);
	return ret ? ret : len;
}

static ssize_t comp_algorithm_show(struct device *dev,
				   struct device_attribute *attr,
				   char *buf)
{
	struct zram *zram = dev_to_zram(dev);

	return __comp_algorithm_show(zram, ZRAM_PRIMARY_COMP, buf);
}

static ssize_t comp_algorithm_store(struct device *dev,
				    struct device_attribute *attr,
				    const char *buf,
				    size_t len)
{
	struct zram *zram = dev_to_zram(dev);
	int ret;

	ret = __comp_algorithm_store(zram, ZRAM_PRIMARY_COMP, buf);
	return ret ? ret : len;
}

#ifdef CONFIG_ZRAM_MULTI_COMP
static ssize_t recomp_algorithm_show(struct device *dev,
				     struct device_attribute *attr,
				     char *buf)
{
	struct zram *zram = dev_to_zram(dev);
	ssize_t sz = 0;
	u32 prio;

	for (prio = ZRAM_SECONDARY_COMP; prio < ZRAM_MAX_COMPS; prio++) {
		if (!zram->comp_algs[prio])
			continue;

		sz += scnprintf(buf + sz, PAGE_SIZE - sz - 2, "#%d: ", prio);
		sz += __comp_algorithm_show(zram, prio, buf + sz);
	}

	return sz;
}

static ssize_t recomp_algorithm_store(struct device *dev,
				      struct device_attribute *attr,
				      const char *buf,
				      size_t len)
{
	struct zram *zram = dev_to_zram(dev);
	int prio = ZRAM_SECONDARY_COMP;
	char *args, *param, *val;
	char *alg = NULL;
	int ret;

	args = skip_spaces(buf);
	while (*args) {
		args = next_arg(args, &param, &val);

		if (!val || !*val)
			return -EINVAL;

		if (!strcmp(param, "algo")) {
			alg = val;
			continue;
		}

		if (!strcmp(param, "priority")) {
			ret = kstrtoint(val, 10, &prio);
			if (ret)
				return ret;
			continue;
		}
	}

	if (!alg)
		return -EINVAL;

	if (prio < ZRAM_SECONDARY_COMP || prio >= ZRAM_MAX_COMPS)
		return -EINVAL;

	ret = __comp_algorithm_store(zram, prio, alg);
	return ret ? ret : len;
}
#endif

static ssize_t compact_store(struct device *dev,
		struct device_attribute *attr, const char *buf, size_t len)
{
	struct zram *zram = dev_to_zram(dev);

	down_read(&zram->init_lock);
	if (!init_done(zram)) {
		up_read(&zram->init_lock);
		return -EINVAL;
	}

	zs_compact(zram->mem_pool);
	up_read(&zram->init_lock);

	return len;
}

static ssize_t io_stat_show(struct device *dev,
		struct device_attribute *attr, char *buf)
{
	struct zram *zram = dev_to_zram(dev);
	ssize_t ret;

	down_read(&zram->init_lock);
	ret = scnprintf(buf, PAGE_SIZE,
			"%8llu %8llu 0 %8llu\n",
			(u64)atomic64_read(&zram->stats.failed_reads),
			(u64)atomic64_read(&zram->stats.failed_writes),
			(u64)atomic64_read(&zram->stats.notify_free));
	up_read(&zram->init_lock);

	return ret;
}

static ssize_t mm_stat_show(struct device *dev,
		struct device_attribute *attr, char *buf)
{
	struct zram *zram = dev_to_zram(dev);
	struct zs_pool_stats pool_stats;
	u64 orig_size, mem_used = 0;
	long max_used;
	ssize_t ret;

	memset(&pool_stats, 0x00, sizeof(struct zs_pool_stats));

	down_read(&zram->init_lock);
	if (init_done(zram)) {
		mem_used = zs_get_total_pages(zram->mem_pool);
		zs_pool_stats(zram->mem_pool, &pool_stats);
	}

	orig_size = atomic64_read(&zram->stats.pages_stored);
	max_used = atomic_long_read(&zram->stats.max_used_pages);

	ret = scnprintf(buf, PAGE_SIZE,
			"%8llu %8llu %8llu %8lu %8ld %8llu %8lu %8llu %8llu\n",
			orig_size << PAGE_SHIFT,
			(u64)atomic64_read(&zram->stats.compr_data_size),
			mem_used << PAGE_SHIFT,
			zram->limit_pages << PAGE_SHIFT,
			max_used << PAGE_SHIFT,
			(u64)atomic64_read(&zram->stats.same_pages),
			atomic_long_read(&pool_stats.pages_compacted),
			(u64)atomic64_read(&zram->stats.huge_pages),
			(u64)atomic64_read(&zram->stats.huge_pages_since));
	up_read(&zram->init_lock);

	return ret;
}

#ifdef CONFIG_ZRAM_WRITEBACK
#define FOUR_K(x) ((x) * (1 << (PAGE_SHIFT - 12)))
static ssize_t bd_stat_show(struct device *dev,
		struct device_attribute *attr, char *buf)
{
	struct zram *zram = dev_to_zram(dev);
	ssize_t ret;

	down_read(&zram->init_lock);
	ret = scnprintf(buf, PAGE_SIZE,
		"%8llu %8llu %8llu\n",
			FOUR_K((u64)atomic64_read(&zram->stats.bd_count)),
			FOUR_K((u64)atomic64_read(&zram->stats.bd_reads)),
			FOUR_K((u64)atomic64_read(&zram->stats.bd_writes)));
	up_read(&zram->init_lock);

	return ret;
}
#endif

static ssize_t debug_stat_show(struct device *dev,
		struct device_attribute *attr, char *buf)
{
	int version = 1;
	struct zram *zram = dev_to_zram(dev);
	ssize_t ret;

	down_read(&zram->init_lock);
	ret = scnprintf(buf, PAGE_SIZE,
			"version: %d\n%8llu %8llu\n",
			version,
			(u64)atomic64_read(&zram->stats.writestall),
			(u64)atomic64_read(&zram->stats.miss_free));
	up_read(&zram->init_lock);

	return ret;
}

static DEVICE_ATTR_RO(io_stat);
static DEVICE_ATTR_RO(mm_stat);
#ifdef CONFIG_ZRAM_WRITEBACK
static DEVICE_ATTR_RO(bd_stat);
#endif
static DEVICE_ATTR_RO(debug_stat);

static void zram_meta_free(struct zram *zram, u64 disksize)
{
	size_t num_pages = disksize >> PAGE_SHIFT;
	size_t index;

	if (!zram->table)
		return;

	/* Free all pages that are still in this zram device */
	for (index = 0; index < num_pages; index++)
		zram_free_page(zram, index);

	zs_destroy_pool(zram->mem_pool);
	vfree(zram->table);
	zram->table = NULL;
}

static bool zram_meta_alloc(struct zram *zram, u64 disksize)
{
	size_t num_pages, index;

	num_pages = disksize >> PAGE_SHIFT;
	zram->table = vzalloc(array_size(num_pages, sizeof(*zram->table)));
	if (!zram->table)
		return false;

	zram->mem_pool = zs_create_pool(zram->disk->disk_name);
	if (!zram->mem_pool) {
		vfree(zram->table);
		return false;
	}

	if (!huge_class_size)
		huge_class_size = zs_huge_class_size(zram->mem_pool);

	for (index = 0; index < num_pages; index++)
		spin_lock_init(&zram->table[index].lock);
	return true;
}

/*
 * To protect concurrent access to the same index entry,
 * caller should hold this table index entry's bit_spinlock to
 * indicate this index entry is accessing.
 */
static void zram_free_page(struct zram *zram, size_t index)
{
	unsigned long handle;

#ifdef CONFIG_ZRAM_TRACK_ENTRY_ACTIME
	zram->table[index].ac_time = 0;
#endif
	if (zram_test_flag(zram, index, ZRAM_IDLE))
		zram_clear_flag(zram, index, ZRAM_IDLE);

	if (zram_test_flag(zram, index, ZRAM_HUGE)) {
		zram_clear_flag(zram, index, ZRAM_HUGE);
		atomic64_dec(&zram->stats.huge_pages);
	}

	if (zram_test_flag(zram, index, ZRAM_INCOMPRESSIBLE))
		zram_clear_flag(zram, index, ZRAM_INCOMPRESSIBLE);

	zram_set_priority(zram, index, 0);

	if (zram_test_flag(zram, index, ZRAM_WB)) {
		zram_clear_flag(zram, index, ZRAM_WB);
		free_block_bdev(zram, zram_get_element(zram, index));
		goto out;
	}

	/*
	 * No memory is allocated for same element filled pages.
	 * Simply clear same page flag.
	 */
	if (zram_test_flag(zram, index, ZRAM_SAME)) {
		zram_clear_flag(zram, index, ZRAM_SAME);
		atomic64_dec(&zram->stats.same_pages);
		goto out;
	}

	handle = zram_get_handle(zram, index);
	if (!handle)
		return;

	zs_free(zram->mem_pool, handle);

	atomic64_sub(zram_get_obj_size(zram, index),
			&zram->stats.compr_data_size);
out:
	atomic64_dec(&zram->stats.pages_stored);
	zram_set_handle(zram, index, 0);
	zram_set_obj_size(zram, index, 0);
	WARN_ON_ONCE(zram->table[index].flags &
		~(1UL << ZRAM_UNDER_WB));
}

/*
 * Reads (decompresses if needed) a page from zspool (zsmalloc).
 * Corresponding ZRAM slot should be locked.
 */
static int zram_read_from_zspool(struct zram *zram, struct page *page,
				 u32 index)
{
	struct zcomp_strm *zstrm;
	unsigned long handle;
	unsigned int size;
	void *src, *dst;
	u32 prio;
	int ret;

	handle = zram_get_handle(zram, index);
	if (!handle || zram_test_flag(zram, index, ZRAM_SAME)) {
		unsigned long value;
		void *mem;

		value = handle ? zram_get_element(zram, index) : 0;
		mem = kmap_local_page(page);
		zram_fill_page(mem, PAGE_SIZE, value);
		kunmap_local(mem);
		return 0;
	}

	size = zram_get_obj_size(zram, index);

	if (size != PAGE_SIZE) {
		prio = zram_get_priority(zram, index);
		zstrm = zcomp_stream_get(zram->comps[prio]);
	}

	src = zs_map_object(zram->mem_pool, handle, ZS_MM_RO);
	if (size == PAGE_SIZE) {
		dst = kmap_local_page(page);
		copy_page(dst, src);
		kunmap_local(dst);
		ret = 0;
	} else {
		dst = kmap_local_page(page);
		ret = zcomp_decompress(zram->comps[prio], zstrm,
				       src, size, dst);
		kunmap_local(dst);
		zcomp_stream_put(zram->comps[prio]);
	}
	zs_unmap_object(zram->mem_pool, handle);
	return ret;
}

static int zram_read_page(struct zram *zram, struct page *page, u32 index,
			  struct bio *parent)
{
	int ret;

	zram_slot_lock(zram, index);
	if (!zram_test_flag(zram, index, ZRAM_WB)) {
		/* Slot should be locked through out the function call */
		ret = zram_read_from_zspool(zram, page, index);
		zram_slot_unlock(zram, index);
	} else {
		/*
		 * The slot should be unlocked before reading from the backing
		 * device.
		 */
		zram_slot_unlock(zram, index);

		ret = read_from_bdev(zram, page, zram_get_element(zram, index),
				     parent);
	}

	/* Should NEVER happen. Return bio error if it does. */
	if (WARN_ON(ret < 0))
		pr_err("Decompression failed! err=%d, page=%u\n", ret, index);

	return ret;
}

/*
 * Use a temporary buffer to decompress the page, as the decompressor
 * always expects a full page for the output.
 */
static int zram_bvec_read_partial(struct zram *zram, struct bio_vec *bvec,
				  u32 index, int offset)
{
	struct page *page = alloc_page(GFP_NOIO);
	int ret;

	if (!page)
		return -ENOMEM;
	ret = zram_read_page(zram, page, index, NULL);
	if (likely(!ret))
		memcpy_to_bvec(bvec, page_address(page) + offset);
	__free_page(page);
	return ret;
}

static int zram_bvec_read(struct zram *zram, struct bio_vec *bvec,
			  u32 index, int offset, struct bio *bio)
{
	if (is_partial_io(bvec))
		return zram_bvec_read_partial(zram, bvec, index, offset);
	return zram_read_page(zram, bvec->bv_page, index, bio);
}

static int zram_write_page(struct zram *zram, struct page *page, u32 index)
{
	int ret = 0;
	unsigned long alloced_pages;
	unsigned long handle = -ENOMEM;
	unsigned int comp_len = 0;
	void *src, *dst, *mem;
	struct zcomp_strm *zstrm;
	unsigned long element = 0;
	enum zram_pageflags flags = 0;

	mem = kmap_local_page(page);
	if (page_same_filled(mem, &element)) {
		kunmap_local(mem);
		/* Free memory associated with this sector now. */
		flags = ZRAM_SAME;
		atomic64_inc(&zram->stats.same_pages);
		goto out;
	}
	kunmap_local(mem);

compress_again:
	zstrm = zcomp_stream_get(zram->comps[ZRAM_PRIMARY_COMP]);
	src = kmap_local_page(page);
	ret = zcomp_compress(zram->comps[ZRAM_PRIMARY_COMP], zstrm,
			     src, &comp_len);
	kunmap_local(src);

	if (unlikely(ret)) {
		zcomp_stream_put(zram->comps[ZRAM_PRIMARY_COMP]);
		pr_err("Compression failed! err=%d\n", ret);
		zs_free(zram->mem_pool, handle);
		return ret;
	}

	if (comp_len >= huge_class_size)
		comp_len = PAGE_SIZE;
	/*
	 * handle allocation has 2 paths:
	 * a) fast path is executed with preemption disabled (for
	 *  per-cpu streams) and has __GFP_DIRECT_RECLAIM bit clear,
	 *  since we can't sleep;
	 * b) slow path enables preemption and attempts to allocate
	 *  the page with __GFP_DIRECT_RECLAIM bit set. we have to
	 *  put per-cpu compression stream and, thus, to re-do
	 *  the compression once handle is allocated.
	 *
	 * if we have a 'non-null' handle here then we are coming
	 * from the slow path and handle has already been allocated.
	 */
	if (IS_ERR_VALUE(handle))
		handle = zs_malloc(zram->mem_pool, comp_len,
				__GFP_KSWAPD_RECLAIM |
				__GFP_NOWARN |
				__GFP_HIGHMEM |
				__GFP_MOVABLE);
	if (IS_ERR_VALUE(handle)) {
		zcomp_stream_put(zram->comps[ZRAM_PRIMARY_COMP]);
		atomic64_inc(&zram->stats.writestall);
		handle = zs_malloc(zram->mem_pool, comp_len,
				GFP_NOIO | __GFP_HIGHMEM |
				__GFP_MOVABLE);
		if (IS_ERR_VALUE(handle))
			return PTR_ERR((void *)handle);

		if (comp_len != PAGE_SIZE)
			goto compress_again;
		/*
		 * If the page is not compressible, you need to acquire the
		 * lock and execute the code below. The zcomp_stream_get()
		 * call is needed to disable the cpu hotplug and grab the
		 * zstrm buffer back. It is necessary that the dereferencing
		 * of the zstrm variable below occurs correctly.
		 */
		zstrm = zcomp_stream_get(zram->comps[ZRAM_PRIMARY_COMP]);
	}

	alloced_pages = zs_get_total_pages(zram->mem_pool);
	update_used_max(zram, alloced_pages);

	if (zram->limit_pages && alloced_pages > zram->limit_pages) {
		zcomp_stream_put(zram->comps[ZRAM_PRIMARY_COMP]);
		zs_free(zram->mem_pool, handle);
		return -ENOMEM;
	}

	dst = zs_map_object(zram->mem_pool, handle, ZS_MM_WO);

	src = zstrm->buffer;
	if (comp_len == PAGE_SIZE)
		src = kmap_local_page(page);
	memcpy(dst, src, comp_len);
	if (comp_len == PAGE_SIZE)
		kunmap_local(src);

	zcomp_stream_put(zram->comps[ZRAM_PRIMARY_COMP]);
	zs_unmap_object(zram->mem_pool, handle);
	atomic64_add(comp_len, &zram->stats.compr_data_size);
out:
	/*
	 * Free memory associated with this sector
	 * before overwriting unused sectors.
	 */
	zram_slot_lock(zram, index);
	zram_free_page(zram, index);

	if (comp_len == PAGE_SIZE) {
		zram_set_flag(zram, index, ZRAM_HUGE);
		atomic64_inc(&zram->stats.huge_pages);
		atomic64_inc(&zram->stats.huge_pages_since);
	}

	if (flags) {
		zram_set_flag(zram, index, flags);
		zram_set_element(zram, index, element);
	}  else {
		zram_set_handle(zram, index, handle);
		zram_set_obj_size(zram, index, comp_len);
	}
	zram_slot_unlock(zram, index);

	/* Update stats */
	atomic64_inc(&zram->stats.pages_stored);
	return ret;
}

/*
 * This is a partial IO. Read the full page before writing the changes.
 */
static int zram_bvec_write_partial(struct zram *zram, struct bio_vec *bvec,
				   u32 index, int offset, struct bio *bio)
{
	struct page *page = alloc_page(GFP_NOIO);
	int ret;

	if (!page)
		return -ENOMEM;

	ret = zram_read_page(zram, page, index, bio);
	if (!ret) {
		memcpy_from_bvec(page_address(page) + offset, bvec);
		ret = zram_write_page(zram, page, index);
	}
	__free_page(page);
	return ret;
}

static int zram_bvec_write(struct zram *zram, struct bio_vec *bvec,
			   u32 index, int offset, struct bio *bio)
{
	if (is_partial_io(bvec))
		return zram_bvec_write_partial(zram, bvec, index, offset, bio);
	return zram_write_page(zram, bvec->bv_page, index);
}

#ifdef CONFIG_ZRAM_MULTI_COMP
/*
 * This function will decompress (unless it's ZRAM_HUGE) the page and then
 * attempt to compress it using provided compression algorithm priority
 * (which is potentially more effective).
 *
 * Corresponding ZRAM slot should be locked.
 */
static int zram_recompress(struct zram *zram, u32 index, struct page *page,
			   u64 *num_recomp_pages, u32 threshold, u32 prio,
			   u32 prio_max)
{
	struct zcomp_strm *zstrm = NULL;
	unsigned long handle_old;
	unsigned long handle_new;
	unsigned int comp_len_old;
	unsigned int comp_len_new;
	unsigned int class_index_old;
	unsigned int class_index_new;
	u32 num_recomps = 0;
	void *src, *dst;
	int ret;

	handle_old = zram_get_handle(zram, index);
	if (!handle_old)
		return -EINVAL;

	comp_len_old = zram_get_obj_size(zram, index);
	/*
	 * Do not recompress objects that are already "small enough".
	 */
	if (comp_len_old < threshold)
		return 0;

	ret = zram_read_from_zspool(zram, page, index);
	if (ret)
		return ret;

	/*
	 * We touched this entry so mark it as non-IDLE. This makes sure that
	 * we don't preserve IDLE flag and don't incorrectly pick this entry
	 * for different post-processing type (e.g. writeback).
	 */
	zram_clear_flag(zram, index, ZRAM_IDLE);

	class_index_old = zs_lookup_class_index(zram->mem_pool, comp_len_old);
	/*
	 * Iterate the secondary comp algorithms list (in order of priority)
	 * and try to recompress the page.
	 */
	for (; prio < prio_max; prio++) {
		if (!zram->comps[prio])
			continue;

		/*
		 * Skip if the object is already re-compressed with a higher
		 * priority algorithm (or same algorithm).
		 */
		if (prio <= zram_get_priority(zram, index))
			continue;

		num_recomps++;
		zstrm = zcomp_stream_get(zram->comps[prio]);
		src = kmap_local_page(page);
		ret = zcomp_compress(zram->comps[prio], zstrm,
				     src, &comp_len_new);
		kunmap_local(src);

		if (ret) {
			zcomp_stream_put(zram->comps[prio]);
			return ret;
		}

		class_index_new = zs_lookup_class_index(zram->mem_pool,
							comp_len_new);

		/* Continue until we make progress */
		if (class_index_new >= class_index_old ||
		    (threshold && comp_len_new >= threshold)) {
			zcomp_stream_put(zram->comps[prio]);
			continue;
		}

		/* Recompression was successful so break out */
		break;
	}

	/*
	 * We did not try to recompress, e.g. when we have only one
	 * secondary algorithm and the page is already recompressed
	 * using that algorithm
	 */
	if (!zstrm)
		return 0;

	/*
	 * Decrement the limit (if set) on pages we can recompress, even
	 * when current recompression was unsuccessful or did not compress
	 * the page below the threshold, because we still spent resources
	 * on it.
	 */
	if (*num_recomp_pages)
		*num_recomp_pages -= 1;

	if (class_index_new >= class_index_old) {
		/*
		 * Secondary algorithms failed to re-compress the page
		 * in a way that would save memory, mark the object as
		 * incompressible so that we will not try to compress
		 * it again.
		 *
		 * We need to make sure that all secondary algorithms have
		 * failed, so we test if the number of recompressions matches
		 * the number of active secondary algorithms.
		 */
		if (num_recomps == zram->num_active_comps - 1)
			zram_set_flag(zram, index, ZRAM_INCOMPRESSIBLE);
		return 0;
	}

	/* Successful recompression but above threshold */
	if (threshold && comp_len_new >= threshold)
		return 0;

	/*
	 * No direct reclaim (slow path) for handle allocation and no
	 * re-compression attempt (unlike in zram_write_bvec()) since
	 * we already have stored that object in zsmalloc. If we cannot
	 * alloc memory for recompressed object then we bail out and
	 * simply keep the old (existing) object in zsmalloc.
	 */
	handle_new = zs_malloc(zram->mem_pool, comp_len_new,
			       __GFP_KSWAPD_RECLAIM |
			       __GFP_NOWARN |
			       __GFP_HIGHMEM |
			       __GFP_MOVABLE);
	if (IS_ERR_VALUE(handle_new)) {
		zcomp_stream_put(zram->comps[prio]);
		return PTR_ERR((void *)handle_new);
	}

	dst = zs_map_object(zram->mem_pool, handle_new, ZS_MM_WO);
	memcpy(dst, zstrm->buffer, comp_len_new);
	zcomp_stream_put(zram->comps[prio]);

	zs_unmap_object(zram->mem_pool, handle_new);

	zram_free_page(zram, index);
	zram_set_handle(zram, index, handle_new);
	zram_set_obj_size(zram, index, comp_len_new);
	zram_set_priority(zram, index, prio);

	atomic64_add(comp_len_new, &zram->stats.compr_data_size);
	atomic64_inc(&zram->stats.pages_stored);

	return 0;
}

#define RECOMPRESS_IDLE		(1 << 0)
#define RECOMPRESS_HUGE		(1 << 1)

static ssize_t recompress_store(struct device *dev,
				struct device_attribute *attr,
				const char *buf, size_t len)
{
	u32 prio = ZRAM_SECONDARY_COMP, prio_max = ZRAM_MAX_COMPS;
	struct zram *zram = dev_to_zram(dev);
	unsigned long nr_pages = zram->disksize >> PAGE_SHIFT;
	char *args, *param, *val, *algo = NULL;
	u64 num_recomp_pages = ULLONG_MAX;
	u32 mode = 0, threshold = 0;
	unsigned long index;
	struct page *page;
	ssize_t ret;

	args = skip_spaces(buf);
	while (*args) {
		args = next_arg(args, &param, &val);

		if (!val || !*val)
			return -EINVAL;

		if (!strcmp(param, "type")) {
			if (!strcmp(val, "idle"))
				mode = RECOMPRESS_IDLE;
			if (!strcmp(val, "huge"))
				mode = RECOMPRESS_HUGE;
			if (!strcmp(val, "huge_idle"))
				mode = RECOMPRESS_IDLE | RECOMPRESS_HUGE;
			continue;
		}

		if (!strcmp(param, "max_pages")) {
			/*
			 * Limit the number of entries (pages) we attempt to
			 * recompress.
			 */
			ret = kstrtoull(val, 10, &num_recomp_pages);
			if (ret)
				return ret;
			continue;
		}

		if (!strcmp(param, "threshold")) {
			/*
			 * We will re-compress only idle objects equal or
			 * greater in size than watermark.
			 */
			ret = kstrtouint(val, 10, &threshold);
			if (ret)
				return ret;
			continue;
		}

		if (!strcmp(param, "algo")) {
			algo = val;
			continue;
		}

		if (!strcmp(param, "priority")) {
			ret = kstrtouint(val, 10, &prio);
			if (ret)
				return ret;

			if (prio == ZRAM_PRIMARY_COMP)
				prio = ZRAM_SECONDARY_COMP;

			prio_max = min(prio + 1, ZRAM_MAX_COMPS);
			continue;
		}
	}

	if (threshold >= huge_class_size)
		return -EINVAL;

	down_read(&zram->init_lock);
	if (!init_done(zram)) {
		ret = -EINVAL;
		goto release_init_lock;
	}

	/* Do not permit concurrent post-processing actions. */
	if (atomic_xchg(&zram->pp_in_progress, 1)) {
		up_read(&zram->init_lock);
		return -EAGAIN;
	}

	if (algo) {
		bool found = false;

		for (; prio < ZRAM_MAX_COMPS; prio++) {
			if (!zram->comp_algs[prio])
				continue;

			if (!strcmp(zram->comp_algs[prio], algo)) {
				prio_max = min(prio + 1, ZRAM_MAX_COMPS);
				found = true;
				break;
			}
		}

		if (!found) {
			ret = -EINVAL;
			goto release_init_lock;
		}
	}

	page = alloc_page(GFP_KERNEL);
	if (!page) {
		ret = -ENOMEM;
		goto release_init_lock;
	}

	ret = len;
	for (index = 0; index < nr_pages; index++) {
		int err = 0;

		if (!num_recomp_pages)
			break;

		zram_slot_lock(zram, index);

		if (!zram_allocated(zram, index))
			goto next;

		if (mode & RECOMPRESS_IDLE &&
		    !zram_test_flag(zram, index, ZRAM_IDLE))
			goto next;

		if (mode & RECOMPRESS_HUGE &&
		    !zram_test_flag(zram, index, ZRAM_HUGE))
			goto next;

		if (zram_test_flag(zram, index, ZRAM_WB) ||
		    zram_test_flag(zram, index, ZRAM_UNDER_WB) ||
		    zram_test_flag(zram, index, ZRAM_SAME) ||
		    zram_test_flag(zram, index, ZRAM_INCOMPRESSIBLE))
			goto next;

		err = zram_recompress(zram, index, page, &num_recomp_pages,
				      threshold, prio, prio_max);
next:
		zram_slot_unlock(zram, index);
		if (err) {
			ret = err;
			break;
		}

		cond_resched();
	}

	__free_page(page);

release_init_lock:
	atomic_set(&zram->pp_in_progress, 0);
	up_read(&zram->init_lock);
	return ret;
}
#endif

static void zram_bio_discard(struct zram *zram, struct bio *bio)
{
	size_t n = bio->bi_iter.bi_size;
	u32 index = bio->bi_iter.bi_sector >> SECTORS_PER_PAGE_SHIFT;
	u32 offset = (bio->bi_iter.bi_sector & (SECTORS_PER_PAGE - 1)) <<
			SECTOR_SHIFT;

	/*
	 * zram manages data in physical block size units. Because logical block
	 * size isn't identical with physical block size on some arch, we
	 * could get a discard request pointing to a specific offset within a
	 * certain physical block.  Although we can handle this request by
	 * reading that physiclal block and decompressing and partially zeroing
	 * and re-compressing and then re-storing it, this isn't reasonable
	 * because our intent with a discard request is to save memory.  So
	 * skipping this logical block is appropriate here.
	 */
	if (offset) {
		if (n <= (PAGE_SIZE - offset))
			return;

		n -= (PAGE_SIZE - offset);
		index++;
	}

	while (n >= PAGE_SIZE) {
		zram_slot_lock(zram, index);
		zram_free_page(zram, index);
		zram_slot_unlock(zram, index);
		atomic64_inc(&zram->stats.notify_free);
		index++;
		n -= PAGE_SIZE;
	}

	bio_endio(bio);
}

static void zram_bio_read(struct zram *zram, struct bio *bio)
{
	unsigned long start_time = bio_start_io_acct(bio);
	struct bvec_iter iter = bio->bi_iter;

	do {
		u32 index = iter.bi_sector >> SECTORS_PER_PAGE_SHIFT;
		u32 offset = (iter.bi_sector & (SECTORS_PER_PAGE - 1)) <<
				SECTOR_SHIFT;
		struct bio_vec bv = bio_iter_iovec(bio, iter);

		bv.bv_len = min_t(u32, bv.bv_len, PAGE_SIZE - offset);

		if (zram_bvec_read(zram, &bv, index, offset, bio) < 0) {
			atomic64_inc(&zram->stats.failed_reads);
			bio->bi_status = BLK_STS_IOERR;
			break;
		}
		flush_dcache_page(bv.bv_page);

		zram_slot_lock(zram, index);
		zram_accessed(zram, index);
		zram_slot_unlock(zram, index);

		bio_advance_iter_single(bio, &iter, bv.bv_len);
	} while (iter.bi_size);

	bio_end_io_acct(bio, start_time);
	bio_endio(bio);
}

static void zram_bio_write(struct zram *zram, struct bio *bio)
{
	unsigned long start_time = bio_start_io_acct(bio);
	struct bvec_iter iter = bio->bi_iter;

	do {
		u32 index = iter.bi_sector >> SECTORS_PER_PAGE_SHIFT;
		u32 offset = (iter.bi_sector & (SECTORS_PER_PAGE - 1)) <<
				SECTOR_SHIFT;
		struct bio_vec bv = bio_iter_iovec(bio, iter);

		bv.bv_len = min_t(u32, bv.bv_len, PAGE_SIZE - offset);

		if (zram_bvec_write(zram, &bv, index, offset, bio) < 0) {
			atomic64_inc(&zram->stats.failed_writes);
			bio->bi_status = BLK_STS_IOERR;
			break;
		}

		zram_slot_lock(zram, index);
		zram_accessed(zram, index);
		zram_slot_unlock(zram, index);

		bio_advance_iter_single(bio, &iter, bv.bv_len);
	} while (iter.bi_size);

	bio_end_io_acct(bio, start_time);
	bio_endio(bio);
}

/*
 * Handler function for all zram I/O requests.
 */
static void zram_submit_bio(struct bio *bio)
{
	struct zram *zram = bio->bi_bdev->bd_disk->private_data;

	switch (bio_op(bio)) {
	case REQ_OP_READ:
		zram_bio_read(zram, bio);
		break;
	case REQ_OP_WRITE:
		zram_bio_write(zram, bio);
		break;
	case REQ_OP_DISCARD:
	case REQ_OP_WRITE_ZEROES:
		zram_bio_discard(zram, bio);
		break;
	default:
		WARN_ON_ONCE(1);
		bio_endio(bio);
	}
}

static void zram_slot_free_notify(struct block_device *bdev,
				unsigned long index)
{
	struct zram *zram;

	zram = bdev->bd_disk->private_data;

	atomic64_inc(&zram->stats.notify_free);
	if (!zram_slot_trylock(zram, index)) {
		atomic64_inc(&zram->stats.miss_free);
		return;
	}

	zram_free_page(zram, index);
	zram_slot_unlock(zram, index);
}

static void zram_comp_params_reset(struct zram *zram)
{
	u32 prio;

	for (prio = ZRAM_PRIMARY_COMP; prio < ZRAM_MAX_COMPS; prio++) {
		comp_params_reset(zram, prio);
	}
}

static void zram_destroy_comps(struct zram *zram)
{
	u32 prio;

	for (prio = 0; prio < ZRAM_MAX_COMPS; prio++) {
		struct zcomp *comp = zram->comps[prio];

		zram->comps[prio] = NULL;
		if (!comp)
			continue;
		zcomp_destroy(comp);
		zram->num_active_comps--;
	}

	for (prio = ZRAM_PRIMARY_COMP; prio < ZRAM_MAX_COMPS; prio++) {
		/* Do not free statically defined compression algorithms */
		if (zram->comp_algs[prio] != default_compressor)
			kfree(zram->comp_algs[prio]);
		zram->comp_algs[prio] = NULL;
	}
<<<<<<< HEAD
=======

	zram_comp_params_reset(zram);
>>>>>>> a6ad5510
}

static void zram_reset_device(struct zram *zram)
{
	down_write(&zram->init_lock);

	zram->limit_pages = 0;

	set_capacity_and_notify(zram->disk, 0);
	part_stat_set_all(zram->disk->part0, 0);

	/* I/O operation under all of CPU are done so let's free */
	zram_meta_free(zram, zram->disksize);
	zram->disksize = 0;
	zram_destroy_comps(zram);
	memset(&zram->stats, 0, sizeof(zram->stats));
	atomic_set(&zram->pp_in_progress, 0);
	reset_bdev(zram);

	comp_algorithm_set(zram, ZRAM_PRIMARY_COMP, default_compressor);
	up_write(&zram->init_lock);
}

static ssize_t disksize_store(struct device *dev,
		struct device_attribute *attr, const char *buf, size_t len)
{
	u64 disksize;
	struct zcomp *comp;
	struct zram *zram = dev_to_zram(dev);
	int err;
	u32 prio;

	disksize = memparse(buf, NULL);
	if (!disksize)
		return -EINVAL;

	down_write(&zram->init_lock);
	if (init_done(zram)) {
		pr_info("Cannot change disksize for initialized device\n");
		err = -EBUSY;
		goto out_unlock;
	}

	disksize = PAGE_ALIGN(disksize);
	if (!zram_meta_alloc(zram, disksize)) {
		err = -ENOMEM;
		goto out_unlock;
	}

	for (prio = 0; prio < ZRAM_MAX_COMPS; prio++) {
		if (!zram->comp_algs[prio])
			continue;

		comp = zcomp_create(zram->comp_algs[prio],
				    &zram->params[prio]);
		if (IS_ERR(comp)) {
			pr_err("Cannot initialise %s compressing backend\n",
			       zram->comp_algs[prio]);
			err = PTR_ERR(comp);
			goto out_free_comps;
		}

		zram->comps[prio] = comp;
		zram->num_active_comps++;
	}
	zram->disksize = disksize;
	set_capacity_and_notify(zram->disk, zram->disksize >> SECTOR_SHIFT);
	up_write(&zram->init_lock);

	return len;

out_free_comps:
	zram_destroy_comps(zram);
	zram_meta_free(zram, disksize);
out_unlock:
	up_write(&zram->init_lock);
	return err;
}

static ssize_t reset_store(struct device *dev,
		struct device_attribute *attr, const char *buf, size_t len)
{
	int ret;
	unsigned short do_reset;
	struct zram *zram;
	struct gendisk *disk;

	ret = kstrtou16(buf, 10, &do_reset);
	if (ret)
		return ret;

	if (!do_reset)
		return -EINVAL;

	zram = dev_to_zram(dev);
	disk = zram->disk;

	mutex_lock(&disk->open_mutex);
	/* Do not reset an active device or claimed device */
	if (disk_openers(disk) || zram->claim) {
		mutex_unlock(&disk->open_mutex);
		return -EBUSY;
	}

	/* From now on, anyone can't open /dev/zram[0-9] */
	zram->claim = true;
	mutex_unlock(&disk->open_mutex);

	/* Make sure all the pending I/O are finished */
	sync_blockdev(disk->part0);
	zram_reset_device(zram);

	mutex_lock(&disk->open_mutex);
	zram->claim = false;
	mutex_unlock(&disk->open_mutex);

	return len;
}

static int zram_open(struct gendisk *disk, blk_mode_t mode)
{
	struct zram *zram = disk->private_data;

	WARN_ON(!mutex_is_locked(&disk->open_mutex));

	/* zram was claimed to reset so open request fails */
	if (zram->claim)
		return -EBUSY;
	return 0;
}

static const struct block_device_operations zram_devops = {
	.open = zram_open,
	.submit_bio = zram_submit_bio,
	.swap_slot_free_notify = zram_slot_free_notify,
	.owner = THIS_MODULE
};

static DEVICE_ATTR_WO(compact);
static DEVICE_ATTR_RW(disksize);
static DEVICE_ATTR_RO(initstate);
static DEVICE_ATTR_WO(reset);
static DEVICE_ATTR_WO(mem_limit);
static DEVICE_ATTR_WO(mem_used_max);
static DEVICE_ATTR_WO(idle);
static DEVICE_ATTR_RW(max_comp_streams);
static DEVICE_ATTR_RW(comp_algorithm);
#ifdef CONFIG_ZRAM_WRITEBACK
static DEVICE_ATTR_RW(backing_dev);
static DEVICE_ATTR_WO(writeback);
static DEVICE_ATTR_RW(writeback_limit);
static DEVICE_ATTR_RW(writeback_limit_enable);
#endif
#ifdef CONFIG_ZRAM_MULTI_COMP
static DEVICE_ATTR_RW(recomp_algorithm);
static DEVICE_ATTR_WO(recompress);
#endif
static DEVICE_ATTR_WO(algorithm_params);

static struct attribute *zram_disk_attrs[] = {
	&dev_attr_disksize.attr,
	&dev_attr_initstate.attr,
	&dev_attr_reset.attr,
	&dev_attr_compact.attr,
	&dev_attr_mem_limit.attr,
	&dev_attr_mem_used_max.attr,
	&dev_attr_idle.attr,
	&dev_attr_max_comp_streams.attr,
	&dev_attr_comp_algorithm.attr,
#ifdef CONFIG_ZRAM_WRITEBACK
	&dev_attr_backing_dev.attr,
	&dev_attr_writeback.attr,
	&dev_attr_writeback_limit.attr,
	&dev_attr_writeback_limit_enable.attr,
#endif
	&dev_attr_io_stat.attr,
	&dev_attr_mm_stat.attr,
#ifdef CONFIG_ZRAM_WRITEBACK
	&dev_attr_bd_stat.attr,
#endif
	&dev_attr_debug_stat.attr,
#ifdef CONFIG_ZRAM_MULTI_COMP
	&dev_attr_recomp_algorithm.attr,
	&dev_attr_recompress.attr,
#endif
	&dev_attr_algorithm_params.attr,
	NULL,
};

ATTRIBUTE_GROUPS(zram_disk);

/*
 * Allocate and initialize new zram device. the function returns
 * '>= 0' device_id upon success, and negative value otherwise.
 */
static int zram_add(void)
{
	struct queue_limits lim = {
		.logical_block_size		= ZRAM_LOGICAL_BLOCK_SIZE,
		/*
		 * To ensure that we always get PAGE_SIZE aligned and
		 * n*PAGE_SIZED sized I/O requests.
		 */
		.physical_block_size		= PAGE_SIZE,
		.io_min				= PAGE_SIZE,
		.io_opt				= PAGE_SIZE,
		.max_hw_discard_sectors		= UINT_MAX,
		/*
		 * zram_bio_discard() will clear all logical blocks if logical
		 * block size is identical with physical block size(PAGE_SIZE).
		 * But if it is different, we will skip discarding some parts of
		 * logical blocks in the part of the request range which isn't
		 * aligned to physical block size.  So we can't ensure that all
		 * discarded logical blocks are zeroed.
		 */
#if ZRAM_LOGICAL_BLOCK_SIZE == PAGE_SIZE
		.max_write_zeroes_sectors	= UINT_MAX,
#endif
		.features			= BLK_FEAT_STABLE_WRITES |
						  BLK_FEAT_SYNCHRONOUS,
	};
	struct zram *zram;
	int ret, device_id;

	zram = kzalloc(sizeof(struct zram), GFP_KERNEL);
	if (!zram)
		return -ENOMEM;

	ret = idr_alloc(&zram_index_idr, zram, 0, 0, GFP_KERNEL);
	if (ret < 0)
		goto out_free_dev;
	device_id = ret;

	init_rwsem(&zram->init_lock);
#ifdef CONFIG_ZRAM_WRITEBACK
	spin_lock_init(&zram->wb_limit_lock);
#endif

	/* gendisk structure */
	zram->disk = blk_alloc_disk(&lim, NUMA_NO_NODE);
	if (IS_ERR(zram->disk)) {
		pr_err("Error allocating disk structure for device %d\n",
			device_id);
		ret = PTR_ERR(zram->disk);
		goto out_free_idr;
	}

	zram->disk->major = zram_major;
	zram->disk->first_minor = device_id;
	zram->disk->minors = 1;
	zram->disk->flags |= GENHD_FL_NO_PART;
	zram->disk->fops = &zram_devops;
	zram->disk->private_data = zram;
	snprintf(zram->disk->disk_name, 16, "zram%d", device_id);
	atomic_set(&zram->pp_in_progress, 0);
	zram_comp_params_reset(zram);
	comp_algorithm_set(zram, ZRAM_PRIMARY_COMP, default_compressor);

	/* Actual capacity set using sysfs (/sys/block/zram<id>/disksize */
	set_capacity(zram->disk, 0);
	ret = device_add_disk(NULL, zram->disk, zram_disk_groups);
	if (ret)
		goto out_cleanup_disk;

	zram_debugfs_register(zram);
	pr_info("Added device: %s\n", zram->disk->disk_name);
	return device_id;

out_cleanup_disk:
	put_disk(zram->disk);
out_free_idr:
	idr_remove(&zram_index_idr, device_id);
out_free_dev:
	kfree(zram);
	return ret;
}

static int zram_remove(struct zram *zram)
{
	bool claimed;

	mutex_lock(&zram->disk->open_mutex);
	if (disk_openers(zram->disk)) {
		mutex_unlock(&zram->disk->open_mutex);
		return -EBUSY;
	}

	claimed = zram->claim;
	if (!claimed)
		zram->claim = true;
	mutex_unlock(&zram->disk->open_mutex);

	zram_debugfs_unregister(zram);

	if (claimed) {
		/*
		 * If we were claimed by reset_store(), del_gendisk() will
		 * wait until reset_store() is done, so nothing need to do.
		 */
		;
	} else {
		/* Make sure all the pending I/O are finished */
		sync_blockdev(zram->disk->part0);
		zram_reset_device(zram);
	}

	pr_info("Removed device: %s\n", zram->disk->disk_name);

	del_gendisk(zram->disk);

	/* del_gendisk drains pending reset_store */
	WARN_ON_ONCE(claimed && zram->claim);

	/*
	 * disksize_store() may be called in between zram_reset_device()
	 * and del_gendisk(), so run the last reset to avoid leaking
	 * anything allocated with disksize_store()
	 */
	zram_reset_device(zram);

	put_disk(zram->disk);
	kfree(zram);
	return 0;
}

/* zram-control sysfs attributes */

/*
 * NOTE: hot_add attribute is not the usual read-only sysfs attribute. In a
 * sense that reading from this file does alter the state of your system -- it
 * creates a new un-initialized zram device and returns back this device's
 * device_id (or an error code if it fails to create a new device).
 */
static ssize_t hot_add_show(const struct class *class,
			const struct class_attribute *attr,
			char *buf)
{
	int ret;

	mutex_lock(&zram_index_mutex);
	ret = zram_add();
	mutex_unlock(&zram_index_mutex);

	if (ret < 0)
		return ret;
	return scnprintf(buf, PAGE_SIZE, "%d\n", ret);
}
/* This attribute must be set to 0400, so CLASS_ATTR_RO() can not be used */
static struct class_attribute class_attr_hot_add =
	__ATTR(hot_add, 0400, hot_add_show, NULL);

static ssize_t hot_remove_store(const struct class *class,
			const struct class_attribute *attr,
			const char *buf,
			size_t count)
{
	struct zram *zram;
	int ret, dev_id;

	/* dev_id is gendisk->first_minor, which is `int' */
	ret = kstrtoint(buf, 10, &dev_id);
	if (ret)
		return ret;
	if (dev_id < 0)
		return -EINVAL;

	mutex_lock(&zram_index_mutex);

	zram = idr_find(&zram_index_idr, dev_id);
	if (zram) {
		ret = zram_remove(zram);
		if (!ret)
			idr_remove(&zram_index_idr, dev_id);
	} else {
		ret = -ENODEV;
	}

	mutex_unlock(&zram_index_mutex);
	return ret ? ret : count;
}
static CLASS_ATTR_WO(hot_remove);

static struct attribute *zram_control_class_attrs[] = {
	&class_attr_hot_add.attr,
	&class_attr_hot_remove.attr,
	NULL,
};
ATTRIBUTE_GROUPS(zram_control_class);

static struct class zram_control_class = {
	.name		= "zram-control",
	.class_groups	= zram_control_class_groups,
};

static int zram_remove_cb(int id, void *ptr, void *data)
{
	WARN_ON_ONCE(zram_remove(ptr));
	return 0;
}

static void destroy_devices(void)
{
	class_unregister(&zram_control_class);
	idr_for_each(&zram_index_idr, &zram_remove_cb, NULL);
	zram_debugfs_destroy();
	idr_destroy(&zram_index_idr);
	unregister_blkdev(zram_major, "zram");
	cpuhp_remove_multi_state(CPUHP_ZCOMP_PREPARE);
}

static int __init zram_init(void)
{
	struct zram_table_entry zram_te;
	int ret;

	BUILD_BUG_ON(__NR_ZRAM_PAGEFLAGS > sizeof(zram_te.flags) * 8);

	ret = cpuhp_setup_state_multi(CPUHP_ZCOMP_PREPARE, "block/zram:prepare",
				      zcomp_cpu_up_prepare, zcomp_cpu_dead);
	if (ret < 0)
		return ret;

	ret = class_register(&zram_control_class);
	if (ret) {
		pr_err("Unable to register zram-control class\n");
		cpuhp_remove_multi_state(CPUHP_ZCOMP_PREPARE);
		return ret;
	}

	zram_debugfs_create();
	zram_major = register_blkdev(0, "zram");
	if (zram_major <= 0) {
		pr_err("Unable to get major number\n");
		class_unregister(&zram_control_class);
		cpuhp_remove_multi_state(CPUHP_ZCOMP_PREPARE);
		return -EBUSY;
	}

	while (num_devices != 0) {
		mutex_lock(&zram_index_mutex);
		ret = zram_add();
		mutex_unlock(&zram_index_mutex);
		if (ret < 0)
			goto out_error;
		num_devices--;
	}

	return 0;

out_error:
	destroy_devices();
	return ret;
}

static void __exit zram_exit(void)
{
	destroy_devices();
}

module_init(zram_init);
module_exit(zram_exit);

module_param(num_devices, uint, 0);
MODULE_PARM_DESC(num_devices, "Number of pre-created zram devices");

MODULE_LICENSE("Dual BSD/GPL");
MODULE_AUTHOR("Nitin Gupta <ngupta@vflare.org>");
MODULE_DESCRIPTION("Compressed RAM Block Device");<|MERGE_RESOLUTION|>--- conflicted
+++ resolved
@@ -530,16 +530,6 @@
 		goto out;
 	}
 
-<<<<<<< HEAD
-	nr_pages = i_size_read(inode) >> PAGE_SHIFT;
-	/* Refuse to use zero sized device (also prevents self reference) */
-	if (!nr_pages) {
-		err = -EINVAL;
-		goto out;
-	}
-
-=======
->>>>>>> a6ad5510
 	bitmap_sz = BITS_TO_LONGS(nr_pages) * sizeof(long);
 	bitmap = kvzalloc(bitmap_sz, GFP_KERNEL);
 	if (!bitmap) {
@@ -2175,11 +2165,8 @@
 			kfree(zram->comp_algs[prio]);
 		zram->comp_algs[prio] = NULL;
 	}
-<<<<<<< HEAD
-=======
 
 	zram_comp_params_reset(zram);
->>>>>>> a6ad5510
 }
 
 static void zram_reset_device(struct zram *zram)
