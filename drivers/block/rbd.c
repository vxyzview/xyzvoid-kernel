
/*
   rbd.c -- Export ceph rados objects as a Linux block device


   based on drivers/block/osdblk.c:

   Copyright 2009 Red Hat, Inc.

   This program is free software; you can redistribute it and/or modify
   it under the terms of the GNU General Public License as published by
   the Free Software Foundation.

   This program is distributed in the hope that it will be useful,
   but WITHOUT ANY WARRANTY; without even the implied warranty of
   MERCHANTABILITY or FITNESS FOR A PARTICULAR PURPOSE.  See the
   GNU General Public License for more details.

   You should have received a copy of the GNU General Public License
   along with this program; see the file COPYING.  If not, write to
   the Free Software Foundation, 675 Mass Ave, Cambridge, MA 02139, USA.



   For usage instructions, please refer to:

                 Documentation/ABI/testing/sysfs-bus-rbd

 */

#include <linux/ceph/libceph.h>
#include <linux/ceph/osd_client.h>
#include <linux/ceph/mon_client.h>
#include <linux/ceph/cls_lock_client.h>
#include <linux/ceph/striper.h>
#include <linux/ceph/decode.h>
#include <linux/fs_parser.h>
#include <linux/bsearch.h>

#include <linux/kernel.h>
#include <linux/device.h>
#include <linux/module.h>
#include <linux/blk-mq.h>
#include <linux/fs.h>
#include <linux/blkdev.h>
#include <linux/slab.h>
#include <linux/idr.h>
#include <linux/workqueue.h>

#include "rbd_types.h"

#define RBD_DEBUG	/* Activate rbd_assert() calls */

/*
 * Increment the given counter and return its updated value.
 * If the counter is already 0 it will not be incremented.
 * If the counter is already at its maximum value returns
 * -EINVAL without updating it.
 */
static int atomic_inc_return_safe(atomic_t *v)
{
	unsigned int counter;

	counter = (unsigned int)atomic_fetch_add_unless(v, 1, 0);
	if (counter <= (unsigned int)INT_MAX)
		return (int)counter;

	atomic_dec(v);

	return -EINVAL;
}

/* Decrement the counter.  Return the resulting value, or -EINVAL */
static int atomic_dec_return_safe(atomic_t *v)
{
	int counter;

	counter = atomic_dec_return(v);
	if (counter >= 0)
		return counter;

	atomic_inc(v);

	return -EINVAL;
}

#define RBD_DRV_NAME "rbd"

#define RBD_MINORS_PER_MAJOR		256
#define RBD_SINGLE_MAJOR_PART_SHIFT	4

#define RBD_MAX_PARENT_CHAIN_LEN	16

#define RBD_SNAP_DEV_NAME_PREFIX	"snap_"
#define RBD_MAX_SNAP_NAME_LEN	\
			(NAME_MAX - (sizeof (RBD_SNAP_DEV_NAME_PREFIX) - 1))

#define RBD_MAX_SNAP_COUNT	510	/* allows max snapc to fit in 4KB */

#define RBD_SNAP_HEAD_NAME	"-"

#define	BAD_SNAP_INDEX	U32_MAX		/* invalid index into snap array */

/* This allows a single page to hold an image name sent by OSD */
#define RBD_IMAGE_NAME_LEN_MAX	(PAGE_SIZE - sizeof (__le32) - 1)
#define RBD_IMAGE_ID_LEN_MAX	64

#define RBD_OBJ_PREFIX_LEN_MAX	64

#define RBD_NOTIFY_TIMEOUT	5	/* seconds */
#define RBD_RETRY_DELAY		msecs_to_jiffies(1000)

/* Feature bits */

#define RBD_FEATURE_LAYERING		(1ULL<<0)
#define RBD_FEATURE_STRIPINGV2		(1ULL<<1)
#define RBD_FEATURE_EXCLUSIVE_LOCK	(1ULL<<2)
#define RBD_FEATURE_OBJECT_MAP		(1ULL<<3)
#define RBD_FEATURE_FAST_DIFF		(1ULL<<4)
#define RBD_FEATURE_DEEP_FLATTEN	(1ULL<<5)
#define RBD_FEATURE_DATA_POOL		(1ULL<<7)
#define RBD_FEATURE_OPERATIONS		(1ULL<<8)

#define RBD_FEATURES_ALL	(RBD_FEATURE_LAYERING |		\
				 RBD_FEATURE_STRIPINGV2 |	\
				 RBD_FEATURE_EXCLUSIVE_LOCK |	\
				 RBD_FEATURE_OBJECT_MAP |	\
				 RBD_FEATURE_FAST_DIFF |	\
				 RBD_FEATURE_DEEP_FLATTEN |	\
				 RBD_FEATURE_DATA_POOL |	\
				 RBD_FEATURE_OPERATIONS)

/* Features supported by this (client software) implementation. */

#define RBD_FEATURES_SUPPORTED	(RBD_FEATURES_ALL)

/*
 * An RBD device name will be "rbd#", where the "rbd" comes from
 * RBD_DRV_NAME above, and # is a unique integer identifier.
 */
#define DEV_NAME_LEN		32

/*
 * block device image metadata (in-memory version)
 */
struct rbd_image_header {
	/* These six fields never change for a given rbd image */
	char *object_prefix;
	__u8 obj_order;
	u64 stripe_unit;
	u64 stripe_count;
	s64 data_pool_id;
	u64 features;		/* Might be changeable someday? */

	/* The remaining fields need to be updated occasionally */
	u64 image_size;
	struct ceph_snap_context *snapc;
	char *snap_names;	/* format 1 only */
	u64 *snap_sizes;	/* format 1 only */
};

/*
 * An rbd image specification.
 *
 * The tuple (pool_id, image_id, snap_id) is sufficient to uniquely
 * identify an image.  Each rbd_dev structure includes a pointer to
 * an rbd_spec structure that encapsulates this identity.
 *
 * Each of the id's in an rbd_spec has an associated name.  For a
 * user-mapped image, the names are supplied and the id's associated
 * with them are looked up.  For a layered image, a parent image is
 * defined by the tuple, and the names are looked up.
 *
 * An rbd_dev structure contains a parent_spec pointer which is
 * non-null if the image it represents is a child in a layered
 * image.  This pointer will refer to the rbd_spec structure used
 * by the parent rbd_dev for its own identity (i.e., the structure
 * is shared between the parent and child).
 *
 * Since these structures are populated once, during the discovery
 * phase of image construction, they are effectively immutable so
 * we make no effort to synchronize access to them.
 *
 * Note that code herein does not assume the image name is known (it
 * could be a null pointer).
 */
struct rbd_spec {
	u64		pool_id;
	const char	*pool_name;
	const char	*pool_ns;	/* NULL if default, never "" */

	const char	*image_id;
	const char	*image_name;

	u64		snap_id;
	const char	*snap_name;

	struct kref	kref;
};

/*
 * an instance of the client.  multiple devices may share an rbd client.
 */
struct rbd_client {
	struct ceph_client	*client;
	struct kref		kref;
	struct list_head	node;
};

struct pending_result {
	int			result;		/* first nonzero result */
	int			num_pending;
};

struct rbd_img_request;

enum obj_request_type {
	OBJ_REQUEST_NODATA = 1,
	OBJ_REQUEST_BIO,	/* pointer into provided bio (list) */
	OBJ_REQUEST_BVECS,	/* pointer into provided bio_vec array */
	OBJ_REQUEST_OWN_BVECS,	/* private bio_vec array, doesn't own pages */
};

enum obj_operation_type {
	OBJ_OP_READ = 1,
	OBJ_OP_WRITE,
	OBJ_OP_DISCARD,
	OBJ_OP_ZEROOUT,
};

#define RBD_OBJ_FLAG_DELETION			(1U << 0)
#define RBD_OBJ_FLAG_COPYUP_ENABLED		(1U << 1)
#define RBD_OBJ_FLAG_COPYUP_ZEROS		(1U << 2)
#define RBD_OBJ_FLAG_MAY_EXIST			(1U << 3)
#define RBD_OBJ_FLAG_NOOP_FOR_NONEXISTENT	(1U << 4)

enum rbd_obj_read_state {
	RBD_OBJ_READ_START = 1,
	RBD_OBJ_READ_OBJECT,
	RBD_OBJ_READ_PARENT,
};

/*
 * Writes go through the following state machine to deal with
 * layering:
 *
 *            . . . . . RBD_OBJ_WRITE_GUARD. . . . . . . . . . . . . .
 *            .                 |                                    .
 *            .                 v                                    .
 *            .    RBD_OBJ_WRITE_READ_FROM_PARENT. . .               .
 *            .                 |                    .               .
 *            .                 v                    v (deep-copyup  .
 *    (image  .   RBD_OBJ_WRITE_COPYUP_EMPTY_SNAPC   .  not needed)  .
 * flattened) v                 |                    .               .
 *            .                 v                    .               .
 *            . . . .RBD_OBJ_WRITE_COPYUP_OPS. . . . .      (copyup  .
 *                              |                        not needed) v
 *                              v                                    .
 *                            done . . . . . . . . . . . . . . . . . .
 *                              ^
 *                              |
 *                     RBD_OBJ_WRITE_FLAT
 *
 * Writes start in RBD_OBJ_WRITE_GUARD or _FLAT, depending on whether
 * assert_exists guard is needed or not (in some cases it's not needed
 * even if there is a parent).
 */
enum rbd_obj_write_state {
	RBD_OBJ_WRITE_START = 1,
	RBD_OBJ_WRITE_PRE_OBJECT_MAP,
	RBD_OBJ_WRITE_OBJECT,
	__RBD_OBJ_WRITE_COPYUP,
	RBD_OBJ_WRITE_COPYUP,
	RBD_OBJ_WRITE_POST_OBJECT_MAP,
};

enum rbd_obj_copyup_state {
	RBD_OBJ_COPYUP_START = 1,
	RBD_OBJ_COPYUP_READ_PARENT,
	__RBD_OBJ_COPYUP_OBJECT_MAPS,
	RBD_OBJ_COPYUP_OBJECT_MAPS,
	__RBD_OBJ_COPYUP_WRITE_OBJECT,
	RBD_OBJ_COPYUP_WRITE_OBJECT,
};

struct rbd_obj_request {
	struct ceph_object_extent ex;
	unsigned int		flags;	/* RBD_OBJ_FLAG_* */
	union {
		enum rbd_obj_read_state	 read_state;	/* for reads */
		enum rbd_obj_write_state write_state;	/* for writes */
	};

	struct rbd_img_request	*img_request;
	struct ceph_file_extent	*img_extents;
	u32			num_img_extents;

	union {
		struct ceph_bio_iter	bio_pos;
		struct {
			struct ceph_bvec_iter	bvec_pos;
			u32			bvec_count;
			u32			bvec_idx;
		};
	};

	enum rbd_obj_copyup_state copyup_state;
	struct bio_vec		*copyup_bvecs;
	u32			copyup_bvec_count;

	struct list_head	osd_reqs;	/* w/ r_private_item */

	struct mutex		state_mutex;
	struct pending_result	pending;
	struct kref		kref;
};

enum img_req_flags {
	IMG_REQ_CHILD,		/* initiator: block = 0, child image = 1 */
	IMG_REQ_LAYERED,	/* ENOENT handling: normal = 0, layered = 1 */
};

enum rbd_img_state {
	RBD_IMG_START = 1,
	RBD_IMG_EXCLUSIVE_LOCK,
	__RBD_IMG_OBJECT_REQUESTS,
	RBD_IMG_OBJECT_REQUESTS,
};

struct rbd_img_request {
	struct rbd_device	*rbd_dev;
	enum obj_operation_type	op_type;
	enum obj_request_type	data_type;
	unsigned long		flags;
	enum rbd_img_state	state;
	union {
		u64			snap_id;	/* for reads */
		struct ceph_snap_context *snapc;	/* for writes */
	};
	struct rbd_obj_request	*obj_request;	/* obj req initiator */

	struct list_head	lock_item;
	struct list_head	object_extents;	/* obj_req.ex structs */

	struct mutex		state_mutex;
	struct pending_result	pending;
	struct work_struct	work;
	int			work_result;
};

#define for_each_obj_request(ireq, oreq) \
	list_for_each_entry(oreq, &(ireq)->object_extents, ex.oe_item)
#define for_each_obj_request_safe(ireq, oreq, n) \
	list_for_each_entry_safe(oreq, n, &(ireq)->object_extents, ex.oe_item)

enum rbd_watch_state {
	RBD_WATCH_STATE_UNREGISTERED,
	RBD_WATCH_STATE_REGISTERED,
	RBD_WATCH_STATE_ERROR,
};

enum rbd_lock_state {
	RBD_LOCK_STATE_UNLOCKED,
	RBD_LOCK_STATE_LOCKED,
	RBD_LOCK_STATE_RELEASING,
};

/* WatchNotify::ClientId */
struct rbd_client_id {
	u64 gid;
	u64 handle;
};

struct rbd_mapping {
	u64                     size;
};

/*
 * a single device
 */
struct rbd_device {
	int			dev_id;		/* blkdev unique id */

	int			major;		/* blkdev assigned major */
	int			minor;
	struct gendisk		*disk;		/* blkdev's gendisk and rq */

	u32			image_format;	/* Either 1 or 2 */
	struct rbd_client	*rbd_client;

	char			name[DEV_NAME_LEN]; /* blkdev name, e.g. rbd3 */

	spinlock_t		lock;		/* queue, flags, open_count */

	struct rbd_image_header	header;
	unsigned long		flags;		/* possibly lock protected */
	struct rbd_spec		*spec;
	struct rbd_options	*opts;
	char			*config_info;	/* add{,_single_major} string */

	struct ceph_object_id	header_oid;
	struct ceph_object_locator header_oloc;

	struct ceph_file_layout	layout;		/* used for all rbd requests */

	struct mutex		watch_mutex;
	enum rbd_watch_state	watch_state;
	struct ceph_osd_linger_request *watch_handle;
	u64			watch_cookie;
	struct delayed_work	watch_dwork;

	struct rw_semaphore	lock_rwsem;
	enum rbd_lock_state	lock_state;
	char			lock_cookie[32];
	struct rbd_client_id	owner_cid;
	struct work_struct	acquired_lock_work;
	struct work_struct	released_lock_work;
	struct delayed_work	lock_dwork;
	struct work_struct	unlock_work;
	spinlock_t		lock_lists_lock;
	struct list_head	acquiring_list;
	struct list_head	running_list;
	struct completion	acquire_wait;
	int			acquire_err;
	struct completion	releasing_wait;

	spinlock_t		object_map_lock;
	u8			*object_map;
	u64			object_map_size;	/* in objects */
	u64			object_map_flags;

	struct workqueue_struct	*task_wq;

	struct rbd_spec		*parent_spec;
	u64			parent_overlap;
	atomic_t		parent_ref;
	struct rbd_device	*parent;

	/* Block layer tags. */
	struct blk_mq_tag_set	tag_set;

	/* protects updating the header */
	struct rw_semaphore     header_rwsem;

	struct rbd_mapping	mapping;

	struct list_head	node;

	/* sysfs related */
	struct device		dev;
	unsigned long		open_count;	/* protected by lock */
};

/*
 * Flag bits for rbd_dev->flags:
 * - REMOVING (which is coupled with rbd_dev->open_count) is protected
 *   by rbd_dev->lock
 */
enum rbd_dev_flags {
	RBD_DEV_FLAG_EXISTS,	/* rbd_dev_device_setup() ran */
	RBD_DEV_FLAG_REMOVING,	/* this mapping is being removed */
	RBD_DEV_FLAG_READONLY,  /* -o ro or snapshot */
};

static DEFINE_MUTEX(client_mutex);	/* Serialize client creation */

static LIST_HEAD(rbd_dev_list);    /* devices */
static DEFINE_SPINLOCK(rbd_dev_list_lock);

static LIST_HEAD(rbd_client_list);		/* clients */
static DEFINE_SPINLOCK(rbd_client_list_lock);

/* Slab caches for frequently-allocated structures */

static struct kmem_cache	*rbd_img_request_cache;
static struct kmem_cache	*rbd_obj_request_cache;

static int rbd_major;
static DEFINE_IDA(rbd_dev_id_ida);

static struct workqueue_struct *rbd_wq;

static struct ceph_snap_context rbd_empty_snapc = {
	.nref = REFCOUNT_INIT(1),
};

/*
 * single-major requires >= 0.75 version of userspace rbd utility.
 */
static bool single_major = true;
module_param(single_major, bool, 0444);
MODULE_PARM_DESC(single_major, "Use a single major number for all rbd devices (default: true)");

static ssize_t add_store(const struct bus_type *bus, const char *buf, size_t count);
static ssize_t remove_store(const struct bus_type *bus, const char *buf,
			    size_t count);
static ssize_t add_single_major_store(const struct bus_type *bus, const char *buf,
				      size_t count);
static ssize_t remove_single_major_store(const struct bus_type *bus, const char *buf,
					 size_t count);
static int rbd_dev_image_probe(struct rbd_device *rbd_dev, int depth);

static int rbd_dev_id_to_minor(int dev_id)
{
	return dev_id << RBD_SINGLE_MAJOR_PART_SHIFT;
}

static int minor_to_rbd_dev_id(int minor)
{
	return minor >> RBD_SINGLE_MAJOR_PART_SHIFT;
}

static bool rbd_is_ro(struct rbd_device *rbd_dev)
{
	return test_bit(RBD_DEV_FLAG_READONLY, &rbd_dev->flags);
}

static bool rbd_is_snap(struct rbd_device *rbd_dev)
{
	return rbd_dev->spec->snap_id != CEPH_NOSNAP;
}

static bool __rbd_is_lock_owner(struct rbd_device *rbd_dev)
{
	lockdep_assert_held(&rbd_dev->lock_rwsem);

	return rbd_dev->lock_state == RBD_LOCK_STATE_LOCKED ||
	       rbd_dev->lock_state == RBD_LOCK_STATE_RELEASING;
}

static bool rbd_is_lock_owner(struct rbd_device *rbd_dev)
{
	bool is_lock_owner;

	down_read(&rbd_dev->lock_rwsem);
	is_lock_owner = __rbd_is_lock_owner(rbd_dev);
	up_read(&rbd_dev->lock_rwsem);
	return is_lock_owner;
}

static ssize_t supported_features_show(const struct bus_type *bus, char *buf)
{
	return sprintf(buf, "0x%llx\n", RBD_FEATURES_SUPPORTED);
}

static BUS_ATTR_WO(add);
static BUS_ATTR_WO(remove);
static BUS_ATTR_WO(add_single_major);
static BUS_ATTR_WO(remove_single_major);
static BUS_ATTR_RO(supported_features);

static struct attribute *rbd_bus_attrs[] = {
	&bus_attr_add.attr,
	&bus_attr_remove.attr,
	&bus_attr_add_single_major.attr,
	&bus_attr_remove_single_major.attr,
	&bus_attr_supported_features.attr,
	NULL,
};

static umode_t rbd_bus_is_visible(struct kobject *kobj,
				  struct attribute *attr, int index)
{
	if (!single_major &&
	    (attr == &bus_attr_add_single_major.attr ||
	     attr == &bus_attr_remove_single_major.attr))
		return 0;

	return attr->mode;
}

static const struct attribute_group rbd_bus_group = {
	.attrs = rbd_bus_attrs,
	.is_visible = rbd_bus_is_visible,
};
__ATTRIBUTE_GROUPS(rbd_bus);

static struct bus_type rbd_bus_type = {
	.name		= "rbd",
	.bus_groups	= rbd_bus_groups,
};

static void rbd_root_dev_release(struct device *dev)
{
}

static struct device rbd_root_dev = {
	.init_name =    "rbd",
	.release =      rbd_root_dev_release,
};

static __printf(2, 3)
void rbd_warn(struct rbd_device *rbd_dev, const char *fmt, ...)
{
	struct va_format vaf;
	va_list args;

	va_start(args, fmt);
	vaf.fmt = fmt;
	vaf.va = &args;

	if (!rbd_dev)
		printk(KERN_WARNING "%s: %pV\n", RBD_DRV_NAME, &vaf);
	else if (rbd_dev->disk)
		printk(KERN_WARNING "%s: %s: %pV\n",
			RBD_DRV_NAME, rbd_dev->disk->disk_name, &vaf);
	else if (rbd_dev->spec && rbd_dev->spec->image_name)
		printk(KERN_WARNING "%s: image %s: %pV\n",
			RBD_DRV_NAME, rbd_dev->spec->image_name, &vaf);
	else if (rbd_dev->spec && rbd_dev->spec->image_id)
		printk(KERN_WARNING "%s: id %s: %pV\n",
			RBD_DRV_NAME, rbd_dev->spec->image_id, &vaf);
	else	/* punt */
		printk(KERN_WARNING "%s: rbd_dev %p: %pV\n",
			RBD_DRV_NAME, rbd_dev, &vaf);
	va_end(args);
}

#ifdef RBD_DEBUG
#define rbd_assert(expr)						\
		if (unlikely(!(expr))) {				\
			printk(KERN_ERR "\nAssertion failure in %s() "	\
						"at line %d:\n\n"	\
					"\trbd_assert(%s);\n\n",	\
					__func__, __LINE__, #expr);	\
			BUG();						\
		}
#else /* !RBD_DEBUG */
#  define rbd_assert(expr)	((void) 0)
#endif /* !RBD_DEBUG */

static void rbd_dev_remove_parent(struct rbd_device *rbd_dev);

static int rbd_dev_refresh(struct rbd_device *rbd_dev);
static int rbd_dev_v2_header_onetime(struct rbd_device *rbd_dev,
				     struct rbd_image_header *header);
static const char *rbd_dev_v2_snap_name(struct rbd_device *rbd_dev,
					u64 snap_id);
static int _rbd_dev_v2_snap_size(struct rbd_device *rbd_dev, u64 snap_id,
				u8 *order, u64 *snap_size);
static int rbd_dev_v2_get_flags(struct rbd_device *rbd_dev);

static void rbd_obj_handle_request(struct rbd_obj_request *obj_req, int result);
static void rbd_img_handle_request(struct rbd_img_request *img_req, int result);

/*
 * Return true if nothing else is pending.
 */
static bool pending_result_dec(struct pending_result *pending, int *result)
{
	rbd_assert(pending->num_pending > 0);

	if (*result && !pending->result)
		pending->result = *result;
	if (--pending->num_pending)
		return false;

	*result = pending->result;
	return true;
}

static int rbd_open(struct gendisk *disk, blk_mode_t mode)
{
	struct rbd_device *rbd_dev = disk->private_data;
	bool removing = false;

	spin_lock_irq(&rbd_dev->lock);
	if (test_bit(RBD_DEV_FLAG_REMOVING, &rbd_dev->flags))
		removing = true;
	else
		rbd_dev->open_count++;
	spin_unlock_irq(&rbd_dev->lock);
	if (removing)
		return -ENOENT;

	(void) get_device(&rbd_dev->dev);

	return 0;
}

static void rbd_release(struct gendisk *disk)
{
	struct rbd_device *rbd_dev = disk->private_data;
	unsigned long open_count_before;

	spin_lock_irq(&rbd_dev->lock);
	open_count_before = rbd_dev->open_count--;
	spin_unlock_irq(&rbd_dev->lock);
	rbd_assert(open_count_before > 0);

	put_device(&rbd_dev->dev);
}

static const struct block_device_operations rbd_bd_ops = {
	.owner			= THIS_MODULE,
	.open			= rbd_open,
	.release		= rbd_release,
};

/*
 * Initialize an rbd client instance.  Success or not, this function
 * consumes ceph_opts.  Caller holds client_mutex.
 */
static struct rbd_client *rbd_client_create(struct ceph_options *ceph_opts)
{
	struct rbd_client *rbdc;
	int ret = -ENOMEM;

	dout("%s:\n", __func__);
	rbdc = kmalloc(sizeof(struct rbd_client), GFP_KERNEL);
	if (!rbdc)
		goto out_opt;

	kref_init(&rbdc->kref);
	INIT_LIST_HEAD(&rbdc->node);

	rbdc->client = ceph_create_client(ceph_opts, rbdc);
	if (IS_ERR(rbdc->client))
		goto out_rbdc;
	ceph_opts = NULL; /* Now rbdc->client is responsible for ceph_opts */

	ret = ceph_open_session(rbdc->client);
	if (ret < 0)
		goto out_client;

	spin_lock(&rbd_client_list_lock);
	list_add_tail(&rbdc->node, &rbd_client_list);
	spin_unlock(&rbd_client_list_lock);

	dout("%s: rbdc %p\n", __func__, rbdc);

	return rbdc;
out_client:
	ceph_destroy_client(rbdc->client);
out_rbdc:
	kfree(rbdc);
out_opt:
	if (ceph_opts)
		ceph_destroy_options(ceph_opts);
	dout("%s: error %d\n", __func__, ret);

	return ERR_PTR(ret);
}

static struct rbd_client *__rbd_get_client(struct rbd_client *rbdc)
{
	kref_get(&rbdc->kref);

	return rbdc;
}

/*
 * Find a ceph client with specific addr and configuration.  If
 * found, bump its reference count.
 */
static struct rbd_client *rbd_client_find(struct ceph_options *ceph_opts)
{
	struct rbd_client *rbdc = NULL, *iter;

	if (ceph_opts->flags & CEPH_OPT_NOSHARE)
		return NULL;

	spin_lock(&rbd_client_list_lock);
	list_for_each_entry(iter, &rbd_client_list, node) {
		if (!ceph_compare_options(ceph_opts, iter->client)) {
			__rbd_get_client(iter);

			rbdc = iter;
			break;
		}
	}
	spin_unlock(&rbd_client_list_lock);

	return rbdc;
}

/*
 * (Per device) rbd map options
 */
enum {
	Opt_queue_depth,
	Opt_alloc_size,
	Opt_lock_timeout,
	/* int args above */
	Opt_pool_ns,
	Opt_compression_hint,
	/* string args above */
	Opt_read_only,
	Opt_read_write,
	Opt_lock_on_read,
	Opt_exclusive,
	Opt_notrim,
};

enum {
	Opt_compression_hint_none,
	Opt_compression_hint_compressible,
	Opt_compression_hint_incompressible,
};

static const struct constant_table rbd_param_compression_hint[] = {
	{"none",		Opt_compression_hint_none},
	{"compressible",	Opt_compression_hint_compressible},
	{"incompressible",	Opt_compression_hint_incompressible},
	{}
};

static const struct fs_parameter_spec rbd_parameters[] = {
	fsparam_u32	("alloc_size",			Opt_alloc_size),
	fsparam_enum	("compression_hint",		Opt_compression_hint,
			 rbd_param_compression_hint),
	fsparam_flag	("exclusive",			Opt_exclusive),
	fsparam_flag	("lock_on_read",		Opt_lock_on_read),
	fsparam_u32	("lock_timeout",		Opt_lock_timeout),
	fsparam_flag	("notrim",			Opt_notrim),
	fsparam_string	("_pool_ns",			Opt_pool_ns),
	fsparam_u32	("queue_depth",			Opt_queue_depth),
	fsparam_flag	("read_only",			Opt_read_only),
	fsparam_flag	("read_write",			Opt_read_write),
	fsparam_flag	("ro",				Opt_read_only),
	fsparam_flag	("rw",				Opt_read_write),
	{}
};

struct rbd_options {
	int	queue_depth;
	int	alloc_size;
	unsigned long	lock_timeout;
	bool	read_only;
	bool	lock_on_read;
	bool	exclusive;
	bool	trim;

	u32 alloc_hint_flags;  /* CEPH_OSD_OP_ALLOC_HINT_FLAG_* */
};

#define RBD_QUEUE_DEPTH_DEFAULT	BLKDEV_DEFAULT_RQ
#define RBD_ALLOC_SIZE_DEFAULT	(64 * 1024)
#define RBD_LOCK_TIMEOUT_DEFAULT 0  /* no timeout */
#define RBD_READ_ONLY_DEFAULT	false
#define RBD_LOCK_ON_READ_DEFAULT false
#define RBD_EXCLUSIVE_DEFAULT	false
#define RBD_TRIM_DEFAULT	true

struct rbd_parse_opts_ctx {
	struct rbd_spec		*spec;
	struct ceph_options	*copts;
	struct rbd_options	*opts;
};

static char* obj_op_name(enum obj_operation_type op_type)
{
	switch (op_type) {
	case OBJ_OP_READ:
		return "read";
	case OBJ_OP_WRITE:
		return "write";
	case OBJ_OP_DISCARD:
		return "discard";
	case OBJ_OP_ZEROOUT:
		return "zeroout";
	default:
		return "???";
	}
}

/*
 * Destroy ceph client
 *
 * Caller must hold rbd_client_list_lock.
 */
static void rbd_client_release(struct kref *kref)
{
	struct rbd_client *rbdc = container_of(kref, struct rbd_client, kref);

	dout("%s: rbdc %p\n", __func__, rbdc);
	spin_lock(&rbd_client_list_lock);
	list_del(&rbdc->node);
	spin_unlock(&rbd_client_list_lock);

	ceph_destroy_client(rbdc->client);
	kfree(rbdc);
}

/*
 * Drop reference to ceph client node. If it's not referenced anymore, release
 * it.
 */
static void rbd_put_client(struct rbd_client *rbdc)
{
	if (rbdc)
		kref_put(&rbdc->kref, rbd_client_release);
}

/*
 * Get a ceph client with specific addr and configuration, if one does
 * not exist create it.  Either way, ceph_opts is consumed by this
 * function.
 */
static struct rbd_client *rbd_get_client(struct ceph_options *ceph_opts)
{
	struct rbd_client *rbdc;
	int ret;

	mutex_lock(&client_mutex);
	rbdc = rbd_client_find(ceph_opts);
	if (rbdc) {
		ceph_destroy_options(ceph_opts);

		/*
		 * Using an existing client.  Make sure ->pg_pools is up to
		 * date before we look up the pool id in do_rbd_add().
		 */
		ret = ceph_wait_for_latest_osdmap(rbdc->client,
					rbdc->client->options->mount_timeout);
		if (ret) {
			rbd_warn(NULL, "failed to get latest osdmap: %d", ret);
			rbd_put_client(rbdc);
			rbdc = ERR_PTR(ret);
		}
	} else {
		rbdc = rbd_client_create(ceph_opts);
	}
	mutex_unlock(&client_mutex);

	return rbdc;
}

static bool rbd_image_format_valid(u32 image_format)
{
	return image_format == 1 || image_format == 2;
}

static bool rbd_dev_ondisk_valid(struct rbd_image_header_ondisk *ondisk)
{
	size_t size;
	u32 snap_count;

	/* The header has to start with the magic rbd header text */
	if (memcmp(&ondisk->text, RBD_HEADER_TEXT, sizeof (RBD_HEADER_TEXT)))
		return false;

	/* The bio layer requires at least sector-sized I/O */

	if (ondisk->options.order < SECTOR_SHIFT)
		return false;

	/* If we use u64 in a few spots we may be able to loosen this */

	if (ondisk->options.order > 8 * sizeof (int) - 1)
		return false;

	/*
	 * The size of a snapshot header has to fit in a size_t, and
	 * that limits the number of snapshots.
	 */
	snap_count = le32_to_cpu(ondisk->snap_count);
	size = SIZE_MAX - sizeof (struct ceph_snap_context);
	if (snap_count > size / sizeof (__le64))
		return false;

	/*
	 * Not only that, but the size of the entire the snapshot
	 * header must also be representable in a size_t.
	 */
	size -= snap_count * sizeof (__le64);
	if ((u64) size < le64_to_cpu(ondisk->snap_names_len))
		return false;

	return true;
}

/*
 * returns the size of an object in the image
 */
static u32 rbd_obj_bytes(struct rbd_image_header *header)
{
	return 1U << header->obj_order;
}

static void rbd_init_layout(struct rbd_device *rbd_dev)
{
	if (rbd_dev->header.stripe_unit == 0 ||
	    rbd_dev->header.stripe_count == 0) {
		rbd_dev->header.stripe_unit = rbd_obj_bytes(&rbd_dev->header);
		rbd_dev->header.stripe_count = 1;
	}

	rbd_dev->layout.stripe_unit = rbd_dev->header.stripe_unit;
	rbd_dev->layout.stripe_count = rbd_dev->header.stripe_count;
	rbd_dev->layout.object_size = rbd_obj_bytes(&rbd_dev->header);
	rbd_dev->layout.pool_id = rbd_dev->header.data_pool_id == CEPH_NOPOOL ?
			  rbd_dev->spec->pool_id : rbd_dev->header.data_pool_id;
	RCU_INIT_POINTER(rbd_dev->layout.pool_ns, NULL);
}

static void rbd_image_header_cleanup(struct rbd_image_header *header)
{
	kfree(header->object_prefix);
	ceph_put_snap_context(header->snapc);
	kfree(header->snap_sizes);
	kfree(header->snap_names);

	memset(header, 0, sizeof(*header));
}

/*
 * Fill an rbd image header with information from the given format 1
 * on-disk header.
 */
static int rbd_header_from_disk(struct rbd_image_header *header,
				struct rbd_image_header_ondisk *ondisk,
				bool first_time)
{
	struct ceph_snap_context *snapc;
	char *object_prefix = NULL;
	char *snap_names = NULL;
	u64 *snap_sizes = NULL;
	u32 snap_count;
	int ret = -ENOMEM;
	u32 i;

	/* Allocate this now to avoid having to handle failure below */

	if (first_time) {
		object_prefix = kstrndup(ondisk->object_prefix,
					 sizeof(ondisk->object_prefix),
					 GFP_KERNEL);
		if (!object_prefix)
			return -ENOMEM;
	}

	/* Allocate the snapshot context and fill it in */

	snap_count = le32_to_cpu(ondisk->snap_count);
	snapc = ceph_create_snap_context(snap_count, GFP_KERNEL);
	if (!snapc)
		goto out_err;
	snapc->seq = le64_to_cpu(ondisk->snap_seq);
	if (snap_count) {
		struct rbd_image_snap_ondisk *snaps;
		u64 snap_names_len = le64_to_cpu(ondisk->snap_names_len);

		/* We'll keep a copy of the snapshot names... */

		if (snap_names_len > (u64)SIZE_MAX)
			goto out_2big;
		snap_names = kmalloc(snap_names_len, GFP_KERNEL);
		if (!snap_names)
			goto out_err;

		/* ...as well as the array of their sizes. */
		snap_sizes = kmalloc_array(snap_count,
					   sizeof(*header->snap_sizes),
					   GFP_KERNEL);
		if (!snap_sizes)
			goto out_err;

		/*
		 * Copy the names, and fill in each snapshot's id
		 * and size.
		 *
		 * Note that rbd_dev_v1_header_info() guarantees the
		 * ondisk buffer we're working with has
		 * snap_names_len bytes beyond the end of the
		 * snapshot id array, this memcpy() is safe.
		 */
		memcpy(snap_names, &ondisk->snaps[snap_count], snap_names_len);
		snaps = ondisk->snaps;
		for (i = 0; i < snap_count; i++) {
			snapc->snaps[i] = le64_to_cpu(snaps[i].id);
			snap_sizes[i] = le64_to_cpu(snaps[i].image_size);
		}
	}

	/* We won't fail any more, fill in the header */

	if (first_time) {
		header->object_prefix = object_prefix;
		header->obj_order = ondisk->options.order;
	}

	/* The remaining fields always get updated (when we refresh) */

	header->image_size = le64_to_cpu(ondisk->image_size);
	header->snapc = snapc;
	header->snap_names = snap_names;
	header->snap_sizes = snap_sizes;

	return 0;
out_2big:
	ret = -EIO;
out_err:
	kfree(snap_sizes);
	kfree(snap_names);
	ceph_put_snap_context(snapc);
	kfree(object_prefix);

	return ret;
}

static const char *_rbd_dev_v1_snap_name(struct rbd_device *rbd_dev, u32 which)
{
	const char *snap_name;

	rbd_assert(which < rbd_dev->header.snapc->num_snaps);

	/* Skip over names until we find the one we are looking for */

	snap_name = rbd_dev->header.snap_names;
	while (which--)
		snap_name += strlen(snap_name) + 1;

	return kstrdup(snap_name, GFP_KERNEL);
}

/*
 * Snapshot id comparison function for use with qsort()/bsearch().
 * Note that result is for snapshots in *descending* order.
 */
static int snapid_compare_reverse(const void *s1, const void *s2)
{
	u64 snap_id1 = *(u64 *)s1;
	u64 snap_id2 = *(u64 *)s2;

	if (snap_id1 < snap_id2)
		return 1;
	return snap_id1 == snap_id2 ? 0 : -1;
}

/*
 * Search a snapshot context to see if the given snapshot id is
 * present.
 *
 * Returns the position of the snapshot id in the array if it's found,
 * or BAD_SNAP_INDEX otherwise.
 *
 * Note: The snapshot array is in kept sorted (by the osd) in
 * reverse order, highest snapshot id first.
 */
static u32 rbd_dev_snap_index(struct rbd_device *rbd_dev, u64 snap_id)
{
	struct ceph_snap_context *snapc = rbd_dev->header.snapc;
	u64 *found;

	found = bsearch(&snap_id, &snapc->snaps, snapc->num_snaps,
				sizeof (snap_id), snapid_compare_reverse);

	return found ? (u32)(found - &snapc->snaps[0]) : BAD_SNAP_INDEX;
}

static const char *rbd_dev_v1_snap_name(struct rbd_device *rbd_dev,
					u64 snap_id)
{
	u32 which;
	const char *snap_name;

	which = rbd_dev_snap_index(rbd_dev, snap_id);
	if (which == BAD_SNAP_INDEX)
		return ERR_PTR(-ENOENT);

	snap_name = _rbd_dev_v1_snap_name(rbd_dev, which);
	return snap_name ? snap_name : ERR_PTR(-ENOMEM);
}

static const char *rbd_snap_name(struct rbd_device *rbd_dev, u64 snap_id)
{
	if (snap_id == CEPH_NOSNAP)
		return RBD_SNAP_HEAD_NAME;

	rbd_assert(rbd_image_format_valid(rbd_dev->image_format));
	if (rbd_dev->image_format == 1)
		return rbd_dev_v1_snap_name(rbd_dev, snap_id);

	return rbd_dev_v2_snap_name(rbd_dev, snap_id);
}

static int rbd_snap_size(struct rbd_device *rbd_dev, u64 snap_id,
				u64 *snap_size)
{
	rbd_assert(rbd_image_format_valid(rbd_dev->image_format));
	if (snap_id == CEPH_NOSNAP) {
		*snap_size = rbd_dev->header.image_size;
	} else if (rbd_dev->image_format == 1) {
		u32 which;

		which = rbd_dev_snap_index(rbd_dev, snap_id);
		if (which == BAD_SNAP_INDEX)
			return -ENOENT;

		*snap_size = rbd_dev->header.snap_sizes[which];
	} else {
		u64 size = 0;
		int ret;

		ret = _rbd_dev_v2_snap_size(rbd_dev, snap_id, NULL, &size);
		if (ret)
			return ret;

		*snap_size = size;
	}
	return 0;
}

static int rbd_dev_mapping_set(struct rbd_device *rbd_dev)
{
	u64 snap_id = rbd_dev->spec->snap_id;
	u64 size = 0;
	int ret;

	ret = rbd_snap_size(rbd_dev, snap_id, &size);
	if (ret)
		return ret;

	rbd_dev->mapping.size = size;
	return 0;
}

static void rbd_dev_mapping_clear(struct rbd_device *rbd_dev)
{
	rbd_dev->mapping.size = 0;
}

static void zero_bios(struct ceph_bio_iter *bio_pos, u32 off, u32 bytes)
{
	struct ceph_bio_iter it = *bio_pos;

	ceph_bio_iter_advance(&it, off);
	ceph_bio_iter_advance_step(&it, bytes, ({
		memzero_bvec(&bv);
	}));
}

static void zero_bvecs(struct ceph_bvec_iter *bvec_pos, u32 off, u32 bytes)
{
	struct ceph_bvec_iter it = *bvec_pos;

	ceph_bvec_iter_advance(&it, off);
	ceph_bvec_iter_advance_step(&it, bytes, ({
		memzero_bvec(&bv);
	}));
}

/*
 * Zero a range in @obj_req data buffer defined by a bio (list) or
 * (private) bio_vec array.
 *
 * @off is relative to the start of the data buffer.
 */
static void rbd_obj_zero_range(struct rbd_obj_request *obj_req, u32 off,
			       u32 bytes)
{
	dout("%s %p data buf %u~%u\n", __func__, obj_req, off, bytes);

	switch (obj_req->img_request->data_type) {
	case OBJ_REQUEST_BIO:
		zero_bios(&obj_req->bio_pos, off, bytes);
		break;
	case OBJ_REQUEST_BVECS:
	case OBJ_REQUEST_OWN_BVECS:
		zero_bvecs(&obj_req->bvec_pos, off, bytes);
		break;
	default:
		BUG();
	}
}

static void rbd_obj_request_destroy(struct kref *kref);
static void rbd_obj_request_put(struct rbd_obj_request *obj_request)
{
	rbd_assert(obj_request != NULL);
	dout("%s: obj %p (was %d)\n", __func__, obj_request,
		kref_read(&obj_request->kref));
	kref_put(&obj_request->kref, rbd_obj_request_destroy);
}

static inline void rbd_img_obj_request_add(struct rbd_img_request *img_request,
					struct rbd_obj_request *obj_request)
{
	rbd_assert(obj_request->img_request == NULL);

	/* Image request now owns object's original reference */
	obj_request->img_request = img_request;
	dout("%s: img %p obj %p\n", __func__, img_request, obj_request);
}

static inline void rbd_img_obj_request_del(struct rbd_img_request *img_request,
					struct rbd_obj_request *obj_request)
{
	dout("%s: img %p obj %p\n", __func__, img_request, obj_request);
	list_del(&obj_request->ex.oe_item);
	rbd_assert(obj_request->img_request == img_request);
	rbd_obj_request_put(obj_request);
}

static void rbd_osd_submit(struct ceph_osd_request *osd_req)
{
	struct rbd_obj_request *obj_req = osd_req->r_priv;

	dout("%s osd_req %p for obj_req %p objno %llu %llu~%llu\n",
	     __func__, osd_req, obj_req, obj_req->ex.oe_objno,
	     obj_req->ex.oe_off, obj_req->ex.oe_len);
	ceph_osdc_start_request(osd_req->r_osdc, osd_req);
}

/*
 * The default/initial value for all image request flags is 0.  Each
 * is conditionally set to 1 at image request initialization time
 * and currently never change thereafter.
 */
static void img_request_layered_set(struct rbd_img_request *img_request)
{
	set_bit(IMG_REQ_LAYERED, &img_request->flags);
}

static bool img_request_layered_test(struct rbd_img_request *img_request)
{
	return test_bit(IMG_REQ_LAYERED, &img_request->flags) != 0;
}

static bool rbd_obj_is_entire(struct rbd_obj_request *obj_req)
{
	struct rbd_device *rbd_dev = obj_req->img_request->rbd_dev;

	return !obj_req->ex.oe_off &&
	       obj_req->ex.oe_len == rbd_dev->layout.object_size;
}

static bool rbd_obj_is_tail(struct rbd_obj_request *obj_req)
{
	struct rbd_device *rbd_dev = obj_req->img_request->rbd_dev;

	return obj_req->ex.oe_off + obj_req->ex.oe_len ==
					rbd_dev->layout.object_size;
}

/*
 * Must be called after rbd_obj_calc_img_extents().
 */
static void rbd_obj_set_copyup_enabled(struct rbd_obj_request *obj_req)
{
	rbd_assert(obj_req->img_request->snapc);

	if (obj_req->img_request->op_type == OBJ_OP_DISCARD) {
		dout("%s %p objno %llu discard\n", __func__, obj_req,
		     obj_req->ex.oe_objno);
		return;
	}

	if (!obj_req->num_img_extents) {
		dout("%s %p objno %llu not overlapping\n", __func__, obj_req,
		     obj_req->ex.oe_objno);
		return;
	}

	if (rbd_obj_is_entire(obj_req) &&
	    !obj_req->img_request->snapc->num_snaps) {
		dout("%s %p objno %llu entire\n", __func__, obj_req,
		     obj_req->ex.oe_objno);
		return;
	}

	obj_req->flags |= RBD_OBJ_FLAG_COPYUP_ENABLED;
}

static u64 rbd_obj_img_extents_bytes(struct rbd_obj_request *obj_req)
{
	return ceph_file_extents_bytes(obj_req->img_extents,
				       obj_req->num_img_extents);
}

static bool rbd_img_is_write(struct rbd_img_request *img_req)
{
	switch (img_req->op_type) {
	case OBJ_OP_READ:
		return false;
	case OBJ_OP_WRITE:
	case OBJ_OP_DISCARD:
	case OBJ_OP_ZEROOUT:
		return true;
	default:
		BUG();
	}
}

static void rbd_osd_req_callback(struct ceph_osd_request *osd_req)
{
	struct rbd_obj_request *obj_req = osd_req->r_priv;
	int result;

	dout("%s osd_req %p result %d for obj_req %p\n", __func__, osd_req,
	     osd_req->r_result, obj_req);

	/*
	 * Writes aren't allowed to return a data payload.  In some
	 * guarded write cases (e.g. stat + zero on an empty object)
	 * a stat response makes it through, but we don't care.
	 */
	if (osd_req->r_result > 0 && rbd_img_is_write(obj_req->img_request))
		result = 0;
	else
		result = osd_req->r_result;

	rbd_obj_handle_request(obj_req, result);
}

static void rbd_osd_format_read(struct ceph_osd_request *osd_req)
{
	struct rbd_obj_request *obj_request = osd_req->r_priv;
	struct rbd_device *rbd_dev = obj_request->img_request->rbd_dev;
	struct ceph_options *opt = rbd_dev->rbd_client->client->options;

	osd_req->r_flags = CEPH_OSD_FLAG_READ | opt->read_from_replica;
	osd_req->r_snapid = obj_request->img_request->snap_id;
}

static void rbd_osd_format_write(struct ceph_osd_request *osd_req)
{
	struct rbd_obj_request *obj_request = osd_req->r_priv;

	osd_req->r_flags = CEPH_OSD_FLAG_WRITE;
	ktime_get_real_ts64(&osd_req->r_mtime);
	osd_req->r_data_offset = obj_request->ex.oe_off;
}

static struct ceph_osd_request *
__rbd_obj_add_osd_request(struct rbd_obj_request *obj_req,
			  struct ceph_snap_context *snapc, int num_ops)
{
	struct rbd_device *rbd_dev = obj_req->img_request->rbd_dev;
	struct ceph_osd_client *osdc = &rbd_dev->rbd_client->client->osdc;
	struct ceph_osd_request *req;
	const char *name_format = rbd_dev->image_format == 1 ?
				      RBD_V1_DATA_FORMAT : RBD_V2_DATA_FORMAT;
	int ret;

	req = ceph_osdc_alloc_request(osdc, snapc, num_ops, false, GFP_NOIO);
	if (!req)
		return ERR_PTR(-ENOMEM);

	list_add_tail(&req->r_private_item, &obj_req->osd_reqs);
	req->r_callback = rbd_osd_req_callback;
	req->r_priv = obj_req;

	/*
	 * Data objects may be stored in a separate pool, but always in
	 * the same namespace in that pool as the header in its pool.
	 */
	ceph_oloc_copy(&req->r_base_oloc, &rbd_dev->header_oloc);
	req->r_base_oloc.pool = rbd_dev->layout.pool_id;

	ret = ceph_oid_aprintf(&req->r_base_oid, GFP_NOIO, name_format,
			       rbd_dev->header.object_prefix,
			       obj_req->ex.oe_objno);
	if (ret)
		return ERR_PTR(ret);

	return req;
}

static struct ceph_osd_request *
rbd_obj_add_osd_request(struct rbd_obj_request *obj_req, int num_ops)
{
	rbd_assert(obj_req->img_request->snapc);
	return __rbd_obj_add_osd_request(obj_req, obj_req->img_request->snapc,
					 num_ops);
}

static struct rbd_obj_request *rbd_obj_request_create(void)
{
	struct rbd_obj_request *obj_request;

	obj_request = kmem_cache_zalloc(rbd_obj_request_cache, GFP_NOIO);
	if (!obj_request)
		return NULL;

	ceph_object_extent_init(&obj_request->ex);
	INIT_LIST_HEAD(&obj_request->osd_reqs);
	mutex_init(&obj_request->state_mutex);
	kref_init(&obj_request->kref);

	dout("%s %p\n", __func__, obj_request);
	return obj_request;
}

static void rbd_obj_request_destroy(struct kref *kref)
{
	struct rbd_obj_request *obj_request;
	struct ceph_osd_request *osd_req;
	u32 i;

	obj_request = container_of(kref, struct rbd_obj_request, kref);

	dout("%s: obj %p\n", __func__, obj_request);

	while (!list_empty(&obj_request->osd_reqs)) {
		osd_req = list_first_entry(&obj_request->osd_reqs,
				    struct ceph_osd_request, r_private_item);
		list_del_init(&osd_req->r_private_item);
		ceph_osdc_put_request(osd_req);
	}

	switch (obj_request->img_request->data_type) {
	case OBJ_REQUEST_NODATA:
	case OBJ_REQUEST_BIO:
	case OBJ_REQUEST_BVECS:
		break;		/* Nothing to do */
	case OBJ_REQUEST_OWN_BVECS:
		kfree(obj_request->bvec_pos.bvecs);
		break;
	default:
		BUG();
	}

	kfree(obj_request->img_extents);
	if (obj_request->copyup_bvecs) {
		for (i = 0; i < obj_request->copyup_bvec_count; i++) {
			if (obj_request->copyup_bvecs[i].bv_page)
				__free_page(obj_request->copyup_bvecs[i].bv_page);
		}
		kfree(obj_request->copyup_bvecs);
	}

	kmem_cache_free(rbd_obj_request_cache, obj_request);
}

/* It's OK to call this for a device with no parent */

static void rbd_spec_put(struct rbd_spec *spec);
static void rbd_dev_unparent(struct rbd_device *rbd_dev)
{
	rbd_dev_remove_parent(rbd_dev);
	rbd_spec_put(rbd_dev->parent_spec);
	rbd_dev->parent_spec = NULL;
	rbd_dev->parent_overlap = 0;
}

/*
 * Parent image reference counting is used to determine when an
 * image's parent fields can be safely torn down--after there are no
 * more in-flight requests to the parent image.  When the last
 * reference is dropped, cleaning them up is safe.
 */
static void rbd_dev_parent_put(struct rbd_device *rbd_dev)
{
	int counter;

	if (!rbd_dev->parent_spec)
		return;

	counter = atomic_dec_return_safe(&rbd_dev->parent_ref);
	if (counter > 0)
		return;

	/* Last reference; clean up parent data structures */

	if (!counter)
		rbd_dev_unparent(rbd_dev);
	else
		rbd_warn(rbd_dev, "parent reference underflow");
}

/*
 * If an image has a non-zero parent overlap, get a reference to its
 * parent.
 *
 * Returns true if the rbd device has a parent with a non-zero
 * overlap and a reference for it was successfully taken, or
 * false otherwise.
 */
static bool rbd_dev_parent_get(struct rbd_device *rbd_dev)
{
	int counter = 0;

	if (!rbd_dev->parent_spec)
		return false;

	if (rbd_dev->parent_overlap)
		counter = atomic_inc_return_safe(&rbd_dev->parent_ref);

	if (counter < 0)
		rbd_warn(rbd_dev, "parent reference overflow");

	return counter > 0;
}

static void rbd_img_request_init(struct rbd_img_request *img_request,
				 struct rbd_device *rbd_dev,
				 enum obj_operation_type op_type)
{
	memset(img_request, 0, sizeof(*img_request));

	img_request->rbd_dev = rbd_dev;
	img_request->op_type = op_type;

	INIT_LIST_HEAD(&img_request->lock_item);
	INIT_LIST_HEAD(&img_request->object_extents);
	mutex_init(&img_request->state_mutex);
}

/*
 * Only snap_id is captured here, for reads.  For writes, snapshot
 * context is captured in rbd_img_object_requests() after exclusive
 * lock is ensured to be held.
 */
static void rbd_img_capture_header(struct rbd_img_request *img_req)
{
	struct rbd_device *rbd_dev = img_req->rbd_dev;

	lockdep_assert_held(&rbd_dev->header_rwsem);

	if (!rbd_img_is_write(img_req))
		img_req->snap_id = rbd_dev->spec->snap_id;

	if (rbd_dev_parent_get(rbd_dev))
		img_request_layered_set(img_req);
}

static void rbd_img_request_destroy(struct rbd_img_request *img_request)
{
	struct rbd_obj_request *obj_request;
	struct rbd_obj_request *next_obj_request;

	dout("%s: img %p\n", __func__, img_request);

	WARN_ON(!list_empty(&img_request->lock_item));
	for_each_obj_request_safe(img_request, obj_request, next_obj_request)
		rbd_img_obj_request_del(img_request, obj_request);

	if (img_request_layered_test(img_request))
		rbd_dev_parent_put(img_request->rbd_dev);

	if (rbd_img_is_write(img_request))
		ceph_put_snap_context(img_request->snapc);

	if (test_bit(IMG_REQ_CHILD, &img_request->flags))
		kmem_cache_free(rbd_img_request_cache, img_request);
}

#define BITS_PER_OBJ	2
#define OBJS_PER_BYTE	(BITS_PER_BYTE / BITS_PER_OBJ)
#define OBJ_MASK	((1 << BITS_PER_OBJ) - 1)

static void __rbd_object_map_index(struct rbd_device *rbd_dev, u64 objno,
				   u64 *index, u8 *shift)
{
	u32 off;

	rbd_assert(objno < rbd_dev->object_map_size);
	*index = div_u64_rem(objno, OBJS_PER_BYTE, &off);
	*shift = (OBJS_PER_BYTE - off - 1) * BITS_PER_OBJ;
}

static u8 __rbd_object_map_get(struct rbd_device *rbd_dev, u64 objno)
{
	u64 index;
	u8 shift;

	lockdep_assert_held(&rbd_dev->object_map_lock);
	__rbd_object_map_index(rbd_dev, objno, &index, &shift);
	return (rbd_dev->object_map[index] >> shift) & OBJ_MASK;
}

static void __rbd_object_map_set(struct rbd_device *rbd_dev, u64 objno, u8 val)
{
	u64 index;
	u8 shift;
	u8 *p;

	lockdep_assert_held(&rbd_dev->object_map_lock);
	rbd_assert(!(val & ~OBJ_MASK));

	__rbd_object_map_index(rbd_dev, objno, &index, &shift);
	p = &rbd_dev->object_map[index];
	*p = (*p & ~(OBJ_MASK << shift)) | (val << shift);
}

static u8 rbd_object_map_get(struct rbd_device *rbd_dev, u64 objno)
{
	u8 state;

	spin_lock(&rbd_dev->object_map_lock);
	state = __rbd_object_map_get(rbd_dev, objno);
	spin_unlock(&rbd_dev->object_map_lock);
	return state;
}

static bool use_object_map(struct rbd_device *rbd_dev)
{
	/*
	 * An image mapped read-only can't use the object map -- it isn't
	 * loaded because the header lock isn't acquired.  Someone else can
	 * write to the image and update the object map behind our back.
	 *
	 * A snapshot can't be written to, so using the object map is always
	 * safe.
	 */
	if (!rbd_is_snap(rbd_dev) && rbd_is_ro(rbd_dev))
		return false;

	return ((rbd_dev->header.features & RBD_FEATURE_OBJECT_MAP) &&
		!(rbd_dev->object_map_flags & RBD_FLAG_OBJECT_MAP_INVALID));
}

static bool rbd_object_map_may_exist(struct rbd_device *rbd_dev, u64 objno)
{
	u8 state;

	/* fall back to default logic if object map is disabled or invalid */
	if (!use_object_map(rbd_dev))
		return true;

	state = rbd_object_map_get(rbd_dev, objno);
	return state != OBJECT_NONEXISTENT;
}

static void rbd_object_map_name(struct rbd_device *rbd_dev, u64 snap_id,
				struct ceph_object_id *oid)
{
	if (snap_id == CEPH_NOSNAP)
		ceph_oid_printf(oid, "%s%s", RBD_OBJECT_MAP_PREFIX,
				rbd_dev->spec->image_id);
	else
		ceph_oid_printf(oid, "%s%s.%016llx", RBD_OBJECT_MAP_PREFIX,
				rbd_dev->spec->image_id, snap_id);
}

static int rbd_object_map_lock(struct rbd_device *rbd_dev)
{
	struct ceph_osd_client *osdc = &rbd_dev->rbd_client->client->osdc;
	CEPH_DEFINE_OID_ONSTACK(oid);
	u8 lock_type;
	char *lock_tag;
	struct ceph_locker *lockers;
	u32 num_lockers;
	bool broke_lock = false;
	int ret;

	rbd_object_map_name(rbd_dev, CEPH_NOSNAP, &oid);

again:
	ret = ceph_cls_lock(osdc, &oid, &rbd_dev->header_oloc, RBD_LOCK_NAME,
			    CEPH_CLS_LOCK_EXCLUSIVE, "", "", "", 0);
	if (ret != -EBUSY || broke_lock) {
		if (ret == -EEXIST)
			ret = 0; /* already locked by myself */
		if (ret)
			rbd_warn(rbd_dev, "failed to lock object map: %d", ret);
		return ret;
	}

	ret = ceph_cls_lock_info(osdc, &oid, &rbd_dev->header_oloc,
				 RBD_LOCK_NAME, &lock_type, &lock_tag,
				 &lockers, &num_lockers);
	if (ret) {
		if (ret == -ENOENT)
			goto again;

		rbd_warn(rbd_dev, "failed to get object map lockers: %d", ret);
		return ret;
	}

	kfree(lock_tag);
	if (num_lockers == 0)
		goto again;

	rbd_warn(rbd_dev, "breaking object map lock owned by %s%llu",
		 ENTITY_NAME(lockers[0].id.name));

	ret = ceph_cls_break_lock(osdc, &oid, &rbd_dev->header_oloc,
				  RBD_LOCK_NAME, lockers[0].id.cookie,
				  &lockers[0].id.name);
	ceph_free_lockers(lockers, num_lockers);
	if (ret) {
		if (ret == -ENOENT)
			goto again;

		rbd_warn(rbd_dev, "failed to break object map lock: %d", ret);
		return ret;
	}

	broke_lock = true;
	goto again;
}

static void rbd_object_map_unlock(struct rbd_device *rbd_dev)
{
	struct ceph_osd_client *osdc = &rbd_dev->rbd_client->client->osdc;
	CEPH_DEFINE_OID_ONSTACK(oid);
	int ret;

	rbd_object_map_name(rbd_dev, CEPH_NOSNAP, &oid);

	ret = ceph_cls_unlock(osdc, &oid, &rbd_dev->header_oloc, RBD_LOCK_NAME,
			      "");
	if (ret && ret != -ENOENT)
		rbd_warn(rbd_dev, "failed to unlock object map: %d", ret);
}

static int decode_object_map_header(void **p, void *end, u64 *object_map_size)
{
	u8 struct_v;
	u32 struct_len;
	u32 header_len;
	void *header_end;
	int ret;

	ceph_decode_32_safe(p, end, header_len, e_inval);
	header_end = *p + header_len;

	ret = ceph_start_decoding(p, end, 1, "BitVector header", &struct_v,
				  &struct_len);
	if (ret)
		return ret;

	ceph_decode_64_safe(p, end, *object_map_size, e_inval);

	*p = header_end;
	return 0;

e_inval:
	return -EINVAL;
}

static int __rbd_object_map_load(struct rbd_device *rbd_dev)
{
	struct ceph_osd_client *osdc = &rbd_dev->rbd_client->client->osdc;
	CEPH_DEFINE_OID_ONSTACK(oid);
	struct page **pages;
	void *p, *end;
	size_t reply_len;
	u64 num_objects;
	u64 object_map_bytes;
	u64 object_map_size;
	int num_pages;
	int ret;

	rbd_assert(!rbd_dev->object_map && !rbd_dev->object_map_size);

	num_objects = ceph_get_num_objects(&rbd_dev->layout,
					   rbd_dev->mapping.size);
	object_map_bytes = DIV_ROUND_UP_ULL(num_objects * BITS_PER_OBJ,
					    BITS_PER_BYTE);
	num_pages = calc_pages_for(0, object_map_bytes) + 1;
	pages = ceph_alloc_page_vector(num_pages, GFP_KERNEL);
	if (IS_ERR(pages))
		return PTR_ERR(pages);

	reply_len = num_pages * PAGE_SIZE;
	rbd_object_map_name(rbd_dev, rbd_dev->spec->snap_id, &oid);
	ret = ceph_osdc_call(osdc, &oid, &rbd_dev->header_oloc,
			     "rbd", "object_map_load", CEPH_OSD_FLAG_READ,
			     NULL, 0, pages, &reply_len);
	if (ret)
		goto out;

	p = page_address(pages[0]);
	end = p + min(reply_len, (size_t)PAGE_SIZE);
	ret = decode_object_map_header(&p, end, &object_map_size);
	if (ret)
		goto out;

	if (object_map_size != num_objects) {
		rbd_warn(rbd_dev, "object map size mismatch: %llu vs %llu",
			 object_map_size, num_objects);
		ret = -EINVAL;
		goto out;
	}

	if (offset_in_page(p) + object_map_bytes > reply_len) {
		ret = -EINVAL;
		goto out;
	}

	rbd_dev->object_map = kvmalloc(object_map_bytes, GFP_KERNEL);
	if (!rbd_dev->object_map) {
		ret = -ENOMEM;
		goto out;
	}

	rbd_dev->object_map_size = object_map_size;
	ceph_copy_from_page_vector(pages, rbd_dev->object_map,
				   offset_in_page(p), object_map_bytes);

out:
	ceph_release_page_vector(pages, num_pages);
	return ret;
}

static void rbd_object_map_free(struct rbd_device *rbd_dev)
{
	kvfree(rbd_dev->object_map);
	rbd_dev->object_map = NULL;
	rbd_dev->object_map_size = 0;
}

static int rbd_object_map_load(struct rbd_device *rbd_dev)
{
	int ret;

	ret = __rbd_object_map_load(rbd_dev);
	if (ret)
		return ret;

	ret = rbd_dev_v2_get_flags(rbd_dev);
	if (ret) {
		rbd_object_map_free(rbd_dev);
		return ret;
	}

	if (rbd_dev->object_map_flags & RBD_FLAG_OBJECT_MAP_INVALID)
		rbd_warn(rbd_dev, "object map is invalid");

	return 0;
}

static int rbd_object_map_open(struct rbd_device *rbd_dev)
{
	int ret;

	ret = rbd_object_map_lock(rbd_dev);
	if (ret)
		return ret;

	ret = rbd_object_map_load(rbd_dev);
	if (ret) {
		rbd_object_map_unlock(rbd_dev);
		return ret;
	}

	return 0;
}

static void rbd_object_map_close(struct rbd_device *rbd_dev)
{
	rbd_object_map_free(rbd_dev);
	rbd_object_map_unlock(rbd_dev);
}

/*
 * This function needs snap_id (or more precisely just something to
 * distinguish between HEAD and snapshot object maps), new_state and
 * current_state that were passed to rbd_object_map_update().
 *
 * To avoid allocating and stashing a context we piggyback on the OSD
 * request.  A HEAD update has two ops (assert_locked).  For new_state
 * and current_state we decode our own object_map_update op, encoded in
 * rbd_cls_object_map_update().
 */
static int rbd_object_map_update_finish(struct rbd_obj_request *obj_req,
					struct ceph_osd_request *osd_req)
{
	struct rbd_device *rbd_dev = obj_req->img_request->rbd_dev;
	struct ceph_osd_data *osd_data;
	u64 objno;
	u8 state, new_state, current_state;
	bool has_current_state;
	void *p;

	if (osd_req->r_result)
		return osd_req->r_result;

	/*
	 * Nothing to do for a snapshot object map.
	 */
	if (osd_req->r_num_ops == 1)
		return 0;

	/*
	 * Update in-memory HEAD object map.
	 */
	rbd_assert(osd_req->r_num_ops == 2);
	osd_data = osd_req_op_data(osd_req, 1, cls, request_data);
	rbd_assert(osd_data->type == CEPH_OSD_DATA_TYPE_PAGES);

	p = page_address(osd_data->pages[0]);
	objno = ceph_decode_64(&p);
	rbd_assert(objno == obj_req->ex.oe_objno);
	rbd_assert(ceph_decode_64(&p) == objno + 1);
	new_state = ceph_decode_8(&p);
	has_current_state = ceph_decode_8(&p);
	if (has_current_state)
		current_state = ceph_decode_8(&p);

	spin_lock(&rbd_dev->object_map_lock);
	state = __rbd_object_map_get(rbd_dev, objno);
	if (!has_current_state || current_state == state ||
	    (current_state == OBJECT_EXISTS && state == OBJECT_EXISTS_CLEAN))
		__rbd_object_map_set(rbd_dev, objno, new_state);
	spin_unlock(&rbd_dev->object_map_lock);

	return 0;
}

static void rbd_object_map_callback(struct ceph_osd_request *osd_req)
{
	struct rbd_obj_request *obj_req = osd_req->r_priv;
	int result;

	dout("%s osd_req %p result %d for obj_req %p\n", __func__, osd_req,
	     osd_req->r_result, obj_req);

	result = rbd_object_map_update_finish(obj_req, osd_req);
	rbd_obj_handle_request(obj_req, result);
}

static bool update_needed(struct rbd_device *rbd_dev, u64 objno, u8 new_state)
{
	u8 state = rbd_object_map_get(rbd_dev, objno);

	if (state == new_state ||
	    (new_state == OBJECT_PENDING && state == OBJECT_NONEXISTENT) ||
	    (new_state == OBJECT_NONEXISTENT && state != OBJECT_PENDING))
		return false;

	return true;
}

static int rbd_cls_object_map_update(struct ceph_osd_request *req,
				     int which, u64 objno, u8 new_state,
				     const u8 *current_state)
{
	struct page **pages;
	void *p, *start;
	int ret;

	ret = osd_req_op_cls_init(req, which, "rbd", "object_map_update");
	if (ret)
		return ret;

	pages = ceph_alloc_page_vector(1, GFP_NOIO);
	if (IS_ERR(pages))
		return PTR_ERR(pages);

	p = start = page_address(pages[0]);
	ceph_encode_64(&p, objno);
	ceph_encode_64(&p, objno + 1);
	ceph_encode_8(&p, new_state);
	if (current_state) {
		ceph_encode_8(&p, 1);
		ceph_encode_8(&p, *current_state);
	} else {
		ceph_encode_8(&p, 0);
	}

	osd_req_op_cls_request_data_pages(req, which, pages, p - start, 0,
					  false, true);
	return 0;
}

/*
 * Return:
 *   0 - object map update sent
 *   1 - object map update isn't needed
 *  <0 - error
 */
static int rbd_object_map_update(struct rbd_obj_request *obj_req, u64 snap_id,
				 u8 new_state, const u8 *current_state)
{
	struct rbd_device *rbd_dev = obj_req->img_request->rbd_dev;
	struct ceph_osd_client *osdc = &rbd_dev->rbd_client->client->osdc;
	struct ceph_osd_request *req;
	int num_ops = 1;
	int which = 0;
	int ret;

	if (snap_id == CEPH_NOSNAP) {
		if (!update_needed(rbd_dev, obj_req->ex.oe_objno, new_state))
			return 1;

		num_ops++; /* assert_locked */
	}

	req = ceph_osdc_alloc_request(osdc, NULL, num_ops, false, GFP_NOIO);
	if (!req)
		return -ENOMEM;

	list_add_tail(&req->r_private_item, &obj_req->osd_reqs);
	req->r_callback = rbd_object_map_callback;
	req->r_priv = obj_req;

	rbd_object_map_name(rbd_dev, snap_id, &req->r_base_oid);
	ceph_oloc_copy(&req->r_base_oloc, &rbd_dev->header_oloc);
	req->r_flags = CEPH_OSD_FLAG_WRITE;
	ktime_get_real_ts64(&req->r_mtime);

	if (snap_id == CEPH_NOSNAP) {
		/*
		 * Protect against possible race conditions during lock
		 * ownership transitions.
		 */
		ret = ceph_cls_assert_locked(req, which++, RBD_LOCK_NAME,
					     CEPH_CLS_LOCK_EXCLUSIVE, "", "");
		if (ret)
			return ret;
	}

	ret = rbd_cls_object_map_update(req, which, obj_req->ex.oe_objno,
					new_state, current_state);
	if (ret)
		return ret;

	ret = ceph_osdc_alloc_messages(req, GFP_NOIO);
	if (ret)
		return ret;

	ceph_osdc_start_request(osdc, req);
	return 0;
}

static void prune_extents(struct ceph_file_extent *img_extents,
			  u32 *num_img_extents, u64 overlap)
{
	u32 cnt = *num_img_extents;

	/* drop extents completely beyond the overlap */
	while (cnt && img_extents[cnt - 1].fe_off >= overlap)
		cnt--;

	if (cnt) {
		struct ceph_file_extent *ex = &img_extents[cnt - 1];

		/* trim final overlapping extent */
		if (ex->fe_off + ex->fe_len > overlap)
			ex->fe_len = overlap - ex->fe_off;
	}

	*num_img_extents = cnt;
}

/*
 * Determine the byte range(s) covered by either just the object extent
 * or the entire object in the parent image.
 */
static int rbd_obj_calc_img_extents(struct rbd_obj_request *obj_req,
				    bool entire)
{
	struct rbd_device *rbd_dev = obj_req->img_request->rbd_dev;
	int ret;

	if (!rbd_dev->parent_overlap)
		return 0;

	ret = ceph_extent_to_file(&rbd_dev->layout, obj_req->ex.oe_objno,
				  entire ? 0 : obj_req->ex.oe_off,
				  entire ? rbd_dev->layout.object_size :
							obj_req->ex.oe_len,
				  &obj_req->img_extents,
				  &obj_req->num_img_extents);
	if (ret)
		return ret;

	prune_extents(obj_req->img_extents, &obj_req->num_img_extents,
		      rbd_dev->parent_overlap);
	return 0;
}

static void rbd_osd_setup_data(struct ceph_osd_request *osd_req, int which)
{
	struct rbd_obj_request *obj_req = osd_req->r_priv;

	switch (obj_req->img_request->data_type) {
	case OBJ_REQUEST_BIO:
		osd_req_op_extent_osd_data_bio(osd_req, which,
					       &obj_req->bio_pos,
					       obj_req->ex.oe_len);
		break;
	case OBJ_REQUEST_BVECS:
	case OBJ_REQUEST_OWN_BVECS:
		rbd_assert(obj_req->bvec_pos.iter.bi_size ==
							obj_req->ex.oe_len);
		rbd_assert(obj_req->bvec_idx == obj_req->bvec_count);
		osd_req_op_extent_osd_data_bvec_pos(osd_req, which,
						    &obj_req->bvec_pos);
		break;
	default:
		BUG();
	}
}

static int rbd_osd_setup_stat(struct ceph_osd_request *osd_req, int which)
{
	struct page **pages;

	/*
	 * The response data for a STAT call consists of:
	 *     le64 length;
	 *     struct {
	 *         le32 tv_sec;
	 *         le32 tv_nsec;
	 *     } mtime;
	 */
	pages = ceph_alloc_page_vector(1, GFP_NOIO);
	if (IS_ERR(pages))
		return PTR_ERR(pages);

	osd_req_op_init(osd_req, which, CEPH_OSD_OP_STAT, 0);
	osd_req_op_raw_data_in_pages(osd_req, which, pages,
				     8 + sizeof(struct ceph_timespec),
				     0, false, true);
	return 0;
}

static int rbd_osd_setup_copyup(struct ceph_osd_request *osd_req, int which,
				u32 bytes)
{
	struct rbd_obj_request *obj_req = osd_req->r_priv;
	int ret;

	ret = osd_req_op_cls_init(osd_req, which, "rbd", "copyup");
	if (ret)
		return ret;

	osd_req_op_cls_request_data_bvecs(osd_req, which, obj_req->copyup_bvecs,
					  obj_req->copyup_bvec_count, bytes);
	return 0;
}

static int rbd_obj_init_read(struct rbd_obj_request *obj_req)
{
	obj_req->read_state = RBD_OBJ_READ_START;
	return 0;
}

static void __rbd_osd_setup_write_ops(struct ceph_osd_request *osd_req,
				      int which)
{
	struct rbd_obj_request *obj_req = osd_req->r_priv;
	struct rbd_device *rbd_dev = obj_req->img_request->rbd_dev;
	u16 opcode;

	if (!use_object_map(rbd_dev) ||
	    !(obj_req->flags & RBD_OBJ_FLAG_MAY_EXIST)) {
		osd_req_op_alloc_hint_init(osd_req, which++,
					   rbd_dev->layout.object_size,
					   rbd_dev->layout.object_size,
					   rbd_dev->opts->alloc_hint_flags);
	}

	if (rbd_obj_is_entire(obj_req))
		opcode = CEPH_OSD_OP_WRITEFULL;
	else
		opcode = CEPH_OSD_OP_WRITE;

	osd_req_op_extent_init(osd_req, which, opcode,
			       obj_req->ex.oe_off, obj_req->ex.oe_len, 0, 0);
	rbd_osd_setup_data(osd_req, which);
}

static int rbd_obj_init_write(struct rbd_obj_request *obj_req)
{
	int ret;

	/* reverse map the entire object onto the parent */
	ret = rbd_obj_calc_img_extents(obj_req, true);
	if (ret)
		return ret;

	obj_req->write_state = RBD_OBJ_WRITE_START;
	return 0;
}

static u16 truncate_or_zero_opcode(struct rbd_obj_request *obj_req)
{
	return rbd_obj_is_tail(obj_req) ? CEPH_OSD_OP_TRUNCATE :
					  CEPH_OSD_OP_ZERO;
}

static void __rbd_osd_setup_discard_ops(struct ceph_osd_request *osd_req,
					int which)
{
	struct rbd_obj_request *obj_req = osd_req->r_priv;

	if (rbd_obj_is_entire(obj_req) && !obj_req->num_img_extents) {
		rbd_assert(obj_req->flags & RBD_OBJ_FLAG_DELETION);
		osd_req_op_init(osd_req, which, CEPH_OSD_OP_DELETE, 0);
	} else {
		osd_req_op_extent_init(osd_req, which,
				       truncate_or_zero_opcode(obj_req),
				       obj_req->ex.oe_off, obj_req->ex.oe_len,
				       0, 0);
	}
}

static int rbd_obj_init_discard(struct rbd_obj_request *obj_req)
{
	struct rbd_device *rbd_dev = obj_req->img_request->rbd_dev;
	u64 off, next_off;
	int ret;

	/*
	 * Align the range to alloc_size boundary and punt on discards
	 * that are too small to free up any space.
	 *
	 * alloc_size == object_size && is_tail() is a special case for
	 * filestore with filestore_punch_hole = false, needed to allow
	 * truncate (in addition to delete).
	 */
	if (rbd_dev->opts->alloc_size != rbd_dev->layout.object_size ||
	    !rbd_obj_is_tail(obj_req)) {
		off = round_up(obj_req->ex.oe_off, rbd_dev->opts->alloc_size);
		next_off = round_down(obj_req->ex.oe_off + obj_req->ex.oe_len,
				      rbd_dev->opts->alloc_size);
		if (off >= next_off)
			return 1;

		dout("%s %p %llu~%llu -> %llu~%llu\n", __func__,
		     obj_req, obj_req->ex.oe_off, obj_req->ex.oe_len,
		     off, next_off - off);
		obj_req->ex.oe_off = off;
		obj_req->ex.oe_len = next_off - off;
	}

	/* reverse map the entire object onto the parent */
	ret = rbd_obj_calc_img_extents(obj_req, true);
	if (ret)
		return ret;

	obj_req->flags |= RBD_OBJ_FLAG_NOOP_FOR_NONEXISTENT;
	if (rbd_obj_is_entire(obj_req) && !obj_req->num_img_extents)
		obj_req->flags |= RBD_OBJ_FLAG_DELETION;

	obj_req->write_state = RBD_OBJ_WRITE_START;
	return 0;
}

static void __rbd_osd_setup_zeroout_ops(struct ceph_osd_request *osd_req,
					int which)
{
	struct rbd_obj_request *obj_req = osd_req->r_priv;
	u16 opcode;

	if (rbd_obj_is_entire(obj_req)) {
		if (obj_req->num_img_extents) {
			if (!(obj_req->flags & RBD_OBJ_FLAG_COPYUP_ENABLED))
				osd_req_op_init(osd_req, which++,
						CEPH_OSD_OP_CREATE, 0);
			opcode = CEPH_OSD_OP_TRUNCATE;
		} else {
			rbd_assert(obj_req->flags & RBD_OBJ_FLAG_DELETION);
			osd_req_op_init(osd_req, which++,
					CEPH_OSD_OP_DELETE, 0);
			opcode = 0;
		}
	} else {
		opcode = truncate_or_zero_opcode(obj_req);
	}

	if (opcode)
		osd_req_op_extent_init(osd_req, which, opcode,
				       obj_req->ex.oe_off, obj_req->ex.oe_len,
				       0, 0);
}

static int rbd_obj_init_zeroout(struct rbd_obj_request *obj_req)
{
	int ret;

	/* reverse map the entire object onto the parent */
	ret = rbd_obj_calc_img_extents(obj_req, true);
	if (ret)
		return ret;

	if (!obj_req->num_img_extents) {
		obj_req->flags |= RBD_OBJ_FLAG_NOOP_FOR_NONEXISTENT;
		if (rbd_obj_is_entire(obj_req))
			obj_req->flags |= RBD_OBJ_FLAG_DELETION;
	}

	obj_req->write_state = RBD_OBJ_WRITE_START;
	return 0;
}

static int count_write_ops(struct rbd_obj_request *obj_req)
{
	struct rbd_img_request *img_req = obj_req->img_request;

	switch (img_req->op_type) {
	case OBJ_OP_WRITE:
		if (!use_object_map(img_req->rbd_dev) ||
		    !(obj_req->flags & RBD_OBJ_FLAG_MAY_EXIST))
			return 2; /* setallochint + write/writefull */

		return 1; /* write/writefull */
	case OBJ_OP_DISCARD:
		return 1; /* delete/truncate/zero */
	case OBJ_OP_ZEROOUT:
		if (rbd_obj_is_entire(obj_req) && obj_req->num_img_extents &&
		    !(obj_req->flags & RBD_OBJ_FLAG_COPYUP_ENABLED))
			return 2; /* create + truncate */

		return 1; /* delete/truncate/zero */
	default:
		BUG();
	}
}

static void rbd_osd_setup_write_ops(struct ceph_osd_request *osd_req,
				    int which)
{
	struct rbd_obj_request *obj_req = osd_req->r_priv;

	switch (obj_req->img_request->op_type) {
	case OBJ_OP_WRITE:
		__rbd_osd_setup_write_ops(osd_req, which);
		break;
	case OBJ_OP_DISCARD:
		__rbd_osd_setup_discard_ops(osd_req, which);
		break;
	case OBJ_OP_ZEROOUT:
		__rbd_osd_setup_zeroout_ops(osd_req, which);
		break;
	default:
		BUG();
	}
}

/*
 * Prune the list of object requests (adjust offset and/or length, drop
 * redundant requests).  Prepare object request state machines and image
 * request state machine for execution.
 */
static int __rbd_img_fill_request(struct rbd_img_request *img_req)
{
	struct rbd_obj_request *obj_req, *next_obj_req;
	int ret;

	for_each_obj_request_safe(img_req, obj_req, next_obj_req) {
		switch (img_req->op_type) {
		case OBJ_OP_READ:
			ret = rbd_obj_init_read(obj_req);
			break;
		case OBJ_OP_WRITE:
			ret = rbd_obj_init_write(obj_req);
			break;
		case OBJ_OP_DISCARD:
			ret = rbd_obj_init_discard(obj_req);
			break;
		case OBJ_OP_ZEROOUT:
			ret = rbd_obj_init_zeroout(obj_req);
			break;
		default:
			BUG();
		}
		if (ret < 0)
			return ret;
		if (ret > 0) {
			rbd_img_obj_request_del(img_req, obj_req);
			continue;
		}
	}

	img_req->state = RBD_IMG_START;
	return 0;
}

union rbd_img_fill_iter {
	struct ceph_bio_iter	bio_iter;
	struct ceph_bvec_iter	bvec_iter;
};

struct rbd_img_fill_ctx {
	enum obj_request_type	pos_type;
	union rbd_img_fill_iter	*pos;
	union rbd_img_fill_iter	iter;
	ceph_object_extent_fn_t	set_pos_fn;
	ceph_object_extent_fn_t	count_fn;
	ceph_object_extent_fn_t	copy_fn;
};

static struct ceph_object_extent *alloc_object_extent(void *arg)
{
	struct rbd_img_request *img_req = arg;
	struct rbd_obj_request *obj_req;

	obj_req = rbd_obj_request_create();
	if (!obj_req)
		return NULL;

	rbd_img_obj_request_add(img_req, obj_req);
	return &obj_req->ex;
}

/*
 * While su != os && sc == 1 is technically not fancy (it's the same
 * layout as su == os && sc == 1), we can't use the nocopy path for it
 * because ->set_pos_fn() should be called only once per object.
 * ceph_file_to_extents() invokes action_fn once per stripe unit, so
 * treat su != os && sc == 1 as fancy.
 */
static bool rbd_layout_is_fancy(struct ceph_file_layout *l)
{
	return l->stripe_unit != l->object_size;
}

static int rbd_img_fill_request_nocopy(struct rbd_img_request *img_req,
				       struct ceph_file_extent *img_extents,
				       u32 num_img_extents,
				       struct rbd_img_fill_ctx *fctx)
{
	u32 i;
	int ret;

	img_req->data_type = fctx->pos_type;

	/*
	 * Create object requests and set each object request's starting
	 * position in the provided bio (list) or bio_vec array.
	 */
	fctx->iter = *fctx->pos;
	for (i = 0; i < num_img_extents; i++) {
		ret = ceph_file_to_extents(&img_req->rbd_dev->layout,
					   img_extents[i].fe_off,
					   img_extents[i].fe_len,
					   &img_req->object_extents,
					   alloc_object_extent, img_req,
					   fctx->set_pos_fn, &fctx->iter);
		if (ret)
			return ret;
	}

	return __rbd_img_fill_request(img_req);
}

/*
 * Map a list of image extents to a list of object extents, create the
 * corresponding object requests (normally each to a different object,
 * but not always) and add them to @img_req.  For each object request,
 * set up its data descriptor to point to the corresponding chunk(s) of
 * @fctx->pos data buffer.
 *
 * Because ceph_file_to_extents() will merge adjacent object extents
 * together, each object request's data descriptor may point to multiple
 * different chunks of @fctx->pos data buffer.
 *
 * @fctx->pos data buffer is assumed to be large enough.
 */
static int rbd_img_fill_request(struct rbd_img_request *img_req,
				struct ceph_file_extent *img_extents,
				u32 num_img_extents,
				struct rbd_img_fill_ctx *fctx)
{
	struct rbd_device *rbd_dev = img_req->rbd_dev;
	struct rbd_obj_request *obj_req;
	u32 i;
	int ret;

	if (fctx->pos_type == OBJ_REQUEST_NODATA ||
	    !rbd_layout_is_fancy(&rbd_dev->layout))
		return rbd_img_fill_request_nocopy(img_req, img_extents,
						   num_img_extents, fctx);

	img_req->data_type = OBJ_REQUEST_OWN_BVECS;

	/*
	 * Create object requests and determine ->bvec_count for each object
	 * request.  Note that ->bvec_count sum over all object requests may
	 * be greater than the number of bio_vecs in the provided bio (list)
	 * or bio_vec array because when mapped, those bio_vecs can straddle
	 * stripe unit boundaries.
	 */
	fctx->iter = *fctx->pos;
	for (i = 0; i < num_img_extents; i++) {
		ret = ceph_file_to_extents(&rbd_dev->layout,
					   img_extents[i].fe_off,
					   img_extents[i].fe_len,
					   &img_req->object_extents,
					   alloc_object_extent, img_req,
					   fctx->count_fn, &fctx->iter);
		if (ret)
			return ret;
	}

	for_each_obj_request(img_req, obj_req) {
		obj_req->bvec_pos.bvecs = kmalloc_array(obj_req->bvec_count,
					      sizeof(*obj_req->bvec_pos.bvecs),
					      GFP_NOIO);
		if (!obj_req->bvec_pos.bvecs)
			return -ENOMEM;
	}

	/*
	 * Fill in each object request's private bio_vec array, splitting and
	 * rearranging the provided bio_vecs in stripe unit chunks as needed.
	 */
	fctx->iter = *fctx->pos;
	for (i = 0; i < num_img_extents; i++) {
		ret = ceph_iterate_extents(&rbd_dev->layout,
					   img_extents[i].fe_off,
					   img_extents[i].fe_len,
					   &img_req->object_extents,
					   fctx->copy_fn, &fctx->iter);
		if (ret)
			return ret;
	}

	return __rbd_img_fill_request(img_req);
}

static int rbd_img_fill_nodata(struct rbd_img_request *img_req,
			       u64 off, u64 len)
{
	struct ceph_file_extent ex = { off, len };
	union rbd_img_fill_iter dummy = {};
	struct rbd_img_fill_ctx fctx = {
		.pos_type = OBJ_REQUEST_NODATA,
		.pos = &dummy,
	};

	return rbd_img_fill_request(img_req, &ex, 1, &fctx);
}

static void set_bio_pos(struct ceph_object_extent *ex, u32 bytes, void *arg)
{
	struct rbd_obj_request *obj_req =
	    container_of(ex, struct rbd_obj_request, ex);
	struct ceph_bio_iter *it = arg;

	dout("%s objno %llu bytes %u\n", __func__, ex->oe_objno, bytes);
	obj_req->bio_pos = *it;
	ceph_bio_iter_advance(it, bytes);
}

static void count_bio_bvecs(struct ceph_object_extent *ex, u32 bytes, void *arg)
{
	struct rbd_obj_request *obj_req =
	    container_of(ex, struct rbd_obj_request, ex);
	struct ceph_bio_iter *it = arg;

	dout("%s objno %llu bytes %u\n", __func__, ex->oe_objno, bytes);
	ceph_bio_iter_advance_step(it, bytes, ({
		obj_req->bvec_count++;
	}));

}

static void copy_bio_bvecs(struct ceph_object_extent *ex, u32 bytes, void *arg)
{
	struct rbd_obj_request *obj_req =
	    container_of(ex, struct rbd_obj_request, ex);
	struct ceph_bio_iter *it = arg;

	dout("%s objno %llu bytes %u\n", __func__, ex->oe_objno, bytes);
	ceph_bio_iter_advance_step(it, bytes, ({
		obj_req->bvec_pos.bvecs[obj_req->bvec_idx++] = bv;
		obj_req->bvec_pos.iter.bi_size += bv.bv_len;
	}));
}

static int __rbd_img_fill_from_bio(struct rbd_img_request *img_req,
				   struct ceph_file_extent *img_extents,
				   u32 num_img_extents,
				   struct ceph_bio_iter *bio_pos)
{
	struct rbd_img_fill_ctx fctx = {
		.pos_type = OBJ_REQUEST_BIO,
		.pos = (union rbd_img_fill_iter *)bio_pos,
		.set_pos_fn = set_bio_pos,
		.count_fn = count_bio_bvecs,
		.copy_fn = copy_bio_bvecs,
	};

	return rbd_img_fill_request(img_req, img_extents, num_img_extents,
				    &fctx);
}

static int rbd_img_fill_from_bio(struct rbd_img_request *img_req,
				 u64 off, u64 len, struct bio *bio)
{
	struct ceph_file_extent ex = { off, len };
	struct ceph_bio_iter it = { .bio = bio, .iter = bio->bi_iter };

	return __rbd_img_fill_from_bio(img_req, &ex, 1, &it);
}

static void set_bvec_pos(struct ceph_object_extent *ex, u32 bytes, void *arg)
{
	struct rbd_obj_request *obj_req =
	    container_of(ex, struct rbd_obj_request, ex);
	struct ceph_bvec_iter *it = arg;

	obj_req->bvec_pos = *it;
	ceph_bvec_iter_shorten(&obj_req->bvec_pos, bytes);
	ceph_bvec_iter_advance(it, bytes);
}

static void count_bvecs(struct ceph_object_extent *ex, u32 bytes, void *arg)
{
	struct rbd_obj_request *obj_req =
	    container_of(ex, struct rbd_obj_request, ex);
	struct ceph_bvec_iter *it = arg;

	ceph_bvec_iter_advance_step(it, bytes, ({
		obj_req->bvec_count++;
	}));
}

static void copy_bvecs(struct ceph_object_extent *ex, u32 bytes, void *arg)
{
	struct rbd_obj_request *obj_req =
	    container_of(ex, struct rbd_obj_request, ex);
	struct ceph_bvec_iter *it = arg;

	ceph_bvec_iter_advance_step(it, bytes, ({
		obj_req->bvec_pos.bvecs[obj_req->bvec_idx++] = bv;
		obj_req->bvec_pos.iter.bi_size += bv.bv_len;
	}));
}

static int __rbd_img_fill_from_bvecs(struct rbd_img_request *img_req,
				     struct ceph_file_extent *img_extents,
				     u32 num_img_extents,
				     struct ceph_bvec_iter *bvec_pos)
{
	struct rbd_img_fill_ctx fctx = {
		.pos_type = OBJ_REQUEST_BVECS,
		.pos = (union rbd_img_fill_iter *)bvec_pos,
		.set_pos_fn = set_bvec_pos,
		.count_fn = count_bvecs,
		.copy_fn = copy_bvecs,
	};

	return rbd_img_fill_request(img_req, img_extents, num_img_extents,
				    &fctx);
}

static int rbd_img_fill_from_bvecs(struct rbd_img_request *img_req,
				   struct ceph_file_extent *img_extents,
				   u32 num_img_extents,
				   struct bio_vec *bvecs)
{
	struct ceph_bvec_iter it = {
		.bvecs = bvecs,
		.iter = { .bi_size = ceph_file_extents_bytes(img_extents,
							     num_img_extents) },
	};

	return __rbd_img_fill_from_bvecs(img_req, img_extents, num_img_extents,
					 &it);
}

static void rbd_img_handle_request_work(struct work_struct *work)
{
	struct rbd_img_request *img_req =
	    container_of(work, struct rbd_img_request, work);

	rbd_img_handle_request(img_req, img_req->work_result);
}

static void rbd_img_schedule(struct rbd_img_request *img_req, int result)
{
	INIT_WORK(&img_req->work, rbd_img_handle_request_work);
	img_req->work_result = result;
	queue_work(rbd_wq, &img_req->work);
}

static bool rbd_obj_may_exist(struct rbd_obj_request *obj_req)
{
	struct rbd_device *rbd_dev = obj_req->img_request->rbd_dev;

	if (rbd_object_map_may_exist(rbd_dev, obj_req->ex.oe_objno)) {
		obj_req->flags |= RBD_OBJ_FLAG_MAY_EXIST;
		return true;
	}

	dout("%s %p objno %llu assuming dne\n", __func__, obj_req,
	     obj_req->ex.oe_objno);
	return false;
}

static int rbd_obj_read_object(struct rbd_obj_request *obj_req)
{
	struct ceph_osd_request *osd_req;
	int ret;

	osd_req = __rbd_obj_add_osd_request(obj_req, NULL, 1);
	if (IS_ERR(osd_req))
		return PTR_ERR(osd_req);

	osd_req_op_extent_init(osd_req, 0, CEPH_OSD_OP_READ,
			       obj_req->ex.oe_off, obj_req->ex.oe_len, 0, 0);
	rbd_osd_setup_data(osd_req, 0);
	rbd_osd_format_read(osd_req);

	ret = ceph_osdc_alloc_messages(osd_req, GFP_NOIO);
	if (ret)
		return ret;

	rbd_osd_submit(osd_req);
	return 0;
}

static int rbd_obj_read_from_parent(struct rbd_obj_request *obj_req)
{
	struct rbd_img_request *img_req = obj_req->img_request;
	struct rbd_device *parent = img_req->rbd_dev->parent;
	struct rbd_img_request *child_img_req;
	int ret;

	child_img_req = kmem_cache_alloc(rbd_img_request_cache, GFP_NOIO);
	if (!child_img_req)
		return -ENOMEM;

	rbd_img_request_init(child_img_req, parent, OBJ_OP_READ);
	__set_bit(IMG_REQ_CHILD, &child_img_req->flags);
	child_img_req->obj_request = obj_req;

	down_read(&parent->header_rwsem);
	rbd_img_capture_header(child_img_req);
	up_read(&parent->header_rwsem);

	dout("%s child_img_req %p for obj_req %p\n", __func__, child_img_req,
	     obj_req);

	if (!rbd_img_is_write(img_req)) {
		switch (img_req->data_type) {
		case OBJ_REQUEST_BIO:
			ret = __rbd_img_fill_from_bio(child_img_req,
						      obj_req->img_extents,
						      obj_req->num_img_extents,
						      &obj_req->bio_pos);
			break;
		case OBJ_REQUEST_BVECS:
		case OBJ_REQUEST_OWN_BVECS:
			ret = __rbd_img_fill_from_bvecs(child_img_req,
						      obj_req->img_extents,
						      obj_req->num_img_extents,
						      &obj_req->bvec_pos);
			break;
		default:
			BUG();
		}
	} else {
		ret = rbd_img_fill_from_bvecs(child_img_req,
					      obj_req->img_extents,
					      obj_req->num_img_extents,
					      obj_req->copyup_bvecs);
	}
	if (ret) {
		rbd_img_request_destroy(child_img_req);
		return ret;
	}

	/* avoid parent chain recursion */
	rbd_img_schedule(child_img_req, 0);
	return 0;
}

static bool rbd_obj_advance_read(struct rbd_obj_request *obj_req, int *result)
{
	struct rbd_device *rbd_dev = obj_req->img_request->rbd_dev;
	int ret;

again:
	switch (obj_req->read_state) {
	case RBD_OBJ_READ_START:
		rbd_assert(!*result);

		if (!rbd_obj_may_exist(obj_req)) {
			*result = -ENOENT;
			obj_req->read_state = RBD_OBJ_READ_OBJECT;
			goto again;
		}

		ret = rbd_obj_read_object(obj_req);
		if (ret) {
			*result = ret;
			return true;
		}
		obj_req->read_state = RBD_OBJ_READ_OBJECT;
		return false;
	case RBD_OBJ_READ_OBJECT:
		if (*result == -ENOENT && rbd_dev->parent_overlap) {
			/* reverse map this object extent onto the parent */
			ret = rbd_obj_calc_img_extents(obj_req, false);
			if (ret) {
				*result = ret;
				return true;
			}
			if (obj_req->num_img_extents) {
				ret = rbd_obj_read_from_parent(obj_req);
				if (ret) {
					*result = ret;
					return true;
				}
				obj_req->read_state = RBD_OBJ_READ_PARENT;
				return false;
			}
		}

		/*
		 * -ENOENT means a hole in the image -- zero-fill the entire
		 * length of the request.  A short read also implies zero-fill
		 * to the end of the request.
		 */
		if (*result == -ENOENT) {
			rbd_obj_zero_range(obj_req, 0, obj_req->ex.oe_len);
			*result = 0;
		} else if (*result >= 0) {
			if (*result < obj_req->ex.oe_len)
				rbd_obj_zero_range(obj_req, *result,
						obj_req->ex.oe_len - *result);
			else
				rbd_assert(*result == obj_req->ex.oe_len);
			*result = 0;
		}
		return true;
	case RBD_OBJ_READ_PARENT:
		/*
		 * The parent image is read only up to the overlap -- zero-fill
		 * from the overlap to the end of the request.
		 */
		if (!*result) {
			u32 obj_overlap = rbd_obj_img_extents_bytes(obj_req);

			if (obj_overlap < obj_req->ex.oe_len)
				rbd_obj_zero_range(obj_req, obj_overlap,
					    obj_req->ex.oe_len - obj_overlap);
		}
		return true;
	default:
		BUG();
	}
}

static bool rbd_obj_write_is_noop(struct rbd_obj_request *obj_req)
{
	struct rbd_device *rbd_dev = obj_req->img_request->rbd_dev;

	if (rbd_object_map_may_exist(rbd_dev, obj_req->ex.oe_objno))
		obj_req->flags |= RBD_OBJ_FLAG_MAY_EXIST;

	if (!(obj_req->flags & RBD_OBJ_FLAG_MAY_EXIST) &&
	    (obj_req->flags & RBD_OBJ_FLAG_NOOP_FOR_NONEXISTENT)) {
		dout("%s %p noop for nonexistent\n", __func__, obj_req);
		return true;
	}

	return false;
}

/*
 * Return:
 *   0 - object map update sent
 *   1 - object map update isn't needed
 *  <0 - error
 */
static int rbd_obj_write_pre_object_map(struct rbd_obj_request *obj_req)
{
	struct rbd_device *rbd_dev = obj_req->img_request->rbd_dev;
	u8 new_state;

	if (!(rbd_dev->header.features & RBD_FEATURE_OBJECT_MAP))
		return 1;

	if (obj_req->flags & RBD_OBJ_FLAG_DELETION)
		new_state = OBJECT_PENDING;
	else
		new_state = OBJECT_EXISTS;

	return rbd_object_map_update(obj_req, CEPH_NOSNAP, new_state, NULL);
}

static int rbd_obj_write_object(struct rbd_obj_request *obj_req)
{
	struct ceph_osd_request *osd_req;
	int num_ops = count_write_ops(obj_req);
	int which = 0;
	int ret;

	if (obj_req->flags & RBD_OBJ_FLAG_COPYUP_ENABLED)
		num_ops++; /* stat */

	osd_req = rbd_obj_add_osd_request(obj_req, num_ops);
	if (IS_ERR(osd_req))
		return PTR_ERR(osd_req);

	if (obj_req->flags & RBD_OBJ_FLAG_COPYUP_ENABLED) {
		ret = rbd_osd_setup_stat(osd_req, which++);
		if (ret)
			return ret;
	}

	rbd_osd_setup_write_ops(osd_req, which);
	rbd_osd_format_write(osd_req);

	ret = ceph_osdc_alloc_messages(osd_req, GFP_NOIO);
	if (ret)
		return ret;

	rbd_osd_submit(osd_req);
	return 0;
}

/*
 * copyup_bvecs pages are never highmem pages
 */
static bool is_zero_bvecs(struct bio_vec *bvecs, u32 bytes)
{
	struct ceph_bvec_iter it = {
		.bvecs = bvecs,
		.iter = { .bi_size = bytes },
	};

	ceph_bvec_iter_advance_step(&it, bytes, ({
		if (memchr_inv(bvec_virt(&bv), 0, bv.bv_len))
			return false;
	}));
	return true;
}

#define MODS_ONLY	U32_MAX

static int rbd_obj_copyup_empty_snapc(struct rbd_obj_request *obj_req,
				      u32 bytes)
{
	struct ceph_osd_request *osd_req;
	int ret;

	dout("%s obj_req %p bytes %u\n", __func__, obj_req, bytes);
	rbd_assert(bytes > 0 && bytes != MODS_ONLY);

	osd_req = __rbd_obj_add_osd_request(obj_req, &rbd_empty_snapc, 1);
	if (IS_ERR(osd_req))
		return PTR_ERR(osd_req);

	ret = rbd_osd_setup_copyup(osd_req, 0, bytes);
	if (ret)
		return ret;

	rbd_osd_format_write(osd_req);

	ret = ceph_osdc_alloc_messages(osd_req, GFP_NOIO);
	if (ret)
		return ret;

	rbd_osd_submit(osd_req);
	return 0;
}

static int rbd_obj_copyup_current_snapc(struct rbd_obj_request *obj_req,
					u32 bytes)
{
	struct ceph_osd_request *osd_req;
	int num_ops = count_write_ops(obj_req);
	int which = 0;
	int ret;

	dout("%s obj_req %p bytes %u\n", __func__, obj_req, bytes);

	if (bytes != MODS_ONLY)
		num_ops++; /* copyup */

	osd_req = rbd_obj_add_osd_request(obj_req, num_ops);
	if (IS_ERR(osd_req))
		return PTR_ERR(osd_req);

	if (bytes != MODS_ONLY) {
		ret = rbd_osd_setup_copyup(osd_req, which++, bytes);
		if (ret)
			return ret;
	}

	rbd_osd_setup_write_ops(osd_req, which);
	rbd_osd_format_write(osd_req);

	ret = ceph_osdc_alloc_messages(osd_req, GFP_NOIO);
	if (ret)
		return ret;

	rbd_osd_submit(osd_req);
	return 0;
}

static int setup_copyup_bvecs(struct rbd_obj_request *obj_req, u64 obj_overlap)
{
	u32 i;

	rbd_assert(!obj_req->copyup_bvecs);
	obj_req->copyup_bvec_count = calc_pages_for(0, obj_overlap);
	obj_req->copyup_bvecs = kcalloc(obj_req->copyup_bvec_count,
					sizeof(*obj_req->copyup_bvecs),
					GFP_NOIO);
	if (!obj_req->copyup_bvecs)
		return -ENOMEM;

	for (i = 0; i < obj_req->copyup_bvec_count; i++) {
		unsigned int len = min(obj_overlap, (u64)PAGE_SIZE);
		struct page *page = alloc_page(GFP_NOIO);

		if (!page)
			return -ENOMEM;

		bvec_set_page(&obj_req->copyup_bvecs[i], page, len, 0);
		obj_overlap -= len;
	}

	rbd_assert(!obj_overlap);
	return 0;
}

/*
 * The target object doesn't exist.  Read the data for the entire
 * target object up to the overlap point (if any) from the parent,
 * so we can use it for a copyup.
 */
static int rbd_obj_copyup_read_parent(struct rbd_obj_request *obj_req)
{
	struct rbd_device *rbd_dev = obj_req->img_request->rbd_dev;
	int ret;

	rbd_assert(obj_req->num_img_extents);
	prune_extents(obj_req->img_extents, &obj_req->num_img_extents,
		      rbd_dev->parent_overlap);
	if (!obj_req->num_img_extents) {
		/*
		 * The overlap has become 0 (most likely because the
		 * image has been flattened).  Re-submit the original write
		 * request -- pass MODS_ONLY since the copyup isn't needed
		 * anymore.
		 */
		return rbd_obj_copyup_current_snapc(obj_req, MODS_ONLY);
	}

	ret = setup_copyup_bvecs(obj_req, rbd_obj_img_extents_bytes(obj_req));
	if (ret)
		return ret;

	return rbd_obj_read_from_parent(obj_req);
}

static void rbd_obj_copyup_object_maps(struct rbd_obj_request *obj_req)
{
	struct rbd_device *rbd_dev = obj_req->img_request->rbd_dev;
	struct ceph_snap_context *snapc = obj_req->img_request->snapc;
	u8 new_state;
	u32 i;
	int ret;

	rbd_assert(!obj_req->pending.result && !obj_req->pending.num_pending);

	if (!(rbd_dev->header.features & RBD_FEATURE_OBJECT_MAP))
		return;

	if (obj_req->flags & RBD_OBJ_FLAG_COPYUP_ZEROS)
		return;

	for (i = 0; i < snapc->num_snaps; i++) {
		if ((rbd_dev->header.features & RBD_FEATURE_FAST_DIFF) &&
		    i + 1 < snapc->num_snaps)
			new_state = OBJECT_EXISTS_CLEAN;
		else
			new_state = OBJECT_EXISTS;

		ret = rbd_object_map_update(obj_req, snapc->snaps[i],
					    new_state, NULL);
		if (ret < 0) {
			obj_req->pending.result = ret;
			return;
		}

		rbd_assert(!ret);
		obj_req->pending.num_pending++;
	}
}

static void rbd_obj_copyup_write_object(struct rbd_obj_request *obj_req)
{
	u32 bytes = rbd_obj_img_extents_bytes(obj_req);
	int ret;

	rbd_assert(!obj_req->pending.result && !obj_req->pending.num_pending);

	/*
	 * Only send non-zero copyup data to save some I/O and network
	 * bandwidth -- zero copyup data is equivalent to the object not
	 * existing.
	 */
	if (obj_req->flags & RBD_OBJ_FLAG_COPYUP_ZEROS)
		bytes = 0;

	if (obj_req->img_request->snapc->num_snaps && bytes > 0) {
		/*
		 * Send a copyup request with an empty snapshot context to
		 * deep-copyup the object through all existing snapshots.
		 * A second request with the current snapshot context will be
		 * sent for the actual modification.
		 */
		ret = rbd_obj_copyup_empty_snapc(obj_req, bytes);
		if (ret) {
			obj_req->pending.result = ret;
			return;
		}

		obj_req->pending.num_pending++;
		bytes = MODS_ONLY;
	}

	ret = rbd_obj_copyup_current_snapc(obj_req, bytes);
	if (ret) {
		obj_req->pending.result = ret;
		return;
	}

	obj_req->pending.num_pending++;
}

static bool rbd_obj_advance_copyup(struct rbd_obj_request *obj_req, int *result)
{
	struct rbd_device *rbd_dev = obj_req->img_request->rbd_dev;
	int ret;

again:
	switch (obj_req->copyup_state) {
	case RBD_OBJ_COPYUP_START:
		rbd_assert(!*result);

		ret = rbd_obj_copyup_read_parent(obj_req);
		if (ret) {
			*result = ret;
			return true;
		}
		if (obj_req->num_img_extents)
			obj_req->copyup_state = RBD_OBJ_COPYUP_READ_PARENT;
		else
			obj_req->copyup_state = RBD_OBJ_COPYUP_WRITE_OBJECT;
		return false;
	case RBD_OBJ_COPYUP_READ_PARENT:
		if (*result)
			return true;

		if (is_zero_bvecs(obj_req->copyup_bvecs,
				  rbd_obj_img_extents_bytes(obj_req))) {
			dout("%s %p detected zeros\n", __func__, obj_req);
			obj_req->flags |= RBD_OBJ_FLAG_COPYUP_ZEROS;
		}

		rbd_obj_copyup_object_maps(obj_req);
		if (!obj_req->pending.num_pending) {
			*result = obj_req->pending.result;
			obj_req->copyup_state = RBD_OBJ_COPYUP_OBJECT_MAPS;
			goto again;
		}
		obj_req->copyup_state = __RBD_OBJ_COPYUP_OBJECT_MAPS;
		return false;
	case __RBD_OBJ_COPYUP_OBJECT_MAPS:
		if (!pending_result_dec(&obj_req->pending, result))
			return false;
		fallthrough;
	case RBD_OBJ_COPYUP_OBJECT_MAPS:
		if (*result) {
			rbd_warn(rbd_dev, "snap object map update failed: %d",
				 *result);
			return true;
		}

		rbd_obj_copyup_write_object(obj_req);
		if (!obj_req->pending.num_pending) {
			*result = obj_req->pending.result;
			obj_req->copyup_state = RBD_OBJ_COPYUP_WRITE_OBJECT;
			goto again;
		}
		obj_req->copyup_state = __RBD_OBJ_COPYUP_WRITE_OBJECT;
		return false;
	case __RBD_OBJ_COPYUP_WRITE_OBJECT:
		if (!pending_result_dec(&obj_req->pending, result))
			return false;
		fallthrough;
	case RBD_OBJ_COPYUP_WRITE_OBJECT:
		return true;
	default:
		BUG();
	}
}

/*
 * Return:
 *   0 - object map update sent
 *   1 - object map update isn't needed
 *  <0 - error
 */
static int rbd_obj_write_post_object_map(struct rbd_obj_request *obj_req)
{
	struct rbd_device *rbd_dev = obj_req->img_request->rbd_dev;
	u8 current_state = OBJECT_PENDING;

	if (!(rbd_dev->header.features & RBD_FEATURE_OBJECT_MAP))
		return 1;

	if (!(obj_req->flags & RBD_OBJ_FLAG_DELETION))
		return 1;

	return rbd_object_map_update(obj_req, CEPH_NOSNAP, OBJECT_NONEXISTENT,
				     &current_state);
}

static bool rbd_obj_advance_write(struct rbd_obj_request *obj_req, int *result)
{
	struct rbd_device *rbd_dev = obj_req->img_request->rbd_dev;
	int ret;

again:
	switch (obj_req->write_state) {
	case RBD_OBJ_WRITE_START:
		rbd_assert(!*result);

		rbd_obj_set_copyup_enabled(obj_req);
		if (rbd_obj_write_is_noop(obj_req))
			return true;

		ret = rbd_obj_write_pre_object_map(obj_req);
		if (ret < 0) {
			*result = ret;
			return true;
		}
		obj_req->write_state = RBD_OBJ_WRITE_PRE_OBJECT_MAP;
		if (ret > 0)
			goto again;
		return false;
	case RBD_OBJ_WRITE_PRE_OBJECT_MAP:
		if (*result) {
			rbd_warn(rbd_dev, "pre object map update failed: %d",
				 *result);
			return true;
		}
		ret = rbd_obj_write_object(obj_req);
		if (ret) {
			*result = ret;
			return true;
		}
		obj_req->write_state = RBD_OBJ_WRITE_OBJECT;
		return false;
	case RBD_OBJ_WRITE_OBJECT:
		if (*result == -ENOENT) {
			if (obj_req->flags & RBD_OBJ_FLAG_COPYUP_ENABLED) {
				*result = 0;
				obj_req->copyup_state = RBD_OBJ_COPYUP_START;
				obj_req->write_state = __RBD_OBJ_WRITE_COPYUP;
				goto again;
			}
			/*
			 * On a non-existent object:
			 *   delete - -ENOENT, truncate/zero - 0
			 */
			if (obj_req->flags & RBD_OBJ_FLAG_DELETION)
				*result = 0;
		}
		if (*result)
			return true;

		obj_req->write_state = RBD_OBJ_WRITE_COPYUP;
		goto again;
	case __RBD_OBJ_WRITE_COPYUP:
		if (!rbd_obj_advance_copyup(obj_req, result))
			return false;
		fallthrough;
	case RBD_OBJ_WRITE_COPYUP:
		if (*result) {
			rbd_warn(rbd_dev, "copyup failed: %d", *result);
			return true;
		}
		ret = rbd_obj_write_post_object_map(obj_req);
		if (ret < 0) {
			*result = ret;
			return true;
		}
		obj_req->write_state = RBD_OBJ_WRITE_POST_OBJECT_MAP;
		if (ret > 0)
			goto again;
		return false;
	case RBD_OBJ_WRITE_POST_OBJECT_MAP:
		if (*result)
			rbd_warn(rbd_dev, "post object map update failed: %d",
				 *result);
		return true;
	default:
		BUG();
	}
}

/*
 * Return true if @obj_req is completed.
 */
static bool __rbd_obj_handle_request(struct rbd_obj_request *obj_req,
				     int *result)
{
	struct rbd_img_request *img_req = obj_req->img_request;
	struct rbd_device *rbd_dev = img_req->rbd_dev;
	bool done;

	mutex_lock(&obj_req->state_mutex);
	if (!rbd_img_is_write(img_req))
		done = rbd_obj_advance_read(obj_req, result);
	else
		done = rbd_obj_advance_write(obj_req, result);
	mutex_unlock(&obj_req->state_mutex);

	if (done && *result) {
		rbd_assert(*result < 0);
		rbd_warn(rbd_dev, "%s at objno %llu %llu~%llu result %d",
			 obj_op_name(img_req->op_type), obj_req->ex.oe_objno,
			 obj_req->ex.oe_off, obj_req->ex.oe_len, *result);
	}
	return done;
}

/*
 * This is open-coded in rbd_img_handle_request() to avoid parent chain
 * recursion.
 */
static void rbd_obj_handle_request(struct rbd_obj_request *obj_req, int result)
{
	if (__rbd_obj_handle_request(obj_req, &result))
		rbd_img_handle_request(obj_req->img_request, result);
}

static bool need_exclusive_lock(struct rbd_img_request *img_req)
{
	struct rbd_device *rbd_dev = img_req->rbd_dev;

	if (!(rbd_dev->header.features & RBD_FEATURE_EXCLUSIVE_LOCK))
		return false;

	if (rbd_is_ro(rbd_dev))
		return false;

	rbd_assert(!test_bit(IMG_REQ_CHILD, &img_req->flags));
	if (rbd_dev->opts->lock_on_read ||
	    (rbd_dev->header.features & RBD_FEATURE_OBJECT_MAP))
		return true;

	return rbd_img_is_write(img_req);
}

static bool rbd_lock_add_request(struct rbd_img_request *img_req)
{
	struct rbd_device *rbd_dev = img_req->rbd_dev;
	bool locked;

	lockdep_assert_held(&rbd_dev->lock_rwsem);
	locked = rbd_dev->lock_state == RBD_LOCK_STATE_LOCKED;
	spin_lock(&rbd_dev->lock_lists_lock);
	rbd_assert(list_empty(&img_req->lock_item));
	if (!locked)
		list_add_tail(&img_req->lock_item, &rbd_dev->acquiring_list);
	else
		list_add_tail(&img_req->lock_item, &rbd_dev->running_list);
	spin_unlock(&rbd_dev->lock_lists_lock);
	return locked;
}

static void rbd_lock_del_request(struct rbd_img_request *img_req)
{
	struct rbd_device *rbd_dev = img_req->rbd_dev;
	bool need_wakeup;

	lockdep_assert_held(&rbd_dev->lock_rwsem);
	spin_lock(&rbd_dev->lock_lists_lock);
	rbd_assert(!list_empty(&img_req->lock_item));
	list_del_init(&img_req->lock_item);
	need_wakeup = (rbd_dev->lock_state == RBD_LOCK_STATE_RELEASING &&
		       list_empty(&rbd_dev->running_list));
	spin_unlock(&rbd_dev->lock_lists_lock);
	if (need_wakeup)
		complete(&rbd_dev->releasing_wait);
}

static int rbd_img_exclusive_lock(struct rbd_img_request *img_req)
{
	struct rbd_device *rbd_dev = img_req->rbd_dev;

	if (!need_exclusive_lock(img_req))
		return 1;

	if (rbd_lock_add_request(img_req))
		return 1;

	if (rbd_dev->opts->exclusive) {
		WARN_ON(1); /* lock got released? */
		return -EROFS;
	}

	/*
	 * Note the use of mod_delayed_work() in rbd_acquire_lock()
	 * and cancel_delayed_work() in wake_lock_waiters().
	 */
	dout("%s rbd_dev %p queueing lock_dwork\n", __func__, rbd_dev);
	queue_delayed_work(rbd_dev->task_wq, &rbd_dev->lock_dwork, 0);
	return 0;
}

static void rbd_img_object_requests(struct rbd_img_request *img_req)
{
	struct rbd_device *rbd_dev = img_req->rbd_dev;
	struct rbd_obj_request *obj_req;

	rbd_assert(!img_req->pending.result && !img_req->pending.num_pending);
	rbd_assert(!need_exclusive_lock(img_req) ||
		   __rbd_is_lock_owner(rbd_dev));

	if (rbd_img_is_write(img_req)) {
		rbd_assert(!img_req->snapc);
		down_read(&rbd_dev->header_rwsem);
		img_req->snapc = ceph_get_snap_context(rbd_dev->header.snapc);
		up_read(&rbd_dev->header_rwsem);
	}

	for_each_obj_request(img_req, obj_req) {
		int result = 0;

		if (__rbd_obj_handle_request(obj_req, &result)) {
			if (result) {
				img_req->pending.result = result;
				return;
			}
		} else {
			img_req->pending.num_pending++;
		}
	}
}

static bool rbd_img_advance(struct rbd_img_request *img_req, int *result)
{
	int ret;

again:
	switch (img_req->state) {
	case RBD_IMG_START:
		rbd_assert(!*result);

		ret = rbd_img_exclusive_lock(img_req);
		if (ret < 0) {
			*result = ret;
			return true;
		}
		img_req->state = RBD_IMG_EXCLUSIVE_LOCK;
		if (ret > 0)
			goto again;
		return false;
	case RBD_IMG_EXCLUSIVE_LOCK:
		if (*result)
			return true;

		rbd_img_object_requests(img_req);
		if (!img_req->pending.num_pending) {
			*result = img_req->pending.result;
			img_req->state = RBD_IMG_OBJECT_REQUESTS;
			goto again;
		}
		img_req->state = __RBD_IMG_OBJECT_REQUESTS;
		return false;
	case __RBD_IMG_OBJECT_REQUESTS:
		if (!pending_result_dec(&img_req->pending, result))
			return false;
		fallthrough;
	case RBD_IMG_OBJECT_REQUESTS:
		return true;
	default:
		BUG();
	}
}

/*
 * Return true if @img_req is completed.
 */
static bool __rbd_img_handle_request(struct rbd_img_request *img_req,
				     int *result)
{
	struct rbd_device *rbd_dev = img_req->rbd_dev;
	bool done;

	if (need_exclusive_lock(img_req)) {
		down_read(&rbd_dev->lock_rwsem);
		mutex_lock(&img_req->state_mutex);
		done = rbd_img_advance(img_req, result);
		if (done)
			rbd_lock_del_request(img_req);
		mutex_unlock(&img_req->state_mutex);
		up_read(&rbd_dev->lock_rwsem);
	} else {
		mutex_lock(&img_req->state_mutex);
		done = rbd_img_advance(img_req, result);
		mutex_unlock(&img_req->state_mutex);
	}

	if (done && *result) {
		rbd_assert(*result < 0);
		rbd_warn(rbd_dev, "%s%s result %d",
		      test_bit(IMG_REQ_CHILD, &img_req->flags) ? "child " : "",
		      obj_op_name(img_req->op_type), *result);
	}
	return done;
}

static void rbd_img_handle_request(struct rbd_img_request *img_req, int result)
{
again:
	if (!__rbd_img_handle_request(img_req, &result))
		return;

	if (test_bit(IMG_REQ_CHILD, &img_req->flags)) {
		struct rbd_obj_request *obj_req = img_req->obj_request;

		rbd_img_request_destroy(img_req);
		if (__rbd_obj_handle_request(obj_req, &result)) {
			img_req = obj_req->img_request;
			goto again;
		}
	} else {
		struct request *rq = blk_mq_rq_from_pdu(img_req);

		rbd_img_request_destroy(img_req);
		blk_mq_end_request(rq, errno_to_blk_status(result));
	}
}

static const struct rbd_client_id rbd_empty_cid;

static bool rbd_cid_equal(const struct rbd_client_id *lhs,
			  const struct rbd_client_id *rhs)
{
	return lhs->gid == rhs->gid && lhs->handle == rhs->handle;
}

static struct rbd_client_id rbd_get_cid(struct rbd_device *rbd_dev)
{
	struct rbd_client_id cid;

	mutex_lock(&rbd_dev->watch_mutex);
	cid.gid = ceph_client_gid(rbd_dev->rbd_client->client);
	cid.handle = rbd_dev->watch_cookie;
	mutex_unlock(&rbd_dev->watch_mutex);
	return cid;
}

/*
 * lock_rwsem must be held for write
 */
static void rbd_set_owner_cid(struct rbd_device *rbd_dev,
			      const struct rbd_client_id *cid)
{
	dout("%s rbd_dev %p %llu-%llu -> %llu-%llu\n", __func__, rbd_dev,
	     rbd_dev->owner_cid.gid, rbd_dev->owner_cid.handle,
	     cid->gid, cid->handle);
	rbd_dev->owner_cid = *cid; /* struct */
}

static void format_lock_cookie(struct rbd_device *rbd_dev, char *buf)
{
	mutex_lock(&rbd_dev->watch_mutex);
	sprintf(buf, "%s %llu", RBD_LOCK_COOKIE_PREFIX, rbd_dev->watch_cookie);
	mutex_unlock(&rbd_dev->watch_mutex);
}

static void __rbd_lock(struct rbd_device *rbd_dev, const char *cookie)
{
	struct rbd_client_id cid = rbd_get_cid(rbd_dev);

	rbd_dev->lock_state = RBD_LOCK_STATE_LOCKED;
	strcpy(rbd_dev->lock_cookie, cookie);
	rbd_set_owner_cid(rbd_dev, &cid);
	queue_work(rbd_dev->task_wq, &rbd_dev->acquired_lock_work);
}

/*
 * lock_rwsem must be held for write
 */
static int rbd_lock(struct rbd_device *rbd_dev)
{
	struct ceph_osd_client *osdc = &rbd_dev->rbd_client->client->osdc;
	char cookie[32];
	int ret;

	WARN_ON(__rbd_is_lock_owner(rbd_dev) ||
		rbd_dev->lock_cookie[0] != '\0');

	format_lock_cookie(rbd_dev, cookie);
	ret = ceph_cls_lock(osdc, &rbd_dev->header_oid, &rbd_dev->header_oloc,
			    RBD_LOCK_NAME, CEPH_CLS_LOCK_EXCLUSIVE, cookie,
			    RBD_LOCK_TAG, "", 0);
	if (ret && ret != -EEXIST)
		return ret;

	__rbd_lock(rbd_dev, cookie);
	return 0;
}

/*
 * lock_rwsem must be held for write
 */
static void rbd_unlock(struct rbd_device *rbd_dev)
{
	struct ceph_osd_client *osdc = &rbd_dev->rbd_client->client->osdc;
	int ret;

	WARN_ON(!__rbd_is_lock_owner(rbd_dev) ||
		rbd_dev->lock_cookie[0] == '\0');

	ret = ceph_cls_unlock(osdc, &rbd_dev->header_oid, &rbd_dev->header_oloc,
			      RBD_LOCK_NAME, rbd_dev->lock_cookie);
	if (ret && ret != -ENOENT)
		rbd_warn(rbd_dev, "failed to unlock header: %d", ret);

	/* treat errors as the image is unlocked */
	rbd_dev->lock_state = RBD_LOCK_STATE_UNLOCKED;
	rbd_dev->lock_cookie[0] = '\0';
	rbd_set_owner_cid(rbd_dev, &rbd_empty_cid);
	queue_work(rbd_dev->task_wq, &rbd_dev->released_lock_work);
}

static int __rbd_notify_op_lock(struct rbd_device *rbd_dev,
				enum rbd_notify_op notify_op,
				struct page ***preply_pages,
				size_t *preply_len)
{
	struct ceph_osd_client *osdc = &rbd_dev->rbd_client->client->osdc;
	struct rbd_client_id cid = rbd_get_cid(rbd_dev);
	char buf[4 + 8 + 8 + CEPH_ENCODING_START_BLK_LEN];
	int buf_size = sizeof(buf);
	void *p = buf;

	dout("%s rbd_dev %p notify_op %d\n", __func__, rbd_dev, notify_op);

	/* encode *LockPayload NotifyMessage (op + ClientId) */
	ceph_start_encoding(&p, 2, 1, buf_size - CEPH_ENCODING_START_BLK_LEN);
	ceph_encode_32(&p, notify_op);
	ceph_encode_64(&p, cid.gid);
	ceph_encode_64(&p, cid.handle);

	return ceph_osdc_notify(osdc, &rbd_dev->header_oid,
				&rbd_dev->header_oloc, buf, buf_size,
				RBD_NOTIFY_TIMEOUT, preply_pages, preply_len);
}

static void rbd_notify_op_lock(struct rbd_device *rbd_dev,
			       enum rbd_notify_op notify_op)
{
	__rbd_notify_op_lock(rbd_dev, notify_op, NULL, NULL);
}

static void rbd_notify_acquired_lock(struct work_struct *work)
{
	struct rbd_device *rbd_dev = container_of(work, struct rbd_device,
						  acquired_lock_work);

	rbd_notify_op_lock(rbd_dev, RBD_NOTIFY_OP_ACQUIRED_LOCK);
}

static void rbd_notify_released_lock(struct work_struct *work)
{
	struct rbd_device *rbd_dev = container_of(work, struct rbd_device,
						  released_lock_work);

	rbd_notify_op_lock(rbd_dev, RBD_NOTIFY_OP_RELEASED_LOCK);
}

static int rbd_request_lock(struct rbd_device *rbd_dev)
{
	struct page **reply_pages;
	size_t reply_len;
	bool lock_owner_responded = false;
	int ret;

	dout("%s rbd_dev %p\n", __func__, rbd_dev);

	ret = __rbd_notify_op_lock(rbd_dev, RBD_NOTIFY_OP_REQUEST_LOCK,
				   &reply_pages, &reply_len);
	if (ret && ret != -ETIMEDOUT) {
		rbd_warn(rbd_dev, "failed to request lock: %d", ret);
		goto out;
	}

	if (reply_len > 0 && reply_len <= PAGE_SIZE) {
		void *p = page_address(reply_pages[0]);
		void *const end = p + reply_len;
		u32 n;

		ceph_decode_32_safe(&p, end, n, e_inval); /* num_acks */
		while (n--) {
			u8 struct_v;
			u32 len;

			ceph_decode_need(&p, end, 8 + 8, e_inval);
			p += 8 + 8; /* skip gid and cookie */

			ceph_decode_32_safe(&p, end, len, e_inval);
			if (!len)
				continue;

			if (lock_owner_responded) {
				rbd_warn(rbd_dev,
					 "duplicate lock owners detected");
				ret = -EIO;
				goto out;
			}

			lock_owner_responded = true;
			ret = ceph_start_decoding(&p, end, 1, "ResponseMessage",
						  &struct_v, &len);
			if (ret) {
				rbd_warn(rbd_dev,
					 "failed to decode ResponseMessage: %d",
					 ret);
				goto e_inval;
			}

			ret = ceph_decode_32(&p);
		}
	}

	if (!lock_owner_responded) {
		rbd_warn(rbd_dev, "no lock owners detected");
		ret = -ETIMEDOUT;
	}

out:
	ceph_release_page_vector(reply_pages, calc_pages_for(0, reply_len));
	return ret;

e_inval:
	ret = -EINVAL;
	goto out;
}

/*
 * Either image request state machine(s) or rbd_add_acquire_lock()
 * (i.e. "rbd map").
 */
static void wake_lock_waiters(struct rbd_device *rbd_dev, int result)
{
	struct rbd_img_request *img_req;

	dout("%s rbd_dev %p result %d\n", __func__, rbd_dev, result);
	lockdep_assert_held_write(&rbd_dev->lock_rwsem);

	cancel_delayed_work(&rbd_dev->lock_dwork);
	if (!completion_done(&rbd_dev->acquire_wait)) {
		rbd_assert(list_empty(&rbd_dev->acquiring_list) &&
			   list_empty(&rbd_dev->running_list));
		rbd_dev->acquire_err = result;
		complete_all(&rbd_dev->acquire_wait);
		return;
	}

	list_for_each_entry(img_req, &rbd_dev->acquiring_list, lock_item) {
		mutex_lock(&img_req->state_mutex);
		rbd_assert(img_req->state == RBD_IMG_EXCLUSIVE_LOCK);
		rbd_img_schedule(img_req, result);
		mutex_unlock(&img_req->state_mutex);
	}

	list_splice_tail_init(&rbd_dev->acquiring_list, &rbd_dev->running_list);
}

static bool locker_equal(const struct ceph_locker *lhs,
			 const struct ceph_locker *rhs)
{
	return lhs->id.name.type == rhs->id.name.type &&
	       lhs->id.name.num == rhs->id.name.num &&
	       !strcmp(lhs->id.cookie, rhs->id.cookie) &&
	       ceph_addr_equal_no_type(&lhs->info.addr, &rhs->info.addr);
}

static void free_locker(struct ceph_locker *locker)
{
	if (locker)
		ceph_free_lockers(locker, 1);
}

static struct ceph_locker *get_lock_owner_info(struct rbd_device *rbd_dev)
{
	struct ceph_osd_client *osdc = &rbd_dev->rbd_client->client->osdc;
	struct ceph_locker *lockers;
	u32 num_lockers;
	u8 lock_type;
	char *lock_tag;
	u64 handle;
	int ret;

	ret = ceph_cls_lock_info(osdc, &rbd_dev->header_oid,
				 &rbd_dev->header_oloc, RBD_LOCK_NAME,
				 &lock_type, &lock_tag, &lockers, &num_lockers);
	if (ret) {
		rbd_warn(rbd_dev, "failed to get header lockers: %d", ret);
		return ERR_PTR(ret);
	}

	if (num_lockers == 0) {
		dout("%s rbd_dev %p no lockers detected\n", __func__, rbd_dev);
		lockers = NULL;
		goto out;
	}

	if (strcmp(lock_tag, RBD_LOCK_TAG)) {
		rbd_warn(rbd_dev, "locked by external mechanism, tag %s",
			 lock_tag);
		goto err_busy;
	}

	if (lock_type != CEPH_CLS_LOCK_EXCLUSIVE) {
		rbd_warn(rbd_dev, "incompatible lock type detected");
		goto err_busy;
	}

	WARN_ON(num_lockers != 1);
	ret = sscanf(lockers[0].id.cookie, RBD_LOCK_COOKIE_PREFIX " %llu",
		     &handle);
	if (ret != 1) {
		rbd_warn(rbd_dev, "locked by external mechanism, cookie %s",
			 lockers[0].id.cookie);
		goto err_busy;
<<<<<<< HEAD
	}
	if (ceph_addr_is_blank(&lockers[0].info.addr)) {
		rbd_warn(rbd_dev, "locker has a blank address");
		goto err_busy;
=======
>>>>>>> 98817289
	}
	if (ceph_addr_is_blank(&lockers[0].info.addr)) {
		rbd_warn(rbd_dev, "locker has a blank address");
		goto err_busy;
	}

	dout("%s rbd_dev %p got locker %s%llu@%pISpc/%u handle %llu\n",
	     __func__, rbd_dev, ENTITY_NAME(lockers[0].id.name),
	     &lockers[0].info.addr.in_addr,
	     le32_to_cpu(lockers[0].info.addr.nonce), handle);

	dout("%s rbd_dev %p got locker %s%llu@%pISpc/%u handle %llu\n",
	     __func__, rbd_dev, ENTITY_NAME(lockers[0].id.name),
	     &lockers[0].info.addr.in_addr,
	     le32_to_cpu(lockers[0].info.addr.nonce), handle);

out:
	kfree(lock_tag);
	return lockers;

err_busy:
	kfree(lock_tag);
	ceph_free_lockers(lockers, num_lockers);
	return ERR_PTR(-EBUSY);
}

static int find_watcher(struct rbd_device *rbd_dev,
			const struct ceph_locker *locker)
{
	struct ceph_osd_client *osdc = &rbd_dev->rbd_client->client->osdc;
	struct ceph_watch_item *watchers;
	u32 num_watchers;
	u64 cookie;
	int i;
	int ret;

	ret = ceph_osdc_list_watchers(osdc, &rbd_dev->header_oid,
				      &rbd_dev->header_oloc, &watchers,
				      &num_watchers);
	if (ret) {
		rbd_warn(rbd_dev, "failed to get watchers: %d", ret);
		return ret;
	}

	sscanf(locker->id.cookie, RBD_LOCK_COOKIE_PREFIX " %llu", &cookie);
	for (i = 0; i < num_watchers; i++) {
		/*
		 * Ignore addr->type while comparing.  This mimics
		 * entity_addr_t::get_legacy_str() + strcmp().
		 */
		if (ceph_addr_equal_no_type(&watchers[i].addr,
					    &locker->info.addr) &&
		    watchers[i].cookie == cookie) {
			struct rbd_client_id cid = {
				.gid = le64_to_cpu(watchers[i].name.num),
				.handle = cookie,
			};

			dout("%s rbd_dev %p found cid %llu-%llu\n", __func__,
			     rbd_dev, cid.gid, cid.handle);
			rbd_set_owner_cid(rbd_dev, &cid);
			ret = 1;
			goto out;
		}
	}

	dout("%s rbd_dev %p no watchers\n", __func__, rbd_dev);
	ret = 0;
out:
	kfree(watchers);
	return ret;
}

/*
 * lock_rwsem must be held for write
 */
static int rbd_try_lock(struct rbd_device *rbd_dev)
{
	struct ceph_client *client = rbd_dev->rbd_client->client;
	struct ceph_locker *locker, *refreshed_locker;
	int ret;

	for (;;) {
		locker = refreshed_locker = NULL;

		ret = rbd_lock(rbd_dev);
		if (!ret)
			goto out;
		if (ret != -EBUSY) {
			rbd_warn(rbd_dev, "failed to lock header: %d", ret);
			goto out;
		}

		/* determine if the current lock holder is still alive */
		locker = get_lock_owner_info(rbd_dev);
		if (IS_ERR(locker)) {
			ret = PTR_ERR(locker);
			locker = NULL;
			goto out;
		}
		if (!locker)
			goto again;

		ret = find_watcher(rbd_dev, locker);
		if (ret)
			goto out; /* request lock or error */

		refreshed_locker = get_lock_owner_info(rbd_dev);
		if (IS_ERR(refreshed_locker)) {
			ret = PTR_ERR(refreshed_locker);
			refreshed_locker = NULL;
			goto out;
		}
		if (!refreshed_locker ||
		    !locker_equal(locker, refreshed_locker))
			goto again;

		rbd_warn(rbd_dev, "breaking header lock owned by %s%llu",
			 ENTITY_NAME(locker->id.name));

		ret = ceph_monc_blocklist_add(&client->monc,
					      &locker->info.addr);
		if (ret) {
			rbd_warn(rbd_dev, "failed to blocklist %s%llu: %d",
				 ENTITY_NAME(locker->id.name), ret);
			goto out;
		}

		ret = ceph_cls_break_lock(&client->osdc, &rbd_dev->header_oid,
					  &rbd_dev->header_oloc, RBD_LOCK_NAME,
					  locker->id.cookie, &locker->id.name);
		if (ret && ret != -ENOENT) {
			rbd_warn(rbd_dev, "failed to break header lock: %d",
				 ret);
			goto out;
		}

again:
		free_locker(refreshed_locker);
		free_locker(locker);
	}

out:
	free_locker(refreshed_locker);
	free_locker(locker);
	return ret;
}

static int rbd_post_acquire_action(struct rbd_device *rbd_dev)
{
	int ret;

	ret = rbd_dev_refresh(rbd_dev);
	if (ret)
		return ret;

	if (rbd_dev->header.features & RBD_FEATURE_OBJECT_MAP) {
		ret = rbd_object_map_open(rbd_dev);
		if (ret)
			return ret;
	}

	return 0;
}

/*
 * Return:
 *   0 - lock acquired
 *   1 - caller should call rbd_request_lock()
 *  <0 - error
 */
static int rbd_try_acquire_lock(struct rbd_device *rbd_dev)
{
	int ret;

	down_read(&rbd_dev->lock_rwsem);
	dout("%s rbd_dev %p read lock_state %d\n", __func__, rbd_dev,
	     rbd_dev->lock_state);
	if (__rbd_is_lock_owner(rbd_dev)) {
		up_read(&rbd_dev->lock_rwsem);
		return 0;
	}

	up_read(&rbd_dev->lock_rwsem);
	down_write(&rbd_dev->lock_rwsem);
	dout("%s rbd_dev %p write lock_state %d\n", __func__, rbd_dev,
	     rbd_dev->lock_state);
	if (__rbd_is_lock_owner(rbd_dev)) {
		up_write(&rbd_dev->lock_rwsem);
		return 0;
	}

	ret = rbd_try_lock(rbd_dev);
	if (ret < 0) {
		rbd_warn(rbd_dev, "failed to acquire lock: %d", ret);
		goto out;
	}
	if (ret > 0) {
		up_write(&rbd_dev->lock_rwsem);
		return ret;
	}

	rbd_assert(rbd_dev->lock_state == RBD_LOCK_STATE_LOCKED);
	rbd_assert(list_empty(&rbd_dev->running_list));

	ret = rbd_post_acquire_action(rbd_dev);
	if (ret) {
		rbd_warn(rbd_dev, "post-acquire action failed: %d", ret);
		/*
		 * Can't stay in RBD_LOCK_STATE_LOCKED because
		 * rbd_lock_add_request() would let the request through,
		 * assuming that e.g. object map is locked and loaded.
		 */
		rbd_unlock(rbd_dev);
	}

out:
	wake_lock_waiters(rbd_dev, ret);
	up_write(&rbd_dev->lock_rwsem);
	return ret;
}

static void rbd_acquire_lock(struct work_struct *work)
{
	struct rbd_device *rbd_dev = container_of(to_delayed_work(work),
					    struct rbd_device, lock_dwork);
	int ret;

	dout("%s rbd_dev %p\n", __func__, rbd_dev);
again:
	ret = rbd_try_acquire_lock(rbd_dev);
	if (ret <= 0) {
		dout("%s rbd_dev %p ret %d - done\n", __func__, rbd_dev, ret);
		return;
	}

	ret = rbd_request_lock(rbd_dev);
	if (ret == -ETIMEDOUT) {
		goto again; /* treat this as a dead client */
	} else if (ret == -EROFS) {
		rbd_warn(rbd_dev, "peer will not release lock");
		down_write(&rbd_dev->lock_rwsem);
		wake_lock_waiters(rbd_dev, ret);
		up_write(&rbd_dev->lock_rwsem);
	} else if (ret < 0) {
		rbd_warn(rbd_dev, "error requesting lock: %d", ret);
		mod_delayed_work(rbd_dev->task_wq, &rbd_dev->lock_dwork,
				 RBD_RETRY_DELAY);
	} else {
		/*
		 * lock owner acked, but resend if we don't see them
		 * release the lock
		 */
		dout("%s rbd_dev %p requeuing lock_dwork\n", __func__,
		     rbd_dev);
		mod_delayed_work(rbd_dev->task_wq, &rbd_dev->lock_dwork,
		    msecs_to_jiffies(2 * RBD_NOTIFY_TIMEOUT * MSEC_PER_SEC));
	}
}

static bool rbd_quiesce_lock(struct rbd_device *rbd_dev)
{
	dout("%s rbd_dev %p\n", __func__, rbd_dev);
	lockdep_assert_held_write(&rbd_dev->lock_rwsem);

	if (rbd_dev->lock_state != RBD_LOCK_STATE_LOCKED)
		return false;

	/*
	 * Ensure that all in-flight IO is flushed.
	 */
	rbd_dev->lock_state = RBD_LOCK_STATE_RELEASING;
	rbd_assert(!completion_done(&rbd_dev->releasing_wait));
	if (list_empty(&rbd_dev->running_list))
		return true;

	up_write(&rbd_dev->lock_rwsem);
	wait_for_completion(&rbd_dev->releasing_wait);

	down_write(&rbd_dev->lock_rwsem);
	if (rbd_dev->lock_state != RBD_LOCK_STATE_RELEASING)
		return false;

	rbd_assert(list_empty(&rbd_dev->running_list));
	return true;
}

static void rbd_pre_release_action(struct rbd_device *rbd_dev)
{
	if (rbd_dev->header.features & RBD_FEATURE_OBJECT_MAP)
		rbd_object_map_close(rbd_dev);
}

static void __rbd_release_lock(struct rbd_device *rbd_dev)
{
	rbd_assert(list_empty(&rbd_dev->running_list));

	rbd_pre_release_action(rbd_dev);
	rbd_unlock(rbd_dev);
}

/*
 * lock_rwsem must be held for write
 */
static void rbd_release_lock(struct rbd_device *rbd_dev)
{
	if (!rbd_quiesce_lock(rbd_dev))
		return;

	__rbd_release_lock(rbd_dev);

	/*
	 * Give others a chance to grab the lock - we would re-acquire
	 * almost immediately if we got new IO while draining the running
	 * list otherwise.  We need to ack our own notifications, so this
	 * lock_dwork will be requeued from rbd_handle_released_lock() by
	 * way of maybe_kick_acquire().
	 */
	cancel_delayed_work(&rbd_dev->lock_dwork);
}

static void rbd_release_lock_work(struct work_struct *work)
{
	struct rbd_device *rbd_dev = container_of(work, struct rbd_device,
						  unlock_work);

	down_write(&rbd_dev->lock_rwsem);
	rbd_release_lock(rbd_dev);
	up_write(&rbd_dev->lock_rwsem);
}

static void maybe_kick_acquire(struct rbd_device *rbd_dev)
{
	bool have_requests;

	dout("%s rbd_dev %p\n", __func__, rbd_dev);
	if (__rbd_is_lock_owner(rbd_dev))
		return;

	spin_lock(&rbd_dev->lock_lists_lock);
	have_requests = !list_empty(&rbd_dev->acquiring_list);
	spin_unlock(&rbd_dev->lock_lists_lock);
	if (have_requests || delayed_work_pending(&rbd_dev->lock_dwork)) {
		dout("%s rbd_dev %p kicking lock_dwork\n", __func__, rbd_dev);
		mod_delayed_work(rbd_dev->task_wq, &rbd_dev->lock_dwork, 0);
	}
}

static void rbd_handle_acquired_lock(struct rbd_device *rbd_dev, u8 struct_v,
				     void **p)
{
	struct rbd_client_id cid = { 0 };

	if (struct_v >= 2) {
		cid.gid = ceph_decode_64(p);
		cid.handle = ceph_decode_64(p);
	}

	dout("%s rbd_dev %p cid %llu-%llu\n", __func__, rbd_dev, cid.gid,
	     cid.handle);
	if (!rbd_cid_equal(&cid, &rbd_empty_cid)) {
		down_write(&rbd_dev->lock_rwsem);
		if (rbd_cid_equal(&cid, &rbd_dev->owner_cid)) {
			dout("%s rbd_dev %p cid %llu-%llu == owner_cid\n",
			     __func__, rbd_dev, cid.gid, cid.handle);
		} else {
			rbd_set_owner_cid(rbd_dev, &cid);
		}
		downgrade_write(&rbd_dev->lock_rwsem);
	} else {
		down_read(&rbd_dev->lock_rwsem);
	}

	maybe_kick_acquire(rbd_dev);
	up_read(&rbd_dev->lock_rwsem);
}

static void rbd_handle_released_lock(struct rbd_device *rbd_dev, u8 struct_v,
				     void **p)
{
	struct rbd_client_id cid = { 0 };

	if (struct_v >= 2) {
		cid.gid = ceph_decode_64(p);
		cid.handle = ceph_decode_64(p);
	}

	dout("%s rbd_dev %p cid %llu-%llu\n", __func__, rbd_dev, cid.gid,
	     cid.handle);
	if (!rbd_cid_equal(&cid, &rbd_empty_cid)) {
		down_write(&rbd_dev->lock_rwsem);
		if (!rbd_cid_equal(&cid, &rbd_dev->owner_cid)) {
			dout("%s rbd_dev %p cid %llu-%llu != owner_cid %llu-%llu\n",
			     __func__, rbd_dev, cid.gid, cid.handle,
			     rbd_dev->owner_cid.gid, rbd_dev->owner_cid.handle);
		} else {
			rbd_set_owner_cid(rbd_dev, &rbd_empty_cid);
		}
		downgrade_write(&rbd_dev->lock_rwsem);
	} else {
		down_read(&rbd_dev->lock_rwsem);
	}

	maybe_kick_acquire(rbd_dev);
	up_read(&rbd_dev->lock_rwsem);
}

/*
 * Returns result for ResponseMessage to be encoded (<= 0), or 1 if no
 * ResponseMessage is needed.
 */
static int rbd_handle_request_lock(struct rbd_device *rbd_dev, u8 struct_v,
				   void **p)
{
	struct rbd_client_id my_cid = rbd_get_cid(rbd_dev);
	struct rbd_client_id cid = { 0 };
	int result = 1;

	if (struct_v >= 2) {
		cid.gid = ceph_decode_64(p);
		cid.handle = ceph_decode_64(p);
	}

	dout("%s rbd_dev %p cid %llu-%llu\n", __func__, rbd_dev, cid.gid,
	     cid.handle);
	if (rbd_cid_equal(&cid, &my_cid))
		return result;

	down_read(&rbd_dev->lock_rwsem);
	if (__rbd_is_lock_owner(rbd_dev)) {
		if (rbd_dev->lock_state == RBD_LOCK_STATE_LOCKED &&
		    rbd_cid_equal(&rbd_dev->owner_cid, &rbd_empty_cid))
			goto out_unlock;

		/*
		 * encode ResponseMessage(0) so the peer can detect
		 * a missing owner
		 */
		result = 0;

		if (rbd_dev->lock_state == RBD_LOCK_STATE_LOCKED) {
			if (!rbd_dev->opts->exclusive) {
				dout("%s rbd_dev %p queueing unlock_work\n",
				     __func__, rbd_dev);
				queue_work(rbd_dev->task_wq,
					   &rbd_dev->unlock_work);
			} else {
				/* refuse to release the lock */
				result = -EROFS;
			}
		}
	}

out_unlock:
	up_read(&rbd_dev->lock_rwsem);
	return result;
}

static void __rbd_acknowledge_notify(struct rbd_device *rbd_dev,
				     u64 notify_id, u64 cookie, s32 *result)
{
	struct ceph_osd_client *osdc = &rbd_dev->rbd_client->client->osdc;
	char buf[4 + CEPH_ENCODING_START_BLK_LEN];
	int buf_size = sizeof(buf);
	int ret;

	if (result) {
		void *p = buf;

		/* encode ResponseMessage */
		ceph_start_encoding(&p, 1, 1,
				    buf_size - CEPH_ENCODING_START_BLK_LEN);
		ceph_encode_32(&p, *result);
	} else {
		buf_size = 0;
	}

	ret = ceph_osdc_notify_ack(osdc, &rbd_dev->header_oid,
				   &rbd_dev->header_oloc, notify_id, cookie,
				   buf, buf_size);
	if (ret)
		rbd_warn(rbd_dev, "acknowledge_notify failed: %d", ret);
}

static void rbd_acknowledge_notify(struct rbd_device *rbd_dev, u64 notify_id,
				   u64 cookie)
{
	dout("%s rbd_dev %p\n", __func__, rbd_dev);
	__rbd_acknowledge_notify(rbd_dev, notify_id, cookie, NULL);
}

static void rbd_acknowledge_notify_result(struct rbd_device *rbd_dev,
					  u64 notify_id, u64 cookie, s32 result)
{
	dout("%s rbd_dev %p result %d\n", __func__, rbd_dev, result);
	__rbd_acknowledge_notify(rbd_dev, notify_id, cookie, &result);
}

static void rbd_watch_cb(void *arg, u64 notify_id, u64 cookie,
			 u64 notifier_id, void *data, size_t data_len)
{
	struct rbd_device *rbd_dev = arg;
	void *p = data;
	void *const end = p + data_len;
	u8 struct_v = 0;
	u32 len;
	u32 notify_op;
	int ret;

	dout("%s rbd_dev %p cookie %llu notify_id %llu data_len %zu\n",
	     __func__, rbd_dev, cookie, notify_id, data_len);
	if (data_len) {
		ret = ceph_start_decoding(&p, end, 1, "NotifyMessage",
					  &struct_v, &len);
		if (ret) {
			rbd_warn(rbd_dev, "failed to decode NotifyMessage: %d",
				 ret);
			return;
		}

		notify_op = ceph_decode_32(&p);
	} else {
		/* legacy notification for header updates */
		notify_op = RBD_NOTIFY_OP_HEADER_UPDATE;
		len = 0;
	}

	dout("%s rbd_dev %p notify_op %u\n", __func__, rbd_dev, notify_op);
	switch (notify_op) {
	case RBD_NOTIFY_OP_ACQUIRED_LOCK:
		rbd_handle_acquired_lock(rbd_dev, struct_v, &p);
		rbd_acknowledge_notify(rbd_dev, notify_id, cookie);
		break;
	case RBD_NOTIFY_OP_RELEASED_LOCK:
		rbd_handle_released_lock(rbd_dev, struct_v, &p);
		rbd_acknowledge_notify(rbd_dev, notify_id, cookie);
		break;
	case RBD_NOTIFY_OP_REQUEST_LOCK:
		ret = rbd_handle_request_lock(rbd_dev, struct_v, &p);
		if (ret <= 0)
			rbd_acknowledge_notify_result(rbd_dev, notify_id,
						      cookie, ret);
		else
			rbd_acknowledge_notify(rbd_dev, notify_id, cookie);
		break;
	case RBD_NOTIFY_OP_HEADER_UPDATE:
		ret = rbd_dev_refresh(rbd_dev);
		if (ret)
			rbd_warn(rbd_dev, "refresh failed: %d", ret);

		rbd_acknowledge_notify(rbd_dev, notify_id, cookie);
		break;
	default:
		if (rbd_is_lock_owner(rbd_dev))
			rbd_acknowledge_notify_result(rbd_dev, notify_id,
						      cookie, -EOPNOTSUPP);
		else
			rbd_acknowledge_notify(rbd_dev, notify_id, cookie);
		break;
	}
}

static void __rbd_unregister_watch(struct rbd_device *rbd_dev);

static void rbd_watch_errcb(void *arg, u64 cookie, int err)
{
	struct rbd_device *rbd_dev = arg;

	rbd_warn(rbd_dev, "encountered watch error: %d", err);

	down_write(&rbd_dev->lock_rwsem);
	rbd_set_owner_cid(rbd_dev, &rbd_empty_cid);
	up_write(&rbd_dev->lock_rwsem);

	mutex_lock(&rbd_dev->watch_mutex);
	if (rbd_dev->watch_state == RBD_WATCH_STATE_REGISTERED) {
		__rbd_unregister_watch(rbd_dev);
		rbd_dev->watch_state = RBD_WATCH_STATE_ERROR;

		queue_delayed_work(rbd_dev->task_wq, &rbd_dev->watch_dwork, 0);
	}
	mutex_unlock(&rbd_dev->watch_mutex);
}

/*
 * watch_mutex must be locked
 */
static int __rbd_register_watch(struct rbd_device *rbd_dev)
{
	struct ceph_osd_client *osdc = &rbd_dev->rbd_client->client->osdc;
	struct ceph_osd_linger_request *handle;

	rbd_assert(!rbd_dev->watch_handle);
	dout("%s rbd_dev %p\n", __func__, rbd_dev);

	handle = ceph_osdc_watch(osdc, &rbd_dev->header_oid,
				 &rbd_dev->header_oloc, rbd_watch_cb,
				 rbd_watch_errcb, rbd_dev);
	if (IS_ERR(handle))
		return PTR_ERR(handle);

	rbd_dev->watch_handle = handle;
	return 0;
}

/*
 * watch_mutex must be locked
 */
static void __rbd_unregister_watch(struct rbd_device *rbd_dev)
{
	struct ceph_osd_client *osdc = &rbd_dev->rbd_client->client->osdc;
	int ret;

	rbd_assert(rbd_dev->watch_handle);
	dout("%s rbd_dev %p\n", __func__, rbd_dev);

	ret = ceph_osdc_unwatch(osdc, rbd_dev->watch_handle);
	if (ret)
		rbd_warn(rbd_dev, "failed to unwatch: %d", ret);

	rbd_dev->watch_handle = NULL;
}

static int rbd_register_watch(struct rbd_device *rbd_dev)
{
	int ret;

	mutex_lock(&rbd_dev->watch_mutex);
	rbd_assert(rbd_dev->watch_state == RBD_WATCH_STATE_UNREGISTERED);
	ret = __rbd_register_watch(rbd_dev);
	if (ret)
		goto out;

	rbd_dev->watch_state = RBD_WATCH_STATE_REGISTERED;
	rbd_dev->watch_cookie = rbd_dev->watch_handle->linger_id;

out:
	mutex_unlock(&rbd_dev->watch_mutex);
	return ret;
}

static void cancel_tasks_sync(struct rbd_device *rbd_dev)
{
	dout("%s rbd_dev %p\n", __func__, rbd_dev);

	cancel_work_sync(&rbd_dev->acquired_lock_work);
	cancel_work_sync(&rbd_dev->released_lock_work);
	cancel_delayed_work_sync(&rbd_dev->lock_dwork);
	cancel_work_sync(&rbd_dev->unlock_work);
}

/*
 * header_rwsem must not be held to avoid a deadlock with
 * rbd_dev_refresh() when flushing notifies.
 */
static void rbd_unregister_watch(struct rbd_device *rbd_dev)
{
	cancel_tasks_sync(rbd_dev);

	mutex_lock(&rbd_dev->watch_mutex);
	if (rbd_dev->watch_state == RBD_WATCH_STATE_REGISTERED)
		__rbd_unregister_watch(rbd_dev);
	rbd_dev->watch_state = RBD_WATCH_STATE_UNREGISTERED;
	mutex_unlock(&rbd_dev->watch_mutex);

	cancel_delayed_work_sync(&rbd_dev->watch_dwork);
	ceph_osdc_flush_notifies(&rbd_dev->rbd_client->client->osdc);
}

/*
 * lock_rwsem must be held for write
 */
static void rbd_reacquire_lock(struct rbd_device *rbd_dev)
{
	struct ceph_osd_client *osdc = &rbd_dev->rbd_client->client->osdc;
	char cookie[32];
	int ret;

	if (!rbd_quiesce_lock(rbd_dev))
		return;

	format_lock_cookie(rbd_dev, cookie);
	ret = ceph_cls_set_cookie(osdc, &rbd_dev->header_oid,
				  &rbd_dev->header_oloc, RBD_LOCK_NAME,
				  CEPH_CLS_LOCK_EXCLUSIVE, rbd_dev->lock_cookie,
				  RBD_LOCK_TAG, cookie);
	if (ret) {
		if (ret != -EOPNOTSUPP)
			rbd_warn(rbd_dev, "failed to update lock cookie: %d",
				 ret);

		/*
		 * Lock cookie cannot be updated on older OSDs, so do
		 * a manual release and queue an acquire.
		 */
		__rbd_release_lock(rbd_dev);
		queue_delayed_work(rbd_dev->task_wq, &rbd_dev->lock_dwork, 0);
	} else {
		__rbd_lock(rbd_dev, cookie);
		wake_lock_waiters(rbd_dev, 0);
	}
}

static void rbd_reregister_watch(struct work_struct *work)
{
	struct rbd_device *rbd_dev = container_of(to_delayed_work(work),
					    struct rbd_device, watch_dwork);
	int ret;

	dout("%s rbd_dev %p\n", __func__, rbd_dev);

	mutex_lock(&rbd_dev->watch_mutex);
	if (rbd_dev->watch_state != RBD_WATCH_STATE_ERROR) {
		mutex_unlock(&rbd_dev->watch_mutex);
		return;
	}

	ret = __rbd_register_watch(rbd_dev);
	if (ret) {
		rbd_warn(rbd_dev, "failed to reregister watch: %d", ret);
		if (ret != -EBLOCKLISTED && ret != -ENOENT) {
			queue_delayed_work(rbd_dev->task_wq,
					   &rbd_dev->watch_dwork,
					   RBD_RETRY_DELAY);
			mutex_unlock(&rbd_dev->watch_mutex);
			return;
		}

		mutex_unlock(&rbd_dev->watch_mutex);
		down_write(&rbd_dev->lock_rwsem);
		wake_lock_waiters(rbd_dev, ret);
		up_write(&rbd_dev->lock_rwsem);
		return;
	}

	rbd_dev->watch_state = RBD_WATCH_STATE_REGISTERED;
	rbd_dev->watch_cookie = rbd_dev->watch_handle->linger_id;
	mutex_unlock(&rbd_dev->watch_mutex);

	down_write(&rbd_dev->lock_rwsem);
	if (rbd_dev->lock_state == RBD_LOCK_STATE_LOCKED)
		rbd_reacquire_lock(rbd_dev);
	up_write(&rbd_dev->lock_rwsem);

	ret = rbd_dev_refresh(rbd_dev);
	if (ret)
		rbd_warn(rbd_dev, "reregistration refresh failed: %d", ret);
}

/*
 * Synchronous osd object method call.  Returns the number of bytes
 * returned in the outbound buffer, or a negative error code.
 */
static int rbd_obj_method_sync(struct rbd_device *rbd_dev,
			     struct ceph_object_id *oid,
			     struct ceph_object_locator *oloc,
			     const char *method_name,
			     const void *outbound,
			     size_t outbound_size,
			     void *inbound,
			     size_t inbound_size)
{
	struct ceph_osd_client *osdc = &rbd_dev->rbd_client->client->osdc;
	struct page *req_page = NULL;
	struct page *reply_page;
	int ret;

	/*
	 * Method calls are ultimately read operations.  The result
	 * should placed into the inbound buffer provided.  They
	 * also supply outbound data--parameters for the object
	 * method.  Currently if this is present it will be a
	 * snapshot id.
	 */
	if (outbound) {
		if (outbound_size > PAGE_SIZE)
			return -E2BIG;

		req_page = alloc_page(GFP_KERNEL);
		if (!req_page)
			return -ENOMEM;

		memcpy(page_address(req_page), outbound, outbound_size);
	}

	reply_page = alloc_page(GFP_KERNEL);
	if (!reply_page) {
		if (req_page)
			__free_page(req_page);
		return -ENOMEM;
	}

	ret = ceph_osdc_call(osdc, oid, oloc, RBD_DRV_NAME, method_name,
			     CEPH_OSD_FLAG_READ, req_page, outbound_size,
			     &reply_page, &inbound_size);
	if (!ret) {
		memcpy(inbound, page_address(reply_page), inbound_size);
		ret = inbound_size;
	}

	if (req_page)
		__free_page(req_page);
	__free_page(reply_page);
	return ret;
}

static void rbd_queue_workfn(struct work_struct *work)
{
	struct rbd_img_request *img_request =
	    container_of(work, struct rbd_img_request, work);
	struct rbd_device *rbd_dev = img_request->rbd_dev;
	enum obj_operation_type op_type = img_request->op_type;
	struct request *rq = blk_mq_rq_from_pdu(img_request);
	u64 offset = (u64)blk_rq_pos(rq) << SECTOR_SHIFT;
	u64 length = blk_rq_bytes(rq);
	u64 mapping_size;
	int result;

	/* Ignore/skip any zero-length requests */
	if (!length) {
		dout("%s: zero-length request\n", __func__);
		result = 0;
		goto err_img_request;
	}

	blk_mq_start_request(rq);

	down_read(&rbd_dev->header_rwsem);
	mapping_size = rbd_dev->mapping.size;
	rbd_img_capture_header(img_request);
	up_read(&rbd_dev->header_rwsem);

	if (offset + length > mapping_size) {
		rbd_warn(rbd_dev, "beyond EOD (%llu~%llu > %llu)", offset,
			 length, mapping_size);
		result = -EIO;
		goto err_img_request;
	}

	dout("%s rbd_dev %p img_req %p %s %llu~%llu\n", __func__, rbd_dev,
	     img_request, obj_op_name(op_type), offset, length);

	if (op_type == OBJ_OP_DISCARD || op_type == OBJ_OP_ZEROOUT)
		result = rbd_img_fill_nodata(img_request, offset, length);
	else
		result = rbd_img_fill_from_bio(img_request, offset, length,
					       rq->bio);
	if (result)
		goto err_img_request;

	rbd_img_handle_request(img_request, 0);
	return;

err_img_request:
	rbd_img_request_destroy(img_request);
	if (result)
		rbd_warn(rbd_dev, "%s %llx at %llx result %d",
			 obj_op_name(op_type), length, offset, result);
	blk_mq_end_request(rq, errno_to_blk_status(result));
}

static blk_status_t rbd_queue_rq(struct blk_mq_hw_ctx *hctx,
		const struct blk_mq_queue_data *bd)
{
	struct rbd_device *rbd_dev = hctx->queue->queuedata;
	struct rbd_img_request *img_req = blk_mq_rq_to_pdu(bd->rq);
	enum obj_operation_type op_type;

	switch (req_op(bd->rq)) {
	case REQ_OP_DISCARD:
		op_type = OBJ_OP_DISCARD;
		break;
	case REQ_OP_WRITE_ZEROES:
		op_type = OBJ_OP_ZEROOUT;
		break;
	case REQ_OP_WRITE:
		op_type = OBJ_OP_WRITE;
		break;
	case REQ_OP_READ:
		op_type = OBJ_OP_READ;
		break;
	default:
		rbd_warn(rbd_dev, "unknown req_op %d", req_op(bd->rq));
		return BLK_STS_IOERR;
	}

	rbd_img_request_init(img_req, rbd_dev, op_type);

	if (rbd_img_is_write(img_req)) {
		if (rbd_is_ro(rbd_dev)) {
			rbd_warn(rbd_dev, "%s on read-only mapping",
				 obj_op_name(img_req->op_type));
			return BLK_STS_IOERR;
		}
		rbd_assert(!rbd_is_snap(rbd_dev));
	}

	INIT_WORK(&img_req->work, rbd_queue_workfn);
	queue_work(rbd_wq, &img_req->work);
	return BLK_STS_OK;
}

static void rbd_free_disk(struct rbd_device *rbd_dev)
{
	put_disk(rbd_dev->disk);
	blk_mq_free_tag_set(&rbd_dev->tag_set);
	rbd_dev->disk = NULL;
}

static int rbd_obj_read_sync(struct rbd_device *rbd_dev,
			     struct ceph_object_id *oid,
			     struct ceph_object_locator *oloc,
			     void *buf, int buf_len)

{
	struct ceph_osd_client *osdc = &rbd_dev->rbd_client->client->osdc;
	struct ceph_osd_request *req;
	struct page **pages;
	int num_pages = calc_pages_for(0, buf_len);
	int ret;

	req = ceph_osdc_alloc_request(osdc, NULL, 1, false, GFP_KERNEL);
	if (!req)
		return -ENOMEM;

	ceph_oid_copy(&req->r_base_oid, oid);
	ceph_oloc_copy(&req->r_base_oloc, oloc);
	req->r_flags = CEPH_OSD_FLAG_READ;

	pages = ceph_alloc_page_vector(num_pages, GFP_KERNEL);
	if (IS_ERR(pages)) {
		ret = PTR_ERR(pages);
		goto out_req;
	}

	osd_req_op_extent_init(req, 0, CEPH_OSD_OP_READ, 0, buf_len, 0, 0);
	osd_req_op_extent_osd_data_pages(req, 0, pages, buf_len, 0, false,
					 true);

	ret = ceph_osdc_alloc_messages(req, GFP_KERNEL);
	if (ret)
		goto out_req;

	ceph_osdc_start_request(osdc, req);
	ret = ceph_osdc_wait_request(osdc, req);
	if (ret >= 0)
		ceph_copy_from_page_vector(pages, buf, 0, ret);

out_req:
	ceph_osdc_put_request(req);
	return ret;
}

/*
 * Read the complete header for the given rbd device.  On successful
 * return, the rbd_dev->header field will contain up-to-date
 * information about the image.
 */
static int rbd_dev_v1_header_info(struct rbd_device *rbd_dev,
				  struct rbd_image_header *header,
				  bool first_time)
{
	struct rbd_image_header_ondisk *ondisk = NULL;
	u32 snap_count = 0;
	u64 names_size = 0;
	u32 want_count;
	int ret;

	/*
	 * The complete header will include an array of its 64-bit
	 * snapshot ids, followed by the names of those snapshots as
	 * a contiguous block of NUL-terminated strings.  Note that
	 * the number of snapshots could change by the time we read
	 * it in, in which case we re-read it.
	 */
	do {
		size_t size;

		kfree(ondisk);

		size = sizeof (*ondisk);
		size += snap_count * sizeof (struct rbd_image_snap_ondisk);
		size += names_size;
		ondisk = kmalloc(size, GFP_KERNEL);
		if (!ondisk)
			return -ENOMEM;

		ret = rbd_obj_read_sync(rbd_dev, &rbd_dev->header_oid,
					&rbd_dev->header_oloc, ondisk, size);
		if (ret < 0)
			goto out;
		if ((size_t)ret < size) {
			ret = -ENXIO;
			rbd_warn(rbd_dev, "short header read (want %zd got %d)",
				size, ret);
			goto out;
		}
		if (!rbd_dev_ondisk_valid(ondisk)) {
			ret = -ENXIO;
			rbd_warn(rbd_dev, "invalid header");
			goto out;
		}

		names_size = le64_to_cpu(ondisk->snap_names_len);
		want_count = snap_count;
		snap_count = le32_to_cpu(ondisk->snap_count);
	} while (snap_count != want_count);

	ret = rbd_header_from_disk(header, ondisk, first_time);
out:
	kfree(ondisk);

	return ret;
}

static void rbd_dev_update_size(struct rbd_device *rbd_dev)
{
	sector_t size;

	/*
	 * If EXISTS is not set, rbd_dev->disk may be NULL, so don't
	 * try to update its size.  If REMOVING is set, updating size
	 * is just useless work since the device can't be opened.
	 */
	if (test_bit(RBD_DEV_FLAG_EXISTS, &rbd_dev->flags) &&
	    !test_bit(RBD_DEV_FLAG_REMOVING, &rbd_dev->flags)) {
		size = (sector_t)rbd_dev->mapping.size / SECTOR_SIZE;
		dout("setting size to %llu sectors", (unsigned long long)size);
		set_capacity_and_notify(rbd_dev->disk, size);
	}
}

static const struct blk_mq_ops rbd_mq_ops = {
	.queue_rq	= rbd_queue_rq,
};

static int rbd_init_disk(struct rbd_device *rbd_dev)
{
	struct gendisk *disk;
	struct request_queue *q;
	unsigned int objset_bytes =
	    rbd_dev->layout.object_size * rbd_dev->layout.stripe_count;
	int err;

	memset(&rbd_dev->tag_set, 0, sizeof(rbd_dev->tag_set));
	rbd_dev->tag_set.ops = &rbd_mq_ops;
	rbd_dev->tag_set.queue_depth = rbd_dev->opts->queue_depth;
	rbd_dev->tag_set.numa_node = NUMA_NO_NODE;
	rbd_dev->tag_set.flags = BLK_MQ_F_SHOULD_MERGE;
	rbd_dev->tag_set.nr_hw_queues = num_present_cpus();
	rbd_dev->tag_set.cmd_size = sizeof(struct rbd_img_request);

	err = blk_mq_alloc_tag_set(&rbd_dev->tag_set);
	if (err)
		return err;

	disk = blk_mq_alloc_disk(&rbd_dev->tag_set, rbd_dev);
	if (IS_ERR(disk)) {
		err = PTR_ERR(disk);
		goto out_tag_set;
	}
	q = disk->queue;

	snprintf(disk->disk_name, sizeof(disk->disk_name), RBD_DRV_NAME "%d",
		 rbd_dev->dev_id);
	disk->major = rbd_dev->major;
	disk->first_minor = rbd_dev->minor;
	if (single_major)
		disk->minors = (1 << RBD_SINGLE_MAJOR_PART_SHIFT);
	else
		disk->minors = RBD_MINORS_PER_MAJOR;
	disk->fops = &rbd_bd_ops;
	disk->private_data = rbd_dev;

	blk_queue_flag_set(QUEUE_FLAG_NONROT, q);
	/* QUEUE_FLAG_ADD_RANDOM is off by default for blk-mq */

	blk_queue_max_hw_sectors(q, objset_bytes >> SECTOR_SHIFT);
	q->limits.max_sectors = queue_max_hw_sectors(q);
	blk_queue_max_segments(q, USHRT_MAX);
	blk_queue_max_segment_size(q, UINT_MAX);
	blk_queue_io_min(q, rbd_dev->opts->alloc_size);
	blk_queue_io_opt(q, rbd_dev->opts->alloc_size);

	if (rbd_dev->opts->trim) {
		q->limits.discard_granularity = rbd_dev->opts->alloc_size;
		blk_queue_max_discard_sectors(q, objset_bytes >> SECTOR_SHIFT);
		blk_queue_max_write_zeroes_sectors(q, objset_bytes >> SECTOR_SHIFT);
	}

	if (!ceph_test_opt(rbd_dev->rbd_client->client, NOCRC))
		blk_queue_flag_set(QUEUE_FLAG_STABLE_WRITES, q);

	rbd_dev->disk = disk;

	return 0;
out_tag_set:
	blk_mq_free_tag_set(&rbd_dev->tag_set);
	return err;
}

/*
  sysfs
*/

static struct rbd_device *dev_to_rbd_dev(struct device *dev)
{
	return container_of(dev, struct rbd_device, dev);
}

static ssize_t rbd_size_show(struct device *dev,
			     struct device_attribute *attr, char *buf)
{
	struct rbd_device *rbd_dev = dev_to_rbd_dev(dev);

	return sprintf(buf, "%llu\n",
		(unsigned long long)rbd_dev->mapping.size);
}

static ssize_t rbd_features_show(struct device *dev,
			     struct device_attribute *attr, char *buf)
{
	struct rbd_device *rbd_dev = dev_to_rbd_dev(dev);

	return sprintf(buf, "0x%016llx\n", rbd_dev->header.features);
}

static ssize_t rbd_major_show(struct device *dev,
			      struct device_attribute *attr, char *buf)
{
	struct rbd_device *rbd_dev = dev_to_rbd_dev(dev);

	if (rbd_dev->major)
		return sprintf(buf, "%d\n", rbd_dev->major);

	return sprintf(buf, "(none)\n");
}

static ssize_t rbd_minor_show(struct device *dev,
			      struct device_attribute *attr, char *buf)
{
	struct rbd_device *rbd_dev = dev_to_rbd_dev(dev);

	return sprintf(buf, "%d\n", rbd_dev->minor);
}

static ssize_t rbd_client_addr_show(struct device *dev,
				    struct device_attribute *attr, char *buf)
{
	struct rbd_device *rbd_dev = dev_to_rbd_dev(dev);
	struct ceph_entity_addr *client_addr =
	    ceph_client_addr(rbd_dev->rbd_client->client);

	return sprintf(buf, "%pISpc/%u\n", &client_addr->in_addr,
		       le32_to_cpu(client_addr->nonce));
}

static ssize_t rbd_client_id_show(struct device *dev,
				  struct device_attribute *attr, char *buf)
{
	struct rbd_device *rbd_dev = dev_to_rbd_dev(dev);

	return sprintf(buf, "client%lld\n",
		       ceph_client_gid(rbd_dev->rbd_client->client));
}

static ssize_t rbd_cluster_fsid_show(struct device *dev,
				     struct device_attribute *attr, char *buf)
{
	struct rbd_device *rbd_dev = dev_to_rbd_dev(dev);

	return sprintf(buf, "%pU\n", &rbd_dev->rbd_client->client->fsid);
}

static ssize_t rbd_config_info_show(struct device *dev,
				    struct device_attribute *attr, char *buf)
{
	struct rbd_device *rbd_dev = dev_to_rbd_dev(dev);

	if (!capable(CAP_SYS_ADMIN))
		return -EPERM;

	return sprintf(buf, "%s\n", rbd_dev->config_info);
}

static ssize_t rbd_pool_show(struct device *dev,
			     struct device_attribute *attr, char *buf)
{
	struct rbd_device *rbd_dev = dev_to_rbd_dev(dev);

	return sprintf(buf, "%s\n", rbd_dev->spec->pool_name);
}

static ssize_t rbd_pool_id_show(struct device *dev,
			     struct device_attribute *attr, char *buf)
{
	struct rbd_device *rbd_dev = dev_to_rbd_dev(dev);

	return sprintf(buf, "%llu\n",
			(unsigned long long) rbd_dev->spec->pool_id);
}

static ssize_t rbd_pool_ns_show(struct device *dev,
				struct device_attribute *attr, char *buf)
{
	struct rbd_device *rbd_dev = dev_to_rbd_dev(dev);

	return sprintf(buf, "%s\n", rbd_dev->spec->pool_ns ?: "");
}

static ssize_t rbd_name_show(struct device *dev,
			     struct device_attribute *attr, char *buf)
{
	struct rbd_device *rbd_dev = dev_to_rbd_dev(dev);

	if (rbd_dev->spec->image_name)
		return sprintf(buf, "%s\n", rbd_dev->spec->image_name);

	return sprintf(buf, "(unknown)\n");
}

static ssize_t rbd_image_id_show(struct device *dev,
			     struct device_attribute *attr, char *buf)
{
	struct rbd_device *rbd_dev = dev_to_rbd_dev(dev);

	return sprintf(buf, "%s\n", rbd_dev->spec->image_id);
}

/*
 * Shows the name of the currently-mapped snapshot (or
 * RBD_SNAP_HEAD_NAME for the base image).
 */
static ssize_t rbd_snap_show(struct device *dev,
			     struct device_attribute *attr,
			     char *buf)
{
	struct rbd_device *rbd_dev = dev_to_rbd_dev(dev);

	return sprintf(buf, "%s\n", rbd_dev->spec->snap_name);
}

static ssize_t rbd_snap_id_show(struct device *dev,
				struct device_attribute *attr, char *buf)
{
	struct rbd_device *rbd_dev = dev_to_rbd_dev(dev);

	return sprintf(buf, "%llu\n", rbd_dev->spec->snap_id);
}

/*
 * For a v2 image, shows the chain of parent images, separated by empty
 * lines.  For v1 images or if there is no parent, shows "(no parent
 * image)".
 */
static ssize_t rbd_parent_show(struct device *dev,
			       struct device_attribute *attr,
			       char *buf)
{
	struct rbd_device *rbd_dev = dev_to_rbd_dev(dev);
	ssize_t count = 0;

	if (!rbd_dev->parent)
		return sprintf(buf, "(no parent image)\n");

	for ( ; rbd_dev->parent; rbd_dev = rbd_dev->parent) {
		struct rbd_spec *spec = rbd_dev->parent_spec;

		count += sprintf(&buf[count], "%s"
			    "pool_id %llu\npool_name %s\n"
			    "pool_ns %s\n"
			    "image_id %s\nimage_name %s\n"
			    "snap_id %llu\nsnap_name %s\n"
			    "overlap %llu\n",
			    !count ? "" : "\n", /* first? */
			    spec->pool_id, spec->pool_name,
			    spec->pool_ns ?: "",
			    spec->image_id, spec->image_name ?: "(unknown)",
			    spec->snap_id, spec->snap_name,
			    rbd_dev->parent_overlap);
	}

	return count;
}

static ssize_t rbd_image_refresh(struct device *dev,
				 struct device_attribute *attr,
				 const char *buf,
				 size_t size)
{
	struct rbd_device *rbd_dev = dev_to_rbd_dev(dev);
	int ret;

	if (!capable(CAP_SYS_ADMIN))
		return -EPERM;

	ret = rbd_dev_refresh(rbd_dev);
	if (ret)
		return ret;

	return size;
}

static DEVICE_ATTR(size, 0444, rbd_size_show, NULL);
static DEVICE_ATTR(features, 0444, rbd_features_show, NULL);
static DEVICE_ATTR(major, 0444, rbd_major_show, NULL);
static DEVICE_ATTR(minor, 0444, rbd_minor_show, NULL);
static DEVICE_ATTR(client_addr, 0444, rbd_client_addr_show, NULL);
static DEVICE_ATTR(client_id, 0444, rbd_client_id_show, NULL);
static DEVICE_ATTR(cluster_fsid, 0444, rbd_cluster_fsid_show, NULL);
static DEVICE_ATTR(config_info, 0400, rbd_config_info_show, NULL);
static DEVICE_ATTR(pool, 0444, rbd_pool_show, NULL);
static DEVICE_ATTR(pool_id, 0444, rbd_pool_id_show, NULL);
static DEVICE_ATTR(pool_ns, 0444, rbd_pool_ns_show, NULL);
static DEVICE_ATTR(name, 0444, rbd_name_show, NULL);
static DEVICE_ATTR(image_id, 0444, rbd_image_id_show, NULL);
static DEVICE_ATTR(refresh, 0200, NULL, rbd_image_refresh);
static DEVICE_ATTR(current_snap, 0444, rbd_snap_show, NULL);
static DEVICE_ATTR(snap_id, 0444, rbd_snap_id_show, NULL);
static DEVICE_ATTR(parent, 0444, rbd_parent_show, NULL);

static struct attribute *rbd_attrs[] = {
	&dev_attr_size.attr,
	&dev_attr_features.attr,
	&dev_attr_major.attr,
	&dev_attr_minor.attr,
	&dev_attr_client_addr.attr,
	&dev_attr_client_id.attr,
	&dev_attr_cluster_fsid.attr,
	&dev_attr_config_info.attr,
	&dev_attr_pool.attr,
	&dev_attr_pool_id.attr,
	&dev_attr_pool_ns.attr,
	&dev_attr_name.attr,
	&dev_attr_image_id.attr,
	&dev_attr_current_snap.attr,
	&dev_attr_snap_id.attr,
	&dev_attr_parent.attr,
	&dev_attr_refresh.attr,
	NULL
};

static struct attribute_group rbd_attr_group = {
	.attrs = rbd_attrs,
};

static const struct attribute_group *rbd_attr_groups[] = {
	&rbd_attr_group,
	NULL
};

static void rbd_dev_release(struct device *dev);

static const struct device_type rbd_device_type = {
	.name		= "rbd",
	.groups		= rbd_attr_groups,
	.release	= rbd_dev_release,
};

static struct rbd_spec *rbd_spec_get(struct rbd_spec *spec)
{
	kref_get(&spec->kref);

	return spec;
}

static void rbd_spec_free(struct kref *kref);
static void rbd_spec_put(struct rbd_spec *spec)
{
	if (spec)
		kref_put(&spec->kref, rbd_spec_free);
}

static struct rbd_spec *rbd_spec_alloc(void)
{
	struct rbd_spec *spec;

	spec = kzalloc(sizeof (*spec), GFP_KERNEL);
	if (!spec)
		return NULL;

	spec->pool_id = CEPH_NOPOOL;
	spec->snap_id = CEPH_NOSNAP;
	kref_init(&spec->kref);

	return spec;
}

static void rbd_spec_free(struct kref *kref)
{
	struct rbd_spec *spec = container_of(kref, struct rbd_spec, kref);

	kfree(spec->pool_name);
	kfree(spec->pool_ns);
	kfree(spec->image_id);
	kfree(spec->image_name);
	kfree(spec->snap_name);
	kfree(spec);
}

static void rbd_dev_free(struct rbd_device *rbd_dev)
{
	WARN_ON(rbd_dev->watch_state != RBD_WATCH_STATE_UNREGISTERED);
	WARN_ON(rbd_dev->lock_state != RBD_LOCK_STATE_UNLOCKED);

	ceph_oid_destroy(&rbd_dev->header_oid);
	ceph_oloc_destroy(&rbd_dev->header_oloc);
	kfree(rbd_dev->config_info);

	rbd_put_client(rbd_dev->rbd_client);
	rbd_spec_put(rbd_dev->spec);
	kfree(rbd_dev->opts);
	kfree(rbd_dev);
}

static void rbd_dev_release(struct device *dev)
{
	struct rbd_device *rbd_dev = dev_to_rbd_dev(dev);
	bool need_put = !!rbd_dev->opts;

	if (need_put) {
		destroy_workqueue(rbd_dev->task_wq);
		ida_simple_remove(&rbd_dev_id_ida, rbd_dev->dev_id);
	}

	rbd_dev_free(rbd_dev);

	/*
	 * This is racy, but way better than putting module outside of
	 * the release callback.  The race window is pretty small, so
	 * doing something similar to dm (dm-builtin.c) is overkill.
	 */
	if (need_put)
		module_put(THIS_MODULE);
}

static struct rbd_device *__rbd_dev_create(struct rbd_spec *spec)
{
	struct rbd_device *rbd_dev;

	rbd_dev = kzalloc(sizeof(*rbd_dev), GFP_KERNEL);
	if (!rbd_dev)
		return NULL;

	spin_lock_init(&rbd_dev->lock);
	INIT_LIST_HEAD(&rbd_dev->node);
	init_rwsem(&rbd_dev->header_rwsem);

	rbd_dev->header.data_pool_id = CEPH_NOPOOL;
	ceph_oid_init(&rbd_dev->header_oid);
	rbd_dev->header_oloc.pool = spec->pool_id;
	if (spec->pool_ns) {
		WARN_ON(!*spec->pool_ns);
		rbd_dev->header_oloc.pool_ns =
		    ceph_find_or_create_string(spec->pool_ns,
					       strlen(spec->pool_ns));
	}

	mutex_init(&rbd_dev->watch_mutex);
	rbd_dev->watch_state = RBD_WATCH_STATE_UNREGISTERED;
	INIT_DELAYED_WORK(&rbd_dev->watch_dwork, rbd_reregister_watch);

	init_rwsem(&rbd_dev->lock_rwsem);
	rbd_dev->lock_state = RBD_LOCK_STATE_UNLOCKED;
	INIT_WORK(&rbd_dev->acquired_lock_work, rbd_notify_acquired_lock);
	INIT_WORK(&rbd_dev->released_lock_work, rbd_notify_released_lock);
	INIT_DELAYED_WORK(&rbd_dev->lock_dwork, rbd_acquire_lock);
	INIT_WORK(&rbd_dev->unlock_work, rbd_release_lock_work);
	spin_lock_init(&rbd_dev->lock_lists_lock);
	INIT_LIST_HEAD(&rbd_dev->acquiring_list);
	INIT_LIST_HEAD(&rbd_dev->running_list);
	init_completion(&rbd_dev->acquire_wait);
	init_completion(&rbd_dev->releasing_wait);

	spin_lock_init(&rbd_dev->object_map_lock);

	rbd_dev->dev.bus = &rbd_bus_type;
	rbd_dev->dev.type = &rbd_device_type;
	rbd_dev->dev.parent = &rbd_root_dev;
	device_initialize(&rbd_dev->dev);

	return rbd_dev;
}

/*
 * Create a mapping rbd_dev.
 */
static struct rbd_device *rbd_dev_create(struct rbd_client *rbdc,
					 struct rbd_spec *spec,
					 struct rbd_options *opts)
{
	struct rbd_device *rbd_dev;

	rbd_dev = __rbd_dev_create(spec);
	if (!rbd_dev)
		return NULL;

	/* get an id and fill in device name */
	rbd_dev->dev_id = ida_simple_get(&rbd_dev_id_ida, 0,
					 minor_to_rbd_dev_id(1 << MINORBITS),
					 GFP_KERNEL);
	if (rbd_dev->dev_id < 0)
		goto fail_rbd_dev;

	sprintf(rbd_dev->name, RBD_DRV_NAME "%d", rbd_dev->dev_id);
	rbd_dev->task_wq = alloc_ordered_workqueue("%s-tasks", WQ_MEM_RECLAIM,
						   rbd_dev->name);
	if (!rbd_dev->task_wq)
		goto fail_dev_id;

	/* we have a ref from do_rbd_add() */
	__module_get(THIS_MODULE);

	rbd_dev->rbd_client = rbdc;
	rbd_dev->spec = spec;
	rbd_dev->opts = opts;

	dout("%s rbd_dev %p dev_id %d\n", __func__, rbd_dev, rbd_dev->dev_id);
	return rbd_dev;

fail_dev_id:
	ida_simple_remove(&rbd_dev_id_ida, rbd_dev->dev_id);
fail_rbd_dev:
	rbd_dev_free(rbd_dev);
	return NULL;
}

static void rbd_dev_destroy(struct rbd_device *rbd_dev)
{
	if (rbd_dev)
		put_device(&rbd_dev->dev);
}

/*
 * Get the size and object order for an image snapshot, or if
 * snap_id is CEPH_NOSNAP, gets this information for the base
 * image.
 */
static int _rbd_dev_v2_snap_size(struct rbd_device *rbd_dev, u64 snap_id,
				u8 *order, u64 *snap_size)
{
	__le64 snapid = cpu_to_le64(snap_id);
	int ret;
	struct {
		u8 order;
		__le64 size;
	} __attribute__ ((packed)) size_buf = { 0 };

	ret = rbd_obj_method_sync(rbd_dev, &rbd_dev->header_oid,
				  &rbd_dev->header_oloc, "get_size",
				  &snapid, sizeof(snapid),
				  &size_buf, sizeof(size_buf));
	dout("%s: rbd_obj_method_sync returned %d\n", __func__, ret);
	if (ret < 0)
		return ret;
	if (ret < sizeof (size_buf))
		return -ERANGE;

	if (order) {
		*order = size_buf.order;
		dout("  order %u", (unsigned int)*order);
	}
	*snap_size = le64_to_cpu(size_buf.size);

	dout("  snap_id 0x%016llx snap_size = %llu\n",
		(unsigned long long)snap_id,
		(unsigned long long)*snap_size);

	return 0;
}

static int rbd_dev_v2_object_prefix(struct rbd_device *rbd_dev,
				    char **pobject_prefix)
{
	size_t size;
	void *reply_buf;
	char *object_prefix;
	int ret;
	void *p;

	/* Response will be an encoded string, which includes a length */
	size = sizeof(__le32) + RBD_OBJ_PREFIX_LEN_MAX;
	reply_buf = kzalloc(size, GFP_KERNEL);
	if (!reply_buf)
		return -ENOMEM;

	ret = rbd_obj_method_sync(rbd_dev, &rbd_dev->header_oid,
				  &rbd_dev->header_oloc, "get_object_prefix",
				  NULL, 0, reply_buf, size);
	dout("%s: rbd_obj_method_sync returned %d\n", __func__, ret);
	if (ret < 0)
		goto out;

	p = reply_buf;
	object_prefix = ceph_extract_encoded_string(&p, p + ret, NULL,
						    GFP_NOIO);
	if (IS_ERR(object_prefix)) {
		ret = PTR_ERR(object_prefix);
		goto out;
	}
	ret = 0;

	*pobject_prefix = object_prefix;
	dout("  object_prefix = %s\n", object_prefix);
out:
	kfree(reply_buf);

	return ret;
}

static int _rbd_dev_v2_snap_features(struct rbd_device *rbd_dev, u64 snap_id,
				     bool read_only, u64 *snap_features)
{
	struct {
		__le64 snap_id;
		u8 read_only;
	} features_in;
	struct {
		__le64 features;
		__le64 incompat;
	} __attribute__ ((packed)) features_buf = { 0 };
	u64 unsup;
	int ret;

	features_in.snap_id = cpu_to_le64(snap_id);
	features_in.read_only = read_only;

	ret = rbd_obj_method_sync(rbd_dev, &rbd_dev->header_oid,
				  &rbd_dev->header_oloc, "get_features",
				  &features_in, sizeof(features_in),
				  &features_buf, sizeof(features_buf));
	dout("%s: rbd_obj_method_sync returned %d\n", __func__, ret);
	if (ret < 0)
		return ret;
	if (ret < sizeof (features_buf))
		return -ERANGE;

	unsup = le64_to_cpu(features_buf.incompat) & ~RBD_FEATURES_SUPPORTED;
	if (unsup) {
		rbd_warn(rbd_dev, "image uses unsupported features: 0x%llx",
			 unsup);
		return -ENXIO;
	}

	*snap_features = le64_to_cpu(features_buf.features);

	dout("  snap_id 0x%016llx features = 0x%016llx incompat = 0x%016llx\n",
		(unsigned long long)snap_id,
		(unsigned long long)*snap_features,
		(unsigned long long)le64_to_cpu(features_buf.incompat));

	return 0;
}

/*
 * These are generic image flags, but since they are used only for
 * object map, store them in rbd_dev->object_map_flags.
 *
 * For the same reason, this function is called only on object map
 * (re)load and not on header refresh.
 */
static int rbd_dev_v2_get_flags(struct rbd_device *rbd_dev)
{
	__le64 snapid = cpu_to_le64(rbd_dev->spec->snap_id);
	__le64 flags;
	int ret;

	ret = rbd_obj_method_sync(rbd_dev, &rbd_dev->header_oid,
				  &rbd_dev->header_oloc, "get_flags",
				  &snapid, sizeof(snapid),
				  &flags, sizeof(flags));
	if (ret < 0)
		return ret;
	if (ret < sizeof(flags))
		return -EBADMSG;

	rbd_dev->object_map_flags = le64_to_cpu(flags);
	return 0;
}

struct parent_image_info {
	u64		pool_id;
	const char	*pool_ns;
	const char	*image_id;
	u64		snap_id;

	bool		has_overlap;
	u64		overlap;
};

static void rbd_parent_info_cleanup(struct parent_image_info *pii)
{
	kfree(pii->pool_ns);
	kfree(pii->image_id);

	memset(pii, 0, sizeof(*pii));
}

/*
 * The caller is responsible for @pii.
 */
static int decode_parent_image_spec(void **p, void *end,
				    struct parent_image_info *pii)
{
	u8 struct_v;
	u32 struct_len;
	int ret;

	ret = ceph_start_decoding(p, end, 1, "ParentImageSpec",
				  &struct_v, &struct_len);
	if (ret)
		return ret;

	ceph_decode_64_safe(p, end, pii->pool_id, e_inval);
	pii->pool_ns = ceph_extract_encoded_string(p, end, NULL, GFP_KERNEL);
	if (IS_ERR(pii->pool_ns)) {
		ret = PTR_ERR(pii->pool_ns);
		pii->pool_ns = NULL;
		return ret;
	}
	pii->image_id = ceph_extract_encoded_string(p, end, NULL, GFP_KERNEL);
	if (IS_ERR(pii->image_id)) {
		ret = PTR_ERR(pii->image_id);
		pii->image_id = NULL;
		return ret;
	}
	ceph_decode_64_safe(p, end, pii->snap_id, e_inval);
	return 0;

e_inval:
	return -EINVAL;
}

static int __get_parent_info(struct rbd_device *rbd_dev,
			     struct page *req_page,
			     struct page *reply_page,
			     struct parent_image_info *pii)
{
	struct ceph_osd_client *osdc = &rbd_dev->rbd_client->client->osdc;
	size_t reply_len = PAGE_SIZE;
	void *p, *end;
	int ret;

	ret = ceph_osdc_call(osdc, &rbd_dev->header_oid, &rbd_dev->header_oloc,
			     "rbd", "parent_get", CEPH_OSD_FLAG_READ,
			     req_page, sizeof(u64), &reply_page, &reply_len);
	if (ret)
		return ret == -EOPNOTSUPP ? 1 : ret;

	p = page_address(reply_page);
	end = p + reply_len;
	ret = decode_parent_image_spec(&p, end, pii);
	if (ret)
		return ret;

	ret = ceph_osdc_call(osdc, &rbd_dev->header_oid, &rbd_dev->header_oloc,
			     "rbd", "parent_overlap_get", CEPH_OSD_FLAG_READ,
			     req_page, sizeof(u64), &reply_page, &reply_len);
	if (ret)
		return ret;

	p = page_address(reply_page);
	end = p + reply_len;
	ceph_decode_8_safe(&p, end, pii->has_overlap, e_inval);
	if (pii->has_overlap)
		ceph_decode_64_safe(&p, end, pii->overlap, e_inval);

	dout("%s pool_id %llu pool_ns %s image_id %s snap_id %llu has_overlap %d overlap %llu\n",
	     __func__, pii->pool_id, pii->pool_ns, pii->image_id, pii->snap_id,
	     pii->has_overlap, pii->overlap);
	return 0;

e_inval:
	return -EINVAL;
}

/*
 * The caller is responsible for @pii.
 */
static int __get_parent_info_legacy(struct rbd_device *rbd_dev,
				    struct page *req_page,
				    struct page *reply_page,
				    struct parent_image_info *pii)
{
	struct ceph_osd_client *osdc = &rbd_dev->rbd_client->client->osdc;
	size_t reply_len = PAGE_SIZE;
	void *p, *end;
	int ret;

	ret = ceph_osdc_call(osdc, &rbd_dev->header_oid, &rbd_dev->header_oloc,
			     "rbd", "get_parent", CEPH_OSD_FLAG_READ,
			     req_page, sizeof(u64), &reply_page, &reply_len);
	if (ret)
		return ret;

	p = page_address(reply_page);
	end = p + reply_len;
	ceph_decode_64_safe(&p, end, pii->pool_id, e_inval);
	pii->image_id = ceph_extract_encoded_string(&p, end, NULL, GFP_KERNEL);
	if (IS_ERR(pii->image_id)) {
		ret = PTR_ERR(pii->image_id);
		pii->image_id = NULL;
		return ret;
	}
	ceph_decode_64_safe(&p, end, pii->snap_id, e_inval);
	pii->has_overlap = true;
	ceph_decode_64_safe(&p, end, pii->overlap, e_inval);

	dout("%s pool_id %llu pool_ns %s image_id %s snap_id %llu has_overlap %d overlap %llu\n",
	     __func__, pii->pool_id, pii->pool_ns, pii->image_id, pii->snap_id,
	     pii->has_overlap, pii->overlap);
	return 0;

e_inval:
	return -EINVAL;
}

static int rbd_dev_v2_parent_info(struct rbd_device *rbd_dev,
				  struct parent_image_info *pii)
{
	struct page *req_page, *reply_page;
	void *p;
	int ret;

	req_page = alloc_page(GFP_KERNEL);
	if (!req_page)
		return -ENOMEM;

	reply_page = alloc_page(GFP_KERNEL);
	if (!reply_page) {
		__free_page(req_page);
		return -ENOMEM;
	}

	p = page_address(req_page);
	ceph_encode_64(&p, rbd_dev->spec->snap_id);
	ret = __get_parent_info(rbd_dev, req_page, reply_page, pii);
	if (ret > 0)
		ret = __get_parent_info_legacy(rbd_dev, req_page, reply_page,
					       pii);

	__free_page(req_page);
	__free_page(reply_page);
	return ret;
}

static int rbd_dev_setup_parent(struct rbd_device *rbd_dev)
{
	struct rbd_spec *parent_spec;
	struct parent_image_info pii = { 0 };
	int ret;

	parent_spec = rbd_spec_alloc();
	if (!parent_spec)
		return -ENOMEM;

	ret = rbd_dev_v2_parent_info(rbd_dev, &pii);
	if (ret)
		goto out_err;

	if (pii.pool_id == CEPH_NOPOOL || !pii.has_overlap)
		goto out;	/* No parent?  No problem. */

	/* The ceph file layout needs to fit pool id in 32 bits */

	ret = -EIO;
	if (pii.pool_id > (u64)U32_MAX) {
		rbd_warn(NULL, "parent pool id too large (%llu > %u)",
			(unsigned long long)pii.pool_id, U32_MAX);
		goto out_err;
	}

	/*
	 * The parent won't change except when the clone is flattened,
	 * so we only need to record the parent image spec once.
	 */
	parent_spec->pool_id = pii.pool_id;
	if (pii.pool_ns && *pii.pool_ns) {
		parent_spec->pool_ns = pii.pool_ns;
		pii.pool_ns = NULL;
	}
	parent_spec->image_id = pii.image_id;
	pii.image_id = NULL;
	parent_spec->snap_id = pii.snap_id;

	rbd_assert(!rbd_dev->parent_spec);
	rbd_dev->parent_spec = parent_spec;
	parent_spec = NULL;	/* rbd_dev now owns this */

	/*
	 * Record the parent overlap.  If it's zero, issue a warning as
	 * we will proceed as if there is no parent.
	 */
	if (!pii.overlap)
		rbd_warn(rbd_dev, "clone is standalone (overlap 0)");
	rbd_dev->parent_overlap = pii.overlap;

out:
	ret = 0;
out_err:
	rbd_parent_info_cleanup(&pii);
	rbd_spec_put(parent_spec);
	return ret;
}

static int rbd_dev_v2_striping_info(struct rbd_device *rbd_dev,
				    u64 *stripe_unit, u64 *stripe_count)
{
	struct {
		__le64 stripe_unit;
		__le64 stripe_count;
	} __attribute__ ((packed)) striping_info_buf = { 0 };
	size_t size = sizeof (striping_info_buf);
	int ret;

	ret = rbd_obj_method_sync(rbd_dev, &rbd_dev->header_oid,
				&rbd_dev->header_oloc, "get_stripe_unit_count",
				NULL, 0, &striping_info_buf, size);
	dout("%s: rbd_obj_method_sync returned %d\n", __func__, ret);
	if (ret < 0)
		return ret;
	if (ret < size)
		return -ERANGE;

	*stripe_unit = le64_to_cpu(striping_info_buf.stripe_unit);
	*stripe_count = le64_to_cpu(striping_info_buf.stripe_count);
	dout("  stripe_unit = %llu stripe_count = %llu\n", *stripe_unit,
	     *stripe_count);

	return 0;
}

static int rbd_dev_v2_data_pool(struct rbd_device *rbd_dev, s64 *data_pool_id)
{
	__le64 data_pool_buf;
	int ret;

	ret = rbd_obj_method_sync(rbd_dev, &rbd_dev->header_oid,
				  &rbd_dev->header_oloc, "get_data_pool",
				  NULL, 0, &data_pool_buf,
				  sizeof(data_pool_buf));
	dout("%s: rbd_obj_method_sync returned %d\n", __func__, ret);
	if (ret < 0)
		return ret;
	if (ret < sizeof(data_pool_buf))
		return -EBADMSG;

	*data_pool_id = le64_to_cpu(data_pool_buf);
	dout("  data_pool_id = %lld\n", *data_pool_id);
	WARN_ON(*data_pool_id == CEPH_NOPOOL);

	return 0;
}

static char *rbd_dev_image_name(struct rbd_device *rbd_dev)
{
	CEPH_DEFINE_OID_ONSTACK(oid);
	size_t image_id_size;
	char *image_id;
	void *p;
	void *end;
	size_t size;
	void *reply_buf = NULL;
	size_t len = 0;
	char *image_name = NULL;
	int ret;

	rbd_assert(!rbd_dev->spec->image_name);

	len = strlen(rbd_dev->spec->image_id);
	image_id_size = sizeof (__le32) + len;
	image_id = kmalloc(image_id_size, GFP_KERNEL);
	if (!image_id)
		return NULL;

	p = image_id;
	end = image_id + image_id_size;
	ceph_encode_string(&p, end, rbd_dev->spec->image_id, (u32)len);

	size = sizeof (__le32) + RBD_IMAGE_NAME_LEN_MAX;
	reply_buf = kmalloc(size, GFP_KERNEL);
	if (!reply_buf)
		goto out;

	ceph_oid_printf(&oid, "%s", RBD_DIRECTORY);
	ret = rbd_obj_method_sync(rbd_dev, &oid, &rbd_dev->header_oloc,
				  "dir_get_name", image_id, image_id_size,
				  reply_buf, size);
	if (ret < 0)
		goto out;
	p = reply_buf;
	end = reply_buf + ret;

	image_name = ceph_extract_encoded_string(&p, end, &len, GFP_KERNEL);
	if (IS_ERR(image_name))
		image_name = NULL;
	else
		dout("%s: name is %s len is %zd\n", __func__, image_name, len);
out:
	kfree(reply_buf);
	kfree(image_id);

	return image_name;
}

static u64 rbd_v1_snap_id_by_name(struct rbd_device *rbd_dev, const char *name)
{
	struct ceph_snap_context *snapc = rbd_dev->header.snapc;
	const char *snap_name;
	u32 which = 0;

	/* Skip over names until we find the one we are looking for */

	snap_name = rbd_dev->header.snap_names;
	while (which < snapc->num_snaps) {
		if (!strcmp(name, snap_name))
			return snapc->snaps[which];
		snap_name += strlen(snap_name) + 1;
		which++;
	}
	return CEPH_NOSNAP;
}

static u64 rbd_v2_snap_id_by_name(struct rbd_device *rbd_dev, const char *name)
{
	struct ceph_snap_context *snapc = rbd_dev->header.snapc;
	u32 which;
	bool found = false;
	u64 snap_id;

	for (which = 0; !found && which < snapc->num_snaps; which++) {
		const char *snap_name;

		snap_id = snapc->snaps[which];
		snap_name = rbd_dev_v2_snap_name(rbd_dev, snap_id);
		if (IS_ERR(snap_name)) {
			/* ignore no-longer existing snapshots */
			if (PTR_ERR(snap_name) == -ENOENT)
				continue;
			else
				break;
		}
		found = !strcmp(name, snap_name);
		kfree(snap_name);
	}
	return found ? snap_id : CEPH_NOSNAP;
}

/*
 * Assumes name is never RBD_SNAP_HEAD_NAME; returns CEPH_NOSNAP if
 * no snapshot by that name is found, or if an error occurs.
 */
static u64 rbd_snap_id_by_name(struct rbd_device *rbd_dev, const char *name)
{
	if (rbd_dev->image_format == 1)
		return rbd_v1_snap_id_by_name(rbd_dev, name);

	return rbd_v2_snap_id_by_name(rbd_dev, name);
}

/*
 * An image being mapped will have everything but the snap id.
 */
static int rbd_spec_fill_snap_id(struct rbd_device *rbd_dev)
{
	struct rbd_spec *spec = rbd_dev->spec;

	rbd_assert(spec->pool_id != CEPH_NOPOOL && spec->pool_name);
	rbd_assert(spec->image_id && spec->image_name);
	rbd_assert(spec->snap_name);

	if (strcmp(spec->snap_name, RBD_SNAP_HEAD_NAME)) {
		u64 snap_id;

		snap_id = rbd_snap_id_by_name(rbd_dev, spec->snap_name);
		if (snap_id == CEPH_NOSNAP)
			return -ENOENT;

		spec->snap_id = snap_id;
	} else {
		spec->snap_id = CEPH_NOSNAP;
	}

	return 0;
}

/*
 * A parent image will have all ids but none of the names.
 *
 * All names in an rbd spec are dynamically allocated.  It's OK if we
 * can't figure out the name for an image id.
 */
static int rbd_spec_fill_names(struct rbd_device *rbd_dev)
{
	struct ceph_osd_client *osdc = &rbd_dev->rbd_client->client->osdc;
	struct rbd_spec *spec = rbd_dev->spec;
	const char *pool_name;
	const char *image_name;
	const char *snap_name;
	int ret;

	rbd_assert(spec->pool_id != CEPH_NOPOOL);
	rbd_assert(spec->image_id);
	rbd_assert(spec->snap_id != CEPH_NOSNAP);

	/* Get the pool name; we have to make our own copy of this */

	pool_name = ceph_pg_pool_name_by_id(osdc->osdmap, spec->pool_id);
	if (!pool_name) {
		rbd_warn(rbd_dev, "no pool with id %llu", spec->pool_id);
		return -EIO;
	}
	pool_name = kstrdup(pool_name, GFP_KERNEL);
	if (!pool_name)
		return -ENOMEM;

	/* Fetch the image name; tolerate failure here */

	image_name = rbd_dev_image_name(rbd_dev);
	if (!image_name)
		rbd_warn(rbd_dev, "unable to get image name");

	/* Fetch the snapshot name */

	snap_name = rbd_snap_name(rbd_dev, spec->snap_id);
	if (IS_ERR(snap_name)) {
		ret = PTR_ERR(snap_name);
		goto out_err;
	}

	spec->pool_name = pool_name;
	spec->image_name = image_name;
	spec->snap_name = snap_name;

	return 0;

out_err:
	kfree(image_name);
	kfree(pool_name);
	return ret;
}

static int rbd_dev_v2_snap_context(struct rbd_device *rbd_dev,
				   struct ceph_snap_context **psnapc)
{
	size_t size;
	int ret;
	void *reply_buf;
	void *p;
	void *end;
	u64 seq;
	u32 snap_count;
	struct ceph_snap_context *snapc;
	u32 i;

	/*
	 * We'll need room for the seq value (maximum snapshot id),
	 * snapshot count, and array of that many snapshot ids.
	 * For now we have a fixed upper limit on the number we're
	 * prepared to receive.
	 */
	size = sizeof (__le64) + sizeof (__le32) +
			RBD_MAX_SNAP_COUNT * sizeof (__le64);
	reply_buf = kzalloc(size, GFP_KERNEL);
	if (!reply_buf)
		return -ENOMEM;

	ret = rbd_obj_method_sync(rbd_dev, &rbd_dev->header_oid,
				  &rbd_dev->header_oloc, "get_snapcontext",
				  NULL, 0, reply_buf, size);
	dout("%s: rbd_obj_method_sync returned %d\n", __func__, ret);
	if (ret < 0)
		goto out;

	p = reply_buf;
	end = reply_buf + ret;
	ret = -ERANGE;
	ceph_decode_64_safe(&p, end, seq, out);
	ceph_decode_32_safe(&p, end, snap_count, out);

	/*
	 * Make sure the reported number of snapshot ids wouldn't go
	 * beyond the end of our buffer.  But before checking that,
	 * make sure the computed size of the snapshot context we
	 * allocate is representable in a size_t.
	 */
	if (snap_count > (SIZE_MAX - sizeof (struct ceph_snap_context))
				 / sizeof (u64)) {
		ret = -EINVAL;
		goto out;
	}
	if (!ceph_has_room(&p, end, snap_count * sizeof (__le64)))
		goto out;
	ret = 0;

	snapc = ceph_create_snap_context(snap_count, GFP_KERNEL);
	if (!snapc) {
		ret = -ENOMEM;
		goto out;
	}
	snapc->seq = seq;
	for (i = 0; i < snap_count; i++)
		snapc->snaps[i] = ceph_decode_64(&p);

	*psnapc = snapc;
	dout("  snap context seq = %llu, snap_count = %u\n",
		(unsigned long long)seq, (unsigned int)snap_count);
out:
	kfree(reply_buf);

	return ret;
}

static const char *rbd_dev_v2_snap_name(struct rbd_device *rbd_dev,
					u64 snap_id)
{
	size_t size;
	void *reply_buf;
	__le64 snapid;
	int ret;
	void *p;
	void *end;
	char *snap_name;

	size = sizeof (__le32) + RBD_MAX_SNAP_NAME_LEN;
	reply_buf = kmalloc(size, GFP_KERNEL);
	if (!reply_buf)
		return ERR_PTR(-ENOMEM);

	snapid = cpu_to_le64(snap_id);
	ret = rbd_obj_method_sync(rbd_dev, &rbd_dev->header_oid,
				  &rbd_dev->header_oloc, "get_snapshot_name",
				  &snapid, sizeof(snapid), reply_buf, size);
	dout("%s: rbd_obj_method_sync returned %d\n", __func__, ret);
	if (ret < 0) {
		snap_name = ERR_PTR(ret);
		goto out;
	}

	p = reply_buf;
	end = reply_buf + ret;
	snap_name = ceph_extract_encoded_string(&p, end, NULL, GFP_KERNEL);
	if (IS_ERR(snap_name))
		goto out;

	dout("  snap_id 0x%016llx snap_name = %s\n",
		(unsigned long long)snap_id, snap_name);
out:
	kfree(reply_buf);

	return snap_name;
}

static int rbd_dev_v2_header_info(struct rbd_device *rbd_dev,
				  struct rbd_image_header *header,
				  bool first_time)
{
	int ret;

	ret = _rbd_dev_v2_snap_size(rbd_dev, CEPH_NOSNAP,
				    first_time ? &header->obj_order : NULL,
				    &header->image_size);
	if (ret)
		return ret;

	if (first_time) {
		ret = rbd_dev_v2_header_onetime(rbd_dev, header);
		if (ret)
			return ret;
	}

	ret = rbd_dev_v2_snap_context(rbd_dev, &header->snapc);
	if (ret)
		return ret;

	return 0;
}

static int rbd_dev_header_info(struct rbd_device *rbd_dev,
			       struct rbd_image_header *header,
			       bool first_time)
{
	rbd_assert(rbd_image_format_valid(rbd_dev->image_format));
	rbd_assert(!header->object_prefix && !header->snapc);

	if (rbd_dev->image_format == 1)
		return rbd_dev_v1_header_info(rbd_dev, header, first_time);

	return rbd_dev_v2_header_info(rbd_dev, header, first_time);
}

/*
 * Skips over white space at *buf, and updates *buf to point to the
 * first found non-space character (if any). Returns the length of
 * the token (string of non-white space characters) found.  Note
 * that *buf must be terminated with '\0'.
 */
static inline size_t next_token(const char **buf)
{
        /*
        * These are the characters that produce nonzero for
        * isspace() in the "C" and "POSIX" locales.
        */
	static const char spaces[] = " \f\n\r\t\v";

        *buf += strspn(*buf, spaces);	/* Find start of token */

	return strcspn(*buf, spaces);   /* Return token length */
}

/*
 * Finds the next token in *buf, dynamically allocates a buffer big
 * enough to hold a copy of it, and copies the token into the new
 * buffer.  The copy is guaranteed to be terminated with '\0'.  Note
 * that a duplicate buffer is created even for a zero-length token.
 *
 * Returns a pointer to the newly-allocated duplicate, or a null
 * pointer if memory for the duplicate was not available.  If
 * the lenp argument is a non-null pointer, the length of the token
 * (not including the '\0') is returned in *lenp.
 *
 * If successful, the *buf pointer will be updated to point beyond
 * the end of the found token.
 *
 * Note: uses GFP_KERNEL for allocation.
 */
static inline char *dup_token(const char **buf, size_t *lenp)
{
	char *dup;
	size_t len;

	len = next_token(buf);
	dup = kmemdup(*buf, len + 1, GFP_KERNEL);
	if (!dup)
		return NULL;
	*(dup + len) = '\0';
	*buf += len;

	if (lenp)
		*lenp = len;

	return dup;
}

static int rbd_parse_param(struct fs_parameter *param,
			    struct rbd_parse_opts_ctx *pctx)
{
	struct rbd_options *opt = pctx->opts;
	struct fs_parse_result result;
	struct p_log log = {.prefix = "rbd"};
	int token, ret;

	ret = ceph_parse_param(param, pctx->copts, NULL);
	if (ret != -ENOPARAM)
		return ret;

	token = __fs_parse(&log, rbd_parameters, param, &result);
	dout("%s fs_parse '%s' token %d\n", __func__, param->key, token);
	if (token < 0) {
		if (token == -ENOPARAM)
			return inval_plog(&log, "Unknown parameter '%s'",
					  param->key);
		return token;
	}

	switch (token) {
	case Opt_queue_depth:
		if (result.uint_32 < 1)
			goto out_of_range;
		opt->queue_depth = result.uint_32;
		break;
	case Opt_alloc_size:
		if (result.uint_32 < SECTOR_SIZE)
			goto out_of_range;
		if (!is_power_of_2(result.uint_32))
			return inval_plog(&log, "alloc_size must be a power of 2");
		opt->alloc_size = result.uint_32;
		break;
	case Opt_lock_timeout:
		/* 0 is "wait forever" (i.e. infinite timeout) */
		if (result.uint_32 > INT_MAX / 1000)
			goto out_of_range;
		opt->lock_timeout = msecs_to_jiffies(result.uint_32 * 1000);
		break;
	case Opt_pool_ns:
		kfree(pctx->spec->pool_ns);
		pctx->spec->pool_ns = param->string;
		param->string = NULL;
		break;
	case Opt_compression_hint:
		switch (result.uint_32) {
		case Opt_compression_hint_none:
			opt->alloc_hint_flags &=
			    ~(CEPH_OSD_ALLOC_HINT_FLAG_COMPRESSIBLE |
			      CEPH_OSD_ALLOC_HINT_FLAG_INCOMPRESSIBLE);
			break;
		case Opt_compression_hint_compressible:
			opt->alloc_hint_flags |=
			    CEPH_OSD_ALLOC_HINT_FLAG_COMPRESSIBLE;
			opt->alloc_hint_flags &=
			    ~CEPH_OSD_ALLOC_HINT_FLAG_INCOMPRESSIBLE;
			break;
		case Opt_compression_hint_incompressible:
			opt->alloc_hint_flags |=
			    CEPH_OSD_ALLOC_HINT_FLAG_INCOMPRESSIBLE;
			opt->alloc_hint_flags &=
			    ~CEPH_OSD_ALLOC_HINT_FLAG_COMPRESSIBLE;
			break;
		default:
			BUG();
		}
		break;
	case Opt_read_only:
		opt->read_only = true;
		break;
	case Opt_read_write:
		opt->read_only = false;
		break;
	case Opt_lock_on_read:
		opt->lock_on_read = true;
		break;
	case Opt_exclusive:
		opt->exclusive = true;
		break;
	case Opt_notrim:
		opt->trim = false;
		break;
	default:
		BUG();
	}

	return 0;

out_of_range:
	return inval_plog(&log, "%s out of range", param->key);
}

/*
 * This duplicates most of generic_parse_monolithic(), untying it from
 * fs_context and skipping standard superblock and security options.
 */
static int rbd_parse_options(char *options, struct rbd_parse_opts_ctx *pctx)
{
	char *key;
	int ret = 0;

	dout("%s '%s'\n", __func__, options);
	while ((key = strsep(&options, ",")) != NULL) {
		if (*key) {
			struct fs_parameter param = {
				.key	= key,
				.type	= fs_value_is_flag,
			};
			char *value = strchr(key, '=');
			size_t v_len = 0;

			if (value) {
				if (value == key)
					continue;
				*value++ = 0;
				v_len = strlen(value);
				param.string = kmemdup_nul(value, v_len,
							   GFP_KERNEL);
				if (!param.string)
					return -ENOMEM;
				param.type = fs_value_is_string;
			}
			param.size = v_len;

			ret = rbd_parse_param(&param, pctx);
			kfree(param.string);
			if (ret)
				break;
		}
	}

	return ret;
}

/*
 * Parse the options provided for an "rbd add" (i.e., rbd image
 * mapping) request.  These arrive via a write to /sys/bus/rbd/add,
 * and the data written is passed here via a NUL-terminated buffer.
 * Returns 0 if successful or an error code otherwise.
 *
 * The information extracted from these options is recorded in
 * the other parameters which return dynamically-allocated
 * structures:
 *  ceph_opts
 *      The address of a pointer that will refer to a ceph options
 *      structure.  Caller must release the returned pointer using
 *      ceph_destroy_options() when it is no longer needed.
 *  rbd_opts
 *	Address of an rbd options pointer.  Fully initialized by
 *	this function; caller must release with kfree().
 *  spec
 *	Address of an rbd image specification pointer.  Fully
 *	initialized by this function based on parsed options.
 *	Caller must release with rbd_spec_put().
 *
 * The options passed take this form:
 *  <mon_addrs> <options> <pool_name> <image_name> [<snap_id>]
 * where:
 *  <mon_addrs>
 *      A comma-separated list of one or more monitor addresses.
 *      A monitor address is an ip address, optionally followed
 *      by a port number (separated by a colon).
 *        I.e.:  ip1[:port1][,ip2[:port2]...]
 *  <options>
 *      A comma-separated list of ceph and/or rbd options.
 *  <pool_name>
 *      The name of the rados pool containing the rbd image.
 *  <image_name>
 *      The name of the image in that pool to map.
 *  <snap_id>
 *      An optional snapshot id.  If provided, the mapping will
 *      present data from the image at the time that snapshot was
 *      created.  The image head is used if no snapshot id is
 *      provided.  Snapshot mappings are always read-only.
 */
static int rbd_add_parse_args(const char *buf,
				struct ceph_options **ceph_opts,
				struct rbd_options **opts,
				struct rbd_spec **rbd_spec)
{
	size_t len;
	char *options;
	const char *mon_addrs;
	char *snap_name;
	size_t mon_addrs_size;
	struct rbd_parse_opts_ctx pctx = { 0 };
	int ret;

	/* The first four tokens are required */

	len = next_token(&buf);
	if (!len) {
		rbd_warn(NULL, "no monitor address(es) provided");
		return -EINVAL;
	}
	mon_addrs = buf;
	mon_addrs_size = len;
	buf += len;

	ret = -EINVAL;
	options = dup_token(&buf, NULL);
	if (!options)
		return -ENOMEM;
	if (!*options) {
		rbd_warn(NULL, "no options provided");
		goto out_err;
	}

	pctx.spec = rbd_spec_alloc();
	if (!pctx.spec)
		goto out_mem;

	pctx.spec->pool_name = dup_token(&buf, NULL);
	if (!pctx.spec->pool_name)
		goto out_mem;
	if (!*pctx.spec->pool_name) {
		rbd_warn(NULL, "no pool name provided");
		goto out_err;
	}

	pctx.spec->image_name = dup_token(&buf, NULL);
	if (!pctx.spec->image_name)
		goto out_mem;
	if (!*pctx.spec->image_name) {
		rbd_warn(NULL, "no image name provided");
		goto out_err;
	}

	/*
	 * Snapshot name is optional; default is to use "-"
	 * (indicating the head/no snapshot).
	 */
	len = next_token(&buf);
	if (!len) {
		buf = RBD_SNAP_HEAD_NAME; /* No snapshot supplied */
		len = sizeof (RBD_SNAP_HEAD_NAME) - 1;
	} else if (len > RBD_MAX_SNAP_NAME_LEN) {
		ret = -ENAMETOOLONG;
		goto out_err;
	}
	snap_name = kmemdup(buf, len + 1, GFP_KERNEL);
	if (!snap_name)
		goto out_mem;
	*(snap_name + len) = '\0';
	pctx.spec->snap_name = snap_name;

	pctx.copts = ceph_alloc_options();
	if (!pctx.copts)
		goto out_mem;

	/* Initialize all rbd options to the defaults */

	pctx.opts = kzalloc(sizeof(*pctx.opts), GFP_KERNEL);
	if (!pctx.opts)
		goto out_mem;

	pctx.opts->read_only = RBD_READ_ONLY_DEFAULT;
	pctx.opts->queue_depth = RBD_QUEUE_DEPTH_DEFAULT;
	pctx.opts->alloc_size = RBD_ALLOC_SIZE_DEFAULT;
	pctx.opts->lock_timeout = RBD_LOCK_TIMEOUT_DEFAULT;
	pctx.opts->lock_on_read = RBD_LOCK_ON_READ_DEFAULT;
	pctx.opts->exclusive = RBD_EXCLUSIVE_DEFAULT;
	pctx.opts->trim = RBD_TRIM_DEFAULT;

	ret = ceph_parse_mon_ips(mon_addrs, mon_addrs_size, pctx.copts, NULL,
				 ',');
	if (ret)
		goto out_err;

	ret = rbd_parse_options(options, &pctx);
	if (ret)
		goto out_err;

	*ceph_opts = pctx.copts;
	*opts = pctx.opts;
	*rbd_spec = pctx.spec;
	kfree(options);
	return 0;

out_mem:
	ret = -ENOMEM;
out_err:
	kfree(pctx.opts);
	ceph_destroy_options(pctx.copts);
	rbd_spec_put(pctx.spec);
	kfree(options);
	return ret;
}

static void rbd_dev_image_unlock(struct rbd_device *rbd_dev)
{
	down_write(&rbd_dev->lock_rwsem);
	if (__rbd_is_lock_owner(rbd_dev))
		__rbd_release_lock(rbd_dev);
	up_write(&rbd_dev->lock_rwsem);
}

/*
 * If the wait is interrupted, an error is returned even if the lock
 * was successfully acquired.  rbd_dev_image_unlock() will release it
 * if needed.
 */
static int rbd_add_acquire_lock(struct rbd_device *rbd_dev)
{
	long ret;

	if (!(rbd_dev->header.features & RBD_FEATURE_EXCLUSIVE_LOCK)) {
		if (!rbd_dev->opts->exclusive && !rbd_dev->opts->lock_on_read)
			return 0;

		rbd_warn(rbd_dev, "exclusive-lock feature is not enabled");
		return -EINVAL;
	}

	if (rbd_is_ro(rbd_dev))
		return 0;

	rbd_assert(!rbd_is_lock_owner(rbd_dev));
	queue_delayed_work(rbd_dev->task_wq, &rbd_dev->lock_dwork, 0);
	ret = wait_for_completion_killable_timeout(&rbd_dev->acquire_wait,
			    ceph_timeout_jiffies(rbd_dev->opts->lock_timeout));
	if (ret > 0) {
		ret = rbd_dev->acquire_err;
	} else {
		cancel_delayed_work_sync(&rbd_dev->lock_dwork);
		if (!ret)
			ret = -ETIMEDOUT;

		rbd_warn(rbd_dev, "failed to acquire lock: %ld", ret);
	}
	if (ret)
		return ret;

	/*
	 * The lock may have been released by now, unless automatic lock
	 * transitions are disabled.
	 */
	rbd_assert(!rbd_dev->opts->exclusive || rbd_is_lock_owner(rbd_dev));
	return 0;
}

/*
 * An rbd format 2 image has a unique identifier, distinct from the
 * name given to it by the user.  Internally, that identifier is
 * what's used to specify the names of objects related to the image.
 *
 * A special "rbd id" object is used to map an rbd image name to its
 * id.  If that object doesn't exist, then there is no v2 rbd image
 * with the supplied name.
 *
 * This function will record the given rbd_dev's image_id field if
 * it can be determined, and in that case will return 0.  If any
 * errors occur a negative errno will be returned and the rbd_dev's
 * image_id field will be unchanged (and should be NULL).
 */
static int rbd_dev_image_id(struct rbd_device *rbd_dev)
{
	int ret;
	size_t size;
	CEPH_DEFINE_OID_ONSTACK(oid);
	void *response;
	char *image_id;

	/*
	 * When probing a parent image, the image id is already
	 * known (and the image name likely is not).  There's no
	 * need to fetch the image id again in this case.  We
	 * do still need to set the image format though.
	 */
	if (rbd_dev->spec->image_id) {
		rbd_dev->image_format = *rbd_dev->spec->image_id ? 2 : 1;

		return 0;
	}

	/*
	 * First, see if the format 2 image id file exists, and if
	 * so, get the image's persistent id from it.
	 */
	ret = ceph_oid_aprintf(&oid, GFP_KERNEL, "%s%s", RBD_ID_PREFIX,
			       rbd_dev->spec->image_name);
	if (ret)
		return ret;

	dout("rbd id object name is %s\n", oid.name);

	/* Response will be an encoded string, which includes a length */
	size = sizeof (__le32) + RBD_IMAGE_ID_LEN_MAX;
	response = kzalloc(size, GFP_NOIO);
	if (!response) {
		ret = -ENOMEM;
		goto out;
	}

	/* If it doesn't exist we'll assume it's a format 1 image */

	ret = rbd_obj_method_sync(rbd_dev, &oid, &rbd_dev->header_oloc,
				  "get_id", NULL, 0,
				  response, size);
	dout("%s: rbd_obj_method_sync returned %d\n", __func__, ret);
	if (ret == -ENOENT) {
		image_id = kstrdup("", GFP_KERNEL);
		ret = image_id ? 0 : -ENOMEM;
		if (!ret)
			rbd_dev->image_format = 1;
	} else if (ret >= 0) {
		void *p = response;

		image_id = ceph_extract_encoded_string(&p, p + ret,
						NULL, GFP_NOIO);
		ret = PTR_ERR_OR_ZERO(image_id);
		if (!ret)
			rbd_dev->image_format = 2;
	}

	if (!ret) {
		rbd_dev->spec->image_id = image_id;
		dout("image_id is %s\n", image_id);
	}
out:
	kfree(response);
	ceph_oid_destroy(&oid);
	return ret;
}

/*
 * Undo whatever state changes are made by v1 or v2 header info
 * call.
 */
static void rbd_dev_unprobe(struct rbd_device *rbd_dev)
{
	rbd_dev_parent_put(rbd_dev);
	rbd_object_map_free(rbd_dev);
	rbd_dev_mapping_clear(rbd_dev);

	/* Free dynamic fields from the header, then zero it out */

	rbd_image_header_cleanup(&rbd_dev->header);
}

static int rbd_dev_v2_header_onetime(struct rbd_device *rbd_dev,
				     struct rbd_image_header *header)
{
	int ret;

	ret = rbd_dev_v2_object_prefix(rbd_dev, &header->object_prefix);
	if (ret)
		return ret;

	/*
	 * Get the and check features for the image.  Currently the
	 * features are assumed to never change.
	 */
	ret = _rbd_dev_v2_snap_features(rbd_dev, CEPH_NOSNAP,
					rbd_is_ro(rbd_dev), &header->features);
	if (ret)
		return ret;

	/* If the image supports fancy striping, get its parameters */

	if (header->features & RBD_FEATURE_STRIPINGV2) {
		ret = rbd_dev_v2_striping_info(rbd_dev, &header->stripe_unit,
					       &header->stripe_count);
		if (ret)
			return ret;
	}

	if (header->features & RBD_FEATURE_DATA_POOL) {
		ret = rbd_dev_v2_data_pool(rbd_dev, &header->data_pool_id);
		if (ret)
			return ret;
	}

	return 0;
}

/*
 * @depth is rbd_dev_image_probe() -> rbd_dev_probe_parent() ->
 * rbd_dev_image_probe() recursion depth, which means it's also the
 * length of the already discovered part of the parent chain.
 */
static int rbd_dev_probe_parent(struct rbd_device *rbd_dev, int depth)
{
	struct rbd_device *parent = NULL;
	int ret;

	if (!rbd_dev->parent_spec)
		return 0;

	if (++depth > RBD_MAX_PARENT_CHAIN_LEN) {
		pr_info("parent chain is too long (%d)\n", depth);
		ret = -EINVAL;
		goto out_err;
	}

	parent = __rbd_dev_create(rbd_dev->parent_spec);
	if (!parent) {
		ret = -ENOMEM;
		goto out_err;
	}

	/*
	 * Images related by parent/child relationships always share
	 * rbd_client and spec/parent_spec, so bump their refcounts.
	 */
	parent->rbd_client = __rbd_get_client(rbd_dev->rbd_client);
	parent->spec = rbd_spec_get(rbd_dev->parent_spec);

	__set_bit(RBD_DEV_FLAG_READONLY, &parent->flags);

	ret = rbd_dev_image_probe(parent, depth);
	if (ret < 0)
		goto out_err;

	rbd_dev->parent = parent;
	atomic_set(&rbd_dev->parent_ref, 1);
	return 0;

out_err:
	rbd_dev_unparent(rbd_dev);
	rbd_dev_destroy(parent);
	return ret;
}

static void rbd_dev_device_release(struct rbd_device *rbd_dev)
{
	clear_bit(RBD_DEV_FLAG_EXISTS, &rbd_dev->flags);
	rbd_free_disk(rbd_dev);
	if (!single_major)
		unregister_blkdev(rbd_dev->major, rbd_dev->name);
}

/*
 * rbd_dev->header_rwsem must be locked for write and will be unlocked
 * upon return.
 */
static int rbd_dev_device_setup(struct rbd_device *rbd_dev)
{
	int ret;

	/* Record our major and minor device numbers. */

	if (!single_major) {
		ret = register_blkdev(0, rbd_dev->name);
		if (ret < 0)
			goto err_out_unlock;

		rbd_dev->major = ret;
		rbd_dev->minor = 0;
	} else {
		rbd_dev->major = rbd_major;
		rbd_dev->minor = rbd_dev_id_to_minor(rbd_dev->dev_id);
	}

	/* Set up the blkdev mapping. */

	ret = rbd_init_disk(rbd_dev);
	if (ret)
		goto err_out_blkdev;

	set_capacity(rbd_dev->disk, rbd_dev->mapping.size / SECTOR_SIZE);
	set_disk_ro(rbd_dev->disk, rbd_is_ro(rbd_dev));

	ret = dev_set_name(&rbd_dev->dev, "%d", rbd_dev->dev_id);
	if (ret)
		goto err_out_disk;

	set_bit(RBD_DEV_FLAG_EXISTS, &rbd_dev->flags);
	up_write(&rbd_dev->header_rwsem);
	return 0;

err_out_disk:
	rbd_free_disk(rbd_dev);
err_out_blkdev:
	if (!single_major)
		unregister_blkdev(rbd_dev->major, rbd_dev->name);
err_out_unlock:
	up_write(&rbd_dev->header_rwsem);
	return ret;
}

static int rbd_dev_header_name(struct rbd_device *rbd_dev)
{
	struct rbd_spec *spec = rbd_dev->spec;
	int ret;

	/* Record the header object name for this rbd image. */

	rbd_assert(rbd_image_format_valid(rbd_dev->image_format));
	if (rbd_dev->image_format == 1)
		ret = ceph_oid_aprintf(&rbd_dev->header_oid, GFP_KERNEL, "%s%s",
				       spec->image_name, RBD_SUFFIX);
	else
		ret = ceph_oid_aprintf(&rbd_dev->header_oid, GFP_KERNEL, "%s%s",
				       RBD_HEADER_PREFIX, spec->image_id);

	return ret;
}

static void rbd_print_dne(struct rbd_device *rbd_dev, bool is_snap)
{
	if (!is_snap) {
		pr_info("image %s/%s%s%s does not exist\n",
			rbd_dev->spec->pool_name,
			rbd_dev->spec->pool_ns ?: "",
			rbd_dev->spec->pool_ns ? "/" : "",
			rbd_dev->spec->image_name);
	} else {
		pr_info("snap %s/%s%s%s@%s does not exist\n",
			rbd_dev->spec->pool_name,
			rbd_dev->spec->pool_ns ?: "",
			rbd_dev->spec->pool_ns ? "/" : "",
			rbd_dev->spec->image_name,
			rbd_dev->spec->snap_name);
	}
}

static void rbd_dev_image_release(struct rbd_device *rbd_dev)
{
	if (!rbd_is_ro(rbd_dev))
		rbd_unregister_watch(rbd_dev);

	rbd_dev_unprobe(rbd_dev);
	rbd_dev->image_format = 0;
	kfree(rbd_dev->spec->image_id);
	rbd_dev->spec->image_id = NULL;
}

/*
 * Probe for the existence of the header object for the given rbd
 * device.  If this image is the one being mapped (i.e., not a
 * parent), initiate a watch on its header object before using that
 * object to get detailed information about the rbd image.
 *
 * On success, returns with header_rwsem held for write if called
 * with @depth == 0.
 */
static int rbd_dev_image_probe(struct rbd_device *rbd_dev, int depth)
{
	bool need_watch = !rbd_is_ro(rbd_dev);
	int ret;

	/*
	 * Get the id from the image id object.  Unless there's an
	 * error, rbd_dev->spec->image_id will be filled in with
	 * a dynamically-allocated string, and rbd_dev->image_format
	 * will be set to either 1 or 2.
	 */
	ret = rbd_dev_image_id(rbd_dev);
	if (ret)
		return ret;

	ret = rbd_dev_header_name(rbd_dev);
	if (ret)
		goto err_out_format;

	if (need_watch) {
		ret = rbd_register_watch(rbd_dev);
		if (ret) {
			if (ret == -ENOENT)
				rbd_print_dne(rbd_dev, false);
			goto err_out_format;
		}
	}

	if (!depth)
		down_write(&rbd_dev->header_rwsem);

	ret = rbd_dev_header_info(rbd_dev, &rbd_dev->header, true);
	if (ret) {
		if (ret == -ENOENT && !need_watch)
			rbd_print_dne(rbd_dev, false);
		goto err_out_probe;
	}

	rbd_init_layout(rbd_dev);

	/*
	 * If this image is the one being mapped, we have pool name and
	 * id, image name and id, and snap name - need to fill snap id.
	 * Otherwise this is a parent image, identified by pool, image
	 * and snap ids - need to fill in names for those ids.
	 */
	if (!depth)
		ret = rbd_spec_fill_snap_id(rbd_dev);
	else
		ret = rbd_spec_fill_names(rbd_dev);
	if (ret) {
		if (ret == -ENOENT)
			rbd_print_dne(rbd_dev, true);
		goto err_out_probe;
	}

	ret = rbd_dev_mapping_set(rbd_dev);
	if (ret)
		goto err_out_probe;

	if (rbd_is_snap(rbd_dev) &&
	    (rbd_dev->header.features & RBD_FEATURE_OBJECT_MAP)) {
		ret = rbd_object_map_load(rbd_dev);
		if (ret)
			goto err_out_probe;
	}

	if (rbd_dev->header.features & RBD_FEATURE_LAYERING) {
		ret = rbd_dev_setup_parent(rbd_dev);
		if (ret)
			goto err_out_probe;
	}

	ret = rbd_dev_probe_parent(rbd_dev, depth);
	if (ret)
		goto err_out_probe;

	dout("discovered format %u image, header name is %s\n",
		rbd_dev->image_format, rbd_dev->header_oid.name);
	return 0;

err_out_probe:
	if (!depth)
		up_write(&rbd_dev->header_rwsem);
	if (need_watch)
		rbd_unregister_watch(rbd_dev);
	rbd_dev_unprobe(rbd_dev);
err_out_format:
	rbd_dev->image_format = 0;
	kfree(rbd_dev->spec->image_id);
	rbd_dev->spec->image_id = NULL;
	return ret;
}

static void rbd_dev_update_header(struct rbd_device *rbd_dev,
				  struct rbd_image_header *header)
{
	rbd_assert(rbd_image_format_valid(rbd_dev->image_format));
	rbd_assert(rbd_dev->header.object_prefix); /* !first_time */

	if (rbd_dev->header.image_size != header->image_size) {
		rbd_dev->header.image_size = header->image_size;

		if (!rbd_is_snap(rbd_dev)) {
			rbd_dev->mapping.size = header->image_size;
			rbd_dev_update_size(rbd_dev);
		}
	}

	ceph_put_snap_context(rbd_dev->header.snapc);
	rbd_dev->header.snapc = header->snapc;
	header->snapc = NULL;

	if (rbd_dev->image_format == 1) {
		kfree(rbd_dev->header.snap_names);
		rbd_dev->header.snap_names = header->snap_names;
		header->snap_names = NULL;

		kfree(rbd_dev->header.snap_sizes);
		rbd_dev->header.snap_sizes = header->snap_sizes;
		header->snap_sizes = NULL;
	}
}

static void rbd_dev_update_parent(struct rbd_device *rbd_dev,
				  struct parent_image_info *pii)
{
	if (pii->pool_id == CEPH_NOPOOL || !pii->has_overlap) {
		/*
		 * Either the parent never existed, or we have
		 * record of it but the image got flattened so it no
		 * longer has a parent.  When the parent of a
		 * layered image disappears we immediately set the
		 * overlap to 0.  The effect of this is that all new
		 * requests will be treated as if the image had no
		 * parent.
		 *
		 * If !pii.has_overlap, the parent image spec is not
		 * applicable.  It's there to avoid duplication in each
		 * snapshot record.
		 */
		if (rbd_dev->parent_overlap) {
			rbd_dev->parent_overlap = 0;
			rbd_dev_parent_put(rbd_dev);
			pr_info("%s: clone has been flattened\n",
				rbd_dev->disk->disk_name);
		}
	} else {
		rbd_assert(rbd_dev->parent_spec);

		/*
		 * Update the parent overlap.  If it became zero, issue
		 * a warning as we will proceed as if there is no parent.
		 */
		if (!pii->overlap && rbd_dev->parent_overlap)
			rbd_warn(rbd_dev,
				 "clone has become standalone (overlap 0)");
		rbd_dev->parent_overlap = pii->overlap;
	}
}

static int rbd_dev_refresh(struct rbd_device *rbd_dev)
{
	struct rbd_image_header	header = { 0 };
	struct parent_image_info pii = { 0 };
	int ret;

	dout("%s rbd_dev %p\n", __func__, rbd_dev);

	ret = rbd_dev_header_info(rbd_dev, &header, false);
	if (ret)
		goto out;

	/*
	 * If there is a parent, see if it has disappeared due to the
	 * mapped image getting flattened.
	 */
	if (rbd_dev->parent) {
		ret = rbd_dev_v2_parent_info(rbd_dev, &pii);
		if (ret)
			goto out;
	}

	down_write(&rbd_dev->header_rwsem);
	rbd_dev_update_header(rbd_dev, &header);
	if (rbd_dev->parent)
		rbd_dev_update_parent(rbd_dev, &pii);
	up_write(&rbd_dev->header_rwsem);

out:
	rbd_parent_info_cleanup(&pii);
	rbd_image_header_cleanup(&header);
	return ret;
}

<<<<<<< HEAD
static ssize_t do_rbd_add(struct bus_type *bus,
			  const char *buf,
			  size_t count)
=======
static ssize_t do_rbd_add(const char *buf, size_t count)
>>>>>>> 98817289
{
	struct rbd_device *rbd_dev = NULL;
	struct ceph_options *ceph_opts = NULL;
	struct rbd_options *rbd_opts = NULL;
	struct rbd_spec *spec = NULL;
	struct rbd_client *rbdc;
	int rc;

	if (!capable(CAP_SYS_ADMIN))
		return -EPERM;

	if (!try_module_get(THIS_MODULE))
		return -ENODEV;

	/* parse add command */
	rc = rbd_add_parse_args(buf, &ceph_opts, &rbd_opts, &spec);
	if (rc < 0)
		goto out;

	rbdc = rbd_get_client(ceph_opts);
	if (IS_ERR(rbdc)) {
		rc = PTR_ERR(rbdc);
		goto err_out_args;
	}

	/* pick the pool */
	rc = ceph_pg_poolid_by_name(rbdc->client->osdc.osdmap, spec->pool_name);
	if (rc < 0) {
		if (rc == -ENOENT)
			pr_info("pool %s does not exist\n", spec->pool_name);
		goto err_out_client;
	}
	spec->pool_id = (u64)rc;

	rbd_dev = rbd_dev_create(rbdc, spec, rbd_opts);
	if (!rbd_dev) {
		rc = -ENOMEM;
		goto err_out_client;
	}
	rbdc = NULL;		/* rbd_dev now owns this */
	spec = NULL;		/* rbd_dev now owns this */
	rbd_opts = NULL;	/* rbd_dev now owns this */

	/* if we are mapping a snapshot it will be a read-only mapping */
	if (rbd_dev->opts->read_only ||
	    strcmp(rbd_dev->spec->snap_name, RBD_SNAP_HEAD_NAME))
		__set_bit(RBD_DEV_FLAG_READONLY, &rbd_dev->flags);

	rbd_dev->config_info = kstrdup(buf, GFP_KERNEL);
	if (!rbd_dev->config_info) {
		rc = -ENOMEM;
		goto err_out_rbd_dev;
	}

	rc = rbd_dev_image_probe(rbd_dev, 0);
	if (rc < 0)
		goto err_out_rbd_dev;

	if (rbd_dev->opts->alloc_size > rbd_dev->layout.object_size) {
		rbd_warn(rbd_dev, "alloc_size adjusted to %u",
			 rbd_dev->layout.object_size);
		rbd_dev->opts->alloc_size = rbd_dev->layout.object_size;
	}

	rc = rbd_dev_device_setup(rbd_dev);
	if (rc)
		goto err_out_image_probe;

	rc = rbd_add_acquire_lock(rbd_dev);
	if (rc)
		goto err_out_image_lock;

	/* Everything's ready.  Announce the disk to the world. */

	rc = device_add(&rbd_dev->dev);
	if (rc)
		goto err_out_image_lock;

	rc = device_add_disk(&rbd_dev->dev, rbd_dev->disk, NULL);
	if (rc)
		goto err_out_cleanup_disk;

	spin_lock(&rbd_dev_list_lock);
	list_add_tail(&rbd_dev->node, &rbd_dev_list);
	spin_unlock(&rbd_dev_list_lock);

	pr_info("%s: capacity %llu features 0x%llx\n", rbd_dev->disk->disk_name,
		(unsigned long long)get_capacity(rbd_dev->disk) << SECTOR_SHIFT,
		rbd_dev->header.features);
	rc = count;
out:
	module_put(THIS_MODULE);
	return rc;

err_out_cleanup_disk:
	rbd_free_disk(rbd_dev);
err_out_image_lock:
	rbd_dev_image_unlock(rbd_dev);
	rbd_dev_device_release(rbd_dev);
err_out_image_probe:
	rbd_dev_image_release(rbd_dev);
err_out_rbd_dev:
	rbd_dev_destroy(rbd_dev);
err_out_client:
	rbd_put_client(rbdc);
err_out_args:
	rbd_spec_put(spec);
	kfree(rbd_opts);
	goto out;
}

static ssize_t add_store(const struct bus_type *bus, const char *buf, size_t count)
{
	if (single_major)
		return -EINVAL;

	return do_rbd_add(buf, count);
}

static ssize_t add_single_major_store(const struct bus_type *bus, const char *buf,
				      size_t count)
{
	return do_rbd_add(buf, count);
}

static void rbd_dev_remove_parent(struct rbd_device *rbd_dev)
{
	while (rbd_dev->parent) {
		struct rbd_device *first = rbd_dev;
		struct rbd_device *second = first->parent;
		struct rbd_device *third;

		/*
		 * Follow to the parent with no grandparent and
		 * remove it.
		 */
		while (second && (third = second->parent)) {
			first = second;
			second = third;
		}
		rbd_assert(second);
		rbd_dev_image_release(second);
		rbd_dev_destroy(second);
		first->parent = NULL;
		first->parent_overlap = 0;

		rbd_assert(first->parent_spec);
		rbd_spec_put(first->parent_spec);
		first->parent_spec = NULL;
	}
}

static ssize_t do_rbd_remove(const char *buf, size_t count)
{
	struct rbd_device *rbd_dev = NULL;
	int dev_id;
	char opt_buf[6];
	bool force = false;
	int ret;

	if (!capable(CAP_SYS_ADMIN))
		return -EPERM;

	dev_id = -1;
	opt_buf[0] = '\0';
	sscanf(buf, "%d %5s", &dev_id, opt_buf);
	if (dev_id < 0) {
		pr_err("dev_id out of range\n");
		return -EINVAL;
	}
	if (opt_buf[0] != '\0') {
		if (!strcmp(opt_buf, "force")) {
			force = true;
		} else {
			pr_err("bad remove option at '%s'\n", opt_buf);
			return -EINVAL;
		}
	}

	ret = -ENOENT;
	spin_lock(&rbd_dev_list_lock);
	list_for_each_entry(rbd_dev, &rbd_dev_list, node) {
		if (rbd_dev->dev_id == dev_id) {
			ret = 0;
			break;
		}
	}
	if (!ret) {
		spin_lock_irq(&rbd_dev->lock);
		if (rbd_dev->open_count && !force)
			ret = -EBUSY;
		else if (test_and_set_bit(RBD_DEV_FLAG_REMOVING,
					  &rbd_dev->flags))
			ret = -EINPROGRESS;
		spin_unlock_irq(&rbd_dev->lock);
	}
	spin_unlock(&rbd_dev_list_lock);
	if (ret)
		return ret;

	if (force) {
		/*
		 * Prevent new IO from being queued and wait for existing
		 * IO to complete/fail.
		 */
		blk_mq_freeze_queue(rbd_dev->disk->queue);
		blk_mark_disk_dead(rbd_dev->disk);
	}

	del_gendisk(rbd_dev->disk);
	spin_lock(&rbd_dev_list_lock);
	list_del_init(&rbd_dev->node);
	spin_unlock(&rbd_dev_list_lock);
	device_del(&rbd_dev->dev);

	rbd_dev_image_unlock(rbd_dev);
	rbd_dev_device_release(rbd_dev);
	rbd_dev_image_release(rbd_dev);
	rbd_dev_destroy(rbd_dev);
	return count;
}

static ssize_t remove_store(const struct bus_type *bus, const char *buf, size_t count)
{
	if (single_major)
		return -EINVAL;

	return do_rbd_remove(buf, count);
}

static ssize_t remove_single_major_store(const struct bus_type *bus, const char *buf,
					 size_t count)
{
	return do_rbd_remove(buf, count);
}

/*
 * create control files in sysfs
 * /sys/bus/rbd/...
 */
static int __init rbd_sysfs_init(void)
{
	int ret;

	ret = device_register(&rbd_root_dev);
	if (ret < 0) {
		put_device(&rbd_root_dev);
		return ret;
	}

	ret = bus_register(&rbd_bus_type);
	if (ret < 0)
		device_unregister(&rbd_root_dev);

	return ret;
}

static void __exit rbd_sysfs_cleanup(void)
{
	bus_unregister(&rbd_bus_type);
	device_unregister(&rbd_root_dev);
}

static int __init rbd_slab_init(void)
{
	rbd_assert(!rbd_img_request_cache);
	rbd_img_request_cache = KMEM_CACHE(rbd_img_request, 0);
	if (!rbd_img_request_cache)
		return -ENOMEM;

	rbd_assert(!rbd_obj_request_cache);
	rbd_obj_request_cache = KMEM_CACHE(rbd_obj_request, 0);
	if (!rbd_obj_request_cache)
		goto out_err;

	return 0;

out_err:
	kmem_cache_destroy(rbd_img_request_cache);
	rbd_img_request_cache = NULL;
	return -ENOMEM;
}

static void rbd_slab_exit(void)
{
	rbd_assert(rbd_obj_request_cache);
	kmem_cache_destroy(rbd_obj_request_cache);
	rbd_obj_request_cache = NULL;

	rbd_assert(rbd_img_request_cache);
	kmem_cache_destroy(rbd_img_request_cache);
	rbd_img_request_cache = NULL;
}

static int __init rbd_init(void)
{
	int rc;

	if (!libceph_compatible(NULL)) {
		rbd_warn(NULL, "libceph incompatibility (quitting)");
		return -EINVAL;
	}

	rc = rbd_slab_init();
	if (rc)
		return rc;

	/*
	 * The number of active work items is limited by the number of
	 * rbd devices * queue depth, so leave @max_active at default.
	 */
	rbd_wq = alloc_workqueue(RBD_DRV_NAME, WQ_MEM_RECLAIM, 0);
	if (!rbd_wq) {
		rc = -ENOMEM;
		goto err_out_slab;
	}

	if (single_major) {
		rbd_major = register_blkdev(0, RBD_DRV_NAME);
		if (rbd_major < 0) {
			rc = rbd_major;
			goto err_out_wq;
		}
	}

	rc = rbd_sysfs_init();
	if (rc)
		goto err_out_blkdev;

	if (single_major)
		pr_info("loaded (major %d)\n", rbd_major);
	else
		pr_info("loaded\n");

	return 0;

err_out_blkdev:
	if (single_major)
		unregister_blkdev(rbd_major, RBD_DRV_NAME);
err_out_wq:
	destroy_workqueue(rbd_wq);
err_out_slab:
	rbd_slab_exit();
	return rc;
}

static void __exit rbd_exit(void)
{
	ida_destroy(&rbd_dev_id_ida);
	rbd_sysfs_cleanup();
	if (single_major)
		unregister_blkdev(rbd_major, RBD_DRV_NAME);
	destroy_workqueue(rbd_wq);
	rbd_slab_exit();
}

module_init(rbd_init);
module_exit(rbd_exit);

MODULE_AUTHOR("Alex Elder <elder@inktank.com>");
MODULE_AUTHOR("Sage Weil <sage@newdream.net>");
MODULE_AUTHOR("Yehuda Sadeh <yehuda@hq.newdream.net>");
/* following authorship retained from original osdblk.c */
MODULE_AUTHOR("Jeff Garzik <jeff@garzik.org>");

MODULE_DESCRIPTION("RADOS Block Device (RBD) driver");
MODULE_LICENSE("GPL");<|MERGE_RESOLUTION|>--- conflicted
+++ resolved
@@ -3909,23 +3909,11 @@
 		rbd_warn(rbd_dev, "locked by external mechanism, cookie %s",
 			 lockers[0].id.cookie);
 		goto err_busy;
-<<<<<<< HEAD
 	}
 	if (ceph_addr_is_blank(&lockers[0].info.addr)) {
 		rbd_warn(rbd_dev, "locker has a blank address");
 		goto err_busy;
-=======
->>>>>>> 98817289
-	}
-	if (ceph_addr_is_blank(&lockers[0].info.addr)) {
-		rbd_warn(rbd_dev, "locker has a blank address");
-		goto err_busy;
-	}
-
-	dout("%s rbd_dev %p got locker %s%llu@%pISpc/%u handle %llu\n",
-	     __func__, rbd_dev, ENTITY_NAME(lockers[0].id.name),
-	     &lockers[0].info.addr.in_addr,
-	     le32_to_cpu(lockers[0].info.addr.nonce), handle);
+	}
 
 	dout("%s rbd_dev %p got locker %s%llu@%pISpc/%u handle %llu\n",
 	     __func__, rbd_dev, ENTITY_NAME(lockers[0].id.name),
@@ -7093,13 +7081,7 @@
 	return ret;
 }
 
-<<<<<<< HEAD
-static ssize_t do_rbd_add(struct bus_type *bus,
-			  const char *buf,
-			  size_t count)
-=======
 static ssize_t do_rbd_add(const char *buf, size_t count)
->>>>>>> 98817289
 {
 	struct rbd_device *rbd_dev = NULL;
 	struct ceph_options *ceph_opts = NULL;
