// SPDX-License-Identifier: GPL-2.0-only
//#define DEBUG
#include <linux/spinlock.h>
#include <linux/slab.h>
#include <linux/blkdev.h>
#include <linux/hdreg.h>
#include <linux/module.h>
#include <linux/mutex.h>
#include <linux/interrupt.h>
#include <linux/virtio.h>
#include <linux/virtio_blk.h>
#include <linux/scatterlist.h>
#include <linux/string_helpers.h>
#include <linux/idr.h>
#include <linux/blk-mq.h>
#include <linux/blk-mq-virtio.h>
#include <linux/numa.h>
#include <linux/vmalloc.h>
#include <uapi/linux/virtio_ring.h>

#define PART_BITS 4
#define VQ_NAME_LEN 16
#define MAX_DISCARD_SEGMENTS 256u

/* The maximum number of sg elements that fit into a virtqueue */
#define VIRTIO_BLK_MAX_SG_ELEMS 32768

#ifdef CONFIG_ARCH_NO_SG_CHAIN
#define VIRTIO_BLK_INLINE_SG_CNT	0
#else
#define VIRTIO_BLK_INLINE_SG_CNT	2
#endif

static unsigned int num_request_queues;
module_param(num_request_queues, uint, 0644);
MODULE_PARM_DESC(num_request_queues,
		 "Limit the number of request queues to use for blk device. "
		 "0 for no limit. "
		 "Values > nr_cpu_ids truncated to nr_cpu_ids.");

static unsigned int poll_queues;
module_param(poll_queues, uint, 0644);
MODULE_PARM_DESC(poll_queues, "The number of dedicated virtqueues for polling I/O");

static int major;
static DEFINE_IDA(vd_index_ida);

static struct workqueue_struct *virtblk_wq;

struct virtio_blk_vq {
	struct virtqueue *vq;
	spinlock_t lock;
	char name[VQ_NAME_LEN];
} ____cacheline_aligned_in_smp;

struct virtio_blk {
	/*
	 * This mutex must be held by anything that may run after
	 * virtblk_remove() sets vblk->vdev to NULL.
	 *
	 * blk-mq, virtqueue processing, and sysfs attribute code paths are
	 * shut down before vblk->vdev is set to NULL and therefore do not need
	 * to hold this mutex.
	 */
	struct mutex vdev_mutex;
	struct virtio_device *vdev;

	/* The disk structure for the kernel. */
	struct gendisk *disk;

	/* Block layer tags. */
	struct blk_mq_tag_set tag_set;

	/* Process context for config space updates */
	struct work_struct config_work;

	/* Ida index - used to track minor number allocations. */
	int index;

	/* num of vqs */
	int num_vqs;
	int io_queues[HCTX_MAX_TYPES];
	struct virtio_blk_vq *vqs;

	/* For zoned device */
	unsigned int zone_sectors;
};

struct virtblk_req {
	/* Out header */
	struct virtio_blk_outhdr out_hdr;

	/* In header */
	union {
		u8 status;

		/*
		 * The zone append command has an extended in header.
		 * The status field in zone_append_in_hdr must always
		 * be the last byte.
		 */
		struct {
			__virtio64 sector;
			u8 status;
		} zone_append;
	} in_hdr;

	size_t in_hdr_len;

	struct sg_table sg_table;
	struct scatterlist sg[];
};

static inline blk_status_t virtblk_result(u8 status)
{
	switch (status) {
	case VIRTIO_BLK_S_OK:
		return BLK_STS_OK;
	case VIRTIO_BLK_S_UNSUPP:
		return BLK_STS_NOTSUPP;
	case VIRTIO_BLK_S_ZONE_OPEN_RESOURCE:
		return BLK_STS_ZONE_OPEN_RESOURCE;
	case VIRTIO_BLK_S_ZONE_ACTIVE_RESOURCE:
		return BLK_STS_ZONE_ACTIVE_RESOURCE;
	case VIRTIO_BLK_S_IOERR:
	case VIRTIO_BLK_S_ZONE_UNALIGNED_WP:
	default:
		return BLK_STS_IOERR;
	}
}

static inline struct virtio_blk_vq *get_virtio_blk_vq(struct blk_mq_hw_ctx *hctx)
{
	struct virtio_blk *vblk = hctx->queue->queuedata;
	struct virtio_blk_vq *vq = &vblk->vqs[hctx->queue_num];

	return vq;
}

static int virtblk_add_req(struct virtqueue *vq, struct virtblk_req *vbr)
{
	struct scatterlist out_hdr, in_hdr, *sgs[3];
	unsigned int num_out = 0, num_in = 0;

	sg_init_one(&out_hdr, &vbr->out_hdr, sizeof(vbr->out_hdr));
	sgs[num_out++] = &out_hdr;

	if (vbr->sg_table.nents) {
		if (vbr->out_hdr.type & cpu_to_virtio32(vq->vdev, VIRTIO_BLK_T_OUT))
			sgs[num_out++] = vbr->sg_table.sgl;
		else
			sgs[num_out + num_in++] = vbr->sg_table.sgl;
	}

	sg_init_one(&in_hdr, &vbr->in_hdr.status, vbr->in_hdr_len);
	sgs[num_out + num_in++] = &in_hdr;

	return virtqueue_add_sgs(vq, sgs, num_out, num_in, vbr, GFP_ATOMIC);
}

static int virtblk_setup_discard_write_zeroes_erase(struct request *req, bool unmap)
{
	unsigned short segments = blk_rq_nr_discard_segments(req);
	unsigned short n = 0;
	struct virtio_blk_discard_write_zeroes *range;
	struct bio *bio;
	u32 flags = 0;

	if (unmap)
		flags |= VIRTIO_BLK_WRITE_ZEROES_FLAG_UNMAP;

	range = kmalloc_array(segments, sizeof(*range), GFP_ATOMIC);
	if (!range)
		return -ENOMEM;

	/*
	 * Single max discard segment means multi-range discard isn't
	 * supported, and block layer only runs contiguity merge like
	 * normal RW request. So we can't reply on bio for retrieving
	 * each range info.
	 */
	if (queue_max_discard_segments(req->q) == 1) {
		range[0].flags = cpu_to_le32(flags);
		range[0].num_sectors = cpu_to_le32(blk_rq_sectors(req));
		range[0].sector = cpu_to_le64(blk_rq_pos(req));
		n = 1;
	} else {
		__rq_for_each_bio(bio, req) {
			u64 sector = bio->bi_iter.bi_sector;
			u32 num_sectors = bio->bi_iter.bi_size >> SECTOR_SHIFT;

			range[n].flags = cpu_to_le32(flags);
			range[n].num_sectors = cpu_to_le32(num_sectors);
			range[n].sector = cpu_to_le64(sector);
			n++;
		}
	}

	WARN_ON_ONCE(n != segments);

	bvec_set_virt(&req->special_vec, range, sizeof(*range) * segments);
	req->rq_flags |= RQF_SPECIAL_PAYLOAD;

	return 0;
}

static void virtblk_unmap_data(struct request *req, struct virtblk_req *vbr)
{
	if (blk_rq_nr_phys_segments(req))
		sg_free_table_chained(&vbr->sg_table,
				      VIRTIO_BLK_INLINE_SG_CNT);
}

static int virtblk_map_data(struct blk_mq_hw_ctx *hctx, struct request *req,
		struct virtblk_req *vbr)
{
	int err;

	if (!blk_rq_nr_phys_segments(req))
		return 0;

	vbr->sg_table.sgl = vbr->sg;
	err = sg_alloc_table_chained(&vbr->sg_table,
				     blk_rq_nr_phys_segments(req),
				     vbr->sg_table.sgl,
				     VIRTIO_BLK_INLINE_SG_CNT);
	if (unlikely(err))
		return -ENOMEM;

	return blk_rq_map_sg(hctx->queue, req, vbr->sg_table.sgl);
}

static void virtblk_cleanup_cmd(struct request *req)
{
	if (req->rq_flags & RQF_SPECIAL_PAYLOAD)
		kfree(bvec_virt(&req->special_vec));
}

static blk_status_t virtblk_setup_cmd(struct virtio_device *vdev,
				      struct request *req,
				      struct virtblk_req *vbr)
{
	size_t in_hdr_len = sizeof(vbr->in_hdr.status);
	bool unmap = false;
	u32 type;
	u64 sector = 0;

	if (!IS_ENABLED(CONFIG_BLK_DEV_ZONED) && op_is_zone_mgmt(req_op(req)))
		return BLK_STS_NOTSUPP;

	/* Set fields for all request types */
	vbr->out_hdr.ioprio = cpu_to_virtio32(vdev, req_get_ioprio(req));

	switch (req_op(req)) {
	case REQ_OP_READ:
		type = VIRTIO_BLK_T_IN;
		sector = blk_rq_pos(req);
		break;
	case REQ_OP_WRITE:
		type = VIRTIO_BLK_T_OUT;
		sector = blk_rq_pos(req);
		break;
	case REQ_OP_FLUSH:
		type = VIRTIO_BLK_T_FLUSH;
		break;
	case REQ_OP_DISCARD:
		type = VIRTIO_BLK_T_DISCARD;
		break;
	case REQ_OP_WRITE_ZEROES:
		type = VIRTIO_BLK_T_WRITE_ZEROES;
		unmap = !(req->cmd_flags & REQ_NOUNMAP);
		break;
	case REQ_OP_SECURE_ERASE:
		type = VIRTIO_BLK_T_SECURE_ERASE;
		break;
	case REQ_OP_ZONE_OPEN:
		type = VIRTIO_BLK_T_ZONE_OPEN;
		sector = blk_rq_pos(req);
		break;
	case REQ_OP_ZONE_CLOSE:
		type = VIRTIO_BLK_T_ZONE_CLOSE;
		sector = blk_rq_pos(req);
		break;
	case REQ_OP_ZONE_FINISH:
		type = VIRTIO_BLK_T_ZONE_FINISH;
		sector = blk_rq_pos(req);
		break;
	case REQ_OP_ZONE_APPEND:
		type = VIRTIO_BLK_T_ZONE_APPEND;
		sector = blk_rq_pos(req);
		in_hdr_len = sizeof(vbr->in_hdr.zone_append);
		break;
	case REQ_OP_ZONE_RESET:
		type = VIRTIO_BLK_T_ZONE_RESET;
		sector = blk_rq_pos(req);
		break;
	case REQ_OP_ZONE_RESET_ALL:
		type = VIRTIO_BLK_T_ZONE_RESET_ALL;
		break;
	case REQ_OP_DRV_IN:
		/*
		 * Out header has already been prepared by the caller (virtblk_get_id()
		 * or virtblk_submit_zone_report()), nothing to do here.
		 */
		return 0;
	default:
		WARN_ON_ONCE(1);
		return BLK_STS_IOERR;
	}

	/* Set fields for non-REQ_OP_DRV_IN request types */
	vbr->in_hdr_len = in_hdr_len;
	vbr->out_hdr.type = cpu_to_virtio32(vdev, type);
	vbr->out_hdr.sector = cpu_to_virtio64(vdev, sector);

	if (type == VIRTIO_BLK_T_DISCARD || type == VIRTIO_BLK_T_WRITE_ZEROES ||
	    type == VIRTIO_BLK_T_SECURE_ERASE) {
		if (virtblk_setup_discard_write_zeroes_erase(req, unmap))
			return BLK_STS_RESOURCE;
	}

	return 0;
}

/*
 * The status byte is always the last byte of the virtblk request
 * in-header. This helper fetches its value for all in-header formats
 * that are currently defined.
 */
static inline u8 virtblk_vbr_status(struct virtblk_req *vbr)
{
	return *((u8 *)&vbr->in_hdr + vbr->in_hdr_len - 1);
}

static inline void virtblk_request_done(struct request *req)
{
	struct virtblk_req *vbr = blk_mq_rq_to_pdu(req);
	blk_status_t status = virtblk_result(virtblk_vbr_status(vbr));
	struct virtio_blk *vblk = req->mq_hctx->queue->queuedata;

	virtblk_unmap_data(req, vbr);
	virtblk_cleanup_cmd(req);

	if (req_op(req) == REQ_OP_ZONE_APPEND)
		req->__sector = virtio64_to_cpu(vblk->vdev,
						vbr->in_hdr.zone_append.sector);

	blk_mq_end_request(req, status);
}

static void virtblk_done(struct virtqueue *vq)
{
	struct virtio_blk *vblk = vq->vdev->priv;
	bool req_done = false;
	int qid = vq->index;
	struct virtblk_req *vbr;
	unsigned long flags;
	unsigned int len;

	spin_lock_irqsave(&vblk->vqs[qid].lock, flags);
	do {
		virtqueue_disable_cb(vq);
		while ((vbr = virtqueue_get_buf(vblk->vqs[qid].vq, &len)) != NULL) {
			struct request *req = blk_mq_rq_from_pdu(vbr);

			if (likely(!blk_should_fake_timeout(req->q)))
				blk_mq_complete_request(req);
			req_done = true;
		}
	} while (!virtqueue_enable_cb(vq));

	/* In case queue is stopped waiting for more buffers. */
	if (req_done)
		blk_mq_start_stopped_hw_queues(vblk->disk->queue, true);
	spin_unlock_irqrestore(&vblk->vqs[qid].lock, flags);
}

static void virtio_commit_rqs(struct blk_mq_hw_ctx *hctx)
{
	struct virtio_blk *vblk = hctx->queue->queuedata;
	struct virtio_blk_vq *vq = &vblk->vqs[hctx->queue_num];
	bool kick;

	spin_lock_irq(&vq->lock);
	kick = virtqueue_kick_prepare(vq->vq);
	spin_unlock_irq(&vq->lock);

	if (kick)
		virtqueue_notify(vq->vq);
}

static blk_status_t virtblk_fail_to_queue(struct request *req, int rc)
{
	virtblk_cleanup_cmd(req);
	switch (rc) {
	case -ENOSPC:
		return BLK_STS_DEV_RESOURCE;
	case -ENOMEM:
		return BLK_STS_RESOURCE;
	default:
		return BLK_STS_IOERR;
	}
}

static blk_status_t virtblk_prep_rq(struct blk_mq_hw_ctx *hctx,
					struct virtio_blk *vblk,
					struct request *req,
					struct virtblk_req *vbr)
{
	blk_status_t status;
	int num;

	status = virtblk_setup_cmd(vblk->vdev, req, vbr);
	if (unlikely(status))
		return status;

	num = virtblk_map_data(hctx, req, vbr);
	if (unlikely(num < 0))
		return virtblk_fail_to_queue(req, -ENOMEM);
	vbr->sg_table.nents = num;

	blk_mq_start_request(req);

	return BLK_STS_OK;
}

static blk_status_t virtio_queue_rq(struct blk_mq_hw_ctx *hctx,
			   const struct blk_mq_queue_data *bd)
{
	struct virtio_blk *vblk = hctx->queue->queuedata;
	struct request *req = bd->rq;
	struct virtblk_req *vbr = blk_mq_rq_to_pdu(req);
	unsigned long flags;
	int qid = hctx->queue_num;
	bool notify = false;
	blk_status_t status;
	int err;

	status = virtblk_prep_rq(hctx, vblk, req, vbr);
	if (unlikely(status))
		return status;

	spin_lock_irqsave(&vblk->vqs[qid].lock, flags);
	err = virtblk_add_req(vblk->vqs[qid].vq, vbr);
	if (err) {
		virtqueue_kick(vblk->vqs[qid].vq);
		/* Don't stop the queue if -ENOMEM: we may have failed to
		 * bounce the buffer due to global resource outage.
		 */
		if (err == -ENOSPC)
			blk_mq_stop_hw_queue(hctx);
		spin_unlock_irqrestore(&vblk->vqs[qid].lock, flags);
		virtblk_unmap_data(req, vbr);
		return virtblk_fail_to_queue(req, err);
	}

	if (bd->last && virtqueue_kick_prepare(vblk->vqs[qid].vq))
		notify = true;
	spin_unlock_irqrestore(&vblk->vqs[qid].lock, flags);

	if (notify)
		virtqueue_notify(vblk->vqs[qid].vq);
	return BLK_STS_OK;
}

static bool virtblk_prep_rq_batch(struct request *req)
{
	struct virtio_blk *vblk = req->mq_hctx->queue->queuedata;
	struct virtblk_req *vbr = blk_mq_rq_to_pdu(req);

	return virtblk_prep_rq(req->mq_hctx, vblk, req, vbr) == BLK_STS_OK;
}

static void virtblk_add_req_batch(struct virtio_blk_vq *vq,
					struct request **rqlist)
{
	struct request *req;
	unsigned long flags;
	bool kick;

	spin_lock_irqsave(&vq->lock, flags);

	while ((req = rq_list_pop(rqlist))) {
		struct virtblk_req *vbr = blk_mq_rq_to_pdu(req);
		int err;

		err = virtblk_add_req(vq->vq, vbr);
		if (err) {
			virtblk_unmap_data(req, vbr);
			virtblk_cleanup_cmd(req);
			blk_mq_requeue_request(req, true);
		}
	}

	kick = virtqueue_kick_prepare(vq->vq);
	spin_unlock_irqrestore(&vq->lock, flags);

	if (kick)
		virtqueue_notify(vq->vq);
}

static void virtio_queue_rqs(struct request **rqlist)
{
	struct request *submit_list = NULL;
	struct request *requeue_list = NULL;
	struct request **requeue_lastp = &requeue_list;
	struct virtio_blk_vq *vq = NULL;
	struct request *req;

	while ((req = rq_list_pop(rqlist))) {
		struct virtio_blk_vq *this_vq = get_virtio_blk_vq(req->mq_hctx);
<<<<<<< HEAD

		if (vq && vq != this_vq)
			virtblk_add_req_batch(vq, &submit_list);
		vq = this_vq;

=======

		if (vq && vq != this_vq)
			virtblk_add_req_batch(vq, &submit_list);
		vq = this_vq;

>>>>>>> a6ad5510
		if (virtblk_prep_rq_batch(req))
			rq_list_add(&submit_list, req); /* reverse order */
		else
			rq_list_add_tail(&requeue_lastp, req);
	}

	if (vq)
		virtblk_add_req_batch(vq, &submit_list);
	*rqlist = requeue_list;
}

#ifdef CONFIG_BLK_DEV_ZONED
static void *virtblk_alloc_report_buffer(struct virtio_blk *vblk,
					  unsigned int nr_zones,
					  size_t *buflen)
{
	struct request_queue *q = vblk->disk->queue;
	size_t bufsize;
	void *buf;

	nr_zones = min_t(unsigned int, nr_zones,
			 get_capacity(vblk->disk) >> ilog2(vblk->zone_sectors));

	bufsize = sizeof(struct virtio_blk_zone_report) +
		nr_zones * sizeof(struct virtio_blk_zone_descriptor);
	bufsize = min_t(size_t, bufsize,
			queue_max_hw_sectors(q) << SECTOR_SHIFT);
	bufsize = min_t(size_t, bufsize, queue_max_segments(q) << PAGE_SHIFT);

	while (bufsize >= sizeof(struct virtio_blk_zone_report)) {
		buf = __vmalloc(bufsize, GFP_KERNEL | __GFP_NORETRY);
		if (buf) {
			*buflen = bufsize;
			return buf;
		}
		bufsize >>= 1;
	}

	return NULL;
}

static int virtblk_submit_zone_report(struct virtio_blk *vblk,
				       char *report_buf, size_t report_len,
				       sector_t sector)
{
	struct request_queue *q = vblk->disk->queue;
	struct request *req;
	struct virtblk_req *vbr;
	int err;

	req = blk_mq_alloc_request(q, REQ_OP_DRV_IN, 0);
	if (IS_ERR(req))
		return PTR_ERR(req);

	vbr = blk_mq_rq_to_pdu(req);
	vbr->in_hdr_len = sizeof(vbr->in_hdr.status);
	vbr->out_hdr.type = cpu_to_virtio32(vblk->vdev, VIRTIO_BLK_T_ZONE_REPORT);
	vbr->out_hdr.sector = cpu_to_virtio64(vblk->vdev, sector);

	err = blk_rq_map_kern(q, req, report_buf, report_len, GFP_KERNEL);
	if (err)
		goto out;

	blk_execute_rq(req, false);
	err = blk_status_to_errno(virtblk_result(vbr->in_hdr.status));
out:
	blk_mq_free_request(req);
	return err;
}

static int virtblk_parse_zone(struct virtio_blk *vblk,
			       struct virtio_blk_zone_descriptor *entry,
			       unsigned int idx, report_zones_cb cb, void *data)
{
	struct blk_zone zone = { };

	zone.start = virtio64_to_cpu(vblk->vdev, entry->z_start);
	if (zone.start + vblk->zone_sectors <= get_capacity(vblk->disk))
		zone.len = vblk->zone_sectors;
	else
		zone.len = get_capacity(vblk->disk) - zone.start;
	zone.capacity = virtio64_to_cpu(vblk->vdev, entry->z_cap);
	zone.wp = virtio64_to_cpu(vblk->vdev, entry->z_wp);

	switch (entry->z_type) {
	case VIRTIO_BLK_ZT_SWR:
		zone.type = BLK_ZONE_TYPE_SEQWRITE_REQ;
		break;
	case VIRTIO_BLK_ZT_SWP:
		zone.type = BLK_ZONE_TYPE_SEQWRITE_PREF;
		break;
	case VIRTIO_BLK_ZT_CONV:
		zone.type = BLK_ZONE_TYPE_CONVENTIONAL;
		break;
	default:
		dev_err(&vblk->vdev->dev, "zone %llu: invalid type %#x\n",
			zone.start, entry->z_type);
		return -EIO;
	}

	switch (entry->z_state) {
	case VIRTIO_BLK_ZS_EMPTY:
		zone.cond = BLK_ZONE_COND_EMPTY;
		break;
	case VIRTIO_BLK_ZS_CLOSED:
		zone.cond = BLK_ZONE_COND_CLOSED;
		break;
	case VIRTIO_BLK_ZS_FULL:
		zone.cond = BLK_ZONE_COND_FULL;
		zone.wp = zone.start + zone.len;
		break;
	case VIRTIO_BLK_ZS_EOPEN:
		zone.cond = BLK_ZONE_COND_EXP_OPEN;
		break;
	case VIRTIO_BLK_ZS_IOPEN:
		zone.cond = BLK_ZONE_COND_IMP_OPEN;
		break;
	case VIRTIO_BLK_ZS_NOT_WP:
		zone.cond = BLK_ZONE_COND_NOT_WP;
		break;
	case VIRTIO_BLK_ZS_RDONLY:
		zone.cond = BLK_ZONE_COND_READONLY;
		zone.wp = ULONG_MAX;
		break;
	case VIRTIO_BLK_ZS_OFFLINE:
		zone.cond = BLK_ZONE_COND_OFFLINE;
		zone.wp = ULONG_MAX;
		break;
	default:
		dev_err(&vblk->vdev->dev, "zone %llu: invalid condition %#x\n",
			zone.start, entry->z_state);
		return -EIO;
	}

	/*
	 * The callback below checks the validity of the reported
	 * entry data, no need to further validate it here.
	 */
	return cb(&zone, idx, data);
}

static int virtblk_report_zones(struct gendisk *disk, sector_t sector,
				 unsigned int nr_zones, report_zones_cb cb,
				 void *data)
{
	struct virtio_blk *vblk = disk->private_data;
	struct virtio_blk_zone_report *report;
	unsigned long long nz, i;
	size_t buflen;
	unsigned int zone_idx = 0;
	int ret;

	if (WARN_ON_ONCE(!vblk->zone_sectors))
		return -EOPNOTSUPP;

	report = virtblk_alloc_report_buffer(vblk, nr_zones, &buflen);
	if (!report)
		return -ENOMEM;

	mutex_lock(&vblk->vdev_mutex);

	if (!vblk->vdev) {
		ret = -ENXIO;
		goto fail_report;
	}

	while (zone_idx < nr_zones && sector < get_capacity(vblk->disk)) {
		memset(report, 0, buflen);

		ret = virtblk_submit_zone_report(vblk, (char *)report,
						 buflen, sector);
		if (ret)
			goto fail_report;

		nz = min_t(u64, virtio64_to_cpu(vblk->vdev, report->nr_zones),
			   nr_zones);
		if (!nz)
			break;

		for (i = 0; i < nz && zone_idx < nr_zones; i++) {
			ret = virtblk_parse_zone(vblk, &report->zones[i],
						 zone_idx, cb, data);
			if (ret)
				goto fail_report;

			sector = virtio64_to_cpu(vblk->vdev,
						 report->zones[i].z_start) +
				 vblk->zone_sectors;
			zone_idx++;
		}
	}

	if (zone_idx > 0)
		ret = zone_idx;
	else
		ret = -EINVAL;
fail_report:
	mutex_unlock(&vblk->vdev_mutex);
	kvfree(report);
	return ret;
}

static int virtblk_read_zoned_limits(struct virtio_blk *vblk,
		struct queue_limits *lim)
{
	struct virtio_device *vdev = vblk->vdev;
	u32 v, wg;

	dev_dbg(&vdev->dev, "probing host-managed zoned device\n");

	lim->features |= BLK_FEAT_ZONED;

	virtio_cread(vdev, struct virtio_blk_config,
		     zoned.max_open_zones, &v);
	lim->max_open_zones = v;
	dev_dbg(&vdev->dev, "max open zones = %u\n", v);

	virtio_cread(vdev, struct virtio_blk_config,
		     zoned.max_active_zones, &v);
	lim->max_active_zones = v;
	dev_dbg(&vdev->dev, "max active zones = %u\n", v);

	virtio_cread(vdev, struct virtio_blk_config,
		     zoned.write_granularity, &wg);
	if (!wg) {
		dev_warn(&vdev->dev, "zero write granularity reported\n");
		return -ENODEV;
	}
	lim->physical_block_size = wg;
	lim->io_min = wg;

	dev_dbg(&vdev->dev, "write granularity = %u\n", wg);

	/*
	 * virtio ZBD specification doesn't require zones to be a power of
	 * two sectors in size, but the code in this driver expects that.
	 */
	virtio_cread(vdev, struct virtio_blk_config, zoned.zone_sectors,
		     &vblk->zone_sectors);
	if (vblk->zone_sectors == 0 || !is_power_of_2(vblk->zone_sectors)) {
		dev_err(&vdev->dev,
			"zoned device with non power of two zone size %u\n",
			vblk->zone_sectors);
		return -ENODEV;
	}
	lim->chunk_sectors = vblk->zone_sectors;
	dev_dbg(&vdev->dev, "zone sectors = %u\n", vblk->zone_sectors);

	if (virtio_has_feature(vdev, VIRTIO_BLK_F_DISCARD)) {
		dev_warn(&vblk->vdev->dev,
			 "ignoring negotiated F_DISCARD for zoned device\n");
		lim->max_hw_discard_sectors = 0;
	}

	virtio_cread(vdev, struct virtio_blk_config,
		     zoned.max_append_sectors, &v);
	if (!v) {
		dev_warn(&vdev->dev, "zero max_append_sectors reported\n");
		return -ENODEV;
	}
	if ((v << SECTOR_SHIFT) < wg) {
		dev_err(&vdev->dev,
			"write granularity %u exceeds max_append_sectors %u limit\n",
			wg, v);
		return -ENODEV;
	}
	lim->max_zone_append_sectors = v;
	dev_dbg(&vdev->dev, "max append sectors = %u\n", v);

	return 0;
}
#else
/*
 * Zoned block device support is not configured in this kernel, host-managed
 * zoned devices can't be supported.
 */
#define virtblk_report_zones       NULL
static inline int virtblk_read_zoned_limits(struct virtio_blk *vblk,
		struct queue_limits *lim)
{
	dev_err(&vblk->vdev->dev,
		"virtio_blk: zoned devices are not supported");
	return -EOPNOTSUPP;
}
#endif /* CONFIG_BLK_DEV_ZONED */

/* return id (s/n) string for *disk to *id_str
 */
static int virtblk_get_id(struct gendisk *disk, char *id_str)
{
	struct virtio_blk *vblk = disk->private_data;
	struct request_queue *q = vblk->disk->queue;
	struct request *req;
	struct virtblk_req *vbr;
	int err;

	req = blk_mq_alloc_request(q, REQ_OP_DRV_IN, 0);
	if (IS_ERR(req))
		return PTR_ERR(req);

	vbr = blk_mq_rq_to_pdu(req);
	vbr->in_hdr_len = sizeof(vbr->in_hdr.status);
	vbr->out_hdr.type = cpu_to_virtio32(vblk->vdev, VIRTIO_BLK_T_GET_ID);
	vbr->out_hdr.sector = 0;

	err = blk_rq_map_kern(q, req, id_str, VIRTIO_BLK_ID_BYTES, GFP_KERNEL);
	if (err)
		goto out;

	blk_execute_rq(req, false);
	err = blk_status_to_errno(virtblk_result(vbr->in_hdr.status));
out:
	blk_mq_free_request(req);
	return err;
}

/* We provide getgeo only to please some old bootloader/partitioning tools */
static int virtblk_getgeo(struct block_device *bd, struct hd_geometry *geo)
{
	struct virtio_blk *vblk = bd->bd_disk->private_data;
	int ret = 0;

	mutex_lock(&vblk->vdev_mutex);

	if (!vblk->vdev) {
		ret = -ENXIO;
		goto out;
	}

	/* see if the host passed in geometry config */
	if (virtio_has_feature(vblk->vdev, VIRTIO_BLK_F_GEOMETRY)) {
		virtio_cread(vblk->vdev, struct virtio_blk_config,
			     geometry.cylinders, &geo->cylinders);
		virtio_cread(vblk->vdev, struct virtio_blk_config,
			     geometry.heads, &geo->heads);
		virtio_cread(vblk->vdev, struct virtio_blk_config,
			     geometry.sectors, &geo->sectors);
	} else {
		/* some standard values, similar to sd */
		geo->heads = 1 << 6;
		geo->sectors = 1 << 5;
		geo->cylinders = get_capacity(bd->bd_disk) >> 11;
	}
out:
	mutex_unlock(&vblk->vdev_mutex);
	return ret;
}

static void virtblk_free_disk(struct gendisk *disk)
{
	struct virtio_blk *vblk = disk->private_data;

	ida_free(&vd_index_ida, vblk->index);
	mutex_destroy(&vblk->vdev_mutex);
	kfree(vblk);
}

static const struct block_device_operations virtblk_fops = {
	.owner  	= THIS_MODULE,
	.getgeo		= virtblk_getgeo,
	.free_disk	= virtblk_free_disk,
	.report_zones	= virtblk_report_zones,
};

static int index_to_minor(int index)
{
	return index << PART_BITS;
}

static int minor_to_index(int minor)
{
	return minor >> PART_BITS;
}

static ssize_t serial_show(struct device *dev,
			   struct device_attribute *attr, char *buf)
{
	struct gendisk *disk = dev_to_disk(dev);
	int err;

	/* sysfs gives us a PAGE_SIZE buffer */
	BUILD_BUG_ON(PAGE_SIZE < VIRTIO_BLK_ID_BYTES);

	buf[VIRTIO_BLK_ID_BYTES] = '\0';
	err = virtblk_get_id(disk, buf);
	if (!err)
		return strlen(buf);

	if (err == -EIO) /* Unsupported? Make it empty. */
		return 0;

	return err;
}

static DEVICE_ATTR_RO(serial);

/* The queue's logical block size must be set before calling this */
static void virtblk_update_capacity(struct virtio_blk *vblk, bool resize)
{
	struct virtio_device *vdev = vblk->vdev;
	struct request_queue *q = vblk->disk->queue;
	char cap_str_2[10], cap_str_10[10];
	unsigned long long nblocks;
	u64 capacity;

	/* Host must always specify the capacity. */
	virtio_cread(vdev, struct virtio_blk_config, capacity, &capacity);

	nblocks = DIV_ROUND_UP_ULL(capacity, queue_logical_block_size(q) >> 9);

	string_get_size(nblocks, queue_logical_block_size(q),
			STRING_UNITS_2, cap_str_2, sizeof(cap_str_2));
	string_get_size(nblocks, queue_logical_block_size(q),
			STRING_UNITS_10, cap_str_10, sizeof(cap_str_10));

	dev_notice(&vdev->dev,
		   "[%s] %s%llu %d-byte logical blocks (%s/%s)\n",
		   vblk->disk->disk_name,
		   resize ? "new size: " : "",
		   nblocks,
		   queue_logical_block_size(q),
		   cap_str_10,
		   cap_str_2);

	set_capacity_and_notify(vblk->disk, capacity);
}

static void virtblk_config_changed_work(struct work_struct *work)
{
	struct virtio_blk *vblk =
		container_of(work, struct virtio_blk, config_work);

	virtblk_update_capacity(vblk, true);
}

static void virtblk_config_changed(struct virtio_device *vdev)
{
	struct virtio_blk *vblk = vdev->priv;

	queue_work(virtblk_wq, &vblk->config_work);
}

static int init_vq(struct virtio_blk *vblk)
{
	int err;
	unsigned short i;
<<<<<<< HEAD
	vq_callback_t **callbacks;
	const char **names;
=======
	struct virtqueue_info *vqs_info;
>>>>>>> a6ad5510
	struct virtqueue **vqs;
	unsigned short num_vqs;
	unsigned short num_poll_vqs;
	struct virtio_device *vdev = vblk->vdev;
	struct irq_affinity desc = { 0, };

	err = virtio_cread_feature(vdev, VIRTIO_BLK_F_MQ,
				   struct virtio_blk_config, num_queues,
				   &num_vqs);
	if (err)
		num_vqs = 1;

	if (!err && !num_vqs) {
		dev_err(&vdev->dev, "MQ advertised but zero queues reported\n");
		return -EINVAL;
	}

	num_vqs = min_t(unsigned int,
			min_not_zero(num_request_queues, nr_cpu_ids),
			num_vqs);

	num_poll_vqs = min_t(unsigned int, poll_queues, num_vqs - 1);

	vblk->io_queues[HCTX_TYPE_DEFAULT] = num_vqs - num_poll_vqs;
	vblk->io_queues[HCTX_TYPE_READ] = 0;
	vblk->io_queues[HCTX_TYPE_POLL] = num_poll_vqs;

	dev_info(&vdev->dev, "%d/%d/%d default/read/poll queues\n",
				vblk->io_queues[HCTX_TYPE_DEFAULT],
				vblk->io_queues[HCTX_TYPE_READ],
				vblk->io_queues[HCTX_TYPE_POLL]);

	vblk->vqs = kmalloc_array(num_vqs, sizeof(*vblk->vqs), GFP_KERNEL);
	if (!vblk->vqs)
		return -ENOMEM;

	vqs_info = kcalloc(num_vqs, sizeof(*vqs_info), GFP_KERNEL);
	vqs = kmalloc_array(num_vqs, sizeof(*vqs), GFP_KERNEL);
	if (!vqs_info || !vqs) {
		err = -ENOMEM;
		goto out;
	}

	for (i = 0; i < num_vqs - num_poll_vqs; i++) {
<<<<<<< HEAD
		callbacks[i] = virtblk_done;
		snprintf(vblk->vqs[i].name, VQ_NAME_LEN, "req.%u", i);
		names[i] = vblk->vqs[i].name;
	}

	for (; i < num_vqs; i++) {
		callbacks[i] = NULL;
		snprintf(vblk->vqs[i].name, VQ_NAME_LEN, "req_poll.%u", i);
		names[i] = vblk->vqs[i].name;
=======
		vqs_info[i].callback = virtblk_done;
		snprintf(vblk->vqs[i].name, VQ_NAME_LEN, "req.%u", i);
		vqs_info[i].name = vblk->vqs[i].name;
	}

	for (; i < num_vqs; i++) {
		snprintf(vblk->vqs[i].name, VQ_NAME_LEN, "req_poll.%u", i);
		vqs_info[i].name = vblk->vqs[i].name;
>>>>>>> a6ad5510
	}

	/* Discover virtqueues and write information to configuration.  */
	err = virtio_find_vqs(vdev, num_vqs, vqs, vqs_info, &desc);
	if (err)
		goto out;

	for (i = 0; i < num_vqs; i++) {
		spin_lock_init(&vblk->vqs[i].lock);
		vblk->vqs[i].vq = vqs[i];
	}
	vblk->num_vqs = num_vqs;

out:
	kfree(vqs);
	kfree(vqs_info);
	if (err)
		kfree(vblk->vqs);
	return err;
}

/*
 * Legacy naming scheme used for virtio devices.  We are stuck with it for
 * virtio blk but don't ever use it for any new driver.
 */
static int virtblk_name_format(char *prefix, int index, char *buf, int buflen)
{
	const int base = 'z' - 'a' + 1;
	char *begin = buf + strlen(prefix);
	char *end = buf + buflen;
	char *p;
	int unit;

	p = end - 1;
	*p = '\0';
	unit = base;
	do {
		if (p == begin)
			return -EINVAL;
		*--p = 'a' + (index % unit);
		index = (index / unit) - 1;
	} while (index >= 0);

	memmove(begin, p, end - p);
	memcpy(buf, prefix, strlen(prefix));

	return 0;
}

static int virtblk_get_cache_mode(struct virtio_device *vdev)
{
	u8 writeback;
	int err;

	err = virtio_cread_feature(vdev, VIRTIO_BLK_F_CONFIG_WCE,
				   struct virtio_blk_config, wce,
				   &writeback);

	/*
	 * If WCE is not configurable and flush is not available,
	 * assume no writeback cache is in use.
	 */
	if (err)
		writeback = virtio_has_feature(vdev, VIRTIO_BLK_F_FLUSH);

	return writeback;
}

static const char *const virtblk_cache_types[] = {
	"write through", "write back"
};

static ssize_t
cache_type_store(struct device *dev, struct device_attribute *attr,
		 const char *buf, size_t count)
{
	struct gendisk *disk = dev_to_disk(dev);
	struct virtio_blk *vblk = disk->private_data;
	struct virtio_device *vdev = vblk->vdev;
	struct queue_limits lim;
	int i;

	BUG_ON(!virtio_has_feature(vblk->vdev, VIRTIO_BLK_F_CONFIG_WCE));
	i = sysfs_match_string(virtblk_cache_types, buf);
	if (i < 0)
		return i;

	virtio_cwrite8(vdev, offsetof(struct virtio_blk_config, wce), i);

	lim = queue_limits_start_update(disk->queue);
	if (virtblk_get_cache_mode(vdev))
		lim.features |= BLK_FEAT_WRITE_CACHE;
	else
		lim.features &= ~BLK_FEAT_WRITE_CACHE;
	blk_mq_freeze_queue(disk->queue);
	i = queue_limits_commit_update(disk->queue, &lim);
	blk_mq_unfreeze_queue(disk->queue);
	if (i)
		return i;
	return count;
}

static ssize_t
cache_type_show(struct device *dev, struct device_attribute *attr, char *buf)
{
	struct gendisk *disk = dev_to_disk(dev);
	struct virtio_blk *vblk = disk->private_data;
	u8 writeback = virtblk_get_cache_mode(vblk->vdev);

	BUG_ON(writeback >= ARRAY_SIZE(virtblk_cache_types));
	return sysfs_emit(buf, "%s\n", virtblk_cache_types[writeback]);
}

static DEVICE_ATTR_RW(cache_type);

static struct attribute *virtblk_attrs[] = {
	&dev_attr_serial.attr,
	&dev_attr_cache_type.attr,
	NULL,
};

static umode_t virtblk_attrs_are_visible(struct kobject *kobj,
		struct attribute *a, int n)
{
	struct device *dev = kobj_to_dev(kobj);
	struct gendisk *disk = dev_to_disk(dev);
	struct virtio_blk *vblk = disk->private_data;
	struct virtio_device *vdev = vblk->vdev;

	if (a == &dev_attr_cache_type.attr &&
	    !virtio_has_feature(vdev, VIRTIO_BLK_F_CONFIG_WCE))
		return S_IRUGO;

	return a->mode;
}

static const struct attribute_group virtblk_attr_group = {
	.attrs = virtblk_attrs,
	.is_visible = virtblk_attrs_are_visible,
};

static const struct attribute_group *virtblk_attr_groups[] = {
	&virtblk_attr_group,
	NULL,
};

static void virtblk_map_queues(struct blk_mq_tag_set *set)
{
	struct virtio_blk *vblk = set->driver_data;
	int i, qoff;

	for (i = 0, qoff = 0; i < set->nr_maps; i++) {
		struct blk_mq_queue_map *map = &set->map[i];

		map->nr_queues = vblk->io_queues[i];
		map->queue_offset = qoff;
		qoff += map->nr_queues;

		if (map->nr_queues == 0)
			continue;

		/*
		 * Regular queues have interrupts and hence CPU affinity is
		 * defined by the core virtio code, but polling queues have
		 * no interrupts so we let the block layer assign CPU affinity.
		 */
		if (i == HCTX_TYPE_POLL)
			blk_mq_map_queues(&set->map[i]);
		else
			blk_mq_virtio_map_queues(&set->map[i], vblk->vdev, 0);
	}
}

static void virtblk_complete_batch(struct io_comp_batch *iob)
{
	struct request *req;

	rq_list_for_each(&iob->req_list, req) {
		virtblk_unmap_data(req, blk_mq_rq_to_pdu(req));
		virtblk_cleanup_cmd(req);
	}
	blk_mq_end_request_batch(iob);
}

static int virtblk_poll(struct blk_mq_hw_ctx *hctx, struct io_comp_batch *iob)
{
	struct virtio_blk *vblk = hctx->queue->queuedata;
	struct virtio_blk_vq *vq = get_virtio_blk_vq(hctx);
	struct virtblk_req *vbr;
	unsigned long flags;
	unsigned int len;
	int found = 0;

	spin_lock_irqsave(&vq->lock, flags);

	while ((vbr = virtqueue_get_buf(vq->vq, &len)) != NULL) {
		struct request *req = blk_mq_rq_from_pdu(vbr);

		found++;
		if (!blk_mq_complete_request_remote(req) &&
		    !blk_mq_add_to_batch(req, iob, virtblk_vbr_status(vbr),
						virtblk_complete_batch))
			virtblk_request_done(req);
	}

	if (found)
		blk_mq_start_stopped_hw_queues(vblk->disk->queue, true);

	spin_unlock_irqrestore(&vq->lock, flags);

	return found;
}

static const struct blk_mq_ops virtio_mq_ops = {
	.queue_rq	= virtio_queue_rq,
	.queue_rqs	= virtio_queue_rqs,
	.commit_rqs	= virtio_commit_rqs,
	.complete	= virtblk_request_done,
	.map_queues	= virtblk_map_queues,
	.poll		= virtblk_poll,
};

static unsigned int virtblk_queue_depth;
module_param_named(queue_depth, virtblk_queue_depth, uint, 0444);

static int virtblk_read_limits(struct virtio_blk *vblk,
		struct queue_limits *lim)
{
	struct virtio_device *vdev = vblk->vdev;
	u32 v, max_size, sg_elems, opt_io_size;
	u32 max_discard_segs = 0;
	u32 discard_granularity = 0;
	u16 min_io_size;
	u8 physical_block_exp, alignment_offset;
<<<<<<< HEAD
	unsigned int queue_depth;
	size_t max_dma_size;

	if (!vdev->config->get) {
		dev_err(&vdev->dev, "%s failure: config access disabled\n",
			__func__);
		return -EINVAL;
	}

	err = ida_alloc_range(&vd_index_ida, 0,
			      minor_to_index(1 << MINORBITS) - 1, GFP_KERNEL);
	if (err < 0)
		goto out;
	index = err;
=======
	size_t max_dma_size;
	int err;
>>>>>>> a6ad5510

	/* We need to know how many segments before we allocate. */
	err = virtio_cread_feature(vdev, VIRTIO_BLK_F_SEG_MAX,
				   struct virtio_blk_config, seg_max,
				   &sg_elems);

	/* We need at least one SG element, whatever they say. */
	if (err || !sg_elems)
		sg_elems = 1;

	/* Prevent integer overflows and honor max vq size */
	sg_elems = min_t(u32, sg_elems, VIRTIO_BLK_MAX_SG_ELEMS - 2);

	/* We can handle whatever the host told us to handle. */
	lim->max_segments = sg_elems;

	/* No real sector limit. */
	lim->max_hw_sectors = UINT_MAX;

	max_dma_size = virtio_max_dma_size(vdev);
	max_size = max_dma_size > U32_MAX ? U32_MAX : max_dma_size;

	/* Host can optionally specify maximum segment size and number of
	 * segments. */
	err = virtio_cread_feature(vdev, VIRTIO_BLK_F_SIZE_MAX,
				   struct virtio_blk_config, size_max, &v);
	if (!err)
		max_size = min(max_size, v);

	lim->max_segment_size = max_size;

	/* Host can optionally specify the block size of the device */
	virtio_cread_feature(vdev, VIRTIO_BLK_F_BLK_SIZE,
				   struct virtio_blk_config, blk_size,
				   &lim->logical_block_size);

	/* Use topology information if available */
	err = virtio_cread_feature(vdev, VIRTIO_BLK_F_TOPOLOGY,
				   struct virtio_blk_config, physical_block_exp,
				   &physical_block_exp);
	if (!err && physical_block_exp)
		lim->physical_block_size =
			lim->logical_block_size * (1 << physical_block_exp);

	err = virtio_cread_feature(vdev, VIRTIO_BLK_F_TOPOLOGY,
				   struct virtio_blk_config, alignment_offset,
				   &alignment_offset);
	if (!err && alignment_offset)
		lim->alignment_offset =
			lim->logical_block_size * alignment_offset;

	err = virtio_cread_feature(vdev, VIRTIO_BLK_F_TOPOLOGY,
				   struct virtio_blk_config, min_io_size,
				   &min_io_size);
	if (!err && min_io_size)
		lim->io_min = lim->logical_block_size * min_io_size;

	err = virtio_cread_feature(vdev, VIRTIO_BLK_F_TOPOLOGY,
				   struct virtio_blk_config, opt_io_size,
				   &opt_io_size);
	if (!err && opt_io_size)
		lim->io_opt = lim->logical_block_size * opt_io_size;

	if (virtio_has_feature(vdev, VIRTIO_BLK_F_DISCARD)) {
		virtio_cread(vdev, struct virtio_blk_config,
			     discard_sector_alignment, &discard_granularity);

		virtio_cread(vdev, struct virtio_blk_config,
			     max_discard_sectors, &v);
		lim->max_hw_discard_sectors = v ? v : UINT_MAX;

		virtio_cread(vdev, struct virtio_blk_config, max_discard_seg,
			     &max_discard_segs);
	}

	if (virtio_has_feature(vdev, VIRTIO_BLK_F_WRITE_ZEROES)) {
		virtio_cread(vdev, struct virtio_blk_config,
			     max_write_zeroes_sectors, &v);
		lim->max_write_zeroes_sectors = v ? v : UINT_MAX;
	}

	/* The discard and secure erase limits are combined since the Linux
	 * block layer uses the same limit for both commands.
	 *
	 * If both VIRTIO_BLK_F_SECURE_ERASE and VIRTIO_BLK_F_DISCARD features
	 * are negotiated, we will use the minimum between the limits.
	 *
	 * discard sector alignment is set to the minimum between discard_sector_alignment
	 * and secure_erase_sector_alignment.
	 *
	 * max discard sectors is set to the minimum between max_discard_seg and
	 * max_secure_erase_seg.
	 */
	if (virtio_has_feature(vdev, VIRTIO_BLK_F_SECURE_ERASE)) {

		virtio_cread(vdev, struct virtio_blk_config,
			     secure_erase_sector_alignment, &v);

		/* secure_erase_sector_alignment should not be zero, the device should set a
		 * valid number of sectors.
		 */
		if (!v) {
			dev_err(&vdev->dev,
				"virtio_blk: secure_erase_sector_alignment can't be 0\n");
			return -EINVAL;
		}

		discard_granularity = min_not_zero(discard_granularity, v);

		virtio_cread(vdev, struct virtio_blk_config,
			     max_secure_erase_sectors, &v);

		/* max_secure_erase_sectors should not be zero, the device should set a
		 * valid number of sectors.
		 */
		if (!v) {
			dev_err(&vdev->dev,
				"virtio_blk: max_secure_erase_sectors can't be 0\n");
			return -EINVAL;
		}

		lim->max_secure_erase_sectors = v;

		virtio_cread(vdev, struct virtio_blk_config,
			     max_secure_erase_seg, &v);

		/* max_secure_erase_seg should not be zero, the device should set a
		 * valid number of segments
		 */
		if (!v) {
			dev_err(&vdev->dev,
				"virtio_blk: max_secure_erase_seg can't be 0\n");
			return -EINVAL;
		}

		max_discard_segs = min_not_zero(max_discard_segs, v);
	}

	if (virtio_has_feature(vdev, VIRTIO_BLK_F_DISCARD) ||
	    virtio_has_feature(vdev, VIRTIO_BLK_F_SECURE_ERASE)) {
		/* max_discard_seg and discard_granularity will be 0 only
		 * if max_discard_seg and discard_sector_alignment fields in the virtio
		 * config are 0 and VIRTIO_BLK_F_SECURE_ERASE feature is not negotiated.
		 * In this case, we use default values.
		 */
		if (!max_discard_segs)
			max_discard_segs = sg_elems;

		lim->max_discard_segments =
			min(max_discard_segs, MAX_DISCARD_SEGMENTS);

		if (discard_granularity)
			lim->discard_granularity =
				discard_granularity << SECTOR_SHIFT;
		else
			lim->discard_granularity = lim->logical_block_size;
	}

	if (virtio_has_feature(vdev, VIRTIO_BLK_F_ZONED)) {
		u8 model;

		virtio_cread(vdev, struct virtio_blk_config, zoned.model, &model);
		switch (model) {
		case VIRTIO_BLK_Z_NONE:
		case VIRTIO_BLK_Z_HA:
			/* treat host-aware devices as non-zoned */
			return 0;
		case VIRTIO_BLK_Z_HM:
			err = virtblk_read_zoned_limits(vblk, lim);
			if (err)
				return err;
			break;
		default:
			dev_err(&vdev->dev, "unsupported zone model %d\n", model);
			return -EINVAL;
		}
	}

	return 0;
}

static int virtblk_probe(struct virtio_device *vdev)
{
	struct virtio_blk *vblk;
	struct queue_limits lim = {
		.features		= BLK_FEAT_ROTATIONAL,
		.logical_block_size	= SECTOR_SIZE,
	};
	int err, index;
	unsigned int queue_depth;

	if (!vdev->config->get) {
		dev_err(&vdev->dev, "%s failure: config access disabled\n",
			__func__);
		return -EINVAL;
	}

	err = ida_alloc_range(&vd_index_ida, 0,
			      minor_to_index(1 << MINORBITS) - 1, GFP_KERNEL);
	if (err < 0)
		goto out;
	index = err;

	vdev->priv = vblk = kmalloc(sizeof(*vblk), GFP_KERNEL);
	if (!vblk) {
		err = -ENOMEM;
		goto out_free_index;
	}

	mutex_init(&vblk->vdev_mutex);

	vblk->vdev = vdev;

	INIT_WORK(&vblk->config_work, virtblk_config_changed_work);

	err = init_vq(vblk);
	if (err)
		goto out_free_vblk;

	/* Default queue sizing is to fill the ring. */
	if (!virtblk_queue_depth) {
		queue_depth = vblk->vqs[0].vq->num_free;
		/* ... but without indirect descs, we use 2 descs per req */
		if (!virtio_has_feature(vdev, VIRTIO_RING_F_INDIRECT_DESC))
			queue_depth /= 2;
	} else {
		queue_depth = virtblk_queue_depth;
	}

	memset(&vblk->tag_set, 0, sizeof(vblk->tag_set));
	vblk->tag_set.ops = &virtio_mq_ops;
	vblk->tag_set.queue_depth = queue_depth;
	vblk->tag_set.numa_node = NUMA_NO_NODE;
	vblk->tag_set.flags = BLK_MQ_F_SHOULD_MERGE;
	vblk->tag_set.cmd_size =
		sizeof(struct virtblk_req) +
		sizeof(struct scatterlist) * VIRTIO_BLK_INLINE_SG_CNT;
	vblk->tag_set.driver_data = vblk;
	vblk->tag_set.nr_hw_queues = vblk->num_vqs;
	vblk->tag_set.nr_maps = 1;
	if (vblk->io_queues[HCTX_TYPE_POLL])
		vblk->tag_set.nr_maps = 3;

	err = blk_mq_alloc_tag_set(&vblk->tag_set);
	if (err)
		goto out_free_vq;

	err = virtblk_read_limits(vblk, &lim);
	if (err)
		goto out_free_tags;

	if (virtblk_get_cache_mode(vdev))
		lim.features |= BLK_FEAT_WRITE_CACHE;

	vblk->disk = blk_mq_alloc_disk(&vblk->tag_set, &lim, vblk);
	if (IS_ERR(vblk->disk)) {
		err = PTR_ERR(vblk->disk);
		goto out_free_tags;
	}

	virtblk_name_format("vd", index, vblk->disk->disk_name, DISK_NAME_LEN);

	vblk->disk->major = major;
	vblk->disk->first_minor = index_to_minor(index);
	vblk->disk->minors = 1 << PART_BITS;
	vblk->disk->private_data = vblk;
	vblk->disk->fops = &virtblk_fops;
	vblk->index = index;

	/* If disk is read-only in the host, the guest should obey */
	if (virtio_has_feature(vdev, VIRTIO_BLK_F_RO))
		set_disk_ro(vblk->disk, 1);

	virtblk_update_capacity(vblk, false);
	virtio_device_ready(vdev);

	/*
	 * All steps that follow use the VQs therefore they need to be
	 * placed after the virtio_device_ready() call above.
	 */
	if (IS_ENABLED(CONFIG_BLK_DEV_ZONED) &&
	    (lim.features & BLK_FEAT_ZONED)) {
		err = blk_revalidate_disk_zones(vblk->disk);
		if (err)
			goto out_cleanup_disk;
	}

	err = device_add_disk(&vdev->dev, vblk->disk, virtblk_attr_groups);
	if (err)
		goto out_cleanup_disk;

	return 0;

out_cleanup_disk:
	put_disk(vblk->disk);
out_free_tags:
	blk_mq_free_tag_set(&vblk->tag_set);
out_free_vq:
	vdev->config->del_vqs(vdev);
	kfree(vblk->vqs);
out_free_vblk:
	kfree(vblk);
out_free_index:
	ida_free(&vd_index_ida, index);
out:
	return err;
}

static void virtblk_remove(struct virtio_device *vdev)
{
	struct virtio_blk *vblk = vdev->priv;

	/* Make sure no work handler is accessing the device. */
	flush_work(&vblk->config_work);

	del_gendisk(vblk->disk);
	blk_mq_free_tag_set(&vblk->tag_set);

	mutex_lock(&vblk->vdev_mutex);

	/* Stop all the virtqueues. */
	virtio_reset_device(vdev);

	/* Virtqueues are stopped, nothing can use vblk->vdev anymore. */
	vblk->vdev = NULL;

	vdev->config->del_vqs(vdev);
	kfree(vblk->vqs);

	mutex_unlock(&vblk->vdev_mutex);

	put_disk(vblk->disk);
}

#ifdef CONFIG_PM_SLEEP
static int virtblk_freeze(struct virtio_device *vdev)
{
	struct virtio_blk *vblk = vdev->priv;
	struct request_queue *q = vblk->disk->queue;

	/* Ensure no requests in virtqueues before deleting vqs. */
	blk_mq_freeze_queue(q);
	blk_mq_quiesce_queue_nowait(q);
	blk_mq_unfreeze_queue(q);

	/* Ensure we don't receive any more interrupts */
	virtio_reset_device(vdev);

	/* Make sure no work handler is accessing the device. */
	flush_work(&vblk->config_work);

	vdev->config->del_vqs(vdev);
	kfree(vblk->vqs);

	return 0;
}

static int virtblk_restore(struct virtio_device *vdev)
{
	struct virtio_blk *vblk = vdev->priv;
	int ret;

	ret = init_vq(vdev->priv);
	if (ret)
		return ret;

	virtio_device_ready(vdev);
	blk_mq_unquiesce_queue(vblk->disk->queue);

	return 0;
}
#endif

static const struct virtio_device_id id_table[] = {
	{ VIRTIO_ID_BLOCK, VIRTIO_DEV_ANY_ID },
	{ 0 },
};

static unsigned int features_legacy[] = {
	VIRTIO_BLK_F_SEG_MAX, VIRTIO_BLK_F_SIZE_MAX, VIRTIO_BLK_F_GEOMETRY,
	VIRTIO_BLK_F_RO, VIRTIO_BLK_F_BLK_SIZE,
	VIRTIO_BLK_F_FLUSH, VIRTIO_BLK_F_TOPOLOGY, VIRTIO_BLK_F_CONFIG_WCE,
	VIRTIO_BLK_F_MQ, VIRTIO_BLK_F_DISCARD, VIRTIO_BLK_F_WRITE_ZEROES,
	VIRTIO_BLK_F_SECURE_ERASE,
}
;
static unsigned int features[] = {
	VIRTIO_BLK_F_SEG_MAX, VIRTIO_BLK_F_SIZE_MAX, VIRTIO_BLK_F_GEOMETRY,
	VIRTIO_BLK_F_RO, VIRTIO_BLK_F_BLK_SIZE,
	VIRTIO_BLK_F_FLUSH, VIRTIO_BLK_F_TOPOLOGY, VIRTIO_BLK_F_CONFIG_WCE,
	VIRTIO_BLK_F_MQ, VIRTIO_BLK_F_DISCARD, VIRTIO_BLK_F_WRITE_ZEROES,
	VIRTIO_BLK_F_SECURE_ERASE, VIRTIO_BLK_F_ZONED,
};

static struct virtio_driver virtio_blk = {
	.feature_table			= features,
	.feature_table_size		= ARRAY_SIZE(features),
	.feature_table_legacy		= features_legacy,
	.feature_table_size_legacy	= ARRAY_SIZE(features_legacy),
	.driver.name			= KBUILD_MODNAME,
	.id_table			= id_table,
	.probe				= virtblk_probe,
	.remove				= virtblk_remove,
	.config_changed			= virtblk_config_changed,
#ifdef CONFIG_PM_SLEEP
	.freeze				= virtblk_freeze,
	.restore			= virtblk_restore,
#endif
};

static int __init virtio_blk_init(void)
{
	int error;

	virtblk_wq = alloc_workqueue("virtio-blk", 0, 0);
	if (!virtblk_wq)
		return -ENOMEM;

	major = register_blkdev(0, "virtblk");
	if (major < 0) {
		error = major;
		goto out_destroy_workqueue;
	}

	error = register_virtio_driver(&virtio_blk);
	if (error)
		goto out_unregister_blkdev;
	return 0;

out_unregister_blkdev:
	unregister_blkdev(major, "virtblk");
out_destroy_workqueue:
	destroy_workqueue(virtblk_wq);
	return error;
}

static void __exit virtio_blk_fini(void)
{
	unregister_virtio_driver(&virtio_blk);
	unregister_blkdev(major, "virtblk");
	destroy_workqueue(virtblk_wq);
}
module_init(virtio_blk_init);
module_exit(virtio_blk_fini);

MODULE_DEVICE_TABLE(virtio, id_table);
MODULE_DESCRIPTION("Virtio block driver");
MODULE_LICENSE("GPL");<|MERGE_RESOLUTION|>--- conflicted
+++ resolved
@@ -509,19 +509,11 @@
 
 	while ((req = rq_list_pop(rqlist))) {
 		struct virtio_blk_vq *this_vq = get_virtio_blk_vq(req->mq_hctx);
-<<<<<<< HEAD
 
 		if (vq && vq != this_vq)
 			virtblk_add_req_batch(vq, &submit_list);
 		vq = this_vq;
 
-=======
-
-		if (vq && vq != this_vq)
-			virtblk_add_req_batch(vq, &submit_list);
-		vq = this_vq;
-
->>>>>>> a6ad5510
 		if (virtblk_prep_rq_batch(req))
 			rq_list_add(&submit_list, req); /* reverse order */
 		else
@@ -968,12 +960,7 @@
 {
 	int err;
 	unsigned short i;
-<<<<<<< HEAD
-	vq_callback_t **callbacks;
-	const char **names;
-=======
 	struct virtqueue_info *vqs_info;
->>>>>>> a6ad5510
 	struct virtqueue **vqs;
 	unsigned short num_vqs;
 	unsigned short num_poll_vqs;
@@ -1018,17 +1005,6 @@
 	}
 
 	for (i = 0; i < num_vqs - num_poll_vqs; i++) {
-<<<<<<< HEAD
-		callbacks[i] = virtblk_done;
-		snprintf(vblk->vqs[i].name, VQ_NAME_LEN, "req.%u", i);
-		names[i] = vblk->vqs[i].name;
-	}
-
-	for (; i < num_vqs; i++) {
-		callbacks[i] = NULL;
-		snprintf(vblk->vqs[i].name, VQ_NAME_LEN, "req_poll.%u", i);
-		names[i] = vblk->vqs[i].name;
-=======
 		vqs_info[i].callback = virtblk_done;
 		snprintf(vblk->vqs[i].name, VQ_NAME_LEN, "req.%u", i);
 		vqs_info[i].name = vblk->vqs[i].name;
@@ -1037,7 +1013,6 @@
 	for (; i < num_vqs; i++) {
 		snprintf(vblk->vqs[i].name, VQ_NAME_LEN, "req_poll.%u", i);
 		vqs_info[i].name = vblk->vqs[i].name;
->>>>>>> a6ad5510
 	}
 
 	/* Discover virtqueues and write information to configuration.  */
@@ -1272,25 +1247,8 @@
 	u32 discard_granularity = 0;
 	u16 min_io_size;
 	u8 physical_block_exp, alignment_offset;
-<<<<<<< HEAD
-	unsigned int queue_depth;
-	size_t max_dma_size;
-
-	if (!vdev->config->get) {
-		dev_err(&vdev->dev, "%s failure: config access disabled\n",
-			__func__);
-		return -EINVAL;
-	}
-
-	err = ida_alloc_range(&vd_index_ida, 0,
-			      minor_to_index(1 << MINORBITS) - 1, GFP_KERNEL);
-	if (err < 0)
-		goto out;
-	index = err;
-=======
 	size_t max_dma_size;
 	int err;
->>>>>>> a6ad5510
 
 	/* We need to know how many segments before we allocate. */
 	err = virtio_cread_feature(vdev, VIRTIO_BLK_F_SEG_MAX,
