--- conflicted
+++ resolved
@@ -334,14 +334,11 @@
 	mempool_t *mp;
 	struct blk_mq_tag_set *set;
 	sector_t ssize;
-<<<<<<< HEAD
-=======
 	struct queue_limits lim = {
 		.max_hw_sectors		= aoe_maxsectors,
 		.io_opt			= SZ_2M,
 		.features		= BLK_FEAT_ROTATIONAL,
 	};
->>>>>>> a6ad5510
 	ulong flags;
 	int late = 0;
 	int err;
