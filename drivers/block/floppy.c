// SPDX-License-Identifier: GPL-2.0-only
/*
 *  linux/drivers/block/floppy.c
 *
 *  Copyright (C) 1991, 1992  Linus Torvalds
 *  Copyright (C) 1993, 1994  Alain Knaff
 *  Copyright (C) 1998 Alan Cox
 */

/*
 * 02.12.91 - Changed to static variables to indicate need for reset
 * and recalibrate. This makes some things easier (output_byte reset
 * checking etc), and means less interrupt jumping in case of errors,
 * so the code is hopefully easier to understand.
 */

/*
 * This file is certainly a mess. I've tried my best to get it working,
 * but I don't like programming floppies, and I have only one anyway.
 * Urgel. I should check for more errors, and do more graceful error
 * recovery. Seems there are problems with several drives. I've tried to
 * correct them. No promises.
 */

/*
 * As with hd.c, all routines within this file can (and will) be called
 * by interrupts, so extreme caution is needed. A hardware interrupt
 * handler may not sleep, or a kernel panic will happen. Thus I cannot
 * call "floppy-on" directly, but have to set a special timer interrupt
 * etc.
 */

/*
 * 28.02.92 - made track-buffering routines, based on the routines written
 * by entropy@wintermute.wpi.edu (Lawrence Foard). Linus.
 */

/*
 * Automatic floppy-detection and formatting written by Werner Almesberger
 * (almesber@nessie.cs.id.ethz.ch), who also corrected some problems with
 * the floppy-change signal detection.
 */

/*
 * 1992/7/22 -- Hennus Bergman: Added better error reporting, fixed
 * FDC data overrun bug, added some preliminary stuff for vertical
 * recording support.
 *
 * 1992/9/17: Added DMA allocation & DMA functions. -- hhb.
 *
 * TODO: Errors are still not counted properly.
 */

/* 1992/9/20
 * Modifications for ``Sector Shifting'' by Rob Hooft (hooft@chem.ruu.nl)
 * modeled after the freeware MS-DOS program fdformat/88 V1.8 by
 * Christoph H. Hochst\"atter.
 * I have fixed the shift values to the ones I always use. Maybe a new
 * ioctl() should be created to be able to modify them.
 * There is a bug in the driver that makes it impossible to format a
 * floppy as the first thing after bootup.
 */

/*
 * 1993/4/29 -- Linus -- cleaned up the timer handling in the kernel, and
 * this helped the floppy driver as well. Much cleaner, and still seems to
 * work.
 */

/* 1994/6/24 --bbroad-- added the floppy table entries and made
 * minor modifications to allow 2.88 floppies to be run.
 */

/* 1994/7/13 -- Paul Vojta -- modified the probing code to allow three or more
 * disk types.
 */

/*
 * 1994/8/8 -- Alain Knaff -- Switched to fdpatch driver: Support for bigger
 * format bug fixes, but unfortunately some new bugs too...
 */

/* 1994/9/17 -- Koen Holtman -- added logging of physical floppy write
 * errors to allow safe writing by specialized programs.
 */

/* 1995/4/24 -- Dan Fandrich -- added support for Commodore 1581 3.5" disks
 * by defining bit 1 of the "stretch" parameter to mean put sectors on the
 * opposite side of the disk, leaving the sector IDs alone (i.e. Commodore's
 * drives are "upside-down").
 */

/*
 * 1995/8/26 -- Andreas Busse -- added Mips support.
 */

/*
 * 1995/10/18 -- Ralf Baechle -- Portability cleanup; move machine dependent
 * features to asm/floppy.h.
 */

/*
 * 1998/1/21 -- Richard Gooch <rgooch@atnf.csiro.au> -- devfs support
 */

/*
 * 1998/05/07 -- Russell King -- More portability cleanups; moved definition of
 * interrupt and dma channel to asm/floppy.h. Cleaned up some formatting &
 * use of '0' for NULL.
 */

/*
 * 1998/06/07 -- Alan Cox -- Merged the 2.0.34 fixes for resource allocation
 * failures.
 */

/*
 * 1998/09/20 -- David Weinehall -- Added slow-down code for buggy PS/2-drives.
 */

/*
 * 1999/08/13 -- Paul Slootman -- floppy stopped working on Alpha after 24
 * days, 6 hours, 32 minutes and 32 seconds (i.e. MAXINT jiffies; ints were
 * being used to store jiffies, which are unsigned longs).
 */

/*
 * 2000/08/28 -- Arnaldo Carvalho de Melo <acme@conectiva.com.br>
 * - get rid of check_region
 * - s/suser/capable/
 */

/*
 * 2001/08/26 -- Paul Gortmaker - fix insmod oops on machines with no
 * floppy controller (lingering task on list after module is gone... boom.)
 */

/*
 * 2002/02/07 -- Anton Altaparmakov - Fix io ports reservation to correct range
 * (0x3f2-0x3f5, 0x3f7). This fix is a bit of a hack but the proper fix
 * requires many non-obvious changes in arch dependent code.
 */

/* 2003/07/28 -- Daniele Bellucci <bellucda@tiscali.it>.
 * Better audit of register_blkdev.
 */

#define REALLY_SLOW_IO

#define DEBUGT 2

#define DPRINT(format, args...) \
	pr_info("floppy%d: " format, current_drive, ##args)

#define DCL_DEBUG		/* debug disk change line */
#ifdef DCL_DEBUG
#define debug_dcl(test, fmt, args...) \
	do { if ((test) & FD_DEBUG) DPRINT(fmt, ##args); } while (0)
#else
#define debug_dcl(test, fmt, args...) \
	do { if (0) DPRINT(fmt, ##args); } while (0)
#endif

/* do print messages for unexpected interrupts */
static int print_unex = 1;
#include <linux/module.h>
#include <linux/sched.h>
#include <linux/fs.h>
#include <linux/kernel.h>
#include <linux/timer.h>
#include <linux/workqueue.h>
#include <linux/fdreg.h>
#include <linux/fd.h>
#include <linux/hdreg.h>
#include <linux/errno.h>
#include <linux/slab.h>
#include <linux/mm.h>
#include <linux/bio.h>
#include <linux/string.h>
#include <linux/jiffies.h>
#include <linux/fcntl.h>
#include <linux/delay.h>
#include <linux/mc146818rtc.h>	/* CMOS defines */
#include <linux/ioport.h>
#include <linux/interrupt.h>
#include <linux/init.h>
#include <linux/major.h>
#include <linux/platform_device.h>
#include <linux/mod_devicetable.h>
#include <linux/mutex.h>
#include <linux/io.h>
#include <linux/uaccess.h>
#include <linux/async.h>
#include <linux/compat.h>

/*
 * PS/2 floppies have much slower step rates than regular floppies.
 * It's been recommended that take about 1/4 of the default speed
 * in some more extreme cases.
 */
static DEFINE_MUTEX(floppy_mutex);
static int slow_floppy;

#include <asm/dma.h>
#include <asm/irq.h>

static int FLOPPY_IRQ = 6;
static int FLOPPY_DMA = 2;
static int can_use_virtual_dma = 2;
/* =======
 * can use virtual DMA:
 * 0 = use of virtual DMA disallowed by config
 * 1 = use of virtual DMA prescribed by config
 * 2 = no virtual DMA preference configured.  By default try hard DMA,
 * but fall back on virtual DMA when not enough memory available
 */

static int use_virtual_dma;
/* =======
 * use virtual DMA
 * 0 using hard DMA
 * 1 using virtual DMA
 * This variable is set to virtual when a DMA mem problem arises, and
 * reset back in floppy_grab_irq_and_dma.
 * It is not safe to reset it in other circumstances, because the floppy
 * driver may have several buffers in use at once, and we do currently not
 * record each buffers capabilities
 */

static DEFINE_SPINLOCK(floppy_lock);

static unsigned short virtual_dma_port = 0x3f0;
irqreturn_t floppy_interrupt(int irq, void *dev_id);
static int set_dor(int fdc, char mask, char data);

#define K_64	0x10000		/* 64KB */

/* the following is the mask of allowed drives. By default units 2 and
 * 3 of both floppy controllers are disabled, because switching on the
 * motor of these drives causes system hangs on some PCI computers. drive
 * 0 is the low bit (0x1), and drive 7 is the high bit (0x80). Bits are on if
 * a drive is allowed.
 *
 * NOTE: This must come before we include the arch floppy header because
 *       some ports reference this variable from there. -DaveM
 */

static int allowed_drive_mask = 0x33;

#include <asm/floppy.h>

static int irqdma_allocated;

#include <linux/blk-mq.h>
#include <linux/blkpg.h>
#include <linux/cdrom.h>	/* for the compatibility eject ioctl */
#include <linux/completion.h>

static LIST_HEAD(floppy_reqs);
static struct request *current_req;
static int set_next_request(void);

#ifndef fd_get_dma_residue
#define fd_get_dma_residue() get_dma_residue(FLOPPY_DMA)
#endif

/* Dma Memory related stuff */

#ifndef fd_dma_mem_free
#define fd_dma_mem_free(addr, size) free_pages(addr, get_order(size))
#endif

#ifndef fd_dma_mem_alloc
#define fd_dma_mem_alloc(size) __get_dma_pages(GFP_KERNEL, get_order(size))
#endif

#ifndef fd_cacheflush
#define fd_cacheflush(addr, size) /* nothing... */
#endif

static inline void fallback_on_nodma_alloc(char **addr, size_t l)
{
#ifdef FLOPPY_CAN_FALLBACK_ON_NODMA
	if (*addr)
		return;		/* we have the memory */
	if (can_use_virtual_dma != 2)
		return;		/* no fallback allowed */
	pr_info("DMA memory shortage. Temporarily falling back on virtual DMA\n");
	*addr = (char *)nodma_mem_alloc(l);
#else
	return;
#endif
}

/* End dma memory related stuff */

static unsigned long fake_change;
static bool initialized;

#define ITYPE(x)	(((x) >> 2) & 0x1f)
#define TOMINOR(x)	((x & 3) | ((x & 4) << 5))
#define UNIT(x)		((x) & 0x03)		/* drive on fdc */
#define FDC(x)		(((x) & 0x04) >> 2)	/* fdc of drive */
	/* reverse mapping from unit and fdc to drive */
#define REVDRIVE(fdc, unit) ((unit) + ((fdc) << 2))

#define PH_HEAD(floppy, head) (((((floppy)->stretch & 2) >> 1) ^ head) << 2)
#define STRETCH(floppy)	((floppy)->stretch & FD_STRETCH)

/* read/write commands */
#define COMMAND			0
#define DR_SELECT		1
#define TRACK			2
#define HEAD			3
#define SECTOR			4
#define SIZECODE		5
#define SECT_PER_TRACK		6
#define GAP			7
#define SIZECODE2		8
#define NR_RW 9

/* format commands */
#define F_SIZECODE		2
#define F_SECT_PER_TRACK	3
#define F_GAP			4
#define F_FILL			5
#define NR_F 6

/*
 * Maximum disk size (in kilobytes).
 * This default is used whenever the current disk size is unknown.
 * [Now it is rather a minimum]
 */
#define MAX_DISK_SIZE 4		/* 3984 */

/*
 * globals used by 'result()'
 */
static unsigned char reply_buffer[FD_RAW_REPLY_SIZE];
static int inr;		/* size of reply buffer, when called from interrupt */
#define ST0		0
#define ST1		1
#define ST2		2
#define ST3		0	/* result of GETSTATUS */
#define R_TRACK		3
#define R_HEAD		4
#define R_SECTOR	5
#define R_SIZECODE	6

#define SEL_DLY		(2 * HZ / 100)

/*
 * this struct defines the different floppy drive types.
 */
static struct {
	struct floppy_drive_params params;
	const char *name;	/* name printed while booting */
} default_drive_params[] = {
/* NOTE: the time values in jiffies should be in msec!
 CMOS drive type
  |     Maximum data rate supported by drive type
  |     |   Head load time, msec
  |     |   |   Head unload time, msec (not used)
  |     |   |   |     Step rate interval, usec
  |     |   |   |     |       Time needed for spinup time (jiffies)
  |     |   |   |     |       |      Timeout for spinning down (jiffies)
  |     |   |   |     |       |      |   Spindown offset (where disk stops)
  |     |   |   |     |       |      |   |     Select delay
  |     |   |   |     |       |      |   |     |     RPS
  |     |   |   |     |       |      |   |     |     |    Max number of tracks
  |     |   |   |     |       |      |   |     |     |    |     Interrupt timeout
  |     |   |   |     |       |      |   |     |     |    |     |   Max nonintlv. sectors
  |     |   |   |     |       |      |   |     |     |    |     |   | -Max Errors- flags */
{{0,  500, 16, 16, 8000,    1*HZ, 3*HZ,  0, SEL_DLY, 5,  80, 3*HZ, 20, {3,1,2,0,2}, 0,
      0, { 7, 4, 8, 2, 1, 5, 3,10}, 3*HZ/2, 0 }, "unknown" },

{{1,  300, 16, 16, 8000,    1*HZ, 3*HZ,  0, SEL_DLY, 5,  40, 3*HZ, 17, {3,1,2,0,2}, 0,
      0, { 1, 0, 0, 0, 0, 0, 0, 0}, 3*HZ/2, 1 }, "360K PC" }, /*5 1/4 360 KB PC*/

{{2,  500, 16, 16, 6000, 4*HZ/10, 3*HZ, 14, SEL_DLY, 6,  83, 3*HZ, 17, {3,1,2,0,2}, 0,
      0, { 2, 5, 6,23,10,20,12, 0}, 3*HZ/2, 2 }, "1.2M" }, /*5 1/4 HD AT*/

{{3,  250, 16, 16, 3000,    1*HZ, 3*HZ,  0, SEL_DLY, 5,  83, 3*HZ, 20, {3,1,2,0,2}, 0,
      0, { 4,22,21,30, 3, 0, 0, 0}, 3*HZ/2, 4 }, "720k" }, /*3 1/2 DD*/

{{4,  500, 16, 16, 4000, 4*HZ/10, 3*HZ, 10, SEL_DLY, 5,  83, 3*HZ, 20, {3,1,2,0,2}, 0,
      0, { 7, 4,25,22,31,21,29,11}, 3*HZ/2, 7 }, "1.44M" }, /*3 1/2 HD*/

{{5, 1000, 15,  8, 3000, 4*HZ/10, 3*HZ, 10, SEL_DLY, 5,  83, 3*HZ, 40, {3,1,2,0,2}, 0,
      0, { 7, 8, 4,25,28,22,31,21}, 3*HZ/2, 8 }, "2.88M AMI BIOS" }, /*3 1/2 ED*/

{{6, 1000, 15,  8, 3000, 4*HZ/10, 3*HZ, 10, SEL_DLY, 5,  83, 3*HZ, 40, {3,1,2,0,2}, 0,
      0, { 7, 8, 4,25,28,22,31,21}, 3*HZ/2, 8 }, "2.88M" } /*3 1/2 ED*/
/*    |  --autodetected formats---    |      |      |
 *    read_track                      |      |    Name printed when booting
 *				      |     Native format
 *	            Frequency of disk change checks */
};

static struct floppy_drive_params drive_params[N_DRIVE];
static struct floppy_drive_struct drive_state[N_DRIVE];
static struct floppy_write_errors write_errors[N_DRIVE];
static struct timer_list motor_off_timer[N_DRIVE];
static struct blk_mq_tag_set tag_sets[N_DRIVE];
static struct block_device *opened_bdev[N_DRIVE];
static DEFINE_MUTEX(open_lock);
static struct floppy_raw_cmd *raw_cmd, default_raw_cmd;

/*
 * This struct defines the different floppy types.
 *
 * Bit 0 of 'stretch' tells if the tracks need to be doubled for some
 * types (e.g. 360kB diskette in 1.2MB drive, etc.).  Bit 1 of 'stretch'
 * tells if the disk is in Commodore 1581 format, which means side 0 sectors
 * are located on side 1 of the disk but with a side 0 ID, and vice-versa.
 * This is the same as the Sharp MZ-80 5.25" CP/M disk format, except that the
 * 1581's logical side 0 is on physical side 1, whereas the Sharp's logical
 * side 0 is on physical side 0 (but with the misnamed sector IDs).
 * 'stretch' should probably be renamed to something more general, like
 * 'options'.
 *
 * Bits 2 through 9 of 'stretch' tell the number of the first sector.
 * The LSB (bit 2) is flipped. For most disks, the first sector
 * is 1 (represented by 0x00<<2).  For some CP/M and music sampler
 * disks (such as Ensoniq EPS 16plus) it is 0 (represented as 0x01<<2).
 * For Amstrad CPC disks it is 0xC1 (represented as 0xC0<<2).
 *
 * Other parameters should be self-explanatory (see also setfdprm(8)).
 */
/*
	    Size
	     |  Sectors per track
	     |  | Head
	     |  | |  Tracks
	     |  | |  | Stretch
	     |  | |  | |  Gap 1 size
	     |  | |  | |    |  Data rate, | 0x40 for perp
	     |  | |  | |    |    |  Spec1 (stepping rate, head unload
	     |  | |  | |    |    |    |    /fmt gap (gap2) */
static struct floppy_struct floppy_type[32] = {
	{    0, 0,0, 0,0,0x00,0x00,0x00,0x00,NULL    },	/*  0 no testing    */
	{  720, 9,2,40,0,0x2A,0x02,0xDF,0x50,"d360"  }, /*  1 360KB PC      */
	{ 2400,15,2,80,0,0x1B,0x00,0xDF,0x54,"h1200" },	/*  2 1.2MB AT      */
	{  720, 9,1,80,0,0x2A,0x02,0xDF,0x50,"D360"  },	/*  3 360KB SS 3.5" */
	{ 1440, 9,2,80,0,0x2A,0x02,0xDF,0x50,"D720"  },	/*  4 720KB 3.5"    */
	{  720, 9,2,40,1,0x23,0x01,0xDF,0x50,"h360"  },	/*  5 360KB AT      */
	{ 1440, 9,2,80,0,0x23,0x01,0xDF,0x50,"h720"  },	/*  6 720KB AT      */
	{ 2880,18,2,80,0,0x1B,0x00,0xCF,0x6C,"H1440" },	/*  7 1.44MB 3.5"   */
	{ 5760,36,2,80,0,0x1B,0x43,0xAF,0x54,"E2880" },	/*  8 2.88MB 3.5"   */
	{ 6240,39,2,80,0,0x1B,0x43,0xAF,0x28,"E3120" },	/*  9 3.12MB 3.5"   */

	{ 2880,18,2,80,0,0x25,0x00,0xDF,0x02,"h1440" }, /* 10 1.44MB 5.25"  */
	{ 3360,21,2,80,0,0x1C,0x00,0xCF,0x0C,"H1680" }, /* 11 1.68MB 3.5"   */
	{  820,10,2,41,1,0x25,0x01,0xDF,0x2E,"h410"  },	/* 12 410KB 5.25"   */
	{ 1640,10,2,82,0,0x25,0x02,0xDF,0x2E,"H820"  },	/* 13 820KB 3.5"    */
	{ 2952,18,2,82,0,0x25,0x00,0xDF,0x02,"h1476" },	/* 14 1.48MB 5.25"  */
	{ 3444,21,2,82,0,0x25,0x00,0xDF,0x0C,"H1722" },	/* 15 1.72MB 3.5"   */
	{  840,10,2,42,1,0x25,0x01,0xDF,0x2E,"h420"  },	/* 16 420KB 5.25"   */
	{ 1660,10,2,83,0,0x25,0x02,0xDF,0x2E,"H830"  },	/* 17 830KB 3.5"    */
	{ 2988,18,2,83,0,0x25,0x00,0xDF,0x02,"h1494" },	/* 18 1.49MB 5.25"  */
	{ 3486,21,2,83,0,0x25,0x00,0xDF,0x0C,"H1743" }, /* 19 1.74 MB 3.5"  */

	{ 1760,11,2,80,0,0x1C,0x09,0xCF,0x00,"h880"  }, /* 20 880KB 5.25"   */
	{ 2080,13,2,80,0,0x1C,0x01,0xCF,0x00,"D1040" }, /* 21 1.04MB 3.5"   */
	{ 2240,14,2,80,0,0x1C,0x19,0xCF,0x00,"D1120" }, /* 22 1.12MB 3.5"   */
	{ 3200,20,2,80,0,0x1C,0x20,0xCF,0x2C,"h1600" }, /* 23 1.6MB 5.25"   */
	{ 3520,22,2,80,0,0x1C,0x08,0xCF,0x2e,"H1760" }, /* 24 1.76MB 3.5"   */
	{ 3840,24,2,80,0,0x1C,0x20,0xCF,0x00,"H1920" }, /* 25 1.92MB 3.5"   */
	{ 6400,40,2,80,0,0x25,0x5B,0xCF,0x00,"E3200" }, /* 26 3.20MB 3.5"   */
	{ 7040,44,2,80,0,0x25,0x5B,0xCF,0x00,"E3520" }, /* 27 3.52MB 3.5"   */
	{ 7680,48,2,80,0,0x25,0x63,0xCF,0x00,"E3840" }, /* 28 3.84MB 3.5"   */
	{ 3680,23,2,80,0,0x1C,0x10,0xCF,0x00,"H1840" }, /* 29 1.84MB 3.5"   */

	{ 1600,10,2,80,0,0x25,0x02,0xDF,0x2E,"D800"  },	/* 30 800KB 3.5"    */
	{ 3200,20,2,80,0,0x1C,0x00,0xCF,0x2C,"H1600" }, /* 31 1.6MB 3.5"    */
};

static struct gendisk *disks[N_DRIVE][ARRAY_SIZE(floppy_type)];

#define SECTSIZE (_FD_SECTSIZE(*floppy))

/* Auto-detection: Disk type used until the next media change occurs. */
static struct floppy_struct *current_type[N_DRIVE];

/*
 * User-provided type information. current_type points to
 * the respective entry of this array.
 */
static struct floppy_struct user_params[N_DRIVE];

static sector_t floppy_sizes[256];

static char floppy_device_name[] = "floppy";

/*
 * The driver is trying to determine the correct media format
 * while probing is set. rw_interrupt() clears it after a
 * successful access.
 */
static int probing;

/* Synchronization of FDC access. */
#define FD_COMMAND_NONE		-1
#define FD_COMMAND_ERROR	2
#define FD_COMMAND_OKAY		3

static volatile int command_status = FD_COMMAND_NONE;
static unsigned long fdc_busy;
static DECLARE_WAIT_QUEUE_HEAD(fdc_wait);
static DECLARE_WAIT_QUEUE_HEAD(command_done);

/* Errors during formatting are counted here. */
static int format_errors;

/* Format request descriptor. */
static struct format_descr format_req;

/*
 * Rate is 0 for 500kb/s, 1 for 300kbps, 2 for 250kbps
 * Spec1 is 0xSH, where S is stepping rate (F=1ms, E=2ms, D=3ms etc),
 * H is head unload time (1=16ms, 2=32ms, etc)
 */

/*
 * Track buffer
 * Because these are written to by the DMA controller, they must
 * not contain a 64k byte boundary crossing, or data will be
 * corrupted/lost.
 */
static char *floppy_track_buffer;
static int max_buffer_sectors;

static int *errors;
typedef void (*done_f)(int);
static const struct cont_t {
	void (*interrupt)(void);
				/* this is called after the interrupt of the
				 * main command */
	void (*redo)(void);	/* this is called to retry the operation */
	void (*error)(void);	/* this is called to tally an error */
	done_f done;		/* this is called to say if the operation has
				 * succeeded/failed */
} *cont;

static void floppy_ready(void);
static void floppy_start(void);
static void process_fd_request(void);
static void recalibrate_floppy(void);
static void floppy_shutdown(struct work_struct *);

static int floppy_request_regions(int);
static void floppy_release_regions(int);
static int floppy_grab_irq_and_dma(void);
static void floppy_release_irq_and_dma(void);

/*
 * The "reset" variable should be tested whenever an interrupt is scheduled,
 * after the commands have been sent. This is to ensure that the driver doesn't
 * get wedged when the interrupt doesn't come because of a failed command.
 * reset doesn't need to be tested before sending commands, because
 * output_byte is automatically disabled when reset is set.
 */
static void reset_fdc(void);
static int floppy_revalidate(struct gendisk *disk);

/*
 * These are global variables, as that's the easiest way to give
 * information to interrupts. They are the data used for the current
 * request.
 */
#define NO_TRACK	-1
#define NEED_1_RECAL	-2
#define NEED_2_RECAL	-3

static atomic_t usage_count = ATOMIC_INIT(0);

/* buffer related variables */
static int buffer_track = -1;
static int buffer_drive = -1;
static int buffer_min = -1;
static int buffer_max = -1;

/* fdc related variables, should end up in a struct */
static struct floppy_fdc_state fdc_state[N_FDC];
static int current_fdc;			/* current fdc */

static struct workqueue_struct *floppy_wq;

static struct floppy_struct *_floppy = floppy_type;
static unsigned char current_drive;
static long current_count_sectors;
static unsigned char fsector_t;	/* sector in track */
static unsigned char in_sector_offset;	/* offset within physical sector,
					 * expressed in units of 512 bytes */

static inline unsigned char fdc_inb(int fdc, int reg)
{
	return fd_inb(fdc_state[fdc].address, reg);
}

static inline void fdc_outb(unsigned char value, int fdc, int reg)
{
	fd_outb(value, fdc_state[fdc].address, reg);
}

static inline bool drive_no_geom(int drive)
{
	return !current_type[drive] && !ITYPE(drive_state[drive].fd_device);
}

#ifndef fd_eject
static inline int fd_eject(int drive)
{
	return -EINVAL;
}
#endif

/*
 * Debugging
 * =========
 */
#ifdef DEBUGT
static long unsigned debugtimer;

static inline void set_debugt(void)
{
	debugtimer = jiffies;
}

static inline void debugt(const char *func, const char *msg)
{
	if (drive_params[current_drive].flags & DEBUGT)
		pr_info("%s:%s dtime=%lu\n", func, msg, jiffies - debugtimer);
}
#else
static inline void set_debugt(void) { }
static inline void debugt(const char *func, const char *msg) { }
#endif /* DEBUGT */


static DECLARE_DELAYED_WORK(fd_timeout, floppy_shutdown);
static const char *timeout_message;

static void is_alive(const char *func, const char *message)
{
	/* this routine checks whether the floppy driver is "alive" */
	if (test_bit(0, &fdc_busy) && command_status < 2 &&
	    !delayed_work_pending(&fd_timeout)) {
		DPRINT("%s: timeout handler died.  %s\n", func, message);
	}
}

static void (*do_floppy)(void) = NULL;

#define OLOGSIZE 20

static void (*lasthandler)(void);
static unsigned long interruptjiffies;
static unsigned long resultjiffies;
static int resultsize;
static unsigned long lastredo;

static struct output_log {
	unsigned char data;
	unsigned char status;
	unsigned long jiffies;
} output_log[OLOGSIZE];

static int output_log_pos;

#define MAXTIMEOUT -2

static void __reschedule_timeout(int drive, const char *message)
{
	unsigned long delay;

	if (drive < 0 || drive >= N_DRIVE) {
		delay = 20UL * HZ;
		drive = 0;
	} else
		delay = drive_params[drive].timeout;

	mod_delayed_work(floppy_wq, &fd_timeout, delay);
	if (drive_params[drive].flags & FD_DEBUG)
		DPRINT("reschedule timeout %s\n", message);
	timeout_message = message;
}

static void reschedule_timeout(int drive, const char *message)
{
	unsigned long flags;

	spin_lock_irqsave(&floppy_lock, flags);
	__reschedule_timeout(drive, message);
	spin_unlock_irqrestore(&floppy_lock, flags);
}

#define INFBOUND(a, b) (a) = max_t(int, a, b)
#define SUPBOUND(a, b) (a) = min_t(int, a, b)

/*
 * Bottom half floppy driver.
 * ==========================
 *
 * This part of the file contains the code talking directly to the hardware,
 * and also the main service loop (seek-configure-spinup-command)
 */

/*
 * disk change.
 * This routine is responsible for maintaining the FD_DISK_CHANGE flag,
 * and the last_checked date.
 *
 * last_checked is the date of the last check which showed 'no disk change'
 * FD_DISK_CHANGE is set under two conditions:
 * 1. The floppy has been changed after some i/o to that floppy already
 *    took place.
 * 2. No floppy disk is in the drive. This is done in order to ensure that
 *    requests are quickly flushed in case there is no disk in the drive. It
 *    follows that FD_DISK_CHANGE can only be cleared if there is a disk in
 *    the drive.
 *
 * For 1., maxblock is observed. Maxblock is 0 if no i/o has taken place yet.
 * For 2., FD_DISK_NEWCHANGE is watched. FD_DISK_NEWCHANGE is cleared on
 *  each seek. If a disk is present, the disk change line should also be
 *  cleared on each seek. Thus, if FD_DISK_NEWCHANGE is clear, but the disk
 *  change line is set, this means either that no disk is in the drive, or
 *  that it has been removed since the last seek.
 *
 * This means that we really have a third possibility too:
 *  The floppy has been changed after the last seek.
 */

static int disk_change(int drive)
{
	int fdc = FDC(drive);

	if (time_before(jiffies, drive_state[drive].select_date + drive_params[drive].select_delay))
		DPRINT("WARNING disk change called early\n");
	if (!(fdc_state[fdc].dor & (0x10 << UNIT(drive))) ||
	    (fdc_state[fdc].dor & 3) != UNIT(drive) || fdc != FDC(drive)) {
		DPRINT("probing disk change on unselected drive\n");
		DPRINT("drive=%d fdc=%d dor=%x\n", drive, FDC(drive),
		       (unsigned int)fdc_state[fdc].dor);
	}

	debug_dcl(drive_params[drive].flags,
		  "checking disk change line for drive %d\n", drive);
	debug_dcl(drive_params[drive].flags, "jiffies=%lu\n", jiffies);
	debug_dcl(drive_params[drive].flags, "disk change line=%x\n",
		  fdc_inb(fdc, FD_DIR) & 0x80);
	debug_dcl(drive_params[drive].flags, "flags=%lx\n",
		  drive_state[drive].flags);

	if (drive_params[drive].flags & FD_BROKEN_DCL)
		return test_bit(FD_DISK_CHANGED_BIT,
				&drive_state[drive].flags);
	if ((fdc_inb(fdc, FD_DIR) ^ drive_params[drive].flags) & 0x80) {
		set_bit(FD_VERIFY_BIT, &drive_state[drive].flags);
					/* verify write protection */

		if (drive_state[drive].maxblock)	/* mark it changed */
			set_bit(FD_DISK_CHANGED_BIT,
				&drive_state[drive].flags);

		/* invalidate its geometry */
		if (drive_state[drive].keep_data >= 0) {
			if ((drive_params[drive].flags & FTD_MSG) &&
			    current_type[drive] != NULL)
				DPRINT("Disk type is undefined after disk change\n");
			current_type[drive] = NULL;
			floppy_sizes[TOMINOR(drive)] = MAX_DISK_SIZE << 1;
		}

		return 1;
	} else {
		drive_state[drive].last_checked = jiffies;
		clear_bit(FD_DISK_NEWCHANGE_BIT, &drive_state[drive].flags);
	}
	return 0;
}

static inline int is_selected(int dor, int unit)
{
	return ((dor & (0x10 << unit)) && (dor & 3) == unit);
}

static bool is_ready_state(int status)
{
	int state = status & (STATUS_READY | STATUS_DIR | STATUS_DMA);
	return state == STATUS_READY;
}

static int set_dor(int fdc, char mask, char data)
{
	unsigned char unit;
	unsigned char drive;
	unsigned char newdor;
	unsigned char olddor;

	if (fdc_state[fdc].address == -1)
		return -1;

	olddor = fdc_state[fdc].dor;
	newdor = (olddor & mask) | data;
	if (newdor != olddor) {
		unit = olddor & 0x3;
		if (is_selected(olddor, unit) && !is_selected(newdor, unit)) {
			drive = REVDRIVE(fdc, unit);
			debug_dcl(drive_params[drive].flags,
				  "calling disk change from set_dor\n");
			disk_change(drive);
		}
		fdc_state[fdc].dor = newdor;
		fdc_outb(newdor, fdc, FD_DOR);

		unit = newdor & 0x3;
		if (!is_selected(olddor, unit) && is_selected(newdor, unit)) {
			drive = REVDRIVE(fdc, unit);
			drive_state[drive].select_date = jiffies;
		}
	}
	return olddor;
}

static void twaddle(int fdc, int drive)
{
	if (drive_params[drive].select_delay)
		return;
	fdc_outb(fdc_state[fdc].dor & ~(0x10 << UNIT(drive)),
		 fdc, FD_DOR);
	fdc_outb(fdc_state[fdc].dor, fdc, FD_DOR);
	drive_state[drive].select_date = jiffies;
}

/*
 * Reset all driver information about the specified fdc.
 * This is needed after a reset, and after a raw command.
 */
static void reset_fdc_info(int fdc, int mode)
{
	int drive;

	fdc_state[fdc].spec1 = fdc_state[fdc].spec2 = -1;
	fdc_state[fdc].need_configure = 1;
	fdc_state[fdc].perp_mode = 1;
	fdc_state[fdc].rawcmd = 0;
	for (drive = 0; drive < N_DRIVE; drive++)
		if (FDC(drive) == fdc &&
		    (mode || drive_state[drive].track != NEED_1_RECAL))
			drive_state[drive].track = NEED_2_RECAL;
}

/*
 * selects the fdc and drive, and enables the fdc's input/dma.
 * Both current_drive and current_fdc are changed to match the new drive.
 */
static void set_fdc(int drive)
{
	unsigned int fdc;

	if (drive < 0 || drive >= N_DRIVE) {
		pr_info("bad drive value %d\n", drive);
		return;
	}

	fdc = FDC(drive);
	if (fdc >= N_FDC) {
		pr_info("bad fdc value\n");
		return;
	}

	set_dor(fdc, ~0, 8);
#if N_FDC > 1
	set_dor(1 - fdc, ~8, 0);
#endif
	if (fdc_state[fdc].rawcmd == 2)
		reset_fdc_info(fdc, 1);
	if (fdc_inb(fdc, FD_STATUS) != STATUS_READY)
		fdc_state[fdc].reset = 1;

	current_drive = drive;
	current_fdc = fdc;
}

/*
 * locks the driver.
 * Both current_drive and current_fdc are changed to match the new drive.
 */
static int lock_fdc(int drive)
{
	if (WARN(atomic_read(&usage_count) == 0,
		 "Trying to lock fdc while usage count=0\n"))
		return -1;

	if (wait_event_interruptible(fdc_wait, !test_and_set_bit(0, &fdc_busy)))
		return -EINTR;

	command_status = FD_COMMAND_NONE;

	reschedule_timeout(drive, "lock fdc");
	set_fdc(drive);
	return 0;
}

/* unlocks the driver */
static void unlock_fdc(void)
{
	if (!test_bit(0, &fdc_busy))
		DPRINT("FDC access conflict!\n");

	raw_cmd = NULL;
	command_status = FD_COMMAND_NONE;
	cancel_delayed_work(&fd_timeout);
	do_floppy = NULL;
	cont = NULL;
	clear_bit(0, &fdc_busy);
	wake_up(&fdc_wait);
}

/* switches the motor off after a given timeout */
static void motor_off_callback(struct timer_list *t)
{
	unsigned long nr = t - motor_off_timer;
	unsigned char mask = ~(0x10 << UNIT(nr));

	if (WARN_ON_ONCE(nr >= N_DRIVE))
		return;

	set_dor(FDC(nr), mask, 0);
}

/* schedules motor off */
static void floppy_off(unsigned int drive)
{
	unsigned long volatile delta;
	int fdc = FDC(drive);

	if (!(fdc_state[fdc].dor & (0x10 << UNIT(drive))))
		return;

	del_timer(motor_off_timer + drive);

	/* make spindle stop in a position which minimizes spinup time
	 * next time */
	if (drive_params[drive].rps) {
		delta = jiffies - drive_state[drive].first_read_date + HZ -
		    drive_params[drive].spindown_offset;
		delta = ((delta * drive_params[drive].rps) % HZ) / drive_params[drive].rps;
		motor_off_timer[drive].expires =
		    jiffies + drive_params[drive].spindown - delta;
	}
	add_timer(motor_off_timer + drive);
}

/*
 * cycle through all N_DRIVE floppy drives, for disk change testing.
 * stopping at current drive. This is done before any long operation, to
 * be sure to have up to date disk change information.
 */
static void scandrives(void)
{
	int i;
	int drive;
	int saved_drive;

	if (drive_params[current_drive].select_delay)
		return;

	saved_drive = current_drive;
	for (i = 0; i < N_DRIVE; i++) {
		drive = (saved_drive + i + 1) % N_DRIVE;
		if (drive_state[drive].fd_ref == 0 || drive_params[drive].select_delay != 0)
			continue;	/* skip closed drives */
		set_fdc(drive);
		if (!(set_dor(current_fdc, ~3, UNIT(drive) | (0x10 << UNIT(drive))) &
		      (0x10 << UNIT(drive))))
			/* switch the motor off again, if it was off to
			 * begin with */
			set_dor(current_fdc, ~(0x10 << UNIT(drive)), 0);
	}
	set_fdc(saved_drive);
}

static void empty(void)
{
}

static void (*floppy_work_fn)(void);

static void floppy_work_workfn(struct work_struct *work)
{
	floppy_work_fn();
}

static DECLARE_WORK(floppy_work, floppy_work_workfn);

static void schedule_bh(void (*handler)(void))
{
	WARN_ON(work_pending(&floppy_work));

	floppy_work_fn = handler;
	queue_work(floppy_wq, &floppy_work);
}

static void (*fd_timer_fn)(void) = NULL;

static void fd_timer_workfn(struct work_struct *work)
{
	fd_timer_fn();
}

static DECLARE_DELAYED_WORK(fd_timer, fd_timer_workfn);

static void cancel_activity(void)
{
	do_floppy = NULL;
	cancel_delayed_work(&fd_timer);
	cancel_work_sync(&floppy_work);
}

/* this function makes sure that the disk stays in the drive during the
 * transfer */
static void fd_watchdog(void)
{
	debug_dcl(drive_params[current_drive].flags,
		  "calling disk change from watchdog\n");

	if (disk_change(current_drive)) {
		DPRINT("disk removed during i/o\n");
		cancel_activity();
		cont->done(0);
		reset_fdc();
	} else {
		cancel_delayed_work(&fd_timer);
		fd_timer_fn = fd_watchdog;
		queue_delayed_work(floppy_wq, &fd_timer, HZ / 10);
	}
}

static void main_command_interrupt(void)
{
	cancel_delayed_work(&fd_timer);
	cont->interrupt();
}

/* waits for a delay (spinup or select) to pass */
static int fd_wait_for_completion(unsigned long expires,
				  void (*function)(void))
{
	if (fdc_state[current_fdc].reset) {
		reset_fdc();	/* do the reset during sleep to win time
				 * if we don't need to sleep, it's a good
				 * occasion anyways */
		return 1;
	}

	if (time_before(jiffies, expires)) {
		cancel_delayed_work(&fd_timer);
		fd_timer_fn = function;
		queue_delayed_work(floppy_wq, &fd_timer, expires - jiffies);
		return 1;
	}
	return 0;
}

static void setup_DMA(void)
{
	unsigned long f;

	if (raw_cmd->length == 0) {
		print_hex_dump(KERN_INFO, "zero dma transfer size: ",
			       DUMP_PREFIX_NONE, 16, 1,
			       raw_cmd->fullcmd, raw_cmd->cmd_count, false);
		cont->done(0);
		fdc_state[current_fdc].reset = 1;
		return;
	}
	if (((unsigned long)raw_cmd->kernel_data) % 512) {
		pr_info("non aligned address: %p\n", raw_cmd->kernel_data);
		cont->done(0);
		fdc_state[current_fdc].reset = 1;
		return;
	}
	f = claim_dma_lock();
	fd_disable_dma();
#ifdef fd_dma_setup
	if (fd_dma_setup(raw_cmd->kernel_data, raw_cmd->length,
			 (raw_cmd->flags & FD_RAW_READ) ?
			 DMA_MODE_READ : DMA_MODE_WRITE,
			 fdc_state[current_fdc].address) < 0) {
		release_dma_lock(f);
		cont->done(0);
		fdc_state[current_fdc].reset = 1;
		return;
	}
	release_dma_lock(f);
#else
	fd_clear_dma_ff();
	fd_cacheflush(raw_cmd->kernel_data, raw_cmd->length);
	fd_set_dma_mode((raw_cmd->flags & FD_RAW_READ) ?
			DMA_MODE_READ : DMA_MODE_WRITE);
	fd_set_dma_addr(raw_cmd->kernel_data);
	fd_set_dma_count(raw_cmd->length);
	virtual_dma_port = fdc_state[current_fdc].address;
	fd_enable_dma();
	release_dma_lock(f);
#endif
}

static void show_floppy(int fdc);

/* waits until the fdc becomes ready */
static int wait_til_ready(int fdc)
{
	int status;
	int counter;

	if (fdc_state[fdc].reset)
		return -1;
	for (counter = 0; counter < 10000; counter++) {
		status = fdc_inb(fdc, FD_STATUS);
		if (status & STATUS_READY)
			return status;
	}
	if (initialized) {
		DPRINT("Getstatus times out (%x) on fdc %d\n", status, fdc);
		show_floppy(fdc);
	}
	fdc_state[fdc].reset = 1;
	return -1;
}

/* sends a command byte to the fdc */
static int output_byte(int fdc, char byte)
{
	int status = wait_til_ready(fdc);

	if (status < 0)
		return -1;

	if (is_ready_state(status)) {
		fdc_outb(byte, fdc, FD_DATA);
		output_log[output_log_pos].data = byte;
		output_log[output_log_pos].status = status;
		output_log[output_log_pos].jiffies = jiffies;
		output_log_pos = (output_log_pos + 1) % OLOGSIZE;
		return 0;
	}
	fdc_state[fdc].reset = 1;
	if (initialized) {
		DPRINT("Unable to send byte %x to FDC. Fdc=%x Status=%x\n",
		       byte, fdc, status);
		show_floppy(fdc);
	}
	return -1;
}

/* gets the response from the fdc */
static int result(int fdc)
{
	int i;
	int status = 0;

	for (i = 0; i < FD_RAW_REPLY_SIZE; i++) {
		status = wait_til_ready(fdc);
		if (status < 0)
			break;
		status &= STATUS_DIR | STATUS_READY | STATUS_BUSY | STATUS_DMA;
		if ((status & ~STATUS_BUSY) == STATUS_READY) {
			resultjiffies = jiffies;
			resultsize = i;
			return i;
		}
		if (status == (STATUS_DIR | STATUS_READY | STATUS_BUSY))
			reply_buffer[i] = fdc_inb(fdc, FD_DATA);
		else
			break;
	}
	if (initialized) {
		DPRINT("get result error. Fdc=%d Last status=%x Read bytes=%d\n",
		       fdc, status, i);
		show_floppy(fdc);
	}
	fdc_state[fdc].reset = 1;
	return -1;
}

#define MORE_OUTPUT -2
/* does the fdc need more output? */
static int need_more_output(int fdc)
{
	int status = wait_til_ready(fdc);

	if (status < 0)
		return -1;

	if (is_ready_state(status))
		return MORE_OUTPUT;

	return result(fdc);
}

/* Set perpendicular mode as required, based on data rate, if supported.
 * 82077 Now tested. 1Mbps data rate only possible with 82077-1.
 */
static void perpendicular_mode(int fdc)
{
	unsigned char perp_mode;

	if (raw_cmd->rate & 0x40) {
		switch (raw_cmd->rate & 3) {
		case 0:
			perp_mode = 2;
			break;
		case 3:
			perp_mode = 3;
			break;
		default:
			DPRINT("Invalid data rate for perpendicular mode!\n");
			cont->done(0);
			fdc_state[fdc].reset = 1;
					/*
					 * convenient way to return to
					 * redo without too much hassle
					 * (deep stack et al.)
					 */
			return;
		}
	} else
		perp_mode = 0;

	if (fdc_state[fdc].perp_mode == perp_mode)
		return;
	if (fdc_state[fdc].version >= FDC_82077_ORIG) {
		output_byte(fdc, FD_PERPENDICULAR);
		output_byte(fdc, perp_mode);
		fdc_state[fdc].perp_mode = perp_mode;
	} else if (perp_mode) {
		DPRINT("perpendicular mode not supported by this FDC.\n");
	}
}				/* perpendicular_mode */

static int fifo_depth = 0xa;
static int no_fifo;

static int fdc_configure(int fdc)
{
	/* Turn on FIFO */
	output_byte(fdc, FD_CONFIGURE);
	if (need_more_output(fdc) != MORE_OUTPUT)
		return 0;
	output_byte(fdc, 0);
	output_byte(fdc, 0x10 | (no_fifo & 0x20) | (fifo_depth & 0xf));
	output_byte(fdc, 0);    /* pre-compensation from track 0 upwards */
	return 1;
}

#define NOMINAL_DTR 500

/* Issue a "SPECIFY" command to set the step rate time, head unload time,
 * head load time, and DMA disable flag to values needed by floppy.
 *
 * The value "dtr" is the data transfer rate in Kbps.  It is needed
 * to account for the data rate-based scaling done by the 82072 and 82077
 * FDC types.  This parameter is ignored for other types of FDCs (i.e.
 * 8272a).
 *
 * Note that changing the data transfer rate has a (probably deleterious)
 * effect on the parameters subject to scaling for 82072/82077 FDCs, so
 * fdc_specify is called again after each data transfer rate
 * change.
 *
 * srt: 1000 to 16000 in microseconds
 * hut: 16 to 240 milliseconds
 * hlt: 2 to 254 milliseconds
 *
 * These values are rounded up to the next highest available delay time.
 */
static void fdc_specify(int fdc, int drive)
{
	unsigned char spec1;
	unsigned char spec2;
	unsigned long srt;
	unsigned long hlt;
	unsigned long hut;
	unsigned long dtr = NOMINAL_DTR;
	unsigned long scale_dtr = NOMINAL_DTR;
	int hlt_max_code = 0x7f;
	int hut_max_code = 0xf;

	if (fdc_state[fdc].need_configure &&
	    fdc_state[fdc].version >= FDC_82072A) {
		fdc_configure(fdc);
		fdc_state[fdc].need_configure = 0;
	}

	switch (raw_cmd->rate & 0x03) {
	case 3:
		dtr = 1000;
		break;
	case 1:
		dtr = 300;
		if (fdc_state[fdc].version >= FDC_82078) {
			/* chose the default rate table, not the one
			 * where 1 = 2 Mbps */
			output_byte(fdc, FD_DRIVESPEC);
			if (need_more_output(fdc) == MORE_OUTPUT) {
				output_byte(fdc, UNIT(drive));
				output_byte(fdc, 0xc0);
			}
		}
		break;
	case 2:
		dtr = 250;
		break;
	}

	if (fdc_state[fdc].version >= FDC_82072) {
		scale_dtr = dtr;
		hlt_max_code = 0x00;	/* 0==256msec*dtr0/dtr (not linear!) */
		hut_max_code = 0x0;	/* 0==256msec*dtr0/dtr (not linear!) */
	}

	/* Convert step rate from microseconds to milliseconds and 4 bits */
	srt = 16 - DIV_ROUND_UP(drive_params[drive].srt * scale_dtr / 1000,
				NOMINAL_DTR);
	if (slow_floppy)
		srt = srt / 4;

	SUPBOUND(srt, 0xf);
	INFBOUND(srt, 0);

	hlt = DIV_ROUND_UP(drive_params[drive].hlt * scale_dtr / 2,
			   NOMINAL_DTR);
	if (hlt < 0x01)
		hlt = 0x01;
	else if (hlt > 0x7f)
		hlt = hlt_max_code;

	hut = DIV_ROUND_UP(drive_params[drive].hut * scale_dtr / 16,
			   NOMINAL_DTR);
	if (hut < 0x1)
		hut = 0x1;
	else if (hut > 0xf)
		hut = hut_max_code;

	spec1 = (srt << 4) | hut;
	spec2 = (hlt << 1) | (use_virtual_dma & 1);

	/* If these parameters did not change, just return with success */
	if (fdc_state[fdc].spec1 != spec1 ||
	    fdc_state[fdc].spec2 != spec2) {
		/* Go ahead and set spec1 and spec2 */
		output_byte(fdc, FD_SPECIFY);
		output_byte(fdc, fdc_state[fdc].spec1 = spec1);
		output_byte(fdc, fdc_state[fdc].spec2 = spec2);
	}
}				/* fdc_specify */

/* Set the FDC's data transfer rate on behalf of the specified drive.
 * NOTE: with 82072/82077 FDCs, changing the data rate requires a reissue
 * of the specify command (i.e. using the fdc_specify function).
 */
static int fdc_dtr(void)
{
	/* If data rate not already set to desired value, set it. */
	if ((raw_cmd->rate & 3) == fdc_state[current_fdc].dtr)
		return 0;

	/* Set dtr */
	fdc_outb(raw_cmd->rate & 3, current_fdc, FD_DCR);

	/* TODO: some FDC/drive combinations (C&T 82C711 with TEAC 1.2MB)
	 * need a stabilization period of several milliseconds to be
	 * enforced after data rate changes before R/W operations.
	 * Pause 5 msec to avoid trouble. (Needs to be 2 jiffies)
	 */
	fdc_state[current_fdc].dtr = raw_cmd->rate & 3;
	return fd_wait_for_completion(jiffies + 2UL * HZ / 100, floppy_ready);
}				/* fdc_dtr */

static void tell_sector(void)
{
	pr_cont(": track %d, head %d, sector %d, size %d",
		reply_buffer[R_TRACK], reply_buffer[R_HEAD],
		reply_buffer[R_SECTOR],
		reply_buffer[R_SIZECODE]);
}				/* tell_sector */

static void print_errors(void)
{
	DPRINT("");
	if (reply_buffer[ST0] & ST0_ECE) {
		pr_cont("Recalibrate failed!");
	} else if (reply_buffer[ST2] & ST2_CRC) {
		pr_cont("data CRC error");
		tell_sector();
	} else if (reply_buffer[ST1] & ST1_CRC) {
		pr_cont("CRC error");
		tell_sector();
	} else if ((reply_buffer[ST1] & (ST1_MAM | ST1_ND)) ||
		   (reply_buffer[ST2] & ST2_MAM)) {
		if (!probing) {
			pr_cont("sector not found");
			tell_sector();
		} else
			pr_cont("probe failed...");
	} else if (reply_buffer[ST2] & ST2_WC) {	/* seek error */
		pr_cont("wrong cylinder");
	} else if (reply_buffer[ST2] & ST2_BC) {	/* cylinder marked as bad */
		pr_cont("bad cylinder");
	} else {
		pr_cont("unknown error. ST[0..2] are: 0x%x 0x%x 0x%x",
			reply_buffer[ST0], reply_buffer[ST1],
			reply_buffer[ST2]);
		tell_sector();
	}
	pr_cont("\n");
}

/*
 * OK, this error interpreting routine is called after a
 * DMA read/write has succeeded
 * or failed, so we check the results, and copy any buffers.
 * hhb: Added better error reporting.
 * ak: Made this into a separate routine.
 */
static int interpret_errors(void)
{
	char bad;

	if (inr != 7) {
		DPRINT("-- FDC reply error\n");
		fdc_state[current_fdc].reset = 1;
		return 1;
	}

	/* check IC to find cause of interrupt */
	switch (reply_buffer[ST0] & ST0_INTR) {
	case 0x40:		/* error occurred during command execution */
		if (reply_buffer[ST1] & ST1_EOC)
			return 0;	/* occurs with pseudo-DMA */
		bad = 1;
		if (reply_buffer[ST1] & ST1_WP) {
			DPRINT("Drive is write protected\n");
			clear_bit(FD_DISK_WRITABLE_BIT,
				  &drive_state[current_drive].flags);
			cont->done(0);
			bad = 2;
		} else if (reply_buffer[ST1] & ST1_ND) {
			set_bit(FD_NEED_TWADDLE_BIT,
				&drive_state[current_drive].flags);
		} else if (reply_buffer[ST1] & ST1_OR) {
			if (drive_params[current_drive].flags & FTD_MSG)
				DPRINT("Over/Underrun - retrying\n");
			bad = 0;
		} else if (*errors >= drive_params[current_drive].max_errors.reporting) {
			print_errors();
		}
		if (reply_buffer[ST2] & ST2_WC || reply_buffer[ST2] & ST2_BC)
			/* wrong cylinder => recal */
			drive_state[current_drive].track = NEED_2_RECAL;
		return bad;
	case 0x80:		/* invalid command given */
		DPRINT("Invalid FDC command given!\n");
		cont->done(0);
		return 2;
	case 0xc0:
		DPRINT("Abnormal termination caused by polling\n");
		cont->error();
		return 2;
	default:		/* (0) Normal command termination */
		return 0;
	}
}

/*
 * This routine is called when everything should be correctly set up
 * for the transfer (i.e. floppy motor is on, the correct floppy is
 * selected, and the head is sitting on the right track).
 */
static void setup_rw_floppy(void)
{
	int i;
	int r;
	int flags;
	unsigned long ready_date;
	void (*function)(void);

	flags = raw_cmd->flags;
	if (flags & (FD_RAW_READ | FD_RAW_WRITE))
		flags |= FD_RAW_INTR;

	if ((flags & FD_RAW_SPIN) && !(flags & FD_RAW_NO_MOTOR)) {
		ready_date = drive_state[current_drive].spinup_date + drive_params[current_drive].spinup;
		/* If spinup will take a long time, rerun scandrives
		 * again just before spinup completion. Beware that
		 * after scandrives, we must again wait for selection.
		 */
		if (time_after(ready_date, jiffies + drive_params[current_drive].select_delay)) {
			ready_date -= drive_params[current_drive].select_delay;
			function = floppy_start;
		} else
			function = setup_rw_floppy;

		/* wait until the floppy is spinning fast enough */
		if (fd_wait_for_completion(ready_date, function))
			return;
	}
	if ((flags & FD_RAW_READ) || (flags & FD_RAW_WRITE))
		setup_DMA();

	if (flags & FD_RAW_INTR)
		do_floppy = main_command_interrupt;

	r = 0;
	for (i = 0; i < raw_cmd->cmd_count; i++)
		r |= output_byte(current_fdc, raw_cmd->fullcmd[i]);

	debugt(__func__, "rw_command");

	if (r) {
		cont->error();
		reset_fdc();
		return;
	}

	if (!(flags & FD_RAW_INTR)) {
		inr = result(current_fdc);
		cont->interrupt();
	} else if (flags & FD_RAW_NEED_DISK)
		fd_watchdog();
}

static int blind_seek;

/*
 * This is the routine called after every seek (or recalibrate) interrupt
 * from the floppy controller.
 */
static void seek_interrupt(void)
{
	debugt(__func__, "");
	if (inr != 2 || (reply_buffer[ST0] & 0xF8) != 0x20) {
		DPRINT("seek failed\n");
		drive_state[current_drive].track = NEED_2_RECAL;
		cont->error();
		cont->redo();
		return;
	}
	if (drive_state[current_drive].track >= 0 &&
	    drive_state[current_drive].track != reply_buffer[ST1] &&
	    !blind_seek) {
		debug_dcl(drive_params[current_drive].flags,
			  "clearing NEWCHANGE flag because of effective seek\n");
		debug_dcl(drive_params[current_drive].flags, "jiffies=%lu\n",
			  jiffies);
		clear_bit(FD_DISK_NEWCHANGE_BIT,
			  &drive_state[current_drive].flags);
					/* effective seek */
		drive_state[current_drive].select_date = jiffies;
	}
	drive_state[current_drive].track = reply_buffer[ST1];
	floppy_ready();
}

static void check_wp(int fdc, int drive)
{
	if (test_bit(FD_VERIFY_BIT, &drive_state[drive].flags)) {
					/* check write protection */
		output_byte(fdc, FD_GETSTATUS);
		output_byte(fdc, UNIT(drive));
		if (result(fdc) != 1) {
			fdc_state[fdc].reset = 1;
			return;
		}
		clear_bit(FD_VERIFY_BIT, &drive_state[drive].flags);
		clear_bit(FD_NEED_TWADDLE_BIT,
			  &drive_state[drive].flags);
		debug_dcl(drive_params[drive].flags,
			  "checking whether disk is write protected\n");
		debug_dcl(drive_params[drive].flags, "wp=%x\n",
			  reply_buffer[ST3] & 0x40);
		if (!(reply_buffer[ST3] & 0x40))
			set_bit(FD_DISK_WRITABLE_BIT,
				&drive_state[drive].flags);
		else
			clear_bit(FD_DISK_WRITABLE_BIT,
				  &drive_state[drive].flags);
	}
}

static void seek_floppy(void)
{
	int track;

	blind_seek = 0;

	debug_dcl(drive_params[current_drive].flags,
		  "calling disk change from %s\n", __func__);

	if (!test_bit(FD_DISK_NEWCHANGE_BIT, &drive_state[current_drive].flags) &&
	    disk_change(current_drive) && (raw_cmd->flags & FD_RAW_NEED_DISK)) {
		/* the media changed flag should be cleared after the seek.
		 * If it isn't, this means that there is really no disk in
		 * the drive.
		 */
		set_bit(FD_DISK_CHANGED_BIT,
			&drive_state[current_drive].flags);
		cont->done(0);
		cont->redo();
		return;
	}
	if (drive_state[current_drive].track <= NEED_1_RECAL) {
		recalibrate_floppy();
		return;
	} else if (test_bit(FD_DISK_NEWCHANGE_BIT, &drive_state[current_drive].flags) &&
		   (raw_cmd->flags & FD_RAW_NEED_DISK) &&
		   (drive_state[current_drive].track <= NO_TRACK || drive_state[current_drive].track == raw_cmd->track)) {
		/* we seek to clear the media-changed condition. Does anybody
		 * know a more elegant way, which works on all drives? */
		if (raw_cmd->track)
			track = raw_cmd->track - 1;
		else {
			if (drive_params[current_drive].flags & FD_SILENT_DCL_CLEAR) {
				set_dor(current_fdc, ~(0x10 << UNIT(current_drive)), 0);
				blind_seek = 1;
				raw_cmd->flags |= FD_RAW_NEED_SEEK;
			}
			track = 1;
		}
	} else {
		check_wp(current_fdc, current_drive);
		if (raw_cmd->track != drive_state[current_drive].track &&
		    (raw_cmd->flags & FD_RAW_NEED_SEEK))
			track = raw_cmd->track;
		else {
			setup_rw_floppy();
			return;
		}
	}

	do_floppy = seek_interrupt;
	output_byte(current_fdc, FD_SEEK);
	output_byte(current_fdc, UNIT(current_drive));
	if (output_byte(current_fdc, track) < 0) {
		reset_fdc();
		return;
	}
	debugt(__func__, "");
}

static void recal_interrupt(void)
{
	debugt(__func__, "");
	if (inr != 2)
		fdc_state[current_fdc].reset = 1;
	else if (reply_buffer[ST0] & ST0_ECE) {
		switch (drive_state[current_drive].track) {
		case NEED_1_RECAL:
			debugt(__func__, "need 1 recal");
			/* after a second recalibrate, we still haven't
			 * reached track 0. Probably no drive. Raise an
			 * error, as failing immediately might upset
			 * computers possessed by the Devil :-) */
			cont->error();
			cont->redo();
			return;
		case NEED_2_RECAL:
			debugt(__func__, "need 2 recal");
			/* If we already did a recalibrate,
			 * and we are not at track 0, this
			 * means we have moved. (The only way
			 * not to move at recalibration is to
			 * be already at track 0.) Clear the
			 * new change flag */
			debug_dcl(drive_params[current_drive].flags,
				  "clearing NEWCHANGE flag because of second recalibrate\n");

			clear_bit(FD_DISK_NEWCHANGE_BIT,
				  &drive_state[current_drive].flags);
			drive_state[current_drive].select_date = jiffies;
			fallthrough;
		default:
			debugt(__func__, "default");
			/* Recalibrate moves the head by at
			 * most 80 steps. If after one
			 * recalibrate we don't have reached
			 * track 0, this might mean that we
			 * started beyond track 80.  Try
			 * again.  */
			drive_state[current_drive].track = NEED_1_RECAL;
			break;
		}
	} else
		drive_state[current_drive].track = reply_buffer[ST1];
	floppy_ready();
}

static void print_result(char *message, int inr)
{
	int i;

	DPRINT("%s ", message);
	if (inr >= 0)
		for (i = 0; i < inr; i++)
			pr_cont("repl[%d]=%x ", i, reply_buffer[i]);
	pr_cont("\n");
}

/* interrupt handler. Note that this can be called externally on the Sparc */
irqreturn_t floppy_interrupt(int irq, void *dev_id)
{
	int do_print;
	unsigned long f;
	void (*handler)(void) = do_floppy;

	lasthandler = handler;
	interruptjiffies = jiffies;

	f = claim_dma_lock();
	fd_disable_dma();
	release_dma_lock(f);

	do_floppy = NULL;
	if (current_fdc >= N_FDC || fdc_state[current_fdc].address == -1) {
		/* we don't even know which FDC is the culprit */
		pr_info("DOR0=%x\n", fdc_state[0].dor);
		pr_info("floppy interrupt on bizarre fdc %d\n", current_fdc);
		pr_info("handler=%ps\n", handler);
		is_alive(__func__, "bizarre fdc");
		return IRQ_NONE;
	}

	fdc_state[current_fdc].reset = 0;
	/* We have to clear the reset flag here, because apparently on boxes
	 * with level triggered interrupts (PS/2, Sparc, ...), it is needed to
	 * emit SENSEI's to clear the interrupt line. And fdc_state[fdc].reset
	 * blocks the emission of the SENSEI's.
	 * It is OK to emit floppy commands because we are in an interrupt
	 * handler here, and thus we have to fear no interference of other
	 * activity.
	 */

	do_print = !handler && print_unex && initialized;

	inr = result(current_fdc);
	if (do_print)
		print_result("unexpected interrupt", inr);
	if (inr == 0) {
		int max_sensei = 4;
		do {
			output_byte(current_fdc, FD_SENSEI);
			inr = result(current_fdc);
			if (do_print)
				print_result("sensei", inr);
			max_sensei--;
		} while ((reply_buffer[ST0] & 0x83) != UNIT(current_drive) &&
			 inr == 2 && max_sensei);
	}
	if (!handler) {
		fdc_state[current_fdc].reset = 1;
		return IRQ_NONE;
	}
	schedule_bh(handler);
	is_alive(__func__, "normal interrupt end");

	/* FIXME! Was it really for us? */
	return IRQ_HANDLED;
}

static void recalibrate_floppy(void)
{
	debugt(__func__, "");
	do_floppy = recal_interrupt;
	output_byte(current_fdc, FD_RECALIBRATE);
	if (output_byte(current_fdc, UNIT(current_drive)) < 0)
		reset_fdc();
}

/*
 * Must do 4 FD_SENSEIs after reset because of ``drive polling''.
 */
static void reset_interrupt(void)
{
	debugt(__func__, "");
	result(current_fdc);		/* get the status ready for set_fdc */
	if (fdc_state[current_fdc].reset) {
		pr_info("reset set in interrupt, calling %ps\n", cont->error);
		cont->error();	/* a reset just after a reset. BAD! */
	}
	cont->redo();
}

/*
 * reset is done by pulling bit 2 of DOR low for a while (old FDCs),
 * or by setting the self clearing bit 7 of STATUS (newer FDCs).
 * This WILL trigger an interrupt, causing the handlers in the current
 * cont's ->redo() to be called via reset_interrupt().
 */
static void reset_fdc(void)
{
	unsigned long flags;

	do_floppy = reset_interrupt;
	fdc_state[current_fdc].reset = 0;
	reset_fdc_info(current_fdc, 0);

	/* Pseudo-DMA may intercept 'reset finished' interrupt.  */
	/* Irrelevant for systems with true DMA (i386).          */

	flags = claim_dma_lock();
	fd_disable_dma();
	release_dma_lock(flags);

	if (fdc_state[current_fdc].version >= FDC_82072A)
		fdc_outb(0x80 | (fdc_state[current_fdc].dtr & 3),
			 current_fdc, FD_STATUS);
	else {
		fdc_outb(fdc_state[current_fdc].dor & ~0x04, current_fdc, FD_DOR);
		udelay(FD_RESET_DELAY);
		fdc_outb(fdc_state[current_fdc].dor, current_fdc, FD_DOR);
	}
}

static void show_floppy(int fdc)
{
	int i;

	pr_info("\n");
	pr_info("floppy driver state\n");
	pr_info("-------------------\n");
	pr_info("now=%lu last interrupt=%lu diff=%lu last called handler=%ps\n",
		jiffies, interruptjiffies, jiffies - interruptjiffies,
		lasthandler);

	pr_info("timeout_message=%s\n", timeout_message);
	pr_info("last output bytes:\n");
	for (i = 0; i < OLOGSIZE; i++)
		pr_info("%2x %2x %lu\n",
			output_log[(i + output_log_pos) % OLOGSIZE].data,
			output_log[(i + output_log_pos) % OLOGSIZE].status,
			output_log[(i + output_log_pos) % OLOGSIZE].jiffies);
	pr_info("last result at %lu\n", resultjiffies);
	pr_info("last redo_fd_request at %lu\n", lastredo);
	print_hex_dump(KERN_INFO, "", DUMP_PREFIX_NONE, 16, 1,
		       reply_buffer, resultsize, true);

	pr_info("status=%x\n", fdc_inb(fdc, FD_STATUS));
	pr_info("fdc_busy=%lu\n", fdc_busy);
	if (do_floppy)
		pr_info("do_floppy=%ps\n", do_floppy);
	if (work_pending(&floppy_work))
		pr_info("floppy_work.func=%ps\n", floppy_work.func);
	if (delayed_work_pending(&fd_timer))
		pr_info("delayed work.function=%p expires=%ld\n",
		       fd_timer.work.func,
		       fd_timer.timer.expires - jiffies);
	if (delayed_work_pending(&fd_timeout))
		pr_info("timer_function=%p expires=%ld\n",
		       fd_timeout.work.func,
		       fd_timeout.timer.expires - jiffies);

	pr_info("cont=%p\n", cont);
	pr_info("current_req=%p\n", current_req);
	pr_info("command_status=%d\n", command_status);
	pr_info("\n");
}

static void floppy_shutdown(struct work_struct *arg)
{
	unsigned long flags;

	if (initialized)
		show_floppy(current_fdc);
	cancel_activity();

	flags = claim_dma_lock();
	fd_disable_dma();
	release_dma_lock(flags);

	/* avoid dma going to a random drive after shutdown */

	if (initialized)
		DPRINT("floppy timeout called\n");
	fdc_state[current_fdc].reset = 1;
	if (cont) {
		cont->done(0);
		cont->redo();	/* this will recall reset when needed */
	} else {
		pr_info("no cont in shutdown!\n");
		process_fd_request();
	}
	is_alive(__func__, "");
}

/* start motor, check media-changed condition and write protection */
static int start_motor(void (*function)(void))
{
	int mask;
	int data;

	mask = 0xfc;
	data = UNIT(current_drive);
	if (!(raw_cmd->flags & FD_RAW_NO_MOTOR)) {
		if (!(fdc_state[current_fdc].dor & (0x10 << UNIT(current_drive)))) {
			set_debugt();
			/* no read since this drive is running */
			drive_state[current_drive].first_read_date = 0;
			/* note motor start time if motor is not yet running */
			drive_state[current_drive].spinup_date = jiffies;
			data |= (0x10 << UNIT(current_drive));
		}
	} else if (fdc_state[current_fdc].dor & (0x10 << UNIT(current_drive)))
		mask &= ~(0x10 << UNIT(current_drive));

	/* starts motor and selects floppy */
	del_timer(motor_off_timer + current_drive);
	set_dor(current_fdc, mask, data);

	/* wait_for_completion also schedules reset if needed. */
	return fd_wait_for_completion(drive_state[current_drive].select_date + drive_params[current_drive].select_delay,
				      function);
}

static void floppy_ready(void)
{
	if (fdc_state[current_fdc].reset) {
		reset_fdc();
		return;
	}
	if (start_motor(floppy_ready))
		return;
	if (fdc_dtr())
		return;

	debug_dcl(drive_params[current_drive].flags,
		  "calling disk change from floppy_ready\n");
	if (!(raw_cmd->flags & FD_RAW_NO_MOTOR) &&
	    disk_change(current_drive) && !drive_params[current_drive].select_delay)
		twaddle(current_fdc, current_drive);	/* this clears the dcl on certain
				 * drive/controller combinations */

#ifdef fd_chose_dma_mode
	if ((raw_cmd->flags & FD_RAW_READ) || (raw_cmd->flags & FD_RAW_WRITE)) {
		unsigned long flags = claim_dma_lock();
		fd_chose_dma_mode(raw_cmd->kernel_data, raw_cmd->length);
		release_dma_lock(flags);
	}
#endif

	if (raw_cmd->flags & (FD_RAW_NEED_SEEK | FD_RAW_NEED_DISK)) {
		perpendicular_mode(current_fdc);
		fdc_specify(current_fdc, current_drive); /* must be done here because of hut, hlt ... */
		seek_floppy();
	} else {
		if ((raw_cmd->flags & FD_RAW_READ) ||
		    (raw_cmd->flags & FD_RAW_WRITE))
			fdc_specify(current_fdc, current_drive);
		setup_rw_floppy();
	}
}

static void floppy_start(void)
{
	reschedule_timeout(current_drive, "floppy start");

	scandrives();
	debug_dcl(drive_params[current_drive].flags,
		  "setting NEWCHANGE in floppy_start\n");
	set_bit(FD_DISK_NEWCHANGE_BIT, &drive_state[current_drive].flags);
	floppy_ready();
}

/*
 * ========================================================================
 * here ends the bottom half. Exported routines are:
 * floppy_start, floppy_off, floppy_ready, lock_fdc, unlock_fdc, set_fdc,
 * start_motor, reset_fdc, reset_fdc_info, interpret_errors.
 * Initialization also uses output_byte, result, set_dor, floppy_interrupt
 * and set_dor.
 * ========================================================================
 */
/*
 * General purpose continuations.
 * ==============================
 */

static void do_wakeup(void)
{
	reschedule_timeout(MAXTIMEOUT, "do wakeup");
	cont = NULL;
	command_status += 2;
	wake_up(&command_done);
}

static const struct cont_t wakeup_cont = {
	.interrupt	= empty,
	.redo		= do_wakeup,
	.error		= empty,
	.done		= (done_f)empty
};

static const struct cont_t intr_cont = {
	.interrupt	= empty,
	.redo		= process_fd_request,
	.error		= empty,
	.done		= (done_f)empty
};

/* schedules handler, waiting for completion. May be interrupted, will then
 * return -EINTR, in which case the driver will automatically be unlocked.
 */
static int wait_til_done(void (*handler)(void), bool interruptible)
{
	int ret;

	schedule_bh(handler);

	if (interruptible)
		wait_event_interruptible(command_done, command_status >= 2);
	else
		wait_event(command_done, command_status >= 2);

	if (command_status < 2) {
		cancel_activity();
		cont = &intr_cont;
		reset_fdc();
		return -EINTR;
	}

	if (fdc_state[current_fdc].reset)
		command_status = FD_COMMAND_ERROR;
	if (command_status == FD_COMMAND_OKAY)
		ret = 0;
	else
		ret = -EIO;
	command_status = FD_COMMAND_NONE;
	return ret;
}

static void generic_done(int result)
{
	command_status = result;
	cont = &wakeup_cont;
}

static void generic_success(void)
{
	cont->done(1);
}

static void generic_failure(void)
{
	cont->done(0);
}

static void success_and_wakeup(void)
{
	generic_success();
	cont->redo();
}

/*
 * formatting and rw support.
 * ==========================
 */

static int next_valid_format(int drive)
{
	int probed_format;

	probed_format = drive_state[drive].probed_format;
	while (1) {
		if (probed_format >= FD_AUTODETECT_SIZE ||
		    !drive_params[drive].autodetect[probed_format]) {
			drive_state[drive].probed_format = 0;
			return 1;
		}
		if (floppy_type[drive_params[drive].autodetect[probed_format]].sect) {
			drive_state[drive].probed_format = probed_format;
			return 0;
		}
		probed_format++;
	}
}

static void bad_flp_intr(void)
{
	int err_count;

	if (probing) {
		drive_state[current_drive].probed_format++;
		if (!next_valid_format(current_drive))
			return;
	}
	err_count = ++(*errors);
	INFBOUND(write_errors[current_drive].badness, err_count);
	if (err_count > drive_params[current_drive].max_errors.abort)
		cont->done(0);
	if (err_count > drive_params[current_drive].max_errors.reset)
		fdc_state[current_fdc].reset = 1;
	else if (err_count > drive_params[current_drive].max_errors.recal)
		drive_state[current_drive].track = NEED_2_RECAL;
}

static void set_floppy(int drive)
{
	int type = ITYPE(drive_state[drive].fd_device);

	if (type)
		_floppy = floppy_type + type;
	else
		_floppy = current_type[drive];
}

/*
 * formatting support.
 * ===================
 */
static void format_interrupt(void)
{
	switch (interpret_errors()) {
	case 1:
		cont->error();
		break;
	case 2:
		break;
	case 0:
		cont->done(1);
	}
	cont->redo();
}

#define FM_MODE(x, y) ((y) & ~(((x)->rate & 0x80) >> 1))
#define CT(x) ((x) | 0xc0)

static void setup_format_params(int track)
{
	int n;
	int il;
	int count;
	int head_shift;
	int track_shift;
	struct fparm {
		unsigned char track, head, sect, size;
	} *here = (struct fparm *)floppy_track_buffer;

	raw_cmd = &default_raw_cmd;
	raw_cmd->track = track;

	raw_cmd->flags = (FD_RAW_WRITE | FD_RAW_INTR | FD_RAW_SPIN |
			  FD_RAW_NEED_DISK | FD_RAW_NEED_SEEK);
	raw_cmd->rate = _floppy->rate & 0x43;
	raw_cmd->cmd_count = NR_F;
	raw_cmd->cmd[COMMAND] = FM_MODE(_floppy, FD_FORMAT);
	raw_cmd->cmd[DR_SELECT] = UNIT(current_drive) + PH_HEAD(_floppy, format_req.head);
	raw_cmd->cmd[F_SIZECODE] = FD_SIZECODE(_floppy);
	raw_cmd->cmd[F_SECT_PER_TRACK] = _floppy->sect << 2 >> raw_cmd->cmd[F_SIZECODE];
	raw_cmd->cmd[F_GAP] = _floppy->fmt_gap;
	raw_cmd->cmd[F_FILL] = FD_FILL_BYTE;

	raw_cmd->kernel_data = floppy_track_buffer;
	raw_cmd->length = 4 * raw_cmd->cmd[F_SECT_PER_TRACK];

	if (!raw_cmd->cmd[F_SECT_PER_TRACK])
		return;

	/* allow for about 30ms for data transport per track */
	head_shift = (raw_cmd->cmd[F_SECT_PER_TRACK] + 5) / 6;

	/* a ``cylinder'' is two tracks plus a little stepping time */
	track_shift = 2 * head_shift + 3;

	/* position of logical sector 1 on this track */
	n = (track_shift * format_req.track + head_shift * format_req.head)
	    % raw_cmd->cmd[F_SECT_PER_TRACK];

	/* determine interleave */
	il = 1;
	if (_floppy->fmt_gap < 0x22)
		il++;

	/* initialize field */
	for (count = 0; count < raw_cmd->cmd[F_SECT_PER_TRACK]; ++count) {
		here[count].track = format_req.track;
		here[count].head = format_req.head;
		here[count].sect = 0;
		here[count].size = raw_cmd->cmd[F_SIZECODE];
	}
	/* place logical sectors */
	for (count = 1; count <= raw_cmd->cmd[F_SECT_PER_TRACK]; ++count) {
		here[n].sect = count;
		n = (n + il) % raw_cmd->cmd[F_SECT_PER_TRACK];
		if (here[n].sect) {	/* sector busy, find next free sector */
			++n;
			if (n >= raw_cmd->cmd[F_SECT_PER_TRACK]) {
				n -= raw_cmd->cmd[F_SECT_PER_TRACK];
				while (here[n].sect)
					++n;
			}
		}
	}
	if (_floppy->stretch & FD_SECTBASEMASK) {
		for (count = 0; count < raw_cmd->cmd[F_SECT_PER_TRACK]; count++)
			here[count].sect += FD_SECTBASE(_floppy) - 1;
	}
}

static void redo_format(void)
{
	buffer_track = -1;
	setup_format_params(format_req.track << STRETCH(_floppy));
	floppy_start();
	debugt(__func__, "queue format request");
}

static const struct cont_t format_cont = {
	.interrupt	= format_interrupt,
	.redo		= redo_format,
	.error		= bad_flp_intr,
	.done		= generic_done
};

static int do_format(int drive, struct format_descr *tmp_format_req)
{
	int ret;

	if (lock_fdc(drive))
		return -EINTR;

	set_floppy(drive);
	if (!_floppy ||
	    _floppy->track > drive_params[current_drive].tracks ||
	    tmp_format_req->track >= _floppy->track ||
	    tmp_format_req->head >= _floppy->head ||
	    (_floppy->sect << 2) % (1 << FD_SIZECODE(_floppy)) ||
	    !_floppy->fmt_gap) {
		process_fd_request();
		return -EINVAL;
	}
	format_req = *tmp_format_req;
	format_errors = 0;
	cont = &format_cont;
	errors = &format_errors;
	ret = wait_til_done(redo_format, true);
	if (ret == -EINTR)
		return -EINTR;
	process_fd_request();
	return ret;
}

/*
 * Buffer read/write and support
 * =============================
 */

static void floppy_end_request(struct request *req, blk_status_t error)
{
	unsigned int nr_sectors = current_count_sectors;
	unsigned int drive = (unsigned long)req->rq_disk->private_data;

	/* current_count_sectors can be zero if transfer failed */
	if (error)
		nr_sectors = blk_rq_cur_sectors(req);
	if (blk_update_request(req, error, nr_sectors << 9))
		return;
	__blk_mq_end_request(req, error);

	/* We're done with the request */
	floppy_off(drive);
	current_req = NULL;
}

/* new request_done. Can handle physical sectors which are smaller than a
 * logical buffer */
static void request_done(int uptodate)
{
	struct request *req = current_req;
	int block;
	char msg[sizeof("request done ") + sizeof(int) * 3];

	probing = 0;
	snprintf(msg, sizeof(msg), "request done %d", uptodate);
	reschedule_timeout(MAXTIMEOUT, msg);

	if (!req) {
		pr_info("floppy.c: no request in request_done\n");
		return;
	}

	if (uptodate) {
		/* maintain values for invalidation on geometry
		 * change */
		block = current_count_sectors + blk_rq_pos(req);
		INFBOUND(drive_state[current_drive].maxblock, block);
		if (block > _floppy->sect)
			drive_state[current_drive].maxtrack = 1;

		floppy_end_request(req, 0);
	} else {
		if (rq_data_dir(req) == WRITE) {
			/* record write error information */
			write_errors[current_drive].write_errors++;
			if (write_errors[current_drive].write_errors == 1) {
				write_errors[current_drive].first_error_sector = blk_rq_pos(req);
				write_errors[current_drive].first_error_generation = drive_state[current_drive].generation;
			}
			write_errors[current_drive].last_error_sector = blk_rq_pos(req);
			write_errors[current_drive].last_error_generation = drive_state[current_drive].generation;
		}
		floppy_end_request(req, BLK_STS_IOERR);
	}
}

/* Interrupt handler evaluating the result of the r/w operation */
static void rw_interrupt(void)
{
	int eoc;
	int ssize;
	int heads;
	int nr_sectors;

	if (reply_buffer[R_HEAD] >= 2) {
		/* some Toshiba floppy controllers occasionnally seem to
		 * return bogus interrupts after read/write operations, which
		 * can be recognized by a bad head number (>= 2) */
		return;
	}

	if (!drive_state[current_drive].first_read_date)
		drive_state[current_drive].first_read_date = jiffies;

	ssize = DIV_ROUND_UP(1 << raw_cmd->cmd[SIZECODE], 4);

	if (reply_buffer[ST1] & ST1_EOC)
		eoc = 1;
	else
		eoc = 0;

	if (raw_cmd->cmd[COMMAND] & 0x80)
		heads = 2;
	else
		heads = 1;

	nr_sectors = (((reply_buffer[R_TRACK] - raw_cmd->cmd[TRACK]) * heads +
		       reply_buffer[R_HEAD] - raw_cmd->cmd[HEAD]) * raw_cmd->cmd[SECT_PER_TRACK] +
		      reply_buffer[R_SECTOR] - raw_cmd->cmd[SECTOR] + eoc) << raw_cmd->cmd[SIZECODE] >> 2;

	if (nr_sectors / ssize >
	    DIV_ROUND_UP(in_sector_offset + current_count_sectors, ssize)) {
		DPRINT("long rw: %x instead of %lx\n",
		       nr_sectors, current_count_sectors);
		pr_info("rs=%d s=%d\n", reply_buffer[R_SECTOR],
			raw_cmd->cmd[SECTOR]);
		pr_info("rh=%d h=%d\n", reply_buffer[R_HEAD],
			raw_cmd->cmd[HEAD]);
		pr_info("rt=%d t=%d\n", reply_buffer[R_TRACK],
			raw_cmd->cmd[TRACK]);
		pr_info("heads=%d eoc=%d\n", heads, eoc);
		pr_info("spt=%d st=%d ss=%d\n",
			raw_cmd->cmd[SECT_PER_TRACK], fsector_t, ssize);
		pr_info("in_sector_offset=%d\n", in_sector_offset);
	}

	nr_sectors -= in_sector_offset;
	INFBOUND(nr_sectors, 0);
	SUPBOUND(current_count_sectors, nr_sectors);

	switch (interpret_errors()) {
	case 2:
		cont->redo();
		return;
	case 1:
		if (!current_count_sectors) {
			cont->error();
			cont->redo();
			return;
		}
		break;
	case 0:
		if (!current_count_sectors) {
			cont->redo();
			return;
		}
		current_type[current_drive] = _floppy;
		floppy_sizes[TOMINOR(current_drive)] = _floppy->size;
		break;
	}

	if (probing) {
		if (drive_params[current_drive].flags & FTD_MSG)
			DPRINT("Auto-detected floppy type %s in fd%d\n",
			       _floppy->name, current_drive);
		current_type[current_drive] = _floppy;
		floppy_sizes[TOMINOR(current_drive)] = _floppy->size;
		probing = 0;
	}

	if (CT(raw_cmd->cmd[COMMAND]) != FD_READ) {
		/* transfer directly from buffer */
		cont->done(1);
	} else {
		buffer_track = raw_cmd->track;
		buffer_drive = current_drive;
		INFBOUND(buffer_max, nr_sectors + fsector_t);
	}
	cont->redo();
}

/* Compute the maximal transfer size */
static int transfer_size(int ssize, int max_sector, int max_size)
{
	SUPBOUND(max_sector, fsector_t + max_size);

	/* alignment */
	max_sector -= (max_sector % _floppy->sect) % ssize;

	/* transfer size, beginning not aligned */
	current_count_sectors = max_sector - fsector_t;

	return max_sector;
}

/*
 * Move data from/to the track buffer to/from the buffer cache.
 */
static void copy_buffer(int ssize, int max_sector, int max_sector_2)
{
	int remaining;		/* number of transferred 512-byte sectors */
	struct bio_vec bv;
	char *dma_buffer;
	int size;
	struct req_iterator iter;

	max_sector = transfer_size(ssize,
				   min(max_sector, max_sector_2),
				   blk_rq_sectors(current_req));

	if (current_count_sectors <= 0 && CT(raw_cmd->cmd[COMMAND]) == FD_WRITE &&
	    buffer_max > fsector_t + blk_rq_sectors(current_req))
		current_count_sectors = min_t(int, buffer_max - fsector_t,
					      blk_rq_sectors(current_req));

	remaining = current_count_sectors << 9;
	if (remaining > blk_rq_bytes(current_req) && CT(raw_cmd->cmd[COMMAND]) == FD_WRITE) {
		DPRINT("in copy buffer\n");
		pr_info("current_count_sectors=%ld\n", current_count_sectors);
		pr_info("remaining=%d\n", remaining >> 9);
		pr_info("current_req->nr_sectors=%u\n",
			blk_rq_sectors(current_req));
		pr_info("current_req->current_nr_sectors=%u\n",
			blk_rq_cur_sectors(current_req));
		pr_info("max_sector=%d\n", max_sector);
		pr_info("ssize=%d\n", ssize);
	}

	buffer_max = max(max_sector, buffer_max);

	dma_buffer = floppy_track_buffer + ((fsector_t - buffer_min) << 9);

	size = blk_rq_cur_bytes(current_req);

	rq_for_each_segment(bv, current_req, iter) {
		if (!remaining)
			break;

		size = bv.bv_len;
		SUPBOUND(size, remaining);
		if (dma_buffer + size >
		    floppy_track_buffer + (max_buffer_sectors << 10) ||
		    dma_buffer < floppy_track_buffer) {
			DPRINT("buffer overrun in copy buffer %d\n",
			       (int)((floppy_track_buffer - dma_buffer) >> 9));
			pr_info("fsector_t=%d buffer_min=%d\n",
				fsector_t, buffer_min);
			pr_info("current_count_sectors=%ld\n",
				current_count_sectors);
			if (CT(raw_cmd->cmd[COMMAND]) == FD_READ)
				pr_info("read\n");
			if (CT(raw_cmd->cmd[COMMAND]) == FD_WRITE)
				pr_info("write\n");
			break;
		}

		if (CT(raw_cmd->cmd[COMMAND]) == FD_READ)
			memcpy_to_page(bv.bv_page, bv.bv_offset, dma_buffer,
				       size);
		else
			memcpy_from_page(dma_buffer, bv.bv_page, bv.bv_offset,
					 size);

		remaining -= size;
		dma_buffer += size;
	}
	if (remaining) {
		if (remaining > 0)
			max_sector -= remaining >> 9;
		DPRINT("weirdness: remaining %d\n", remaining >> 9);
	}
}

/* work around a bug in pseudo DMA
 * (on some FDCs) pseudo DMA does not stop when the CPU stops
 * sending data.  Hence we need a different way to signal the
 * transfer length:  We use raw_cmd->cmd[SECT_PER_TRACK].  Unfortunately, this
 * does not work with MT, hence we can only transfer one head at
 * a time
 */
static void virtualdmabug_workaround(void)
{
	int hard_sectors;
	int end_sector;

	if (CT(raw_cmd->cmd[COMMAND]) == FD_WRITE) {
		raw_cmd->cmd[COMMAND] &= ~0x80;	/* switch off multiple track mode */

		hard_sectors = raw_cmd->length >> (7 + raw_cmd->cmd[SIZECODE]);
		end_sector = raw_cmd->cmd[SECTOR] + hard_sectors - 1;
		if (end_sector > raw_cmd->cmd[SECT_PER_TRACK]) {
			pr_info("too many sectors %d > %d\n",
				end_sector, raw_cmd->cmd[SECT_PER_TRACK]);
			return;
		}
		raw_cmd->cmd[SECT_PER_TRACK] = end_sector;
					/* make sure raw_cmd->cmd[SECT_PER_TRACK]
					 * points to end of transfer */
	}
}

/*
 * Formulate a read/write request.
 * this routine decides where to load the data (directly to buffer, or to
 * tmp floppy area), how much data to load (the size of the buffer, the whole
 * track, or a single sector)
 * All floppy_track_buffer handling goes in here. If we ever add track buffer
 * allocation on the fly, it should be done here. No other part should need
 * modification.
 */

static int make_raw_rw_request(void)
{
	int aligned_sector_t;
	int max_sector;
	int max_size;
	int tracksize;
	int ssize;

	if (WARN(max_buffer_sectors == 0, "VFS: Block I/O scheduled on unopened device\n"))
		return 0;

	set_fdc((long)current_req->rq_disk->private_data);

	raw_cmd = &default_raw_cmd;
	raw_cmd->flags = FD_RAW_SPIN | FD_RAW_NEED_DISK | FD_RAW_NEED_SEEK;
	raw_cmd->cmd_count = NR_RW;
	if (rq_data_dir(current_req) == READ) {
		raw_cmd->flags |= FD_RAW_READ;
		raw_cmd->cmd[COMMAND] = FM_MODE(_floppy, FD_READ);
	} else if (rq_data_dir(current_req) == WRITE) {
		raw_cmd->flags |= FD_RAW_WRITE;
		raw_cmd->cmd[COMMAND] = FM_MODE(_floppy, FD_WRITE);
	} else {
		DPRINT("%s: unknown command\n", __func__);
		return 0;
	}

	max_sector = _floppy->sect * _floppy->head;

	raw_cmd->cmd[TRACK] = (int)blk_rq_pos(current_req) / max_sector;
	fsector_t = (int)blk_rq_pos(current_req) % max_sector;
	if (_floppy->track && raw_cmd->cmd[TRACK] >= _floppy->track) {
		if (blk_rq_cur_sectors(current_req) & 1) {
			current_count_sectors = 1;
			return 1;
		} else
			return 0;
	}
	raw_cmd->cmd[HEAD] = fsector_t / _floppy->sect;

	if (((_floppy->stretch & (FD_SWAPSIDES | FD_SECTBASEMASK)) ||
	     test_bit(FD_NEED_TWADDLE_BIT, &drive_state[current_drive].flags)) &&
	    fsector_t < _floppy->sect)
		max_sector = _floppy->sect;

	/* 2M disks have phantom sectors on the first track */
	if ((_floppy->rate & FD_2M) && (!raw_cmd->cmd[TRACK]) && (!raw_cmd->cmd[HEAD])) {
		max_sector = 2 * _floppy->sect / 3;
		if (fsector_t >= max_sector) {
			current_count_sectors =
			    min_t(int, _floppy->sect - fsector_t,
				  blk_rq_sectors(current_req));
			return 1;
		}
		raw_cmd->cmd[SIZECODE] = 2;
	} else
		raw_cmd->cmd[SIZECODE] = FD_SIZECODE(_floppy);
	raw_cmd->rate = _floppy->rate & 0x43;
	if ((_floppy->rate & FD_2M) &&
	    (raw_cmd->cmd[TRACK] || raw_cmd->cmd[HEAD]) && raw_cmd->rate == 2)
		raw_cmd->rate = 1;

	if (raw_cmd->cmd[SIZECODE])
		raw_cmd->cmd[SIZECODE2] = 0xff;
	else
		raw_cmd->cmd[SIZECODE2] = 0x80;
	raw_cmd->track = raw_cmd->cmd[TRACK] << STRETCH(_floppy);
	raw_cmd->cmd[DR_SELECT] = UNIT(current_drive) + PH_HEAD(_floppy, raw_cmd->cmd[HEAD]);
	raw_cmd->cmd[GAP] = _floppy->gap;
	ssize = DIV_ROUND_UP(1 << raw_cmd->cmd[SIZECODE], 4);
	raw_cmd->cmd[SECT_PER_TRACK] = _floppy->sect << 2 >> raw_cmd->cmd[SIZECODE];
	raw_cmd->cmd[SECTOR] = ((fsector_t % _floppy->sect) << 2 >> raw_cmd->cmd[SIZECODE]) +
	    FD_SECTBASE(_floppy);

	/* tracksize describes the size which can be filled up with sectors
	 * of size ssize.
	 */
	tracksize = _floppy->sect - _floppy->sect % ssize;
	if (tracksize < _floppy->sect) {
		raw_cmd->cmd[SECT_PER_TRACK]++;
		if (tracksize <= fsector_t % _floppy->sect)
			raw_cmd->cmd[SECTOR]--;

		/* if we are beyond tracksize, fill up using smaller sectors */
		while (tracksize <= fsector_t % _floppy->sect) {
			while (tracksize + ssize > _floppy->sect) {
				raw_cmd->cmd[SIZECODE]--;
				ssize >>= 1;
			}
			raw_cmd->cmd[SECTOR]++;
			raw_cmd->cmd[SECT_PER_TRACK]++;
			tracksize += ssize;
		}
		max_sector = raw_cmd->cmd[HEAD] * _floppy->sect + tracksize;
	} else if (!raw_cmd->cmd[TRACK] && !raw_cmd->cmd[HEAD] && !(_floppy->rate & FD_2M) && probing) {
		max_sector = _floppy->sect;
	} else if (!raw_cmd->cmd[HEAD] && CT(raw_cmd->cmd[COMMAND]) == FD_WRITE) {
		/* for virtual DMA bug workaround */
		max_sector = _floppy->sect;
	}

	in_sector_offset = (fsector_t % _floppy->sect) % ssize;
	aligned_sector_t = fsector_t - in_sector_offset;
	max_size = blk_rq_sectors(current_req);
	if ((raw_cmd->track == buffer_track) &&
	    (current_drive == buffer_drive) &&
	    (fsector_t >= buffer_min) && (fsector_t < buffer_max)) {
		/* data already in track buffer */
		if (CT(raw_cmd->cmd[COMMAND]) == FD_READ) {
			copy_buffer(1, max_sector, buffer_max);
			return 1;
		}
	} else if (in_sector_offset || blk_rq_sectors(current_req) < ssize) {
		if (CT(raw_cmd->cmd[COMMAND]) == FD_WRITE) {
			unsigned int sectors;

			sectors = fsector_t + blk_rq_sectors(current_req);
			if (sectors > ssize && sectors < ssize + ssize)
				max_size = ssize + ssize;
			else
				max_size = ssize;
		}
		raw_cmd->flags &= ~FD_RAW_WRITE;
		raw_cmd->flags |= FD_RAW_READ;
		raw_cmd->cmd[COMMAND] = FM_MODE(_floppy, FD_READ);
	}

	if (CT(raw_cmd->cmd[COMMAND]) == FD_READ)
		max_size = max_sector;	/* unbounded */

	/* claim buffer track if needed */
	if (buffer_track != raw_cmd->track ||	/* bad track */
	    buffer_drive != current_drive ||	/* bad drive */
	    fsector_t > buffer_max ||
	    fsector_t < buffer_min ||
	    ((CT(raw_cmd->cmd[COMMAND]) == FD_READ ||
	      (!in_sector_offset && blk_rq_sectors(current_req) >= ssize)) &&
	     max_sector > 2 * max_buffer_sectors + buffer_min &&
	     max_size + fsector_t > 2 * max_buffer_sectors + buffer_min)) {
		/* not enough space */
		buffer_track = -1;
		buffer_drive = current_drive;
		buffer_max = buffer_min = aligned_sector_t;
	}
	raw_cmd->kernel_data = floppy_track_buffer +
		((aligned_sector_t - buffer_min) << 9);

	if (CT(raw_cmd->cmd[COMMAND]) == FD_WRITE) {
		/* copy write buffer to track buffer.
		 * if we get here, we know that the write
		 * is either aligned or the data already in the buffer
		 * (buffer will be overwritten) */
		if (in_sector_offset && buffer_track == -1)
			DPRINT("internal error offset !=0 on write\n");
		buffer_track = raw_cmd->track;
		buffer_drive = current_drive;
		copy_buffer(ssize, max_sector,
			    2 * max_buffer_sectors + buffer_min);
	} else
		transfer_size(ssize, max_sector,
			      2 * max_buffer_sectors + buffer_min -
			      aligned_sector_t);

	/* round up current_count_sectors to get dma xfer size */
	raw_cmd->length = in_sector_offset + current_count_sectors;
	raw_cmd->length = ((raw_cmd->length - 1) | (ssize - 1)) + 1;
	raw_cmd->length <<= 9;
	if ((raw_cmd->length < current_count_sectors << 9) ||
	    (CT(raw_cmd->cmd[COMMAND]) == FD_WRITE &&
	     (aligned_sector_t + (raw_cmd->length >> 9) > buffer_max ||
	      aligned_sector_t < buffer_min)) ||
	    raw_cmd->length % (128 << raw_cmd->cmd[SIZECODE]) ||
	    raw_cmd->length <= 0 || current_count_sectors <= 0) {
		DPRINT("fractionary current count b=%lx s=%lx\n",
		       raw_cmd->length, current_count_sectors);
		pr_info("addr=%d, length=%ld\n",
			(int)((raw_cmd->kernel_data -
			       floppy_track_buffer) >> 9),
			current_count_sectors);
		pr_info("st=%d ast=%d mse=%d msi=%d\n",
			fsector_t, aligned_sector_t, max_sector, max_size);
		pr_info("ssize=%x SIZECODE=%d\n", ssize, raw_cmd->cmd[SIZECODE]);
		pr_info("command=%x SECTOR=%d HEAD=%d, TRACK=%d\n",
			raw_cmd->cmd[COMMAND], raw_cmd->cmd[SECTOR],
			raw_cmd->cmd[HEAD], raw_cmd->cmd[TRACK]);
		pr_info("buffer drive=%d\n", buffer_drive);
		pr_info("buffer track=%d\n", buffer_track);
		pr_info("buffer_min=%d\n", buffer_min);
		pr_info("buffer_max=%d\n", buffer_max);
		return 0;
	}

	if (raw_cmd->kernel_data < floppy_track_buffer ||
	    current_count_sectors < 0 ||
	    raw_cmd->length < 0 ||
	    raw_cmd->kernel_data + raw_cmd->length >
	    floppy_track_buffer + (max_buffer_sectors << 10)) {
		DPRINT("buffer overrun in schedule dma\n");
		pr_info("fsector_t=%d buffer_min=%d current_count=%ld\n",
			fsector_t, buffer_min, raw_cmd->length >> 9);
		pr_info("current_count_sectors=%ld\n",
			current_count_sectors);
		if (CT(raw_cmd->cmd[COMMAND]) == FD_READ)
			pr_info("read\n");
		if (CT(raw_cmd->cmd[COMMAND]) == FD_WRITE)
			pr_info("write\n");
		return 0;
	}
	if (raw_cmd->length == 0) {
		DPRINT("zero dma transfer attempted from make_raw_request\n");
		return 0;
	}

	virtualdmabug_workaround();
	return 2;
}

static int set_next_request(void)
{
	current_req = list_first_entry_or_null(&floppy_reqs, struct request,
					       queuelist);
	if (current_req) {
		current_req->error_count = 0;
		list_del_init(&current_req->queuelist);
	}
	return current_req != NULL;
}

/* Starts or continues processing request. Will automatically unlock the
 * driver at end of request.
 */
static void redo_fd_request(void)
{
	int drive;
	int tmp;

	lastredo = jiffies;
	if (current_drive < N_DRIVE)
		floppy_off(current_drive);

do_request:
	if (!current_req) {
		int pending;

		spin_lock_irq(&floppy_lock);
		pending = set_next_request();
		spin_unlock_irq(&floppy_lock);
		if (!pending) {
			do_floppy = NULL;
			unlock_fdc();
			return;
		}
	}
	drive = (long)current_req->rq_disk->private_data;
	set_fdc(drive);
	reschedule_timeout(current_drive, "redo fd request");

	set_floppy(drive);
	raw_cmd = &default_raw_cmd;
	raw_cmd->flags = 0;
	if (start_motor(redo_fd_request))
		return;

	disk_change(current_drive);
	if (test_bit(current_drive, &fake_change) ||
	    test_bit(FD_DISK_CHANGED_BIT, &drive_state[current_drive].flags)) {
		DPRINT("disk absent or changed during operation\n");
		request_done(0);
		goto do_request;
	}
	if (!_floppy) {	/* Autodetection */
		if (!probing) {
			drive_state[current_drive].probed_format = 0;
			if (next_valid_format(current_drive)) {
				DPRINT("no autodetectable formats\n");
				_floppy = NULL;
				request_done(0);
				goto do_request;
			}
		}
		probing = 1;
		_floppy = floppy_type + drive_params[current_drive].autodetect[drive_state[current_drive].probed_format];
	} else
		probing = 0;
	errors = &(current_req->error_count);
	tmp = make_raw_rw_request();
	if (tmp < 2) {
		request_done(tmp);
		goto do_request;
	}

	if (test_bit(FD_NEED_TWADDLE_BIT, &drive_state[current_drive].flags))
		twaddle(current_fdc, current_drive);
	schedule_bh(floppy_start);
	debugt(__func__, "queue fd request");
	return;
}

static const struct cont_t rw_cont = {
	.interrupt	= rw_interrupt,
	.redo		= redo_fd_request,
	.error		= bad_flp_intr,
	.done		= request_done
};

/* schedule the request and automatically unlock the driver on completion */
static void process_fd_request(void)
{
	cont = &rw_cont;
	schedule_bh(redo_fd_request);
}

static blk_status_t floppy_queue_rq(struct blk_mq_hw_ctx *hctx,
				    const struct blk_mq_queue_data *bd)
{
	blk_mq_start_request(bd->rq);

	if (WARN(max_buffer_sectors == 0,
		 "VFS: %s called on non-open device\n", __func__))
		return BLK_STS_IOERR;

	if (WARN(atomic_read(&usage_count) == 0,
		 "warning: usage count=0, current_req=%p sect=%ld flags=%llx\n",
		 current_req, (long)blk_rq_pos(current_req),
		 (unsigned long long) current_req->cmd_flags))
		return BLK_STS_IOERR;

	if (test_and_set_bit(0, &fdc_busy)) {
		/* fdc busy, this new request will be treated when the
		   current one is done */
		is_alive(__func__, "old request running");
		return BLK_STS_RESOURCE;
	}

	spin_lock_irq(&floppy_lock);
	list_add_tail(&bd->rq->queuelist, &floppy_reqs);
	spin_unlock_irq(&floppy_lock);

	command_status = FD_COMMAND_NONE;
	__reschedule_timeout(MAXTIMEOUT, "fd_request");
	set_fdc(0);
	process_fd_request();
	is_alive(__func__, "");
	return BLK_STS_OK;
}

static const struct cont_t poll_cont = {
	.interrupt	= success_and_wakeup,
	.redo		= floppy_ready,
	.error		= generic_failure,
	.done		= generic_done
};

static int poll_drive(bool interruptible, int flag)
{
	/* no auto-sense, just clear dcl */
	raw_cmd = &default_raw_cmd;
	raw_cmd->flags = flag;
	raw_cmd->track = 0;
	raw_cmd->cmd_count = 0;
	cont = &poll_cont;
	debug_dcl(drive_params[current_drive].flags,
		  "setting NEWCHANGE in poll_drive\n");
	set_bit(FD_DISK_NEWCHANGE_BIT, &drive_state[current_drive].flags);

	return wait_til_done(floppy_ready, interruptible);
}

/*
 * User triggered reset
 * ====================
 */

static void reset_intr(void)
{
	pr_info("weird, reset interrupt called\n");
}

static const struct cont_t reset_cont = {
	.interrupt	= reset_intr,
	.redo		= success_and_wakeup,
	.error		= generic_failure,
	.done		= generic_done
};

/*
 * Resets the FDC connected to drive <drive>.
 * Both current_drive and current_fdc are changed to match the new drive.
 */
static int user_reset_fdc(int drive, int arg, bool interruptible)
{
	int ret;

	if (lock_fdc(drive))
		return -EINTR;

	if (arg == FD_RESET_ALWAYS)
		fdc_state[current_fdc].reset = 1;
	if (fdc_state[current_fdc].reset) {
		/* note: reset_fdc will take care of unlocking the driver
		 * on completion.
		 */
		cont = &reset_cont;
		ret = wait_til_done(reset_fdc, interruptible);
		if (ret == -EINTR)
			return -EINTR;
	}
	process_fd_request();
	return 0;
}

/*
 * Misc Ioctl's and support
 * ========================
 */
static inline int fd_copyout(void __user *param, const void *address,
			     unsigned long size)
{
	return copy_to_user(param, address, size) ? -EFAULT : 0;
}

static inline int fd_copyin(void __user *param, void *address,
			    unsigned long size)
{
	return copy_from_user(address, param, size) ? -EFAULT : 0;
}

static const char *drive_name(int type, int drive)
{
	struct floppy_struct *floppy;

	if (type)
		floppy = floppy_type + type;
	else {
		if (drive_params[drive].native_format)
			floppy = floppy_type + drive_params[drive].native_format;
		else
			return "(null)";
	}
	if (floppy->name)
		return floppy->name;
	else
		return "(null)";
}

/* raw commands */
static void raw_cmd_done(int flag)
{
	if (!flag) {
		raw_cmd->flags |= FD_RAW_FAILURE;
		raw_cmd->flags |= FD_RAW_HARDFAILURE;
	} else {
		raw_cmd->reply_count = inr;
		if (raw_cmd->reply_count > FD_RAW_REPLY_SIZE)
			raw_cmd->reply_count = 0;
		memcpy(raw_cmd->reply, reply_buffer, raw_cmd->reply_count);

		if (raw_cmd->flags & (FD_RAW_READ | FD_RAW_WRITE)) {
			unsigned long flags;
			flags = claim_dma_lock();
			raw_cmd->length = fd_get_dma_residue();
			release_dma_lock(flags);
		}

		if ((raw_cmd->flags & FD_RAW_SOFTFAILURE) &&
		    (!raw_cmd->reply_count || (raw_cmd->reply[0] & 0xc0)))
			raw_cmd->flags |= FD_RAW_FAILURE;

		if (disk_change(current_drive))
			raw_cmd->flags |= FD_RAW_DISK_CHANGE;
		else
			raw_cmd->flags &= ~FD_RAW_DISK_CHANGE;
		if (raw_cmd->flags & FD_RAW_NO_MOTOR_AFTER)
			motor_off_callback(&motor_off_timer[current_drive]);

		if (raw_cmd->next &&
		    (!(raw_cmd->flags & FD_RAW_FAILURE) ||
		     !(raw_cmd->flags & FD_RAW_STOP_IF_FAILURE)) &&
		    ((raw_cmd->flags & FD_RAW_FAILURE) ||
		     !(raw_cmd->flags & FD_RAW_STOP_IF_SUCCESS))) {
			raw_cmd = raw_cmd->next;
			return;
		}
	}
	generic_done(flag);
}

static const struct cont_t raw_cmd_cont = {
	.interrupt	= success_and_wakeup,
	.redo		= floppy_start,
	.error		= generic_failure,
	.done		= raw_cmd_done
};

static int raw_cmd_copyout(int cmd, void __user *param,
				  struct floppy_raw_cmd *ptr)
{
	int ret;

	while (ptr) {
		struct floppy_raw_cmd cmd = *ptr;
		cmd.next = NULL;
		cmd.kernel_data = NULL;
		ret = copy_to_user(param, &cmd, sizeof(cmd));
		if (ret)
			return -EFAULT;
		param += sizeof(struct floppy_raw_cmd);
		if ((ptr->flags & FD_RAW_READ) && ptr->buffer_length) {
			if (ptr->length >= 0 &&
			    ptr->length <= ptr->buffer_length) {
				long length = ptr->buffer_length - ptr->length;
				ret = fd_copyout(ptr->data, ptr->kernel_data,
						 length);
				if (ret)
					return ret;
			}
		}
		ptr = ptr->next;
	}

	return 0;
}

static void raw_cmd_free(struct floppy_raw_cmd **ptr)
{
	struct floppy_raw_cmd *next;
	struct floppy_raw_cmd *this;

	this = *ptr;
	*ptr = NULL;
	while (this) {
		if (this->buffer_length) {
			fd_dma_mem_free((unsigned long)this->kernel_data,
					this->buffer_length);
			this->buffer_length = 0;
		}
		next = this->next;
		kfree(this);
		this = next;
	}
}

#define MAX_LEN (1UL << MAX_ORDER << PAGE_SHIFT)

static int raw_cmd_copyin(int cmd, void __user *param,
				 struct floppy_raw_cmd **rcmd)
{
	struct floppy_raw_cmd *ptr;
	int ret;

	*rcmd = NULL;

loop:
	ptr = kmalloc(sizeof(struct floppy_raw_cmd), GFP_KERNEL);
	if (!ptr)
		return -ENOMEM;
	*rcmd = ptr;
	ret = copy_from_user(ptr, param, sizeof(*ptr));
	ptr->next = NULL;
	ptr->buffer_length = 0;
	ptr->kernel_data = NULL;
	if (ret)
		return -EFAULT;
	param += sizeof(struct floppy_raw_cmd);
	if (ptr->cmd_count > FD_RAW_CMD_FULLSIZE)
		return -EINVAL;

	memset(ptr->reply, 0, FD_RAW_REPLY_SIZE);
	ptr->resultcode = 0;

	if (ptr->flags & (FD_RAW_READ | FD_RAW_WRITE)) {
		if (ptr->length <= 0 || ptr->length >= MAX_LEN)
			return -EINVAL;
		ptr->kernel_data = (char *)fd_dma_mem_alloc(ptr->length);
		fallback_on_nodma_alloc(&ptr->kernel_data, ptr->length);
		if (!ptr->kernel_data)
			return -ENOMEM;
		ptr->buffer_length = ptr->length;
	}
	if (ptr->flags & FD_RAW_WRITE) {
		ret = fd_copyin(ptr->data, ptr->kernel_data, ptr->length);
		if (ret)
			return ret;
	}

	if (ptr->flags & FD_RAW_MORE) {
		rcmd = &(ptr->next);
		ptr->rate &= 0x43;
		goto loop;
	}

	return 0;
}

static int raw_cmd_ioctl(int cmd, void __user *param)
{
	struct floppy_raw_cmd *my_raw_cmd;
	int drive;
	int ret2;
	int ret;

	if (fdc_state[current_fdc].rawcmd <= 1)
		fdc_state[current_fdc].rawcmd = 1;
	for (drive = 0; drive < N_DRIVE; drive++) {
		if (FDC(drive) != current_fdc)
			continue;
		if (drive == current_drive) {
			if (drive_state[drive].fd_ref > 1) {
				fdc_state[current_fdc].rawcmd = 2;
				break;
			}
		} else if (drive_state[drive].fd_ref) {
			fdc_state[current_fdc].rawcmd = 2;
			break;
		}
	}

	if (fdc_state[current_fdc].reset)
		return -EIO;

	ret = raw_cmd_copyin(cmd, param, &my_raw_cmd);
	if (ret) {
		raw_cmd_free(&my_raw_cmd);
		return ret;
	}

	raw_cmd = my_raw_cmd;
	cont = &raw_cmd_cont;
	ret = wait_til_done(floppy_start, true);
	debug_dcl(drive_params[current_drive].flags,
		  "calling disk change from raw_cmd ioctl\n");

	if (ret != -EINTR && fdc_state[current_fdc].reset)
		ret = -EIO;

	drive_state[current_drive].track = NO_TRACK;

	ret2 = raw_cmd_copyout(cmd, param, my_raw_cmd);
	if (!ret)
		ret = ret2;
	raw_cmd_free(&my_raw_cmd);
	return ret;
}

static int invalidate_drive(struct block_device *bdev)
{
	/* invalidate the buffer track to force a reread */
	set_bit((long)bdev->bd_disk->private_data, &fake_change);
	process_fd_request();
	if (bdev_check_media_change(bdev))
		floppy_revalidate(bdev->bd_disk);
	return 0;
}

static int set_geometry(unsigned int cmd, struct floppy_struct *g,
			       int drive, int type, struct block_device *bdev)
{
	int cnt;

	/* sanity checking for parameters. */
	if ((int)g->sect <= 0 ||
	    (int)g->head <= 0 ||
	    /* check for overflow in max_sector */
	    (int)(g->sect * g->head) <= 0 ||
	    /* check for zero in raw_cmd->cmd[F_SECT_PER_TRACK] */
	    (unsigned char)((g->sect << 2) >> FD_SIZECODE(g)) == 0 ||
	    g->track <= 0 || g->track > drive_params[drive].tracks >> STRETCH(g) ||
	    /* check if reserved bits are set */
	    (g->stretch & ~(FD_STRETCH | FD_SWAPSIDES | FD_SECTBASEMASK)) != 0)
		return -EINVAL;
	if (type) {
		if (!capable(CAP_SYS_ADMIN))
			return -EPERM;
		mutex_lock(&open_lock);
		if (lock_fdc(drive)) {
			mutex_unlock(&open_lock);
			return -EINTR;
		}
		floppy_type[type] = *g;
		floppy_type[type].name = "user format";
		for (cnt = type << 2; cnt < (type << 2) + 4; cnt++)
			floppy_sizes[cnt] = floppy_sizes[cnt + 0x80] =
			    floppy_type[type].size + 1;
		process_fd_request();
		for (cnt = 0; cnt < N_DRIVE; cnt++) {
			struct block_device *bdev = opened_bdev[cnt];
			if (!bdev || ITYPE(drive_state[cnt].fd_device) != type)
				continue;
			__invalidate_device(bdev, true);
		}
		mutex_unlock(&open_lock);
	} else {
		int oldStretch;

		if (lock_fdc(drive))
			return -EINTR;
		if (cmd != FDDEFPRM) {
			/* notice a disk change immediately, else
			 * we lose our settings immediately*/
			if (poll_drive(true, FD_RAW_NEED_DISK) == -EINTR)
				return -EINTR;
		}
		oldStretch = g->stretch;
		user_params[drive] = *g;
		if (buffer_drive == drive)
			SUPBOUND(buffer_max, user_params[drive].sect);
		current_type[drive] = &user_params[drive];
		floppy_sizes[drive] = user_params[drive].size;
		if (cmd == FDDEFPRM)
			drive_state[current_drive].keep_data = -1;
		else
			drive_state[current_drive].keep_data = 1;
		/* invalidation. Invalidate only when needed, i.e.
		 * when there are already sectors in the buffer cache
		 * whose number will change. This is useful, because
		 * mtools often changes the geometry of the disk after
		 * looking at the boot block */
		if (drive_state[current_drive].maxblock > user_params[drive].sect ||
		    drive_state[current_drive].maxtrack ||
		    ((user_params[drive].sect ^ oldStretch) &
		     (FD_SWAPSIDES | FD_SECTBASEMASK)))
			invalidate_drive(bdev);
		else
			process_fd_request();
	}
	return 0;
}

/* handle obsolete ioctl's */
static unsigned int ioctl_table[] = {
	FDCLRPRM,
	FDSETPRM,
	FDDEFPRM,
	FDGETPRM,
	FDMSGON,
	FDMSGOFF,
	FDFMTBEG,
	FDFMTTRK,
	FDFMTEND,
	FDSETEMSGTRESH,
	FDFLUSH,
	FDSETMAXERRS,
	FDGETMAXERRS,
	FDGETDRVTYP,
	FDSETDRVPRM,
	FDGETDRVPRM,
	FDGETDRVSTAT,
	FDPOLLDRVSTAT,
	FDRESET,
	FDGETFDCSTAT,
	FDWERRORCLR,
	FDWERRORGET,
	FDRAWCMD,
	FDEJECT,
	FDTWADDLE
};

static int normalize_ioctl(unsigned int *cmd, int *size)
{
	int i;

	for (i = 0; i < ARRAY_SIZE(ioctl_table); i++) {
		if ((*cmd & 0xffff) == (ioctl_table[i] & 0xffff)) {
			*size = _IOC_SIZE(*cmd);
			*cmd = ioctl_table[i];
			if (*size > _IOC_SIZE(*cmd)) {
				pr_info("ioctl not yet supported\n");
				return -EFAULT;
			}
			return 0;
		}
	}
	return -EINVAL;
}

static int get_floppy_geometry(int drive, int type, struct floppy_struct **g)
{
	if (type)
		*g = &floppy_type[type];
	else {
		if (lock_fdc(drive))
			return -EINTR;
		if (poll_drive(false, 0) == -EINTR)
			return -EINTR;
		process_fd_request();
		*g = current_type[drive];
	}
	if (!*g)
		return -ENODEV;
	return 0;
}

static int fd_getgeo(struct block_device *bdev, struct hd_geometry *geo)
{
	int drive = (long)bdev->bd_disk->private_data;
	int type = ITYPE(drive_state[drive].fd_device);
	struct floppy_struct *g;
	int ret;

	ret = get_floppy_geometry(drive, type, &g);
	if (ret)
		return ret;

	geo->heads = g->head;
	geo->sectors = g->sect;
	geo->cylinders = g->track;
	return 0;
}

static bool valid_floppy_drive_params(const short autodetect[FD_AUTODETECT_SIZE],
		int native_format)
{
	size_t floppy_type_size = ARRAY_SIZE(floppy_type);
	size_t i = 0;

	for (i = 0; i < FD_AUTODETECT_SIZE; ++i) {
		if (autodetect[i] < 0 ||
		    autodetect[i] >= floppy_type_size)
			return false;
	}

	if (native_format < 0 || native_format >= floppy_type_size)
		return false;

	return true;
}

static int fd_locked_ioctl(struct block_device *bdev, fmode_t mode, unsigned int cmd,
		    unsigned long param)
{
	int drive = (long)bdev->bd_disk->private_data;
	int type = ITYPE(drive_state[drive].fd_device);
	int i;
	int ret;
	int size;
	union inparam {
		struct floppy_struct g;	/* geometry */
		struct format_descr f;
		struct floppy_max_errors max_errors;
		struct floppy_drive_params dp;
	} inparam;		/* parameters coming from user space */
	const void *outparam;	/* parameters passed back to user space */

	/* convert compatibility eject ioctls into floppy eject ioctl.
	 * We do this in order to provide a means to eject floppy disks before
	 * installing the new fdutils package */
	if (cmd == CDROMEJECT ||	/* CD-ROM eject */
	    cmd == 0x6470) {		/* SunOS floppy eject */
		DPRINT("obsolete eject ioctl\n");
		DPRINT("please use floppycontrol --eject\n");
		cmd = FDEJECT;
	}

	if (!((cmd & 0xff00) == 0x0200))
		return -EINVAL;

	/* convert the old style command into a new style command */
	ret = normalize_ioctl(&cmd, &size);
	if (ret)
		return ret;

	/* permission checks */
	if (((cmd & 0x40) && !(mode & (FMODE_WRITE | FMODE_WRITE_IOCTL))) ||
	    ((cmd & 0x80) && !capable(CAP_SYS_ADMIN)))
		return -EPERM;

	if (WARN_ON(size < 0 || size > sizeof(inparam)))
		return -EINVAL;

	/* copyin */
	memset(&inparam, 0, sizeof(inparam));
	if (_IOC_DIR(cmd) & _IOC_WRITE) {
		ret = fd_copyin((void __user *)param, &inparam, size);
		if (ret)
			return ret;
	}

	switch (cmd) {
	case FDEJECT:
		if (drive_state[drive].fd_ref != 1)
			/* somebody else has this drive open */
			return -EBUSY;
		if (lock_fdc(drive))
			return -EINTR;

		/* do the actual eject. Fails on
		 * non-Sparc architectures */
		ret = fd_eject(UNIT(drive));

		set_bit(FD_DISK_CHANGED_BIT, &drive_state[drive].flags);
		set_bit(FD_VERIFY_BIT, &drive_state[drive].flags);
		process_fd_request();
		return ret;
	case FDCLRPRM:
		if (lock_fdc(drive))
			return -EINTR;
		current_type[drive] = NULL;
		floppy_sizes[drive] = MAX_DISK_SIZE << 1;
		drive_state[drive].keep_data = 0;
		return invalidate_drive(bdev);
	case FDSETPRM:
	case FDDEFPRM:
		return set_geometry(cmd, &inparam.g, drive, type, bdev);
	case FDGETPRM:
		ret = get_floppy_geometry(drive, type,
					  (struct floppy_struct **)&outparam);
		if (ret)
			return ret;
		memcpy(&inparam.g, outparam,
				offsetof(struct floppy_struct, name));
		outparam = &inparam.g;
		break;
	case FDMSGON:
		drive_params[drive].flags |= FTD_MSG;
		return 0;
	case FDMSGOFF:
		drive_params[drive].flags &= ~FTD_MSG;
		return 0;
	case FDFMTBEG:
		if (lock_fdc(drive))
			return -EINTR;
		if (poll_drive(true, FD_RAW_NEED_DISK) == -EINTR)
			return -EINTR;
		ret = drive_state[drive].flags;
		process_fd_request();
		if (ret & FD_VERIFY)
			return -ENODEV;
		if (!(ret & FD_DISK_WRITABLE))
			return -EROFS;
		return 0;
	case FDFMTTRK:
		if (drive_state[drive].fd_ref != 1)
			return -EBUSY;
		return do_format(drive, &inparam.f);
	case FDFMTEND:
	case FDFLUSH:
		if (lock_fdc(drive))
			return -EINTR;
		return invalidate_drive(bdev);
	case FDSETEMSGTRESH:
		drive_params[drive].max_errors.reporting = (unsigned short)(param & 0x0f);
		return 0;
	case FDGETMAXERRS:
		outparam = &drive_params[drive].max_errors;
		break;
	case FDSETMAXERRS:
		drive_params[drive].max_errors = inparam.max_errors;
		break;
	case FDGETDRVTYP:
		outparam = drive_name(type, drive);
		SUPBOUND(size, strlen((const char *)outparam) + 1);
		break;
	case FDSETDRVPRM:
		if (!valid_floppy_drive_params(inparam.dp.autodetect,
				inparam.dp.native_format))
			return -EINVAL;
		drive_params[drive] = inparam.dp;
		break;
	case FDGETDRVPRM:
		outparam = &drive_params[drive];
		break;
	case FDPOLLDRVSTAT:
		if (lock_fdc(drive))
			return -EINTR;
		if (poll_drive(true, FD_RAW_NEED_DISK) == -EINTR)
			return -EINTR;
		process_fd_request();
		fallthrough;
	case FDGETDRVSTAT:
		outparam = &drive_state[drive];
		break;
	case FDRESET:
		return user_reset_fdc(drive, (int)param, true);
	case FDGETFDCSTAT:
		outparam = &fdc_state[FDC(drive)];
		break;
	case FDWERRORCLR:
		memset(&write_errors[drive], 0, sizeof(write_errors[drive]));
		return 0;
	case FDWERRORGET:
		outparam = &write_errors[drive];
		break;
	case FDRAWCMD:
		if (type)
			return -EINVAL;
		if (lock_fdc(drive))
			return -EINTR;
		set_floppy(drive);
		i = raw_cmd_ioctl(cmd, (void __user *)param);
		if (i == -EINTR)
			return -EINTR;
		process_fd_request();
		return i;
	case FDTWADDLE:
		if (lock_fdc(drive))
			return -EINTR;
		twaddle(current_fdc, current_drive);
		process_fd_request();
		return 0;
	default:
		return -EINVAL;
	}

	if (_IOC_DIR(cmd) & _IOC_READ)
		return fd_copyout((void __user *)param, outparam, size);

	return 0;
}

static int fd_ioctl(struct block_device *bdev, fmode_t mode,
			     unsigned int cmd, unsigned long param)
{
	int ret;

	mutex_lock(&floppy_mutex);
	ret = fd_locked_ioctl(bdev, mode, cmd, param);
	mutex_unlock(&floppy_mutex);

	return ret;
}

#ifdef CONFIG_COMPAT

struct compat_floppy_drive_params {
	char		cmos;
	compat_ulong_t	max_dtr;
	compat_ulong_t	hlt;
	compat_ulong_t	hut;
	compat_ulong_t	srt;
	compat_ulong_t	spinup;
	compat_ulong_t	spindown;
	unsigned char	spindown_offset;
	unsigned char	select_delay;
	unsigned char	rps;
	unsigned char	tracks;
	compat_ulong_t	timeout;
	unsigned char	interleave_sect;
	struct floppy_max_errors max_errors;
	char		flags;
	char		read_track;
	short		autodetect[FD_AUTODETECT_SIZE];
	compat_int_t	checkfreq;
	compat_int_t	native_format;
};

struct compat_floppy_drive_struct {
	signed char	flags;
	compat_ulong_t	spinup_date;
	compat_ulong_t	select_date;
	compat_ulong_t	first_read_date;
	short		probed_format;
	short		track;
	short		maxblock;
	short		maxtrack;
	compat_int_t	generation;
	compat_int_t	keep_data;
	compat_int_t	fd_ref;
	compat_int_t	fd_device;
	compat_int_t	last_checked;
	compat_caddr_t dmabuf;
	compat_int_t	bufblocks;
};

struct compat_floppy_fdc_state {
	compat_int_t	spec1;
	compat_int_t	spec2;
	compat_int_t	dtr;
	unsigned char	version;
	unsigned char	dor;
	compat_ulong_t	address;
	unsigned int	rawcmd:2;
	unsigned int	reset:1;
	unsigned int	need_configure:1;
	unsigned int	perp_mode:2;
	unsigned int	has_fifo:1;
	unsigned int	driver_version;
	unsigned char	track[4];
};

struct compat_floppy_write_errors {
	unsigned int	write_errors;
	compat_ulong_t	first_error_sector;
	compat_int_t	first_error_generation;
	compat_ulong_t	last_error_sector;
	compat_int_t	last_error_generation;
	compat_uint_t	badness;
};

#define FDSETPRM32 _IOW(2, 0x42, struct compat_floppy_struct)
#define FDDEFPRM32 _IOW(2, 0x43, struct compat_floppy_struct)
#define FDSETDRVPRM32 _IOW(2, 0x90, struct compat_floppy_drive_params)
#define FDGETDRVPRM32 _IOR(2, 0x11, struct compat_floppy_drive_params)
#define FDGETDRVSTAT32 _IOR(2, 0x12, struct compat_floppy_drive_struct)
#define FDPOLLDRVSTAT32 _IOR(2, 0x13, struct compat_floppy_drive_struct)
#define FDGETFDCSTAT32 _IOR(2, 0x15, struct compat_floppy_fdc_state)
#define FDWERRORGET32  _IOR(2, 0x17, struct compat_floppy_write_errors)

static int compat_set_geometry(struct block_device *bdev, fmode_t mode, unsigned int cmd,
		    struct compat_floppy_struct __user *arg)
{
	struct floppy_struct v;
	int drive, type;
	int err;

	BUILD_BUG_ON(offsetof(struct floppy_struct, name) !=
		     offsetof(struct compat_floppy_struct, name));

	if (!(mode & (FMODE_WRITE | FMODE_WRITE_IOCTL)))
		return -EPERM;

	memset(&v, 0, sizeof(struct floppy_struct));
	if (copy_from_user(&v, arg, offsetof(struct floppy_struct, name)))
		return -EFAULT;

	mutex_lock(&floppy_mutex);
	drive = (long)bdev->bd_disk->private_data;
	type = ITYPE(drive_state[drive].fd_device);
	err = set_geometry(cmd == FDSETPRM32 ? FDSETPRM : FDDEFPRM,
			&v, drive, type, bdev);
	mutex_unlock(&floppy_mutex);
	return err;
}

static int compat_get_prm(int drive,
			  struct compat_floppy_struct __user *arg)
{
	struct compat_floppy_struct v;
	struct floppy_struct *p;
	int err;

	memset(&v, 0, sizeof(v));
	mutex_lock(&floppy_mutex);
	err = get_floppy_geometry(drive, ITYPE(drive_state[drive].fd_device),
				  &p);
	if (err) {
		mutex_unlock(&floppy_mutex);
		return err;
	}
	memcpy(&v, p, offsetof(struct floppy_struct, name));
	mutex_unlock(&floppy_mutex);
	if (copy_to_user(arg, &v, sizeof(struct compat_floppy_struct)))
		return -EFAULT;
	return 0;
}

static int compat_setdrvprm(int drive,
			    struct compat_floppy_drive_params __user *arg)
{
	struct compat_floppy_drive_params v;

	if (!capable(CAP_SYS_ADMIN))
		return -EPERM;
	if (copy_from_user(&v, arg, sizeof(struct compat_floppy_drive_params)))
		return -EFAULT;
	if (!valid_floppy_drive_params(v.autodetect, v.native_format))
		return -EINVAL;
	mutex_lock(&floppy_mutex);
	drive_params[drive].cmos = v.cmos;
	drive_params[drive].max_dtr = v.max_dtr;
	drive_params[drive].hlt = v.hlt;
	drive_params[drive].hut = v.hut;
	drive_params[drive].srt = v.srt;
	drive_params[drive].spinup = v.spinup;
	drive_params[drive].spindown = v.spindown;
	drive_params[drive].spindown_offset = v.spindown_offset;
	drive_params[drive].select_delay = v.select_delay;
	drive_params[drive].rps = v.rps;
	drive_params[drive].tracks = v.tracks;
	drive_params[drive].timeout = v.timeout;
	drive_params[drive].interleave_sect = v.interleave_sect;
	drive_params[drive].max_errors = v.max_errors;
	drive_params[drive].flags = v.flags;
	drive_params[drive].read_track = v.read_track;
	memcpy(drive_params[drive].autodetect, v.autodetect,
	       sizeof(v.autodetect));
	drive_params[drive].checkfreq = v.checkfreq;
	drive_params[drive].native_format = v.native_format;
	mutex_unlock(&floppy_mutex);
	return 0;
}

static int compat_getdrvprm(int drive,
			    struct compat_floppy_drive_params __user *arg)
{
	struct compat_floppy_drive_params v;

	memset(&v, 0, sizeof(struct compat_floppy_drive_params));
	mutex_lock(&floppy_mutex);
	v.cmos = drive_params[drive].cmos;
	v.max_dtr = drive_params[drive].max_dtr;
	v.hlt = drive_params[drive].hlt;
	v.hut = drive_params[drive].hut;
	v.srt = drive_params[drive].srt;
	v.spinup = drive_params[drive].spinup;
	v.spindown = drive_params[drive].spindown;
	v.spindown_offset = drive_params[drive].spindown_offset;
	v.select_delay = drive_params[drive].select_delay;
	v.rps = drive_params[drive].rps;
	v.tracks = drive_params[drive].tracks;
	v.timeout = drive_params[drive].timeout;
	v.interleave_sect = drive_params[drive].interleave_sect;
	v.max_errors = drive_params[drive].max_errors;
	v.flags = drive_params[drive].flags;
	v.read_track = drive_params[drive].read_track;
	memcpy(v.autodetect, drive_params[drive].autodetect,
	       sizeof(v.autodetect));
	v.checkfreq = drive_params[drive].checkfreq;
	v.native_format = drive_params[drive].native_format;
	mutex_unlock(&floppy_mutex);

	if (copy_to_user(arg, &v, sizeof(struct compat_floppy_drive_params)))
		return -EFAULT;
	return 0;
}

static int compat_getdrvstat(int drive, bool poll,
			    struct compat_floppy_drive_struct __user *arg)
{
	struct compat_floppy_drive_struct v;

	memset(&v, 0, sizeof(struct compat_floppy_drive_struct));
	mutex_lock(&floppy_mutex);

	if (poll) {
		if (lock_fdc(drive))
			goto Eintr;
		if (poll_drive(true, FD_RAW_NEED_DISK) == -EINTR)
			goto Eintr;
		process_fd_request();
	}
	v.spinup_date = drive_state[drive].spinup_date;
	v.select_date = drive_state[drive].select_date;
	v.first_read_date = drive_state[drive].first_read_date;
	v.probed_format = drive_state[drive].probed_format;
	v.track = drive_state[drive].track;
	v.maxblock = drive_state[drive].maxblock;
	v.maxtrack = drive_state[drive].maxtrack;
	v.generation = drive_state[drive].generation;
	v.keep_data = drive_state[drive].keep_data;
	v.fd_ref = drive_state[drive].fd_ref;
	v.fd_device = drive_state[drive].fd_device;
	v.last_checked = drive_state[drive].last_checked;
	v.dmabuf = (uintptr_t) drive_state[drive].dmabuf;
	v.bufblocks = drive_state[drive].bufblocks;
	mutex_unlock(&floppy_mutex);

	if (copy_to_user(arg, &v, sizeof(struct compat_floppy_drive_struct)))
		return -EFAULT;
	return 0;
Eintr:
	mutex_unlock(&floppy_mutex);
	return -EINTR;
}

static int compat_getfdcstat(int drive,
			    struct compat_floppy_fdc_state __user *arg)
{
	struct compat_floppy_fdc_state v32;
	struct floppy_fdc_state v;

	mutex_lock(&floppy_mutex);
	v = fdc_state[FDC(drive)];
	mutex_unlock(&floppy_mutex);

	memset(&v32, 0, sizeof(struct compat_floppy_fdc_state));
	v32.spec1 = v.spec1;
	v32.spec2 = v.spec2;
	v32.dtr = v.dtr;
	v32.version = v.version;
	v32.dor = v.dor;
	v32.address = v.address;
	v32.rawcmd = v.rawcmd;
	v32.reset = v.reset;
	v32.need_configure = v.need_configure;
	v32.perp_mode = v.perp_mode;
	v32.has_fifo = v.has_fifo;
	v32.driver_version = v.driver_version;
	memcpy(v32.track, v.track, 4);
	if (copy_to_user(arg, &v32, sizeof(struct compat_floppy_fdc_state)))
		return -EFAULT;
	return 0;
}

static int compat_werrorget(int drive,
			    struct compat_floppy_write_errors __user *arg)
{
	struct compat_floppy_write_errors v32;
	struct floppy_write_errors v;

	memset(&v32, 0, sizeof(struct compat_floppy_write_errors));
	mutex_lock(&floppy_mutex);
	v = write_errors[drive];
	mutex_unlock(&floppy_mutex);
	v32.write_errors = v.write_errors;
	v32.first_error_sector = v.first_error_sector;
	v32.first_error_generation = v.first_error_generation;
	v32.last_error_sector = v.last_error_sector;
	v32.last_error_generation = v.last_error_generation;
	v32.badness = v.badness;
	if (copy_to_user(arg, &v32, sizeof(struct compat_floppy_write_errors)))
		return -EFAULT;
	return 0;
}

static int fd_compat_ioctl(struct block_device *bdev, fmode_t mode, unsigned int cmd,
		    unsigned long param)
{
	int drive = (long)bdev->bd_disk->private_data;
	switch (cmd) {
	case CDROMEJECT: /* CD-ROM eject */
	case 0x6470:	 /* SunOS floppy eject */

	case FDMSGON:
	case FDMSGOFF:
	case FDSETEMSGTRESH:
	case FDFLUSH:
	case FDWERRORCLR:
	case FDEJECT:
	case FDCLRPRM:
	case FDFMTBEG:
	case FDRESET:
	case FDTWADDLE:
		return fd_ioctl(bdev, mode, cmd, param);
	case FDSETMAXERRS:
	case FDGETMAXERRS:
	case FDGETDRVTYP:
	case FDFMTEND:
	case FDFMTTRK:
	case FDRAWCMD:
		return fd_ioctl(bdev, mode, cmd,
				(unsigned long)compat_ptr(param));
	case FDSETPRM32:
	case FDDEFPRM32:
		return compat_set_geometry(bdev, mode, cmd, compat_ptr(param));
	case FDGETPRM32:
		return compat_get_prm(drive, compat_ptr(param));
	case FDSETDRVPRM32:
		return compat_setdrvprm(drive, compat_ptr(param));
	case FDGETDRVPRM32:
		return compat_getdrvprm(drive, compat_ptr(param));
	case FDPOLLDRVSTAT32:
		return compat_getdrvstat(drive, true, compat_ptr(param));
	case FDGETDRVSTAT32:
		return compat_getdrvstat(drive, false, compat_ptr(param));
	case FDGETFDCSTAT32:
		return compat_getfdcstat(drive, compat_ptr(param));
	case FDWERRORGET32:
		return compat_werrorget(drive, compat_ptr(param));
	}
	return -EINVAL;
}
#endif

static void __init config_types(void)
{
	bool has_drive = false;
	int drive;

	/* read drive info out of physical CMOS */
	drive = 0;
	if (!drive_params[drive].cmos)
		drive_params[drive].cmos = FLOPPY0_TYPE;
	drive = 1;
	if (!drive_params[drive].cmos)
		drive_params[drive].cmos = FLOPPY1_TYPE;

	/* FIXME: additional physical CMOS drive detection should go here */

	for (drive = 0; drive < N_DRIVE; drive++) {
		unsigned int type = drive_params[drive].cmos;
		struct floppy_drive_params *params;
		const char *name = NULL;
		char temparea[32];

		if (type < ARRAY_SIZE(default_drive_params)) {
			params = &default_drive_params[type].params;
			if (type) {
				name = default_drive_params[type].name;
				allowed_drive_mask |= 1 << drive;
			} else
				allowed_drive_mask &= ~(1 << drive);
		} else {
			params = &default_drive_params[0].params;
			snprintf(temparea, sizeof(temparea),
				 "unknown type %d (usb?)", type);
			name = temparea;
		}
		if (name) {
			const char *prepend;
			if (!has_drive) {
				prepend = "";
				has_drive = true;
				pr_info("Floppy drive(s):");
			} else {
				prepend = ",";
			}

			pr_cont("%s fd%d is %s", prepend, drive, name);
		}
		drive_params[drive] = *params;
	}

	if (has_drive)
		pr_cont("\n");
}

static void floppy_release(struct gendisk *disk, fmode_t mode)
{
	int drive = (long)disk->private_data;

	mutex_lock(&floppy_mutex);
	mutex_lock(&open_lock);
	if (!drive_state[drive].fd_ref--) {
		DPRINT("floppy_release with fd_ref == 0");
		drive_state[drive].fd_ref = 0;
	}
	if (!drive_state[drive].fd_ref)
		opened_bdev[drive] = NULL;
	mutex_unlock(&open_lock);
	mutex_unlock(&floppy_mutex);
}

/*
 * floppy_open check for aliasing (/dev/fd0 can be the same as
 * /dev/PS0 etc), and disallows simultaneous access to the same
 * drive with different device numbers.
 */
static int floppy_open(struct block_device *bdev, fmode_t mode)
{
	int drive = (long)bdev->bd_disk->private_data;
	int old_dev, new_dev;
	int try;
	int res = -EBUSY;
	char *tmp;

	mutex_lock(&floppy_mutex);
	mutex_lock(&open_lock);
	old_dev = drive_state[drive].fd_device;
	if (opened_bdev[drive] && opened_bdev[drive] != bdev)
		goto out2;

	if (!drive_state[drive].fd_ref && (drive_params[drive].flags & FD_BROKEN_DCL)) {
		set_bit(FD_DISK_CHANGED_BIT, &drive_state[drive].flags);
		set_bit(FD_VERIFY_BIT, &drive_state[drive].flags);
	}

	drive_state[drive].fd_ref++;

	opened_bdev[drive] = bdev;

	res = -ENXIO;

	if (!floppy_track_buffer) {
		/* if opening an ED drive, reserve a big buffer,
		 * else reserve a small one */
		if ((drive_params[drive].cmos == 6) || (drive_params[drive].cmos == 5))
			try = 64;	/* Only 48 actually useful */
		else
			try = 32;	/* Only 24 actually useful */

		tmp = (char *)fd_dma_mem_alloc(1024 * try);
		if (!tmp && !floppy_track_buffer) {
			try >>= 1;	/* buffer only one side */
			INFBOUND(try, 16);
			tmp = (char *)fd_dma_mem_alloc(1024 * try);
		}
		if (!tmp && !floppy_track_buffer)
			fallback_on_nodma_alloc(&tmp, 2048 * try);
		if (!tmp && !floppy_track_buffer) {
			DPRINT("Unable to allocate DMA memory\n");
			goto out;
		}
		if (floppy_track_buffer) {
			if (tmp)
				fd_dma_mem_free((unsigned long)tmp, try * 1024);
		} else {
			buffer_min = buffer_max = -1;
			floppy_track_buffer = tmp;
			max_buffer_sectors = try;
		}
	}

	new_dev = MINOR(bdev->bd_dev);
	drive_state[drive].fd_device = new_dev;
	set_capacity(disks[drive][ITYPE(new_dev)], floppy_sizes[new_dev]);
	if (old_dev != -1 && old_dev != new_dev) {
		if (buffer_drive == drive)
			buffer_track = -1;
	}

	if (fdc_state[FDC(drive)].rawcmd == 1)
		fdc_state[FDC(drive)].rawcmd = 2;

	if (!(mode & FMODE_NDELAY)) {
		if (mode & (FMODE_READ|FMODE_WRITE)) {
			drive_state[drive].last_checked = 0;
			clear_bit(FD_OPEN_SHOULD_FAIL_BIT,
				  &drive_state[drive].flags);
			if (bdev_check_media_change(bdev))
				floppy_revalidate(bdev->bd_disk);
			if (test_bit(FD_DISK_CHANGED_BIT, &drive_state[drive].flags))
				goto out;
			if (test_bit(FD_OPEN_SHOULD_FAIL_BIT, &drive_state[drive].flags))
				goto out;
		}
		res = -EROFS;
		if ((mode & FMODE_WRITE) &&
		    !test_bit(FD_DISK_WRITABLE_BIT, &drive_state[drive].flags))
			goto out;
	}
	mutex_unlock(&open_lock);
	mutex_unlock(&floppy_mutex);
	return 0;
out:
	drive_state[drive].fd_ref--;

	if (!drive_state[drive].fd_ref)
		opened_bdev[drive] = NULL;
out2:
	mutex_unlock(&open_lock);
	mutex_unlock(&floppy_mutex);
	return res;
}

/*
 * Check if the disk has been changed or if a change has been faked.
 */
static unsigned int floppy_check_events(struct gendisk *disk,
					unsigned int clearing)
{
	int drive = (long)disk->private_data;

	if (test_bit(FD_DISK_CHANGED_BIT, &drive_state[drive].flags) ||
	    test_bit(FD_VERIFY_BIT, &drive_state[drive].flags))
		return DISK_EVENT_MEDIA_CHANGE;

	if (time_after(jiffies, drive_state[drive].last_checked + drive_params[drive].checkfreq)) {
		if (lock_fdc(drive))
			return 0;
		poll_drive(false, 0);
		process_fd_request();
	}

	if (test_bit(FD_DISK_CHANGED_BIT, &drive_state[drive].flags) ||
	    test_bit(FD_VERIFY_BIT, &drive_state[drive].flags) ||
	    test_bit(drive, &fake_change) ||
	    drive_no_geom(drive))
		return DISK_EVENT_MEDIA_CHANGE;
	return 0;
}

/*
 * This implements "read block 0" for floppy_revalidate().
 * Needed for format autodetection, checking whether there is
 * a disk in the drive, and whether that disk is writable.
 */

struct rb0_cbdata {
	int drive;
	struct completion complete;
};

static void floppy_rb0_cb(struct bio *bio)
{
	struct rb0_cbdata *cbdata = (struct rb0_cbdata *)bio->bi_private;
	int drive = cbdata->drive;

	if (bio->bi_status) {
		pr_info("floppy: error %d while reading block 0\n",
			bio->bi_status);
		set_bit(FD_OPEN_SHOULD_FAIL_BIT, &drive_state[drive].flags);
	}
	complete(&cbdata->complete);
}

static int __floppy_read_block_0(struct block_device *bdev, int drive)
{
	struct bio bio;
	struct bio_vec bio_vec;
	struct page *page;
	struct rb0_cbdata cbdata;

	page = alloc_page(GFP_NOIO);
	if (!page) {
		process_fd_request();
		return -ENOMEM;
	}

	cbdata.drive = drive;

	bio_init(&bio, &bio_vec, 1);
	bio_set_dev(&bio, bdev);
	bio_add_page(&bio, page, block_size(bdev), 0);

	bio.bi_iter.bi_sector = 0;
	bio.bi_flags |= (1 << BIO_QUIET);
	bio.bi_private = &cbdata;
	bio.bi_end_io = floppy_rb0_cb;
	bio_set_op_attrs(&bio, REQ_OP_READ, 0);

	init_completion(&cbdata.complete);

	submit_bio(&bio);
	process_fd_request();

	wait_for_completion(&cbdata.complete);

	__free_page(page);

	return 0;
}

/* revalidate the floppy disk, i.e. trigger format autodetection by reading
 * the bootblock (block 0). "Autodetection" is also needed to check whether
 * there is a disk in the drive at all... Thus we also do it for fixed
 * geometry formats */
static int floppy_revalidate(struct gendisk *disk)
{
	int drive = (long)disk->private_data;
	int cf;
	int res = 0;

	if (test_bit(FD_DISK_CHANGED_BIT, &drive_state[drive].flags) ||
	    test_bit(FD_VERIFY_BIT, &drive_state[drive].flags) ||
	    test_bit(drive, &fake_change) ||
	    drive_no_geom(drive)) {
		if (WARN(atomic_read(&usage_count) == 0,
			 "VFS: revalidate called on non-open device.\n"))
			return -EFAULT;

		res = lock_fdc(drive);
		if (res)
			return res;
		cf = (test_bit(FD_DISK_CHANGED_BIT, &drive_state[drive].flags) ||
		      test_bit(FD_VERIFY_BIT, &drive_state[drive].flags));
		if (!(cf || test_bit(drive, &fake_change) || drive_no_geom(drive))) {
			process_fd_request();	/*already done by another thread */
			return 0;
		}
		drive_state[drive].maxblock = 0;
		drive_state[drive].maxtrack = 0;
		if (buffer_drive == drive)
			buffer_track = -1;
		clear_bit(drive, &fake_change);
		clear_bit(FD_DISK_CHANGED_BIT, &drive_state[drive].flags);
		if (cf)
			drive_state[drive].generation++;
		if (drive_no_geom(drive)) {
			/* auto-sensing */
			res = __floppy_read_block_0(opened_bdev[drive], drive);
		} else {
			if (cf)
				poll_drive(false, FD_RAW_NEED_DISK);
			process_fd_request();
		}
	}
	set_capacity(disk, floppy_sizes[drive_state[drive].fd_device]);
	return res;
}

static const struct block_device_operations floppy_fops = {
	.owner			= THIS_MODULE,
	.open			= floppy_open,
	.release		= floppy_release,
	.ioctl			= fd_ioctl,
	.getgeo			= fd_getgeo,
	.check_events		= floppy_check_events,
#ifdef CONFIG_COMPAT
	.compat_ioctl		= fd_compat_ioctl,
#endif
};

/*
 * Floppy Driver initialization
 * =============================
 */

/* Determine the floppy disk controller type */
/* This routine was written by David C. Niemi */
static char __init get_fdc_version(int fdc)
{
	int r;

	output_byte(fdc, FD_DUMPREGS);	/* 82072 and better know DUMPREGS */
	if (fdc_state[fdc].reset)
		return FDC_NONE;
	r = result(fdc);
	if (r <= 0x00)
		return FDC_NONE;	/* No FDC present ??? */
	if ((r == 1) && (reply_buffer[ST0] == 0x80)) {
		pr_info("FDC %d is an 8272A\n", fdc);
		return FDC_8272A;	/* 8272a/765 don't know DUMPREGS */
	}
	if (r != 10) {
		pr_info("FDC %d init: DUMPREGS: unexpected return of %d bytes.\n",
			fdc, r);
		return FDC_UNKNOWN;
	}

	if (!fdc_configure(fdc)) {
		pr_info("FDC %d is an 82072\n", fdc);
		return FDC_82072;	/* 82072 doesn't know CONFIGURE */
	}

	output_byte(fdc, FD_PERPENDICULAR);
	if (need_more_output(fdc) == MORE_OUTPUT) {
		output_byte(fdc, 0);
	} else {
		pr_info("FDC %d is an 82072A\n", fdc);
		return FDC_82072A;	/* 82072A as found on Sparcs. */
	}

	output_byte(fdc, FD_UNLOCK);
	r = result(fdc);
	if ((r == 1) && (reply_buffer[ST0] == 0x80)) {
		pr_info("FDC %d is a pre-1991 82077\n", fdc);
		return FDC_82077_ORIG;	/* Pre-1991 82077, doesn't know
					 * LOCK/UNLOCK */
	}
	if ((r != 1) || (reply_buffer[ST0] != 0x00)) {
		pr_info("FDC %d init: UNLOCK: unexpected return of %d bytes.\n",
			fdc, r);
		return FDC_UNKNOWN;
	}
	output_byte(fdc, FD_PARTID);
	r = result(fdc);
	if (r != 1) {
		pr_info("FDC %d init: PARTID: unexpected return of %d bytes.\n",
			fdc, r);
		return FDC_UNKNOWN;
	}
	if (reply_buffer[ST0] == 0x80) {
		pr_info("FDC %d is a post-1991 82077\n", fdc);
		return FDC_82077;	/* Revised 82077AA passes all the tests */
	}
	switch (reply_buffer[ST0] >> 5) {
	case 0x0:
		/* Either a 82078-1 or a 82078SL running at 5Volt */
		pr_info("FDC %d is an 82078.\n", fdc);
		return FDC_82078;
	case 0x1:
		pr_info("FDC %d is a 44pin 82078\n", fdc);
		return FDC_82078;
	case 0x2:
		pr_info("FDC %d is a S82078B\n", fdc);
		return FDC_S82078B;
	case 0x3:
		pr_info("FDC %d is a National Semiconductor PC87306\n", fdc);
		return FDC_87306;
	default:
		pr_info("FDC %d init: 82078 variant with unknown PARTID=%d.\n",
			fdc, reply_buffer[ST0] >> 5);
		return FDC_82078_UNKN;
	}
}				/* get_fdc_version */

/* lilo configuration */

static void __init floppy_set_flags(int *ints, int param, int param2)
{
	int i;

	for (i = 0; i < ARRAY_SIZE(default_drive_params); i++) {
		if (param)
			default_drive_params[i].params.flags |= param2;
		else
			default_drive_params[i].params.flags &= ~param2;
	}
	DPRINT("%s flag 0x%x\n", param2 ? "Setting" : "Clearing", param);
}

static void __init daring(int *ints, int param, int param2)
{
	int i;

	for (i = 0; i < ARRAY_SIZE(default_drive_params); i++) {
		if (param) {
			default_drive_params[i].params.select_delay = 0;
			default_drive_params[i].params.flags |=
			    FD_SILENT_DCL_CLEAR;
		} else {
			default_drive_params[i].params.select_delay =
			    2 * HZ / 100;
			default_drive_params[i].params.flags &=
			    ~FD_SILENT_DCL_CLEAR;
		}
	}
	DPRINT("Assuming %s floppy hardware\n", param ? "standard" : "broken");
}

static void __init set_cmos(int *ints, int dummy, int dummy2)
{
	int current_drive = 0;

	if (ints[0] != 2) {
		DPRINT("wrong number of parameters for CMOS\n");
		return;
	}
	current_drive = ints[1];
	if (current_drive < 0 || current_drive >= 8) {
		DPRINT("bad drive for set_cmos\n");
		return;
	}
#if N_FDC > 1
	if (current_drive >= 4 && !FDC2)
		FDC2 = 0x370;
#endif
	drive_params[current_drive].cmos = ints[2];
	DPRINT("setting CMOS code to %d\n", ints[2]);
}

static struct param_table {
	const char *name;
	void (*fn) (int *ints, int param, int param2);
	int *var;
	int def_param;
	int param2;
} config_params[] __initdata = {
	{"allowed_drive_mask", NULL, &allowed_drive_mask, 0xff, 0}, /* obsolete */
	{"all_drives", NULL, &allowed_drive_mask, 0xff, 0},	/* obsolete */
	{"asus_pci", NULL, &allowed_drive_mask, 0x33, 0},
	{"irq", NULL, &FLOPPY_IRQ, 6, 0},
	{"dma", NULL, &FLOPPY_DMA, 2, 0},
	{"daring", daring, NULL, 1, 0},
#if N_FDC > 1
	{"two_fdc", NULL, &FDC2, 0x370, 0},
	{"one_fdc", NULL, &FDC2, 0, 0},
#endif
	{"thinkpad", floppy_set_flags, NULL, 1, FD_INVERTED_DCL},
	{"broken_dcl", floppy_set_flags, NULL, 1, FD_BROKEN_DCL},
	{"messages", floppy_set_flags, NULL, 1, FTD_MSG},
	{"silent_dcl_clear", floppy_set_flags, NULL, 1, FD_SILENT_DCL_CLEAR},
	{"debug", floppy_set_flags, NULL, 1, FD_DEBUG},
	{"nodma", NULL, &can_use_virtual_dma, 1, 0},
	{"omnibook", NULL, &can_use_virtual_dma, 1, 0},
	{"yesdma", NULL, &can_use_virtual_dma, 0, 0},
	{"fifo_depth", NULL, &fifo_depth, 0xa, 0},
	{"nofifo", NULL, &no_fifo, 0x20, 0},
	{"usefifo", NULL, &no_fifo, 0, 0},
	{"cmos", set_cmos, NULL, 0, 0},
	{"slow", NULL, &slow_floppy, 1, 0},
	{"unexpected_interrupts", NULL, &print_unex, 1, 0},
	{"no_unexpected_interrupts", NULL, &print_unex, 0, 0},
	{"L40SX", NULL, &print_unex, 0, 0}

	EXTRA_FLOPPY_PARAMS
};

static int __init floppy_setup(char *str)
{
	int i;
	int param;
	int ints[11];

	str = get_options(str, ARRAY_SIZE(ints), ints);
	if (str) {
		for (i = 0; i < ARRAY_SIZE(config_params); i++) {
			if (strcmp(str, config_params[i].name) == 0) {
				if (ints[0])
					param = ints[1];
				else
					param = config_params[i].def_param;
				if (config_params[i].fn)
					config_params[i].fn(ints, param,
							    config_params[i].
							    param2);
				if (config_params[i].var) {
					DPRINT("%s=%d\n", str, param);
					*config_params[i].var = param;
				}
				return 1;
			}
		}
	}
	if (str) {
		DPRINT("unknown floppy option [%s]\n", str);

		DPRINT("allowed options are:");
		for (i = 0; i < ARRAY_SIZE(config_params); i++)
			pr_cont(" %s", config_params[i].name);
		pr_cont("\n");
	} else
		DPRINT("botched floppy option\n");
	DPRINT("Read Documentation/admin-guide/blockdev/floppy.rst\n");
	return 0;
}

static int have_no_fdc = -ENODEV;

static ssize_t floppy_cmos_show(struct device *dev,
				struct device_attribute *attr, char *buf)
{
	struct platform_device *p = to_platform_device(dev);
	int drive;

	drive = p->id;
	return sprintf(buf, "%X\n", drive_params[drive].cmos);
}

static DEVICE_ATTR(cmos, 0444, floppy_cmos_show, NULL);

static struct attribute *floppy_dev_attrs[] = {
	&dev_attr_cmos.attr,
	NULL
};

ATTRIBUTE_GROUPS(floppy_dev);

static void floppy_device_release(struct device *dev)
{
}

static int floppy_resume(struct device *dev)
{
	int fdc;
	int saved_drive;

	saved_drive = current_drive;
	for (fdc = 0; fdc < N_FDC; fdc++)
		if (fdc_state[fdc].address != -1)
			user_reset_fdc(REVDRIVE(fdc, 0), FD_RESET_ALWAYS, false);
	set_fdc(saved_drive);
	return 0;
}

static const struct dev_pm_ops floppy_pm_ops = {
	.resume = floppy_resume,
	.restore = floppy_resume,
};

static struct platform_driver floppy_driver = {
	.driver = {
		   .name = "floppy",
		   .pm = &floppy_pm_ops,
	},
};

static const struct blk_mq_ops floppy_mq_ops = {
	.queue_rq = floppy_queue_rq,
};

static struct platform_device floppy_device[N_DRIVE];
static bool registered[N_DRIVE];

static bool floppy_available(int drive)
{
	if (!(allowed_drive_mask & (1 << drive)))
		return false;
	if (fdc_state[FDC(drive)].version == FDC_NONE)
		return false;
	return true;
}

static int floppy_alloc_disk(unsigned int drive, unsigned int type)
{
	struct gendisk *disk;

	disk = blk_mq_alloc_disk(&tag_sets[drive], NULL);
	if (IS_ERR(disk))
		return PTR_ERR(disk);

	blk_queue_max_hw_sectors(disk->queue, 64);
	disk->major = FLOPPY_MAJOR;
	disk->first_minor = TOMINOR(drive) | (type << 2);
	disk->minors = 1;
	disk->fops = &floppy_fops;
	disk->events = DISK_EVENT_MEDIA_CHANGE;
	if (type)
		sprintf(disk->disk_name, "fd%d_type%d", drive, type);
	else
		sprintf(disk->disk_name, "fd%d", drive);
	/* to be cleaned up... */
	disk->private_data = (void *)(long)drive;
	disk->flags |= GENHD_FL_REMOVABLE;

	disks[drive][type] = disk;
	return 0;
}

static DEFINE_MUTEX(floppy_probe_lock);

static void floppy_probe(dev_t dev)
{
	unsigned int drive = (MINOR(dev) & 3) | ((MINOR(dev) & 0x80) >> 5);
	unsigned int type = (MINOR(dev) >> 2) & 0x1f;

	if (drive >= N_DRIVE || !floppy_available(drive) ||
	    type >= ARRAY_SIZE(floppy_type))
		return;

	mutex_lock(&floppy_probe_lock);
	if (disks[drive][type])
		goto out;
	if (floppy_alloc_disk(drive, type))
		goto out;
	if (add_disk(disks[drive][type]))
		goto cleanup_disk;
out:
	mutex_unlock(&floppy_probe_lock);
	return;

cleanup_disk:
	blk_cleanup_disk(disks[drive][type]);
	disks[drive][type] = NULL;
	mutex_unlock(&floppy_probe_lock);
}

static int __init do_floppy_init(void)
{
	int i, unit, drive, err;

	set_debugt();
	interruptjiffies = resultjiffies = jiffies;

#if defined(CONFIG_PPC)
	if (check_legacy_ioport(FDC1))
		return -ENODEV;
#endif

	raw_cmd = NULL;

	floppy_wq = alloc_ordered_workqueue("floppy", 0);
	if (!floppy_wq)
		return -ENOMEM;

	for (drive = 0; drive < N_DRIVE; drive++) {
		memset(&tag_sets[drive], 0, sizeof(tag_sets[drive]));
		tag_sets[drive].ops = &floppy_mq_ops;
		tag_sets[drive].nr_hw_queues = 1;
		tag_sets[drive].nr_maps = 1;
		tag_sets[drive].queue_depth = 2;
		tag_sets[drive].numa_node = NUMA_NO_NODE;
		tag_sets[drive].flags = BLK_MQ_F_SHOULD_MERGE;
		err = blk_mq_alloc_tag_set(&tag_sets[drive]);
		if (err)
			goto out_put_disk;

		err = floppy_alloc_disk(drive, 0);
		if (err)
			goto out_put_disk;

		timer_setup(&motor_off_timer[drive], motor_off_callback, 0);
	}

	err = __register_blkdev(FLOPPY_MAJOR, "fd", floppy_probe);
	if (err)
		goto out_put_disk;

	err = platform_driver_register(&floppy_driver);
	if (err)
		goto out_unreg_blkdev;

	for (i = 0; i < 256; i++)
		if (ITYPE(i))
			floppy_sizes[i] = floppy_type[ITYPE(i)].size;
		else
			floppy_sizes[i] = MAX_DISK_SIZE << 1;

	reschedule_timeout(MAXTIMEOUT, "floppy init");
	config_types();

	for (i = 0; i < N_FDC; i++) {
		memset(&fdc_state[i], 0, sizeof(*fdc_state));
		fdc_state[i].dtr = -1;
		fdc_state[i].dor = 0x4;
#if defined(__sparc__) || defined(__mc68000__)
	/*sparcs/sun3x don't have a DOR reset which we can fall back on to */
#ifdef __mc68000__
		if (MACH_IS_SUN3X)
#endif
			fdc_state[i].version = FDC_82072A;
#endif
	}

	use_virtual_dma = can_use_virtual_dma & 1;
	fdc_state[0].address = FDC1;
	if (fdc_state[0].address == -1) {
		cancel_delayed_work(&fd_timeout);
		err = -ENODEV;
		goto out_unreg_driver;
	}
#if N_FDC > 1
	fdc_state[1].address = FDC2;
#endif

	current_fdc = 0;	/* reset fdc in case of unexpected interrupt */
	err = floppy_grab_irq_and_dma();
	if (err) {
		cancel_delayed_work(&fd_timeout);
		err = -EBUSY;
		goto out_unreg_driver;
	}

	/* initialise drive state */
	for (drive = 0; drive < N_DRIVE; drive++) {
		memset(&drive_state[drive], 0, sizeof(drive_state[drive]));
		memset(&write_errors[drive], 0, sizeof(write_errors[drive]));
		set_bit(FD_DISK_NEWCHANGE_BIT, &drive_state[drive].flags);
		set_bit(FD_DISK_CHANGED_BIT, &drive_state[drive].flags);
		set_bit(FD_VERIFY_BIT, &drive_state[drive].flags);
		drive_state[drive].fd_device = -1;
		floppy_track_buffer = NULL;
		max_buffer_sectors = 0;
	}
	/*
	 * Small 10 msec delay to let through any interrupt that
	 * initialization might have triggered, to not
	 * confuse detection:
	 */
	msleep(10);

	for (i = 0; i < N_FDC; i++) {
		fdc_state[i].driver_version = FD_DRIVER_VERSION;
		for (unit = 0; unit < 4; unit++)
			fdc_state[i].track[unit] = 0;
		if (fdc_state[i].address == -1)
			continue;
		fdc_state[i].rawcmd = 2;
		if (user_reset_fdc(REVDRIVE(i, 0), FD_RESET_ALWAYS, false)) {
			/* free ioports reserved by floppy_grab_irq_and_dma() */
			floppy_release_regions(i);
			fdc_state[i].address = -1;
			fdc_state[i].version = FDC_NONE;
			continue;
		}
		/* Try to determine the floppy controller type */
		fdc_state[i].version = get_fdc_version(i);
		if (fdc_state[i].version == FDC_NONE) {
			/* free ioports reserved by floppy_grab_irq_and_dma() */
			floppy_release_regions(i);
			fdc_state[i].address = -1;
			continue;
		}
		if (can_use_virtual_dma == 2 &&
		    fdc_state[i].version < FDC_82072A)
			can_use_virtual_dma = 0;

		have_no_fdc = 0;
		/* Not all FDCs seem to be able to handle the version command
		 * properly, so force a reset for the standard FDC clones,
		 * to avoid interrupt garbage.
		 */
		user_reset_fdc(REVDRIVE(i, 0), FD_RESET_ALWAYS, false);
	}
	current_fdc = 0;
	cancel_delayed_work(&fd_timeout);
	current_drive = 0;
	initialized = true;
	if (have_no_fdc) {
		DPRINT("no floppy controllers found\n");
		err = have_no_fdc;
		goto out_release_dma;
	}

	for (drive = 0; drive < N_DRIVE; drive++) {
		if (!floppy_available(drive))
			continue;

		floppy_device[drive].name = floppy_device_name;
		floppy_device[drive].id = drive;
		floppy_device[drive].dev.release = floppy_device_release;
		floppy_device[drive].dev.groups = floppy_dev_groups;

		err = platform_device_register(&floppy_device[drive]);
		if (err)
			goto out_remove_drives;

		registered[drive] = true;

<<<<<<< HEAD
		device_add_disk(&floppy_device[drive].dev, disks[drive][0],
				NULL);
=======
		err = device_add_disk(&floppy_device[drive].dev,
				      disks[drive][0], NULL);
		if (err)
			goto out_remove_drives;
>>>>>>> 92b4b594
	}

	return 0;

out_remove_drives:
	while (drive--) {
		if (floppy_available(drive)) {
			del_gendisk(disks[drive][0]);
			if (registered[drive])
				platform_device_unregister(&floppy_device[drive]);
		}
	}
out_release_dma:
	if (atomic_read(&usage_count))
		floppy_release_irq_and_dma();
out_unreg_driver:
	platform_driver_unregister(&floppy_driver);
out_unreg_blkdev:
	unregister_blkdev(FLOPPY_MAJOR, "fd");
out_put_disk:
	destroy_workqueue(floppy_wq);
	for (drive = 0; drive < N_DRIVE; drive++) {
		if (!disks[drive][0])
			break;
		del_timer_sync(&motor_off_timer[drive]);
		blk_cleanup_disk(disks[drive][0]);
		blk_mq_free_tag_set(&tag_sets[drive]);
	}
	return err;
}

#ifndef MODULE
static __init void floppy_async_init(void *data, async_cookie_t cookie)
{
	do_floppy_init();
}
#endif

static int __init floppy_init(void)
{
#ifdef MODULE
	return do_floppy_init();
#else
	/* Don't hold up the bootup by the floppy initialization */
	async_schedule(floppy_async_init, NULL);
	return 0;
#endif
}

static const struct io_region {
	int offset;
	int size;
} io_regions[] = {
	{ 2, 1 },
	/* address + 3 is sometimes reserved by pnp bios for motherboard */
	{ 4, 2 },
	/* address + 6 is reserved, and may be taken by IDE.
	 * Unfortunately, Adaptec doesn't know this :-(, */
	{ 7, 1 },
};

static void floppy_release_allocated_regions(int fdc, const struct io_region *p)
{
	while (p != io_regions) {
		p--;
		release_region(fdc_state[fdc].address + p->offset, p->size);
	}
}

#define ARRAY_END(X) (&((X)[ARRAY_SIZE(X)]))

static int floppy_request_regions(int fdc)
{
	const struct io_region *p;

	for (p = io_regions; p < ARRAY_END(io_regions); p++) {
		if (!request_region(fdc_state[fdc].address + p->offset,
				    p->size, "floppy")) {
			DPRINT("Floppy io-port 0x%04lx in use\n",
			       fdc_state[fdc].address + p->offset);
			floppy_release_allocated_regions(fdc, p);
			return -EBUSY;
		}
	}
	return 0;
}

static void floppy_release_regions(int fdc)
{
	floppy_release_allocated_regions(fdc, ARRAY_END(io_regions));
}

static int floppy_grab_irq_and_dma(void)
{
	int fdc;

	if (atomic_inc_return(&usage_count) > 1)
		return 0;

	/*
	 * We might have scheduled a free_irq(), wait it to
	 * drain first:
	 */
	flush_workqueue(floppy_wq);

	if (fd_request_irq()) {
		DPRINT("Unable to grab IRQ%d for the floppy driver\n",
		       FLOPPY_IRQ);
		atomic_dec(&usage_count);
		return -1;
	}
	if (fd_request_dma()) {
		DPRINT("Unable to grab DMA%d for the floppy driver\n",
		       FLOPPY_DMA);
		if (can_use_virtual_dma & 2)
			use_virtual_dma = can_use_virtual_dma = 1;
		if (!(can_use_virtual_dma & 1)) {
			fd_free_irq();
			atomic_dec(&usage_count);
			return -1;
		}
	}

	for (fdc = 0; fdc < N_FDC; fdc++) {
		if (fdc_state[fdc].address != -1) {
			if (floppy_request_regions(fdc))
				goto cleanup;
		}
	}
	for (fdc = 0; fdc < N_FDC; fdc++) {
		if (fdc_state[fdc].address != -1) {
			reset_fdc_info(fdc, 1);
			fdc_outb(fdc_state[fdc].dor, fdc, FD_DOR);
		}
	}

	set_dor(0, ~0, 8);	/* avoid immediate interrupt */

	for (fdc = 0; fdc < N_FDC; fdc++)
		if (fdc_state[fdc].address != -1)
			fdc_outb(fdc_state[fdc].dor, fdc, FD_DOR);
	/*
	 * The driver will try and free resources and relies on us
	 * to know if they were allocated or not.
	 */
	current_fdc = 0;
	irqdma_allocated = 1;
	return 0;
cleanup:
	fd_free_irq();
	fd_free_dma();
	while (--fdc >= 0)
		floppy_release_regions(fdc);
	current_fdc = 0;
	atomic_dec(&usage_count);
	return -1;
}

static void floppy_release_irq_and_dma(void)
{
	int fdc;
#ifndef __sparc__
	int drive;
#endif
	long tmpsize;
	unsigned long tmpaddr;

	if (!atomic_dec_and_test(&usage_count))
		return;

	if (irqdma_allocated) {
		fd_disable_dma();
		fd_free_dma();
		fd_free_irq();
		irqdma_allocated = 0;
	}
	set_dor(0, ~0, 8);
#if N_FDC > 1
	set_dor(1, ~8, 0);
#endif

	if (floppy_track_buffer && max_buffer_sectors) {
		tmpsize = max_buffer_sectors * 1024;
		tmpaddr = (unsigned long)floppy_track_buffer;
		floppy_track_buffer = NULL;
		max_buffer_sectors = 0;
		buffer_min = buffer_max = -1;
		fd_dma_mem_free(tmpaddr, tmpsize);
	}
#ifndef __sparc__
	for (drive = 0; drive < N_FDC * 4; drive++)
		if (timer_pending(motor_off_timer + drive))
			pr_info("motor off timer %d still active\n", drive);
#endif

	if (delayed_work_pending(&fd_timeout))
		pr_info("floppy timer still active:%s\n", timeout_message);
	if (delayed_work_pending(&fd_timer))
		pr_info("auxiliary floppy timer still active\n");
	if (work_pending(&floppy_work))
		pr_info("work still pending\n");
	for (fdc = 0; fdc < N_FDC; fdc++)
		if (fdc_state[fdc].address != -1)
			floppy_release_regions(fdc);
}

#ifdef MODULE

static char *floppy;

static void __init parse_floppy_cfg_string(char *cfg)
{
	char *ptr;

	while (*cfg) {
		ptr = cfg;
		while (*cfg && *cfg != ' ' && *cfg != '\t')
			cfg++;
		if (*cfg) {
			*cfg = '\0';
			cfg++;
		}
		if (*ptr)
			floppy_setup(ptr);
	}
}

static int __init floppy_module_init(void)
{
	if (floppy)
		parse_floppy_cfg_string(floppy);
	return floppy_init();
}
module_init(floppy_module_init);

static void __exit floppy_module_exit(void)
{
	int drive, i;

	unregister_blkdev(FLOPPY_MAJOR, "fd");
	platform_driver_unregister(&floppy_driver);

	destroy_workqueue(floppy_wq);

	for (drive = 0; drive < N_DRIVE; drive++) {
		del_timer_sync(&motor_off_timer[drive]);

		if (floppy_available(drive)) {
			for (i = 0; i < ARRAY_SIZE(floppy_type); i++) {
				if (disks[drive][i])
					del_gendisk(disks[drive][i]);
			}
			if (registered[drive])
				platform_device_unregister(&floppy_device[drive]);
		}
		for (i = 0; i < ARRAY_SIZE(floppy_type); i++) {
			if (disks[drive][i])
				blk_cleanup_disk(disks[drive][i]);
		}
		blk_mq_free_tag_set(&tag_sets[drive]);
	}

	cancel_delayed_work_sync(&fd_timeout);
	cancel_delayed_work_sync(&fd_timer);

	if (atomic_read(&usage_count))
		floppy_release_irq_and_dma();

	/* eject disk, if any */
	fd_eject(0);
}

module_exit(floppy_module_exit);

module_param(floppy, charp, 0);
module_param(FLOPPY_IRQ, int, 0);
module_param(FLOPPY_DMA, int, 0);
MODULE_AUTHOR("Alain L. Knaff");
MODULE_LICENSE("GPL");

/* This doesn't actually get used other than for module information */
static const struct pnp_device_id floppy_pnpids[] = {
	{"PNP0700", 0},
	{}
};

MODULE_DEVICE_TABLE(pnp, floppy_pnpids);

#else

__setup("floppy=", floppy_setup);
module_init(floppy_init)
#endif

MODULE_ALIAS_BLOCKDEV_MAJOR(FLOPPY_MAJOR);<|MERGE_RESOLUTION|>--- conflicted
+++ resolved
@@ -4708,15 +4708,10 @@
 
 		registered[drive] = true;
 
-<<<<<<< HEAD
-		device_add_disk(&floppy_device[drive].dev, disks[drive][0],
-				NULL);
-=======
 		err = device_add_disk(&floppy_device[drive].dev,
 				      disks[drive][0], NULL);
 		if (err)
 			goto out_remove_drives;
->>>>>>> 92b4b594
 	}
 
 	return 0;
