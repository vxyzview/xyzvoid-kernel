--- conflicted
+++ resolved
@@ -679,14 +679,6 @@
 	struct ublk_queue *ubq = ublk_get_queue(ub, q_id);
 
 	return __ublk_queue_cmd_buf_size(ubq->q_depth);
-<<<<<<< HEAD
-}
-
-static int ublk_max_cmd_buf_size(void)
-{
-	return __ublk_queue_cmd_buf_size(UBLK_MAX_QUEUE_DEPTH);
-=======
->>>>>>> 4e3ac415
 }
 
 static int ublk_max_cmd_buf_size(void)
