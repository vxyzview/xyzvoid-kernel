// SPDX-License-Identifier: GPL-2.0-only
/*
 * Copyright 2020 Linaro Limited
 *
 * Author: Daniel Lezcano <daniel.lezcano@linaro.org>
 *
 * The DTPM CPU is based on the energy model. It hooks the CPU in the
 * DTPM tree which in turns update the power number by propagating the
 * power number from the CPU energy model information to the parents.
 *
 * The association between the power and the performance state, allows
 * to set the power of the CPU at the OPP granularity.
 *
 * The CPU hotplug is supported and the power numbers will be updated
 * if a CPU is hot plugged / unplugged.
 */
#define pr_fmt(fmt) KBUILD_MODNAME ": " fmt

#include <linux/cpumask.h>
#include <linux/cpufreq.h>
#include <linux/cpuhotplug.h>
#include <linux/dtpm.h>
#include <linux/energy_model.h>
#include <linux/of.h>
#include <linux/pm_qos.h>
#include <linux/slab.h>

struct dtpm_cpu {
	struct dtpm dtpm;
	struct freq_qos_request qos_req;
	int cpu;
};

static DEFINE_PER_CPU(struct dtpm_cpu *, dtpm_per_cpu);

static struct dtpm_cpu *to_dtpm_cpu(struct dtpm *dtpm)
{
	return container_of(dtpm, struct dtpm_cpu, dtpm);
}

static u64 set_pd_power_limit(struct dtpm *dtpm, u64 power_limit)
{
	struct dtpm_cpu *dtpm_cpu = to_dtpm_cpu(dtpm);
	struct em_perf_domain *pd = em_cpu_get(dtpm_cpu->cpu);
	struct em_perf_state *table;
	unsigned long freq;
	u64 power;
	int i, nr_cpus;

	nr_cpus = cpumask_weight_and(cpu_online_mask, to_cpumask(pd->cpus));

	rcu_read_lock();
	table = em_perf_state_from_pd(pd);
	for (i = 0; i < pd->nr_perf_states; i++) {

		power = table[i].power * nr_cpus;

		if (power > power_limit)
			break;
	}

	freq = table[i - 1].frequency;
	power_limit = table[i - 1].power * nr_cpus;
	rcu_read_unlock();

	freq_qos_update_request(&dtpm_cpu->qos_req, freq);

	return power_limit;
}

static u64 scale_pd_power_uw(struct cpumask *pd_mask, u64 power)
{
	unsigned long max, sum_util = 0;
	int cpu;

	/*
	 * The capacity is the same for all CPUs belonging to
	 * the same perf domain.
	 */
	max = arch_scale_cpu_capacity(cpumask_first(pd_mask));

	for_each_cpu_and(cpu, pd_mask, cpu_online_mask)
		sum_util += sched_cpu_util(cpu);

	return (power * ((sum_util << 10) / max)) >> 10;
}

static u64 get_pd_power_uw(struct dtpm *dtpm)
{
	struct dtpm_cpu *dtpm_cpu = to_dtpm_cpu(dtpm);
	struct em_perf_state *table;
	struct em_perf_domain *pd;
	struct cpumask *pd_mask;
	unsigned long freq;
	u64 power = 0;
	int i;

	pd = em_cpu_get(dtpm_cpu->cpu);

	pd_mask = em_span_cpus(pd);

	freq = cpufreq_quick_get(dtpm_cpu->cpu);

	rcu_read_lock();
	table = em_perf_state_from_pd(pd);
	for (i = 0; i < pd->nr_perf_states; i++) {

		if (table[i].frequency < freq)
			continue;

<<<<<<< HEAD
		return scale_pd_power_uw(pd_mask, pd->table[i].power);
=======
		power = scale_pd_power_uw(pd_mask, table[i].power);
		break;
>>>>>>> a6ad5510
	}
	rcu_read_unlock();

	return power;
}

static int update_pd_power_uw(struct dtpm *dtpm)
{
	struct dtpm_cpu *dtpm_cpu = to_dtpm_cpu(dtpm);
	struct em_perf_domain *em = em_cpu_get(dtpm_cpu->cpu);
	struct em_perf_state *table;
	int nr_cpus;

	nr_cpus = cpumask_weight_and(cpu_online_mask, to_cpumask(em->cpus));

	rcu_read_lock();
	table = em_perf_state_from_pd(em);

<<<<<<< HEAD
	dtpm->power_min = em->table[0].power;
	dtpm->power_min *= nr_cpus;

	dtpm->power_max = em->table[em->nr_perf_states - 1].power;
=======
	dtpm->power_min = table[0].power;
	dtpm->power_min *= nr_cpus;

	dtpm->power_max = table[em->nr_perf_states - 1].power;
>>>>>>> a6ad5510
	dtpm->power_max *= nr_cpus;

	rcu_read_unlock();

	return 0;
}

static void pd_release(struct dtpm *dtpm)
{
	struct dtpm_cpu *dtpm_cpu = to_dtpm_cpu(dtpm);
	struct cpufreq_policy *policy;

	if (freq_qos_request_active(&dtpm_cpu->qos_req))
		freq_qos_remove_request(&dtpm_cpu->qos_req);

	policy = cpufreq_cpu_get(dtpm_cpu->cpu);
	if (policy) {
		for_each_cpu(dtpm_cpu->cpu, policy->related_cpus)
			per_cpu(dtpm_per_cpu, dtpm_cpu->cpu) = NULL;

		cpufreq_cpu_put(policy);
	}

	kfree(dtpm_cpu);
}

static struct dtpm_ops dtpm_ops = {
	.set_power_uw	 = set_pd_power_limit,
	.get_power_uw	 = get_pd_power_uw,
	.update_power_uw = update_pd_power_uw,
	.release	 = pd_release,
};

static int cpuhp_dtpm_cpu_offline(unsigned int cpu)
{
	struct dtpm_cpu *dtpm_cpu;

	dtpm_cpu = per_cpu(dtpm_per_cpu, cpu);
	if (dtpm_cpu)
		dtpm_update_power(&dtpm_cpu->dtpm);

	return 0;
}

static int cpuhp_dtpm_cpu_online(unsigned int cpu)
{
	struct dtpm_cpu *dtpm_cpu;

	dtpm_cpu = per_cpu(dtpm_per_cpu, cpu);
	if (dtpm_cpu)
		return dtpm_update_power(&dtpm_cpu->dtpm);

	return 0;
}

static int __dtpm_cpu_setup(int cpu, struct dtpm *parent)
{
	struct dtpm_cpu *dtpm_cpu;
	struct cpufreq_policy *policy;
	struct em_perf_state *table;
	struct em_perf_domain *pd;
	char name[CPUFREQ_NAME_LEN];
	int ret = -ENOMEM;

	dtpm_cpu = per_cpu(dtpm_per_cpu, cpu);
	if (dtpm_cpu)
		return 0;

	policy = cpufreq_cpu_get(cpu);
	if (!policy)
		return 0;

	pd = em_cpu_get(cpu);
	if (!pd || em_is_artificial(pd)) {
		ret = -EINVAL;
		goto release_policy;
	}

	dtpm_cpu = kzalloc(sizeof(*dtpm_cpu), GFP_KERNEL);
	if (!dtpm_cpu) {
		ret = -ENOMEM;
		goto release_policy;
	}

	dtpm_init(&dtpm_cpu->dtpm, &dtpm_ops);
	dtpm_cpu->cpu = cpu;

	for_each_cpu(cpu, policy->related_cpus)
		per_cpu(dtpm_per_cpu, cpu) = dtpm_cpu;

	snprintf(name, sizeof(name), "cpu%d-cpufreq", dtpm_cpu->cpu);

	ret = dtpm_register(name, &dtpm_cpu->dtpm, parent);
	if (ret)
		goto out_kfree_dtpm_cpu;

	rcu_read_lock();
	table = em_perf_state_from_pd(pd);
	ret = freq_qos_add_request(&policy->constraints,
				   &dtpm_cpu->qos_req, FREQ_QOS_MAX,
<<<<<<< HEAD
				   pd->table[pd->nr_perf_states - 1].frequency);
=======
				   table[pd->nr_perf_states - 1].frequency);
	rcu_read_unlock();
>>>>>>> a6ad5510
	if (ret < 0)
		goto out_dtpm_unregister;

	cpufreq_cpu_put(policy);
	return 0;

out_dtpm_unregister:
	dtpm_unregister(&dtpm_cpu->dtpm);
	dtpm_cpu = NULL;

out_kfree_dtpm_cpu:
	for_each_cpu(cpu, policy->related_cpus)
		per_cpu(dtpm_per_cpu, cpu) = NULL;
	kfree(dtpm_cpu);

release_policy:
	cpufreq_cpu_put(policy);
	return ret;
}

static int dtpm_cpu_setup(struct dtpm *dtpm, struct device_node *np)
{
	int cpu;

	cpu = of_cpu_node_to_id(np);
	if (cpu < 0)
		return 0;

	return __dtpm_cpu_setup(cpu, dtpm);
}

static int dtpm_cpu_init(void)
{
	int ret;

	/*
	 * The callbacks at CPU hotplug time are calling
	 * dtpm_update_power() which in turns calls update_pd_power().
	 *
	 * The function update_pd_power() uses the online mask to
	 * figure out the power consumption limits.
	 *
	 * At CPUHP_AP_ONLINE_DYN, the CPU is present in the CPU
	 * online mask when the cpuhp_dtpm_cpu_online function is
	 * called, but the CPU is still in the online mask for the
	 * tear down callback. So the power can not be updated when
	 * the CPU is unplugged.
	 *
	 * At CPUHP_AP_DTPM_CPU_DEAD, the situation is the opposite as
	 * above. The CPU online mask is not up to date when the CPU
	 * is plugged in.
	 *
	 * For this reason, we need to call the online and offline
	 * callbacks at different moments when the CPU online mask is
	 * consistent with the power numbers we want to update.
	 */
	ret = cpuhp_setup_state(CPUHP_AP_DTPM_CPU_DEAD, "dtpm_cpu:offline",
				NULL, cpuhp_dtpm_cpu_offline);
	if (ret < 0)
		return ret;

	ret = cpuhp_setup_state(CPUHP_AP_ONLINE_DYN, "dtpm_cpu:online",
				cpuhp_dtpm_cpu_online, NULL);
	if (ret < 0)
		return ret;

	return 0;
}

static void dtpm_cpu_exit(void)
{
	cpuhp_remove_state_nocalls(CPUHP_AP_ONLINE_DYN);
	cpuhp_remove_state_nocalls(CPUHP_AP_DTPM_CPU_DEAD);
}

struct dtpm_subsys_ops dtpm_cpu_ops = {
	.name = KBUILD_MODNAME,
	.init = dtpm_cpu_init,
	.exit = dtpm_cpu_exit,
	.setup = dtpm_cpu_setup,
};<|MERGE_RESOLUTION|>--- conflicted
+++ resolved
@@ -108,12 +108,8 @@
 		if (table[i].frequency < freq)
 			continue;
 
-<<<<<<< HEAD
-		return scale_pd_power_uw(pd_mask, pd->table[i].power);
-=======
 		power = scale_pd_power_uw(pd_mask, table[i].power);
 		break;
->>>>>>> a6ad5510
 	}
 	rcu_read_unlock();
 
@@ -132,17 +128,10 @@
 	rcu_read_lock();
 	table = em_perf_state_from_pd(em);
 
-<<<<<<< HEAD
-	dtpm->power_min = em->table[0].power;
-	dtpm->power_min *= nr_cpus;
-
-	dtpm->power_max = em->table[em->nr_perf_states - 1].power;
-=======
 	dtpm->power_min = table[0].power;
 	dtpm->power_min *= nr_cpus;
 
 	dtpm->power_max = table[em->nr_perf_states - 1].power;
->>>>>>> a6ad5510
 	dtpm->power_max *= nr_cpus;
 
 	rcu_read_unlock();
@@ -243,12 +232,8 @@
 	table = em_perf_state_from_pd(pd);
 	ret = freq_qos_add_request(&policy->constraints,
 				   &dtpm_cpu->qos_req, FREQ_QOS_MAX,
-<<<<<<< HEAD
-				   pd->table[pd->nr_perf_states - 1].frequency);
-=======
 				   table[pd->nr_perf_states - 1].frequency);
 	rcu_read_unlock();
->>>>>>> a6ad5510
 	if (ret < 0)
 		goto out_dtpm_unregister;
 
