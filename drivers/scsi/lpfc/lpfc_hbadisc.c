--- conflicted
+++ resolved
@@ -214,25 +214,13 @@
 			spin_unlock_irqrestore(&ndlp->lock, iflags);
 		}
 
-		spin_lock_irqsave(&ndlp->lock, iflags);
-
 		/* Only 1 thread can drop the initial node reference.  If
 		 * another thread has set NLP_DROPPED, this thread is done.
 		 */
-<<<<<<< HEAD
-		if (nvme_reg || (ndlp->nlp_flag & NLP_DROPPED)) {
-			spin_unlock_irqrestore(&ndlp->lock, iflags);
-=======
 		if (nvme_reg || test_bit(NLP_DROPPED, &ndlp->nlp_flag))
->>>>>>> 4e3ac415
 			return;
 
-<<<<<<< HEAD
-		ndlp->nlp_flag |= NLP_DROPPED;
-		spin_unlock_irqrestore(&ndlp->lock, iflags);
-=======
 		set_bit(NLP_DROPPED, &ndlp->nlp_flag);
->>>>>>> 4e3ac415
 		lpfc_nlp_put(ndlp);
 		return;
 	}
