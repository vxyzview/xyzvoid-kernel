// SPDX-License-Identifier: GPL-2.0
/*
 *    driver for Microchip PQI-based storage controllers
 *    Copyright (c) 2019-2023 Microchip Technology Inc. and its subsidiaries
 *    Copyright (c) 2016-2018 Microsemi Corporation
 *    Copyright (c) 2016 PMC-Sierra, Inc.
 *
 *    Questions/Comments/Bugfixes to storagedev@microchip.com
 *
 */

#include <linux/module.h>
#include <linux/kernel.h>
#include <linux/pci.h>
#include <linux/delay.h>
#include <linux/interrupt.h>
#include <linux/sched.h>
#include <linux/rtc.h>
#include <linux/bcd.h>
#include <linux/reboot.h>
#include <linux/cciss_ioctl.h>
#include <linux/blk-mq-pci.h>
#include <scsi/scsi_host.h>
#include <scsi/scsi_cmnd.h>
#include <scsi/scsi_device.h>
#include <scsi/scsi_eh.h>
#include <scsi/scsi_transport_sas.h>
#include <linux/unaligned.h>
#include "smartpqi.h"
#include "smartpqi_sis.h"

#if !defined(BUILD_TIMESTAMP)
#define BUILD_TIMESTAMP
#endif

#define DRIVER_VERSION		"2.1.30-031"
#define DRIVER_MAJOR		2
#define DRIVER_MINOR		1
#define DRIVER_RELEASE		30
#define DRIVER_REVISION		31

#define DRIVER_NAME		"Microchip SmartPQI Driver (v" \
				DRIVER_VERSION BUILD_TIMESTAMP ")"
#define DRIVER_NAME_SHORT	"smartpqi"

#define PQI_EXTRA_SGL_MEMORY	(12 * sizeof(struct pqi_sg_descriptor))

#define PQI_POST_RESET_DELAY_SECS			5
#define PQI_POST_OFA_RESET_DELAY_UPON_TIMEOUT_SECS	10

#define PQI_NO_COMPLETION	((void *)-1)

MODULE_AUTHOR("Microchip");
MODULE_DESCRIPTION("Driver for Microchip Smart Family Controller version "
	DRIVER_VERSION);
MODULE_VERSION(DRIVER_VERSION);
MODULE_LICENSE("GPL");

struct pqi_cmd_priv {
	int this_residual;
};

static struct pqi_cmd_priv *pqi_cmd_priv(struct scsi_cmnd *cmd)
{
	return scsi_cmd_priv(cmd);
}

static void pqi_verify_structures(void);
static void pqi_take_ctrl_offline(struct pqi_ctrl_info *ctrl_info,
	enum pqi_ctrl_shutdown_reason ctrl_shutdown_reason);
static void pqi_ctrl_offline_worker(struct work_struct *work);
static int pqi_scan_scsi_devices(struct pqi_ctrl_info *ctrl_info);
static void pqi_scan_start(struct Scsi_Host *shost);
static void pqi_start_io(struct pqi_ctrl_info *ctrl_info,
	struct pqi_queue_group *queue_group, enum pqi_io_path path,
	struct pqi_io_request *io_request);
static int pqi_submit_raid_request_synchronous(struct pqi_ctrl_info *ctrl_info,
	struct pqi_iu_header *request, unsigned int flags,
	struct pqi_raid_error_info *error_info);
static int pqi_aio_submit_io(struct pqi_ctrl_info *ctrl_info,
	struct scsi_cmnd *scmd, u32 aio_handle, u8 *cdb,
	unsigned int cdb_length, struct pqi_queue_group *queue_group,
	struct pqi_encryption_info *encryption_info, bool raid_bypass, bool io_high_prio);
static  int pqi_aio_submit_r1_write_io(struct pqi_ctrl_info *ctrl_info,
	struct scsi_cmnd *scmd, struct pqi_queue_group *queue_group,
	struct pqi_encryption_info *encryption_info, struct pqi_scsi_dev *device,
	struct pqi_scsi_dev_raid_map_data *rmd);
static int pqi_aio_submit_r56_write_io(struct pqi_ctrl_info *ctrl_info,
	struct scsi_cmnd *scmd, struct pqi_queue_group *queue_group,
	struct pqi_encryption_info *encryption_info, struct pqi_scsi_dev *device,
	struct pqi_scsi_dev_raid_map_data *rmd);
static void pqi_ofa_ctrl_quiesce(struct pqi_ctrl_info *ctrl_info);
static void pqi_ofa_ctrl_unquiesce(struct pqi_ctrl_info *ctrl_info);
static int pqi_ofa_ctrl_restart(struct pqi_ctrl_info *ctrl_info, unsigned int delay_secs);
static void pqi_host_setup_buffer(struct pqi_ctrl_info *ctrl_info, struct pqi_host_memory_descriptor *host_memory_descriptor, u32 total_size, u32 min_size);
static void pqi_host_free_buffer(struct pqi_ctrl_info *ctrl_info, struct pqi_host_memory_descriptor *host_memory_descriptor);
static int pqi_host_memory_update(struct pqi_ctrl_info *ctrl_info, struct pqi_host_memory_descriptor *host_memory_descriptor, u16 function_code);
static int pqi_device_wait_for_pending_io(struct pqi_ctrl_info *ctrl_info,
	struct pqi_scsi_dev *device, u8 lun, unsigned long timeout_msecs);
static void pqi_fail_all_outstanding_requests(struct pqi_ctrl_info *ctrl_info);
static void pqi_tmf_worker(struct work_struct *work);

/* for flags argument to pqi_submit_raid_request_synchronous() */
#define PQI_SYNC_FLAGS_INTERRUPTABLE	0x1

static struct scsi_transport_template *pqi_sas_transport_template;

static atomic_t pqi_controller_count = ATOMIC_INIT(0);

enum pqi_lockup_action {
	NONE,
	REBOOT,
	PANIC
};

static enum pqi_lockup_action pqi_lockup_action = NONE;

static struct {
	enum pqi_lockup_action	action;
	char			*name;
} pqi_lockup_actions[] = {
	{
		.action = NONE,
		.name = "none",
	},
	{
		.action = REBOOT,
		.name = "reboot",
	},
	{
		.action = PANIC,
		.name = "panic",
	},
};

static unsigned int pqi_supported_event_types[] = {
	PQI_EVENT_TYPE_HOTPLUG,
	PQI_EVENT_TYPE_HARDWARE,
	PQI_EVENT_TYPE_PHYSICAL_DEVICE,
	PQI_EVENT_TYPE_LOGICAL_DEVICE,
	PQI_EVENT_TYPE_OFA,
	PQI_EVENT_TYPE_AIO_STATE_CHANGE,
	PQI_EVENT_TYPE_AIO_CONFIG_CHANGE,
};

static int pqi_disable_device_id_wildcards;
module_param_named(disable_device_id_wildcards,
	pqi_disable_device_id_wildcards, int, 0644);
MODULE_PARM_DESC(disable_device_id_wildcards,
	"Disable device ID wildcards.");

static int pqi_disable_heartbeat;
module_param_named(disable_heartbeat,
	pqi_disable_heartbeat, int, 0644);
MODULE_PARM_DESC(disable_heartbeat,
	"Disable heartbeat.");

static int pqi_disable_ctrl_shutdown;
module_param_named(disable_ctrl_shutdown,
	pqi_disable_ctrl_shutdown, int, 0644);
MODULE_PARM_DESC(disable_ctrl_shutdown,
	"Disable controller shutdown when controller locked up.");

static char *pqi_lockup_action_param;
module_param_named(lockup_action,
	pqi_lockup_action_param, charp, 0644);
MODULE_PARM_DESC(lockup_action, "Action to take when controller locked up.\n"
	"\t\tSupported: none, reboot, panic\n"
	"\t\tDefault: none");

static int pqi_expose_ld_first;
module_param_named(expose_ld_first,
	pqi_expose_ld_first, int, 0644);
MODULE_PARM_DESC(expose_ld_first, "Expose logical drives before physical drives.");

static int pqi_hide_vsep;
module_param_named(hide_vsep,
	pqi_hide_vsep, int, 0644);
MODULE_PARM_DESC(hide_vsep, "Hide the virtual SEP for direct attached drives.");

static int pqi_disable_managed_interrupts;
module_param_named(disable_managed_interrupts,
	pqi_disable_managed_interrupts, int, 0644);
MODULE_PARM_DESC(disable_managed_interrupts,
	"Disable the kernel automatically assigning SMP affinity to IRQs.");

static unsigned int pqi_ctrl_ready_timeout_secs;
module_param_named(ctrl_ready_timeout,
	pqi_ctrl_ready_timeout_secs, uint, 0644);
MODULE_PARM_DESC(ctrl_ready_timeout,
	"Timeout in seconds for driver to wait for controller ready.");

static char *raid_levels[] = {
	"RAID-0",
	"RAID-4",
	"RAID-1(1+0)",
	"RAID-5",
	"RAID-5+1",
	"RAID-6",
	"RAID-1(Triple)",
};

static char *pqi_raid_level_to_string(u8 raid_level)
{
	if (raid_level < ARRAY_SIZE(raid_levels))
		return raid_levels[raid_level];

	return "RAID UNKNOWN";
}

#define SA_RAID_0		0
#define SA_RAID_4		1
#define SA_RAID_1		2	/* also used for RAID 10 */
#define SA_RAID_5		3	/* also used for RAID 50 */
#define SA_RAID_51		4
#define SA_RAID_6		5	/* also used for RAID 60 */
#define SA_RAID_TRIPLE		6	/* also used for RAID 1+0 Triple */
#define SA_RAID_MAX		SA_RAID_TRIPLE
#define SA_RAID_UNKNOWN		0xff

static inline void pqi_scsi_done(struct scsi_cmnd *scmd)
{
	pqi_prep_for_scsi_done(scmd);
	scsi_done(scmd);
}

static inline void pqi_disable_write_same(struct scsi_device *sdev)
{
	sdev->no_write_same = 1;
}

static inline bool pqi_scsi3addr_equal(u8 *scsi3addr1, u8 *scsi3addr2)
{
	return memcmp(scsi3addr1, scsi3addr2, 8) == 0;
}

static inline bool pqi_is_logical_device(struct pqi_scsi_dev *device)
{
	return !device->is_physical_device;
}

static inline bool pqi_is_external_raid_addr(u8 *scsi3addr)
{
	return scsi3addr[2] != 0;
}

static inline bool pqi_ctrl_offline(struct pqi_ctrl_info *ctrl_info)
{
	return !ctrl_info->controller_online;
}

static inline void pqi_check_ctrl_health(struct pqi_ctrl_info *ctrl_info)
{
	if (ctrl_info->controller_online)
		if (!sis_is_firmware_running(ctrl_info))
			pqi_take_ctrl_offline(ctrl_info, PQI_FIRMWARE_KERNEL_NOT_UP);
}

static inline bool pqi_is_hba_lunid(u8 *scsi3addr)
{
	return pqi_scsi3addr_equal(scsi3addr, RAID_CTLR_LUNID);
}

#define PQI_DRIVER_SCRATCH_PQI_MODE			0x1
#define PQI_DRIVER_SCRATCH_FW_TRIAGE_SUPPORTED		0x2

static inline enum pqi_ctrl_mode pqi_get_ctrl_mode(struct pqi_ctrl_info *ctrl_info)
{
	return sis_read_driver_scratch(ctrl_info) & PQI_DRIVER_SCRATCH_PQI_MODE ? PQI_MODE : SIS_MODE;
}

static inline void pqi_save_ctrl_mode(struct pqi_ctrl_info *ctrl_info,
	enum pqi_ctrl_mode mode)
{
	u32 driver_scratch;

	driver_scratch = sis_read_driver_scratch(ctrl_info);

	if (mode == PQI_MODE)
		driver_scratch |= PQI_DRIVER_SCRATCH_PQI_MODE;
	else
		driver_scratch &= ~PQI_DRIVER_SCRATCH_PQI_MODE;

	sis_write_driver_scratch(ctrl_info, driver_scratch);
}

static inline bool pqi_is_fw_triage_supported(struct pqi_ctrl_info *ctrl_info)
{
	return (sis_read_driver_scratch(ctrl_info) & PQI_DRIVER_SCRATCH_FW_TRIAGE_SUPPORTED) != 0;
}

static inline void pqi_save_fw_triage_setting(struct pqi_ctrl_info *ctrl_info, bool is_supported)
{
	u32 driver_scratch;

	driver_scratch = sis_read_driver_scratch(ctrl_info);

	if (is_supported)
		driver_scratch |= PQI_DRIVER_SCRATCH_FW_TRIAGE_SUPPORTED;
	else
		driver_scratch &= ~PQI_DRIVER_SCRATCH_FW_TRIAGE_SUPPORTED;

	sis_write_driver_scratch(ctrl_info, driver_scratch);
}

static inline void pqi_ctrl_block_scan(struct pqi_ctrl_info *ctrl_info)
{
	ctrl_info->scan_blocked = true;
	mutex_lock(&ctrl_info->scan_mutex);
}

static inline void pqi_ctrl_unblock_scan(struct pqi_ctrl_info *ctrl_info)
{
	ctrl_info->scan_blocked = false;
	mutex_unlock(&ctrl_info->scan_mutex);
}

static inline bool pqi_ctrl_scan_blocked(struct pqi_ctrl_info *ctrl_info)
{
	return ctrl_info->scan_blocked;
}

static inline void pqi_ctrl_block_device_reset(struct pqi_ctrl_info *ctrl_info)
{
	mutex_lock(&ctrl_info->lun_reset_mutex);
}

static inline void pqi_ctrl_unblock_device_reset(struct pqi_ctrl_info *ctrl_info)
{
	mutex_unlock(&ctrl_info->lun_reset_mutex);
}

static inline void pqi_scsi_block_requests(struct pqi_ctrl_info *ctrl_info)
{
	struct Scsi_Host *shost;
	unsigned int num_loops;
	int msecs_sleep;

	shost = ctrl_info->scsi_host;

	scsi_block_requests(shost);

	num_loops = 0;
	msecs_sleep = 20;
	while (scsi_host_busy(shost)) {
		num_loops++;
		if (num_loops == 10)
			msecs_sleep = 500;
		msleep(msecs_sleep);
	}
}

static inline void pqi_scsi_unblock_requests(struct pqi_ctrl_info *ctrl_info)
{
	scsi_unblock_requests(ctrl_info->scsi_host);
}

static inline void pqi_ctrl_busy(struct pqi_ctrl_info *ctrl_info)
{
	atomic_inc(&ctrl_info->num_busy_threads);
}

static inline void pqi_ctrl_unbusy(struct pqi_ctrl_info *ctrl_info)
{
	atomic_dec(&ctrl_info->num_busy_threads);
}

static inline bool pqi_ctrl_blocked(struct pqi_ctrl_info *ctrl_info)
{
	return ctrl_info->block_requests;
}

static inline void pqi_ctrl_block_requests(struct pqi_ctrl_info *ctrl_info)
{
	ctrl_info->block_requests = true;
}

static inline void pqi_ctrl_unblock_requests(struct pqi_ctrl_info *ctrl_info)
{
	ctrl_info->block_requests = false;
	wake_up_all(&ctrl_info->block_requests_wait);
}

static void pqi_wait_if_ctrl_blocked(struct pqi_ctrl_info *ctrl_info)
{
	if (!pqi_ctrl_blocked(ctrl_info))
		return;

	atomic_inc(&ctrl_info->num_blocked_threads);
	wait_event(ctrl_info->block_requests_wait,
		!pqi_ctrl_blocked(ctrl_info));
	atomic_dec(&ctrl_info->num_blocked_threads);
}

#define PQI_QUIESCE_WARNING_TIMEOUT_SECS		10

static inline void pqi_ctrl_wait_until_quiesced(struct pqi_ctrl_info *ctrl_info)
{
	unsigned long start_jiffies;
	unsigned long warning_timeout;
	bool displayed_warning;

	displayed_warning = false;
	start_jiffies = jiffies;
	warning_timeout = (PQI_QUIESCE_WARNING_TIMEOUT_SECS * HZ) + start_jiffies;

	while (atomic_read(&ctrl_info->num_busy_threads) >
		atomic_read(&ctrl_info->num_blocked_threads)) {
		if (time_after(jiffies, warning_timeout)) {
			dev_warn(&ctrl_info->pci_dev->dev,
				"waiting %u seconds for driver activity to quiesce\n",
				jiffies_to_msecs(jiffies - start_jiffies) / 1000);
			displayed_warning = true;
			warning_timeout = (PQI_QUIESCE_WARNING_TIMEOUT_SECS * HZ) + jiffies;
		}
		usleep_range(1000, 2000);
	}

	if (displayed_warning)
		dev_warn(&ctrl_info->pci_dev->dev,
			"driver activity quiesced after waiting for %u seconds\n",
			jiffies_to_msecs(jiffies - start_jiffies) / 1000);
}

static inline bool pqi_device_offline(struct pqi_scsi_dev *device)
{
	return device->device_offline;
}

static inline void pqi_ctrl_ofa_start(struct pqi_ctrl_info *ctrl_info)
{
	mutex_lock(&ctrl_info->ofa_mutex);
}

static inline void pqi_ctrl_ofa_done(struct pqi_ctrl_info *ctrl_info)
{
	mutex_unlock(&ctrl_info->ofa_mutex);
}

static inline void pqi_wait_until_ofa_finished(struct pqi_ctrl_info *ctrl_info)
{
	mutex_lock(&ctrl_info->ofa_mutex);
	mutex_unlock(&ctrl_info->ofa_mutex);
}

static inline bool pqi_ofa_in_progress(struct pqi_ctrl_info *ctrl_info)
{
	return mutex_is_locked(&ctrl_info->ofa_mutex);
}

static inline void pqi_device_remove_start(struct pqi_scsi_dev *device)
{
	device->in_remove = true;
}

static inline bool pqi_device_in_remove(struct pqi_scsi_dev *device)
{
	return device->in_remove;
}

static inline void pqi_device_reset_start(struct pqi_scsi_dev *device, u8 lun)
{
	device->in_reset[lun] = true;
}

static inline void pqi_device_reset_done(struct pqi_scsi_dev *device, u8 lun)
{
	device->in_reset[lun] = false;
}

static inline bool pqi_device_in_reset(struct pqi_scsi_dev *device, u8 lun)
{
	return device->in_reset[lun];
}

static inline int pqi_event_type_to_event_index(unsigned int event_type)
{
	int index;

	for (index = 0; index < ARRAY_SIZE(pqi_supported_event_types); index++)
		if (event_type == pqi_supported_event_types[index])
			return index;

	return -1;
}

static inline bool pqi_is_supported_event(unsigned int event_type)
{
	return pqi_event_type_to_event_index(event_type) != -1;
}

static inline void pqi_schedule_rescan_worker_with_delay(struct pqi_ctrl_info *ctrl_info,
	unsigned long delay)
{
	if (pqi_ctrl_offline(ctrl_info))
		return;

	schedule_delayed_work(&ctrl_info->rescan_work, delay);
}

static inline void pqi_schedule_rescan_worker(struct pqi_ctrl_info *ctrl_info)
{
	pqi_schedule_rescan_worker_with_delay(ctrl_info, 0);
}

#define PQI_RESCAN_WORK_DELAY	(10 * HZ)

static inline void pqi_schedule_rescan_worker_delayed(struct pqi_ctrl_info *ctrl_info)
{
	pqi_schedule_rescan_worker_with_delay(ctrl_info, PQI_RESCAN_WORK_DELAY);
}

static inline void pqi_cancel_rescan_worker(struct pqi_ctrl_info *ctrl_info)
{
	cancel_delayed_work_sync(&ctrl_info->rescan_work);
}

static inline u32 pqi_read_heartbeat_counter(struct pqi_ctrl_info *ctrl_info)
{
	if (!ctrl_info->heartbeat_counter)
		return 0;

	return readl(ctrl_info->heartbeat_counter);
}

static inline u8 pqi_read_soft_reset_status(struct pqi_ctrl_info *ctrl_info)
{
	return readb(ctrl_info->soft_reset_status);
}

static inline void pqi_clear_soft_reset_status(struct pqi_ctrl_info *ctrl_info)
{
	u8 status;

	status = pqi_read_soft_reset_status(ctrl_info);
	status &= ~PQI_SOFT_RESET_ABORT;
	writeb(status, ctrl_info->soft_reset_status);
}

static inline bool pqi_is_io_high_priority(struct pqi_scsi_dev *device, struct scsi_cmnd *scmd)
{
	bool io_high_prio;
	int priority_class;

	io_high_prio = false;

	if (device->ncq_prio_enable) {
		priority_class =
			IOPRIO_PRIO_CLASS(req_get_ioprio(scsi_cmd_to_rq(scmd)));
		if (priority_class == IOPRIO_CLASS_RT) {
			/* Set NCQ priority for read/write commands. */
			switch (scmd->cmnd[0]) {
			case WRITE_16:
			case READ_16:
			case WRITE_12:
			case READ_12:
			case WRITE_10:
			case READ_10:
			case WRITE_6:
			case READ_6:
				io_high_prio = true;
				break;
			}
		}
	}

	return io_high_prio;
}

static int pqi_map_single(struct pci_dev *pci_dev,
	struct pqi_sg_descriptor *sg_descriptor, void *buffer,
	size_t buffer_length, enum dma_data_direction data_direction)
{
	dma_addr_t bus_address;

	if (!buffer || buffer_length == 0 || data_direction == DMA_NONE)
		return 0;

	bus_address = dma_map_single(&pci_dev->dev, buffer, buffer_length,
		data_direction);
	if (dma_mapping_error(&pci_dev->dev, bus_address))
		return -ENOMEM;

	put_unaligned_le64((u64)bus_address, &sg_descriptor->address);
	put_unaligned_le32(buffer_length, &sg_descriptor->length);
	put_unaligned_le32(CISS_SG_LAST, &sg_descriptor->flags);

	return 0;
}

static void pqi_pci_unmap(struct pci_dev *pci_dev,
	struct pqi_sg_descriptor *descriptors, int num_descriptors,
	enum dma_data_direction data_direction)
{
	int i;

	if (data_direction == DMA_NONE)
		return;

	for (i = 0; i < num_descriptors; i++)
		dma_unmap_single(&pci_dev->dev,
			(dma_addr_t)get_unaligned_le64(&descriptors[i].address),
			get_unaligned_le32(&descriptors[i].length),
			data_direction);
}

static int pqi_build_raid_path_request(struct pqi_ctrl_info *ctrl_info,
	struct pqi_raid_path_request *request, u8 cmd,
	u8 *scsi3addr, void *buffer, size_t buffer_length,
	u16 vpd_page, enum dma_data_direction *dir)
{
	u8 *cdb;
	size_t cdb_length = buffer_length;

	memset(request, 0, sizeof(*request));

	request->header.iu_type = PQI_REQUEST_IU_RAID_PATH_IO;
	put_unaligned_le16(offsetof(struct pqi_raid_path_request,
		sg_descriptors[1]) - PQI_REQUEST_HEADER_LENGTH,
		&request->header.iu_length);
	put_unaligned_le32(buffer_length, &request->buffer_length);
	memcpy(request->lun_number, scsi3addr, sizeof(request->lun_number));
	request->task_attribute = SOP_TASK_ATTRIBUTE_SIMPLE;
	request->additional_cdb_bytes_usage = SOP_ADDITIONAL_CDB_BYTES_0;

	cdb = request->cdb;

	switch (cmd) {
	case INQUIRY:
		request->data_direction = SOP_READ_FLAG;
		cdb[0] = INQUIRY;
		if (vpd_page & VPD_PAGE) {
			cdb[1] = 0x1;
			cdb[2] = (u8)vpd_page;
		}
		cdb[4] = (u8)cdb_length;
		break;
	case CISS_REPORT_LOG:
	case CISS_REPORT_PHYS:
		request->data_direction = SOP_READ_FLAG;
		cdb[0] = cmd;
		if (cmd == CISS_REPORT_PHYS) {
			if (ctrl_info->rpl_extended_format_4_5_supported)
				cdb[1] = CISS_REPORT_PHYS_FLAG_EXTENDED_FORMAT_4;
			else
				cdb[1] = CISS_REPORT_PHYS_FLAG_EXTENDED_FORMAT_2;
		} else {
			cdb[1] = ctrl_info->ciss_report_log_flags;
		}
		put_unaligned_be32(cdb_length, &cdb[6]);
		break;
	case CISS_GET_RAID_MAP:
		request->data_direction = SOP_READ_FLAG;
		cdb[0] = CISS_READ;
		cdb[1] = CISS_GET_RAID_MAP;
		put_unaligned_be32(cdb_length, &cdb[6]);
		break;
	case SA_FLUSH_CACHE:
		request->header.driver_flags = PQI_DRIVER_NONBLOCKABLE_REQUEST;
		request->data_direction = SOP_WRITE_FLAG;
		cdb[0] = BMIC_WRITE;
		cdb[6] = BMIC_FLUSH_CACHE;
		put_unaligned_be16(cdb_length, &cdb[7]);
		break;
	case BMIC_SENSE_DIAG_OPTIONS:
		cdb_length = 0;
		fallthrough;
	case BMIC_IDENTIFY_CONTROLLER:
	case BMIC_IDENTIFY_PHYSICAL_DEVICE:
	case BMIC_SENSE_SUBSYSTEM_INFORMATION:
	case BMIC_SENSE_FEATURE:
		request->data_direction = SOP_READ_FLAG;
		cdb[0] = BMIC_READ;
		cdb[6] = cmd;
		put_unaligned_be16(cdb_length, &cdb[7]);
		break;
	case BMIC_SET_DIAG_OPTIONS:
		cdb_length = 0;
		fallthrough;
	case BMIC_WRITE_HOST_WELLNESS:
		request->data_direction = SOP_WRITE_FLAG;
		cdb[0] = BMIC_WRITE;
		cdb[6] = cmd;
		put_unaligned_be16(cdb_length, &cdb[7]);
		break;
	case BMIC_CSMI_PASSTHRU:
		request->data_direction = SOP_BIDIRECTIONAL;
		cdb[0] = BMIC_WRITE;
		cdb[5] = CSMI_CC_SAS_SMP_PASSTHRU;
		cdb[6] = cmd;
		put_unaligned_be16(cdb_length, &cdb[7]);
		break;
	default:
		dev_err(&ctrl_info->pci_dev->dev, "unknown command 0x%c\n", cmd);
		break;
	}

	switch (request->data_direction) {
	case SOP_READ_FLAG:
		*dir = DMA_FROM_DEVICE;
		break;
	case SOP_WRITE_FLAG:
		*dir = DMA_TO_DEVICE;
		break;
	case SOP_NO_DIRECTION_FLAG:
		*dir = DMA_NONE;
		break;
	default:
		*dir = DMA_BIDIRECTIONAL;
		break;
	}

	return pqi_map_single(ctrl_info->pci_dev, &request->sg_descriptors[0],
		buffer, buffer_length, *dir);
}

static inline void pqi_reinit_io_request(struct pqi_io_request *io_request)
{
	io_request->scmd = NULL;
	io_request->status = 0;
	io_request->error_info = NULL;
	io_request->raid_bypass = false;
}

static inline struct pqi_io_request *pqi_alloc_io_request(struct pqi_ctrl_info *ctrl_info, struct scsi_cmnd *scmd)
{
	struct pqi_io_request *io_request;
	u16 i;

	if (scmd) { /* SML I/O request */
		u32 blk_tag = blk_mq_unique_tag(scsi_cmd_to_rq(scmd));

		i = blk_mq_unique_tag_to_tag(blk_tag);
		io_request = &ctrl_info->io_request_pool[i];
		if (atomic_inc_return(&io_request->refcount) > 1) {
			atomic_dec(&io_request->refcount);
			return NULL;
		}
	} else { /* IOCTL or driver internal request */
		/*
		 * benignly racy - may have to wait for an open slot.
		 * command slot range is scsi_ml_can_queue -
		 *         [scsi_ml_can_queue + (PQI_RESERVED_IO_SLOTS - 1)]
		 */
		i = 0;
		while (1) {
			io_request = &ctrl_info->io_request_pool[ctrl_info->scsi_ml_can_queue + i];
			if (atomic_inc_return(&io_request->refcount) == 1)
				break;
			atomic_dec(&io_request->refcount);
			i = (i + 1) % PQI_RESERVED_IO_SLOTS;
		}
	}

	if (io_request)
		pqi_reinit_io_request(io_request);

	return io_request;
}

static void pqi_free_io_request(struct pqi_io_request *io_request)
{
	atomic_dec(&io_request->refcount);
}

static int pqi_send_scsi_raid_request(struct pqi_ctrl_info *ctrl_info, u8 cmd,
	u8 *scsi3addr, void *buffer, size_t buffer_length, u16 vpd_page,
	struct pqi_raid_error_info *error_info)
{
	int rc;
	struct pqi_raid_path_request request;
	enum dma_data_direction dir;

	rc = pqi_build_raid_path_request(ctrl_info, &request, cmd, scsi3addr,
		buffer, buffer_length, vpd_page, &dir);
	if (rc)
		return rc;

	rc = pqi_submit_raid_request_synchronous(ctrl_info, &request.header, 0, error_info);

	pqi_pci_unmap(ctrl_info->pci_dev, request.sg_descriptors, 1, dir);

	return rc;
}

/* helper functions for pqi_send_scsi_raid_request */

static inline int pqi_send_ctrl_raid_request(struct pqi_ctrl_info *ctrl_info,
	u8 cmd, void *buffer, size_t buffer_length)
{
	return pqi_send_scsi_raid_request(ctrl_info, cmd, RAID_CTLR_LUNID,
		buffer, buffer_length, 0, NULL);
}

static inline int pqi_send_ctrl_raid_with_error(struct pqi_ctrl_info *ctrl_info,
	u8 cmd, void *buffer, size_t buffer_length,
	struct pqi_raid_error_info *error_info)
{
	return pqi_send_scsi_raid_request(ctrl_info, cmd, RAID_CTLR_LUNID,
		buffer, buffer_length, 0, error_info);
}

static inline int pqi_identify_controller(struct pqi_ctrl_info *ctrl_info,
	struct bmic_identify_controller *buffer)
{
	return pqi_send_ctrl_raid_request(ctrl_info, BMIC_IDENTIFY_CONTROLLER,
		buffer, sizeof(*buffer));
}

static inline int pqi_sense_subsystem_info(struct  pqi_ctrl_info *ctrl_info,
	struct bmic_sense_subsystem_info *sense_info)
{
	return pqi_send_ctrl_raid_request(ctrl_info,
		BMIC_SENSE_SUBSYSTEM_INFORMATION, sense_info,
		sizeof(*sense_info));
}

static inline int pqi_scsi_inquiry(struct pqi_ctrl_info *ctrl_info,
	u8 *scsi3addr, u16 vpd_page, void *buffer, size_t buffer_length)
{
	return pqi_send_scsi_raid_request(ctrl_info, INQUIRY, scsi3addr,
		buffer, buffer_length, vpd_page, NULL);
}

static int pqi_identify_physical_device(struct pqi_ctrl_info *ctrl_info,
	struct pqi_scsi_dev *device,
	struct bmic_identify_physical_device *buffer, size_t buffer_length)
{
	int rc;
	enum dma_data_direction dir;
	u16 bmic_device_index;
	struct pqi_raid_path_request request;

	rc = pqi_build_raid_path_request(ctrl_info, &request,
		BMIC_IDENTIFY_PHYSICAL_DEVICE, RAID_CTLR_LUNID, buffer,
		buffer_length, 0, &dir);
	if (rc)
		return rc;

	bmic_device_index = CISS_GET_DRIVE_NUMBER(device->scsi3addr);
	request.cdb[2] = (u8)bmic_device_index;
	request.cdb[9] = (u8)(bmic_device_index >> 8);

	rc = pqi_submit_raid_request_synchronous(ctrl_info, &request.header, 0, NULL);

	pqi_pci_unmap(ctrl_info->pci_dev, request.sg_descriptors, 1, dir);

	return rc;
}

static inline u32 pqi_aio_limit_to_bytes(__le16 *limit)
{
	u32 bytes;

	bytes = get_unaligned_le16(limit);
	if (bytes == 0)
		bytes = ~0;
	else
		bytes *= 1024;

	return bytes;
}

#pragma pack(1)

struct bmic_sense_feature_buffer {
	struct bmic_sense_feature_buffer_header header;
	struct bmic_sense_feature_io_page_aio_subpage aio_subpage;
};

#pragma pack()

#define MINIMUM_AIO_SUBPAGE_BUFFER_LENGTH	\
	offsetofend(struct bmic_sense_feature_buffer, \
		aio_subpage.max_write_raid_1_10_3drive)

#define MINIMUM_AIO_SUBPAGE_LENGTH	\
	(offsetofend(struct bmic_sense_feature_io_page_aio_subpage, \
		max_write_raid_1_10_3drive) - \
		sizeof_field(struct bmic_sense_feature_io_page_aio_subpage, header))

static int pqi_get_advanced_raid_bypass_config(struct pqi_ctrl_info *ctrl_info)
{
	int rc;
	enum dma_data_direction dir;
	struct pqi_raid_path_request request;
	struct bmic_sense_feature_buffer *buffer;

	buffer = kmalloc(sizeof(*buffer), GFP_KERNEL);
	if (!buffer)
		return -ENOMEM;

	rc = pqi_build_raid_path_request(ctrl_info, &request, BMIC_SENSE_FEATURE, RAID_CTLR_LUNID,
		buffer, sizeof(*buffer), 0, &dir);
	if (rc)
		goto error;

	request.cdb[2] = BMIC_SENSE_FEATURE_IO_PAGE;
	request.cdb[3] = BMIC_SENSE_FEATURE_IO_PAGE_AIO_SUBPAGE;

	rc = pqi_submit_raid_request_synchronous(ctrl_info, &request.header, 0, NULL);

	pqi_pci_unmap(ctrl_info->pci_dev, request.sg_descriptors, 1, dir);

	if (rc)
		goto error;

	if (buffer->header.page_code != BMIC_SENSE_FEATURE_IO_PAGE ||
		buffer->header.subpage_code !=
			BMIC_SENSE_FEATURE_IO_PAGE_AIO_SUBPAGE ||
		get_unaligned_le16(&buffer->header.buffer_length) <
			MINIMUM_AIO_SUBPAGE_BUFFER_LENGTH ||
		buffer->aio_subpage.header.page_code !=
			BMIC_SENSE_FEATURE_IO_PAGE ||
		buffer->aio_subpage.header.subpage_code !=
			BMIC_SENSE_FEATURE_IO_PAGE_AIO_SUBPAGE ||
		get_unaligned_le16(&buffer->aio_subpage.header.page_length) <
			MINIMUM_AIO_SUBPAGE_LENGTH) {
		goto error;
	}

	ctrl_info->max_transfer_encrypted_sas_sata =
		pqi_aio_limit_to_bytes(
			&buffer->aio_subpage.max_transfer_encrypted_sas_sata);

	ctrl_info->max_transfer_encrypted_nvme =
		pqi_aio_limit_to_bytes(
			&buffer->aio_subpage.max_transfer_encrypted_nvme);

	ctrl_info->max_write_raid_5_6 =
		pqi_aio_limit_to_bytes(
			&buffer->aio_subpage.max_write_raid_5_6);

	ctrl_info->max_write_raid_1_10_2drive =
		pqi_aio_limit_to_bytes(
			&buffer->aio_subpage.max_write_raid_1_10_2drive);

	ctrl_info->max_write_raid_1_10_3drive =
		pqi_aio_limit_to_bytes(
			&buffer->aio_subpage.max_write_raid_1_10_3drive);

error:
	kfree(buffer);

	return rc;
}

static int pqi_flush_cache(struct pqi_ctrl_info *ctrl_info,
	enum bmic_flush_cache_shutdown_event shutdown_event)
{
	int rc;
	struct bmic_flush_cache *flush_cache;

	flush_cache = kzalloc(sizeof(*flush_cache), GFP_KERNEL);
	if (!flush_cache)
		return -ENOMEM;

	flush_cache->shutdown_event = shutdown_event;

	rc = pqi_send_ctrl_raid_request(ctrl_info, SA_FLUSH_CACHE, flush_cache,
		sizeof(*flush_cache));

	kfree(flush_cache);

	return rc;
}

int pqi_csmi_smp_passthru(struct pqi_ctrl_info *ctrl_info,
	struct bmic_csmi_smp_passthru_buffer *buffer, size_t buffer_length,
	struct pqi_raid_error_info *error_info)
{
	return pqi_send_ctrl_raid_with_error(ctrl_info, BMIC_CSMI_PASSTHRU,
		buffer, buffer_length, error_info);
}

#define PQI_FETCH_PTRAID_DATA		(1 << 31)

static int pqi_set_diag_rescan(struct pqi_ctrl_info *ctrl_info)
{
	int rc;
	struct bmic_diag_options *diag;

	diag = kzalloc(sizeof(*diag), GFP_KERNEL);
	if (!diag)
		return -ENOMEM;

	rc = pqi_send_ctrl_raid_request(ctrl_info, BMIC_SENSE_DIAG_OPTIONS,
		diag, sizeof(*diag));
	if (rc)
		goto out;

	diag->options |= cpu_to_le32(PQI_FETCH_PTRAID_DATA);

	rc = pqi_send_ctrl_raid_request(ctrl_info, BMIC_SET_DIAG_OPTIONS, diag,
		sizeof(*diag));

out:
	kfree(diag);

	return rc;
}

static inline int pqi_write_host_wellness(struct pqi_ctrl_info *ctrl_info,
	void *buffer, size_t buffer_length)
{
	return pqi_send_ctrl_raid_request(ctrl_info, BMIC_WRITE_HOST_WELLNESS,
		buffer, buffer_length);
}

#pragma pack(1)

struct bmic_host_wellness_driver_version {
	u8	start_tag[4];
	u8	driver_version_tag[2];
	__le16	driver_version_length;
	char	driver_version[32];
	u8	dont_write_tag[2];
	u8	end_tag[2];
};

#pragma pack()

static int pqi_write_driver_version_to_host_wellness(
	struct pqi_ctrl_info *ctrl_info)
{
	int rc;
	struct bmic_host_wellness_driver_version *buffer;
	size_t buffer_length;

	buffer_length = sizeof(*buffer);

	buffer = kmalloc(buffer_length, GFP_KERNEL);
	if (!buffer)
		return -ENOMEM;

	buffer->start_tag[0] = '<';
	buffer->start_tag[1] = 'H';
	buffer->start_tag[2] = 'W';
	buffer->start_tag[3] = '>';
	buffer->driver_version_tag[0] = 'D';
	buffer->driver_version_tag[1] = 'V';
	put_unaligned_le16(sizeof(buffer->driver_version),
		&buffer->driver_version_length);
	strscpy(buffer->driver_version, "Linux " DRIVER_VERSION,
		sizeof(buffer->driver_version));
	buffer->dont_write_tag[0] = 'D';
	buffer->dont_write_tag[1] = 'W';
	buffer->end_tag[0] = 'Z';
	buffer->end_tag[1] = 'Z';

	rc = pqi_write_host_wellness(ctrl_info, buffer, buffer_length);

	kfree(buffer);

	return rc;
}

#pragma pack(1)

struct bmic_host_wellness_time {
	u8	start_tag[4];
	u8	time_tag[2];
	__le16	time_length;
	u8	time[8];
	u8	dont_write_tag[2];
	u8	end_tag[2];
};

#pragma pack()

static int pqi_write_current_time_to_host_wellness(
	struct pqi_ctrl_info *ctrl_info)
{
	int rc;
	struct bmic_host_wellness_time *buffer;
	size_t buffer_length;
	time64_t local_time;
	unsigned int year;
	struct tm tm;

	buffer_length = sizeof(*buffer);

	buffer = kmalloc(buffer_length, GFP_KERNEL);
	if (!buffer)
		return -ENOMEM;

	buffer->start_tag[0] = '<';
	buffer->start_tag[1] = 'H';
	buffer->start_tag[2] = 'W';
	buffer->start_tag[3] = '>';
	buffer->time_tag[0] = 'T';
	buffer->time_tag[1] = 'D';
	put_unaligned_le16(sizeof(buffer->time),
		&buffer->time_length);

	local_time = ktime_get_real_seconds();
	time64_to_tm(local_time, -sys_tz.tz_minuteswest * 60, &tm);
	year = tm.tm_year + 1900;

	buffer->time[0] = bin2bcd(tm.tm_hour);
	buffer->time[1] = bin2bcd(tm.tm_min);
	buffer->time[2] = bin2bcd(tm.tm_sec);
	buffer->time[3] = 0;
	buffer->time[4] = bin2bcd(tm.tm_mon + 1);
	buffer->time[5] = bin2bcd(tm.tm_mday);
	buffer->time[6] = bin2bcd(year / 100);
	buffer->time[7] = bin2bcd(year % 100);

	buffer->dont_write_tag[0] = 'D';
	buffer->dont_write_tag[1] = 'W';
	buffer->end_tag[0] = 'Z';
	buffer->end_tag[1] = 'Z';

	rc = pqi_write_host_wellness(ctrl_info, buffer, buffer_length);

	kfree(buffer);

	return rc;
}

#define PQI_UPDATE_TIME_WORK_INTERVAL	(24UL * 60 * 60 * HZ)

static void pqi_update_time_worker(struct work_struct *work)
{
	int rc;
	struct pqi_ctrl_info *ctrl_info;

	ctrl_info = container_of(to_delayed_work(work), struct pqi_ctrl_info,
		update_time_work);

	rc = pqi_write_current_time_to_host_wellness(ctrl_info);
	if (rc)
		dev_warn(&ctrl_info->pci_dev->dev,
			"error updating time on controller\n");

	schedule_delayed_work(&ctrl_info->update_time_work,
		PQI_UPDATE_TIME_WORK_INTERVAL);
}

static inline void pqi_schedule_update_time_worker(struct pqi_ctrl_info *ctrl_info)
{
	schedule_delayed_work(&ctrl_info->update_time_work, 0);
}

static inline void pqi_cancel_update_time_worker(struct pqi_ctrl_info *ctrl_info)
{
	cancel_delayed_work_sync(&ctrl_info->update_time_work);
}

static inline int pqi_report_luns(struct pqi_ctrl_info *ctrl_info, u8 cmd, void *buffer,
	size_t buffer_length)
{
	return pqi_send_ctrl_raid_request(ctrl_info, cmd, buffer, buffer_length);
}

static int pqi_report_phys_logical_luns(struct pqi_ctrl_info *ctrl_info, u8 cmd, void **buffer)
{
	int rc;
	size_t lun_list_length;
	size_t lun_data_length;
	size_t new_lun_list_length;
	void *lun_data = NULL;
	struct report_lun_header *report_lun_header;

	report_lun_header = kmalloc(sizeof(*report_lun_header), GFP_KERNEL);
	if (!report_lun_header) {
		rc = -ENOMEM;
		goto out;
	}

	rc = pqi_report_luns(ctrl_info, cmd, report_lun_header, sizeof(*report_lun_header));
	if (rc)
		goto out;

	lun_list_length = get_unaligned_be32(&report_lun_header->list_length);

again:
	lun_data_length = sizeof(struct report_lun_header) + lun_list_length;

	lun_data = kmalloc(lun_data_length, GFP_KERNEL);
	if (!lun_data) {
		rc = -ENOMEM;
		goto out;
	}

	if (lun_list_length == 0) {
		memcpy(lun_data, report_lun_header, sizeof(*report_lun_header));
		goto out;
	}

	rc = pqi_report_luns(ctrl_info, cmd, lun_data, lun_data_length);
	if (rc)
		goto out;

	new_lun_list_length =
		get_unaligned_be32(&((struct report_lun_header *)lun_data)->list_length);

	if (new_lun_list_length > lun_list_length) {
		lun_list_length = new_lun_list_length;
		kfree(lun_data);
		goto again;
	}

out:
	kfree(report_lun_header);

	if (rc) {
		kfree(lun_data);
		lun_data = NULL;
	}

	*buffer = lun_data;

	return rc;
}

static inline int pqi_report_phys_luns(struct pqi_ctrl_info *ctrl_info, void **buffer)
{
	int rc;
	unsigned int i;
	u8 rpl_response_format;
	u32 num_physicals;
	void *rpl_list;
	struct report_lun_header *rpl_header;
	struct report_phys_lun_8byte_wwid_list *rpl_8byte_wwid_list;
	struct report_phys_lun_16byte_wwid_list *rpl_16byte_wwid_list;

	rc = pqi_report_phys_logical_luns(ctrl_info, CISS_REPORT_PHYS, &rpl_list);
	if (rc)
		return rc;

	if (ctrl_info->rpl_extended_format_4_5_supported) {
		rpl_header = rpl_list;
		rpl_response_format = rpl_header->flags & CISS_REPORT_PHYS_FLAG_EXTENDED_FORMAT_MASK;
		if (rpl_response_format == CISS_REPORT_PHYS_FLAG_EXTENDED_FORMAT_4) {
			*buffer = rpl_list;
			return 0;
		} else if (rpl_response_format != CISS_REPORT_PHYS_FLAG_EXTENDED_FORMAT_2) {
			dev_err(&ctrl_info->pci_dev->dev,
				"RPL returned unsupported data format %u\n",
				rpl_response_format);
			return -EINVAL;
		} else {
			dev_warn(&ctrl_info->pci_dev->dev,
				"RPL returned extended format 2 instead of 4\n");
		}
	}

	rpl_8byte_wwid_list = rpl_list;
	num_physicals = get_unaligned_be32(&rpl_8byte_wwid_list->header.list_length) / sizeof(rpl_8byte_wwid_list->lun_entries[0]);

	rpl_16byte_wwid_list = kmalloc(struct_size(rpl_16byte_wwid_list, lun_entries,
						   num_physicals), GFP_KERNEL);
	if (!rpl_16byte_wwid_list)
		return -ENOMEM;

	put_unaligned_be32(num_physicals * sizeof(struct report_phys_lun_16byte_wwid),
		&rpl_16byte_wwid_list->header.list_length);
	rpl_16byte_wwid_list->header.flags = rpl_8byte_wwid_list->header.flags;

	for (i = 0; i < num_physicals; i++) {
		memcpy(&rpl_16byte_wwid_list->lun_entries[i].lunid, &rpl_8byte_wwid_list->lun_entries[i].lunid, sizeof(rpl_8byte_wwid_list->lun_entries[i].lunid));
		memcpy(&rpl_16byte_wwid_list->lun_entries[i].wwid[0], &rpl_8byte_wwid_list->lun_entries[i].wwid, sizeof(rpl_8byte_wwid_list->lun_entries[i].wwid));
		memset(&rpl_16byte_wwid_list->lun_entries[i].wwid[8], 0, 8);
		rpl_16byte_wwid_list->lun_entries[i].device_type = rpl_8byte_wwid_list->lun_entries[i].device_type;
		rpl_16byte_wwid_list->lun_entries[i].device_flags = rpl_8byte_wwid_list->lun_entries[i].device_flags;
		rpl_16byte_wwid_list->lun_entries[i].lun_count = rpl_8byte_wwid_list->lun_entries[i].lun_count;
		rpl_16byte_wwid_list->lun_entries[i].redundant_paths = rpl_8byte_wwid_list->lun_entries[i].redundant_paths;
		rpl_16byte_wwid_list->lun_entries[i].aio_handle = rpl_8byte_wwid_list->lun_entries[i].aio_handle;
	}

	kfree(rpl_8byte_wwid_list);
	*buffer = rpl_16byte_wwid_list;

	return 0;
}

static inline int pqi_report_logical_luns(struct pqi_ctrl_info *ctrl_info, void **buffer)
{
	return pqi_report_phys_logical_luns(ctrl_info, CISS_REPORT_LOG, buffer);
}

static int pqi_get_device_lists(struct pqi_ctrl_info *ctrl_info,
	struct report_phys_lun_16byte_wwid_list **physdev_list,
	struct report_log_lun_list **logdev_list)
{
	int rc;
	size_t logdev_list_length;
	size_t logdev_data_length;
	struct report_log_lun_list *internal_logdev_list;
	struct report_log_lun_list *logdev_data;
	struct report_lun_header report_lun_header;

	rc = pqi_report_phys_luns(ctrl_info, (void **)physdev_list);
	if (rc)
		dev_err(&ctrl_info->pci_dev->dev,
			"report physical LUNs failed\n");

	rc = pqi_report_logical_luns(ctrl_info, (void **)logdev_list);
	if (rc)
		dev_err(&ctrl_info->pci_dev->dev,
			"report logical LUNs failed\n");

	/*
	 * Tack the controller itself onto the end of the logical device list
	 * by adding a list entry that is all zeros.
	 */

	logdev_data = *logdev_list;

	if (logdev_data) {
		logdev_list_length =
			get_unaligned_be32(&logdev_data->header.list_length);
	} else {
		memset(&report_lun_header, 0, sizeof(report_lun_header));
		logdev_data =
			(struct report_log_lun_list *)&report_lun_header;
		logdev_list_length = 0;
	}

	logdev_data_length = sizeof(struct report_lun_header) +
		logdev_list_length;

	internal_logdev_list = kmalloc(logdev_data_length +
		sizeof(struct report_log_lun), GFP_KERNEL);
	if (!internal_logdev_list) {
		kfree(*logdev_list);
		*logdev_list = NULL;
		return -ENOMEM;
	}

	memcpy(internal_logdev_list, logdev_data, logdev_data_length);
	memset((u8 *)internal_logdev_list + logdev_data_length, 0,
		sizeof(struct report_log_lun));
	put_unaligned_be32(logdev_list_length +
		sizeof(struct report_log_lun),
		&internal_logdev_list->header.list_length);

	kfree(*logdev_list);
	*logdev_list = internal_logdev_list;

	return 0;
}

static inline void pqi_set_bus_target_lun(struct pqi_scsi_dev *device,
	int bus, int target, int lun)
{
	device->bus = bus;
	device->target = target;
	device->lun = lun;
}

static void pqi_assign_bus_target_lun(struct pqi_scsi_dev *device)
{
	u8 *scsi3addr;
	u32 lunid;
	int bus;
	int target;
	int lun;

	scsi3addr = device->scsi3addr;
	lunid = get_unaligned_le32(scsi3addr);

	if (pqi_is_hba_lunid(scsi3addr)) {
		/* The specified device is the controller. */
		pqi_set_bus_target_lun(device, PQI_HBA_BUS, 0, lunid & 0x3fff);
		device->target_lun_valid = true;
		return;
	}

	if (pqi_is_logical_device(device)) {
		if (device->is_external_raid_device) {
			bus = PQI_EXTERNAL_RAID_VOLUME_BUS;
			target = (lunid >> 16) & 0x3fff;
			lun = lunid & 0xff;
		} else {
			bus = PQI_RAID_VOLUME_BUS;
			target = 0;
			lun = lunid & 0x3fff;
		}
		pqi_set_bus_target_lun(device, bus, target, lun);
		device->target_lun_valid = true;
		return;
	}

	/*
	 * Defer target and LUN assignment for non-controller physical devices
	 * because the SAS transport layer will make these assignments later.
	 */
	pqi_set_bus_target_lun(device, PQI_PHYSICAL_DEVICE_BUS, 0, 0);
}

static void pqi_get_raid_level(struct pqi_ctrl_info *ctrl_info,
	struct pqi_scsi_dev *device)
{
	int rc;
	u8 raid_level;
	u8 *buffer;

	raid_level = SA_RAID_UNKNOWN;

	buffer = kmalloc(64, GFP_KERNEL);
	if (buffer) {
		rc = pqi_scsi_inquiry(ctrl_info, device->scsi3addr,
			VPD_PAGE | CISS_VPD_LV_DEVICE_GEOMETRY, buffer, 64);
		if (rc == 0) {
			raid_level = buffer[8];
			if (raid_level > SA_RAID_MAX)
				raid_level = SA_RAID_UNKNOWN;
		}
		kfree(buffer);
	}

	device->raid_level = raid_level;
}

static int pqi_validate_raid_map(struct pqi_ctrl_info *ctrl_info,
	struct pqi_scsi_dev *device, struct raid_map *raid_map)
{
	char *err_msg;
	u32 raid_map_size;
	u32 r5or6_blocks_per_row;

	raid_map_size = get_unaligned_le32(&raid_map->structure_size);

	if (raid_map_size < offsetof(struct raid_map, disk_data)) {
		err_msg = "RAID map too small";
		goto bad_raid_map;
	}

	if (device->raid_level == SA_RAID_1) {
		if (get_unaligned_le16(&raid_map->layout_map_count) != 2) {
			err_msg = "invalid RAID-1 map";
			goto bad_raid_map;
		}
	} else if (device->raid_level == SA_RAID_TRIPLE) {
		if (get_unaligned_le16(&raid_map->layout_map_count) != 3) {
			err_msg = "invalid RAID-1(Triple) map";
			goto bad_raid_map;
		}
	} else if ((device->raid_level == SA_RAID_5 ||
		device->raid_level == SA_RAID_6) &&
		get_unaligned_le16(&raid_map->layout_map_count) > 1) {
		/* RAID 50/60 */
		r5or6_blocks_per_row =
			get_unaligned_le16(&raid_map->strip_size) *
			get_unaligned_le16(&raid_map->data_disks_per_row);
		if (r5or6_blocks_per_row == 0) {
			err_msg = "invalid RAID-5 or RAID-6 map";
			goto bad_raid_map;
		}
	}

	return 0;

bad_raid_map:
	dev_warn(&ctrl_info->pci_dev->dev,
		"logical device %08x%08x %s\n",
		*((u32 *)&device->scsi3addr),
		*((u32 *)&device->scsi3addr[4]), err_msg);

	return -EINVAL;
}

static int pqi_get_raid_map(struct pqi_ctrl_info *ctrl_info,
	struct pqi_scsi_dev *device)
{
	int rc;
	u32 raid_map_size;
	struct raid_map *raid_map;

	raid_map = kmalloc(sizeof(*raid_map), GFP_KERNEL);
	if (!raid_map)
		return -ENOMEM;

	rc = pqi_send_scsi_raid_request(ctrl_info, CISS_GET_RAID_MAP,
		device->scsi3addr, raid_map, sizeof(*raid_map), 0, NULL);
	if (rc)
		goto error;

	raid_map_size = get_unaligned_le32(&raid_map->structure_size);

	if (raid_map_size > sizeof(*raid_map)) {

		kfree(raid_map);

		raid_map = kmalloc(raid_map_size, GFP_KERNEL);
		if (!raid_map)
			return -ENOMEM;

		rc = pqi_send_scsi_raid_request(ctrl_info, CISS_GET_RAID_MAP,
			device->scsi3addr, raid_map, raid_map_size, 0, NULL);
		if (rc)
			goto error;

		if (get_unaligned_le32(&raid_map->structure_size)
			!= raid_map_size) {
			dev_warn(&ctrl_info->pci_dev->dev,
				"requested %u bytes, received %u bytes\n",
				raid_map_size,
				get_unaligned_le32(&raid_map->structure_size));
			rc = -EINVAL;
			goto error;
		}
	}

	rc = pqi_validate_raid_map(ctrl_info, device, raid_map);
	if (rc)
		goto error;

	device->raid_io_stats = alloc_percpu(struct pqi_raid_io_stats);
	if (!device->raid_io_stats) {
		rc = -ENOMEM;
		goto error;
	}

	device->raid_map = raid_map;

	return 0;

error:
	kfree(raid_map);

	return rc;
}

static void pqi_set_max_transfer_encrypted(struct pqi_ctrl_info *ctrl_info,
	struct pqi_scsi_dev *device)
{
	if (!ctrl_info->lv_drive_type_mix_valid) {
		device->max_transfer_encrypted = ~0;
		return;
	}

	switch (LV_GET_DRIVE_TYPE_MIX(device->scsi3addr)) {
	case LV_DRIVE_TYPE_MIX_SAS_HDD_ONLY:
	case LV_DRIVE_TYPE_MIX_SATA_HDD_ONLY:
	case LV_DRIVE_TYPE_MIX_SAS_OR_SATA_SSD_ONLY:
	case LV_DRIVE_TYPE_MIX_SAS_SSD_ONLY:
	case LV_DRIVE_TYPE_MIX_SATA_SSD_ONLY:
	case LV_DRIVE_TYPE_MIX_SAS_ONLY:
	case LV_DRIVE_TYPE_MIX_SATA_ONLY:
		device->max_transfer_encrypted =
			ctrl_info->max_transfer_encrypted_sas_sata;
		break;
	case LV_DRIVE_TYPE_MIX_NVME_ONLY:
		device->max_transfer_encrypted =
			ctrl_info->max_transfer_encrypted_nvme;
		break;
	case LV_DRIVE_TYPE_MIX_UNKNOWN:
	case LV_DRIVE_TYPE_MIX_NO_RESTRICTION:
	default:
		device->max_transfer_encrypted =
			min(ctrl_info->max_transfer_encrypted_sas_sata,
				ctrl_info->max_transfer_encrypted_nvme);
		break;
	}
}

static void pqi_get_raid_bypass_status(struct pqi_ctrl_info *ctrl_info,
	struct pqi_scsi_dev *device)
{
	int rc;
	u8 *buffer;
	u8 bypass_status;

	buffer = kmalloc(64, GFP_KERNEL);
	if (!buffer)
		return;

	rc = pqi_scsi_inquiry(ctrl_info, device->scsi3addr,
		VPD_PAGE | CISS_VPD_LV_BYPASS_STATUS, buffer, 64);
	if (rc)
		goto out;

#define RAID_BYPASS_STATUS		4
#define RAID_BYPASS_CONFIGURED		0x1
#define RAID_BYPASS_ENABLED		0x2

	bypass_status = buffer[RAID_BYPASS_STATUS];
	device->raid_bypass_configured =
		(bypass_status & RAID_BYPASS_CONFIGURED) != 0;
	if (device->raid_bypass_configured &&
		(bypass_status & RAID_BYPASS_ENABLED) &&
		pqi_get_raid_map(ctrl_info, device) == 0) {
		device->raid_bypass_enabled = true;
		if (get_unaligned_le16(&device->raid_map->flags) &
			RAID_MAP_ENCRYPTION_ENABLED)
			pqi_set_max_transfer_encrypted(ctrl_info, device);
	}

out:
	kfree(buffer);
}

/*
 * Use vendor-specific VPD to determine online/offline status of a volume.
 */

static void pqi_get_volume_status(struct pqi_ctrl_info *ctrl_info,
	struct pqi_scsi_dev *device)
{
	int rc;
	size_t page_length;
	u8 volume_status = CISS_LV_STATUS_UNAVAILABLE;
	bool volume_offline = true;
	u32 volume_flags;
	struct ciss_vpd_logical_volume_status *vpd;

	vpd = kmalloc(sizeof(*vpd), GFP_KERNEL);
	if (!vpd)
		goto no_buffer;

	rc = pqi_scsi_inquiry(ctrl_info, device->scsi3addr,
		VPD_PAGE | CISS_VPD_LV_STATUS, vpd, sizeof(*vpd));
	if (rc)
		goto out;

	if (vpd->page_code != CISS_VPD_LV_STATUS)
		goto out;

	page_length = offsetof(struct ciss_vpd_logical_volume_status,
		volume_status) + vpd->page_length;
	if (page_length < sizeof(*vpd))
		goto out;

	volume_status = vpd->volume_status;
	volume_flags = get_unaligned_be32(&vpd->flags);
	volume_offline = (volume_flags & CISS_LV_FLAGS_NO_HOST_IO) != 0;

out:
	kfree(vpd);
no_buffer:
	device->volume_status = volume_status;
	device->volume_offline = volume_offline;
}

#define PQI_DEVICE_NCQ_PRIO_SUPPORTED	0x01
#define PQI_DEVICE_PHY_MAP_SUPPORTED	0x10
#define PQI_DEVICE_ERASE_IN_PROGRESS	0x10

static int pqi_get_physical_device_info(struct pqi_ctrl_info *ctrl_info,
	struct pqi_scsi_dev *device,
	struct bmic_identify_physical_device *id_phys)
{
	int rc;

	memset(id_phys, 0, sizeof(*id_phys));

	rc = pqi_identify_physical_device(ctrl_info, device,
		id_phys, sizeof(*id_phys));
	if (rc) {
		device->queue_depth = PQI_PHYSICAL_DISK_DEFAULT_MAX_QUEUE_DEPTH;
		return rc;
	}

	scsi_sanitize_inquiry_string(&id_phys->model[0], 8);
	scsi_sanitize_inquiry_string(&id_phys->model[8], 16);

	memcpy(device->vendor, &id_phys->model[0], sizeof(device->vendor));
	memcpy(device->model, &id_phys->model[8], sizeof(device->model));

	device->box_index = id_phys->box_index;
	device->phys_box_on_bus = id_phys->phys_box_on_bus;
	device->phy_connected_dev_type = id_phys->phy_connected_dev_type[0];
	device->queue_depth =
		get_unaligned_le16(&id_phys->current_queue_depth_limit);
	device->active_path_index = id_phys->active_path_number;
	device->path_map = id_phys->redundant_path_present_map;
	memcpy(&device->box,
		&id_phys->alternate_paths_phys_box_on_port,
		sizeof(device->box));
	memcpy(&device->phys_connector,
		&id_phys->alternate_paths_phys_connector,
		sizeof(device->phys_connector));
	device->bay = id_phys->phys_bay_in_box;
	device->lun_count = id_phys->multi_lun_device_lun_count;
	if ((id_phys->even_more_flags & PQI_DEVICE_PHY_MAP_SUPPORTED) &&
		id_phys->phy_count)
		device->phy_id =
			id_phys->phy_to_phy_map[device->active_path_index];
	else
		device->phy_id = 0xFF;

	device->ncq_prio_support =
		((get_unaligned_le32(&id_phys->misc_drive_flags) >> 16) &
		PQI_DEVICE_NCQ_PRIO_SUPPORTED);

	device->erase_in_progress = !!(get_unaligned_le16(&id_phys->extra_physical_drive_flags) & PQI_DEVICE_ERASE_IN_PROGRESS);

	return 0;
}

static int pqi_get_logical_device_info(struct pqi_ctrl_info *ctrl_info,
	struct pqi_scsi_dev *device)
{
	int rc;
	u8 *buffer;

	buffer = kmalloc(64, GFP_KERNEL);
	if (!buffer)
		return -ENOMEM;

	/* Send an inquiry to the device to see what it is. */
	rc = pqi_scsi_inquiry(ctrl_info, device->scsi3addr, 0, buffer, 64);
	if (rc)
		goto out;

	scsi_sanitize_inquiry_string(&buffer[8], 8);
	scsi_sanitize_inquiry_string(&buffer[16], 16);

	device->devtype = buffer[0] & 0x1f;
	memcpy(device->vendor, &buffer[8], sizeof(device->vendor));
	memcpy(device->model, &buffer[16], sizeof(device->model));

	if (device->devtype == TYPE_DISK) {
		if (device->is_external_raid_device) {
			device->raid_level = SA_RAID_UNKNOWN;
			device->volume_status = CISS_LV_OK;
			device->volume_offline = false;
		} else {
			pqi_get_raid_level(ctrl_info, device);
			pqi_get_raid_bypass_status(ctrl_info, device);
			pqi_get_volume_status(ctrl_info, device);
		}
	}

out:
	kfree(buffer);

	return rc;
}

/*
 * Prevent adding drive to OS for some corner cases such as a drive
 * undergoing a sanitize (erase) operation. Some OSes will continue to poll
 * the drive until the sanitize completes, which can take hours,
 * resulting in long bootup delays. Commands such as TUR, READ_CAP
 * are allowed, but READ/WRITE cause check condition. So the OS
 * cannot check/read the partition table.
 * Note: devices that have completed sanitize must be re-enabled
 *       using the management utility.
 */
static inline bool pqi_keep_device_offline(struct pqi_scsi_dev *device)
{
	return device->erase_in_progress;
}

static int pqi_get_device_info_phys_logical(struct pqi_ctrl_info *ctrl_info,
	struct pqi_scsi_dev *device,
	struct bmic_identify_physical_device *id_phys)
{
	int rc;

	if (device->is_expander_smp_device)
		return 0;

	if (pqi_is_logical_device(device))
		rc = pqi_get_logical_device_info(ctrl_info, device);
	else
		rc = pqi_get_physical_device_info(ctrl_info, device, id_phys);

	return rc;
}

static int pqi_get_device_info(struct pqi_ctrl_info *ctrl_info,
	struct pqi_scsi_dev *device,
	struct bmic_identify_physical_device *id_phys)
{
	int rc;

	rc = pqi_get_device_info_phys_logical(ctrl_info, device, id_phys);

	if (rc == 0 && device->lun_count == 0)
		device->lun_count = 1;

	return rc;
}

static void pqi_show_volume_status(struct pqi_ctrl_info *ctrl_info,
	struct pqi_scsi_dev *device)
{
	char *status;
	static const char unknown_state_str[] =
		"Volume is in an unknown state (%u)";
	char unknown_state_buffer[sizeof(unknown_state_str) + 10];

	switch (device->volume_status) {
	case CISS_LV_OK:
		status = "Volume online";
		break;
	case CISS_LV_FAILED:
		status = "Volume failed";
		break;
	case CISS_LV_NOT_CONFIGURED:
		status = "Volume not configured";
		break;
	case CISS_LV_DEGRADED:
		status = "Volume degraded";
		break;
	case CISS_LV_READY_FOR_RECOVERY:
		status = "Volume ready for recovery operation";
		break;
	case CISS_LV_UNDERGOING_RECOVERY:
		status = "Volume undergoing recovery";
		break;
	case CISS_LV_WRONG_PHYSICAL_DRIVE_REPLACED:
		status = "Wrong physical drive was replaced";
		break;
	case CISS_LV_PHYSICAL_DRIVE_CONNECTION_PROBLEM:
		status = "A physical drive not properly connected";
		break;
	case CISS_LV_HARDWARE_OVERHEATING:
		status = "Hardware is overheating";
		break;
	case CISS_LV_HARDWARE_HAS_OVERHEATED:
		status = "Hardware has overheated";
		break;
	case CISS_LV_UNDERGOING_EXPANSION:
		status = "Volume undergoing expansion";
		break;
	case CISS_LV_NOT_AVAILABLE:
		status = "Volume waiting for transforming volume";
		break;
	case CISS_LV_QUEUED_FOR_EXPANSION:
		status = "Volume queued for expansion";
		break;
	case CISS_LV_DISABLED_SCSI_ID_CONFLICT:
		status = "Volume disabled due to SCSI ID conflict";
		break;
	case CISS_LV_EJECTED:
		status = "Volume has been ejected";
		break;
	case CISS_LV_UNDERGOING_ERASE:
		status = "Volume undergoing background erase";
		break;
	case CISS_LV_READY_FOR_PREDICTIVE_SPARE_REBUILD:
		status = "Volume ready for predictive spare rebuild";
		break;
	case CISS_LV_UNDERGOING_RPI:
		status = "Volume undergoing rapid parity initialization";
		break;
	case CISS_LV_PENDING_RPI:
		status = "Volume queued for rapid parity initialization";
		break;
	case CISS_LV_ENCRYPTED_NO_KEY:
		status = "Encrypted volume inaccessible - key not present";
		break;
	case CISS_LV_UNDERGOING_ENCRYPTION:
		status = "Volume undergoing encryption process";
		break;
	case CISS_LV_UNDERGOING_ENCRYPTION_REKEYING:
		status = "Volume undergoing encryption re-keying process";
		break;
	case CISS_LV_ENCRYPTED_IN_NON_ENCRYPTED_CONTROLLER:
		status = "Volume encrypted but encryption is disabled";
		break;
	case CISS_LV_PENDING_ENCRYPTION:
		status = "Volume pending migration to encrypted state";
		break;
	case CISS_LV_PENDING_ENCRYPTION_REKEYING:
		status = "Volume pending encryption rekeying";
		break;
	case CISS_LV_NOT_SUPPORTED:
		status = "Volume not supported on this controller";
		break;
	case CISS_LV_STATUS_UNAVAILABLE:
		status = "Volume status not available";
		break;
	default:
		snprintf(unknown_state_buffer, sizeof(unknown_state_buffer),
			unknown_state_str, device->volume_status);
		status = unknown_state_buffer;
		break;
	}

	dev_info(&ctrl_info->pci_dev->dev,
		"scsi %d:%d:%d:%d %s\n",
		ctrl_info->scsi_host->host_no,
		device->bus, device->target, device->lun, status);
}

static void pqi_rescan_worker(struct work_struct *work)
{
	struct pqi_ctrl_info *ctrl_info;

	ctrl_info = container_of(to_delayed_work(work), struct pqi_ctrl_info,
		rescan_work);

	pqi_scan_scsi_devices(ctrl_info);
}

static int pqi_add_device(struct pqi_ctrl_info *ctrl_info,
	struct pqi_scsi_dev *device)
{
	int rc;

	if (pqi_is_logical_device(device))
		rc = scsi_add_device(ctrl_info->scsi_host, device->bus,
			device->target, device->lun);
	else
		rc = pqi_add_sas_device(ctrl_info->sas_host, device);

	return rc;
}

#define PQI_REMOVE_DEVICE_PENDING_IO_TIMEOUT_MSECS	(20 * 1000)

static inline void pqi_remove_device(struct pqi_ctrl_info *ctrl_info, struct pqi_scsi_dev *device)
{
	int rc;
	int lun;

	for (lun = 0; lun < device->lun_count; lun++) {
		rc = pqi_device_wait_for_pending_io(ctrl_info, device, lun,
			PQI_REMOVE_DEVICE_PENDING_IO_TIMEOUT_MSECS);
		if (rc)
			dev_err(&ctrl_info->pci_dev->dev,
				"scsi %d:%d:%d:%d removing device with %d outstanding command(s)\n",
				ctrl_info->scsi_host->host_no, device->bus,
				device->target, lun,
				atomic_read(&device->scsi_cmds_outstanding[lun]));
	}

	if (pqi_is_logical_device(device))
		scsi_remove_device(device->sdev);
	else
		pqi_remove_sas_device(device);

	pqi_device_remove_start(device);
}

/* Assumes the SCSI device list lock is held. */

static struct pqi_scsi_dev *pqi_find_scsi_dev(struct pqi_ctrl_info *ctrl_info,
	int bus, int target, int lun)
{
	struct pqi_scsi_dev *device;

	list_for_each_entry(device, &ctrl_info->scsi_device_list, scsi_device_list_entry)
		if (device->bus == bus && device->target == target && device->lun == lun)
			return device;

	return NULL;
}

static inline bool pqi_device_equal(struct pqi_scsi_dev *dev1, struct pqi_scsi_dev *dev2)
{
	if (dev1->is_physical_device != dev2->is_physical_device)
		return false;

	if (dev1->is_physical_device)
		return memcmp(dev1->wwid, dev2->wwid, sizeof(dev1->wwid)) == 0;

	return memcmp(dev1->volume_id, dev2->volume_id, sizeof(dev1->volume_id)) == 0;
}

enum pqi_find_result {
	DEVICE_NOT_FOUND,
	DEVICE_CHANGED,
	DEVICE_SAME,
};

static enum pqi_find_result pqi_scsi_find_entry(struct pqi_ctrl_info *ctrl_info,
	struct pqi_scsi_dev *device_to_find, struct pqi_scsi_dev **matching_device)
{
	struct pqi_scsi_dev *device;

	list_for_each_entry(device, &ctrl_info->scsi_device_list, scsi_device_list_entry) {
		if (pqi_scsi3addr_equal(device_to_find->scsi3addr, device->scsi3addr)) {
			*matching_device = device;
			if (pqi_device_equal(device_to_find, device)) {
				if (device_to_find->volume_offline)
					return DEVICE_CHANGED;
				return DEVICE_SAME;
			}
			return DEVICE_CHANGED;
		}
	}

	return DEVICE_NOT_FOUND;
}

static inline const char *pqi_device_type(struct pqi_scsi_dev *device)
{
	if (device->is_expander_smp_device)
		return "Enclosure SMP    ";

	return scsi_device_type(device->devtype);
}

#define PQI_DEV_INFO_BUFFER_LENGTH	128

static void pqi_dev_info(struct pqi_ctrl_info *ctrl_info,
	char *action, struct pqi_scsi_dev *device)
{
	ssize_t count;
	char buffer[PQI_DEV_INFO_BUFFER_LENGTH];

	count = scnprintf(buffer, PQI_DEV_INFO_BUFFER_LENGTH,
		"%d:%d:", ctrl_info->scsi_host->host_no, device->bus);

	if (device->target_lun_valid)
		count += scnprintf(buffer + count,
			PQI_DEV_INFO_BUFFER_LENGTH - count,
			"%d:%d",
			device->target,
			device->lun);
	else
		count += scnprintf(buffer + count,
			PQI_DEV_INFO_BUFFER_LENGTH - count,
			"-:-");

	if (pqi_is_logical_device(device))
		count += scnprintf(buffer + count,
			PQI_DEV_INFO_BUFFER_LENGTH - count,
			" %08x%08x",
			*((u32 *)&device->scsi3addr),
			*((u32 *)&device->scsi3addr[4]));
	else
		count += scnprintf(buffer + count,
			PQI_DEV_INFO_BUFFER_LENGTH - count,
			" %016llx%016llx",
			get_unaligned_be64(&device->wwid[0]),
			get_unaligned_be64(&device->wwid[8]));

	count += scnprintf(buffer + count, PQI_DEV_INFO_BUFFER_LENGTH - count,
		" %s %.8s %.16s ",
		pqi_device_type(device),
		device->vendor,
		device->model);

	if (pqi_is_logical_device(device)) {
		if (device->devtype == TYPE_DISK)
			count += scnprintf(buffer + count,
				PQI_DEV_INFO_BUFFER_LENGTH - count,
				"SSDSmartPathCap%c En%c %-12s",
				device->raid_bypass_configured ? '+' : '-',
				device->raid_bypass_enabled ? '+' : '-',
				pqi_raid_level_to_string(device->raid_level));
	} else {
		count += scnprintf(buffer + count,
			PQI_DEV_INFO_BUFFER_LENGTH - count,
			"AIO%c", device->aio_enabled ? '+' : '-');
		if (device->devtype == TYPE_DISK ||
			device->devtype == TYPE_ZBC)
			count += scnprintf(buffer + count,
				PQI_DEV_INFO_BUFFER_LENGTH - count,
				" qd=%-6d", device->queue_depth);
	}

	dev_info(&ctrl_info->pci_dev->dev, "%s %s\n", action, buffer);
}

static bool pqi_raid_maps_equal(struct raid_map *raid_map1, struct raid_map *raid_map2)
{
	u32 raid_map1_size;
	u32 raid_map2_size;

	if (raid_map1 == NULL || raid_map2 == NULL)
		return raid_map1 == raid_map2;

	raid_map1_size = get_unaligned_le32(&raid_map1->structure_size);
	raid_map2_size = get_unaligned_le32(&raid_map2->structure_size);

	if (raid_map1_size != raid_map2_size)
		return false;

	return memcmp(raid_map1, raid_map2, raid_map1_size) == 0;
}

/* Assumes the SCSI device list lock is held. */

static void pqi_scsi_update_device(struct pqi_ctrl_info *ctrl_info,
	struct pqi_scsi_dev *existing_device, struct pqi_scsi_dev *new_device)
{
	existing_device->device_type = new_device->device_type;
	existing_device->bus = new_device->bus;
	if (new_device->target_lun_valid) {
		existing_device->target = new_device->target;
		existing_device->lun = new_device->lun;
		existing_device->target_lun_valid = true;
	}

	/* By definition, the scsi3addr and wwid fields are already the same. */

	existing_device->is_physical_device = new_device->is_physical_device;
	memcpy(existing_device->vendor, new_device->vendor, sizeof(existing_device->vendor));
	memcpy(existing_device->model, new_device->model, sizeof(existing_device->model));
	existing_device->sas_address = new_device->sas_address;
	existing_device->queue_depth = new_device->queue_depth;
	existing_device->device_offline = false;
	existing_device->lun_count = new_device->lun_count;

	if (pqi_is_logical_device(existing_device)) {
		existing_device->is_external_raid_device = new_device->is_external_raid_device;

		if (existing_device->devtype == TYPE_DISK) {
			existing_device->raid_level = new_device->raid_level;
			existing_device->volume_status = new_device->volume_status;
			memset(existing_device->next_bypass_group, 0, sizeof(existing_device->next_bypass_group));
			if (!pqi_raid_maps_equal(existing_device->raid_map, new_device->raid_map)) {
				kfree(existing_device->raid_map);
				existing_device->raid_map = new_device->raid_map;
				/* To prevent this from being freed later. */
				new_device->raid_map = NULL;
			}
			if (new_device->raid_bypass_enabled && existing_device->raid_io_stats == NULL) {
				existing_device->raid_io_stats = new_device->raid_io_stats;
				new_device->raid_io_stats = NULL;
			}
			existing_device->raid_bypass_configured = new_device->raid_bypass_configured;
			existing_device->raid_bypass_enabled = new_device->raid_bypass_enabled;
		}
	} else {
		existing_device->aio_enabled = new_device->aio_enabled;
		existing_device->aio_handle = new_device->aio_handle;
		existing_device->is_expander_smp_device = new_device->is_expander_smp_device;
		existing_device->active_path_index = new_device->active_path_index;
		existing_device->phy_id = new_device->phy_id;
		existing_device->path_map = new_device->path_map;
		existing_device->bay = new_device->bay;
		existing_device->box_index = new_device->box_index;
		existing_device->phys_box_on_bus = new_device->phys_box_on_bus;
		existing_device->phy_connected_dev_type = new_device->phy_connected_dev_type;
		memcpy(existing_device->box, new_device->box, sizeof(existing_device->box));
		memcpy(existing_device->phys_connector, new_device->phys_connector, sizeof(existing_device->phys_connector));
	}
}

static inline void pqi_free_device(struct pqi_scsi_dev *device)
{
	if (device) {
		free_percpu(device->raid_io_stats);
		kfree(device->raid_map);
		kfree(device);
	}
}

/*
 * Called when exposing a new device to the OS fails in order to re-adjust
 * our internal SCSI device list to match the SCSI ML's view.
 */

static inline void pqi_fixup_botched_add(struct pqi_ctrl_info *ctrl_info,
	struct pqi_scsi_dev *device)
{
	unsigned long flags;

	spin_lock_irqsave(&ctrl_info->scsi_device_list_lock, flags);
	list_del(&device->scsi_device_list_entry);
	spin_unlock_irqrestore(&ctrl_info->scsi_device_list_lock, flags);

	/* Allow the device structure to be freed later. */
	device->keep_device = false;
}

static inline bool pqi_is_device_added(struct pqi_scsi_dev *device)
{
	if (device->is_expander_smp_device)
		return device->sas_port != NULL;

	return device->sdev != NULL;
}

static inline void pqi_init_device_tmf_work(struct pqi_scsi_dev *device)
{
	unsigned int lun;
	struct pqi_tmf_work *tmf_work;

	for (lun = 0, tmf_work = device->tmf_work; lun < PQI_MAX_LUNS_PER_DEVICE; lun++, tmf_work++)
		INIT_WORK(&tmf_work->work_struct, pqi_tmf_worker);
}

static inline bool pqi_volume_rescan_needed(struct pqi_scsi_dev *device)
{
	if (pqi_device_in_remove(device))
		return false;

	if (device->sdev == NULL)
		return false;

	if (!scsi_device_online(device->sdev))
		return false;

	return device->rescan;
}

static void pqi_update_device_list(struct pqi_ctrl_info *ctrl_info,
	struct pqi_scsi_dev *new_device_list[], unsigned int num_new_devices)
{
	int rc;
	unsigned int i;
	unsigned long flags;
	enum pqi_find_result find_result;
	struct pqi_scsi_dev *device;
	struct pqi_scsi_dev *next;
	struct pqi_scsi_dev *matching_device;
	LIST_HEAD(add_list);
	LIST_HEAD(delete_list);

	/*
	 * The idea here is to do as little work as possible while holding the
	 * spinlock.  That's why we go to great pains to defer anything other
	 * than updating the internal device list until after we release the
	 * spinlock.
	 */

	spin_lock_irqsave(&ctrl_info->scsi_device_list_lock, flags);

	/* Assume that all devices in the existing list have gone away. */
	list_for_each_entry(device, &ctrl_info->scsi_device_list, scsi_device_list_entry)
		device->device_gone = true;

	for (i = 0; i < num_new_devices; i++) {
		device = new_device_list[i];

		find_result = pqi_scsi_find_entry(ctrl_info, device,
			&matching_device);

		switch (find_result) {
		case DEVICE_SAME:
			/*
			 * The newly found device is already in the existing
			 * device list.
			 */
			device->new_device = false;
			matching_device->device_gone = false;
			pqi_scsi_update_device(ctrl_info, matching_device, device);
			break;
		case DEVICE_NOT_FOUND:
			/*
			 * The newly found device is NOT in the existing device
			 * list.
			 */
			device->new_device = true;
			break;
		case DEVICE_CHANGED:
			/*
			 * The original device has gone away and we need to add
			 * the new device.
			 */
			device->new_device = true;
			break;
		}
	}

	/* Process all devices that have gone away. */
	list_for_each_entry_safe(device, next, &ctrl_info->scsi_device_list,
		scsi_device_list_entry) {
		if (device->device_gone) {
			list_del(&device->scsi_device_list_entry);
			list_add_tail(&device->delete_list_entry, &delete_list);
		}
	}

	/* Process all new devices. */
	for (i = 0; i < num_new_devices; i++) {
		device = new_device_list[i];
		if (!device->new_device)
			continue;
		if (device->volume_offline)
			continue;
		list_add_tail(&device->scsi_device_list_entry,
			&ctrl_info->scsi_device_list);
		list_add_tail(&device->add_list_entry, &add_list);
		/* To prevent this device structure from being freed later. */
		device->keep_device = true;
		pqi_init_device_tmf_work(device);
	}

	spin_unlock_irqrestore(&ctrl_info->scsi_device_list_lock, flags);

	/*
	 * If OFA is in progress and there are devices that need to be deleted,
	 * allow any pending reset operations to continue and unblock any SCSI
	 * requests before removal.
	 */
	if (pqi_ofa_in_progress(ctrl_info)) {
		list_for_each_entry_safe(device, next, &delete_list, delete_list_entry)
			if (pqi_is_device_added(device))
				pqi_device_remove_start(device);
		pqi_ctrl_unblock_device_reset(ctrl_info);
		pqi_scsi_unblock_requests(ctrl_info);
	}

	/* Remove all devices that have gone away. */
	list_for_each_entry_safe(device, next, &delete_list, delete_list_entry) {
		if (device->volume_offline) {
			pqi_dev_info(ctrl_info, "offline", device);
			pqi_show_volume_status(ctrl_info, device);
		} else {
			pqi_dev_info(ctrl_info, "removed", device);
		}
		if (pqi_is_device_added(device))
			pqi_remove_device(ctrl_info, device);
		list_del(&device->delete_list_entry);
		pqi_free_device(device);
	}

	/*
	 * Notify the SML of any existing device changes such as;
	 * queue depth, device size.
	 */
	list_for_each_entry(device, &ctrl_info->scsi_device_list, scsi_device_list_entry) {
		/*
		 * Check for queue depth change.
		 */
		if (device->sdev && device->queue_depth != device->advertised_queue_depth) {
			device->advertised_queue_depth = device->queue_depth;
			scsi_change_queue_depth(device->sdev, device->advertised_queue_depth);
<<<<<<< HEAD
			spin_lock_irqsave(&ctrl_info->scsi_device_list_lock, flags);
			if (pqi_volume_rescan_needed(device)) {
				device->rescan = false;
				spin_unlock_irqrestore(&ctrl_info->scsi_device_list_lock, flags);
				scsi_rescan_device(device->sdev);
			} else {
				spin_unlock_irqrestore(&ctrl_info->scsi_device_list_lock, flags);
			}
=======
		}
		spin_lock_irqsave(&ctrl_info->scsi_device_list_lock, flags);
		/*
		 * Check for changes in the device, such as size.
		 */
		if (pqi_volume_rescan_needed(device)) {
			device->rescan = false;
			spin_unlock_irqrestore(&ctrl_info->scsi_device_list_lock, flags);
			scsi_rescan_device(device->sdev);
		} else {
			spin_unlock_irqrestore(&ctrl_info->scsi_device_list_lock, flags);
>>>>>>> a6ad5510
		}
	}

	/* Expose any new devices. */
	list_for_each_entry_safe(device, next, &add_list, add_list_entry) {
		if (!pqi_is_device_added(device)) {
			rc = pqi_add_device(ctrl_info, device);
			if (rc == 0) {
				pqi_dev_info(ctrl_info, "added", device);
			} else {
				dev_warn(&ctrl_info->pci_dev->dev,
					"scsi %d:%d:%d:%d addition failed, device not added\n",
					ctrl_info->scsi_host->host_no,
					device->bus, device->target,
					device->lun);
				pqi_fixup_botched_add(ctrl_info, device);
			}
		}
	}

}

static inline bool pqi_is_supported_device(struct pqi_scsi_dev *device)
{
	/*
	 * Only support the HBA controller itself as a RAID
	 * controller.  If it's a RAID controller other than
	 * the HBA itself (an external RAID controller, for
	 * example), we don't support it.
	 */
	if (device->device_type == SA_DEVICE_TYPE_CONTROLLER &&
		!pqi_is_hba_lunid(device->scsi3addr))
			return false;

	return true;
}

static inline bool pqi_skip_device(u8 *scsi3addr)
{
	/* Ignore all masked devices. */
	if (MASKED_DEVICE(scsi3addr))
		return true;

	return false;
}

static inline void pqi_mask_device(u8 *scsi3addr)
{
	scsi3addr[3] |= 0xc0;
}

static inline bool pqi_expose_device(struct pqi_scsi_dev *device)
{
	return !device->is_physical_device || !pqi_skip_device(device->scsi3addr);
}

static int pqi_update_scsi_devices(struct pqi_ctrl_info *ctrl_info)
{
	int i;
	int rc;
	LIST_HEAD(new_device_list_head);
	struct report_phys_lun_16byte_wwid_list *physdev_list = NULL;
	struct report_log_lun_list *logdev_list = NULL;
	struct report_phys_lun_16byte_wwid *phys_lun;
	struct report_log_lun *log_lun;
	struct bmic_identify_physical_device *id_phys = NULL;
	u32 num_physicals;
	u32 num_logicals;
	struct pqi_scsi_dev **new_device_list = NULL;
	struct pqi_scsi_dev *device;
	struct pqi_scsi_dev *next;
	unsigned int num_new_devices;
	unsigned int num_valid_devices;
	bool is_physical_device;
	u8 *scsi3addr;
	unsigned int physical_index;
	unsigned int logical_index;
	static char *out_of_memory_msg =
		"failed to allocate memory, device discovery stopped";

	rc = pqi_get_device_lists(ctrl_info, &physdev_list, &logdev_list);
	if (rc)
		goto out;

	if (physdev_list)
		num_physicals =
			get_unaligned_be32(&physdev_list->header.list_length)
				/ sizeof(physdev_list->lun_entries[0]);
	else
		num_physicals = 0;

	if (logdev_list)
		num_logicals =
			get_unaligned_be32(&logdev_list->header.list_length)
				/ sizeof(logdev_list->lun_entries[0]);
	else
		num_logicals = 0;

	if (num_physicals) {
		/*
		 * We need this buffer for calls to pqi_get_physical_disk_info()
		 * below.  We allocate it here instead of inside
		 * pqi_get_physical_disk_info() because it's a fairly large
		 * buffer.
		 */
		id_phys = kmalloc(sizeof(*id_phys), GFP_KERNEL);
		if (!id_phys) {
			dev_warn(&ctrl_info->pci_dev->dev, "%s\n",
				out_of_memory_msg);
			rc = -ENOMEM;
			goto out;
		}

		if (pqi_hide_vsep) {
			for (i = num_physicals - 1; i >= 0; i--) {
				phys_lun = &physdev_list->lun_entries[i];
				if (CISS_GET_DRIVE_NUMBER(phys_lun->lunid) == PQI_VSEP_CISS_BTL) {
					pqi_mask_device(phys_lun->lunid);
					break;
				}
			}
		}
	}

	if (num_logicals &&
		(logdev_list->header.flags & CISS_REPORT_LOG_FLAG_DRIVE_TYPE_MIX))
		ctrl_info->lv_drive_type_mix_valid = true;

	num_new_devices = num_physicals + num_logicals;

	new_device_list = kmalloc_array(num_new_devices,
					sizeof(*new_device_list),
					GFP_KERNEL);
	if (!new_device_list) {
		dev_warn(&ctrl_info->pci_dev->dev, "%s\n", out_of_memory_msg);
		rc = -ENOMEM;
		goto out;
	}

	for (i = 0; i < num_new_devices; i++) {
		device = kzalloc(sizeof(*device), GFP_KERNEL);
		if (!device) {
			dev_warn(&ctrl_info->pci_dev->dev, "%s\n",
				out_of_memory_msg);
			rc = -ENOMEM;
			goto out;
		}
		list_add_tail(&device->new_device_list_entry,
			&new_device_list_head);
	}

	device = NULL;
	num_valid_devices = 0;
	physical_index = 0;
	logical_index = 0;

	for (i = 0; i < num_new_devices; i++) {

		if ((!pqi_expose_ld_first && i < num_physicals) ||
			(pqi_expose_ld_first && i >= num_logicals)) {
			is_physical_device = true;
			phys_lun = &physdev_list->lun_entries[physical_index++];
			log_lun = NULL;
			scsi3addr = phys_lun->lunid;
		} else {
			is_physical_device = false;
			phys_lun = NULL;
			log_lun = &logdev_list->lun_entries[logical_index++];
			scsi3addr = log_lun->lunid;
		}

		if (is_physical_device && pqi_skip_device(scsi3addr))
			continue;

		if (device)
			device = list_next_entry(device, new_device_list_entry);
		else
			device = list_first_entry(&new_device_list_head,
				struct pqi_scsi_dev, new_device_list_entry);

		memcpy(device->scsi3addr, scsi3addr, sizeof(device->scsi3addr));
		device->is_physical_device = is_physical_device;
		if (is_physical_device) {
			device->device_type = phys_lun->device_type;
			if (device->device_type == SA_DEVICE_TYPE_EXPANDER_SMP)
				device->is_expander_smp_device = true;
		} else {
			device->is_external_raid_device =
				pqi_is_external_raid_addr(scsi3addr);
		}

		if (!pqi_is_supported_device(device))
			continue;

		/* Gather information about the device. */
		rc = pqi_get_device_info(ctrl_info, device, id_phys);
		if (rc == -ENOMEM) {
			dev_warn(&ctrl_info->pci_dev->dev, "%s\n",
				out_of_memory_msg);
			goto out;
		}
		if (rc) {
			if (device->is_physical_device)
				dev_warn(&ctrl_info->pci_dev->dev,
					"obtaining device info failed, skipping physical device %016llx%016llx\n",
					get_unaligned_be64(&phys_lun->wwid[0]),
					get_unaligned_be64(&phys_lun->wwid[8]));
			else
				dev_warn(&ctrl_info->pci_dev->dev,
					"obtaining device info failed, skipping logical device %08x%08x\n",
					*((u32 *)&device->scsi3addr),
					*((u32 *)&device->scsi3addr[4]));
			rc = 0;
			continue;
		}

		/* Do not present disks that the OS cannot fully probe. */
		if (pqi_keep_device_offline(device))
			continue;

		pqi_assign_bus_target_lun(device);

		if (device->is_physical_device) {
			memcpy(device->wwid, phys_lun->wwid, sizeof(device->wwid));
			if ((phys_lun->device_flags &
				CISS_REPORT_PHYS_DEV_FLAG_AIO_ENABLED) &&
				phys_lun->aio_handle) {
					device->aio_enabled = true;
					device->aio_handle =
						phys_lun->aio_handle;
			}
		} else {
			memcpy(device->volume_id, log_lun->volume_id,
				sizeof(device->volume_id));
		}

		device->sas_address = get_unaligned_be64(&device->wwid[0]);

		new_device_list[num_valid_devices++] = device;
	}

	pqi_update_device_list(ctrl_info, new_device_list, num_valid_devices);

out:
	list_for_each_entry_safe(device, next, &new_device_list_head,
		new_device_list_entry) {
		if (device->keep_device)
			continue;
		list_del(&device->new_device_list_entry);
		pqi_free_device(device);
	}

	kfree(new_device_list);
	kfree(physdev_list);
	kfree(logdev_list);
	kfree(id_phys);

	return rc;
}

static int pqi_scan_scsi_devices(struct pqi_ctrl_info *ctrl_info)
{
	int rc;
	int mutex_acquired;

	if (pqi_ctrl_offline(ctrl_info))
		return -ENXIO;

	mutex_acquired = mutex_trylock(&ctrl_info->scan_mutex);

	if (!mutex_acquired) {
		if (pqi_ctrl_scan_blocked(ctrl_info))
			return -EBUSY;
		pqi_schedule_rescan_worker_delayed(ctrl_info);
		return -EINPROGRESS;
	}

	rc = pqi_update_scsi_devices(ctrl_info);
	if (rc && !pqi_ctrl_scan_blocked(ctrl_info))
		pqi_schedule_rescan_worker_delayed(ctrl_info);

	mutex_unlock(&ctrl_info->scan_mutex);

	return rc;
}

static void pqi_scan_start(struct Scsi_Host *shost)
{
	struct pqi_ctrl_info *ctrl_info;

	ctrl_info = shost_to_hba(shost);

	pqi_scan_scsi_devices(ctrl_info);
}

/* Returns TRUE if scan is finished. */

static int pqi_scan_finished(struct Scsi_Host *shost,
	unsigned long elapsed_time)
{
	struct pqi_ctrl_info *ctrl_info;

	ctrl_info = shost_priv(shost);

	return !mutex_is_locked(&ctrl_info->scan_mutex);
}

static inline void pqi_set_encryption_info(struct pqi_encryption_info *encryption_info,
	struct raid_map *raid_map, u64 first_block)
{
	u32 volume_blk_size;

	/*
	 * Set the encryption tweak values based on logical block address.
	 * If the block size is 512, the tweak value is equal to the LBA.
	 * For other block sizes, tweak value is (LBA * block size) / 512.
	 */
	volume_blk_size = get_unaligned_le32(&raid_map->volume_blk_size);
	if (volume_blk_size != 512)
		first_block = (first_block * volume_blk_size) / 512;

	encryption_info->data_encryption_key_index =
		get_unaligned_le16(&raid_map->data_encryption_key_index);
	encryption_info->encrypt_tweak_lower = lower_32_bits(first_block);
	encryption_info->encrypt_tweak_upper = upper_32_bits(first_block);
}

/*
 * Attempt to perform RAID bypass mapping for a logical volume I/O.
 */

static bool pqi_aio_raid_level_supported(struct pqi_ctrl_info *ctrl_info,
	struct pqi_scsi_dev_raid_map_data *rmd)
{
	bool is_supported = true;

	switch (rmd->raid_level) {
	case SA_RAID_0:
		break;
	case SA_RAID_1:
		if (rmd->is_write && (!ctrl_info->enable_r1_writes ||
			rmd->data_length > ctrl_info->max_write_raid_1_10_2drive))
			is_supported = false;
		break;
	case SA_RAID_TRIPLE:
		if (rmd->is_write && (!ctrl_info->enable_r1_writes ||
			rmd->data_length > ctrl_info->max_write_raid_1_10_3drive))
			is_supported = false;
		break;
	case SA_RAID_5:
		if (rmd->is_write && (!ctrl_info->enable_r5_writes ||
			rmd->data_length > ctrl_info->max_write_raid_5_6))
			is_supported = false;
		break;
	case SA_RAID_6:
		if (rmd->is_write && (!ctrl_info->enable_r6_writes ||
			rmd->data_length > ctrl_info->max_write_raid_5_6))
			is_supported = false;
		break;
	default:
		is_supported = false;
		break;
	}

	return is_supported;
}

#define PQI_RAID_BYPASS_INELIGIBLE	1

static int pqi_get_aio_lba_and_block_count(struct scsi_cmnd *scmd,
	struct pqi_scsi_dev_raid_map_data *rmd)
{
	/* Check for valid opcode, get LBA and block count. */
	switch (scmd->cmnd[0]) {
	case WRITE_6:
		rmd->is_write = true;
		fallthrough;
	case READ_6:
		rmd->first_block = (u64)(((scmd->cmnd[1] & 0x1f) << 16) |
			(scmd->cmnd[2] << 8) | scmd->cmnd[3]);
		rmd->block_cnt = (u32)scmd->cmnd[4];
		if (rmd->block_cnt == 0)
			rmd->block_cnt = 256;
		break;
	case WRITE_10:
		rmd->is_write = true;
		fallthrough;
	case READ_10:
		rmd->first_block = (u64)get_unaligned_be32(&scmd->cmnd[2]);
		rmd->block_cnt = (u32)get_unaligned_be16(&scmd->cmnd[7]);
		break;
	case WRITE_12:
		rmd->is_write = true;
		fallthrough;
	case READ_12:
		rmd->first_block = (u64)get_unaligned_be32(&scmd->cmnd[2]);
		rmd->block_cnt = get_unaligned_be32(&scmd->cmnd[6]);
		break;
	case WRITE_16:
		rmd->is_write = true;
		fallthrough;
	case READ_16:
		rmd->first_block = get_unaligned_be64(&scmd->cmnd[2]);
		rmd->block_cnt = get_unaligned_be32(&scmd->cmnd[10]);
		break;
	default:
		/* Process via normal I/O path. */
		return PQI_RAID_BYPASS_INELIGIBLE;
	}

	put_unaligned_le32(scsi_bufflen(scmd), &rmd->data_length);

	return 0;
}

static int pci_get_aio_common_raid_map_values(struct pqi_ctrl_info *ctrl_info,
	struct pqi_scsi_dev_raid_map_data *rmd, struct raid_map *raid_map)
{
#if BITS_PER_LONG == 32
	u64 tmpdiv;
#endif

	rmd->last_block = rmd->first_block + rmd->block_cnt - 1;

	/* Check for invalid block or wraparound. */
	if (rmd->last_block >=
		get_unaligned_le64(&raid_map->volume_blk_cnt) ||
		rmd->last_block < rmd->first_block)
		return PQI_RAID_BYPASS_INELIGIBLE;

	rmd->data_disks_per_row =
		get_unaligned_le16(&raid_map->data_disks_per_row);
	rmd->strip_size = get_unaligned_le16(&raid_map->strip_size);
	rmd->layout_map_count = get_unaligned_le16(&raid_map->layout_map_count);

	/* Calculate stripe information for the request. */
	rmd->blocks_per_row = rmd->data_disks_per_row * rmd->strip_size;
	if (rmd->blocks_per_row == 0) /* Used as a divisor in many calculations */
		return PQI_RAID_BYPASS_INELIGIBLE;
#if BITS_PER_LONG == 32
	tmpdiv = rmd->first_block;
	do_div(tmpdiv, rmd->blocks_per_row);
	rmd->first_row = tmpdiv;
	tmpdiv = rmd->last_block;
	do_div(tmpdiv, rmd->blocks_per_row);
	rmd->last_row = tmpdiv;
	rmd->first_row_offset = (u32)(rmd->first_block - (rmd->first_row * rmd->blocks_per_row));
	rmd->last_row_offset = (u32)(rmd->last_block - (rmd->last_row * rmd->blocks_per_row));
	tmpdiv = rmd->first_row_offset;
	do_div(tmpdiv, rmd->strip_size);
	rmd->first_column = tmpdiv;
	tmpdiv = rmd->last_row_offset;
	do_div(tmpdiv, rmd->strip_size);
	rmd->last_column = tmpdiv;
#else
	rmd->first_row = rmd->first_block / rmd->blocks_per_row;
	rmd->last_row = rmd->last_block / rmd->blocks_per_row;
	rmd->first_row_offset = (u32)(rmd->first_block -
		(rmd->first_row * rmd->blocks_per_row));
	rmd->last_row_offset = (u32)(rmd->last_block - (rmd->last_row *
		rmd->blocks_per_row));
	rmd->first_column = rmd->first_row_offset / rmd->strip_size;
	rmd->last_column = rmd->last_row_offset / rmd->strip_size;
#endif

	/* If this isn't a single row/column then give to the controller. */
	if (rmd->first_row != rmd->last_row ||
		rmd->first_column != rmd->last_column)
		return PQI_RAID_BYPASS_INELIGIBLE;

	/* Proceeding with driver mapping. */
	rmd->total_disks_per_row = rmd->data_disks_per_row +
		get_unaligned_le16(&raid_map->metadata_disks_per_row);
	rmd->map_row = ((u32)(rmd->first_row >>
		raid_map->parity_rotation_shift)) %
		get_unaligned_le16(&raid_map->row_cnt);
	rmd->map_index = (rmd->map_row * rmd->total_disks_per_row) +
		rmd->first_column;

	return 0;
}

static int pqi_calc_aio_r5_or_r6(struct pqi_scsi_dev_raid_map_data *rmd,
	struct raid_map *raid_map)
{
#if BITS_PER_LONG == 32
	u64 tmpdiv;
#endif

	if (rmd->blocks_per_row == 0) /* Used as a divisor in many calculations */
		return PQI_RAID_BYPASS_INELIGIBLE;

	/* RAID 50/60 */
	/* Verify first and last block are in same RAID group. */
	rmd->stripesize = rmd->blocks_per_row * rmd->layout_map_count;
#if BITS_PER_LONG == 32
	tmpdiv = rmd->first_block;
	rmd->first_group = do_div(tmpdiv, rmd->stripesize);
	tmpdiv = rmd->first_group;
	do_div(tmpdiv, rmd->blocks_per_row);
	rmd->first_group = tmpdiv;
	tmpdiv = rmd->last_block;
	rmd->last_group = do_div(tmpdiv, rmd->stripesize);
	tmpdiv = rmd->last_group;
	do_div(tmpdiv, rmd->blocks_per_row);
	rmd->last_group = tmpdiv;
#else
	rmd->first_group = (rmd->first_block % rmd->stripesize) / rmd->blocks_per_row;
	rmd->last_group = (rmd->last_block % rmd->stripesize) / rmd->blocks_per_row;
#endif
	if (rmd->first_group != rmd->last_group)
		return PQI_RAID_BYPASS_INELIGIBLE;

	/* Verify request is in a single row of RAID 5/6. */
#if BITS_PER_LONG == 32
	tmpdiv = rmd->first_block;
	do_div(tmpdiv, rmd->stripesize);
	rmd->first_row = tmpdiv;
	rmd->r5or6_first_row = tmpdiv;
	tmpdiv = rmd->last_block;
	do_div(tmpdiv, rmd->stripesize);
	rmd->r5or6_last_row = tmpdiv;
#else
	rmd->first_row = rmd->r5or6_first_row =
		rmd->first_block / rmd->stripesize;
	rmd->r5or6_last_row = rmd->last_block / rmd->stripesize;
#endif
	if (rmd->r5or6_first_row != rmd->r5or6_last_row)
		return PQI_RAID_BYPASS_INELIGIBLE;

	/* Verify request is in a single column. */
#if BITS_PER_LONG == 32
	tmpdiv = rmd->first_block;
	rmd->first_row_offset = do_div(tmpdiv, rmd->stripesize);
	tmpdiv = rmd->first_row_offset;
	rmd->first_row_offset = (u32)do_div(tmpdiv, rmd->blocks_per_row);
	rmd->r5or6_first_row_offset = rmd->first_row_offset;
	tmpdiv = rmd->last_block;
	rmd->r5or6_last_row_offset = do_div(tmpdiv, rmd->stripesize);
	tmpdiv = rmd->r5or6_last_row_offset;
	rmd->r5or6_last_row_offset = do_div(tmpdiv, rmd->blocks_per_row);
	tmpdiv = rmd->r5or6_first_row_offset;
	do_div(tmpdiv, rmd->strip_size);
	rmd->first_column = rmd->r5or6_first_column = tmpdiv;
	tmpdiv = rmd->r5or6_last_row_offset;
	do_div(tmpdiv, rmd->strip_size);
	rmd->r5or6_last_column = tmpdiv;
#else
	rmd->first_row_offset = rmd->r5or6_first_row_offset =
		(u32)((rmd->first_block % rmd->stripesize) %
		rmd->blocks_per_row);

	rmd->r5or6_last_row_offset =
		(u32)((rmd->last_block % rmd->stripesize) %
		rmd->blocks_per_row);

	rmd->first_column =
		rmd->r5or6_first_row_offset / rmd->strip_size;
	rmd->r5or6_first_column = rmd->first_column;
	rmd->r5or6_last_column = rmd->r5or6_last_row_offset / rmd->strip_size;
#endif
	if (rmd->r5or6_first_column != rmd->r5or6_last_column)
		return PQI_RAID_BYPASS_INELIGIBLE;

	/* Request is eligible. */
	rmd->map_row =
		((u32)(rmd->first_row >> raid_map->parity_rotation_shift)) %
		get_unaligned_le16(&raid_map->row_cnt);

	rmd->map_index = (rmd->first_group *
		(get_unaligned_le16(&raid_map->row_cnt) *
		rmd->total_disks_per_row)) +
		(rmd->map_row * rmd->total_disks_per_row) + rmd->first_column;

	if (rmd->is_write) {
		u32 index;

		/*
		 * p_parity_it_nexus and q_parity_it_nexus are pointers to the
		 * parity entries inside the device's raid_map.
		 *
		 * A device's RAID map is bounded by: number of RAID disks squared.
		 *
		 * The devices RAID map size is checked during device
		 * initialization.
		 */
		index = DIV_ROUND_UP(rmd->map_index + 1, rmd->total_disks_per_row);
		index *= rmd->total_disks_per_row;
		index -= get_unaligned_le16(&raid_map->metadata_disks_per_row);

		rmd->p_parity_it_nexus = raid_map->disk_data[index].aio_handle;
		if (rmd->raid_level == SA_RAID_6) {
			rmd->q_parity_it_nexus = raid_map->disk_data[index + 1].aio_handle;
			rmd->xor_mult = raid_map->disk_data[rmd->map_index].xor_mult[1];
		}
#if BITS_PER_LONG == 32
		tmpdiv = rmd->first_block;
		do_div(tmpdiv, rmd->blocks_per_row);
		rmd->row = tmpdiv;
#else
		rmd->row = rmd->first_block / rmd->blocks_per_row;
#endif
	}

	return 0;
}

static void pqi_set_aio_cdb(struct pqi_scsi_dev_raid_map_data *rmd)
{
	/* Build the new CDB for the physical disk I/O. */
	if (rmd->disk_block > 0xffffffff) {
		rmd->cdb[0] = rmd->is_write ? WRITE_16 : READ_16;
		rmd->cdb[1] = 0;
		put_unaligned_be64(rmd->disk_block, &rmd->cdb[2]);
		put_unaligned_be32(rmd->disk_block_cnt, &rmd->cdb[10]);
		rmd->cdb[14] = 0;
		rmd->cdb[15] = 0;
		rmd->cdb_length = 16;
	} else {
		rmd->cdb[0] = rmd->is_write ? WRITE_10 : READ_10;
		rmd->cdb[1] = 0;
		put_unaligned_be32((u32)rmd->disk_block, &rmd->cdb[2]);
		rmd->cdb[6] = 0;
		put_unaligned_be16((u16)rmd->disk_block_cnt, &rmd->cdb[7]);
		rmd->cdb[9] = 0;
		rmd->cdb_length = 10;
	}
}

static void pqi_calc_aio_r1_nexus(struct raid_map *raid_map,
	struct pqi_scsi_dev_raid_map_data *rmd)
{
	u32 index;
	u32 group;

	group = rmd->map_index / rmd->data_disks_per_row;

	index = rmd->map_index - (group * rmd->data_disks_per_row);
	rmd->it_nexus[0] = raid_map->disk_data[index].aio_handle;
	index += rmd->data_disks_per_row;
	rmd->it_nexus[1] = raid_map->disk_data[index].aio_handle;
	if (rmd->layout_map_count > 2) {
		index += rmd->data_disks_per_row;
		rmd->it_nexus[2] = raid_map->disk_data[index].aio_handle;
	}

	rmd->num_it_nexus_entries = rmd->layout_map_count;
}

static int pqi_raid_bypass_submit_scsi_cmd(struct pqi_ctrl_info *ctrl_info,
	struct pqi_scsi_dev *device, struct scsi_cmnd *scmd,
	struct pqi_queue_group *queue_group)
{
	int rc;
	struct raid_map *raid_map;
	u32 group;
	u32 next_bypass_group;
	struct pqi_encryption_info *encryption_info_ptr;
	struct pqi_encryption_info encryption_info;
	struct pqi_scsi_dev_raid_map_data rmd = { 0 };

	rc = pqi_get_aio_lba_and_block_count(scmd, &rmd);
	if (rc)
		return PQI_RAID_BYPASS_INELIGIBLE;

	rmd.raid_level = device->raid_level;

	if (!pqi_aio_raid_level_supported(ctrl_info, &rmd))
		return PQI_RAID_BYPASS_INELIGIBLE;

	if (unlikely(rmd.block_cnt == 0))
		return PQI_RAID_BYPASS_INELIGIBLE;

	raid_map = device->raid_map;

	rc = pci_get_aio_common_raid_map_values(ctrl_info, &rmd, raid_map);
	if (rc)
		return PQI_RAID_BYPASS_INELIGIBLE;

	if (device->raid_level == SA_RAID_1 ||
		device->raid_level == SA_RAID_TRIPLE) {
		if (rmd.is_write) {
			pqi_calc_aio_r1_nexus(raid_map, &rmd);
		} else {
			group = device->next_bypass_group[rmd.map_index];
			next_bypass_group = group + 1;
			if (next_bypass_group >= rmd.layout_map_count)
				next_bypass_group = 0;
			device->next_bypass_group[rmd.map_index] = next_bypass_group;
			rmd.map_index += group * rmd.data_disks_per_row;
		}
	} else if ((device->raid_level == SA_RAID_5 ||
		device->raid_level == SA_RAID_6) &&
		(rmd.layout_map_count > 1 || rmd.is_write)) {
		rc = pqi_calc_aio_r5_or_r6(&rmd, raid_map);
		if (rc)
			return PQI_RAID_BYPASS_INELIGIBLE;
	}

	if (unlikely(rmd.map_index >= RAID_MAP_MAX_ENTRIES))
		return PQI_RAID_BYPASS_INELIGIBLE;

	rmd.aio_handle = raid_map->disk_data[rmd.map_index].aio_handle;
	rmd.disk_block = get_unaligned_le64(&raid_map->disk_starting_blk) +
		rmd.first_row * rmd.strip_size +
		(rmd.first_row_offset - rmd.first_column * rmd.strip_size);
	rmd.disk_block_cnt = rmd.block_cnt;

	/* Handle differing logical/physical block sizes. */
	if (raid_map->phys_blk_shift) {
		rmd.disk_block <<= raid_map->phys_blk_shift;
		rmd.disk_block_cnt <<= raid_map->phys_blk_shift;
	}

	if (unlikely(rmd.disk_block_cnt > 0xffff))
		return PQI_RAID_BYPASS_INELIGIBLE;

	pqi_set_aio_cdb(&rmd);

	if (get_unaligned_le16(&raid_map->flags) & RAID_MAP_ENCRYPTION_ENABLED) {
		if (rmd.data_length > device->max_transfer_encrypted)
			return PQI_RAID_BYPASS_INELIGIBLE;
		pqi_set_encryption_info(&encryption_info, raid_map, rmd.first_block);
		encryption_info_ptr = &encryption_info;
	} else {
		encryption_info_ptr = NULL;
	}

	if (rmd.is_write) {
		switch (device->raid_level) {
		case SA_RAID_1:
		case SA_RAID_TRIPLE:
			return pqi_aio_submit_r1_write_io(ctrl_info, scmd, queue_group,
				encryption_info_ptr, device, &rmd);
		case SA_RAID_5:
		case SA_RAID_6:
			return pqi_aio_submit_r56_write_io(ctrl_info, scmd, queue_group,
				encryption_info_ptr, device, &rmd);
		}
	}

	return pqi_aio_submit_io(ctrl_info, scmd, rmd.aio_handle,
		rmd.cdb, rmd.cdb_length, queue_group,
		encryption_info_ptr, true, false);
}

#define PQI_STATUS_IDLE		0x0

#define PQI_CREATE_ADMIN_QUEUE_PAIR	1
#define PQI_DELETE_ADMIN_QUEUE_PAIR	2

#define PQI_DEVICE_STATE_POWER_ON_AND_RESET		0x0
#define PQI_DEVICE_STATE_STATUS_AVAILABLE		0x1
#define PQI_DEVICE_STATE_ALL_REGISTERS_READY		0x2
#define PQI_DEVICE_STATE_ADMIN_QUEUE_PAIR_READY		0x3
#define PQI_DEVICE_STATE_ERROR				0x4

#define PQI_MODE_READY_TIMEOUT_SECS		30
#define PQI_MODE_READY_POLL_INTERVAL_MSECS	1

static int pqi_wait_for_pqi_mode_ready(struct pqi_ctrl_info *ctrl_info)
{
	struct pqi_device_registers __iomem *pqi_registers;
	unsigned long timeout;
	u64 signature;
	u8 status;

	pqi_registers = ctrl_info->pqi_registers;
	timeout = (PQI_MODE_READY_TIMEOUT_SECS * HZ) + jiffies;

	while (1) {
		signature = readq(&pqi_registers->signature);
		if (memcmp(&signature, PQI_DEVICE_SIGNATURE,
			sizeof(signature)) == 0)
			break;
		if (time_after(jiffies, timeout)) {
			dev_err(&ctrl_info->pci_dev->dev,
				"timed out waiting for PQI signature\n");
			return -ETIMEDOUT;
		}
		msleep(PQI_MODE_READY_POLL_INTERVAL_MSECS);
	}

	while (1) {
		status = readb(&pqi_registers->function_and_status_code);
		if (status == PQI_STATUS_IDLE)
			break;
		if (time_after(jiffies, timeout)) {
			dev_err(&ctrl_info->pci_dev->dev,
				"timed out waiting for PQI IDLE\n");
			return -ETIMEDOUT;
		}
		msleep(PQI_MODE_READY_POLL_INTERVAL_MSECS);
	}

	while (1) {
		if (readl(&pqi_registers->device_status) ==
			PQI_DEVICE_STATE_ALL_REGISTERS_READY)
			break;
		if (time_after(jiffies, timeout)) {
			dev_err(&ctrl_info->pci_dev->dev,
				"timed out waiting for PQI all registers ready\n");
			return -ETIMEDOUT;
		}
		msleep(PQI_MODE_READY_POLL_INTERVAL_MSECS);
	}

	return 0;
}

static inline void pqi_aio_path_disabled(struct pqi_io_request *io_request)
{
	struct pqi_scsi_dev *device;

	device = io_request->scmd->device->hostdata;
	device->raid_bypass_enabled = false;
	device->aio_enabled = false;
}

static inline void pqi_take_device_offline(struct scsi_device *sdev, char *path)
{
	struct pqi_ctrl_info *ctrl_info;
	struct pqi_scsi_dev *device;

	device = sdev->hostdata;
	if (device->device_offline)
		return;

	device->device_offline = true;
	ctrl_info = shost_to_hba(sdev->host);
	pqi_schedule_rescan_worker(ctrl_info);
	dev_err(&ctrl_info->pci_dev->dev, "re-scanning %s scsi %d:%d:%d:%d\n",
		path, ctrl_info->scsi_host->host_no, device->bus,
		device->target, device->lun);
}

static void pqi_process_raid_io_error(struct pqi_io_request *io_request)
{
	u8 scsi_status;
	u8 host_byte;
	struct scsi_cmnd *scmd;
	struct pqi_raid_error_info *error_info;
	size_t sense_data_length;
	int residual_count;
	int xfer_count;
	struct scsi_sense_hdr sshdr;

	scmd = io_request->scmd;
	if (!scmd)
		return;

	error_info = io_request->error_info;
	scsi_status = error_info->status;
	host_byte = DID_OK;

	switch (error_info->data_out_result) {
	case PQI_DATA_IN_OUT_GOOD:
		break;
	case PQI_DATA_IN_OUT_UNDERFLOW:
		xfer_count =
			get_unaligned_le32(&error_info->data_out_transferred);
		residual_count = scsi_bufflen(scmd) - xfer_count;
		scsi_set_resid(scmd, residual_count);
		if (xfer_count < scmd->underflow)
			host_byte = DID_SOFT_ERROR;
		break;
	case PQI_DATA_IN_OUT_UNSOLICITED_ABORT:
	case PQI_DATA_IN_OUT_ABORTED:
		host_byte = DID_ABORT;
		break;
	case PQI_DATA_IN_OUT_TIMEOUT:
		host_byte = DID_TIME_OUT;
		break;
	case PQI_DATA_IN_OUT_BUFFER_OVERFLOW:
	case PQI_DATA_IN_OUT_PROTOCOL_ERROR:
	case PQI_DATA_IN_OUT_BUFFER_ERROR:
	case PQI_DATA_IN_OUT_BUFFER_OVERFLOW_DESCRIPTOR_AREA:
	case PQI_DATA_IN_OUT_BUFFER_OVERFLOW_BRIDGE:
	case PQI_DATA_IN_OUT_ERROR:
	case PQI_DATA_IN_OUT_HARDWARE_ERROR:
	case PQI_DATA_IN_OUT_PCIE_FABRIC_ERROR:
	case PQI_DATA_IN_OUT_PCIE_COMPLETION_TIMEOUT:
	case PQI_DATA_IN_OUT_PCIE_COMPLETER_ABORT_RECEIVED:
	case PQI_DATA_IN_OUT_PCIE_UNSUPPORTED_REQUEST_RECEIVED:
	case PQI_DATA_IN_OUT_PCIE_ECRC_CHECK_FAILED:
	case PQI_DATA_IN_OUT_PCIE_UNSUPPORTED_REQUEST:
	case PQI_DATA_IN_OUT_PCIE_ACS_VIOLATION:
	case PQI_DATA_IN_OUT_PCIE_TLP_PREFIX_BLOCKED:
	case PQI_DATA_IN_OUT_PCIE_POISONED_MEMORY_READ:
	default:
		host_byte = DID_ERROR;
		break;
	}

	sense_data_length = get_unaligned_le16(&error_info->sense_data_length);
	if (sense_data_length == 0)
		sense_data_length =
			get_unaligned_le16(&error_info->response_data_length);
	if (sense_data_length) {
		if (sense_data_length > sizeof(error_info->data))
			sense_data_length = sizeof(error_info->data);

		if (scsi_status == SAM_STAT_CHECK_CONDITION &&
			scsi_normalize_sense(error_info->data,
				sense_data_length, &sshdr) &&
				sshdr.sense_key == HARDWARE_ERROR &&
				sshdr.asc == 0x3e) {
			struct pqi_ctrl_info *ctrl_info = shost_to_hba(scmd->device->host);
			struct pqi_scsi_dev *device = scmd->device->hostdata;

			switch (sshdr.ascq) {
			case 0x1: /* LOGICAL UNIT FAILURE */
				if (printk_ratelimit())
					scmd_printk(KERN_ERR, scmd, "received 'logical unit failure' from controller for scsi %d:%d:%d:%d\n",
						ctrl_info->scsi_host->host_no, device->bus, device->target, device->lun);
				pqi_take_device_offline(scmd->device, "RAID");
				host_byte = DID_NO_CONNECT;
				break;

			default: /* See http://www.t10.org/lists/asc-num.htm#ASC_3E */
				if (printk_ratelimit())
					scmd_printk(KERN_ERR, scmd, "received unhandled error %d from controller for scsi %d:%d:%d:%d\n",
						sshdr.ascq, ctrl_info->scsi_host->host_no, device->bus, device->target, device->lun);
				break;
			}
		}

		if (sense_data_length > SCSI_SENSE_BUFFERSIZE)
			sense_data_length = SCSI_SENSE_BUFFERSIZE;
		memcpy(scmd->sense_buffer, error_info->data,
			sense_data_length);
	}

	if (pqi_cmd_priv(scmd)->this_residual &&
	    !pqi_is_logical_device(scmd->device->hostdata) &&
	    scsi_status == SAM_STAT_CHECK_CONDITION &&
	    host_byte == DID_OK &&
	    sense_data_length &&
	    scsi_normalize_sense(error_info->data, sense_data_length, &sshdr) &&
	    sshdr.sense_key == ILLEGAL_REQUEST &&
	    sshdr.asc == 0x26 &&
	    sshdr.ascq == 0x0) {
		host_byte = DID_NO_CONNECT;
		pqi_take_device_offline(scmd->device, "AIO");
		scsi_build_sense_buffer(0, scmd->sense_buffer, HARDWARE_ERROR, 0x3e, 0x1);
	}

	scmd->result = scsi_status;
	set_host_byte(scmd, host_byte);
}

static void pqi_process_aio_io_error(struct pqi_io_request *io_request)
{
	u8 scsi_status;
	u8 host_byte;
	struct scsi_cmnd *scmd;
	struct pqi_aio_error_info *error_info;
	size_t sense_data_length;
	int residual_count;
	int xfer_count;
	bool device_offline;

	scmd = io_request->scmd;
	error_info = io_request->error_info;
	host_byte = DID_OK;
	sense_data_length = 0;
	device_offline = false;

	switch (error_info->service_response) {
	case PQI_AIO_SERV_RESPONSE_COMPLETE:
		scsi_status = error_info->status;
		break;
	case PQI_AIO_SERV_RESPONSE_FAILURE:
		switch (error_info->status) {
		case PQI_AIO_STATUS_IO_ABORTED:
			scsi_status = SAM_STAT_TASK_ABORTED;
			break;
		case PQI_AIO_STATUS_UNDERRUN:
			scsi_status = SAM_STAT_GOOD;
			residual_count = get_unaligned_le32(
						&error_info->residual_count);
			scsi_set_resid(scmd, residual_count);
			xfer_count = scsi_bufflen(scmd) - residual_count;
			if (xfer_count < scmd->underflow)
				host_byte = DID_SOFT_ERROR;
			break;
		case PQI_AIO_STATUS_OVERRUN:
			scsi_status = SAM_STAT_GOOD;
			break;
		case PQI_AIO_STATUS_AIO_PATH_DISABLED:
			pqi_aio_path_disabled(io_request);
			scsi_status = SAM_STAT_GOOD;
			io_request->status = -EAGAIN;
			break;
		case PQI_AIO_STATUS_NO_PATH_TO_DEVICE:
		case PQI_AIO_STATUS_INVALID_DEVICE:
			if (!io_request->raid_bypass) {
				device_offline = true;
				pqi_take_device_offline(scmd->device, "AIO");
				host_byte = DID_NO_CONNECT;
			}
			scsi_status = SAM_STAT_CHECK_CONDITION;
			break;
		case PQI_AIO_STATUS_IO_ERROR:
		default:
			scsi_status = SAM_STAT_CHECK_CONDITION;
			break;
		}
		break;
	case PQI_AIO_SERV_RESPONSE_TMF_COMPLETE:
	case PQI_AIO_SERV_RESPONSE_TMF_SUCCEEDED:
		scsi_status = SAM_STAT_GOOD;
		break;
	case PQI_AIO_SERV_RESPONSE_TMF_REJECTED:
	case PQI_AIO_SERV_RESPONSE_TMF_INCORRECT_LUN:
	default:
		scsi_status = SAM_STAT_CHECK_CONDITION;
		break;
	}

	if (error_info->data_present) {
		sense_data_length =
			get_unaligned_le16(&error_info->data_length);
		if (sense_data_length) {
			if (sense_data_length > sizeof(error_info->data))
				sense_data_length = sizeof(error_info->data);
			if (sense_data_length > SCSI_SENSE_BUFFERSIZE)
				sense_data_length = SCSI_SENSE_BUFFERSIZE;
			memcpy(scmd->sense_buffer, error_info->data,
				sense_data_length);
		}
	}

	if (device_offline && sense_data_length == 0)
		scsi_build_sense(scmd, 0, HARDWARE_ERROR, 0x3e, 0x1);

	scmd->result = scsi_status;
	set_host_byte(scmd, host_byte);
}

static void pqi_process_io_error(unsigned int iu_type,
	struct pqi_io_request *io_request)
{
	switch (iu_type) {
	case PQI_RESPONSE_IU_RAID_PATH_IO_ERROR:
		pqi_process_raid_io_error(io_request);
		break;
	case PQI_RESPONSE_IU_AIO_PATH_IO_ERROR:
		pqi_process_aio_io_error(io_request);
		break;
	}
}

static int pqi_interpret_task_management_response(struct pqi_ctrl_info *ctrl_info,
	struct pqi_task_management_response *response)
{
	int rc;

	switch (response->response_code) {
	case SOP_TMF_COMPLETE:
	case SOP_TMF_FUNCTION_SUCCEEDED:
		rc = 0;
		break;
	case SOP_TMF_REJECTED:
		rc = -EAGAIN;
		break;
	case SOP_TMF_INCORRECT_LOGICAL_UNIT:
		rc = -ENODEV;
		break;
	default:
		rc = -EIO;
		break;
	}

	if (rc)
		dev_err(&ctrl_info->pci_dev->dev,
			"Task Management Function error: %d (response code: %u)\n", rc, response->response_code);

	return rc;
}

static inline void pqi_invalid_response(struct pqi_ctrl_info *ctrl_info,
	enum pqi_ctrl_shutdown_reason ctrl_shutdown_reason)
{
	pqi_take_ctrl_offline(ctrl_info, ctrl_shutdown_reason);
}

static int pqi_process_io_intr(struct pqi_ctrl_info *ctrl_info, struct pqi_queue_group *queue_group)
{
	int num_responses;
	pqi_index_t oq_pi;
	pqi_index_t oq_ci;
	struct pqi_io_request *io_request;
	struct pqi_io_response *response;
	u16 request_id;

	num_responses = 0;
	oq_ci = queue_group->oq_ci_copy;

	while (1) {
		oq_pi = readl(queue_group->oq_pi);
		if (oq_pi >= ctrl_info->num_elements_per_oq) {
			pqi_invalid_response(ctrl_info, PQI_IO_PI_OUT_OF_RANGE);
			dev_err(&ctrl_info->pci_dev->dev,
				"I/O interrupt: producer index (%u) out of range (0-%u): consumer index: %u\n",
				oq_pi, ctrl_info->num_elements_per_oq - 1, oq_ci);
			return -1;
		}
		if (oq_pi == oq_ci)
			break;

		num_responses++;
		response = queue_group->oq_element_array +
			(oq_ci * PQI_OPERATIONAL_OQ_ELEMENT_LENGTH);

		request_id = get_unaligned_le16(&response->request_id);
		if (request_id >= ctrl_info->max_io_slots) {
			pqi_invalid_response(ctrl_info, PQI_INVALID_REQ_ID);
			dev_err(&ctrl_info->pci_dev->dev,
				"request ID in response (%u) out of range (0-%u): producer index: %u  consumer index: %u\n",
				request_id, ctrl_info->max_io_slots - 1, oq_pi, oq_ci);
			return -1;
		}

		io_request = &ctrl_info->io_request_pool[request_id];
		if (atomic_read(&io_request->refcount) == 0) {
			pqi_invalid_response(ctrl_info, PQI_UNMATCHED_REQ_ID);
			dev_err(&ctrl_info->pci_dev->dev,
				"request ID in response (%u) does not match an outstanding I/O request: producer index: %u  consumer index: %u\n",
				request_id, oq_pi, oq_ci);
			return -1;
		}

		switch (response->header.iu_type) {
		case PQI_RESPONSE_IU_RAID_PATH_IO_SUCCESS:
		case PQI_RESPONSE_IU_AIO_PATH_IO_SUCCESS:
			if (io_request->scmd)
				io_request->scmd->result = 0;
			fallthrough;
		case PQI_RESPONSE_IU_GENERAL_MANAGEMENT:
			break;
		case PQI_RESPONSE_IU_VENDOR_GENERAL:
			io_request->status =
				get_unaligned_le16(
				&((struct pqi_vendor_general_response *)response)->status);
			break;
		case PQI_RESPONSE_IU_TASK_MANAGEMENT:
			io_request->status = pqi_interpret_task_management_response(ctrl_info,
				(void *)response);
			break;
		case PQI_RESPONSE_IU_AIO_PATH_DISABLED:
			pqi_aio_path_disabled(io_request);
			io_request->status = -EAGAIN;
			break;
		case PQI_RESPONSE_IU_RAID_PATH_IO_ERROR:
		case PQI_RESPONSE_IU_AIO_PATH_IO_ERROR:
			io_request->error_info = ctrl_info->error_buffer +
				(get_unaligned_le16(&response->error_index) *
				PQI_ERROR_BUFFER_ELEMENT_LENGTH);
			pqi_process_io_error(response->header.iu_type, io_request);
			break;
		default:
			pqi_invalid_response(ctrl_info, PQI_UNEXPECTED_IU_TYPE);
			dev_err(&ctrl_info->pci_dev->dev,
				"unexpected IU type: 0x%x: producer index: %u  consumer index: %u\n",
				response->header.iu_type, oq_pi, oq_ci);
			return -1;
		}

		io_request->io_complete_callback(io_request, io_request->context);

		/*
		 * Note that the I/O request structure CANNOT BE TOUCHED after
		 * returning from the I/O completion callback!
		 */
		oq_ci = (oq_ci + 1) % ctrl_info->num_elements_per_oq;
	}

	if (num_responses) {
		queue_group->oq_ci_copy = oq_ci;
		writel(oq_ci, queue_group->oq_ci);
	}

	return num_responses;
}

static inline unsigned int pqi_num_elements_free(unsigned int pi,
	unsigned int ci, unsigned int elements_in_queue)
{
	unsigned int num_elements_used;

	if (pi >= ci)
		num_elements_used = pi - ci;
	else
		num_elements_used = elements_in_queue - ci + pi;

	return elements_in_queue - num_elements_used - 1;
}

static void pqi_send_event_ack(struct pqi_ctrl_info *ctrl_info,
	struct pqi_event_acknowledge_request *iu, size_t iu_length)
{
	pqi_index_t iq_pi;
	pqi_index_t iq_ci;
	unsigned long flags;
	void *next_element;
	struct pqi_queue_group *queue_group;

	queue_group = &ctrl_info->queue_groups[PQI_DEFAULT_QUEUE_GROUP];
	put_unaligned_le16(queue_group->oq_id, &iu->header.response_queue_id);

	while (1) {
		spin_lock_irqsave(&queue_group->submit_lock[RAID_PATH], flags);

		iq_pi = queue_group->iq_pi_copy[RAID_PATH];
		iq_ci = readl(queue_group->iq_ci[RAID_PATH]);

		if (pqi_num_elements_free(iq_pi, iq_ci,
			ctrl_info->num_elements_per_iq))
			break;

		spin_unlock_irqrestore(
			&queue_group->submit_lock[RAID_PATH], flags);

		if (pqi_ctrl_offline(ctrl_info))
			return;
	}

	next_element = queue_group->iq_element_array[RAID_PATH] +
		(iq_pi * PQI_OPERATIONAL_IQ_ELEMENT_LENGTH);

	memcpy(next_element, iu, iu_length);

	iq_pi = (iq_pi + 1) % ctrl_info->num_elements_per_iq;
	queue_group->iq_pi_copy[RAID_PATH] = iq_pi;

	/*
	 * This write notifies the controller that an IU is available to be
	 * processed.
	 */
	writel(iq_pi, queue_group->iq_pi[RAID_PATH]);

	spin_unlock_irqrestore(&queue_group->submit_lock[RAID_PATH], flags);
}

static void pqi_acknowledge_event(struct pqi_ctrl_info *ctrl_info,
	struct pqi_event *event)
{
	struct pqi_event_acknowledge_request request;

	memset(&request, 0, sizeof(request));

	request.header.iu_type = PQI_REQUEST_IU_ACKNOWLEDGE_VENDOR_EVENT;
	put_unaligned_le16(sizeof(request) - PQI_REQUEST_HEADER_LENGTH,
		&request.header.iu_length);
	request.event_type = event->event_type;
	put_unaligned_le16(event->event_id, &request.event_id);
	put_unaligned_le32(event->additional_event_id, &request.additional_event_id);

	pqi_send_event_ack(ctrl_info, &request, sizeof(request));
}

#define PQI_SOFT_RESET_STATUS_TIMEOUT_SECS		30
#define PQI_SOFT_RESET_STATUS_POLL_INTERVAL_SECS	1

static enum pqi_soft_reset_status pqi_poll_for_soft_reset_status(
	struct pqi_ctrl_info *ctrl_info)
{
	u8 status;
	unsigned long timeout;

	timeout = (PQI_SOFT_RESET_STATUS_TIMEOUT_SECS * HZ) + jiffies;

	while (1) {
		status = pqi_read_soft_reset_status(ctrl_info);
		if (status & PQI_SOFT_RESET_INITIATE)
			return RESET_INITIATE_DRIVER;

		if (status & PQI_SOFT_RESET_ABORT)
			return RESET_ABORT;

		if (!sis_is_firmware_running(ctrl_info))
			return RESET_NORESPONSE;

		if (time_after(jiffies, timeout)) {
			dev_warn(&ctrl_info->pci_dev->dev,
				"timed out waiting for soft reset status\n");
			return RESET_TIMEDOUT;
		}

		ssleep(PQI_SOFT_RESET_STATUS_POLL_INTERVAL_SECS);
	}
}

static void pqi_process_soft_reset(struct pqi_ctrl_info *ctrl_info)
{
	int rc;
	unsigned int delay_secs;
	enum pqi_soft_reset_status reset_status;

	if (ctrl_info->soft_reset_handshake_supported)
		reset_status = pqi_poll_for_soft_reset_status(ctrl_info);
	else
		reset_status = RESET_INITIATE_FIRMWARE;

	delay_secs = PQI_POST_RESET_DELAY_SECS;

	switch (reset_status) {
	case RESET_TIMEDOUT:
		delay_secs = PQI_POST_OFA_RESET_DELAY_UPON_TIMEOUT_SECS;
		fallthrough;
	case RESET_INITIATE_DRIVER:
		dev_info(&ctrl_info->pci_dev->dev,
				"Online Firmware Activation: resetting controller\n");
		sis_soft_reset(ctrl_info);
		fallthrough;
	case RESET_INITIATE_FIRMWARE:
		ctrl_info->pqi_mode_enabled = false;
		pqi_save_ctrl_mode(ctrl_info, SIS_MODE);
		rc = pqi_ofa_ctrl_restart(ctrl_info, delay_secs);
		pqi_host_free_buffer(ctrl_info, &ctrl_info->ofa_memory);
		pqi_ctrl_ofa_done(ctrl_info);
		dev_info(&ctrl_info->pci_dev->dev,
				"Online Firmware Activation: %s\n",
				rc == 0 ? "SUCCESS" : "FAILED");
		break;
	case RESET_ABORT:
		dev_info(&ctrl_info->pci_dev->dev,
				"Online Firmware Activation ABORTED\n");
		if (ctrl_info->soft_reset_handshake_supported)
			pqi_clear_soft_reset_status(ctrl_info);
		pqi_host_free_buffer(ctrl_info, &ctrl_info->ofa_memory);
		pqi_ctrl_ofa_done(ctrl_info);
		pqi_ofa_ctrl_unquiesce(ctrl_info);
		break;
	case RESET_NORESPONSE:
		fallthrough;
	default:
		dev_err(&ctrl_info->pci_dev->dev,
			"unexpected Online Firmware Activation reset status: 0x%x\n",
			reset_status);
		pqi_host_free_buffer(ctrl_info, &ctrl_info->ofa_memory);
		pqi_ctrl_ofa_done(ctrl_info);
		pqi_ofa_ctrl_unquiesce(ctrl_info);
		pqi_take_ctrl_offline(ctrl_info, PQI_OFA_RESPONSE_TIMEOUT);
		break;
	}
}

static void pqi_ofa_memory_alloc_worker(struct work_struct *work)
{
	struct pqi_ctrl_info *ctrl_info;

	ctrl_info = container_of(work, struct pqi_ctrl_info, ofa_memory_alloc_work);

	pqi_ctrl_ofa_start(ctrl_info);
	pqi_host_setup_buffer(ctrl_info, &ctrl_info->ofa_memory, ctrl_info->ofa_bytes_requested, ctrl_info->ofa_bytes_requested);
	pqi_host_memory_update(ctrl_info, &ctrl_info->ofa_memory, PQI_VENDOR_GENERAL_OFA_MEMORY_UPDATE);
}

static void pqi_ofa_quiesce_worker(struct work_struct *work)
{
	struct pqi_ctrl_info *ctrl_info;
	struct pqi_event *event;

	ctrl_info = container_of(work, struct pqi_ctrl_info, ofa_quiesce_work);

	event = &ctrl_info->events[pqi_event_type_to_event_index(PQI_EVENT_TYPE_OFA)];

	pqi_ofa_ctrl_quiesce(ctrl_info);
	pqi_acknowledge_event(ctrl_info, event);
	pqi_process_soft_reset(ctrl_info);
}

static bool pqi_ofa_process_event(struct pqi_ctrl_info *ctrl_info,
	struct pqi_event *event)
{
	bool ack_event;

	ack_event = true;

	switch (event->event_id) {
	case PQI_EVENT_OFA_MEMORY_ALLOCATION:
		dev_info(&ctrl_info->pci_dev->dev,
			"received Online Firmware Activation memory allocation request\n");
		schedule_work(&ctrl_info->ofa_memory_alloc_work);
		break;
	case PQI_EVENT_OFA_QUIESCE:
		dev_info(&ctrl_info->pci_dev->dev,
			"received Online Firmware Activation quiesce request\n");
		schedule_work(&ctrl_info->ofa_quiesce_work);
		ack_event = false;
		break;
	case PQI_EVENT_OFA_CANCELED:
		dev_info(&ctrl_info->pci_dev->dev,
			"received Online Firmware Activation cancel request: reason: %u\n",
			ctrl_info->ofa_cancel_reason);
		pqi_host_free_buffer(ctrl_info, &ctrl_info->ofa_memory);
		pqi_ctrl_ofa_done(ctrl_info);
		break;
	default:
		dev_err(&ctrl_info->pci_dev->dev,
			"received unknown Online Firmware Activation request: event ID: %u\n",
			event->event_id);
		break;
	}

	return ack_event;
}

static void pqi_mark_volumes_for_rescan(struct pqi_ctrl_info *ctrl_info)
{
	unsigned long flags;
	struct pqi_scsi_dev *device;

	spin_lock_irqsave(&ctrl_info->scsi_device_list_lock, flags);

	list_for_each_entry(device, &ctrl_info->scsi_device_list, scsi_device_list_entry) {
		if (pqi_is_logical_device(device) && device->devtype == TYPE_DISK)
			device->rescan = true;
	}

	spin_unlock_irqrestore(&ctrl_info->scsi_device_list_lock, flags);
}

static void pqi_disable_raid_bypass(struct pqi_ctrl_info *ctrl_info)
{
	unsigned long flags;
	struct pqi_scsi_dev *device;

	spin_lock_irqsave(&ctrl_info->scsi_device_list_lock, flags);

	list_for_each_entry(device, &ctrl_info->scsi_device_list, scsi_device_list_entry)
		if (device->raid_bypass_enabled)
			device->raid_bypass_enabled = false;

	spin_unlock_irqrestore(&ctrl_info->scsi_device_list_lock, flags);
}

static void pqi_event_worker(struct work_struct *work)
{
	unsigned int i;
	bool rescan_needed;
	struct pqi_ctrl_info *ctrl_info;
	struct pqi_event *event;
	bool ack_event;

	ctrl_info = container_of(work, struct pqi_ctrl_info, event_work);

	pqi_ctrl_busy(ctrl_info);
	pqi_wait_if_ctrl_blocked(ctrl_info);
	if (pqi_ctrl_offline(ctrl_info))
		goto out;

	rescan_needed = false;
	event = ctrl_info->events;
	for (i = 0; i < PQI_NUM_SUPPORTED_EVENTS; i++) {
		if (event->pending) {
			event->pending = false;
			if (event->event_type == PQI_EVENT_TYPE_OFA) {
				ack_event = pqi_ofa_process_event(ctrl_info, event);
			} else {
				ack_event = true;
				rescan_needed = true;
				if (event->event_type == PQI_EVENT_TYPE_LOGICAL_DEVICE)
					pqi_mark_volumes_for_rescan(ctrl_info);
				else if (event->event_type == PQI_EVENT_TYPE_AIO_STATE_CHANGE)
					pqi_disable_raid_bypass(ctrl_info);
			}
			if (ack_event)
				pqi_acknowledge_event(ctrl_info, event);
		}
		event++;
	}

#define PQI_RESCAN_WORK_FOR_EVENT_DELAY		(5 * HZ)

	if (rescan_needed)
		pqi_schedule_rescan_worker_with_delay(ctrl_info,
			PQI_RESCAN_WORK_FOR_EVENT_DELAY);

out:
	pqi_ctrl_unbusy(ctrl_info);
}

#define PQI_HEARTBEAT_TIMER_INTERVAL	(10 * HZ)

static void pqi_heartbeat_timer_handler(struct timer_list *t)
{
	int num_interrupts;
	u32 heartbeat_count;
	struct pqi_ctrl_info *ctrl_info = from_timer(ctrl_info, t, heartbeat_timer);

	pqi_check_ctrl_health(ctrl_info);
	if (pqi_ctrl_offline(ctrl_info))
		return;

	num_interrupts = atomic_read(&ctrl_info->num_interrupts);
	heartbeat_count = pqi_read_heartbeat_counter(ctrl_info);

	if (num_interrupts == ctrl_info->previous_num_interrupts) {
		if (heartbeat_count == ctrl_info->previous_heartbeat_count) {
			dev_err(&ctrl_info->pci_dev->dev,
				"no heartbeat detected - last heartbeat count: %u\n",
				heartbeat_count);
			pqi_take_ctrl_offline(ctrl_info, PQI_NO_HEARTBEAT);
			return;
		}
	} else {
		ctrl_info->previous_num_interrupts = num_interrupts;
	}

	ctrl_info->previous_heartbeat_count = heartbeat_count;
	mod_timer(&ctrl_info->heartbeat_timer,
		jiffies + PQI_HEARTBEAT_TIMER_INTERVAL);
}

static void pqi_start_heartbeat_timer(struct pqi_ctrl_info *ctrl_info)
{
	if (!ctrl_info->heartbeat_counter)
		return;

	ctrl_info->previous_num_interrupts =
		atomic_read(&ctrl_info->num_interrupts);
	ctrl_info->previous_heartbeat_count =
		pqi_read_heartbeat_counter(ctrl_info);

	ctrl_info->heartbeat_timer.expires =
		jiffies + PQI_HEARTBEAT_TIMER_INTERVAL;
	add_timer(&ctrl_info->heartbeat_timer);
}

static inline void pqi_stop_heartbeat_timer(struct pqi_ctrl_info *ctrl_info)
{
	del_timer_sync(&ctrl_info->heartbeat_timer);
}

static void pqi_ofa_capture_event_payload(struct pqi_ctrl_info *ctrl_info,
	struct pqi_event *event, struct pqi_event_response *response)
{
	switch (event->event_id) {
	case PQI_EVENT_OFA_MEMORY_ALLOCATION:
		ctrl_info->ofa_bytes_requested =
			get_unaligned_le32(&response->data.ofa_memory_allocation.bytes_requested);
		break;
	case PQI_EVENT_OFA_CANCELED:
		ctrl_info->ofa_cancel_reason =
			get_unaligned_le16(&response->data.ofa_cancelled.reason);
		break;
	}
}

static int pqi_process_event_intr(struct pqi_ctrl_info *ctrl_info)
{
	int num_events;
	pqi_index_t oq_pi;
	pqi_index_t oq_ci;
	struct pqi_event_queue *event_queue;
	struct pqi_event_response *response;
	struct pqi_event *event;
	int event_index;

	event_queue = &ctrl_info->event_queue;
	num_events = 0;
	oq_ci = event_queue->oq_ci_copy;

	while (1) {
		oq_pi = readl(event_queue->oq_pi);
		if (oq_pi >= PQI_NUM_EVENT_QUEUE_ELEMENTS) {
			pqi_invalid_response(ctrl_info, PQI_EVENT_PI_OUT_OF_RANGE);
			dev_err(&ctrl_info->pci_dev->dev,
				"event interrupt: producer index (%u) out of range (0-%u): consumer index: %u\n",
				oq_pi, PQI_NUM_EVENT_QUEUE_ELEMENTS - 1, oq_ci);
			return -1;
		}

		if (oq_pi == oq_ci)
			break;

		num_events++;
		response = event_queue->oq_element_array + (oq_ci * PQI_EVENT_OQ_ELEMENT_LENGTH);

		event_index = pqi_event_type_to_event_index(response->event_type);

		if (event_index >= 0 && response->request_acknowledge) {
			event = &ctrl_info->events[event_index];
			event->pending = true;
			event->event_type = response->event_type;
			event->event_id = get_unaligned_le16(&response->event_id);
			event->additional_event_id =
				get_unaligned_le32(&response->additional_event_id);
			if (event->event_type == PQI_EVENT_TYPE_OFA)
				pqi_ofa_capture_event_payload(ctrl_info, event, response);
		}

		oq_ci = (oq_ci + 1) % PQI_NUM_EVENT_QUEUE_ELEMENTS;
	}

	if (num_events) {
		event_queue->oq_ci_copy = oq_ci;
		writel(oq_ci, event_queue->oq_ci);
		schedule_work(&ctrl_info->event_work);
	}

	return num_events;
}

#define PQI_LEGACY_INTX_MASK	0x1

static inline void pqi_configure_legacy_intx(struct pqi_ctrl_info *ctrl_info, bool enable_intx)
{
	u32 intx_mask;
	struct pqi_device_registers __iomem *pqi_registers;
	volatile void __iomem *register_addr;

	pqi_registers = ctrl_info->pqi_registers;

	if (enable_intx)
		register_addr = &pqi_registers->legacy_intx_mask_clear;
	else
		register_addr = &pqi_registers->legacy_intx_mask_set;

	intx_mask = readl(register_addr);
	intx_mask |= PQI_LEGACY_INTX_MASK;
	writel(intx_mask, register_addr);
}

static void pqi_change_irq_mode(struct pqi_ctrl_info *ctrl_info,
	enum pqi_irq_mode new_mode)
{
	switch (ctrl_info->irq_mode) {
	case IRQ_MODE_MSIX:
		switch (new_mode) {
		case IRQ_MODE_MSIX:
			break;
		case IRQ_MODE_INTX:
			pqi_configure_legacy_intx(ctrl_info, true);
			sis_enable_intx(ctrl_info);
			break;
		case IRQ_MODE_NONE:
			break;
		}
		break;
	case IRQ_MODE_INTX:
		switch (new_mode) {
		case IRQ_MODE_MSIX:
			pqi_configure_legacy_intx(ctrl_info, false);
			sis_enable_msix(ctrl_info);
			break;
		case IRQ_MODE_INTX:
			break;
		case IRQ_MODE_NONE:
			pqi_configure_legacy_intx(ctrl_info, false);
			break;
		}
		break;
	case IRQ_MODE_NONE:
		switch (new_mode) {
		case IRQ_MODE_MSIX:
			sis_enable_msix(ctrl_info);
			break;
		case IRQ_MODE_INTX:
			pqi_configure_legacy_intx(ctrl_info, true);
			sis_enable_intx(ctrl_info);
			break;
		case IRQ_MODE_NONE:
			break;
		}
		break;
	}

	ctrl_info->irq_mode = new_mode;
}

#define PQI_LEGACY_INTX_PENDING		0x1

static inline bool pqi_is_valid_irq(struct pqi_ctrl_info *ctrl_info)
{
	bool valid_irq;
	u32 intx_status;

	switch (ctrl_info->irq_mode) {
	case IRQ_MODE_MSIX:
		valid_irq = true;
		break;
	case IRQ_MODE_INTX:
		intx_status = readl(&ctrl_info->pqi_registers->legacy_intx_status);
		if (intx_status & PQI_LEGACY_INTX_PENDING)
			valid_irq = true;
		else
			valid_irq = false;
		break;
	case IRQ_MODE_NONE:
	default:
		valid_irq = false;
		break;
	}

	return valid_irq;
}

static irqreturn_t pqi_irq_handler(int irq, void *data)
{
	struct pqi_ctrl_info *ctrl_info;
	struct pqi_queue_group *queue_group;
	int num_io_responses_handled;
	int num_events_handled;

	queue_group = data;
	ctrl_info = queue_group->ctrl_info;

	if (!pqi_is_valid_irq(ctrl_info))
		return IRQ_NONE;

	num_io_responses_handled = pqi_process_io_intr(ctrl_info, queue_group);
	if (num_io_responses_handled < 0)
		goto out;

	if (irq == ctrl_info->event_irq) {
		num_events_handled = pqi_process_event_intr(ctrl_info);
		if (num_events_handled < 0)
			goto out;
	} else {
		num_events_handled = 0;
	}

	if (num_io_responses_handled + num_events_handled > 0)
		atomic_inc(&ctrl_info->num_interrupts);

	pqi_start_io(ctrl_info, queue_group, RAID_PATH, NULL);
	pqi_start_io(ctrl_info, queue_group, AIO_PATH, NULL);

out:
	return IRQ_HANDLED;
}

static int pqi_request_irqs(struct pqi_ctrl_info *ctrl_info)
{
	struct pci_dev *pci_dev = ctrl_info->pci_dev;
	int i;
	int rc;

	ctrl_info->event_irq = pci_irq_vector(pci_dev, 0);

	for (i = 0; i < ctrl_info->num_msix_vectors_enabled; i++) {
		rc = request_irq(pci_irq_vector(pci_dev, i), pqi_irq_handler, 0,
			DRIVER_NAME_SHORT, &ctrl_info->queue_groups[i]);
		if (rc) {
			dev_err(&pci_dev->dev,
				"irq %u init failed with error %d\n",
				pci_irq_vector(pci_dev, i), rc);
			return rc;
		}
		ctrl_info->num_msix_vectors_initialized++;
	}

	return 0;
}

static void pqi_free_irqs(struct pqi_ctrl_info *ctrl_info)
{
	int i;

	for (i = 0; i < ctrl_info->num_msix_vectors_initialized; i++)
		free_irq(pci_irq_vector(ctrl_info->pci_dev, i),
			&ctrl_info->queue_groups[i]);

	ctrl_info->num_msix_vectors_initialized = 0;
}

static int pqi_enable_msix_interrupts(struct pqi_ctrl_info *ctrl_info)
{
	int num_vectors_enabled;
	unsigned int flags = PCI_IRQ_MSIX;

	if (!pqi_disable_managed_interrupts)
		flags |= PCI_IRQ_AFFINITY;

	num_vectors_enabled = pci_alloc_irq_vectors(ctrl_info->pci_dev,
			PQI_MIN_MSIX_VECTORS, ctrl_info->num_queue_groups,
			flags);
	if (num_vectors_enabled < 0) {
		dev_err(&ctrl_info->pci_dev->dev,
			"MSI-X init failed with error %d\n",
			num_vectors_enabled);
		return num_vectors_enabled;
	}

	ctrl_info->num_msix_vectors_enabled = num_vectors_enabled;
	ctrl_info->irq_mode = IRQ_MODE_MSIX;
	return 0;
}

static void pqi_disable_msix_interrupts(struct pqi_ctrl_info *ctrl_info)
{
	if (ctrl_info->num_msix_vectors_enabled) {
		pci_free_irq_vectors(ctrl_info->pci_dev);
		ctrl_info->num_msix_vectors_enabled = 0;
	}
}

static int pqi_alloc_operational_queues(struct pqi_ctrl_info *ctrl_info)
{
	unsigned int i;
	size_t alloc_length;
	size_t element_array_length_per_iq;
	size_t element_array_length_per_oq;
	void *element_array;
	void __iomem *next_queue_index;
	void *aligned_pointer;
	unsigned int num_inbound_queues;
	unsigned int num_outbound_queues;
	unsigned int num_queue_indexes;
	struct pqi_queue_group *queue_group;

	element_array_length_per_iq =
		PQI_OPERATIONAL_IQ_ELEMENT_LENGTH *
		ctrl_info->num_elements_per_iq;
	element_array_length_per_oq =
		PQI_OPERATIONAL_OQ_ELEMENT_LENGTH *
		ctrl_info->num_elements_per_oq;
	num_inbound_queues = ctrl_info->num_queue_groups * 2;
	num_outbound_queues = ctrl_info->num_queue_groups;
	num_queue_indexes = (ctrl_info->num_queue_groups * 3) + 1;

	aligned_pointer = NULL;

	for (i = 0; i < num_inbound_queues; i++) {
		aligned_pointer = PTR_ALIGN(aligned_pointer,
			PQI_QUEUE_ELEMENT_ARRAY_ALIGNMENT);
		aligned_pointer += element_array_length_per_iq;
	}

	for (i = 0; i < num_outbound_queues; i++) {
		aligned_pointer = PTR_ALIGN(aligned_pointer,
			PQI_QUEUE_ELEMENT_ARRAY_ALIGNMENT);
		aligned_pointer += element_array_length_per_oq;
	}

	aligned_pointer = PTR_ALIGN(aligned_pointer,
		PQI_QUEUE_ELEMENT_ARRAY_ALIGNMENT);
	aligned_pointer += PQI_NUM_EVENT_QUEUE_ELEMENTS *
		PQI_EVENT_OQ_ELEMENT_LENGTH;

	for (i = 0; i < num_queue_indexes; i++) {
		aligned_pointer = PTR_ALIGN(aligned_pointer,
			PQI_OPERATIONAL_INDEX_ALIGNMENT);
		aligned_pointer += sizeof(pqi_index_t);
	}

	alloc_length = (size_t)aligned_pointer +
		PQI_QUEUE_ELEMENT_ARRAY_ALIGNMENT;

	alloc_length += PQI_EXTRA_SGL_MEMORY;

	ctrl_info->queue_memory_base =
		dma_alloc_coherent(&ctrl_info->pci_dev->dev, alloc_length,
				   &ctrl_info->queue_memory_base_dma_handle,
				   GFP_KERNEL);

	if (!ctrl_info->queue_memory_base)
		return -ENOMEM;

	ctrl_info->queue_memory_length = alloc_length;

	element_array = PTR_ALIGN(ctrl_info->queue_memory_base,
		PQI_QUEUE_ELEMENT_ARRAY_ALIGNMENT);

	for (i = 0; i < ctrl_info->num_queue_groups; i++) {
		queue_group = &ctrl_info->queue_groups[i];
		queue_group->iq_element_array[RAID_PATH] = element_array;
		queue_group->iq_element_array_bus_addr[RAID_PATH] =
			ctrl_info->queue_memory_base_dma_handle +
				(element_array - ctrl_info->queue_memory_base);
		element_array += element_array_length_per_iq;
		element_array = PTR_ALIGN(element_array,
			PQI_QUEUE_ELEMENT_ARRAY_ALIGNMENT);
		queue_group->iq_element_array[AIO_PATH] = element_array;
		queue_group->iq_element_array_bus_addr[AIO_PATH] =
			ctrl_info->queue_memory_base_dma_handle +
			(element_array - ctrl_info->queue_memory_base);
		element_array += element_array_length_per_iq;
		element_array = PTR_ALIGN(element_array,
			PQI_QUEUE_ELEMENT_ARRAY_ALIGNMENT);
	}

	for (i = 0; i < ctrl_info->num_queue_groups; i++) {
		queue_group = &ctrl_info->queue_groups[i];
		queue_group->oq_element_array = element_array;
		queue_group->oq_element_array_bus_addr =
			ctrl_info->queue_memory_base_dma_handle +
			(element_array - ctrl_info->queue_memory_base);
		element_array += element_array_length_per_oq;
		element_array = PTR_ALIGN(element_array,
			PQI_QUEUE_ELEMENT_ARRAY_ALIGNMENT);
	}

	ctrl_info->event_queue.oq_element_array = element_array;
	ctrl_info->event_queue.oq_element_array_bus_addr =
		ctrl_info->queue_memory_base_dma_handle +
		(element_array - ctrl_info->queue_memory_base);
	element_array += PQI_NUM_EVENT_QUEUE_ELEMENTS *
		PQI_EVENT_OQ_ELEMENT_LENGTH;

	next_queue_index = (void __iomem *)PTR_ALIGN(element_array,
		PQI_OPERATIONAL_INDEX_ALIGNMENT);

	for (i = 0; i < ctrl_info->num_queue_groups; i++) {
		queue_group = &ctrl_info->queue_groups[i];
		queue_group->iq_ci[RAID_PATH] = next_queue_index;
		queue_group->iq_ci_bus_addr[RAID_PATH] =
			ctrl_info->queue_memory_base_dma_handle +
			(next_queue_index -
			(void __iomem *)ctrl_info->queue_memory_base);
		next_queue_index += sizeof(pqi_index_t);
		next_queue_index = PTR_ALIGN(next_queue_index,
			PQI_OPERATIONAL_INDEX_ALIGNMENT);
		queue_group->iq_ci[AIO_PATH] = next_queue_index;
		queue_group->iq_ci_bus_addr[AIO_PATH] =
			ctrl_info->queue_memory_base_dma_handle +
			(next_queue_index -
			(void __iomem *)ctrl_info->queue_memory_base);
		next_queue_index += sizeof(pqi_index_t);
		next_queue_index = PTR_ALIGN(next_queue_index,
			PQI_OPERATIONAL_INDEX_ALIGNMENT);
		queue_group->oq_pi = next_queue_index;
		queue_group->oq_pi_bus_addr =
			ctrl_info->queue_memory_base_dma_handle +
			(next_queue_index -
			(void __iomem *)ctrl_info->queue_memory_base);
		next_queue_index += sizeof(pqi_index_t);
		next_queue_index = PTR_ALIGN(next_queue_index,
			PQI_OPERATIONAL_INDEX_ALIGNMENT);
	}

	ctrl_info->event_queue.oq_pi = next_queue_index;
	ctrl_info->event_queue.oq_pi_bus_addr =
		ctrl_info->queue_memory_base_dma_handle +
		(next_queue_index -
		(void __iomem *)ctrl_info->queue_memory_base);

	return 0;
}

static void pqi_init_operational_queues(struct pqi_ctrl_info *ctrl_info)
{
	unsigned int i;
	u16 next_iq_id = PQI_MIN_OPERATIONAL_QUEUE_ID;
	u16 next_oq_id = PQI_MIN_OPERATIONAL_QUEUE_ID;

	/*
	 * Initialize the backpointers to the controller structure in
	 * each operational queue group structure.
	 */
	for (i = 0; i < ctrl_info->num_queue_groups; i++)
		ctrl_info->queue_groups[i].ctrl_info = ctrl_info;

	/*
	 * Assign IDs to all operational queues.  Note that the IDs
	 * assigned to operational IQs are independent of the IDs
	 * assigned to operational OQs.
	 */
	ctrl_info->event_queue.oq_id = next_oq_id++;
	for (i = 0; i < ctrl_info->num_queue_groups; i++) {
		ctrl_info->queue_groups[i].iq_id[RAID_PATH] = next_iq_id++;
		ctrl_info->queue_groups[i].iq_id[AIO_PATH] = next_iq_id++;
		ctrl_info->queue_groups[i].oq_id = next_oq_id++;
	}

	/*
	 * Assign MSI-X table entry indexes to all queues.  Note that the
	 * interrupt for the event queue is shared with the first queue group.
	 */
	ctrl_info->event_queue.int_msg_num = 0;
	for (i = 0; i < ctrl_info->num_queue_groups; i++)
		ctrl_info->queue_groups[i].int_msg_num = i;

	for (i = 0; i < ctrl_info->num_queue_groups; i++) {
		spin_lock_init(&ctrl_info->queue_groups[i].submit_lock[0]);
		spin_lock_init(&ctrl_info->queue_groups[i].submit_lock[1]);
		INIT_LIST_HEAD(&ctrl_info->queue_groups[i].request_list[0]);
		INIT_LIST_HEAD(&ctrl_info->queue_groups[i].request_list[1]);
	}
}

static int pqi_alloc_admin_queues(struct pqi_ctrl_info *ctrl_info)
{
	size_t alloc_length;
	struct pqi_admin_queues_aligned *admin_queues_aligned;
	struct pqi_admin_queues *admin_queues;

	alloc_length = sizeof(struct pqi_admin_queues_aligned) +
		PQI_QUEUE_ELEMENT_ARRAY_ALIGNMENT;

	ctrl_info->admin_queue_memory_base =
		dma_alloc_coherent(&ctrl_info->pci_dev->dev, alloc_length,
				   &ctrl_info->admin_queue_memory_base_dma_handle,
				   GFP_KERNEL);

	if (!ctrl_info->admin_queue_memory_base)
		return -ENOMEM;

	ctrl_info->admin_queue_memory_length = alloc_length;

	admin_queues = &ctrl_info->admin_queues;
	admin_queues_aligned = PTR_ALIGN(ctrl_info->admin_queue_memory_base,
		PQI_QUEUE_ELEMENT_ARRAY_ALIGNMENT);
	admin_queues->iq_element_array =
		&admin_queues_aligned->iq_element_array;
	admin_queues->oq_element_array =
		&admin_queues_aligned->oq_element_array;
	admin_queues->iq_ci =
		(pqi_index_t __iomem *)&admin_queues_aligned->iq_ci;
	admin_queues->oq_pi =
		(pqi_index_t __iomem *)&admin_queues_aligned->oq_pi;

	admin_queues->iq_element_array_bus_addr =
		ctrl_info->admin_queue_memory_base_dma_handle +
		(admin_queues->iq_element_array -
		ctrl_info->admin_queue_memory_base);
	admin_queues->oq_element_array_bus_addr =
		ctrl_info->admin_queue_memory_base_dma_handle +
		(admin_queues->oq_element_array -
		ctrl_info->admin_queue_memory_base);
	admin_queues->iq_ci_bus_addr =
		ctrl_info->admin_queue_memory_base_dma_handle +
		((void __iomem *)admin_queues->iq_ci -
		(void __iomem *)ctrl_info->admin_queue_memory_base);
	admin_queues->oq_pi_bus_addr =
		ctrl_info->admin_queue_memory_base_dma_handle +
		((void __iomem *)admin_queues->oq_pi -
		(void __iomem *)ctrl_info->admin_queue_memory_base);

	return 0;
}

#define PQI_ADMIN_QUEUE_CREATE_TIMEOUT_JIFFIES		HZ
#define PQI_ADMIN_QUEUE_CREATE_POLL_INTERVAL_MSECS	1

static int pqi_create_admin_queues(struct pqi_ctrl_info *ctrl_info)
{
	struct pqi_device_registers __iomem *pqi_registers;
	struct pqi_admin_queues *admin_queues;
	unsigned long timeout;
	u8 status;
	u32 reg;

	pqi_registers = ctrl_info->pqi_registers;
	admin_queues = &ctrl_info->admin_queues;

	writeq((u64)admin_queues->iq_element_array_bus_addr,
		&pqi_registers->admin_iq_element_array_addr);
	writeq((u64)admin_queues->oq_element_array_bus_addr,
		&pqi_registers->admin_oq_element_array_addr);
	writeq((u64)admin_queues->iq_ci_bus_addr,
		&pqi_registers->admin_iq_ci_addr);
	writeq((u64)admin_queues->oq_pi_bus_addr,
		&pqi_registers->admin_oq_pi_addr);

	reg = PQI_ADMIN_IQ_NUM_ELEMENTS |
		(PQI_ADMIN_OQ_NUM_ELEMENTS << 8) |
		(admin_queues->int_msg_num << 16);
	writel(reg, &pqi_registers->admin_iq_num_elements);

	writel(PQI_CREATE_ADMIN_QUEUE_PAIR,
		&pqi_registers->function_and_status_code);

	timeout = PQI_ADMIN_QUEUE_CREATE_TIMEOUT_JIFFIES + jiffies;
	while (1) {
		msleep(PQI_ADMIN_QUEUE_CREATE_POLL_INTERVAL_MSECS);
		status = readb(&pqi_registers->function_and_status_code);
		if (status == PQI_STATUS_IDLE)
			break;
		if (time_after(jiffies, timeout))
			return -ETIMEDOUT;
	}

	/*
	 * The offset registers are not initialized to the correct
	 * offsets until *after* the create admin queue pair command
	 * completes successfully.
	 */
	admin_queues->iq_pi = ctrl_info->iomem_base +
		PQI_DEVICE_REGISTERS_OFFSET +
		readq(&pqi_registers->admin_iq_pi_offset);
	admin_queues->oq_ci = ctrl_info->iomem_base +
		PQI_DEVICE_REGISTERS_OFFSET +
		readq(&pqi_registers->admin_oq_ci_offset);

	return 0;
}

static void pqi_submit_admin_request(struct pqi_ctrl_info *ctrl_info,
	struct pqi_general_admin_request *request)
{
	struct pqi_admin_queues *admin_queues;
	void *next_element;
	pqi_index_t iq_pi;

	admin_queues = &ctrl_info->admin_queues;
	iq_pi = admin_queues->iq_pi_copy;

	next_element = admin_queues->iq_element_array +
		(iq_pi * PQI_ADMIN_IQ_ELEMENT_LENGTH);

	memcpy(next_element, request, sizeof(*request));

	iq_pi = (iq_pi + 1) % PQI_ADMIN_IQ_NUM_ELEMENTS;
	admin_queues->iq_pi_copy = iq_pi;

	/*
	 * This write notifies the controller that an IU is available to be
	 * processed.
	 */
	writel(iq_pi, admin_queues->iq_pi);
}

#define PQI_ADMIN_REQUEST_TIMEOUT_SECS	60

static int pqi_poll_for_admin_response(struct pqi_ctrl_info *ctrl_info,
	struct pqi_general_admin_response *response)
{
	struct pqi_admin_queues *admin_queues;
	pqi_index_t oq_pi;
	pqi_index_t oq_ci;
	unsigned long timeout;

	admin_queues = &ctrl_info->admin_queues;
	oq_ci = admin_queues->oq_ci_copy;

	timeout = (PQI_ADMIN_REQUEST_TIMEOUT_SECS * HZ) + jiffies;

	while (1) {
		oq_pi = readl(admin_queues->oq_pi);
		if (oq_pi != oq_ci)
			break;
		if (time_after(jiffies, timeout)) {
			dev_err(&ctrl_info->pci_dev->dev,
				"timed out waiting for admin response\n");
			return -ETIMEDOUT;
		}
		if (!sis_is_firmware_running(ctrl_info))
			return -ENXIO;
		usleep_range(1000, 2000);
	}

	memcpy(response, admin_queues->oq_element_array +
		(oq_ci * PQI_ADMIN_OQ_ELEMENT_LENGTH), sizeof(*response));

	oq_ci = (oq_ci + 1) % PQI_ADMIN_OQ_NUM_ELEMENTS;
	admin_queues->oq_ci_copy = oq_ci;
	writel(oq_ci, admin_queues->oq_ci);

	return 0;
}

static void pqi_start_io(struct pqi_ctrl_info *ctrl_info,
	struct pqi_queue_group *queue_group, enum pqi_io_path path,
	struct pqi_io_request *io_request)
{
	struct pqi_io_request *next;
	void *next_element;
	pqi_index_t iq_pi;
	pqi_index_t iq_ci;
	size_t iu_length;
	unsigned long flags;
	unsigned int num_elements_needed;
	unsigned int num_elements_to_end_of_queue;
	size_t copy_count;
	struct pqi_iu_header *request;

	spin_lock_irqsave(&queue_group->submit_lock[path], flags);

	if (io_request) {
		io_request->queue_group = queue_group;
		list_add_tail(&io_request->request_list_entry,
			&queue_group->request_list[path]);
	}

	iq_pi = queue_group->iq_pi_copy[path];

	list_for_each_entry_safe(io_request, next,
		&queue_group->request_list[path], request_list_entry) {

		request = io_request->iu;

		iu_length = get_unaligned_le16(&request->iu_length) +
			PQI_REQUEST_HEADER_LENGTH;
		num_elements_needed =
			DIV_ROUND_UP(iu_length,
				PQI_OPERATIONAL_IQ_ELEMENT_LENGTH);

		iq_ci = readl(queue_group->iq_ci[path]);

		if (num_elements_needed > pqi_num_elements_free(iq_pi, iq_ci,
			ctrl_info->num_elements_per_iq))
			break;

		put_unaligned_le16(queue_group->oq_id,
			&request->response_queue_id);

		next_element = queue_group->iq_element_array[path] +
			(iq_pi * PQI_OPERATIONAL_IQ_ELEMENT_LENGTH);

		num_elements_to_end_of_queue =
			ctrl_info->num_elements_per_iq - iq_pi;

		if (num_elements_needed <= num_elements_to_end_of_queue) {
			memcpy(next_element, request, iu_length);
		} else {
			copy_count = num_elements_to_end_of_queue *
				PQI_OPERATIONAL_IQ_ELEMENT_LENGTH;
			memcpy(next_element, request, copy_count);
			memcpy(queue_group->iq_element_array[path],
				(u8 *)request + copy_count,
				iu_length - copy_count);
		}

		iq_pi = (iq_pi + num_elements_needed) %
			ctrl_info->num_elements_per_iq;

		list_del(&io_request->request_list_entry);
	}

	if (iq_pi != queue_group->iq_pi_copy[path]) {
		queue_group->iq_pi_copy[path] = iq_pi;
		/*
		 * This write notifies the controller that one or more IUs are
		 * available to be processed.
		 */
		writel(iq_pi, queue_group->iq_pi[path]);
	}

	spin_unlock_irqrestore(&queue_group->submit_lock[path], flags);
}

#define PQI_WAIT_FOR_COMPLETION_IO_TIMEOUT_SECS		10

static int pqi_wait_for_completion_io(struct pqi_ctrl_info *ctrl_info,
	struct completion *wait)
{
	int rc;

	while (1) {
		if (wait_for_completion_io_timeout(wait,
			PQI_WAIT_FOR_COMPLETION_IO_TIMEOUT_SECS * HZ)) {
			rc = 0;
			break;
		}

		pqi_check_ctrl_health(ctrl_info);
		if (pqi_ctrl_offline(ctrl_info)) {
			rc = -ENXIO;
			break;
		}
	}

	return rc;
}

static void pqi_raid_synchronous_complete(struct pqi_io_request *io_request,
	void *context)
{
	struct completion *waiting = context;

	complete(waiting);
}

static int pqi_process_raid_io_error_synchronous(
	struct pqi_raid_error_info *error_info)
{
	int rc = -EIO;

	switch (error_info->data_out_result) {
	case PQI_DATA_IN_OUT_GOOD:
		if (error_info->status == SAM_STAT_GOOD)
			rc = 0;
		break;
	case PQI_DATA_IN_OUT_UNDERFLOW:
		if (error_info->status == SAM_STAT_GOOD ||
			error_info->status == SAM_STAT_CHECK_CONDITION)
			rc = 0;
		break;
	case PQI_DATA_IN_OUT_ABORTED:
		rc = PQI_CMD_STATUS_ABORTED;
		break;
	}

	return rc;
}

static inline bool pqi_is_blockable_request(struct pqi_iu_header *request)
{
	return (request->driver_flags & PQI_DRIVER_NONBLOCKABLE_REQUEST) == 0;
}

static int pqi_submit_raid_request_synchronous(struct pqi_ctrl_info *ctrl_info,
	struct pqi_iu_header *request, unsigned int flags,
	struct pqi_raid_error_info *error_info)
{
	int rc = 0;
	struct pqi_io_request *io_request;
	size_t iu_length;
	DECLARE_COMPLETION_ONSTACK(wait);

	if (flags & PQI_SYNC_FLAGS_INTERRUPTABLE) {
		if (down_interruptible(&ctrl_info->sync_request_sem))
			return -ERESTARTSYS;
	} else {
		down(&ctrl_info->sync_request_sem);
	}

	pqi_ctrl_busy(ctrl_info);
	/*
	 * Wait for other admin queue updates such as;
	 * config table changes, OFA memory updates, ...
	 */
	if (pqi_is_blockable_request(request))
		pqi_wait_if_ctrl_blocked(ctrl_info);

	if (pqi_ctrl_offline(ctrl_info)) {
		rc = -ENXIO;
		goto out;
	}

	io_request = pqi_alloc_io_request(ctrl_info, NULL);

	put_unaligned_le16(io_request->index,
		&(((struct pqi_raid_path_request *)request)->request_id));

	if (request->iu_type == PQI_REQUEST_IU_RAID_PATH_IO)
		((struct pqi_raid_path_request *)request)->error_index =
			((struct pqi_raid_path_request *)request)->request_id;

	iu_length = get_unaligned_le16(&request->iu_length) +
		PQI_REQUEST_HEADER_LENGTH;
	memcpy(io_request->iu, request, iu_length);

	io_request->io_complete_callback = pqi_raid_synchronous_complete;
	io_request->context = &wait;

	pqi_start_io(ctrl_info, &ctrl_info->queue_groups[PQI_DEFAULT_QUEUE_GROUP], RAID_PATH,
		io_request);

	pqi_wait_for_completion_io(ctrl_info, &wait);

	if (error_info) {
		if (io_request->error_info)
			memcpy(error_info, io_request->error_info, sizeof(*error_info));
		else
			memset(error_info, 0, sizeof(*error_info));
	} else if (rc == 0 && io_request->error_info) {
		rc = pqi_process_raid_io_error_synchronous(io_request->error_info);
	}

	pqi_free_io_request(io_request);

out:
	pqi_ctrl_unbusy(ctrl_info);
	up(&ctrl_info->sync_request_sem);

	return rc;
}

static int pqi_validate_admin_response(
	struct pqi_general_admin_response *response, u8 expected_function_code)
{
	if (response->header.iu_type != PQI_RESPONSE_IU_GENERAL_ADMIN)
		return -EINVAL;

	if (get_unaligned_le16(&response->header.iu_length) !=
		PQI_GENERAL_ADMIN_IU_LENGTH)
		return -EINVAL;

	if (response->function_code != expected_function_code)
		return -EINVAL;

	if (response->status != PQI_GENERAL_ADMIN_STATUS_SUCCESS)
		return -EINVAL;

	return 0;
}

static int pqi_submit_admin_request_synchronous(
	struct pqi_ctrl_info *ctrl_info,
	struct pqi_general_admin_request *request,
	struct pqi_general_admin_response *response)
{
	int rc;

	pqi_submit_admin_request(ctrl_info, request);

	rc = pqi_poll_for_admin_response(ctrl_info, response);

	if (rc == 0)
		rc = pqi_validate_admin_response(response, request->function_code);

	return rc;
}

static int pqi_report_device_capability(struct pqi_ctrl_info *ctrl_info)
{
	int rc;
	struct pqi_general_admin_request request;
	struct pqi_general_admin_response response;
	struct pqi_device_capability *capability;
	struct pqi_iu_layer_descriptor *sop_iu_layer_descriptor;

	capability = kmalloc(sizeof(*capability), GFP_KERNEL);
	if (!capability)
		return -ENOMEM;

	memset(&request, 0, sizeof(request));

	request.header.iu_type = PQI_REQUEST_IU_GENERAL_ADMIN;
	put_unaligned_le16(PQI_GENERAL_ADMIN_IU_LENGTH,
		&request.header.iu_length);
	request.function_code =
		PQI_GENERAL_ADMIN_FUNCTION_REPORT_DEVICE_CAPABILITY;
	put_unaligned_le32(sizeof(*capability),
		&request.data.report_device_capability.buffer_length);

	rc = pqi_map_single(ctrl_info->pci_dev,
		&request.data.report_device_capability.sg_descriptor,
		capability, sizeof(*capability),
		DMA_FROM_DEVICE);
	if (rc)
		goto out;

	rc = pqi_submit_admin_request_synchronous(ctrl_info, &request, &response);

	pqi_pci_unmap(ctrl_info->pci_dev,
		&request.data.report_device_capability.sg_descriptor, 1,
		DMA_FROM_DEVICE);

	if (rc)
		goto out;

	if (response.status != PQI_GENERAL_ADMIN_STATUS_SUCCESS) {
		rc = -EIO;
		goto out;
	}

	ctrl_info->max_inbound_queues =
		get_unaligned_le16(&capability->max_inbound_queues);
	ctrl_info->max_elements_per_iq =
		get_unaligned_le16(&capability->max_elements_per_iq);
	ctrl_info->max_iq_element_length =
		get_unaligned_le16(&capability->max_iq_element_length)
		* 16;
	ctrl_info->max_outbound_queues =
		get_unaligned_le16(&capability->max_outbound_queues);
	ctrl_info->max_elements_per_oq =
		get_unaligned_le16(&capability->max_elements_per_oq);
	ctrl_info->max_oq_element_length =
		get_unaligned_le16(&capability->max_oq_element_length)
		* 16;

	sop_iu_layer_descriptor =
		&capability->iu_layer_descriptors[PQI_PROTOCOL_SOP];

	ctrl_info->max_inbound_iu_length_per_firmware =
		get_unaligned_le16(
			&sop_iu_layer_descriptor->max_inbound_iu_length);
	ctrl_info->inbound_spanning_supported =
		sop_iu_layer_descriptor->inbound_spanning_supported;
	ctrl_info->outbound_spanning_supported =
		sop_iu_layer_descriptor->outbound_spanning_supported;

out:
	kfree(capability);

	return rc;
}

static int pqi_validate_device_capability(struct pqi_ctrl_info *ctrl_info)
{
	if (ctrl_info->max_iq_element_length <
		PQI_OPERATIONAL_IQ_ELEMENT_LENGTH) {
		dev_err(&ctrl_info->pci_dev->dev,
			"max. inbound queue element length of %d is less than the required length of %d\n",
			ctrl_info->max_iq_element_length,
			PQI_OPERATIONAL_IQ_ELEMENT_LENGTH);
		return -EINVAL;
	}

	if (ctrl_info->max_oq_element_length <
		PQI_OPERATIONAL_OQ_ELEMENT_LENGTH) {
		dev_err(&ctrl_info->pci_dev->dev,
			"max. outbound queue element length of %d is less than the required length of %d\n",
			ctrl_info->max_oq_element_length,
			PQI_OPERATIONAL_OQ_ELEMENT_LENGTH);
		return -EINVAL;
	}

	if (ctrl_info->max_inbound_iu_length_per_firmware <
		PQI_OPERATIONAL_IQ_ELEMENT_LENGTH) {
		dev_err(&ctrl_info->pci_dev->dev,
			"max. inbound IU length of %u is less than the min. required length of %d\n",
			ctrl_info->max_inbound_iu_length_per_firmware,
			PQI_OPERATIONAL_IQ_ELEMENT_LENGTH);
		return -EINVAL;
	}

	if (!ctrl_info->inbound_spanning_supported) {
		dev_err(&ctrl_info->pci_dev->dev,
			"the controller does not support inbound spanning\n");
		return -EINVAL;
	}

	if (ctrl_info->outbound_spanning_supported) {
		dev_err(&ctrl_info->pci_dev->dev,
			"the controller supports outbound spanning but this driver does not\n");
		return -EINVAL;
	}

	return 0;
}

static int pqi_create_event_queue(struct pqi_ctrl_info *ctrl_info)
{
	int rc;
	struct pqi_event_queue *event_queue;
	struct pqi_general_admin_request request;
	struct pqi_general_admin_response response;

	event_queue = &ctrl_info->event_queue;

	/*
	 * Create OQ (Outbound Queue - device to host queue) to dedicate
	 * to events.
	 */
	memset(&request, 0, sizeof(request));
	request.header.iu_type = PQI_REQUEST_IU_GENERAL_ADMIN;
	put_unaligned_le16(PQI_GENERAL_ADMIN_IU_LENGTH,
		&request.header.iu_length);
	request.function_code = PQI_GENERAL_ADMIN_FUNCTION_CREATE_OQ;
	put_unaligned_le16(event_queue->oq_id,
		&request.data.create_operational_oq.queue_id);
	put_unaligned_le64((u64)event_queue->oq_element_array_bus_addr,
		&request.data.create_operational_oq.element_array_addr);
	put_unaligned_le64((u64)event_queue->oq_pi_bus_addr,
		&request.data.create_operational_oq.pi_addr);
	put_unaligned_le16(PQI_NUM_EVENT_QUEUE_ELEMENTS,
		&request.data.create_operational_oq.num_elements);
	put_unaligned_le16(PQI_EVENT_OQ_ELEMENT_LENGTH / 16,
		&request.data.create_operational_oq.element_length);
	request.data.create_operational_oq.queue_protocol = PQI_PROTOCOL_SOP;
	put_unaligned_le16(event_queue->int_msg_num,
		&request.data.create_operational_oq.int_msg_num);

	rc = pqi_submit_admin_request_synchronous(ctrl_info, &request,
		&response);
	if (rc)
		return rc;

	event_queue->oq_ci = ctrl_info->iomem_base +
		PQI_DEVICE_REGISTERS_OFFSET +
		get_unaligned_le64(
			&response.data.create_operational_oq.oq_ci_offset);

	return 0;
}

static int pqi_create_queue_group(struct pqi_ctrl_info *ctrl_info,
	unsigned int group_number)
{
	int rc;
	struct pqi_queue_group *queue_group;
	struct pqi_general_admin_request request;
	struct pqi_general_admin_response response;

	queue_group = &ctrl_info->queue_groups[group_number];

	/*
	 * Create IQ (Inbound Queue - host to device queue) for
	 * RAID path.
	 */
	memset(&request, 0, sizeof(request));
	request.header.iu_type = PQI_REQUEST_IU_GENERAL_ADMIN;
	put_unaligned_le16(PQI_GENERAL_ADMIN_IU_LENGTH,
		&request.header.iu_length);
	request.function_code = PQI_GENERAL_ADMIN_FUNCTION_CREATE_IQ;
	put_unaligned_le16(queue_group->iq_id[RAID_PATH],
		&request.data.create_operational_iq.queue_id);
	put_unaligned_le64(
		(u64)queue_group->iq_element_array_bus_addr[RAID_PATH],
		&request.data.create_operational_iq.element_array_addr);
	put_unaligned_le64((u64)queue_group->iq_ci_bus_addr[RAID_PATH],
		&request.data.create_operational_iq.ci_addr);
	put_unaligned_le16(ctrl_info->num_elements_per_iq,
		&request.data.create_operational_iq.num_elements);
	put_unaligned_le16(PQI_OPERATIONAL_IQ_ELEMENT_LENGTH / 16,
		&request.data.create_operational_iq.element_length);
	request.data.create_operational_iq.queue_protocol = PQI_PROTOCOL_SOP;

	rc = pqi_submit_admin_request_synchronous(ctrl_info, &request,
		&response);
	if (rc) {
		dev_err(&ctrl_info->pci_dev->dev,
			"error creating inbound RAID queue\n");
		return rc;
	}

	queue_group->iq_pi[RAID_PATH] = ctrl_info->iomem_base +
		PQI_DEVICE_REGISTERS_OFFSET +
		get_unaligned_le64(
			&response.data.create_operational_iq.iq_pi_offset);

	/*
	 * Create IQ (Inbound Queue - host to device queue) for
	 * Advanced I/O (AIO) path.
	 */
	memset(&request, 0, sizeof(request));
	request.header.iu_type = PQI_REQUEST_IU_GENERAL_ADMIN;
	put_unaligned_le16(PQI_GENERAL_ADMIN_IU_LENGTH,
		&request.header.iu_length);
	request.function_code = PQI_GENERAL_ADMIN_FUNCTION_CREATE_IQ;
	put_unaligned_le16(queue_group->iq_id[AIO_PATH],
		&request.data.create_operational_iq.queue_id);
	put_unaligned_le64((u64)queue_group->
		iq_element_array_bus_addr[AIO_PATH],
		&request.data.create_operational_iq.element_array_addr);
	put_unaligned_le64((u64)queue_group->iq_ci_bus_addr[AIO_PATH],
		&request.data.create_operational_iq.ci_addr);
	put_unaligned_le16(ctrl_info->num_elements_per_iq,
		&request.data.create_operational_iq.num_elements);
	put_unaligned_le16(PQI_OPERATIONAL_IQ_ELEMENT_LENGTH / 16,
		&request.data.create_operational_iq.element_length);
	request.data.create_operational_iq.queue_protocol = PQI_PROTOCOL_SOP;

	rc = pqi_submit_admin_request_synchronous(ctrl_info, &request,
		&response);
	if (rc) {
		dev_err(&ctrl_info->pci_dev->dev,
			"error creating inbound AIO queue\n");
		return rc;
	}

	queue_group->iq_pi[AIO_PATH] = ctrl_info->iomem_base +
		PQI_DEVICE_REGISTERS_OFFSET +
		get_unaligned_le64(
			&response.data.create_operational_iq.iq_pi_offset);

	/*
	 * Designate the 2nd IQ as the AIO path.  By default, all IQs are
	 * assumed to be for RAID path I/O unless we change the queue's
	 * property.
	 */
	memset(&request, 0, sizeof(request));
	request.header.iu_type = PQI_REQUEST_IU_GENERAL_ADMIN;
	put_unaligned_le16(PQI_GENERAL_ADMIN_IU_LENGTH,
		&request.header.iu_length);
	request.function_code = PQI_GENERAL_ADMIN_FUNCTION_CHANGE_IQ_PROPERTY;
	put_unaligned_le16(queue_group->iq_id[AIO_PATH],
		&request.data.change_operational_iq_properties.queue_id);
	put_unaligned_le32(PQI_IQ_PROPERTY_IS_AIO_QUEUE,
		&request.data.change_operational_iq_properties.vendor_specific);

	rc = pqi_submit_admin_request_synchronous(ctrl_info, &request,
		&response);
	if (rc) {
		dev_err(&ctrl_info->pci_dev->dev,
			"error changing queue property\n");
		return rc;
	}

	/*
	 * Create OQ (Outbound Queue - device to host queue).
	 */
	memset(&request, 0, sizeof(request));
	request.header.iu_type = PQI_REQUEST_IU_GENERAL_ADMIN;
	put_unaligned_le16(PQI_GENERAL_ADMIN_IU_LENGTH,
		&request.header.iu_length);
	request.function_code = PQI_GENERAL_ADMIN_FUNCTION_CREATE_OQ;
	put_unaligned_le16(queue_group->oq_id,
		&request.data.create_operational_oq.queue_id);
	put_unaligned_le64((u64)queue_group->oq_element_array_bus_addr,
		&request.data.create_operational_oq.element_array_addr);
	put_unaligned_le64((u64)queue_group->oq_pi_bus_addr,
		&request.data.create_operational_oq.pi_addr);
	put_unaligned_le16(ctrl_info->num_elements_per_oq,
		&request.data.create_operational_oq.num_elements);
	put_unaligned_le16(PQI_OPERATIONAL_OQ_ELEMENT_LENGTH / 16,
		&request.data.create_operational_oq.element_length);
	request.data.create_operational_oq.queue_protocol = PQI_PROTOCOL_SOP;
	put_unaligned_le16(queue_group->int_msg_num,
		&request.data.create_operational_oq.int_msg_num);

	rc = pqi_submit_admin_request_synchronous(ctrl_info, &request,
		&response);
	if (rc) {
		dev_err(&ctrl_info->pci_dev->dev,
			"error creating outbound queue\n");
		return rc;
	}

	queue_group->oq_ci = ctrl_info->iomem_base +
		PQI_DEVICE_REGISTERS_OFFSET +
		get_unaligned_le64(
			&response.data.create_operational_oq.oq_ci_offset);

	return 0;
}

static int pqi_create_queues(struct pqi_ctrl_info *ctrl_info)
{
	int rc;
	unsigned int i;

	rc = pqi_create_event_queue(ctrl_info);
	if (rc) {
		dev_err(&ctrl_info->pci_dev->dev,
			"error creating event queue\n");
		return rc;
	}

	for (i = 0; i < ctrl_info->num_queue_groups; i++) {
		rc = pqi_create_queue_group(ctrl_info, i);
		if (rc) {
			dev_err(&ctrl_info->pci_dev->dev,
				"error creating queue group number %u/%u\n",
				i, ctrl_info->num_queue_groups);
			return rc;
		}
	}

	return 0;
}

#define PQI_REPORT_EVENT_CONFIG_BUFFER_LENGTH	\
	struct_size_t(struct pqi_event_config,  descriptors, PQI_MAX_EVENT_DESCRIPTORS)

static int pqi_configure_events(struct pqi_ctrl_info *ctrl_info,
	bool enable_events)
{
	int rc;
	unsigned int i;
	struct pqi_event_config *event_config;
	struct pqi_event_descriptor *event_descriptor;
	struct pqi_general_management_request request;

	event_config = kmalloc(PQI_REPORT_EVENT_CONFIG_BUFFER_LENGTH,
		GFP_KERNEL);
	if (!event_config)
		return -ENOMEM;

	memset(&request, 0, sizeof(request));

	request.header.iu_type = PQI_REQUEST_IU_REPORT_VENDOR_EVENT_CONFIG;
	put_unaligned_le16(offsetof(struct pqi_general_management_request,
		data.report_event_configuration.sg_descriptors[1]) -
		PQI_REQUEST_HEADER_LENGTH, &request.header.iu_length);
	put_unaligned_le32(PQI_REPORT_EVENT_CONFIG_BUFFER_LENGTH,
		&request.data.report_event_configuration.buffer_length);

	rc = pqi_map_single(ctrl_info->pci_dev,
		request.data.report_event_configuration.sg_descriptors,
		event_config, PQI_REPORT_EVENT_CONFIG_BUFFER_LENGTH,
		DMA_FROM_DEVICE);
	if (rc)
		goto out;

	rc = pqi_submit_raid_request_synchronous(ctrl_info, &request.header, 0, NULL);

	pqi_pci_unmap(ctrl_info->pci_dev,
		request.data.report_event_configuration.sg_descriptors, 1,
		DMA_FROM_DEVICE);

	if (rc)
		goto out;

	for (i = 0; i < event_config->num_event_descriptors; i++) {
		event_descriptor = &event_config->descriptors[i];
		if (enable_events &&
			pqi_is_supported_event(event_descriptor->event_type))
				put_unaligned_le16(ctrl_info->event_queue.oq_id,
					&event_descriptor->oq_id);
		else
			put_unaligned_le16(0, &event_descriptor->oq_id);
	}

	memset(&request, 0, sizeof(request));

	request.header.iu_type = PQI_REQUEST_IU_SET_VENDOR_EVENT_CONFIG;
	put_unaligned_le16(offsetof(struct pqi_general_management_request,
		data.report_event_configuration.sg_descriptors[1]) -
		PQI_REQUEST_HEADER_LENGTH, &request.header.iu_length);
	put_unaligned_le32(PQI_REPORT_EVENT_CONFIG_BUFFER_LENGTH,
		&request.data.report_event_configuration.buffer_length);

	rc = pqi_map_single(ctrl_info->pci_dev,
		request.data.report_event_configuration.sg_descriptors,
		event_config, PQI_REPORT_EVENT_CONFIG_BUFFER_LENGTH,
		DMA_TO_DEVICE);
	if (rc)
		goto out;

	rc = pqi_submit_raid_request_synchronous(ctrl_info, &request.header, 0, NULL);

	pqi_pci_unmap(ctrl_info->pci_dev,
		request.data.report_event_configuration.sg_descriptors, 1,
		DMA_TO_DEVICE);

out:
	kfree(event_config);

	return rc;
}

static inline int pqi_enable_events(struct pqi_ctrl_info *ctrl_info)
{
	return pqi_configure_events(ctrl_info, true);
}

static void pqi_free_all_io_requests(struct pqi_ctrl_info *ctrl_info)
{
	unsigned int i;
	struct device *dev;
	size_t sg_chain_buffer_length;
	struct pqi_io_request *io_request;

	if (!ctrl_info->io_request_pool)
		return;

	dev = &ctrl_info->pci_dev->dev;
	sg_chain_buffer_length = ctrl_info->sg_chain_buffer_length;
	io_request = ctrl_info->io_request_pool;

	for (i = 0; i < ctrl_info->max_io_slots; i++) {
		kfree(io_request->iu);
		if (!io_request->sg_chain_buffer)
			break;
		dma_free_coherent(dev, sg_chain_buffer_length,
			io_request->sg_chain_buffer,
			io_request->sg_chain_buffer_dma_handle);
		io_request++;
	}

	kfree(ctrl_info->io_request_pool);
	ctrl_info->io_request_pool = NULL;
}

static inline int pqi_alloc_error_buffer(struct pqi_ctrl_info *ctrl_info)
{
	ctrl_info->error_buffer = dma_alloc_coherent(&ctrl_info->pci_dev->dev,
				     ctrl_info->error_buffer_length,
				     &ctrl_info->error_buffer_dma_handle,
				     GFP_KERNEL);
	if (!ctrl_info->error_buffer)
		return -ENOMEM;

	return 0;
}

static int pqi_alloc_io_resources(struct pqi_ctrl_info *ctrl_info)
{
	unsigned int i;
	void *sg_chain_buffer;
	size_t sg_chain_buffer_length;
	dma_addr_t sg_chain_buffer_dma_handle;
	struct device *dev;
	struct pqi_io_request *io_request;

	ctrl_info->io_request_pool = kcalloc(ctrl_info->max_io_slots,
		sizeof(ctrl_info->io_request_pool[0]), GFP_KERNEL);

	if (!ctrl_info->io_request_pool) {
		dev_err(&ctrl_info->pci_dev->dev,
			"failed to allocate I/O request pool\n");
		goto error;
	}

	dev = &ctrl_info->pci_dev->dev;
	sg_chain_buffer_length = ctrl_info->sg_chain_buffer_length;
	io_request = ctrl_info->io_request_pool;

	for (i = 0; i < ctrl_info->max_io_slots; i++) {
		io_request->iu = kmalloc(ctrl_info->max_inbound_iu_length, GFP_KERNEL);

		if (!io_request->iu) {
			dev_err(&ctrl_info->pci_dev->dev,
				"failed to allocate IU buffers\n");
			goto error;
		}

		sg_chain_buffer = dma_alloc_coherent(dev,
			sg_chain_buffer_length, &sg_chain_buffer_dma_handle,
			GFP_KERNEL);

		if (!sg_chain_buffer) {
			dev_err(&ctrl_info->pci_dev->dev,
				"failed to allocate PQI scatter-gather chain buffers\n");
			goto error;
		}

		io_request->index = i;
		io_request->sg_chain_buffer = sg_chain_buffer;
		io_request->sg_chain_buffer_dma_handle = sg_chain_buffer_dma_handle;
		io_request++;
	}

	return 0;

error:
	pqi_free_all_io_requests(ctrl_info);

	return -ENOMEM;
}

/*
 * Calculate required resources that are sized based on max. outstanding
 * requests and max. transfer size.
 */

static void pqi_calculate_io_resources(struct pqi_ctrl_info *ctrl_info)
{
	u32 max_transfer_size;
	u32 max_sg_entries;

	ctrl_info->scsi_ml_can_queue =
		ctrl_info->max_outstanding_requests - PQI_RESERVED_IO_SLOTS;
	ctrl_info->max_io_slots = ctrl_info->max_outstanding_requests;

	ctrl_info->error_buffer_length =
		ctrl_info->max_io_slots * PQI_ERROR_BUFFER_ELEMENT_LENGTH;

	if (reset_devices)
		max_transfer_size = min(ctrl_info->max_transfer_size,
			PQI_MAX_TRANSFER_SIZE_KDUMP);
	else
		max_transfer_size = min(ctrl_info->max_transfer_size,
			PQI_MAX_TRANSFER_SIZE);

	max_sg_entries = max_transfer_size / PAGE_SIZE;

	/* +1 to cover when the buffer is not page-aligned. */
	max_sg_entries++;

	max_sg_entries = min(ctrl_info->max_sg_entries, max_sg_entries);

	max_transfer_size = (max_sg_entries - 1) * PAGE_SIZE;

	ctrl_info->sg_chain_buffer_length =
		(max_sg_entries * sizeof(struct pqi_sg_descriptor)) +
		PQI_EXTRA_SGL_MEMORY;
	ctrl_info->sg_tablesize = max_sg_entries;
	ctrl_info->max_sectors = max_transfer_size / 512;
}

static void pqi_calculate_queue_resources(struct pqi_ctrl_info *ctrl_info)
{
	int num_queue_groups;
	u16 num_elements_per_iq;
	u16 num_elements_per_oq;

	if (reset_devices) {
		num_queue_groups = 1;
	} else {
		int num_cpus;
		int max_queue_groups;

		max_queue_groups = min(ctrl_info->max_inbound_queues / 2,
			ctrl_info->max_outbound_queues - 1);
		max_queue_groups = min(max_queue_groups, PQI_MAX_QUEUE_GROUPS);

		num_cpus = num_online_cpus();
		num_queue_groups = min(num_cpus, ctrl_info->max_msix_vectors);
		num_queue_groups = min(num_queue_groups, max_queue_groups);
	}

	ctrl_info->num_queue_groups = num_queue_groups;

	/*
	 * Make sure that the max. inbound IU length is an even multiple
	 * of our inbound element length.
	 */
	ctrl_info->max_inbound_iu_length =
		(ctrl_info->max_inbound_iu_length_per_firmware /
		PQI_OPERATIONAL_IQ_ELEMENT_LENGTH) *
		PQI_OPERATIONAL_IQ_ELEMENT_LENGTH;

	num_elements_per_iq =
		(ctrl_info->max_inbound_iu_length /
		PQI_OPERATIONAL_IQ_ELEMENT_LENGTH);

	/* Add one because one element in each queue is unusable. */
	num_elements_per_iq++;

	num_elements_per_iq = min(num_elements_per_iq,
		ctrl_info->max_elements_per_iq);

	num_elements_per_oq = ((num_elements_per_iq - 1) * 2) + 1;
	num_elements_per_oq = min(num_elements_per_oq,
		ctrl_info->max_elements_per_oq);

	ctrl_info->num_elements_per_iq = num_elements_per_iq;
	ctrl_info->num_elements_per_oq = num_elements_per_oq;

	ctrl_info->max_sg_per_iu =
		((ctrl_info->max_inbound_iu_length -
		PQI_OPERATIONAL_IQ_ELEMENT_LENGTH) /
		sizeof(struct pqi_sg_descriptor)) +
		PQI_MAX_EMBEDDED_SG_DESCRIPTORS;

	ctrl_info->max_sg_per_r56_iu =
		((ctrl_info->max_inbound_iu_length -
		PQI_OPERATIONAL_IQ_ELEMENT_LENGTH) /
		sizeof(struct pqi_sg_descriptor)) +
		PQI_MAX_EMBEDDED_R56_SG_DESCRIPTORS;
}

static inline void pqi_set_sg_descriptor(struct pqi_sg_descriptor *sg_descriptor,
	struct scatterlist *sg)
{
	u64 address = (u64)sg_dma_address(sg);
	unsigned int length = sg_dma_len(sg);

	put_unaligned_le64(address, &sg_descriptor->address);
	put_unaligned_le32(length, &sg_descriptor->length);
	put_unaligned_le32(0, &sg_descriptor->flags);
}

static unsigned int pqi_build_sg_list(struct pqi_sg_descriptor *sg_descriptor,
	struct scatterlist *sg, int sg_count, struct pqi_io_request *io_request,
	int max_sg_per_iu, bool *chained)
{
	int i;
	unsigned int num_sg_in_iu;

	*chained = false;
	i = 0;
	num_sg_in_iu = 0;
	max_sg_per_iu--;	/* Subtract 1 to leave room for chain marker. */

	while (1) {
		pqi_set_sg_descriptor(sg_descriptor, sg);
		if (!*chained)
			num_sg_in_iu++;
		i++;
		if (i == sg_count)
			break;
		sg_descriptor++;
		if (i == max_sg_per_iu) {
			put_unaligned_le64((u64)io_request->sg_chain_buffer_dma_handle,
				&sg_descriptor->address);
			put_unaligned_le32((sg_count - num_sg_in_iu) * sizeof(*sg_descriptor),
				&sg_descriptor->length);
			put_unaligned_le32(CISS_SG_CHAIN, &sg_descriptor->flags);
			*chained = true;
			num_sg_in_iu++;
			sg_descriptor = io_request->sg_chain_buffer;
		}
		sg = sg_next(sg);
	}

	put_unaligned_le32(CISS_SG_LAST, &sg_descriptor->flags);

	return num_sg_in_iu;
}

static int pqi_build_raid_sg_list(struct pqi_ctrl_info *ctrl_info,
	struct pqi_raid_path_request *request, struct scsi_cmnd *scmd,
	struct pqi_io_request *io_request)
{
	u16 iu_length;
	int sg_count;
	bool chained;
	unsigned int num_sg_in_iu;
	struct scatterlist *sg;
	struct pqi_sg_descriptor *sg_descriptor;

	sg_count = scsi_dma_map(scmd);
	if (sg_count < 0)
		return sg_count;

	iu_length = offsetof(struct pqi_raid_path_request, sg_descriptors) -
		PQI_REQUEST_HEADER_LENGTH;

	if (sg_count == 0)
		goto out;

	sg = scsi_sglist(scmd);
	sg_descriptor = request->sg_descriptors;

	num_sg_in_iu = pqi_build_sg_list(sg_descriptor, sg, sg_count, io_request,
		ctrl_info->max_sg_per_iu, &chained);

	request->partial = chained;
	iu_length += num_sg_in_iu * sizeof(*sg_descriptor);

out:
	put_unaligned_le16(iu_length, &request->header.iu_length);

	return 0;
}

static int pqi_build_aio_r1_sg_list(struct pqi_ctrl_info *ctrl_info,
	struct pqi_aio_r1_path_request *request, struct scsi_cmnd *scmd,
	struct pqi_io_request *io_request)
{
	u16 iu_length;
	int sg_count;
	bool chained;
	unsigned int num_sg_in_iu;
	struct scatterlist *sg;
	struct pqi_sg_descriptor *sg_descriptor;

	sg_count = scsi_dma_map(scmd);
	if (sg_count < 0)
		return sg_count;

	iu_length = offsetof(struct pqi_aio_r1_path_request, sg_descriptors) -
		PQI_REQUEST_HEADER_LENGTH;
	num_sg_in_iu = 0;

	if (sg_count == 0)
		goto out;

	sg = scsi_sglist(scmd);
	sg_descriptor = request->sg_descriptors;

	num_sg_in_iu = pqi_build_sg_list(sg_descriptor, sg, sg_count, io_request,
		ctrl_info->max_sg_per_iu, &chained);

	request->partial = chained;
	iu_length += num_sg_in_iu * sizeof(*sg_descriptor);

out:
	put_unaligned_le16(iu_length, &request->header.iu_length);
	request->num_sg_descriptors = num_sg_in_iu;

	return 0;
}

static int pqi_build_aio_r56_sg_list(struct pqi_ctrl_info *ctrl_info,
	struct pqi_aio_r56_path_request *request, struct scsi_cmnd *scmd,
	struct pqi_io_request *io_request)
{
	u16 iu_length;
	int sg_count;
	bool chained;
	unsigned int num_sg_in_iu;
	struct scatterlist *sg;
	struct pqi_sg_descriptor *sg_descriptor;

	sg_count = scsi_dma_map(scmd);
	if (sg_count < 0)
		return sg_count;

	iu_length = offsetof(struct pqi_aio_r56_path_request, sg_descriptors) -
		PQI_REQUEST_HEADER_LENGTH;
	num_sg_in_iu = 0;

	if (sg_count != 0) {
		sg = scsi_sglist(scmd);
		sg_descriptor = request->sg_descriptors;

		num_sg_in_iu = pqi_build_sg_list(sg_descriptor, sg, sg_count, io_request,
			ctrl_info->max_sg_per_r56_iu, &chained);

		request->partial = chained;
		iu_length += num_sg_in_iu * sizeof(*sg_descriptor);
	}

	put_unaligned_le16(iu_length, &request->header.iu_length);
	request->num_sg_descriptors = num_sg_in_iu;

	return 0;
}

static int pqi_build_aio_sg_list(struct pqi_ctrl_info *ctrl_info,
	struct pqi_aio_path_request *request, struct scsi_cmnd *scmd,
	struct pqi_io_request *io_request)
{
	u16 iu_length;
	int sg_count;
	bool chained;
	unsigned int num_sg_in_iu;
	struct scatterlist *sg;
	struct pqi_sg_descriptor *sg_descriptor;

	sg_count = scsi_dma_map(scmd);
	if (sg_count < 0)
		return sg_count;

	iu_length = offsetof(struct pqi_aio_path_request, sg_descriptors) -
		PQI_REQUEST_HEADER_LENGTH;
	num_sg_in_iu = 0;

	if (sg_count == 0)
		goto out;

	sg = scsi_sglist(scmd);
	sg_descriptor = request->sg_descriptors;

	num_sg_in_iu = pqi_build_sg_list(sg_descriptor, sg, sg_count, io_request,
		ctrl_info->max_sg_per_iu, &chained);

	request->partial = chained;
	iu_length += num_sg_in_iu * sizeof(*sg_descriptor);

out:
	put_unaligned_le16(iu_length, &request->header.iu_length);
	request->num_sg_descriptors = num_sg_in_iu;

	return 0;
}

static void pqi_raid_io_complete(struct pqi_io_request *io_request,
	void *context)
{
	struct scsi_cmnd *scmd;

	scmd = io_request->scmd;
	pqi_free_io_request(io_request);
	scsi_dma_unmap(scmd);
	pqi_scsi_done(scmd);
}

static int pqi_raid_submit_io(struct pqi_ctrl_info *ctrl_info,
	struct pqi_scsi_dev *device, struct scsi_cmnd *scmd,
	struct pqi_queue_group *queue_group, bool io_high_prio)
{
	int rc;
	size_t cdb_length;
	struct pqi_io_request *io_request;
	struct pqi_raid_path_request *request;

	io_request = pqi_alloc_io_request(ctrl_info, scmd);
	if (!io_request)
		return SCSI_MLQUEUE_HOST_BUSY;

	io_request->io_complete_callback = pqi_raid_io_complete;
	io_request->scmd = scmd;

	request = io_request->iu;
	memset(request, 0, offsetof(struct pqi_raid_path_request, sg_descriptors));

	request->header.iu_type = PQI_REQUEST_IU_RAID_PATH_IO;
	put_unaligned_le32(scsi_bufflen(scmd), &request->buffer_length);
	request->task_attribute = SOP_TASK_ATTRIBUTE_SIMPLE;
	request->command_priority = io_high_prio;
	put_unaligned_le16(io_request->index, &request->request_id);
	request->error_index = request->request_id;
	memcpy(request->lun_number, device->scsi3addr, sizeof(request->lun_number));
	request->ml_device_lun_number = (u8)scmd->device->lun;

	cdb_length = min_t(size_t, scmd->cmd_len, sizeof(request->cdb));
	memcpy(request->cdb, scmd->cmnd, cdb_length);

	switch (cdb_length) {
	case 6:
	case 10:
	case 12:
	case 16:
		request->additional_cdb_bytes_usage = SOP_ADDITIONAL_CDB_BYTES_0;
		break;
	case 20:
		request->additional_cdb_bytes_usage = SOP_ADDITIONAL_CDB_BYTES_4;
		break;
	case 24:
		request->additional_cdb_bytes_usage = SOP_ADDITIONAL_CDB_BYTES_8;
		break;
	case 28:
		request->additional_cdb_bytes_usage = SOP_ADDITIONAL_CDB_BYTES_12;
		break;
	case 32:
	default:
		request->additional_cdb_bytes_usage = SOP_ADDITIONAL_CDB_BYTES_16;
		break;
	}

	switch (scmd->sc_data_direction) {
	case DMA_FROM_DEVICE:
		request->data_direction = SOP_READ_FLAG;
		break;
	case DMA_TO_DEVICE:
		request->data_direction = SOP_WRITE_FLAG;
		break;
	case DMA_NONE:
		request->data_direction = SOP_NO_DIRECTION_FLAG;
		break;
	case DMA_BIDIRECTIONAL:
		request->data_direction = SOP_BIDIRECTIONAL;
		break;
	default:
		dev_err(&ctrl_info->pci_dev->dev,
			"unknown data direction: %d\n",
			scmd->sc_data_direction);
		break;
	}

	rc = pqi_build_raid_sg_list(ctrl_info, request, scmd, io_request);
	if (rc) {
		pqi_free_io_request(io_request);
		return SCSI_MLQUEUE_HOST_BUSY;
	}

	pqi_start_io(ctrl_info, queue_group, RAID_PATH, io_request);

	return 0;
}

static inline int pqi_raid_submit_scsi_cmd(struct pqi_ctrl_info *ctrl_info,
	struct pqi_scsi_dev *device, struct scsi_cmnd *scmd,
	struct pqi_queue_group *queue_group)
{
	bool io_high_prio;

	io_high_prio = pqi_is_io_high_priority(device, scmd);

	return pqi_raid_submit_io(ctrl_info, device, scmd, queue_group, io_high_prio);
}

static bool pqi_raid_bypass_retry_needed(struct pqi_io_request *io_request)
{
	struct scsi_cmnd *scmd;
	struct pqi_scsi_dev *device;
	struct pqi_ctrl_info *ctrl_info;

	if (!io_request->raid_bypass)
		return false;

	scmd = io_request->scmd;
	if ((scmd->result & 0xff) == SAM_STAT_GOOD)
		return false;
	if (host_byte(scmd->result) == DID_NO_CONNECT)
		return false;

	device = scmd->device->hostdata;
	if (pqi_device_offline(device) || pqi_device_in_remove(device))
		return false;

	ctrl_info = shost_to_hba(scmd->device->host);
	if (pqi_ctrl_offline(ctrl_info))
		return false;

	return true;
}

static void pqi_aio_io_complete(struct pqi_io_request *io_request,
	void *context)
{
	struct scsi_cmnd *scmd;

	scmd = io_request->scmd;
	scsi_dma_unmap(scmd);
	if (io_request->status == -EAGAIN || pqi_raid_bypass_retry_needed(io_request)) {
		set_host_byte(scmd, DID_IMM_RETRY);
		pqi_cmd_priv(scmd)->this_residual++;
	}

	pqi_free_io_request(io_request);
	pqi_scsi_done(scmd);
}

static inline int pqi_aio_submit_scsi_cmd(struct pqi_ctrl_info *ctrl_info,
	struct pqi_scsi_dev *device, struct scsi_cmnd *scmd,
	struct pqi_queue_group *queue_group)
{
	bool io_high_prio;

	io_high_prio = pqi_is_io_high_priority(device, scmd);

	return pqi_aio_submit_io(ctrl_info, scmd, device->aio_handle,
		scmd->cmnd, scmd->cmd_len, queue_group, NULL,
		false, io_high_prio);
}

static int pqi_aio_submit_io(struct pqi_ctrl_info *ctrl_info,
	struct scsi_cmnd *scmd, u32 aio_handle, u8 *cdb,
	unsigned int cdb_length, struct pqi_queue_group *queue_group,
	struct pqi_encryption_info *encryption_info, bool raid_bypass,
	bool io_high_prio)
{
	int rc;
	struct pqi_io_request *io_request;
	struct pqi_aio_path_request *request;

	io_request = pqi_alloc_io_request(ctrl_info, scmd);
	if (!io_request)
		return SCSI_MLQUEUE_HOST_BUSY;

	io_request->io_complete_callback = pqi_aio_io_complete;
	io_request->scmd = scmd;
	io_request->raid_bypass = raid_bypass;

	request = io_request->iu;
	memset(request, 0, offsetof(struct pqi_aio_path_request, sg_descriptors));

	request->header.iu_type = PQI_REQUEST_IU_AIO_PATH_IO;
	put_unaligned_le32(aio_handle, &request->nexus_id);
	put_unaligned_le32(scsi_bufflen(scmd), &request->buffer_length);
	request->task_attribute = SOP_TASK_ATTRIBUTE_SIMPLE;
	request->command_priority = io_high_prio;
	put_unaligned_le16(io_request->index, &request->request_id);
	request->error_index = request->request_id;
	if (!raid_bypass && ctrl_info->multi_lun_device_supported)
		put_unaligned_le64(scmd->device->lun << 8, &request->lun_number);
	if (cdb_length > sizeof(request->cdb))
		cdb_length = sizeof(request->cdb);
	request->cdb_length = cdb_length;
	memcpy(request->cdb, cdb, cdb_length);

	switch (scmd->sc_data_direction) {
	case DMA_TO_DEVICE:
		request->data_direction = SOP_READ_FLAG;
		break;
	case DMA_FROM_DEVICE:
		request->data_direction = SOP_WRITE_FLAG;
		break;
	case DMA_NONE:
		request->data_direction = SOP_NO_DIRECTION_FLAG;
		break;
	case DMA_BIDIRECTIONAL:
		request->data_direction = SOP_BIDIRECTIONAL;
		break;
	default:
		dev_err(&ctrl_info->pci_dev->dev,
			"unknown data direction: %d\n",
			scmd->sc_data_direction);
		break;
	}

	if (encryption_info) {
		request->encryption_enable = true;
		put_unaligned_le16(encryption_info->data_encryption_key_index,
			&request->data_encryption_key_index);
		put_unaligned_le32(encryption_info->encrypt_tweak_lower,
			&request->encrypt_tweak_lower);
		put_unaligned_le32(encryption_info->encrypt_tweak_upper,
			&request->encrypt_tweak_upper);
	}

	rc = pqi_build_aio_sg_list(ctrl_info, request, scmd, io_request);
	if (rc) {
		pqi_free_io_request(io_request);
		return SCSI_MLQUEUE_HOST_BUSY;
	}

	pqi_start_io(ctrl_info, queue_group, AIO_PATH, io_request);

	return 0;
}

static  int pqi_aio_submit_r1_write_io(struct pqi_ctrl_info *ctrl_info,
	struct scsi_cmnd *scmd, struct pqi_queue_group *queue_group,
	struct pqi_encryption_info *encryption_info, struct pqi_scsi_dev *device,
	struct pqi_scsi_dev_raid_map_data *rmd)
{
	int rc;
	struct pqi_io_request *io_request;
	struct pqi_aio_r1_path_request *r1_request;

	io_request = pqi_alloc_io_request(ctrl_info, scmd);
	if (!io_request)
		return SCSI_MLQUEUE_HOST_BUSY;

	io_request->io_complete_callback = pqi_aio_io_complete;
	io_request->scmd = scmd;
	io_request->raid_bypass = true;

	r1_request = io_request->iu;
	memset(r1_request, 0, offsetof(struct pqi_aio_r1_path_request, sg_descriptors));

	r1_request->header.iu_type = PQI_REQUEST_IU_AIO_PATH_RAID1_IO;
	put_unaligned_le16(*(u16 *)device->scsi3addr & 0x3fff, &r1_request->volume_id);
	r1_request->num_drives = rmd->num_it_nexus_entries;
	put_unaligned_le32(rmd->it_nexus[0], &r1_request->it_nexus_1);
	put_unaligned_le32(rmd->it_nexus[1], &r1_request->it_nexus_2);
	if (rmd->num_it_nexus_entries == 3)
		put_unaligned_le32(rmd->it_nexus[2], &r1_request->it_nexus_3);

	put_unaligned_le32(scsi_bufflen(scmd), &r1_request->data_length);
	r1_request->task_attribute = SOP_TASK_ATTRIBUTE_SIMPLE;
	put_unaligned_le16(io_request->index, &r1_request->request_id);
	r1_request->error_index = r1_request->request_id;
	if (rmd->cdb_length > sizeof(r1_request->cdb))
		rmd->cdb_length = sizeof(r1_request->cdb);
	r1_request->cdb_length = rmd->cdb_length;
	memcpy(r1_request->cdb, rmd->cdb, rmd->cdb_length);

	/* The direction is always write. */
	r1_request->data_direction = SOP_READ_FLAG;

	if (encryption_info) {
		r1_request->encryption_enable = true;
		put_unaligned_le16(encryption_info->data_encryption_key_index,
				&r1_request->data_encryption_key_index);
		put_unaligned_le32(encryption_info->encrypt_tweak_lower,
				&r1_request->encrypt_tweak_lower);
		put_unaligned_le32(encryption_info->encrypt_tweak_upper,
				&r1_request->encrypt_tweak_upper);
	}

	rc = pqi_build_aio_r1_sg_list(ctrl_info, r1_request, scmd, io_request);
	if (rc) {
		pqi_free_io_request(io_request);
		return SCSI_MLQUEUE_HOST_BUSY;
	}

	pqi_start_io(ctrl_info, queue_group, AIO_PATH, io_request);

	return 0;
}

static int pqi_aio_submit_r56_write_io(struct pqi_ctrl_info *ctrl_info,
	struct scsi_cmnd *scmd, struct pqi_queue_group *queue_group,
	struct pqi_encryption_info *encryption_info, struct pqi_scsi_dev *device,
	struct pqi_scsi_dev_raid_map_data *rmd)
{
	int rc;
	struct pqi_io_request *io_request;
	struct pqi_aio_r56_path_request *r56_request;

	io_request = pqi_alloc_io_request(ctrl_info, scmd);
	if (!io_request)
		return SCSI_MLQUEUE_HOST_BUSY;
	io_request->io_complete_callback = pqi_aio_io_complete;
	io_request->scmd = scmd;
	io_request->raid_bypass = true;

	r56_request = io_request->iu;
	memset(r56_request, 0, offsetof(struct pqi_aio_r56_path_request, sg_descriptors));

	if (device->raid_level == SA_RAID_5 || device->raid_level == SA_RAID_51)
		r56_request->header.iu_type = PQI_REQUEST_IU_AIO_PATH_RAID5_IO;
	else
		r56_request->header.iu_type = PQI_REQUEST_IU_AIO_PATH_RAID6_IO;

	put_unaligned_le16(*(u16 *)device->scsi3addr & 0x3fff, &r56_request->volume_id);
	put_unaligned_le32(rmd->aio_handle, &r56_request->data_it_nexus);
	put_unaligned_le32(rmd->p_parity_it_nexus, &r56_request->p_parity_it_nexus);
	if (rmd->raid_level == SA_RAID_6) {
		put_unaligned_le32(rmd->q_parity_it_nexus, &r56_request->q_parity_it_nexus);
		r56_request->xor_multiplier = rmd->xor_mult;
	}
	put_unaligned_le32(scsi_bufflen(scmd), &r56_request->data_length);
	r56_request->task_attribute = SOP_TASK_ATTRIBUTE_SIMPLE;
	put_unaligned_le64(rmd->row, &r56_request->row);

	put_unaligned_le16(io_request->index, &r56_request->request_id);
	r56_request->error_index = r56_request->request_id;

	if (rmd->cdb_length > sizeof(r56_request->cdb))
		rmd->cdb_length = sizeof(r56_request->cdb);
	r56_request->cdb_length = rmd->cdb_length;
	memcpy(r56_request->cdb, rmd->cdb, rmd->cdb_length);

	/* The direction is always write. */
	r56_request->data_direction = SOP_READ_FLAG;

	if (encryption_info) {
		r56_request->encryption_enable = true;
		put_unaligned_le16(encryption_info->data_encryption_key_index,
				&r56_request->data_encryption_key_index);
		put_unaligned_le32(encryption_info->encrypt_tweak_lower,
				&r56_request->encrypt_tweak_lower);
		put_unaligned_le32(encryption_info->encrypt_tweak_upper,
				&r56_request->encrypt_tweak_upper);
	}

	rc = pqi_build_aio_r56_sg_list(ctrl_info, r56_request, scmd, io_request);
	if (rc) {
		pqi_free_io_request(io_request);
		return SCSI_MLQUEUE_HOST_BUSY;
	}

	pqi_start_io(ctrl_info, queue_group, AIO_PATH, io_request);

	return 0;
}

static inline u16 pqi_get_hw_queue(struct pqi_ctrl_info *ctrl_info,
	struct scsi_cmnd *scmd)
{
	/*
	 * We are setting host_tagset = 1 during init.
	 */
	return blk_mq_unique_tag_to_hwq(blk_mq_unique_tag(scsi_cmd_to_rq(scmd)));
}

static inline bool pqi_is_bypass_eligible_request(struct scsi_cmnd *scmd)
{
	if (blk_rq_is_passthrough(scsi_cmd_to_rq(scmd)))
		return false;

	return pqi_cmd_priv(scmd)->this_residual == 0;
}

/*
 * This function gets called just before we hand the completed SCSI request
 * back to the SML.
 */

void pqi_prep_for_scsi_done(struct scsi_cmnd *scmd)
{
	struct pqi_scsi_dev *device;
	struct completion *wait;

	if (!scmd->device) {
		set_host_byte(scmd, DID_NO_CONNECT);
		return;
	}

	device = scmd->device->hostdata;
	if (!device) {
		set_host_byte(scmd, DID_NO_CONNECT);
		return;
	}

	atomic_dec(&device->scsi_cmds_outstanding[scmd->device->lun]);

	wait = (struct completion *)xchg(&scmd->host_scribble, NULL);
	if (wait != PQI_NO_COMPLETION)
		complete(wait);
}

static bool pqi_is_parity_write_stream(struct pqi_ctrl_info *ctrl_info,
	struct scsi_cmnd *scmd)
{
	u32 oldest_jiffies;
	u8 lru_index;
	int i;
	int rc;
	struct pqi_scsi_dev *device;
	struct pqi_stream_data *pqi_stream_data;
	struct pqi_scsi_dev_raid_map_data rmd = { 0 };

	if (!ctrl_info->enable_stream_detection)
		return false;

	rc = pqi_get_aio_lba_and_block_count(scmd, &rmd);
	if (rc)
		return false;

	/* Check writes only. */
	if (!rmd.is_write)
		return false;

	device = scmd->device->hostdata;

	/* Check for RAID 5/6 streams. */
	if (device->raid_level != SA_RAID_5 && device->raid_level != SA_RAID_6)
		return false;

	/*
	 * If controller does not support AIO RAID{5,6} writes, need to send
	 * requests down non-AIO path.
	 */
	if ((device->raid_level == SA_RAID_5 && !ctrl_info->enable_r5_writes) ||
		(device->raid_level == SA_RAID_6 && !ctrl_info->enable_r6_writes))
		return true;

	lru_index = 0;
	oldest_jiffies = INT_MAX;
	for (i = 0; i < NUM_STREAMS_PER_LUN; i++) {
		pqi_stream_data = &device->stream_data[i];
		/*
		 * Check for adjacent request or request is within
		 * the previous request.
		 */
		if ((pqi_stream_data->next_lba &&
			rmd.first_block >= pqi_stream_data->next_lba) &&
			rmd.first_block <= pqi_stream_data->next_lba +
				rmd.block_cnt) {
			pqi_stream_data->next_lba = rmd.first_block +
				rmd.block_cnt;
			pqi_stream_data->last_accessed = jiffies;
			per_cpu_ptr(device->raid_io_stats, smp_processor_id())->write_stream_cnt++;
			return true;
		}

		/* unused entry */
		if (pqi_stream_data->last_accessed == 0) {
			lru_index = i;
			break;
		}

		/* Find entry with oldest last accessed time. */
		if (pqi_stream_data->last_accessed <= oldest_jiffies) {
			oldest_jiffies = pqi_stream_data->last_accessed;
			lru_index = i;
		}
	}

	/* Set LRU entry. */
	pqi_stream_data = &device->stream_data[lru_index];
	pqi_stream_data->last_accessed = jiffies;
	pqi_stream_data->next_lba = rmd.first_block + rmd.block_cnt;

	return false;
}

static int pqi_scsi_queue_command(struct Scsi_Host *shost, struct scsi_cmnd *scmd)
{
	int rc;
	struct pqi_ctrl_info *ctrl_info;
	struct pqi_scsi_dev *device;
	u16 hw_queue;
	struct pqi_queue_group *queue_group;
	bool raid_bypassed;
	u8 lun;

	scmd->host_scribble = PQI_NO_COMPLETION;

	device = scmd->device->hostdata;

	if (!device) {
		set_host_byte(scmd, DID_NO_CONNECT);
		pqi_scsi_done(scmd);
		return 0;
	}

	lun = (u8)scmd->device->lun;

	atomic_inc(&device->scsi_cmds_outstanding[lun]);

	ctrl_info = shost_to_hba(shost);

	if (pqi_ctrl_offline(ctrl_info) || pqi_device_offline(device) || pqi_device_in_remove(device)) {
		set_host_byte(scmd, DID_NO_CONNECT);
		pqi_scsi_done(scmd);
		return 0;
	}

	if (pqi_ctrl_blocked(ctrl_info) || pqi_device_in_reset(device, lun)) {
		rc = SCSI_MLQUEUE_HOST_BUSY;
		goto out;
	}

	/*
	 * This is necessary because the SML doesn't zero out this field during
	 * error recovery.
	 */
	scmd->result = 0;

	hw_queue = pqi_get_hw_queue(ctrl_info, scmd);
	queue_group = &ctrl_info->queue_groups[hw_queue];

	if (pqi_is_logical_device(device)) {
		raid_bypassed = false;
		if (device->raid_bypass_enabled &&
			pqi_is_bypass_eligible_request(scmd) &&
			!pqi_is_parity_write_stream(ctrl_info, scmd)) {
			rc = pqi_raid_bypass_submit_scsi_cmd(ctrl_info, device, scmd, queue_group);
			if (rc == 0 || rc == SCSI_MLQUEUE_HOST_BUSY) {
				raid_bypassed = true;
				per_cpu_ptr(device->raid_io_stats, smp_processor_id())->raid_bypass_cnt++;
			}
		}
		if (!raid_bypassed)
			rc = pqi_raid_submit_scsi_cmd(ctrl_info, device, scmd, queue_group);
	} else {
		if (device->aio_enabled)
			rc = pqi_aio_submit_scsi_cmd(ctrl_info, device, scmd, queue_group);
		else
			rc = pqi_raid_submit_scsi_cmd(ctrl_info, device, scmd, queue_group);
	}

out:
	if (rc) {
		scmd->host_scribble = NULL;
		atomic_dec(&device->scsi_cmds_outstanding[lun]);
	}

	return rc;
}

static unsigned int pqi_queued_io_count(struct pqi_ctrl_info *ctrl_info)
{
	unsigned int i;
	unsigned int path;
	unsigned long flags;
	unsigned int queued_io_count;
	struct pqi_queue_group *queue_group;
	struct pqi_io_request *io_request;

	queued_io_count = 0;

	for (i = 0; i < ctrl_info->num_queue_groups; i++) {
		queue_group = &ctrl_info->queue_groups[i];
		for (path = 0; path < 2; path++) {
			spin_lock_irqsave(&queue_group->submit_lock[path], flags);
			list_for_each_entry(io_request, &queue_group->request_list[path], request_list_entry)
				queued_io_count++;
			spin_unlock_irqrestore(&queue_group->submit_lock[path], flags);
		}
	}

	return queued_io_count;
}

static unsigned int pqi_nonempty_inbound_queue_count(struct pqi_ctrl_info *ctrl_info)
{
	unsigned int i;
	unsigned int path;
	unsigned int nonempty_inbound_queue_count;
	struct pqi_queue_group *queue_group;
	pqi_index_t iq_pi;
	pqi_index_t iq_ci;

	nonempty_inbound_queue_count = 0;

	for (i = 0; i < ctrl_info->num_queue_groups; i++) {
		queue_group = &ctrl_info->queue_groups[i];
		for (path = 0; path < 2; path++) {
			iq_pi = queue_group->iq_pi_copy[path];
			iq_ci = readl(queue_group->iq_ci[path]);
			if (iq_ci != iq_pi)
				nonempty_inbound_queue_count++;
		}
	}

	return nonempty_inbound_queue_count;
}

#define PQI_INBOUND_QUEUES_NONEMPTY_WARNING_TIMEOUT_SECS	10

static int pqi_wait_until_inbound_queues_empty(struct pqi_ctrl_info *ctrl_info)
{
	unsigned long start_jiffies;
	unsigned long warning_timeout;
	unsigned int queued_io_count;
	unsigned int nonempty_inbound_queue_count;
	bool displayed_warning;

	displayed_warning = false;
	start_jiffies = jiffies;
	warning_timeout = (PQI_INBOUND_QUEUES_NONEMPTY_WARNING_TIMEOUT_SECS * HZ) + start_jiffies;

	while (1) {
		queued_io_count = pqi_queued_io_count(ctrl_info);
		nonempty_inbound_queue_count = pqi_nonempty_inbound_queue_count(ctrl_info);
		if (queued_io_count == 0 && nonempty_inbound_queue_count == 0)
			break;
		pqi_check_ctrl_health(ctrl_info);
		if (pqi_ctrl_offline(ctrl_info))
			return -ENXIO;
		if (time_after(jiffies, warning_timeout)) {
			dev_warn(&ctrl_info->pci_dev->dev,
				"waiting %u seconds for queued I/O to drain (queued I/O count: %u; non-empty inbound queue count: %u)\n",
				jiffies_to_msecs(jiffies - start_jiffies) / 1000, queued_io_count, nonempty_inbound_queue_count);
			displayed_warning = true;
			warning_timeout = (PQI_INBOUND_QUEUES_NONEMPTY_WARNING_TIMEOUT_SECS * HZ) + jiffies;
		}
		usleep_range(1000, 2000);
	}

	if (displayed_warning)
		dev_warn(&ctrl_info->pci_dev->dev,
			"queued I/O drained after waiting for %u seconds\n",
			jiffies_to_msecs(jiffies - start_jiffies) / 1000);

	return 0;
}

static void pqi_fail_io_queued_for_device(struct pqi_ctrl_info *ctrl_info,
	struct pqi_scsi_dev *device, u8 lun)
{
	unsigned int i;
	unsigned int path;
	struct pqi_queue_group *queue_group;
	unsigned long flags;
	struct pqi_io_request *io_request;
	struct pqi_io_request *next;
	struct scsi_cmnd *scmd;
	struct pqi_scsi_dev *scsi_device;

	for (i = 0; i < ctrl_info->num_queue_groups; i++) {
		queue_group = &ctrl_info->queue_groups[i];

		for (path = 0; path < 2; path++) {
			spin_lock_irqsave(
				&queue_group->submit_lock[path], flags);

			list_for_each_entry_safe(io_request, next,
				&queue_group->request_list[path],
				request_list_entry) {

				scmd = io_request->scmd;
				if (!scmd)
					continue;

				scsi_device = scmd->device->hostdata;

				list_del(&io_request->request_list_entry);
				if (scsi_device == device && (u8)scmd->device->lun == lun)
					set_host_byte(scmd, DID_RESET);
				else
					set_host_byte(scmd, DID_REQUEUE);
				pqi_free_io_request(io_request);
				scsi_dma_unmap(scmd);
				pqi_scsi_done(scmd);
			}

			spin_unlock_irqrestore(
				&queue_group->submit_lock[path], flags);
		}
	}
}

#define PQI_PENDING_IO_WARNING_TIMEOUT_SECS	10

static int pqi_device_wait_for_pending_io(struct pqi_ctrl_info *ctrl_info,
	struct pqi_scsi_dev *device, u8 lun, unsigned long timeout_msecs)
{
	int cmds_outstanding;
	unsigned long start_jiffies;
	unsigned long warning_timeout;
	unsigned long msecs_waiting;

	start_jiffies = jiffies;
	warning_timeout = (PQI_PENDING_IO_WARNING_TIMEOUT_SECS * HZ) + start_jiffies;

	while ((cmds_outstanding = atomic_read(&device->scsi_cmds_outstanding[lun])) > 0) {
		if (ctrl_info->ctrl_removal_state != PQI_CTRL_GRACEFUL_REMOVAL) {
			pqi_check_ctrl_health(ctrl_info);
			if (pqi_ctrl_offline(ctrl_info))
				return -ENXIO;
		}
		msecs_waiting = jiffies_to_msecs(jiffies - start_jiffies);
		if (msecs_waiting >= timeout_msecs) {
			dev_err(&ctrl_info->pci_dev->dev,
				"scsi %d:%d:%d:%d: timed out after %lu seconds waiting for %d outstanding command(s)\n",
				ctrl_info->scsi_host->host_no, device->bus, device->target,
				lun, msecs_waiting / 1000, cmds_outstanding);
			return -ETIMEDOUT;
		}
		if (time_after(jiffies, warning_timeout)) {
			dev_warn(&ctrl_info->pci_dev->dev,
				"scsi %d:%d:%d:%d: waiting %lu seconds for %d outstanding command(s)\n",
				ctrl_info->scsi_host->host_no, device->bus, device->target,
				lun, msecs_waiting / 1000, cmds_outstanding);
			warning_timeout = (PQI_PENDING_IO_WARNING_TIMEOUT_SECS * HZ) + jiffies;
		}
		usleep_range(1000, 2000);
	}

	return 0;
}

static void pqi_lun_reset_complete(struct pqi_io_request *io_request,
	void *context)
{
	struct completion *waiting = context;

	complete(waiting);
}

#define PQI_LUN_RESET_POLL_COMPLETION_SECS	10

static int pqi_wait_for_lun_reset_completion(struct pqi_ctrl_info *ctrl_info,
	struct pqi_scsi_dev *device, u8 lun, struct completion *wait)
{
	int rc;
	unsigned int wait_secs;
	int cmds_outstanding;

	wait_secs = 0;

	while (1) {
		if (wait_for_completion_io_timeout(wait,
			PQI_LUN_RESET_POLL_COMPLETION_SECS * HZ)) {
			rc = 0;
			break;
		}

		pqi_check_ctrl_health(ctrl_info);
		if (pqi_ctrl_offline(ctrl_info)) {
			rc = -ENXIO;
			break;
		}

		wait_secs += PQI_LUN_RESET_POLL_COMPLETION_SECS;
		cmds_outstanding = atomic_read(&device->scsi_cmds_outstanding[lun]);
		dev_warn(&ctrl_info->pci_dev->dev,
			"scsi %d:%d:%d:%d: waiting %u seconds for LUN reset to complete (%d command(s) outstanding)\n",
			ctrl_info->scsi_host->host_no, device->bus, device->target, lun, wait_secs, cmds_outstanding);
	}

	return rc;
}

#define PQI_LUN_RESET_FIRMWARE_TIMEOUT_SECS	30

static int pqi_lun_reset(struct pqi_ctrl_info *ctrl_info, struct pqi_scsi_dev *device, u8 lun)
{
	int rc;
	struct pqi_io_request *io_request;
	DECLARE_COMPLETION_ONSTACK(wait);
	struct pqi_task_management_request *request;

	io_request = pqi_alloc_io_request(ctrl_info, NULL);
	io_request->io_complete_callback = pqi_lun_reset_complete;
	io_request->context = &wait;

	request = io_request->iu;
	memset(request, 0, sizeof(*request));

	request->header.iu_type = PQI_REQUEST_IU_TASK_MANAGEMENT;
	put_unaligned_le16(sizeof(*request) - PQI_REQUEST_HEADER_LENGTH,
		&request->header.iu_length);
	put_unaligned_le16(io_request->index, &request->request_id);
	memcpy(request->lun_number, device->scsi3addr,
		sizeof(request->lun_number));
	if (!pqi_is_logical_device(device) && ctrl_info->multi_lun_device_supported)
		request->ml_device_lun_number = lun;
	request->task_management_function = SOP_TASK_MANAGEMENT_LUN_RESET;
	if (ctrl_info->tmf_iu_timeout_supported)
		put_unaligned_le16(PQI_LUN_RESET_FIRMWARE_TIMEOUT_SECS, &request->timeout);

	pqi_start_io(ctrl_info, &ctrl_info->queue_groups[PQI_DEFAULT_QUEUE_GROUP], RAID_PATH,
		io_request);

	rc = pqi_wait_for_lun_reset_completion(ctrl_info, device, lun, &wait);
	if (rc == 0)
		rc = io_request->status;

	pqi_free_io_request(io_request);

	return rc;
}

#define PQI_LUN_RESET_RETRIES				3
#define PQI_LUN_RESET_RETRY_INTERVAL_MSECS		(10 * 1000)
#define PQI_LUN_RESET_PENDING_IO_TIMEOUT_MSECS		(10 * 60 * 1000)
#define PQI_LUN_RESET_FAILED_PENDING_IO_TIMEOUT_MSECS	(2 * 60 * 1000)

static int pqi_lun_reset_with_retries(struct pqi_ctrl_info *ctrl_info, struct pqi_scsi_dev *device, u8 lun)
{
	int reset_rc;
	int wait_rc;
	unsigned int retries;
	unsigned long timeout_msecs;

	for (retries = 0;;) {
		reset_rc = pqi_lun_reset(ctrl_info, device, lun);
		if (reset_rc == 0 || reset_rc == -ENODEV || reset_rc == -ENXIO || ++retries > PQI_LUN_RESET_RETRIES)
			break;
		msleep(PQI_LUN_RESET_RETRY_INTERVAL_MSECS);
	}

	timeout_msecs = reset_rc ? PQI_LUN_RESET_FAILED_PENDING_IO_TIMEOUT_MSECS :
		PQI_LUN_RESET_PENDING_IO_TIMEOUT_MSECS;

	wait_rc = pqi_device_wait_for_pending_io(ctrl_info, device, lun, timeout_msecs);
	if (wait_rc && reset_rc == 0)
		reset_rc = wait_rc;

	return reset_rc == 0 ? SUCCESS : FAILED;
}

static int pqi_device_reset(struct pqi_ctrl_info *ctrl_info, struct pqi_scsi_dev *device, u8 lun)
{
	int rc;

	pqi_ctrl_block_requests(ctrl_info);
	pqi_ctrl_wait_until_quiesced(ctrl_info);
	pqi_fail_io_queued_for_device(ctrl_info, device, lun);
	rc = pqi_wait_until_inbound_queues_empty(ctrl_info);
	pqi_device_reset_start(device, lun);
	pqi_ctrl_unblock_requests(ctrl_info);
	if (rc)
		rc = FAILED;
	else
		rc = pqi_lun_reset_with_retries(ctrl_info, device, lun);
	pqi_device_reset_done(device, lun);

	return rc;
}

static int pqi_device_reset_handler(struct pqi_ctrl_info *ctrl_info, struct pqi_scsi_dev *device, u8 lun, struct scsi_cmnd *scmd, u8 scsi_opcode)
{
	int rc;

	mutex_lock(&ctrl_info->lun_reset_mutex);

	dev_err(&ctrl_info->pci_dev->dev,
		"resetting scsi %d:%d:%d:%u SCSI cmd at %p due to cmd opcode 0x%02x\n",
		ctrl_info->scsi_host->host_no, device->bus, device->target, lun, scmd, scsi_opcode);

	pqi_check_ctrl_health(ctrl_info);
	if (pqi_ctrl_offline(ctrl_info))
		rc = FAILED;
	else
		rc = pqi_device_reset(ctrl_info, device, lun);

	dev_err(&ctrl_info->pci_dev->dev,
		"reset of scsi %d:%d:%d:%u: %s\n",
		ctrl_info->scsi_host->host_no, device->bus, device->target, lun,
		rc == SUCCESS ? "SUCCESS" : "FAILED");

	mutex_unlock(&ctrl_info->lun_reset_mutex);

	return rc;
}

static int pqi_eh_device_reset_handler(struct scsi_cmnd *scmd)
{
	struct Scsi_Host *shost;
	struct pqi_ctrl_info *ctrl_info;
	struct pqi_scsi_dev *device;
	u8 scsi_opcode;

	shost = scmd->device->host;
	ctrl_info = shost_to_hba(shost);
	device = scmd->device->hostdata;
	scsi_opcode = scmd->cmd_len > 0 ? scmd->cmnd[0] : 0xff;

	return pqi_device_reset_handler(ctrl_info, device, (u8)scmd->device->lun, scmd, scsi_opcode);
}

static void pqi_tmf_worker(struct work_struct *work)
{
	struct pqi_tmf_work *tmf_work;
	struct scsi_cmnd *scmd;

	tmf_work = container_of(work, struct pqi_tmf_work, work_struct);
	scmd = (struct scsi_cmnd *)xchg(&tmf_work->scmd, NULL);

	pqi_device_reset_handler(tmf_work->ctrl_info, tmf_work->device, tmf_work->lun, scmd, tmf_work->scsi_opcode);
}

static int pqi_eh_abort_handler(struct scsi_cmnd *scmd)
{
	struct Scsi_Host *shost;
	struct pqi_ctrl_info *ctrl_info;
	struct pqi_scsi_dev *device;
	struct pqi_tmf_work *tmf_work;
	DECLARE_COMPLETION_ONSTACK(wait);

	shost = scmd->device->host;
	ctrl_info = shost_to_hba(shost);
	device = scmd->device->hostdata;

	dev_err(&ctrl_info->pci_dev->dev,
		"attempting TASK ABORT on scsi %d:%d:%d:%d for SCSI cmd at %p\n",
		shost->host_no, device->bus, device->target, (int)scmd->device->lun, scmd);

	if (cmpxchg(&scmd->host_scribble, PQI_NO_COMPLETION, (void *)&wait) == NULL) {
		dev_err(&ctrl_info->pci_dev->dev,
			"scsi %d:%d:%d:%d for SCSI cmd at %p already completed\n",
			shost->host_no, device->bus, device->target, (int)scmd->device->lun, scmd);
		scmd->result = DID_RESET << 16;
		goto out;
	}

	tmf_work = &device->tmf_work[scmd->device->lun];

	if (cmpxchg(&tmf_work->scmd, NULL, scmd) == NULL) {
		tmf_work->ctrl_info = ctrl_info;
		tmf_work->device = device;
		tmf_work->lun = (u8)scmd->device->lun;
		tmf_work->scsi_opcode = scmd->cmd_len > 0 ? scmd->cmnd[0] : 0xff;
		schedule_work(&tmf_work->work_struct);
	}

	wait_for_completion(&wait);

	dev_err(&ctrl_info->pci_dev->dev,
		"TASK ABORT on scsi %d:%d:%d:%d for SCSI cmd at %p: SUCCESS\n",
		shost->host_no, device->bus, device->target, (int)scmd->device->lun, scmd);

out:

	return SUCCESS;
}

static int pqi_slave_alloc(struct scsi_device *sdev)
{
	struct pqi_scsi_dev *device;
	unsigned long flags;
	struct pqi_ctrl_info *ctrl_info;
	struct scsi_target *starget;
	struct sas_rphy *rphy;

	ctrl_info = shost_to_hba(sdev->host);

	spin_lock_irqsave(&ctrl_info->scsi_device_list_lock, flags);

	if (sdev_channel(sdev) == PQI_PHYSICAL_DEVICE_BUS) {
		starget = scsi_target(sdev);
		rphy = target_to_rphy(starget);
		device = pqi_find_device_by_sas_rphy(ctrl_info, rphy);
		if (device) {
			if (device->target_lun_valid) {
				device->ignore_device = true;
			} else {
				device->target = sdev_id(sdev);
				device->lun = sdev->lun;
				device->target_lun_valid = true;
			}
		}
	} else {
		device = pqi_find_scsi_dev(ctrl_info, sdev_channel(sdev),
			sdev_id(sdev), sdev->lun);
	}

	if (device) {
		sdev->hostdata = device;
		device->sdev = sdev;
		if (device->queue_depth) {
			device->advertised_queue_depth = device->queue_depth;
			scsi_change_queue_depth(sdev,
				device->advertised_queue_depth);
		}
		if (pqi_is_logical_device(device)) {
			pqi_disable_write_same(sdev);
		} else {
			sdev->allow_restart = 1;
			if (device->device_type == SA_DEVICE_TYPE_NVME)
				pqi_disable_write_same(sdev);
		}
	}

	spin_unlock_irqrestore(&ctrl_info->scsi_device_list_lock, flags);

	return 0;
}

static void pqi_map_queues(struct Scsi_Host *shost)
{
	struct pqi_ctrl_info *ctrl_info = shost_to_hba(shost);

	if (!ctrl_info->disable_managed_interrupts)
		return blk_mq_pci_map_queues(&shost->tag_set.map[HCTX_TYPE_DEFAULT],
			      ctrl_info->pci_dev, 0);
	else
		return blk_mq_map_queues(&shost->tag_set.map[HCTX_TYPE_DEFAULT]);
}

static inline bool pqi_is_tape_changer_device(struct pqi_scsi_dev *device)
{
	return device->devtype == TYPE_TAPE || device->devtype == TYPE_MEDIUM_CHANGER;
}

static int pqi_slave_configure(struct scsi_device *sdev)
{
	int rc = 0;
	struct pqi_scsi_dev *device;

	device = sdev->hostdata;
	device->devtype = sdev->type;

	if (pqi_is_tape_changer_device(device) && device->ignore_device) {
		rc = -ENXIO;
		device->ignore_device = false;
	}

	return rc;
}

static void pqi_slave_destroy(struct scsi_device *sdev)
{
	struct pqi_ctrl_info *ctrl_info;
	struct pqi_scsi_dev *device;
	int mutex_acquired;
	unsigned long flags;

	ctrl_info = shost_to_hba(sdev->host);

	mutex_acquired = mutex_trylock(&ctrl_info->scan_mutex);
	if (!mutex_acquired)
		return;

	device = sdev->hostdata;
	if (!device) {
		mutex_unlock(&ctrl_info->scan_mutex);
		return;
	}

	device->lun_count--;
	if (device->lun_count > 0) {
		mutex_unlock(&ctrl_info->scan_mutex);
		return;
	}

	spin_lock_irqsave(&ctrl_info->scsi_device_list_lock, flags);
	list_del(&device->scsi_device_list_entry);
	spin_unlock_irqrestore(&ctrl_info->scsi_device_list_lock, flags);

	mutex_unlock(&ctrl_info->scan_mutex);

	pqi_dev_info(ctrl_info, "removed", device);
	pqi_free_device(device);
}

static int pqi_getpciinfo_ioctl(struct pqi_ctrl_info *ctrl_info, void __user *arg)
{
	struct pci_dev *pci_dev;
	u32 subsystem_vendor;
	u32 subsystem_device;
	cciss_pci_info_struct pci_info;

	if (!arg)
		return -EINVAL;

	pci_dev = ctrl_info->pci_dev;

	pci_info.domain = pci_domain_nr(pci_dev->bus);
	pci_info.bus = pci_dev->bus->number;
	pci_info.dev_fn = pci_dev->devfn;
	subsystem_vendor = pci_dev->subsystem_vendor;
	subsystem_device = pci_dev->subsystem_device;
	pci_info.board_id = ((subsystem_device << 16) & 0xffff0000) | subsystem_vendor;

	if (copy_to_user(arg, &pci_info, sizeof(pci_info)))
		return -EFAULT;

	return 0;
}

static int pqi_getdrivver_ioctl(void __user *arg)
{
	u32 version;

	if (!arg)
		return -EINVAL;

	version = (DRIVER_MAJOR << 28) | (DRIVER_MINOR << 24) |
		(DRIVER_RELEASE << 16) | DRIVER_REVISION;

	if (copy_to_user(arg, &version, sizeof(version)))
		return -EFAULT;

	return 0;
}

struct ciss_error_info {
	u8	scsi_status;
	int	command_status;
	size_t	sense_data_length;
};

static void pqi_error_info_to_ciss(struct pqi_raid_error_info *pqi_error_info,
	struct ciss_error_info *ciss_error_info)
{
	int ciss_cmd_status;
	size_t sense_data_length;

	switch (pqi_error_info->data_out_result) {
	case PQI_DATA_IN_OUT_GOOD:
		ciss_cmd_status = CISS_CMD_STATUS_SUCCESS;
		break;
	case PQI_DATA_IN_OUT_UNDERFLOW:
		ciss_cmd_status = CISS_CMD_STATUS_DATA_UNDERRUN;
		break;
	case PQI_DATA_IN_OUT_BUFFER_OVERFLOW:
		ciss_cmd_status = CISS_CMD_STATUS_DATA_OVERRUN;
		break;
	case PQI_DATA_IN_OUT_PROTOCOL_ERROR:
	case PQI_DATA_IN_OUT_BUFFER_ERROR:
	case PQI_DATA_IN_OUT_BUFFER_OVERFLOW_DESCRIPTOR_AREA:
	case PQI_DATA_IN_OUT_BUFFER_OVERFLOW_BRIDGE:
	case PQI_DATA_IN_OUT_ERROR:
		ciss_cmd_status = CISS_CMD_STATUS_PROTOCOL_ERROR;
		break;
	case PQI_DATA_IN_OUT_HARDWARE_ERROR:
	case PQI_DATA_IN_OUT_PCIE_FABRIC_ERROR:
	case PQI_DATA_IN_OUT_PCIE_COMPLETION_TIMEOUT:
	case PQI_DATA_IN_OUT_PCIE_COMPLETER_ABORT_RECEIVED:
	case PQI_DATA_IN_OUT_PCIE_UNSUPPORTED_REQUEST_RECEIVED:
	case PQI_DATA_IN_OUT_PCIE_ECRC_CHECK_FAILED:
	case PQI_DATA_IN_OUT_PCIE_UNSUPPORTED_REQUEST:
	case PQI_DATA_IN_OUT_PCIE_ACS_VIOLATION:
	case PQI_DATA_IN_OUT_PCIE_TLP_PREFIX_BLOCKED:
	case PQI_DATA_IN_OUT_PCIE_POISONED_MEMORY_READ:
		ciss_cmd_status = CISS_CMD_STATUS_HARDWARE_ERROR;
		break;
	case PQI_DATA_IN_OUT_UNSOLICITED_ABORT:
		ciss_cmd_status = CISS_CMD_STATUS_UNSOLICITED_ABORT;
		break;
	case PQI_DATA_IN_OUT_ABORTED:
		ciss_cmd_status = CISS_CMD_STATUS_ABORTED;
		break;
	case PQI_DATA_IN_OUT_TIMEOUT:
		ciss_cmd_status = CISS_CMD_STATUS_TIMEOUT;
		break;
	default:
		ciss_cmd_status = CISS_CMD_STATUS_TARGET_STATUS;
		break;
	}

	sense_data_length =
		get_unaligned_le16(&pqi_error_info->sense_data_length);
	if (sense_data_length == 0)
		sense_data_length =
		get_unaligned_le16(&pqi_error_info->response_data_length);
	if (sense_data_length)
		if (sense_data_length > sizeof(pqi_error_info->data))
			sense_data_length = sizeof(pqi_error_info->data);

	ciss_error_info->scsi_status = pqi_error_info->status;
	ciss_error_info->command_status = ciss_cmd_status;
	ciss_error_info->sense_data_length = sense_data_length;
}

static int pqi_passthru_ioctl(struct pqi_ctrl_info *ctrl_info, void __user *arg)
{
	int rc;
	char *kernel_buffer = NULL;
	u16 iu_length;
	size_t sense_data_length;
	IOCTL_Command_struct iocommand;
	struct pqi_raid_path_request request;
	struct pqi_raid_error_info pqi_error_info;
	struct ciss_error_info ciss_error_info;

	if (pqi_ctrl_offline(ctrl_info))
		return -ENXIO;
	if (pqi_ofa_in_progress(ctrl_info) && pqi_ctrl_blocked(ctrl_info))
		return -EBUSY;
	if (!arg)
		return -EINVAL;
	if (!capable(CAP_SYS_RAWIO))
		return -EPERM;
	if (copy_from_user(&iocommand, arg, sizeof(iocommand)))
		return -EFAULT;
	if (iocommand.buf_size < 1 &&
		iocommand.Request.Type.Direction != XFER_NONE)
		return -EINVAL;
	if (iocommand.Request.CDBLen > sizeof(request.cdb))
		return -EINVAL;
	if (iocommand.Request.Type.Type != TYPE_CMD)
		return -EINVAL;

	switch (iocommand.Request.Type.Direction) {
	case XFER_NONE:
	case XFER_WRITE:
	case XFER_READ:
	case XFER_READ | XFER_WRITE:
		break;
	default:
		return -EINVAL;
	}

	if (iocommand.buf_size > 0) {
		kernel_buffer = kmalloc(iocommand.buf_size, GFP_KERNEL);
		if (!kernel_buffer)
			return -ENOMEM;
		if (iocommand.Request.Type.Direction & XFER_WRITE) {
			if (copy_from_user(kernel_buffer, iocommand.buf,
				iocommand.buf_size)) {
				rc = -EFAULT;
				goto out;
			}
		} else {
			memset(kernel_buffer, 0, iocommand.buf_size);
		}
	}

	memset(&request, 0, sizeof(request));

	request.header.iu_type = PQI_REQUEST_IU_RAID_PATH_IO;
	iu_length = offsetof(struct pqi_raid_path_request, sg_descriptors) -
		PQI_REQUEST_HEADER_LENGTH;
	memcpy(request.lun_number, iocommand.LUN_info.LunAddrBytes,
		sizeof(request.lun_number));
	memcpy(request.cdb, iocommand.Request.CDB, iocommand.Request.CDBLen);
	request.additional_cdb_bytes_usage = SOP_ADDITIONAL_CDB_BYTES_0;

	switch (iocommand.Request.Type.Direction) {
	case XFER_NONE:
		request.data_direction = SOP_NO_DIRECTION_FLAG;
		break;
	case XFER_WRITE:
		request.data_direction = SOP_WRITE_FLAG;
		break;
	case XFER_READ:
		request.data_direction = SOP_READ_FLAG;
		break;
	case XFER_READ | XFER_WRITE:
		request.data_direction = SOP_BIDIRECTIONAL;
		break;
	}

	request.task_attribute = SOP_TASK_ATTRIBUTE_SIMPLE;

	if (iocommand.buf_size > 0) {
		put_unaligned_le32(iocommand.buf_size, &request.buffer_length);

		rc = pqi_map_single(ctrl_info->pci_dev,
			&request.sg_descriptors[0], kernel_buffer,
			iocommand.buf_size, DMA_BIDIRECTIONAL);
		if (rc)
			goto out;

		iu_length += sizeof(request.sg_descriptors[0]);
	}

	put_unaligned_le16(iu_length, &request.header.iu_length);

	if (ctrl_info->raid_iu_timeout_supported)
		put_unaligned_le32(iocommand.Request.Timeout, &request.timeout);

	rc = pqi_submit_raid_request_synchronous(ctrl_info, &request.header,
		PQI_SYNC_FLAGS_INTERRUPTABLE, &pqi_error_info);

	if (iocommand.buf_size > 0)
		pqi_pci_unmap(ctrl_info->pci_dev, request.sg_descriptors, 1,
			DMA_BIDIRECTIONAL);

	memset(&iocommand.error_info, 0, sizeof(iocommand.error_info));

	if (rc == 0) {
		pqi_error_info_to_ciss(&pqi_error_info, &ciss_error_info);
		iocommand.error_info.ScsiStatus = ciss_error_info.scsi_status;
		iocommand.error_info.CommandStatus =
			ciss_error_info.command_status;
		sense_data_length = ciss_error_info.sense_data_length;
		if (sense_data_length) {
			if (sense_data_length >
				sizeof(iocommand.error_info.SenseInfo))
				sense_data_length =
					sizeof(iocommand.error_info.SenseInfo);
			memcpy(iocommand.error_info.SenseInfo,
				pqi_error_info.data, sense_data_length);
			iocommand.error_info.SenseLen = sense_data_length;
		}
	}

	if (copy_to_user(arg, &iocommand, sizeof(iocommand))) {
		rc = -EFAULT;
		goto out;
	}

	if (rc == 0 && iocommand.buf_size > 0 &&
		(iocommand.Request.Type.Direction & XFER_READ)) {
		if (copy_to_user(iocommand.buf, kernel_buffer,
			iocommand.buf_size)) {
			rc = -EFAULT;
		}
	}

out:
	kfree(kernel_buffer);

	return rc;
}

static int pqi_ioctl(struct scsi_device *sdev, unsigned int cmd,
		     void __user *arg)
{
	int rc;
	struct pqi_ctrl_info *ctrl_info;

	ctrl_info = shost_to_hba(sdev->host);

	switch (cmd) {
	case CCISS_DEREGDISK:
	case CCISS_REGNEWDISK:
	case CCISS_REGNEWD:
		rc = pqi_scan_scsi_devices(ctrl_info);
		break;
	case CCISS_GETPCIINFO:
		rc = pqi_getpciinfo_ioctl(ctrl_info, arg);
		break;
	case CCISS_GETDRIVVER:
		rc = pqi_getdrivver_ioctl(arg);
		break;
	case CCISS_PASSTHRU:
		rc = pqi_passthru_ioctl(ctrl_info, arg);
		break;
	default:
		rc = -EINVAL;
		break;
	}

	return rc;
}

static ssize_t pqi_firmware_version_show(struct device *dev,
	struct device_attribute *attr, char *buffer)
{
	struct Scsi_Host *shost;
	struct pqi_ctrl_info *ctrl_info;

	shost = class_to_shost(dev);
	ctrl_info = shost_to_hba(shost);

	return scnprintf(buffer, PAGE_SIZE, "%s\n", ctrl_info->firmware_version);
}

static ssize_t pqi_serial_number_show(struct device *dev,
	struct device_attribute *attr, char *buffer)
{
	struct Scsi_Host *shost;
	struct pqi_ctrl_info *ctrl_info;

	shost = class_to_shost(dev);
	ctrl_info = shost_to_hba(shost);

	return scnprintf(buffer, PAGE_SIZE, "%s\n", ctrl_info->serial_number);
}

static ssize_t pqi_model_show(struct device *dev,
	struct device_attribute *attr, char *buffer)
{
	struct Scsi_Host *shost;
	struct pqi_ctrl_info *ctrl_info;

	shost = class_to_shost(dev);
	ctrl_info = shost_to_hba(shost);

	return scnprintf(buffer, PAGE_SIZE, "%s\n", ctrl_info->model);
}

static ssize_t pqi_vendor_show(struct device *dev,
	struct device_attribute *attr, char *buffer)
{
	struct Scsi_Host *shost;
	struct pqi_ctrl_info *ctrl_info;

	shost = class_to_shost(dev);
	ctrl_info = shost_to_hba(shost);

	return scnprintf(buffer, PAGE_SIZE, "%s\n", ctrl_info->vendor);
}

static ssize_t pqi_host_rescan_store(struct device *dev,
	struct device_attribute *attr, const char *buffer, size_t count)
{
	struct Scsi_Host *shost = class_to_shost(dev);

	pqi_scan_start(shost);

	return count;
}

static ssize_t pqi_lockup_action_show(struct device *dev,
	struct device_attribute *attr, char *buffer)
{
	int count = 0;
	unsigned int i;

	for (i = 0; i < ARRAY_SIZE(pqi_lockup_actions); i++) {
		if (pqi_lockup_actions[i].action == pqi_lockup_action)
			count += scnprintf(buffer + count, PAGE_SIZE - count,
				"[%s] ", pqi_lockup_actions[i].name);
		else
			count += scnprintf(buffer + count, PAGE_SIZE - count,
				"%s ", pqi_lockup_actions[i].name);
	}

	count += scnprintf(buffer + count, PAGE_SIZE - count, "\n");

	return count;
}

static ssize_t pqi_lockup_action_store(struct device *dev,
	struct device_attribute *attr, const char *buffer, size_t count)
{
	unsigned int i;
	char *action_name;
	char action_name_buffer[32];

	strscpy(action_name_buffer, buffer, sizeof(action_name_buffer));
	action_name = strstrip(action_name_buffer);

	for (i = 0; i < ARRAY_SIZE(pqi_lockup_actions); i++) {
		if (strcmp(action_name, pqi_lockup_actions[i].name) == 0) {
			pqi_lockup_action = pqi_lockup_actions[i].action;
			return count;
		}
	}

	return -EINVAL;
}

static ssize_t pqi_host_enable_stream_detection_show(struct device *dev,
	struct device_attribute *attr, char *buffer)
{
	struct Scsi_Host *shost = class_to_shost(dev);
	struct pqi_ctrl_info *ctrl_info = shost_to_hba(shost);

	return scnprintf(buffer, 10, "%x\n",
			ctrl_info->enable_stream_detection);
}

static ssize_t pqi_host_enable_stream_detection_store(struct device *dev,
	struct device_attribute *attr, const char *buffer, size_t count)
{
	struct Scsi_Host *shost = class_to_shost(dev);
	struct pqi_ctrl_info *ctrl_info = shost_to_hba(shost);
	u8 set_stream_detection = 0;

	if (kstrtou8(buffer, 0, &set_stream_detection))
		return -EINVAL;

	if (set_stream_detection > 0)
		set_stream_detection = 1;

	ctrl_info->enable_stream_detection = set_stream_detection;

	return count;
}

static ssize_t pqi_host_enable_r5_writes_show(struct device *dev,
	struct device_attribute *attr, char *buffer)
{
	struct Scsi_Host *shost = class_to_shost(dev);
	struct pqi_ctrl_info *ctrl_info = shost_to_hba(shost);

	return scnprintf(buffer, 10, "%x\n", ctrl_info->enable_r5_writes);
}

static ssize_t pqi_host_enable_r5_writes_store(struct device *dev,
	struct device_attribute *attr, const char *buffer, size_t count)
{
	struct Scsi_Host *shost = class_to_shost(dev);
	struct pqi_ctrl_info *ctrl_info = shost_to_hba(shost);
	u8 set_r5_writes = 0;

	if (kstrtou8(buffer, 0, &set_r5_writes))
		return -EINVAL;

	if (set_r5_writes > 0)
		set_r5_writes = 1;

	ctrl_info->enable_r5_writes = set_r5_writes;

	return count;
}

static ssize_t pqi_host_enable_r6_writes_show(struct device *dev,
	struct device_attribute *attr, char *buffer)
{
	struct Scsi_Host *shost = class_to_shost(dev);
	struct pqi_ctrl_info *ctrl_info = shost_to_hba(shost);

	return scnprintf(buffer, 10, "%x\n", ctrl_info->enable_r6_writes);
}

static ssize_t pqi_host_enable_r6_writes_store(struct device *dev,
	struct device_attribute *attr, const char *buffer, size_t count)
{
	struct Scsi_Host *shost = class_to_shost(dev);
	struct pqi_ctrl_info *ctrl_info = shost_to_hba(shost);
	u8 set_r6_writes = 0;

	if (kstrtou8(buffer, 0, &set_r6_writes))
		return -EINVAL;

	if (set_r6_writes > 0)
		set_r6_writes = 1;

	ctrl_info->enable_r6_writes = set_r6_writes;

	return count;
}

static DEVICE_STRING_ATTR_RO(driver_version, 0444,
	DRIVER_VERSION BUILD_TIMESTAMP);
static DEVICE_ATTR(firmware_version, 0444, pqi_firmware_version_show, NULL);
static DEVICE_ATTR(model, 0444, pqi_model_show, NULL);
static DEVICE_ATTR(serial_number, 0444, pqi_serial_number_show, NULL);
static DEVICE_ATTR(vendor, 0444, pqi_vendor_show, NULL);
static DEVICE_ATTR(rescan, 0200, NULL, pqi_host_rescan_store);
static DEVICE_ATTR(lockup_action, 0644, pqi_lockup_action_show,
	pqi_lockup_action_store);
static DEVICE_ATTR(enable_stream_detection, 0644,
	pqi_host_enable_stream_detection_show,
	pqi_host_enable_stream_detection_store);
static DEVICE_ATTR(enable_r5_writes, 0644,
	pqi_host_enable_r5_writes_show, pqi_host_enable_r5_writes_store);
static DEVICE_ATTR(enable_r6_writes, 0644,
	pqi_host_enable_r6_writes_show, pqi_host_enable_r6_writes_store);

static struct attribute *pqi_shost_attrs[] = {
	&dev_attr_driver_version.attr.attr,
	&dev_attr_firmware_version.attr,
	&dev_attr_model.attr,
	&dev_attr_serial_number.attr,
	&dev_attr_vendor.attr,
	&dev_attr_rescan.attr,
	&dev_attr_lockup_action.attr,
	&dev_attr_enable_stream_detection.attr,
	&dev_attr_enable_r5_writes.attr,
	&dev_attr_enable_r6_writes.attr,
	NULL
};

ATTRIBUTE_GROUPS(pqi_shost);

static ssize_t pqi_unique_id_show(struct device *dev,
	struct device_attribute *attr, char *buffer)
{
	struct pqi_ctrl_info *ctrl_info;
	struct scsi_device *sdev;
	struct pqi_scsi_dev *device;
	unsigned long flags;
	u8 unique_id[16];

	sdev = to_scsi_device(dev);
	ctrl_info = shost_to_hba(sdev->host);

	if (pqi_ctrl_offline(ctrl_info))
		return -ENODEV;

	spin_lock_irqsave(&ctrl_info->scsi_device_list_lock, flags);

	device = sdev->hostdata;
	if (!device) {
		spin_unlock_irqrestore(&ctrl_info->scsi_device_list_lock, flags);
		return -ENODEV;
	}

	if (device->is_physical_device)
		memcpy(unique_id, device->wwid, sizeof(device->wwid));
	else
		memcpy(unique_id, device->volume_id, sizeof(device->volume_id));

	spin_unlock_irqrestore(&ctrl_info->scsi_device_list_lock, flags);

	return scnprintf(buffer, PAGE_SIZE,
		"%02X%02X%02X%02X%02X%02X%02X%02X"
		"%02X%02X%02X%02X%02X%02X%02X%02X\n",
		unique_id[0], unique_id[1], unique_id[2], unique_id[3],
		unique_id[4], unique_id[5], unique_id[6], unique_id[7],
		unique_id[8], unique_id[9], unique_id[10], unique_id[11],
		unique_id[12], unique_id[13], unique_id[14], unique_id[15]);
}

static ssize_t pqi_lunid_show(struct device *dev,
	struct device_attribute *attr, char *buffer)
{
	struct pqi_ctrl_info *ctrl_info;
	struct scsi_device *sdev;
	struct pqi_scsi_dev *device;
	unsigned long flags;
	u8 lunid[8];

	sdev = to_scsi_device(dev);
	ctrl_info = shost_to_hba(sdev->host);

	if (pqi_ctrl_offline(ctrl_info))
		return -ENODEV;

	spin_lock_irqsave(&ctrl_info->scsi_device_list_lock, flags);

	device = sdev->hostdata;
	if (!device) {
		spin_unlock_irqrestore(&ctrl_info->scsi_device_list_lock, flags);
		return -ENODEV;
	}

	memcpy(lunid, device->scsi3addr, sizeof(lunid));

	spin_unlock_irqrestore(&ctrl_info->scsi_device_list_lock, flags);

	return scnprintf(buffer, PAGE_SIZE, "0x%8phN\n", lunid);
}

#define MAX_PATHS	8

static ssize_t pqi_path_info_show(struct device *dev,
	struct device_attribute *attr, char *buf)
{
	struct pqi_ctrl_info *ctrl_info;
	struct scsi_device *sdev;
	struct pqi_scsi_dev *device;
	unsigned long flags;
	int i;
	int output_len = 0;
	u8 box;
	u8 bay;
	u8 path_map_index;
	char *active;
	u8 phys_connector[2];

	sdev = to_scsi_device(dev);
	ctrl_info = shost_to_hba(sdev->host);

	if (pqi_ctrl_offline(ctrl_info))
		return -ENODEV;

	spin_lock_irqsave(&ctrl_info->scsi_device_list_lock, flags);

	device = sdev->hostdata;
	if (!device) {
		spin_unlock_irqrestore(&ctrl_info->scsi_device_list_lock, flags);
		return -ENODEV;
	}

	bay = device->bay;
	for (i = 0; i < MAX_PATHS; i++) {
		path_map_index = 1 << i;
		if (i == device->active_path_index)
			active = "Active";
		else if (device->path_map & path_map_index)
			active = "Inactive";
		else
			continue;

		output_len += scnprintf(buf + output_len,
					PAGE_SIZE - output_len,
					"[%d:%d:%d:%d] %20.20s ",
					ctrl_info->scsi_host->host_no,
					device->bus, device->target,
					device->lun,
					scsi_device_type(device->devtype));

		if (device->devtype == TYPE_RAID ||
			pqi_is_logical_device(device))
			goto end_buffer;

		memcpy(&phys_connector, &device->phys_connector[i],
			sizeof(phys_connector));
		if (phys_connector[0] < '0')
			phys_connector[0] = '0';
		if (phys_connector[1] < '0')
			phys_connector[1] = '0';

		output_len += scnprintf(buf + output_len,
					PAGE_SIZE - output_len,
					"PORT: %.2s ", phys_connector);

		box = device->box[i];
		if (box != 0 && box != 0xFF)
			output_len += scnprintf(buf + output_len,
						PAGE_SIZE - output_len,
						"BOX: %hhu ", box);

		if ((device->devtype == TYPE_DISK ||
			device->devtype == TYPE_ZBC) &&
			pqi_expose_device(device))
			output_len += scnprintf(buf + output_len,
						PAGE_SIZE - output_len,
						"BAY: %hhu ", bay);

end_buffer:
		output_len += scnprintf(buf + output_len,
					PAGE_SIZE - output_len,
					"%s\n", active);
	}

	spin_unlock_irqrestore(&ctrl_info->scsi_device_list_lock, flags);

	return output_len;
}

static ssize_t pqi_sas_address_show(struct device *dev,
	struct device_attribute *attr, char *buffer)
{
	struct pqi_ctrl_info *ctrl_info;
	struct scsi_device *sdev;
	struct pqi_scsi_dev *device;
	unsigned long flags;
	u64 sas_address;

	sdev = to_scsi_device(dev);
	ctrl_info = shost_to_hba(sdev->host);

	if (pqi_ctrl_offline(ctrl_info))
		return -ENODEV;

	spin_lock_irqsave(&ctrl_info->scsi_device_list_lock, flags);

	device = sdev->hostdata;
	if (!device) {
		spin_unlock_irqrestore(&ctrl_info->scsi_device_list_lock, flags);
		return -ENODEV;
	}

	sas_address = device->sas_address;

	spin_unlock_irqrestore(&ctrl_info->scsi_device_list_lock, flags);

	return scnprintf(buffer, PAGE_SIZE, "0x%016llx\n", sas_address);
}

static ssize_t pqi_ssd_smart_path_enabled_show(struct device *dev,
	struct device_attribute *attr, char *buffer)
{
	struct pqi_ctrl_info *ctrl_info;
	struct scsi_device *sdev;
	struct pqi_scsi_dev *device;
	unsigned long flags;

	sdev = to_scsi_device(dev);
	ctrl_info = shost_to_hba(sdev->host);

	if (pqi_ctrl_offline(ctrl_info))
		return -ENODEV;

	spin_lock_irqsave(&ctrl_info->scsi_device_list_lock, flags);

	device = sdev->hostdata;
	if (!device) {
		spin_unlock_irqrestore(&ctrl_info->scsi_device_list_lock, flags);
		return -ENODEV;
	}

	buffer[0] = device->raid_bypass_enabled ? '1' : '0';
	buffer[1] = '\n';
	buffer[2] = '\0';

	spin_unlock_irqrestore(&ctrl_info->scsi_device_list_lock, flags);

	return 2;
}

static ssize_t pqi_raid_level_show(struct device *dev,
	struct device_attribute *attr, char *buffer)
{
	struct pqi_ctrl_info *ctrl_info;
	struct scsi_device *sdev;
	struct pqi_scsi_dev *device;
	unsigned long flags;
	char *raid_level;

	sdev = to_scsi_device(dev);
	ctrl_info = shost_to_hba(sdev->host);

	if (pqi_ctrl_offline(ctrl_info))
		return -ENODEV;

	spin_lock_irqsave(&ctrl_info->scsi_device_list_lock, flags);

	device = sdev->hostdata;
	if (!device) {
		spin_unlock_irqrestore(&ctrl_info->scsi_device_list_lock, flags);
		return -ENODEV;
	}

	if (pqi_is_logical_device(device) && device->devtype == TYPE_DISK)
		raid_level = pqi_raid_level_to_string(device->raid_level);
	else
		raid_level = "N/A";

	spin_unlock_irqrestore(&ctrl_info->scsi_device_list_lock, flags);

	return scnprintf(buffer, PAGE_SIZE, "%s\n", raid_level);
}

static ssize_t pqi_raid_bypass_cnt_show(struct device *dev,
	struct device_attribute *attr, char *buffer)
{
	struct pqi_ctrl_info *ctrl_info;
	struct scsi_device *sdev;
	struct pqi_scsi_dev *device;
	unsigned long flags;
	u64 raid_bypass_cnt;
	int cpu;

	sdev = to_scsi_device(dev);
	ctrl_info = shost_to_hba(sdev->host);

	if (pqi_ctrl_offline(ctrl_info))
		return -ENODEV;

	spin_lock_irqsave(&ctrl_info->scsi_device_list_lock, flags);

	device = sdev->hostdata;
	if (!device) {
		spin_unlock_irqrestore(&ctrl_info->scsi_device_list_lock, flags);
		return -ENODEV;
	}

	raid_bypass_cnt = 0;

	if (device->raid_io_stats) {
		for_each_online_cpu(cpu) {
			raid_bypass_cnt += per_cpu_ptr(device->raid_io_stats, cpu)->raid_bypass_cnt;
		}
	}

	spin_unlock_irqrestore(&ctrl_info->scsi_device_list_lock, flags);

	return scnprintf(buffer, PAGE_SIZE, "0x%llx\n", raid_bypass_cnt);
}

static ssize_t pqi_sas_ncq_prio_enable_show(struct device *dev,
		struct device_attribute *attr, char *buf)
{
	struct pqi_ctrl_info *ctrl_info;
	struct scsi_device *sdev;
	struct pqi_scsi_dev *device;
	unsigned long flags;
	int output_len = 0;

	sdev = to_scsi_device(dev);
	ctrl_info = shost_to_hba(sdev->host);

	if (pqi_ctrl_offline(ctrl_info))
		return -ENODEV;

	spin_lock_irqsave(&ctrl_info->scsi_device_list_lock, flags);

	device = sdev->hostdata;
	if (!device) {
		spin_unlock_irqrestore(&ctrl_info->scsi_device_list_lock, flags);
		return -ENODEV;
	}

	output_len = snprintf(buf, PAGE_SIZE, "%d\n",
				device->ncq_prio_enable);
	spin_unlock_irqrestore(&ctrl_info->scsi_device_list_lock, flags);

	return output_len;
}

static ssize_t pqi_sas_ncq_prio_enable_store(struct device *dev,
			struct device_attribute *attr,
			const char *buf, size_t count)
{
	struct pqi_ctrl_info *ctrl_info;
	struct scsi_device *sdev;
	struct pqi_scsi_dev *device;
	unsigned long flags;
	u8 ncq_prio_enable = 0;

	if (kstrtou8(buf, 0, &ncq_prio_enable))
		return -EINVAL;

	sdev = to_scsi_device(dev);
	ctrl_info = shost_to_hba(sdev->host);

	spin_lock_irqsave(&ctrl_info->scsi_device_list_lock, flags);

	device = sdev->hostdata;

	if (!device) {
		spin_unlock_irqrestore(&ctrl_info->scsi_device_list_lock, flags);
		return -ENODEV;
	}

	if (!device->ncq_prio_support) {
		spin_unlock_irqrestore(&ctrl_info->scsi_device_list_lock, flags);
		return -EINVAL;
	}

	device->ncq_prio_enable = ncq_prio_enable;

	spin_unlock_irqrestore(&ctrl_info->scsi_device_list_lock, flags);

	return  strlen(buf);
}

static ssize_t pqi_numa_node_show(struct device *dev,
	struct device_attribute *attr, char *buffer)
{
	struct scsi_device *sdev;
	struct pqi_ctrl_info *ctrl_info;

	sdev = to_scsi_device(dev);
	ctrl_info = shost_to_hba(sdev->host);

	return scnprintf(buffer, PAGE_SIZE, "%d\n", ctrl_info->numa_node);
}

static ssize_t pqi_write_stream_cnt_show(struct device *dev,
	struct device_attribute *attr, char *buffer)
{
	struct pqi_ctrl_info *ctrl_info;
	struct scsi_device *sdev;
	struct pqi_scsi_dev *device;
	unsigned long flags;
	u64 write_stream_cnt;
	int cpu;

	sdev = to_scsi_device(dev);
	ctrl_info = shost_to_hba(sdev->host);

	if (pqi_ctrl_offline(ctrl_info))
		return -ENODEV;

	spin_lock_irqsave(&ctrl_info->scsi_device_list_lock, flags);

	device = sdev->hostdata;
	if (!device) {
		spin_unlock_irqrestore(&ctrl_info->scsi_device_list_lock, flags);
		return -ENODEV;
	}

	write_stream_cnt = 0;

	if (device->raid_io_stats) {
		for_each_online_cpu(cpu) {
			write_stream_cnt += per_cpu_ptr(device->raid_io_stats, cpu)->write_stream_cnt;
		}
	}

	spin_unlock_irqrestore(&ctrl_info->scsi_device_list_lock, flags);

	return scnprintf(buffer, PAGE_SIZE, "0x%llx\n", write_stream_cnt);
}

static DEVICE_ATTR(lunid, 0444, pqi_lunid_show, NULL);
static DEVICE_ATTR(unique_id, 0444, pqi_unique_id_show, NULL);
static DEVICE_ATTR(path_info, 0444, pqi_path_info_show, NULL);
static DEVICE_ATTR(sas_address, 0444, pqi_sas_address_show, NULL);
static DEVICE_ATTR(ssd_smart_path_enabled, 0444, pqi_ssd_smart_path_enabled_show, NULL);
static DEVICE_ATTR(raid_level, 0444, pqi_raid_level_show, NULL);
static DEVICE_ATTR(raid_bypass_cnt, 0444, pqi_raid_bypass_cnt_show, NULL);
static DEVICE_ATTR(sas_ncq_prio_enable, 0644,
		pqi_sas_ncq_prio_enable_show, pqi_sas_ncq_prio_enable_store);
static DEVICE_ATTR(numa_node, 0444, pqi_numa_node_show, NULL);
static DEVICE_ATTR(write_stream_cnt, 0444, pqi_write_stream_cnt_show, NULL);

static struct attribute *pqi_sdev_attrs[] = {
	&dev_attr_lunid.attr,
	&dev_attr_unique_id.attr,
	&dev_attr_path_info.attr,
	&dev_attr_sas_address.attr,
	&dev_attr_ssd_smart_path_enabled.attr,
	&dev_attr_raid_level.attr,
	&dev_attr_raid_bypass_cnt.attr,
	&dev_attr_sas_ncq_prio_enable.attr,
	&dev_attr_numa_node.attr,
	&dev_attr_write_stream_cnt.attr,
	NULL
};

ATTRIBUTE_GROUPS(pqi_sdev);

static const struct scsi_host_template pqi_driver_template = {
	.module = THIS_MODULE,
	.name = DRIVER_NAME_SHORT,
	.proc_name = DRIVER_NAME_SHORT,
	.queuecommand = pqi_scsi_queue_command,
	.scan_start = pqi_scan_start,
	.scan_finished = pqi_scan_finished,
	.this_id = -1,
	.eh_device_reset_handler = pqi_eh_device_reset_handler,
	.eh_abort_handler = pqi_eh_abort_handler,
	.ioctl = pqi_ioctl,
	.slave_alloc = pqi_slave_alloc,
	.slave_configure = pqi_slave_configure,
	.slave_destroy = pqi_slave_destroy,
	.map_queues = pqi_map_queues,
	.sdev_groups = pqi_sdev_groups,
	.shost_groups = pqi_shost_groups,
	.cmd_size = sizeof(struct pqi_cmd_priv),
};

static int pqi_register_scsi(struct pqi_ctrl_info *ctrl_info)
{
	int rc;
	struct Scsi_Host *shost;

	shost = scsi_host_alloc(&pqi_driver_template, sizeof(ctrl_info));
	if (!shost) {
		dev_err(&ctrl_info->pci_dev->dev, "scsi_host_alloc failed\n");
		return -ENOMEM;
	}

	shost->io_port = 0;
	shost->n_io_port = 0;
	shost->this_id = -1;
	shost->max_channel = PQI_MAX_BUS;
	shost->max_cmd_len = MAX_COMMAND_SIZE;
	shost->max_lun = PQI_MAX_LUNS_PER_DEVICE;
	shost->max_id = ~0;
	shost->max_sectors = ctrl_info->max_sectors;
	shost->can_queue = ctrl_info->scsi_ml_can_queue;
	shost->cmd_per_lun = shost->can_queue;
	shost->sg_tablesize = ctrl_info->sg_tablesize;
	shost->transportt = pqi_sas_transport_template;
	shost->irq = pci_irq_vector(ctrl_info->pci_dev, 0);
	shost->unique_id = shost->irq;
	shost->nr_hw_queues = ctrl_info->num_queue_groups;
	shost->host_tagset = 1;
	shost->hostdata[0] = (unsigned long)ctrl_info;

	rc = scsi_add_host(shost, &ctrl_info->pci_dev->dev);
	if (rc) {
		dev_err(&ctrl_info->pci_dev->dev, "scsi_add_host failed\n");
		goto free_host;
	}

	rc = pqi_add_sas_host(shost, ctrl_info);
	if (rc) {
		dev_err(&ctrl_info->pci_dev->dev, "add SAS host failed\n");
		goto remove_host;
	}

	ctrl_info->scsi_host = shost;

	return 0;

remove_host:
	scsi_remove_host(shost);
free_host:
	scsi_host_put(shost);

	return rc;
}

static void pqi_unregister_scsi(struct pqi_ctrl_info *ctrl_info)
{
	struct Scsi_Host *shost;

	pqi_delete_sas_host(ctrl_info);

	shost = ctrl_info->scsi_host;
	if (!shost)
		return;

	scsi_remove_host(shost);
	scsi_host_put(shost);
}

static int pqi_wait_for_pqi_reset_completion(struct pqi_ctrl_info *ctrl_info)
{
	int rc = 0;
	struct pqi_device_registers __iomem *pqi_registers;
	unsigned long timeout;
	unsigned int timeout_msecs;
	union pqi_reset_register reset_reg;

	pqi_registers = ctrl_info->pqi_registers;
	timeout_msecs = readw(&pqi_registers->max_reset_timeout) * 100;
	timeout = msecs_to_jiffies(timeout_msecs) + jiffies;

	while (1) {
		msleep(PQI_RESET_POLL_INTERVAL_MSECS);
		reset_reg.all_bits = readl(&pqi_registers->device_reset);
		if (reset_reg.bits.reset_action == PQI_RESET_ACTION_COMPLETED)
			break;
		if (!sis_is_firmware_running(ctrl_info)) {
			rc = -ENXIO;
			break;
		}
		if (time_after(jiffies, timeout)) {
			rc = -ETIMEDOUT;
			break;
		}
	}

	return rc;
}

static int pqi_reset(struct pqi_ctrl_info *ctrl_info)
{
	int rc;
	union pqi_reset_register reset_reg;

	if (ctrl_info->pqi_reset_quiesce_supported) {
		rc = sis_pqi_reset_quiesce(ctrl_info);
		if (rc) {
			dev_err(&ctrl_info->pci_dev->dev,
				"PQI reset failed during quiesce with error %d\n", rc);
			return rc;
		}
	}

	reset_reg.all_bits = 0;
	reset_reg.bits.reset_type = PQI_RESET_TYPE_HARD_RESET;
	reset_reg.bits.reset_action = PQI_RESET_ACTION_RESET;

	writel(reset_reg.all_bits, &ctrl_info->pqi_registers->device_reset);

	rc = pqi_wait_for_pqi_reset_completion(ctrl_info);
	if (rc)
		dev_err(&ctrl_info->pci_dev->dev,
			"PQI reset failed with error %d\n", rc);

	return rc;
}

static int pqi_get_ctrl_serial_number(struct pqi_ctrl_info *ctrl_info)
{
	int rc;
	struct bmic_sense_subsystem_info *sense_info;

	sense_info = kzalloc(sizeof(*sense_info), GFP_KERNEL);
	if (!sense_info)
		return -ENOMEM;

	rc = pqi_sense_subsystem_info(ctrl_info, sense_info);
	if (rc)
		goto out;

	memcpy(ctrl_info->serial_number, sense_info->ctrl_serial_number,
		sizeof(sense_info->ctrl_serial_number));
	ctrl_info->serial_number[sizeof(sense_info->ctrl_serial_number)] = '\0';

out:
	kfree(sense_info);

	return rc;
}

static int pqi_get_ctrl_product_details(struct pqi_ctrl_info *ctrl_info)
{
	int rc;
	struct bmic_identify_controller *identify;

	identify = kmalloc(sizeof(*identify), GFP_KERNEL);
	if (!identify)
		return -ENOMEM;

	rc = pqi_identify_controller(ctrl_info, identify);
	if (rc)
		goto out;

	if (get_unaligned_le32(&identify->extra_controller_flags) &
		BMIC_IDENTIFY_EXTRA_FLAGS_LONG_FW_VERSION_SUPPORTED) {
		memcpy(ctrl_info->firmware_version,
			identify->firmware_version_long,
			sizeof(identify->firmware_version_long));
	} else {
		memcpy(ctrl_info->firmware_version,
			identify->firmware_version_short,
			sizeof(identify->firmware_version_short));
		ctrl_info->firmware_version
			[sizeof(identify->firmware_version_short)] = '\0';
		snprintf(ctrl_info->firmware_version +
			strlen(ctrl_info->firmware_version),
			sizeof(ctrl_info->firmware_version) -
			sizeof(identify->firmware_version_short),
			"-%u",
			get_unaligned_le16(&identify->firmware_build_number));
	}

	memcpy(ctrl_info->model, identify->product_id,
		sizeof(identify->product_id));
	ctrl_info->model[sizeof(identify->product_id)] = '\0';

	memcpy(ctrl_info->vendor, identify->vendor_id,
		sizeof(identify->vendor_id));
	ctrl_info->vendor[sizeof(identify->vendor_id)] = '\0';

	dev_info(&ctrl_info->pci_dev->dev,
		"Firmware version: %s\n", ctrl_info->firmware_version);

out:
	kfree(identify);

	return rc;
}

struct pqi_config_table_section_info {
	struct pqi_ctrl_info *ctrl_info;
	void		*section;
	u32		section_offset;
	void __iomem	*section_iomem_addr;
};

static inline bool pqi_is_firmware_feature_supported(
	struct pqi_config_table_firmware_features *firmware_features,
	unsigned int bit_position)
{
	unsigned int byte_index;

	byte_index = bit_position / BITS_PER_BYTE;

	if (byte_index >= le16_to_cpu(firmware_features->num_elements))
		return false;

	return firmware_features->features_supported[byte_index] &
		(1 << (bit_position % BITS_PER_BYTE)) ? true : false;
}

static inline bool pqi_is_firmware_feature_enabled(
	struct pqi_config_table_firmware_features *firmware_features,
	void __iomem *firmware_features_iomem_addr,
	unsigned int bit_position)
{
	unsigned int byte_index;
	u8 __iomem *features_enabled_iomem_addr;

	byte_index = (bit_position / BITS_PER_BYTE) +
		(le16_to_cpu(firmware_features->num_elements) * 2);

	features_enabled_iomem_addr = firmware_features_iomem_addr +
		offsetof(struct pqi_config_table_firmware_features,
			features_supported) + byte_index;

	return *((__force u8 *)features_enabled_iomem_addr) &
		(1 << (bit_position % BITS_PER_BYTE)) ? true : false;
}

static inline void pqi_request_firmware_feature(
	struct pqi_config_table_firmware_features *firmware_features,
	unsigned int bit_position)
{
	unsigned int byte_index;

	byte_index = (bit_position / BITS_PER_BYTE) +
		le16_to_cpu(firmware_features->num_elements);

	firmware_features->features_supported[byte_index] |=
		(1 << (bit_position % BITS_PER_BYTE));
}

static int pqi_config_table_update(struct pqi_ctrl_info *ctrl_info,
	u16 first_section, u16 last_section)
{
	struct pqi_vendor_general_request request;

	memset(&request, 0, sizeof(request));

	request.header.iu_type = PQI_REQUEST_IU_VENDOR_GENERAL;
	put_unaligned_le16(sizeof(request) - PQI_REQUEST_HEADER_LENGTH,
		&request.header.iu_length);
	put_unaligned_le16(PQI_VENDOR_GENERAL_CONFIG_TABLE_UPDATE,
		&request.function_code);
	put_unaligned_le16(first_section,
		&request.data.config_table_update.first_section);
	put_unaligned_le16(last_section,
		&request.data.config_table_update.last_section);

	return pqi_submit_raid_request_synchronous(ctrl_info, &request.header, 0, NULL);
}

static int pqi_enable_firmware_features(struct pqi_ctrl_info *ctrl_info,
	struct pqi_config_table_firmware_features *firmware_features,
	void __iomem *firmware_features_iomem_addr)
{
	void *features_requested;
	void __iomem *features_requested_iomem_addr;
	void __iomem *host_max_known_feature_iomem_addr;

	features_requested = firmware_features->features_supported +
		le16_to_cpu(firmware_features->num_elements);

	features_requested_iomem_addr = firmware_features_iomem_addr +
		(features_requested - (void *)firmware_features);

	memcpy_toio(features_requested_iomem_addr, features_requested,
		le16_to_cpu(firmware_features->num_elements));

	if (pqi_is_firmware_feature_supported(firmware_features,
		PQI_FIRMWARE_FEATURE_MAX_KNOWN_FEATURE)) {
		host_max_known_feature_iomem_addr =
			features_requested_iomem_addr +
			(le16_to_cpu(firmware_features->num_elements) * 2) +
			sizeof(__le16);
		writeb(PQI_FIRMWARE_FEATURE_MAXIMUM & 0xFF, host_max_known_feature_iomem_addr);
		writeb((PQI_FIRMWARE_FEATURE_MAXIMUM & 0xFF00) >> 8, host_max_known_feature_iomem_addr + 1);
	}

	return pqi_config_table_update(ctrl_info,
		PQI_CONFIG_TABLE_SECTION_FIRMWARE_FEATURES,
		PQI_CONFIG_TABLE_SECTION_FIRMWARE_FEATURES);
}

struct pqi_firmware_feature {
	char		*feature_name;
	unsigned int	feature_bit;
	bool		supported;
	bool		enabled;
	void (*feature_status)(struct pqi_ctrl_info *ctrl_info,
		struct pqi_firmware_feature *firmware_feature);
};

static void pqi_firmware_feature_status(struct pqi_ctrl_info *ctrl_info,
	struct pqi_firmware_feature *firmware_feature)
{
	if (!firmware_feature->supported) {
		dev_info(&ctrl_info->pci_dev->dev, "%s not supported by controller\n",
			firmware_feature->feature_name);
		return;
	}

	if (firmware_feature->enabled) {
		dev_info(&ctrl_info->pci_dev->dev,
			"%s enabled\n", firmware_feature->feature_name);
		return;
	}

	dev_err(&ctrl_info->pci_dev->dev, "failed to enable %s\n",
		firmware_feature->feature_name);
}

static void pqi_ctrl_update_feature_flags(struct pqi_ctrl_info *ctrl_info,
	struct pqi_firmware_feature *firmware_feature)
{
	switch (firmware_feature->feature_bit) {
	case PQI_FIRMWARE_FEATURE_RAID_1_WRITE_BYPASS:
		ctrl_info->enable_r1_writes = firmware_feature->enabled;
		break;
	case PQI_FIRMWARE_FEATURE_RAID_5_WRITE_BYPASS:
		ctrl_info->enable_r5_writes = firmware_feature->enabled;
		break;
	case PQI_FIRMWARE_FEATURE_RAID_6_WRITE_BYPASS:
		ctrl_info->enable_r6_writes = firmware_feature->enabled;
		break;
	case PQI_FIRMWARE_FEATURE_SOFT_RESET_HANDSHAKE:
		ctrl_info->soft_reset_handshake_supported =
			firmware_feature->enabled &&
			pqi_read_soft_reset_status(ctrl_info);
		break;
	case PQI_FIRMWARE_FEATURE_RAID_IU_TIMEOUT:
		ctrl_info->raid_iu_timeout_supported = firmware_feature->enabled;
		break;
	case PQI_FIRMWARE_FEATURE_TMF_IU_TIMEOUT:
		ctrl_info->tmf_iu_timeout_supported = firmware_feature->enabled;
		break;
	case PQI_FIRMWARE_FEATURE_FW_TRIAGE:
		ctrl_info->firmware_triage_supported = firmware_feature->enabled;
		pqi_save_fw_triage_setting(ctrl_info, firmware_feature->enabled);
		break;
	case PQI_FIRMWARE_FEATURE_RPL_EXTENDED_FORMAT_4_5:
		ctrl_info->rpl_extended_format_4_5_supported = firmware_feature->enabled;
		break;
	case PQI_FIRMWARE_FEATURE_MULTI_LUN_DEVICE_SUPPORT:
		ctrl_info->multi_lun_device_supported = firmware_feature->enabled;
		break;
	case PQI_FIRMWARE_FEATURE_CTRL_LOGGING:
		ctrl_info->ctrl_logging_supported = firmware_feature->enabled;
		break;
	}

	pqi_firmware_feature_status(ctrl_info, firmware_feature);
}

static inline void pqi_firmware_feature_update(struct pqi_ctrl_info *ctrl_info,
	struct pqi_firmware_feature *firmware_feature)
{
	if (firmware_feature->feature_status)
		firmware_feature->feature_status(ctrl_info, firmware_feature);
}

static DEFINE_MUTEX(pqi_firmware_features_mutex);

static struct pqi_firmware_feature pqi_firmware_features[] = {
	{
		.feature_name = "Online Firmware Activation",
		.feature_bit = PQI_FIRMWARE_FEATURE_OFA,
		.feature_status = pqi_firmware_feature_status,
	},
	{
		.feature_name = "Serial Management Protocol",
		.feature_bit = PQI_FIRMWARE_FEATURE_SMP,
		.feature_status = pqi_firmware_feature_status,
	},
	{
		.feature_name = "Maximum Known Feature",
		.feature_bit = PQI_FIRMWARE_FEATURE_MAX_KNOWN_FEATURE,
		.feature_status = pqi_firmware_feature_status,
	},
	{
		.feature_name = "RAID 0 Read Bypass",
		.feature_bit = PQI_FIRMWARE_FEATURE_RAID_0_READ_BYPASS,
		.feature_status = pqi_firmware_feature_status,
	},
	{
		.feature_name = "RAID 1 Read Bypass",
		.feature_bit = PQI_FIRMWARE_FEATURE_RAID_1_READ_BYPASS,
		.feature_status = pqi_firmware_feature_status,
	},
	{
		.feature_name = "RAID 5 Read Bypass",
		.feature_bit = PQI_FIRMWARE_FEATURE_RAID_5_READ_BYPASS,
		.feature_status = pqi_firmware_feature_status,
	},
	{
		.feature_name = "RAID 6 Read Bypass",
		.feature_bit = PQI_FIRMWARE_FEATURE_RAID_6_READ_BYPASS,
		.feature_status = pqi_firmware_feature_status,
	},
	{
		.feature_name = "RAID 0 Write Bypass",
		.feature_bit = PQI_FIRMWARE_FEATURE_RAID_0_WRITE_BYPASS,
		.feature_status = pqi_firmware_feature_status,
	},
	{
		.feature_name = "RAID 1 Write Bypass",
		.feature_bit = PQI_FIRMWARE_FEATURE_RAID_1_WRITE_BYPASS,
		.feature_status = pqi_ctrl_update_feature_flags,
	},
	{
		.feature_name = "RAID 5 Write Bypass",
		.feature_bit = PQI_FIRMWARE_FEATURE_RAID_5_WRITE_BYPASS,
		.feature_status = pqi_ctrl_update_feature_flags,
	},
	{
		.feature_name = "RAID 6 Write Bypass",
		.feature_bit = PQI_FIRMWARE_FEATURE_RAID_6_WRITE_BYPASS,
		.feature_status = pqi_ctrl_update_feature_flags,
	},
	{
		.feature_name = "New Soft Reset Handshake",
		.feature_bit = PQI_FIRMWARE_FEATURE_SOFT_RESET_HANDSHAKE,
		.feature_status = pqi_ctrl_update_feature_flags,
	},
	{
		.feature_name = "RAID IU Timeout",
		.feature_bit = PQI_FIRMWARE_FEATURE_RAID_IU_TIMEOUT,
		.feature_status = pqi_ctrl_update_feature_flags,
	},
	{
		.feature_name = "TMF IU Timeout",
		.feature_bit = PQI_FIRMWARE_FEATURE_TMF_IU_TIMEOUT,
		.feature_status = pqi_ctrl_update_feature_flags,
	},
	{
		.feature_name = "RAID Bypass on encrypted logical volumes on NVMe",
		.feature_bit = PQI_FIRMWARE_FEATURE_RAID_BYPASS_ON_ENCRYPTED_NVME,
		.feature_status = pqi_firmware_feature_status,
	},
	{
		.feature_name = "Firmware Triage",
		.feature_bit = PQI_FIRMWARE_FEATURE_FW_TRIAGE,
		.feature_status = pqi_ctrl_update_feature_flags,
	},
	{
		.feature_name = "RPL Extended Formats 4 and 5",
		.feature_bit = PQI_FIRMWARE_FEATURE_RPL_EXTENDED_FORMAT_4_5,
		.feature_status = pqi_ctrl_update_feature_flags,
	},
	{
		.feature_name = "Multi-LUN Target",
		.feature_bit = PQI_FIRMWARE_FEATURE_MULTI_LUN_DEVICE_SUPPORT,
		.feature_status = pqi_ctrl_update_feature_flags,
	},
	{
		.feature_name = "Controller Data Logging",
		.feature_bit = PQI_FIRMWARE_FEATURE_CTRL_LOGGING,
		.feature_status = pqi_ctrl_update_feature_flags,
	},
};

static void pqi_process_firmware_features(
	struct pqi_config_table_section_info *section_info)
{
	int rc;
	struct pqi_ctrl_info *ctrl_info;
	struct pqi_config_table_firmware_features *firmware_features;
	void __iomem *firmware_features_iomem_addr;
	unsigned int i;
	unsigned int num_features_supported;

	ctrl_info = section_info->ctrl_info;
	firmware_features = section_info->section;
	firmware_features_iomem_addr = section_info->section_iomem_addr;

	for (i = 0, num_features_supported = 0;
		i < ARRAY_SIZE(pqi_firmware_features); i++) {
		if (pqi_is_firmware_feature_supported(firmware_features,
			pqi_firmware_features[i].feature_bit)) {
			pqi_firmware_features[i].supported = true;
			num_features_supported++;
		} else {
			pqi_firmware_feature_update(ctrl_info,
				&pqi_firmware_features[i]);
		}
	}

	if (num_features_supported == 0)
		return;

	for (i = 0; i < ARRAY_SIZE(pqi_firmware_features); i++) {
		if (!pqi_firmware_features[i].supported)
			continue;
		pqi_request_firmware_feature(firmware_features,
			pqi_firmware_features[i].feature_bit);
	}

	rc = pqi_enable_firmware_features(ctrl_info, firmware_features,
		firmware_features_iomem_addr);
	if (rc) {
		dev_err(&ctrl_info->pci_dev->dev,
			"failed to enable firmware features in PQI configuration table\n");
		for (i = 0; i < ARRAY_SIZE(pqi_firmware_features); i++) {
			if (!pqi_firmware_features[i].supported)
				continue;
			pqi_firmware_feature_update(ctrl_info,
				&pqi_firmware_features[i]);
		}
		return;
	}

	for (i = 0; i < ARRAY_SIZE(pqi_firmware_features); i++) {
		if (!pqi_firmware_features[i].supported)
			continue;
		if (pqi_is_firmware_feature_enabled(firmware_features,
			firmware_features_iomem_addr,
			pqi_firmware_features[i].feature_bit)) {
				pqi_firmware_features[i].enabled = true;
		}
		pqi_firmware_feature_update(ctrl_info,
			&pqi_firmware_features[i]);
	}
}

static void pqi_init_firmware_features(void)
{
	unsigned int i;

	for (i = 0; i < ARRAY_SIZE(pqi_firmware_features); i++) {
		pqi_firmware_features[i].supported = false;
		pqi_firmware_features[i].enabled = false;
	}
}

static void pqi_process_firmware_features_section(
	struct pqi_config_table_section_info *section_info)
{
	mutex_lock(&pqi_firmware_features_mutex);
	pqi_init_firmware_features();
	pqi_process_firmware_features(section_info);
	mutex_unlock(&pqi_firmware_features_mutex);
}

/*
 * Reset all controller settings that can be initialized during the processing
 * of the PQI Configuration Table.
 */

static void pqi_ctrl_reset_config(struct pqi_ctrl_info *ctrl_info)
{
	ctrl_info->heartbeat_counter = NULL;
	ctrl_info->soft_reset_status = NULL;
	ctrl_info->soft_reset_handshake_supported = false;
	ctrl_info->enable_r1_writes = false;
	ctrl_info->enable_r5_writes = false;
	ctrl_info->enable_r6_writes = false;
	ctrl_info->raid_iu_timeout_supported = false;
	ctrl_info->tmf_iu_timeout_supported = false;
	ctrl_info->firmware_triage_supported = false;
	ctrl_info->rpl_extended_format_4_5_supported = false;
	ctrl_info->multi_lun_device_supported = false;
	ctrl_info->ctrl_logging_supported = false;
}

static int pqi_process_config_table(struct pqi_ctrl_info *ctrl_info)
{
	u32 table_length;
	u32 section_offset;
	bool firmware_feature_section_present;
	void __iomem *table_iomem_addr;
	struct pqi_config_table *config_table;
	struct pqi_config_table_section_header *section;
	struct pqi_config_table_section_info section_info;
	struct pqi_config_table_section_info feature_section_info = {0};

	table_length = ctrl_info->config_table_length;
	if (table_length == 0)
		return 0;

	config_table = kmalloc(table_length, GFP_KERNEL);
	if (!config_table) {
		dev_err(&ctrl_info->pci_dev->dev,
			"failed to allocate memory for PQI configuration table\n");
		return -ENOMEM;
	}

	/*
	 * Copy the config table contents from I/O memory space into the
	 * temporary buffer.
	 */
	table_iomem_addr = ctrl_info->iomem_base + ctrl_info->config_table_offset;
	memcpy_fromio(config_table, table_iomem_addr, table_length);

	firmware_feature_section_present = false;
	section_info.ctrl_info = ctrl_info;
	section_offset = get_unaligned_le32(&config_table->first_section_offset);

	while (section_offset) {
		section = (void *)config_table + section_offset;

		section_info.section = section;
		section_info.section_offset = section_offset;
		section_info.section_iomem_addr = table_iomem_addr + section_offset;

		switch (get_unaligned_le16(&section->section_id)) {
		case PQI_CONFIG_TABLE_SECTION_FIRMWARE_FEATURES:
			firmware_feature_section_present = true;
			feature_section_info = section_info;
			break;
		case PQI_CONFIG_TABLE_SECTION_HEARTBEAT:
			if (pqi_disable_heartbeat)
				dev_warn(&ctrl_info->pci_dev->dev,
				"heartbeat disabled by module parameter\n");
			else
				ctrl_info->heartbeat_counter =
					table_iomem_addr +
					section_offset +
					offsetof(struct pqi_config_table_heartbeat,
						heartbeat_counter);
			break;
		case PQI_CONFIG_TABLE_SECTION_SOFT_RESET:
			ctrl_info->soft_reset_status =
				table_iomem_addr +
				section_offset +
				offsetof(struct pqi_config_table_soft_reset,
					soft_reset_status);
			break;
		}

		section_offset = get_unaligned_le16(&section->next_section_offset);
	}

	/*
	 * We process the firmware feature section after all other sections
	 * have been processed so that the feature bit callbacks can take
	 * into account the settings configured by other sections.
	 */
	if (firmware_feature_section_present)
		pqi_process_firmware_features_section(&feature_section_info);

	kfree(config_table);

	return 0;
}

/* Switches the controller from PQI mode back into SIS mode. */

static int pqi_revert_to_sis_mode(struct pqi_ctrl_info *ctrl_info)
{
	int rc;

	pqi_change_irq_mode(ctrl_info, IRQ_MODE_NONE);
	rc = pqi_reset(ctrl_info);
	if (rc)
		return rc;
	rc = sis_reenable_sis_mode(ctrl_info);
	if (rc) {
		dev_err(&ctrl_info->pci_dev->dev,
			"re-enabling SIS mode failed with error %d\n", rc);
		return rc;
	}
	pqi_save_ctrl_mode(ctrl_info, SIS_MODE);

	return 0;
}

/*
 * If the controller isn't already in SIS mode, this function forces it into
 * SIS mode.
 */

static int pqi_force_sis_mode(struct pqi_ctrl_info *ctrl_info)
{
	if (!sis_is_firmware_running(ctrl_info))
		return -ENXIO;

	if (pqi_get_ctrl_mode(ctrl_info) == SIS_MODE)
		return 0;

	if (sis_is_kernel_up(ctrl_info)) {
		pqi_save_ctrl_mode(ctrl_info, SIS_MODE);
		return 0;
	}

	return pqi_revert_to_sis_mode(ctrl_info);
}

static void pqi_perform_lockup_action(void)
{
	switch (pqi_lockup_action) {
	case PANIC:
		panic("FATAL: Smart Family Controller lockup detected");
		break;
	case REBOOT:
		emergency_restart();
		break;
	case NONE:
	default:
		break;
	}
}

#define PQI_CTRL_LOG_TOTAL_SIZE	(4 * 1024 * 1024)
#define PQI_CTRL_LOG_MIN_SIZE	(PQI_CTRL_LOG_TOTAL_SIZE / PQI_HOST_MAX_SG_DESCRIPTORS)

static int pqi_ctrl_init(struct pqi_ctrl_info *ctrl_info)
{
	int rc;
	u32 product_id;

	if (reset_devices) {
		if (pqi_is_fw_triage_supported(ctrl_info)) {
			rc = sis_wait_for_fw_triage_completion(ctrl_info);
			if (rc)
				return rc;
		}
		if (sis_is_ctrl_logging_supported(ctrl_info)) {
			sis_notify_kdump(ctrl_info);
			rc = sis_wait_for_ctrl_logging_completion(ctrl_info);
			if (rc)
				return rc;
		}
		sis_soft_reset(ctrl_info);
		ssleep(PQI_POST_RESET_DELAY_SECS);
	} else {
		rc = pqi_force_sis_mode(ctrl_info);
		if (rc)
			return rc;
	}

	/*
	 * Wait until the controller is ready to start accepting SIS
	 * commands.
	 */
	rc = sis_wait_for_ctrl_ready(ctrl_info);
	if (rc) {
		if (reset_devices) {
			dev_err(&ctrl_info->pci_dev->dev,
				"kdump init failed with error %d\n", rc);
			pqi_lockup_action = REBOOT;
			pqi_perform_lockup_action();
		}
		return rc;
	}

	/*
	 * Get the controller properties.  This allows us to determine
	 * whether or not it supports PQI mode.
	 */
	rc = sis_get_ctrl_properties(ctrl_info);
	if (rc) {
		dev_err(&ctrl_info->pci_dev->dev,
			"error obtaining controller properties\n");
		return rc;
	}

	rc = sis_get_pqi_capabilities(ctrl_info);
	if (rc) {
		dev_err(&ctrl_info->pci_dev->dev,
			"error obtaining controller capabilities\n");
		return rc;
	}

	product_id = sis_get_product_id(ctrl_info);
	ctrl_info->product_id = (u8)product_id;
	ctrl_info->product_revision = (u8)(product_id >> 8);

	if (reset_devices) {
		if (ctrl_info->max_outstanding_requests >
			PQI_MAX_OUTSTANDING_REQUESTS_KDUMP)
				ctrl_info->max_outstanding_requests =
					PQI_MAX_OUTSTANDING_REQUESTS_KDUMP;
	} else {
		if (ctrl_info->max_outstanding_requests >
			PQI_MAX_OUTSTANDING_REQUESTS)
				ctrl_info->max_outstanding_requests =
					PQI_MAX_OUTSTANDING_REQUESTS;
	}

	pqi_calculate_io_resources(ctrl_info);

	rc = pqi_alloc_error_buffer(ctrl_info);
	if (rc) {
		dev_err(&ctrl_info->pci_dev->dev,
			"failed to allocate PQI error buffer\n");
		return rc;
	}

	/*
	 * If the function we are about to call succeeds, the
	 * controller will transition from legacy SIS mode
	 * into PQI mode.
	 */
	rc = sis_init_base_struct_addr(ctrl_info);
	if (rc) {
		dev_err(&ctrl_info->pci_dev->dev,
			"error initializing PQI mode\n");
		return rc;
	}

	/* Wait for the controller to complete the SIS -> PQI transition. */
	rc = pqi_wait_for_pqi_mode_ready(ctrl_info);
	if (rc) {
		dev_err(&ctrl_info->pci_dev->dev,
			"transition to PQI mode failed\n");
		return rc;
	}

	/* From here on, we are running in PQI mode. */
	ctrl_info->pqi_mode_enabled = true;
	pqi_save_ctrl_mode(ctrl_info, PQI_MODE);

	rc = pqi_alloc_admin_queues(ctrl_info);
	if (rc) {
		dev_err(&ctrl_info->pci_dev->dev,
			"failed to allocate admin queues\n");
		return rc;
	}

	rc = pqi_create_admin_queues(ctrl_info);
	if (rc) {
		dev_err(&ctrl_info->pci_dev->dev,
			"error creating admin queues\n");
		return rc;
	}

	rc = pqi_report_device_capability(ctrl_info);
	if (rc) {
		dev_err(&ctrl_info->pci_dev->dev,
			"obtaining device capability failed\n");
		return rc;
	}

	rc = pqi_validate_device_capability(ctrl_info);
	if (rc)
		return rc;

	pqi_calculate_queue_resources(ctrl_info);

	rc = pqi_enable_msix_interrupts(ctrl_info);
	if (rc)
		return rc;

	if (ctrl_info->num_msix_vectors_enabled < ctrl_info->num_queue_groups) {
		ctrl_info->max_msix_vectors =
			ctrl_info->num_msix_vectors_enabled;
		pqi_calculate_queue_resources(ctrl_info);
	}

	rc = pqi_alloc_io_resources(ctrl_info);
	if (rc)
		return rc;

	rc = pqi_alloc_operational_queues(ctrl_info);
	if (rc) {
		dev_err(&ctrl_info->pci_dev->dev,
			"failed to allocate operational queues\n");
		return rc;
	}

	pqi_init_operational_queues(ctrl_info);

	rc = pqi_create_queues(ctrl_info);
	if (rc)
		return rc;

	rc = pqi_request_irqs(ctrl_info);
	if (rc)
		return rc;

	pqi_change_irq_mode(ctrl_info, IRQ_MODE_MSIX);

	ctrl_info->controller_online = true;

	rc = pqi_process_config_table(ctrl_info);
	if (rc)
		return rc;

	pqi_start_heartbeat_timer(ctrl_info);

	if (ctrl_info->enable_r5_writes || ctrl_info->enable_r6_writes) {
		rc = pqi_get_advanced_raid_bypass_config(ctrl_info);
		if (rc) { /* Supported features not returned correctly. */
			dev_err(&ctrl_info->pci_dev->dev,
				"error obtaining advanced RAID bypass configuration\n");
			return rc;
		}
		ctrl_info->ciss_report_log_flags |=
			CISS_REPORT_LOG_FLAG_DRIVE_TYPE_MIX;
	}

	rc = pqi_enable_events(ctrl_info);
	if (rc) {
		dev_err(&ctrl_info->pci_dev->dev,
			"error enabling events\n");
		return rc;
	}

	/* Register with the SCSI subsystem. */
	rc = pqi_register_scsi(ctrl_info);
	if (rc)
		return rc;

	if (ctrl_info->ctrl_logging_supported && !reset_devices) {
		pqi_host_setup_buffer(ctrl_info, &ctrl_info->ctrl_log_memory, PQI_CTRL_LOG_TOTAL_SIZE, PQI_CTRL_LOG_MIN_SIZE);
		pqi_host_memory_update(ctrl_info, &ctrl_info->ctrl_log_memory, PQI_VENDOR_GENERAL_CTRL_LOG_MEMORY_UPDATE);
	}

	rc = pqi_get_ctrl_product_details(ctrl_info);
	if (rc) {
		dev_err(&ctrl_info->pci_dev->dev,
			"error obtaining product details\n");
		return rc;
	}

	rc = pqi_get_ctrl_serial_number(ctrl_info);
	if (rc) {
		dev_err(&ctrl_info->pci_dev->dev,
			"error obtaining ctrl serial number\n");
		return rc;
	}

	rc = pqi_set_diag_rescan(ctrl_info);
	if (rc) {
		dev_err(&ctrl_info->pci_dev->dev,
			"error enabling multi-lun rescan\n");
		return rc;
	}

	rc = pqi_write_driver_version_to_host_wellness(ctrl_info);
	if (rc) {
		dev_err(&ctrl_info->pci_dev->dev,
			"error updating host wellness\n");
		return rc;
	}

	pqi_schedule_update_time_worker(ctrl_info);

	pqi_scan_scsi_devices(ctrl_info);

	return 0;
}

static void pqi_reinit_queues(struct pqi_ctrl_info *ctrl_info)
{
	unsigned int i;
	struct pqi_admin_queues *admin_queues;
	struct pqi_event_queue *event_queue;

	admin_queues = &ctrl_info->admin_queues;
	admin_queues->iq_pi_copy = 0;
	admin_queues->oq_ci_copy = 0;
	writel(0, admin_queues->oq_pi);

	for (i = 0; i < ctrl_info->num_queue_groups; i++) {
		ctrl_info->queue_groups[i].iq_pi_copy[RAID_PATH] = 0;
		ctrl_info->queue_groups[i].iq_pi_copy[AIO_PATH] = 0;
		ctrl_info->queue_groups[i].oq_ci_copy = 0;

		writel(0, ctrl_info->queue_groups[i].iq_ci[RAID_PATH]);
		writel(0, ctrl_info->queue_groups[i].iq_ci[AIO_PATH]);
		writel(0, ctrl_info->queue_groups[i].oq_pi);
	}

	event_queue = &ctrl_info->event_queue;
	writel(0, event_queue->oq_pi);
	event_queue->oq_ci_copy = 0;
}

static int pqi_ctrl_init_resume(struct pqi_ctrl_info *ctrl_info)
{
	int rc;

	rc = pqi_force_sis_mode(ctrl_info);
	if (rc)
		return rc;

	/*
	 * Wait until the controller is ready to start accepting SIS
	 * commands.
	 */
	rc = sis_wait_for_ctrl_ready_resume(ctrl_info);
	if (rc)
		return rc;

	/*
	 * Get the controller properties.  This allows us to determine
	 * whether or not it supports PQI mode.
	 */
	rc = sis_get_ctrl_properties(ctrl_info);
	if (rc) {
		dev_err(&ctrl_info->pci_dev->dev,
			"error obtaining controller properties\n");
		return rc;
	}

	rc = sis_get_pqi_capabilities(ctrl_info);
	if (rc) {
		dev_err(&ctrl_info->pci_dev->dev,
			"error obtaining controller capabilities\n");
		return rc;
	}

	/*
	 * If the function we are about to call succeeds, the
	 * controller will transition from legacy SIS mode
	 * into PQI mode.
	 */
	rc = sis_init_base_struct_addr(ctrl_info);
	if (rc) {
		dev_err(&ctrl_info->pci_dev->dev,
			"error initializing PQI mode\n");
		return rc;
	}

	/* Wait for the controller to complete the SIS -> PQI transition. */
	rc = pqi_wait_for_pqi_mode_ready(ctrl_info);
	if (rc) {
		dev_err(&ctrl_info->pci_dev->dev,
			"transition to PQI mode failed\n");
		return rc;
	}

	/* From here on, we are running in PQI mode. */
	ctrl_info->pqi_mode_enabled = true;
	pqi_save_ctrl_mode(ctrl_info, PQI_MODE);

	pqi_reinit_queues(ctrl_info);

	rc = pqi_create_admin_queues(ctrl_info);
	if (rc) {
		dev_err(&ctrl_info->pci_dev->dev,
			"error creating admin queues\n");
		return rc;
	}

	rc = pqi_create_queues(ctrl_info);
	if (rc)
		return rc;

	pqi_change_irq_mode(ctrl_info, IRQ_MODE_MSIX);

	ctrl_info->controller_online = true;
	pqi_ctrl_unblock_requests(ctrl_info);

	pqi_ctrl_reset_config(ctrl_info);

	rc = pqi_process_config_table(ctrl_info);
	if (rc)
		return rc;

	pqi_start_heartbeat_timer(ctrl_info);

	if (ctrl_info->enable_r5_writes || ctrl_info->enable_r6_writes) {
		rc = pqi_get_advanced_raid_bypass_config(ctrl_info);
		if (rc) {
			dev_err(&ctrl_info->pci_dev->dev,
				"error obtaining advanced RAID bypass configuration\n");
			return rc;
		}
		ctrl_info->ciss_report_log_flags |=
			CISS_REPORT_LOG_FLAG_DRIVE_TYPE_MIX;
	}

	rc = pqi_enable_events(ctrl_info);
	if (rc) {
		dev_err(&ctrl_info->pci_dev->dev,
			"error enabling events\n");
		return rc;
	}

	rc = pqi_get_ctrl_product_details(ctrl_info);
	if (rc) {
		dev_err(&ctrl_info->pci_dev->dev,
			"error obtaining product details\n");
		return rc;
	}

	rc = pqi_set_diag_rescan(ctrl_info);
	if (rc) {
		dev_err(&ctrl_info->pci_dev->dev,
			"error enabling multi-lun rescan\n");
		return rc;
	}

	rc = pqi_write_driver_version_to_host_wellness(ctrl_info);
	if (rc) {
		dev_err(&ctrl_info->pci_dev->dev,
			"error updating host wellness\n");
		return rc;
	}

	if (pqi_ofa_in_progress(ctrl_info)) {
		pqi_ctrl_unblock_scan(ctrl_info);
		if (ctrl_info->ctrl_logging_supported) {
			if (!ctrl_info->ctrl_log_memory.host_memory)
				pqi_host_setup_buffer(ctrl_info,
					&ctrl_info->ctrl_log_memory,
					PQI_CTRL_LOG_TOTAL_SIZE,
					PQI_CTRL_LOG_MIN_SIZE);
			pqi_host_memory_update(ctrl_info,
				&ctrl_info->ctrl_log_memory, PQI_VENDOR_GENERAL_CTRL_LOG_MEMORY_UPDATE);
		} else {
			if (ctrl_info->ctrl_log_memory.host_memory)
				pqi_host_free_buffer(ctrl_info,
					&ctrl_info->ctrl_log_memory);
		}
	}

	pqi_scan_scsi_devices(ctrl_info);

	return 0;
}

static inline int pqi_set_pcie_completion_timeout(struct pci_dev *pci_dev, u16 timeout)
{
	int rc;

	rc = pcie_capability_clear_and_set_word(pci_dev, PCI_EXP_DEVCTL2,
		PCI_EXP_DEVCTL2_COMP_TIMEOUT, timeout);

	return pcibios_err_to_errno(rc);
}

static int pqi_pci_init(struct pqi_ctrl_info *ctrl_info)
{
	int rc;
	u64 mask;

	rc = pci_enable_device(ctrl_info->pci_dev);
	if (rc) {
		dev_err(&ctrl_info->pci_dev->dev,
			"failed to enable PCI device\n");
		return rc;
	}

	if (sizeof(dma_addr_t) > 4)
		mask = DMA_BIT_MASK(64);
	else
		mask = DMA_BIT_MASK(32);

	rc = dma_set_mask_and_coherent(&ctrl_info->pci_dev->dev, mask);
	if (rc) {
		dev_err(&ctrl_info->pci_dev->dev, "failed to set DMA mask\n");
		goto disable_device;
	}

	rc = pci_request_regions(ctrl_info->pci_dev, DRIVER_NAME_SHORT);
	if (rc) {
		dev_err(&ctrl_info->pci_dev->dev,
			"failed to obtain PCI resources\n");
		goto disable_device;
	}

	ctrl_info->iomem_base = ioremap(pci_resource_start(
		ctrl_info->pci_dev, 0),
		pci_resource_len(ctrl_info->pci_dev, 0));
	if (!ctrl_info->iomem_base) {
		dev_err(&ctrl_info->pci_dev->dev,
			"failed to map memory for controller registers\n");
		rc = -ENOMEM;
		goto release_regions;
	}

#define PCI_EXP_COMP_TIMEOUT_65_TO_210_MS		0x6

	/* Increase the PCIe completion timeout. */
	rc = pqi_set_pcie_completion_timeout(ctrl_info->pci_dev,
		PCI_EXP_COMP_TIMEOUT_65_TO_210_MS);
	if (rc) {
		dev_err(&ctrl_info->pci_dev->dev,
			"failed to set PCIe completion timeout\n");
		goto release_regions;
	}

	/* Enable bus mastering. */
	pci_set_master(ctrl_info->pci_dev);

	ctrl_info->registers = ctrl_info->iomem_base;
	ctrl_info->pqi_registers = &ctrl_info->registers->pqi_registers;

	pci_set_drvdata(ctrl_info->pci_dev, ctrl_info);

	return 0;

release_regions:
	pci_release_regions(ctrl_info->pci_dev);
disable_device:
	pci_disable_device(ctrl_info->pci_dev);

	return rc;
}

static void pqi_cleanup_pci_init(struct pqi_ctrl_info *ctrl_info)
{
	iounmap(ctrl_info->iomem_base);
	pci_release_regions(ctrl_info->pci_dev);
	if (pci_is_enabled(ctrl_info->pci_dev))
		pci_disable_device(ctrl_info->pci_dev);
	pci_set_drvdata(ctrl_info->pci_dev, NULL);
}

static struct pqi_ctrl_info *pqi_alloc_ctrl_info(int numa_node)
{
	struct pqi_ctrl_info *ctrl_info;

	ctrl_info = kzalloc_node(sizeof(struct pqi_ctrl_info),
			GFP_KERNEL, numa_node);
	if (!ctrl_info)
		return NULL;

	mutex_init(&ctrl_info->scan_mutex);
	mutex_init(&ctrl_info->lun_reset_mutex);
	mutex_init(&ctrl_info->ofa_mutex);

	INIT_LIST_HEAD(&ctrl_info->scsi_device_list);
	spin_lock_init(&ctrl_info->scsi_device_list_lock);

	INIT_WORK(&ctrl_info->event_work, pqi_event_worker);
	atomic_set(&ctrl_info->num_interrupts, 0);

	INIT_DELAYED_WORK(&ctrl_info->rescan_work, pqi_rescan_worker);
	INIT_DELAYED_WORK(&ctrl_info->update_time_work, pqi_update_time_worker);

	timer_setup(&ctrl_info->heartbeat_timer, pqi_heartbeat_timer_handler, 0);
	INIT_WORK(&ctrl_info->ctrl_offline_work, pqi_ctrl_offline_worker);

	INIT_WORK(&ctrl_info->ofa_memory_alloc_work, pqi_ofa_memory_alloc_worker);
	INIT_WORK(&ctrl_info->ofa_quiesce_work, pqi_ofa_quiesce_worker);

	sema_init(&ctrl_info->sync_request_sem,
		PQI_RESERVED_IO_SLOTS_SYNCHRONOUS_REQUESTS);
	init_waitqueue_head(&ctrl_info->block_requests_wait);

	ctrl_info->ctrl_id = atomic_inc_return(&pqi_controller_count) - 1;
	ctrl_info->irq_mode = IRQ_MODE_NONE;
	ctrl_info->max_msix_vectors = PQI_MAX_MSIX_VECTORS;

	ctrl_info->ciss_report_log_flags = CISS_REPORT_LOG_FLAG_UNIQUE_LUN_ID;
	ctrl_info->max_transfer_encrypted_sas_sata =
		PQI_DEFAULT_MAX_TRANSFER_ENCRYPTED_SAS_SATA;
	ctrl_info->max_transfer_encrypted_nvme =
		PQI_DEFAULT_MAX_TRANSFER_ENCRYPTED_NVME;
	ctrl_info->max_write_raid_5_6 = PQI_DEFAULT_MAX_WRITE_RAID_5_6;
	ctrl_info->max_write_raid_1_10_2drive = ~0;
	ctrl_info->max_write_raid_1_10_3drive = ~0;
	ctrl_info->disable_managed_interrupts = pqi_disable_managed_interrupts;

	return ctrl_info;
}

static inline void pqi_free_ctrl_info(struct pqi_ctrl_info *ctrl_info)
{
	kfree(ctrl_info);
}

static void pqi_free_interrupts(struct pqi_ctrl_info *ctrl_info)
{
	pqi_free_irqs(ctrl_info);
	pqi_disable_msix_interrupts(ctrl_info);
}

static void pqi_free_ctrl_resources(struct pqi_ctrl_info *ctrl_info)
{
	pqi_free_interrupts(ctrl_info);
	if (ctrl_info->queue_memory_base)
		dma_free_coherent(&ctrl_info->pci_dev->dev,
			ctrl_info->queue_memory_length,
			ctrl_info->queue_memory_base,
			ctrl_info->queue_memory_base_dma_handle);
	if (ctrl_info->admin_queue_memory_base)
		dma_free_coherent(&ctrl_info->pci_dev->dev,
			ctrl_info->admin_queue_memory_length,
			ctrl_info->admin_queue_memory_base,
			ctrl_info->admin_queue_memory_base_dma_handle);
	pqi_free_all_io_requests(ctrl_info);
	if (ctrl_info->error_buffer)
		dma_free_coherent(&ctrl_info->pci_dev->dev,
			ctrl_info->error_buffer_length,
			ctrl_info->error_buffer,
			ctrl_info->error_buffer_dma_handle);
	if (ctrl_info->iomem_base)
		pqi_cleanup_pci_init(ctrl_info);
	pqi_free_ctrl_info(ctrl_info);
}

static void pqi_remove_ctrl(struct pqi_ctrl_info *ctrl_info)
{
	ctrl_info->controller_online = false;
	pqi_stop_heartbeat_timer(ctrl_info);
	pqi_ctrl_block_requests(ctrl_info);
	pqi_cancel_rescan_worker(ctrl_info);
	pqi_cancel_update_time_worker(ctrl_info);
	if (ctrl_info->ctrl_removal_state == PQI_CTRL_SURPRISE_REMOVAL) {
		pqi_fail_all_outstanding_requests(ctrl_info);
		ctrl_info->pqi_mode_enabled = false;
	}
	pqi_host_free_buffer(ctrl_info, &ctrl_info->ctrl_log_memory);
	pqi_unregister_scsi(ctrl_info);
	if (ctrl_info->pqi_mode_enabled)
		pqi_revert_to_sis_mode(ctrl_info);
	pqi_free_ctrl_resources(ctrl_info);
}

static void pqi_ofa_ctrl_quiesce(struct pqi_ctrl_info *ctrl_info)
{
	pqi_ctrl_block_scan(ctrl_info);
	pqi_scsi_block_requests(ctrl_info);
	pqi_ctrl_block_device_reset(ctrl_info);
	pqi_ctrl_block_requests(ctrl_info);
	pqi_ctrl_wait_until_quiesced(ctrl_info);
	pqi_stop_heartbeat_timer(ctrl_info);
}

static void pqi_ofa_ctrl_unquiesce(struct pqi_ctrl_info *ctrl_info)
{
	pqi_start_heartbeat_timer(ctrl_info);
	pqi_ctrl_unblock_requests(ctrl_info);
	pqi_ctrl_unblock_device_reset(ctrl_info);
	pqi_scsi_unblock_requests(ctrl_info);
	pqi_ctrl_unblock_scan(ctrl_info);
}

static int pqi_ofa_ctrl_restart(struct pqi_ctrl_info *ctrl_info, unsigned int delay_secs)
{
	ssleep(delay_secs);

	return pqi_ctrl_init_resume(ctrl_info);
}

static int pqi_host_alloc_mem(struct pqi_ctrl_info *ctrl_info,
	struct pqi_host_memory_descriptor *host_memory_descriptor,
	u32 total_size, u32 chunk_size)
{
	int i;
	u32 sg_count;
	struct device *dev;
	struct pqi_host_memory *host_memory;
	struct pqi_sg_descriptor *mem_descriptor;
	dma_addr_t dma_handle;

	sg_count = DIV_ROUND_UP(total_size, chunk_size);
	if (sg_count == 0 || sg_count > PQI_HOST_MAX_SG_DESCRIPTORS)
		goto out;

	host_memory_descriptor->host_chunk_virt_address = kmalloc(sg_count * sizeof(void *), GFP_KERNEL);
	if (!host_memory_descriptor->host_chunk_virt_address)
		goto out;

	dev = &ctrl_info->pci_dev->dev;
	host_memory = host_memory_descriptor->host_memory;

	for (i = 0; i < sg_count; i++) {
		host_memory_descriptor->host_chunk_virt_address[i] = dma_alloc_coherent(dev, chunk_size, &dma_handle, GFP_KERNEL);
		if (!host_memory_descriptor->host_chunk_virt_address[i])
			goto out_free_chunks;
		mem_descriptor = &host_memory->sg_descriptor[i];
		put_unaligned_le64((u64)dma_handle, &mem_descriptor->address);
		put_unaligned_le32(chunk_size, &mem_descriptor->length);
	}

	put_unaligned_le32(CISS_SG_LAST, &mem_descriptor->flags);
	put_unaligned_le16(sg_count, &host_memory->num_memory_descriptors);
	put_unaligned_le32(sg_count * chunk_size, &host_memory->bytes_allocated);

	return 0;

out_free_chunks:
	while (--i >= 0) {
		mem_descriptor = &host_memory->sg_descriptor[i];
		dma_free_coherent(dev, chunk_size,
			host_memory_descriptor->host_chunk_virt_address[i],
			get_unaligned_le64(&mem_descriptor->address));
	}
	kfree(host_memory_descriptor->host_chunk_virt_address);
out:
	return -ENOMEM;
}

static int pqi_host_alloc_buffer(struct pqi_ctrl_info *ctrl_info,
	struct pqi_host_memory_descriptor *host_memory_descriptor,
	u32 total_required_size, u32 min_required_size)
{
	u32 chunk_size;
	u32 min_chunk_size;

	if (total_required_size == 0 || min_required_size == 0)
		return 0;

	total_required_size = PAGE_ALIGN(total_required_size);
	min_required_size = PAGE_ALIGN(min_required_size);
	min_chunk_size = DIV_ROUND_UP(total_required_size, PQI_HOST_MAX_SG_DESCRIPTORS);
	min_chunk_size = PAGE_ALIGN(min_chunk_size);

	while (total_required_size >= min_required_size) {
		for (chunk_size = total_required_size; chunk_size >= min_chunk_size;) {
			if (pqi_host_alloc_mem(ctrl_info,
				host_memory_descriptor, total_required_size,
				chunk_size) == 0)
				return 0;
			chunk_size /= 2;
			chunk_size = PAGE_ALIGN(chunk_size);
		}
		total_required_size /= 2;
		total_required_size = PAGE_ALIGN(total_required_size);
	}

	return -ENOMEM;
}

static void pqi_host_setup_buffer(struct pqi_ctrl_info *ctrl_info,
	struct pqi_host_memory_descriptor *host_memory_descriptor,
	u32 total_size, u32 min_size)
{
	struct device *dev;
	struct pqi_host_memory *host_memory;

	dev = &ctrl_info->pci_dev->dev;

	host_memory = dma_alloc_coherent(dev, sizeof(*host_memory),
		&host_memory_descriptor->host_memory_dma_handle, GFP_KERNEL);
	if (!host_memory)
		return;

	host_memory_descriptor->host_memory = host_memory;

	if (pqi_host_alloc_buffer(ctrl_info, host_memory_descriptor,
		total_size, min_size) < 0) {
		dev_err(dev, "failed to allocate firmware usable host buffer\n");
		dma_free_coherent(dev, sizeof(*host_memory), host_memory,
			host_memory_descriptor->host_memory_dma_handle);
		host_memory_descriptor->host_memory = NULL;
		return;
	}
}

static void pqi_host_free_buffer(struct pqi_ctrl_info *ctrl_info,
	struct pqi_host_memory_descriptor *host_memory_descriptor)
{
	unsigned int i;
	struct device *dev;
	struct pqi_host_memory *host_memory;
	struct pqi_sg_descriptor *mem_descriptor;
	unsigned int num_memory_descriptors;

	host_memory = host_memory_descriptor->host_memory;
	if (!host_memory)
		return;

	dev = &ctrl_info->pci_dev->dev;

	if (get_unaligned_le32(&host_memory->bytes_allocated) == 0)
		goto out;

	mem_descriptor = host_memory->sg_descriptor;
	num_memory_descriptors = get_unaligned_le16(&host_memory->num_memory_descriptors);

	for (i = 0; i < num_memory_descriptors; i++) {
		dma_free_coherent(dev,
			get_unaligned_le32(&mem_descriptor[i].length),
			host_memory_descriptor->host_chunk_virt_address[i],
			get_unaligned_le64(&mem_descriptor[i].address));
	}
	kfree(host_memory_descriptor->host_chunk_virt_address);

out:
	dma_free_coherent(dev, sizeof(*host_memory), host_memory,
		host_memory_descriptor->host_memory_dma_handle);
	host_memory_descriptor->host_memory = NULL;
}

static int pqi_host_memory_update(struct pqi_ctrl_info *ctrl_info,
	struct pqi_host_memory_descriptor *host_memory_descriptor,
	u16 function_code)
{
	u32 buffer_length;
	struct pqi_vendor_general_request request;
	struct pqi_host_memory *host_memory;

	memset(&request, 0, sizeof(request));

	request.header.iu_type = PQI_REQUEST_IU_VENDOR_GENERAL;
	put_unaligned_le16(sizeof(request) - PQI_REQUEST_HEADER_LENGTH, &request.header.iu_length);
	put_unaligned_le16(function_code, &request.function_code);

	host_memory = host_memory_descriptor->host_memory;

	if (host_memory) {
		buffer_length = offsetof(struct pqi_host_memory, sg_descriptor) + get_unaligned_le16(&host_memory->num_memory_descriptors) * sizeof(struct pqi_sg_descriptor);
		put_unaligned_le64((u64)host_memory_descriptor->host_memory_dma_handle, &request.data.host_memory_allocation.buffer_address);
		put_unaligned_le32(buffer_length, &request.data.host_memory_allocation.buffer_length);

		if (function_code == PQI_VENDOR_GENERAL_OFA_MEMORY_UPDATE) {
			put_unaligned_le16(PQI_OFA_VERSION, &host_memory->version);
			memcpy(&host_memory->signature, PQI_OFA_SIGNATURE, sizeof(host_memory->signature));
		} else if (function_code == PQI_VENDOR_GENERAL_CTRL_LOG_MEMORY_UPDATE) {
			put_unaligned_le16(PQI_CTRL_LOG_VERSION, &host_memory->version);
			memcpy(&host_memory->signature, PQI_CTRL_LOG_SIGNATURE, sizeof(host_memory->signature));
		}
	}

	return pqi_submit_raid_request_synchronous(ctrl_info, &request.header, 0, NULL);
}

static struct pqi_raid_error_info pqi_ctrl_offline_raid_error_info = {
	.data_out_result = PQI_DATA_IN_OUT_HARDWARE_ERROR,
	.status = SAM_STAT_CHECK_CONDITION,
};

static void pqi_fail_all_outstanding_requests(struct pqi_ctrl_info *ctrl_info)
{
	unsigned int i;
	struct pqi_io_request *io_request;
	struct scsi_cmnd *scmd;
	struct scsi_device *sdev;

	for (i = 0; i < ctrl_info->max_io_slots; i++) {
		io_request = &ctrl_info->io_request_pool[i];
		if (atomic_read(&io_request->refcount) == 0)
			continue;

		scmd = io_request->scmd;
		if (scmd) {
			sdev = scmd->device;
			if (!sdev || !scsi_device_online(sdev)) {
				pqi_free_io_request(io_request);
				continue;
			} else {
				set_host_byte(scmd, DID_NO_CONNECT);
			}
		} else {
			io_request->status = -ENXIO;
			io_request->error_info =
				&pqi_ctrl_offline_raid_error_info;
		}

		io_request->io_complete_callback(io_request,
			io_request->context);
	}
}

static void pqi_take_ctrl_offline_deferred(struct pqi_ctrl_info *ctrl_info)
{
	pqi_perform_lockup_action();
	pqi_stop_heartbeat_timer(ctrl_info);
	pqi_free_interrupts(ctrl_info);
	pqi_cancel_rescan_worker(ctrl_info);
	pqi_cancel_update_time_worker(ctrl_info);
	pqi_ctrl_wait_until_quiesced(ctrl_info);
	pqi_fail_all_outstanding_requests(ctrl_info);
	pqi_ctrl_unblock_requests(ctrl_info);
}

static void pqi_ctrl_offline_worker(struct work_struct *work)
{
	struct pqi_ctrl_info *ctrl_info;

	ctrl_info = container_of(work, struct pqi_ctrl_info, ctrl_offline_work);
	pqi_take_ctrl_offline_deferred(ctrl_info);
}

static char *pqi_ctrl_shutdown_reason_to_string(enum pqi_ctrl_shutdown_reason ctrl_shutdown_reason)
{
	char *string;

	switch (ctrl_shutdown_reason) {
	case PQI_IQ_NOT_DRAINED_TIMEOUT:
		string = "inbound queue not drained timeout";
		break;
	case PQI_LUN_RESET_TIMEOUT:
		string = "LUN reset timeout";
		break;
	case PQI_IO_PENDING_POST_LUN_RESET_TIMEOUT:
		string = "I/O pending timeout after LUN reset";
		break;
	case PQI_NO_HEARTBEAT:
		string = "no controller heartbeat detected";
		break;
	case PQI_FIRMWARE_KERNEL_NOT_UP:
		string = "firmware kernel not ready";
		break;
	case PQI_OFA_RESPONSE_TIMEOUT:
		string = "OFA response timeout";
		break;
	case PQI_INVALID_REQ_ID:
		string = "invalid request ID";
		break;
	case PQI_UNMATCHED_REQ_ID:
		string = "unmatched request ID";
		break;
	case PQI_IO_PI_OUT_OF_RANGE:
		string = "I/O queue producer index out of range";
		break;
	case PQI_EVENT_PI_OUT_OF_RANGE:
		string = "event queue producer index out of range";
		break;
	case PQI_UNEXPECTED_IU_TYPE:
		string = "unexpected IU type";
		break;
	default:
		string = "unknown reason";
		break;
	}

	return string;
}

static void pqi_take_ctrl_offline(struct pqi_ctrl_info *ctrl_info,
	enum pqi_ctrl_shutdown_reason ctrl_shutdown_reason)
{
	if (!ctrl_info->controller_online)
		return;

	ctrl_info->controller_online = false;
	ctrl_info->pqi_mode_enabled = false;
	pqi_ctrl_block_requests(ctrl_info);
	if (!pqi_disable_ctrl_shutdown)
		sis_shutdown_ctrl(ctrl_info, ctrl_shutdown_reason);
	pci_disable_device(ctrl_info->pci_dev);
	dev_err(&ctrl_info->pci_dev->dev,
		"controller offline: reason code 0x%x (%s)\n",
		ctrl_shutdown_reason, pqi_ctrl_shutdown_reason_to_string(ctrl_shutdown_reason));
	schedule_work(&ctrl_info->ctrl_offline_work);
}

static void pqi_print_ctrl_info(struct pci_dev *pci_dev,
	const struct pci_device_id *id)
{
	char *ctrl_description;

	if (id->driver_data)
		ctrl_description = (char *)id->driver_data;
	else
		ctrl_description = "Microchip Smart Family Controller";

	dev_info(&pci_dev->dev, "%s found\n", ctrl_description);
}

static int pqi_pci_probe(struct pci_dev *pci_dev,
	const struct pci_device_id *id)
{
	int rc;
	int node;
	struct pqi_ctrl_info *ctrl_info;

	pqi_print_ctrl_info(pci_dev, id);

	if (pqi_disable_device_id_wildcards &&
		id->subvendor == PCI_ANY_ID &&
		id->subdevice == PCI_ANY_ID) {
		dev_warn(&pci_dev->dev,
			"controller not probed because device ID wildcards are disabled\n");
		return -ENODEV;
	}

	if (id->subvendor == PCI_ANY_ID || id->subdevice == PCI_ANY_ID)
		dev_warn(&pci_dev->dev,
			"controller device ID matched using wildcards\n");

	node = dev_to_node(&pci_dev->dev);
	if (node == NUMA_NO_NODE) {
		node = cpu_to_node(0);
		if (node == NUMA_NO_NODE)
			node = 0;
		set_dev_node(&pci_dev->dev, node);
	}

	ctrl_info = pqi_alloc_ctrl_info(node);
	if (!ctrl_info) {
		dev_err(&pci_dev->dev,
			"failed to allocate controller info block\n");
		return -ENOMEM;
	}
	ctrl_info->numa_node = node;

	ctrl_info->pci_dev = pci_dev;

	rc = pqi_pci_init(ctrl_info);
	if (rc)
		goto error;

	rc = pqi_ctrl_init(ctrl_info);
	if (rc)
		goto error;

	return 0;

error:
	pqi_remove_ctrl(ctrl_info);

	return rc;
}

static void pqi_pci_remove(struct pci_dev *pci_dev)
{
	struct pqi_ctrl_info *ctrl_info;
	u16 vendor_id;
	int rc;

	ctrl_info = pci_get_drvdata(pci_dev);
	if (!ctrl_info)
		return;

	pci_read_config_word(ctrl_info->pci_dev, PCI_SUBSYSTEM_VENDOR_ID, &vendor_id);
	if (vendor_id == 0xffff)
		ctrl_info->ctrl_removal_state = PQI_CTRL_SURPRISE_REMOVAL;
	else
		ctrl_info->ctrl_removal_state = PQI_CTRL_GRACEFUL_REMOVAL;

	if (ctrl_info->ctrl_removal_state == PQI_CTRL_GRACEFUL_REMOVAL) {
		rc = pqi_flush_cache(ctrl_info, RESTART);
		if (rc)
			dev_err(&pci_dev->dev,
				"unable to flush controller cache during remove\n");
	}

	pqi_remove_ctrl(ctrl_info);
}

static void pqi_crash_if_pending_command(struct pqi_ctrl_info *ctrl_info)
{
	unsigned int i;
	struct pqi_io_request *io_request;
	struct scsi_cmnd *scmd;

	for (i = 0; i < ctrl_info->max_io_slots; i++) {
		io_request = &ctrl_info->io_request_pool[i];
		if (atomic_read(&io_request->refcount) == 0)
			continue;
		scmd = io_request->scmd;
		WARN_ON(scmd != NULL); /* IO command from SML */
		WARN_ON(scmd == NULL); /* Non-IO cmd or driver initiated*/
	}
}

static void pqi_shutdown(struct pci_dev *pci_dev)
{
	int rc;
	struct pqi_ctrl_info *ctrl_info;
	enum bmic_flush_cache_shutdown_event shutdown_event;

	ctrl_info = pci_get_drvdata(pci_dev);
	if (!ctrl_info) {
		dev_err(&pci_dev->dev,
			"cache could not be flushed\n");
		return;
	}

	pqi_wait_until_ofa_finished(ctrl_info);

	pqi_scsi_block_requests(ctrl_info);
	pqi_ctrl_block_device_reset(ctrl_info);
	pqi_ctrl_block_requests(ctrl_info);
	pqi_ctrl_wait_until_quiesced(ctrl_info);

	if (system_state == SYSTEM_RESTART)
		shutdown_event = RESTART;
	else
		shutdown_event = SHUTDOWN;

	/*
	 * Write all data in the controller's battery-backed cache to
	 * storage.
	 */
	rc = pqi_flush_cache(ctrl_info, shutdown_event);
	if (rc)
		dev_err(&pci_dev->dev,
			"unable to flush controller cache during shutdown\n");

	pqi_crash_if_pending_command(ctrl_info);
	pqi_reset(ctrl_info);
}

static void pqi_process_lockup_action_param(void)
{
	unsigned int i;

	if (!pqi_lockup_action_param)
		return;

	for (i = 0; i < ARRAY_SIZE(pqi_lockup_actions); i++) {
		if (strcmp(pqi_lockup_action_param,
			pqi_lockup_actions[i].name) == 0) {
			pqi_lockup_action = pqi_lockup_actions[i].action;
			return;
		}
	}

	pr_warn("%s: invalid lockup action setting \"%s\" - supported settings: none, reboot, panic\n",
		DRIVER_NAME_SHORT, pqi_lockup_action_param);
}

#define PQI_CTRL_READY_TIMEOUT_PARAM_MIN_SECS		30
#define PQI_CTRL_READY_TIMEOUT_PARAM_MAX_SECS		(30 * 60)

static void pqi_process_ctrl_ready_timeout_param(void)
{
	if (pqi_ctrl_ready_timeout_secs == 0)
		return;

	if (pqi_ctrl_ready_timeout_secs < PQI_CTRL_READY_TIMEOUT_PARAM_MIN_SECS) {
		pr_warn("%s: ctrl_ready_timeout parm of %u second(s) is less than minimum timeout of %d seconds - setting timeout to %d seconds\n",
			DRIVER_NAME_SHORT, pqi_ctrl_ready_timeout_secs, PQI_CTRL_READY_TIMEOUT_PARAM_MIN_SECS, PQI_CTRL_READY_TIMEOUT_PARAM_MIN_SECS);
		pqi_ctrl_ready_timeout_secs = PQI_CTRL_READY_TIMEOUT_PARAM_MIN_SECS;
	} else if (pqi_ctrl_ready_timeout_secs > PQI_CTRL_READY_TIMEOUT_PARAM_MAX_SECS) {
		pr_warn("%s: ctrl_ready_timeout parm of %u seconds is greater than maximum timeout of %d seconds - setting timeout to %d seconds\n",
			DRIVER_NAME_SHORT, pqi_ctrl_ready_timeout_secs, PQI_CTRL_READY_TIMEOUT_PARAM_MAX_SECS, PQI_CTRL_READY_TIMEOUT_PARAM_MAX_SECS);
		pqi_ctrl_ready_timeout_secs = PQI_CTRL_READY_TIMEOUT_PARAM_MAX_SECS;
	}

	sis_ctrl_ready_timeout_secs = pqi_ctrl_ready_timeout_secs;
}

static void pqi_process_module_params(void)
{
	pqi_process_lockup_action_param();
	pqi_process_ctrl_ready_timeout_param();
}

#if defined(CONFIG_PM)

static inline enum bmic_flush_cache_shutdown_event pqi_get_flush_cache_shutdown_event(struct pci_dev *pci_dev)
{
	if (pci_dev->subsystem_vendor == PCI_VENDOR_ID_ADAPTEC2 && pci_dev->subsystem_device == 0x1304)
		return RESTART;

	return SUSPEND;
}

static int pqi_suspend_or_freeze(struct device *dev, bool suspend)
{
	struct pci_dev *pci_dev;
	struct pqi_ctrl_info *ctrl_info;

	pci_dev = to_pci_dev(dev);
	ctrl_info = pci_get_drvdata(pci_dev);

	pqi_wait_until_ofa_finished(ctrl_info);

	pqi_ctrl_block_scan(ctrl_info);
	pqi_scsi_block_requests(ctrl_info);
	pqi_ctrl_block_device_reset(ctrl_info);
	pqi_ctrl_block_requests(ctrl_info);
	pqi_ctrl_wait_until_quiesced(ctrl_info);

	if (suspend) {
		enum bmic_flush_cache_shutdown_event shutdown_event;

		shutdown_event = pqi_get_flush_cache_shutdown_event(pci_dev);
		pqi_flush_cache(ctrl_info, shutdown_event);
	}

	pqi_stop_heartbeat_timer(ctrl_info);
	pqi_crash_if_pending_command(ctrl_info);
	pqi_free_irqs(ctrl_info);

	ctrl_info->controller_online = false;
	ctrl_info->pqi_mode_enabled = false;

	return 0;
}

static __maybe_unused int pqi_suspend(struct device *dev)
{
	return pqi_suspend_or_freeze(dev, true);
}

static int pqi_resume_or_restore(struct device *dev)
{
	int rc;
	struct pci_dev *pci_dev;
	struct pqi_ctrl_info *ctrl_info;

	pci_dev = to_pci_dev(dev);
	ctrl_info = pci_get_drvdata(pci_dev);

	rc = pqi_request_irqs(ctrl_info);
	if (rc)
		return rc;

	pqi_ctrl_unblock_device_reset(ctrl_info);
	pqi_ctrl_unblock_requests(ctrl_info);
	pqi_scsi_unblock_requests(ctrl_info);
	pqi_ctrl_unblock_scan(ctrl_info);

	ssleep(PQI_POST_RESET_DELAY_SECS);

	return pqi_ctrl_init_resume(ctrl_info);
}

static int pqi_freeze(struct device *dev)
{
	return pqi_suspend_or_freeze(dev, false);
}

static int pqi_thaw(struct device *dev)
{
	int rc;
	struct pci_dev *pci_dev;
	struct pqi_ctrl_info *ctrl_info;

	pci_dev = to_pci_dev(dev);
	ctrl_info = pci_get_drvdata(pci_dev);

	rc = pqi_request_irqs(ctrl_info);
	if (rc)
		return rc;

	ctrl_info->controller_online = true;
	ctrl_info->pqi_mode_enabled = true;

	pqi_ctrl_unblock_device_reset(ctrl_info);
	pqi_ctrl_unblock_requests(ctrl_info);
	pqi_scsi_unblock_requests(ctrl_info);
	pqi_ctrl_unblock_scan(ctrl_info);

	return 0;
}

static int pqi_poweroff(struct device *dev)
{
	struct pci_dev *pci_dev;
	struct pqi_ctrl_info *ctrl_info;
	enum bmic_flush_cache_shutdown_event shutdown_event;

	pci_dev = to_pci_dev(dev);
	ctrl_info = pci_get_drvdata(pci_dev);

	shutdown_event = pqi_get_flush_cache_shutdown_event(pci_dev);
	pqi_flush_cache(ctrl_info, shutdown_event);

	return 0;
}

static const struct dev_pm_ops pqi_pm_ops = {
	.suspend = pqi_suspend,
	.resume = pqi_resume_or_restore,
	.freeze = pqi_freeze,
	.thaw = pqi_thaw,
	.poweroff = pqi_poweroff,
	.restore = pqi_resume_or_restore,
};

#endif /* CONFIG_PM */

/* Define the PCI IDs for the controllers that we support. */
static const struct pci_device_id pqi_pci_id_table[] = {
	{
		PCI_DEVICE_SUB(PCI_VENDOR_ID_ADAPTEC2, 0x028f,
			       0x105b, 0x1211)
	},
	{
		PCI_DEVICE_SUB(PCI_VENDOR_ID_ADAPTEC2, 0x028f,
			       0x105b, 0x1321)
	},
	{
		PCI_DEVICE_SUB(PCI_VENDOR_ID_ADAPTEC2, 0x028f,
			       0x152d, 0x8a22)
	},
	{
		PCI_DEVICE_SUB(PCI_VENDOR_ID_ADAPTEC2, 0x028f,
			       0x152d, 0x8a23)
	},
	{
		PCI_DEVICE_SUB(PCI_VENDOR_ID_ADAPTEC2, 0x028f,
			       0x152d, 0x8a24)
	},
	{
		PCI_DEVICE_SUB(PCI_VENDOR_ID_ADAPTEC2, 0x028f,
			       0x152d, 0x8a36)
	},
	{
		PCI_DEVICE_SUB(PCI_VENDOR_ID_ADAPTEC2, 0x028f,
			       0x152d, 0x8a37)
	},
	{
		PCI_DEVICE_SUB(PCI_VENDOR_ID_ADAPTEC2, 0x028f,
			       0x193d, 0x0462)
	},
	{
		PCI_DEVICE_SUB(PCI_VENDOR_ID_ADAPTEC2, 0x028f,
			       0x193d, 0x1104)
	},
	{
		PCI_DEVICE_SUB(PCI_VENDOR_ID_ADAPTEC2, 0x028f,
			       0x193d, 0x1105)
	},
	{
		PCI_DEVICE_SUB(PCI_VENDOR_ID_ADAPTEC2, 0x028f,
			       0x193d, 0x1106)
	},
	{
		PCI_DEVICE_SUB(PCI_VENDOR_ID_ADAPTEC2, 0x028f,
			       0x193d, 0x1107)
	},
	{
		PCI_DEVICE_SUB(PCI_VENDOR_ID_ADAPTEC2, 0x028f,
			       0x193d, 0x1108)
	},
	{
		PCI_DEVICE_SUB(PCI_VENDOR_ID_ADAPTEC2, 0x028f,
			       0x193d, 0x1109)
	},
	{
		PCI_DEVICE_SUB(PCI_VENDOR_ID_ADAPTEC2, 0x028f,
			       0x193d, 0x110b)
	},
	{
		PCI_DEVICE_SUB(PCI_VENDOR_ID_ADAPTEC2, 0x028f,
			       0x193d, 0x1110)
	},
	{
		PCI_DEVICE_SUB(PCI_VENDOR_ID_ADAPTEC2, 0x028f,
			       0x193d, 0x8460)
	},
	{
		PCI_DEVICE_SUB(PCI_VENDOR_ID_ADAPTEC2, 0x028f,
			       0x193d, 0x8461)
	},
	{
		PCI_DEVICE_SUB(PCI_VENDOR_ID_ADAPTEC2, 0x028f,
			       0x193d, 0x8462)
	},
	{
		PCI_DEVICE_SUB(PCI_VENDOR_ID_ADAPTEC2, 0x028f,
			       0x193d, 0xc460)
	},
	{
		PCI_DEVICE_SUB(PCI_VENDOR_ID_ADAPTEC2, 0x028f,
			       0x193d, 0xc461)
	},
	{
		PCI_DEVICE_SUB(PCI_VENDOR_ID_ADAPTEC2, 0x028f,
			       0x193d, 0xf460)
	},
	{
		PCI_DEVICE_SUB(PCI_VENDOR_ID_ADAPTEC2, 0x028f,
			       0x193d, 0xf461)
	},
	{
		PCI_DEVICE_SUB(PCI_VENDOR_ID_ADAPTEC2, 0x028f,
			       0x1bd4, 0x0045)
	},
	{
		PCI_DEVICE_SUB(PCI_VENDOR_ID_ADAPTEC2, 0x028f,
			       0x1bd4, 0x0046)
	},
	{
		PCI_DEVICE_SUB(PCI_VENDOR_ID_ADAPTEC2, 0x028f,
			       0x1bd4, 0x0047)
	},
	{
		PCI_DEVICE_SUB(PCI_VENDOR_ID_ADAPTEC2, 0x028f,
			       0x1bd4, 0x0048)
	},
	{
		PCI_DEVICE_SUB(PCI_VENDOR_ID_ADAPTEC2, 0x028f,
			       0x1bd4, 0x004a)
	},
	{
		PCI_DEVICE_SUB(PCI_VENDOR_ID_ADAPTEC2, 0x028f,
			       0x1bd4, 0x004b)
	},
	{
		PCI_DEVICE_SUB(PCI_VENDOR_ID_ADAPTEC2, 0x028f,
			       0x1bd4, 0x004c)
	},
	{
		PCI_DEVICE_SUB(PCI_VENDOR_ID_ADAPTEC2, 0x028f,
			       0x1bd4, 0x004f)
	},
	{
		PCI_DEVICE_SUB(PCI_VENDOR_ID_ADAPTEC2, 0x028f,
			       0x1bd4, 0x0051)
	},
	{
		PCI_DEVICE_SUB(PCI_VENDOR_ID_ADAPTEC2, 0x028f,
			       0x1bd4, 0x0052)
	},
	{
		PCI_DEVICE_SUB(PCI_VENDOR_ID_ADAPTEC2, 0x028f,
			       0x1bd4, 0x0053)
	},
	{
		PCI_DEVICE_SUB(PCI_VENDOR_ID_ADAPTEC2, 0x028f,
			       0x1bd4, 0x0054)
	},
	{
		PCI_DEVICE_SUB(PCI_VENDOR_ID_ADAPTEC2, 0x028f,
			       0x1bd4, 0x006b)
	},
	{
		PCI_DEVICE_SUB(PCI_VENDOR_ID_ADAPTEC2, 0x028f,
			       0x1bd4, 0x006c)
	},
	{
		PCI_DEVICE_SUB(PCI_VENDOR_ID_ADAPTEC2, 0x028f,
			       0x1bd4, 0x006d)
	},
	{
		PCI_DEVICE_SUB(PCI_VENDOR_ID_ADAPTEC2, 0x028f,
			       0x1bd4, 0x006f)
	},
	{
		PCI_DEVICE_SUB(PCI_VENDOR_ID_ADAPTEC2, 0x028f,
			       0x1bd4, 0x0070)
	},
	{
		PCI_DEVICE_SUB(PCI_VENDOR_ID_ADAPTEC2, 0x028f,
			       0x1bd4, 0x0071)
	},
	{
		PCI_DEVICE_SUB(PCI_VENDOR_ID_ADAPTEC2, 0x028f,
			       0x1bd4, 0x0072)
	},
	{
		PCI_DEVICE_SUB(PCI_VENDOR_ID_ADAPTEC2, 0x028f,
			       0x1bd4, 0x0086)
	},
	{
		PCI_DEVICE_SUB(PCI_VENDOR_ID_ADAPTEC2, 0x028f,
			       0x1bd4, 0x0087)
	},
	{
		PCI_DEVICE_SUB(PCI_VENDOR_ID_ADAPTEC2, 0x028f,
			       0x1bd4, 0x0088)
	},
	{
		PCI_DEVICE_SUB(PCI_VENDOR_ID_ADAPTEC2, 0x028f,
			       0x1bd4, 0x0089)
	},
	{
		PCI_DEVICE_SUB(PCI_VENDOR_ID_ADAPTEC2, 0x028f,
			       0x1ff9, 0x00a1)
	},
	{
		PCI_DEVICE_SUB(PCI_VENDOR_ID_ADAPTEC2, 0x028f,
			       0x1f3a, 0x0104)
	},
	{
		PCI_DEVICE_SUB(PCI_VENDOR_ID_ADAPTEC2, 0x028f,
			       0x19e5, 0xd227)
	},
	{
		PCI_DEVICE_SUB(PCI_VENDOR_ID_ADAPTEC2, 0x028f,
			       0x19e5, 0xd228)
	},
	{
		PCI_DEVICE_SUB(PCI_VENDOR_ID_ADAPTEC2, 0x028f,
			       0x19e5, 0xd229)
	},
	{
		PCI_DEVICE_SUB(PCI_VENDOR_ID_ADAPTEC2, 0x028f,
			       0x19e5, 0xd22a)
	},
	{
		PCI_DEVICE_SUB(PCI_VENDOR_ID_ADAPTEC2, 0x028f,
			       0x19e5, 0xd22b)
	},
	{
		PCI_DEVICE_SUB(PCI_VENDOR_ID_ADAPTEC2, 0x028f,
			       0x19e5, 0xd22c)
	},
	{
		PCI_DEVICE_SUB(PCI_VENDOR_ID_ADAPTEC2, 0x028f,
			       PCI_VENDOR_ID_ADAPTEC2, 0x0110)
	},
	{
		PCI_DEVICE_SUB(PCI_VENDOR_ID_ADAPTEC2, 0x028f,
			       PCI_VENDOR_ID_ADAPTEC2, 0x0608)
	},
	{
		PCI_DEVICE_SUB(PCI_VENDOR_ID_ADAPTEC2, 0x028f,
			       PCI_VENDOR_ID_ADAPTEC2, 0x0659)
	},
	{
		PCI_DEVICE_SUB(PCI_VENDOR_ID_ADAPTEC2, 0x028f,
			       PCI_VENDOR_ID_ADAPTEC2, 0x0800)
	},
	{
		PCI_DEVICE_SUB(PCI_VENDOR_ID_ADAPTEC2, 0x028f,
			       PCI_VENDOR_ID_ADAPTEC2, 0x0801)
	},
	{
		PCI_DEVICE_SUB(PCI_VENDOR_ID_ADAPTEC2, 0x028f,
			       PCI_VENDOR_ID_ADAPTEC2, 0x0802)
	},
	{
		PCI_DEVICE_SUB(PCI_VENDOR_ID_ADAPTEC2, 0x028f,
			       PCI_VENDOR_ID_ADAPTEC2, 0x0803)
	},
	{
		PCI_DEVICE_SUB(PCI_VENDOR_ID_ADAPTEC2, 0x028f,
			       PCI_VENDOR_ID_ADAPTEC2, 0x0804)
	},
	{
		PCI_DEVICE_SUB(PCI_VENDOR_ID_ADAPTEC2, 0x028f,
			       PCI_VENDOR_ID_ADAPTEC2, 0x0805)
	},
	{
		PCI_DEVICE_SUB(PCI_VENDOR_ID_ADAPTEC2, 0x028f,
			       PCI_VENDOR_ID_ADAPTEC2, 0x0806)
	},
	{
		PCI_DEVICE_SUB(PCI_VENDOR_ID_ADAPTEC2, 0x028f,
			       PCI_VENDOR_ID_ADAPTEC2, 0x0807)
	},
	{
		PCI_DEVICE_SUB(PCI_VENDOR_ID_ADAPTEC2, 0x028f,
			       PCI_VENDOR_ID_ADAPTEC2, 0x0808)
	},
	{
		PCI_DEVICE_SUB(PCI_VENDOR_ID_ADAPTEC2, 0x028f,
			       PCI_VENDOR_ID_ADAPTEC2, 0x0809)
	},
	{
		PCI_DEVICE_SUB(PCI_VENDOR_ID_ADAPTEC2, 0x028f,
			       PCI_VENDOR_ID_ADAPTEC2, 0x080a)
	},
	{
		PCI_DEVICE_SUB(PCI_VENDOR_ID_ADAPTEC2, 0x028f,
			       PCI_VENDOR_ID_ADAPTEC2, 0x0900)
	},
	{
		PCI_DEVICE_SUB(PCI_VENDOR_ID_ADAPTEC2, 0x028f,
			       PCI_VENDOR_ID_ADAPTEC2, 0x0901)
	},
	{
		PCI_DEVICE_SUB(PCI_VENDOR_ID_ADAPTEC2, 0x028f,
			       PCI_VENDOR_ID_ADAPTEC2, 0x0902)
	},
	{
		PCI_DEVICE_SUB(PCI_VENDOR_ID_ADAPTEC2, 0x028f,
			       PCI_VENDOR_ID_ADAPTEC2, 0x0903)
	},
	{
		PCI_DEVICE_SUB(PCI_VENDOR_ID_ADAPTEC2, 0x028f,
			       PCI_VENDOR_ID_ADAPTEC2, 0x0904)
	},
	{
		PCI_DEVICE_SUB(PCI_VENDOR_ID_ADAPTEC2, 0x028f,
			       PCI_VENDOR_ID_ADAPTEC2, 0x0905)
	},
	{
		PCI_DEVICE_SUB(PCI_VENDOR_ID_ADAPTEC2, 0x028f,
			       PCI_VENDOR_ID_ADAPTEC2, 0x0906)
	},
	{
		PCI_DEVICE_SUB(PCI_VENDOR_ID_ADAPTEC2, 0x028f,
			       PCI_VENDOR_ID_ADAPTEC2, 0x0907)
	},
	{
		PCI_DEVICE_SUB(PCI_VENDOR_ID_ADAPTEC2, 0x028f,
			       PCI_VENDOR_ID_ADAPTEC2, 0x0908)
	},
	{
		PCI_DEVICE_SUB(PCI_VENDOR_ID_ADAPTEC2, 0x028f,
			       PCI_VENDOR_ID_ADAPTEC2, 0x090a)
	},
	{
		PCI_DEVICE_SUB(PCI_VENDOR_ID_ADAPTEC2, 0x028f,
			       PCI_VENDOR_ID_ADAPTEC2, 0x1200)
	},
	{
		PCI_DEVICE_SUB(PCI_VENDOR_ID_ADAPTEC2, 0x028f,
			       PCI_VENDOR_ID_ADAPTEC2, 0x1201)
	},
	{
		PCI_DEVICE_SUB(PCI_VENDOR_ID_ADAPTEC2, 0x028f,
			       PCI_VENDOR_ID_ADAPTEC2, 0x1202)
	},
	{
		PCI_DEVICE_SUB(PCI_VENDOR_ID_ADAPTEC2, 0x028f,
			       PCI_VENDOR_ID_ADAPTEC2, 0x1280)
	},
	{
		PCI_DEVICE_SUB(PCI_VENDOR_ID_ADAPTEC2, 0x028f,
			       PCI_VENDOR_ID_ADAPTEC2, 0x1281)
	},
	{
		PCI_DEVICE_SUB(PCI_VENDOR_ID_ADAPTEC2, 0x028f,
			       PCI_VENDOR_ID_ADAPTEC2, 0x1282)
	},
	{
		PCI_DEVICE_SUB(PCI_VENDOR_ID_ADAPTEC2, 0x028f,
			       PCI_VENDOR_ID_ADAPTEC2, 0x1300)
	},
	{
		PCI_DEVICE_SUB(PCI_VENDOR_ID_ADAPTEC2, 0x028f,
			       PCI_VENDOR_ID_ADAPTEC2, 0x1301)
	},
	{
		PCI_DEVICE_SUB(PCI_VENDOR_ID_ADAPTEC2, 0x028f,
			       PCI_VENDOR_ID_ADAPTEC2, 0x1302)
	},
	{
		PCI_DEVICE_SUB(PCI_VENDOR_ID_ADAPTEC2, 0x028f,
			       PCI_VENDOR_ID_ADAPTEC2, 0x1303)
	},
	{
		PCI_DEVICE_SUB(PCI_VENDOR_ID_ADAPTEC2, 0x028f,
			       PCI_VENDOR_ID_ADAPTEC2, 0x1304)
	},
	{
		PCI_DEVICE_SUB(PCI_VENDOR_ID_ADAPTEC2, 0x028f,
			       PCI_VENDOR_ID_ADAPTEC2, 0x1380)
	},
	{
		PCI_DEVICE_SUB(PCI_VENDOR_ID_ADAPTEC2, 0x028f,
			       PCI_VENDOR_ID_ADAPTEC2, 0x1400)
	},
	{
		PCI_DEVICE_SUB(PCI_VENDOR_ID_ADAPTEC2, 0x028f,
			       PCI_VENDOR_ID_ADAPTEC2, 0x1402)
	},
	{
		PCI_DEVICE_SUB(PCI_VENDOR_ID_ADAPTEC2, 0x028f,
			       PCI_VENDOR_ID_ADAPTEC2, 0x1410)
	},
	{
		PCI_DEVICE_SUB(PCI_VENDOR_ID_ADAPTEC2, 0x028f,
			       PCI_VENDOR_ID_ADAPTEC2, 0x1411)
	},
	{
		PCI_DEVICE_SUB(PCI_VENDOR_ID_ADAPTEC2, 0x028f,
			       PCI_VENDOR_ID_ADAPTEC2, 0x1412)
	},
	{
		PCI_DEVICE_SUB(PCI_VENDOR_ID_ADAPTEC2, 0x028f,
			       PCI_VENDOR_ID_ADAPTEC2, 0x1420)
	},
	{
		PCI_DEVICE_SUB(PCI_VENDOR_ID_ADAPTEC2, 0x028f,
			       PCI_VENDOR_ID_ADAPTEC2, 0x1430)
	},
	{
		PCI_DEVICE_SUB(PCI_VENDOR_ID_ADAPTEC2, 0x028f,
			       PCI_VENDOR_ID_ADAPTEC2, 0x1440)
	},
	{
		PCI_DEVICE_SUB(PCI_VENDOR_ID_ADAPTEC2, 0x028f,
			       PCI_VENDOR_ID_ADAPTEC2, 0x1441)
	},
	{
		PCI_DEVICE_SUB(PCI_VENDOR_ID_ADAPTEC2, 0x028f,
			       PCI_VENDOR_ID_ADAPTEC2, 0x1450)
	},
	{
		PCI_DEVICE_SUB(PCI_VENDOR_ID_ADAPTEC2, 0x028f,
			       PCI_VENDOR_ID_ADAPTEC2, 0x1452)
	},
	{
		PCI_DEVICE_SUB(PCI_VENDOR_ID_ADAPTEC2, 0x028f,
			       PCI_VENDOR_ID_ADAPTEC2, 0x1460)
	},
	{
		PCI_DEVICE_SUB(PCI_VENDOR_ID_ADAPTEC2, 0x028f,
			       PCI_VENDOR_ID_ADAPTEC2, 0x1461)
	},
	{
		PCI_DEVICE_SUB(PCI_VENDOR_ID_ADAPTEC2, 0x028f,
			       PCI_VENDOR_ID_ADAPTEC2, 0x1462)
	},
	{
		PCI_DEVICE_SUB(PCI_VENDOR_ID_ADAPTEC2, 0x028f,
			       PCI_VENDOR_ID_ADAPTEC2, 0x1463)
	},
	{
		PCI_DEVICE_SUB(PCI_VENDOR_ID_ADAPTEC2, 0x028f,
			       PCI_VENDOR_ID_ADAPTEC2, 0x1470)
	},
	{
		PCI_DEVICE_SUB(PCI_VENDOR_ID_ADAPTEC2, 0x028f,
			       PCI_VENDOR_ID_ADAPTEC2, 0x1471)
	},
	{
		PCI_DEVICE_SUB(PCI_VENDOR_ID_ADAPTEC2, 0x028f,
			       PCI_VENDOR_ID_ADAPTEC2, 0x1472)
	},
	{
		PCI_DEVICE_SUB(PCI_VENDOR_ID_ADAPTEC2, 0x028f,
			       PCI_VENDOR_ID_ADAPTEC2, 0x1473)
	},
	{
		PCI_DEVICE_SUB(PCI_VENDOR_ID_ADAPTEC2, 0x028f,
			       PCI_VENDOR_ID_ADAPTEC2, 0x1474)
	},
	{
		PCI_DEVICE_SUB(PCI_VENDOR_ID_ADAPTEC2, 0x028f,
			       PCI_VENDOR_ID_ADAPTEC2, 0x1475)
	},
	{
		PCI_DEVICE_SUB(PCI_VENDOR_ID_ADAPTEC2, 0x028f,
			       PCI_VENDOR_ID_ADAPTEC2, 0x1480)
	},
	{
		PCI_DEVICE_SUB(PCI_VENDOR_ID_ADAPTEC2, 0x028f,
			       PCI_VENDOR_ID_ADAPTEC2, 0x1490)
	},
	{
		PCI_DEVICE_SUB(PCI_VENDOR_ID_ADAPTEC2, 0x028f,
			       PCI_VENDOR_ID_ADAPTEC2, 0x1491)
	},
	{
		PCI_DEVICE_SUB(PCI_VENDOR_ID_ADAPTEC2, 0x028f,
			       PCI_VENDOR_ID_ADAPTEC2, 0x14a0)
	},
	{
		PCI_DEVICE_SUB(PCI_VENDOR_ID_ADAPTEC2, 0x028f,
			       PCI_VENDOR_ID_ADAPTEC2, 0x14a1)
	},
	{
		PCI_DEVICE_SUB(PCI_VENDOR_ID_ADAPTEC2, 0x028f,
			       PCI_VENDOR_ID_ADAPTEC2, 0x14a2)
	},
	{
		PCI_DEVICE_SUB(PCI_VENDOR_ID_ADAPTEC2, 0x028f,
			       PCI_VENDOR_ID_ADAPTEC2, 0x14a4)
	},
	{
		PCI_DEVICE_SUB(PCI_VENDOR_ID_ADAPTEC2, 0x028f,
			       PCI_VENDOR_ID_ADAPTEC2, 0x14a5)
	},
	{
		PCI_DEVICE_SUB(PCI_VENDOR_ID_ADAPTEC2, 0x028f,
			       PCI_VENDOR_ID_ADAPTEC2, 0x14a6)
	},
	{
		PCI_DEVICE_SUB(PCI_VENDOR_ID_ADAPTEC2, 0x028f,
			       PCI_VENDOR_ID_ADAPTEC2, 0x14b0)
	},
	{
		PCI_DEVICE_SUB(PCI_VENDOR_ID_ADAPTEC2, 0x028f,
			       PCI_VENDOR_ID_ADAPTEC2, 0x14b1)
	},
	{
		PCI_DEVICE_SUB(PCI_VENDOR_ID_ADAPTEC2, 0x028f,
			       PCI_VENDOR_ID_ADAPTEC2, 0x14c0)
	},
	{
		PCI_DEVICE_SUB(PCI_VENDOR_ID_ADAPTEC2, 0x028f,
			       PCI_VENDOR_ID_ADAPTEC2, 0x14c1)
	},
	{
		PCI_DEVICE_SUB(PCI_VENDOR_ID_ADAPTEC2, 0x028f,
			       PCI_VENDOR_ID_ADAPTEC2, 0x14c2)
	},
	{
		PCI_DEVICE_SUB(PCI_VENDOR_ID_ADAPTEC2, 0x028f,
			       PCI_VENDOR_ID_ADAPTEC2, 0x14c3)
	},
	{
		PCI_DEVICE_SUB(PCI_VENDOR_ID_ADAPTEC2, 0x028f,
			       PCI_VENDOR_ID_ADAPTEC2, 0x14c4)
	},
	{
		PCI_DEVICE_SUB(PCI_VENDOR_ID_ADAPTEC2, 0x028f,
			       PCI_VENDOR_ID_ADAPTEC2, 0x14d0)
	},
	{
		PCI_DEVICE_SUB(PCI_VENDOR_ID_ADAPTEC2, 0x028f,
			       PCI_VENDOR_ID_ADAPTEC2, 0x14e0)
	},
	{
		PCI_DEVICE_SUB(PCI_VENDOR_ID_ADAPTEC2, 0x028f,
			       PCI_VENDOR_ID_ADAPTEC2, 0x14f0)
	},
	{
		PCI_DEVICE_SUB(PCI_VENDOR_ID_ADAPTEC2, 0x028f,
			       PCI_VENDOR_ID_ADVANTECH, 0x8312)
	},
	{
		PCI_DEVICE_SUB(PCI_VENDOR_ID_ADAPTEC2, 0x028f,
			       PCI_VENDOR_ID_DELL, 0x1fe0)
	},
	{
		PCI_DEVICE_SUB(PCI_VENDOR_ID_ADAPTEC2, 0x028f,
			       PCI_VENDOR_ID_HP, 0x0600)
	},
	{
		PCI_DEVICE_SUB(PCI_VENDOR_ID_ADAPTEC2, 0x028f,
			       PCI_VENDOR_ID_HP, 0x0601)
	},
	{
		PCI_DEVICE_SUB(PCI_VENDOR_ID_ADAPTEC2, 0x028f,
			       PCI_VENDOR_ID_HP, 0x0602)
	},
	{
		PCI_DEVICE_SUB(PCI_VENDOR_ID_ADAPTEC2, 0x028f,
			       PCI_VENDOR_ID_HP, 0x0603)
	},
	{
		PCI_DEVICE_SUB(PCI_VENDOR_ID_ADAPTEC2, 0x028f,
			       PCI_VENDOR_ID_HP, 0x0609)
	},
	{
		PCI_DEVICE_SUB(PCI_VENDOR_ID_ADAPTEC2, 0x028f,
			       PCI_VENDOR_ID_HP, 0x0650)
	},
	{
		PCI_DEVICE_SUB(PCI_VENDOR_ID_ADAPTEC2, 0x028f,
			       PCI_VENDOR_ID_HP, 0x0651)
	},
	{
		PCI_DEVICE_SUB(PCI_VENDOR_ID_ADAPTEC2, 0x028f,
			       PCI_VENDOR_ID_HP, 0x0652)
	},
	{
		PCI_DEVICE_SUB(PCI_VENDOR_ID_ADAPTEC2, 0x028f,
			       PCI_VENDOR_ID_HP, 0x0653)
	},
	{
		PCI_DEVICE_SUB(PCI_VENDOR_ID_ADAPTEC2, 0x028f,
			       PCI_VENDOR_ID_HP, 0x0654)
	},
	{
		PCI_DEVICE_SUB(PCI_VENDOR_ID_ADAPTEC2, 0x028f,
			       PCI_VENDOR_ID_HP, 0x0655)
	},
	{
		PCI_DEVICE_SUB(PCI_VENDOR_ID_ADAPTEC2, 0x028f,
			       PCI_VENDOR_ID_HP, 0x0700)
	},
	{
		PCI_DEVICE_SUB(PCI_VENDOR_ID_ADAPTEC2, 0x028f,
			       PCI_VENDOR_ID_HP, 0x0701)
	},
	{
		PCI_DEVICE_SUB(PCI_VENDOR_ID_ADAPTEC2, 0x028f,
			       PCI_VENDOR_ID_HP, 0x1001)
	},
	{
		PCI_DEVICE_SUB(PCI_VENDOR_ID_ADAPTEC2, 0x028f,
			       PCI_VENDOR_ID_HP, 0x1002)
	},
	{
		PCI_DEVICE_SUB(PCI_VENDOR_ID_ADAPTEC2, 0x028f,
			       PCI_VENDOR_ID_HP, 0x1100)
	},
	{
		PCI_DEVICE_SUB(PCI_VENDOR_ID_ADAPTEC2, 0x028f,
			       PCI_VENDOR_ID_HP, 0x1101)
	},
	{
		PCI_DEVICE_SUB(PCI_VENDOR_ID_ADAPTEC2, 0x028f,
			       0x1590, 0x0294)
	},
	{
		PCI_DEVICE_SUB(PCI_VENDOR_ID_ADAPTEC2, 0x028f,
			       0x1590, 0x02db)
	},
	{
		PCI_DEVICE_SUB(PCI_VENDOR_ID_ADAPTEC2, 0x028f,
			       0x1590, 0x02dc)
	},
	{
		PCI_DEVICE_SUB(PCI_VENDOR_ID_ADAPTEC2, 0x028f,
			       0x1590, 0x032e)
	},
	{
		PCI_DEVICE_SUB(PCI_VENDOR_ID_ADAPTEC2, 0x028f,
			       0x1590, 0x036f)
	},
	{
		PCI_DEVICE_SUB(PCI_VENDOR_ID_ADAPTEC2, 0x028f,
			       0x1590, 0x0381)
	},
	{
		PCI_DEVICE_SUB(PCI_VENDOR_ID_ADAPTEC2, 0x028f,
			       0x1590, 0x0382)
	},
	{
		PCI_DEVICE_SUB(PCI_VENDOR_ID_ADAPTEC2, 0x028f,
			       0x1590, 0x0383)
	},
	{
		PCI_DEVICE_SUB(PCI_VENDOR_ID_ADAPTEC2, 0x028f,
			       0x1d8d, 0x0800)
	},
	{
		PCI_DEVICE_SUB(PCI_VENDOR_ID_ADAPTEC2, 0x028f,
			       0x1d8d, 0x0908)
	},
	{
		PCI_DEVICE_SUB(PCI_VENDOR_ID_ADAPTEC2, 0x028f,
			       0x1d8d, 0x0806)
	},
	{
		PCI_DEVICE_SUB(PCI_VENDOR_ID_ADAPTEC2, 0x028f,
			       0x1d8d, 0x0916)
	},
	{
		PCI_DEVICE_SUB(PCI_VENDOR_ID_ADAPTEC2, 0x028f,
			       PCI_VENDOR_ID_GIGABYTE, 0x1000)
	},
	{
		PCI_DEVICE_SUB(PCI_VENDOR_ID_ADAPTEC2, 0x028f,
			       0x1dfc, 0x3161)
	},
	{
		PCI_DEVICE_SUB(PCI_VENDOR_ID_ADAPTEC2, 0x028f,
			       0x1f0c, 0x3161)
	},
	{
		PCI_DEVICE_SUB(PCI_VENDOR_ID_ADAPTEC2, 0x028f,
			       0x1cf2, 0x0804)
	},
	{
		PCI_DEVICE_SUB(PCI_VENDOR_ID_ADAPTEC2, 0x028f,
			       0x1cf2, 0x0805)
	},
	{
		PCI_DEVICE_SUB(PCI_VENDOR_ID_ADAPTEC2, 0x028f,
			       0x1cf2, 0x0806)
	},
	{
		PCI_DEVICE_SUB(PCI_VENDOR_ID_ADAPTEC2, 0x028f,
			       0x1cf2, 0x5445)
	},
	{
		PCI_DEVICE_SUB(PCI_VENDOR_ID_ADAPTEC2, 0x028f,
			       0x1cf2, 0x5446)
	},
	{
		PCI_DEVICE_SUB(PCI_VENDOR_ID_ADAPTEC2, 0x028f,
			       0x1cf2, 0x5447)
	},
	{
		PCI_DEVICE_SUB(PCI_VENDOR_ID_ADAPTEC2, 0x028f,
			       0x1cf2, 0x5449)
	},
	{
		PCI_DEVICE_SUB(PCI_VENDOR_ID_ADAPTEC2, 0x028f,
			       0x1cf2, 0x544a)
	},
	{
		PCI_DEVICE_SUB(PCI_VENDOR_ID_ADAPTEC2, 0x028f,
			       0x1cf2, 0x544b)
	},
	{
		PCI_DEVICE_SUB(PCI_VENDOR_ID_ADAPTEC2, 0x028f,
			       0x1cf2, 0x544d)
	},
	{
		PCI_DEVICE_SUB(PCI_VENDOR_ID_ADAPTEC2, 0x028f,
			       0x1cf2, 0x544e)
	},
	{
		PCI_DEVICE_SUB(PCI_VENDOR_ID_ADAPTEC2, 0x028f,
			       0x1cf2, 0x544f)
	},
	{
		PCI_DEVICE_SUB(PCI_VENDOR_ID_ADAPTEC2, 0x028f,
			       0x1cf2, 0x54da)
	},
	{
		PCI_DEVICE_SUB(PCI_VENDOR_ID_ADAPTEC2, 0x028f,
			       0x1cf2, 0x54db)
	},
	{
		PCI_DEVICE_SUB(PCI_VENDOR_ID_ADAPTEC2, 0x028f,
			       0x1cf2, 0x54dc)
	},
	{
		PCI_DEVICE_SUB(PCI_VENDOR_ID_ADAPTEC2, 0x028f,
			       0x1cf2, 0x0b27)
	},
	{
		PCI_DEVICE_SUB(PCI_VENDOR_ID_ADAPTEC2, 0x028f,
			       0x1cf2, 0x0b29)
	},
	{
		PCI_DEVICE_SUB(PCI_VENDOR_ID_ADAPTEC2, 0x028f,
			       0x1cf2, 0x0b45)
	},
	{
		PCI_DEVICE_SUB(PCI_VENDOR_ID_ADAPTEC2, 0x028f,
			       0x1cc4, 0x0101)
	},
	{
		PCI_DEVICE_SUB(PCI_VENDOR_ID_ADAPTEC2, 0x028f,
			       0x1cc4, 0x0201)
	},
	{
		PCI_DEVICE_SUB(PCI_VENDOR_ID_ADAPTEC2, 0x028f,
			       PCI_VENDOR_ID_LENOVO, 0x0220)
	},
	{
		PCI_DEVICE_SUB(PCI_VENDOR_ID_ADAPTEC2, 0x028f,
			       PCI_VENDOR_ID_LENOVO, 0x0221)
	},
	{
		PCI_DEVICE_SUB(PCI_VENDOR_ID_ADAPTEC2, 0x028f,
			       PCI_VENDOR_ID_LENOVO, 0x0520)
	},
	{
		PCI_DEVICE_SUB(PCI_VENDOR_ID_ADAPTEC2, 0x028f,
			       PCI_VENDOR_ID_LENOVO, 0x0522)
	},
	{
		PCI_DEVICE_SUB(PCI_VENDOR_ID_ADAPTEC2, 0x028f,
			       PCI_VENDOR_ID_LENOVO, 0x0620)
	},
	{
		PCI_DEVICE_SUB(PCI_VENDOR_ID_ADAPTEC2, 0x028f,
			       PCI_VENDOR_ID_LENOVO, 0x0621)
	},
	{
		PCI_DEVICE_SUB(PCI_VENDOR_ID_ADAPTEC2, 0x028f,
			       PCI_VENDOR_ID_LENOVO, 0x0622)
	},
	{
		PCI_DEVICE_SUB(PCI_VENDOR_ID_ADAPTEC2, 0x028f,
			       PCI_VENDOR_ID_LENOVO, 0x0623)
	},
	{
		PCI_DEVICE_SUB(PCI_VENDOR_ID_ADAPTEC2, 0x028f,
				0x1014, 0x0718)
	},
	{
		PCI_DEVICE_SUB(PCI_VENDOR_ID_ADAPTEC2, 0x028f,
			       0x1137, 0x02f8)
	},
	{
		PCI_DEVICE_SUB(PCI_VENDOR_ID_ADAPTEC2, 0x028f,
			       0x1137, 0x02f9)
	},
	{
		PCI_DEVICE_SUB(PCI_VENDOR_ID_ADAPTEC2, 0x028f,
			       0x1137, 0x02fa)
	},
	{
		PCI_DEVICE_SUB(PCI_VENDOR_ID_ADAPTEC2, 0x028f,
<<<<<<< HEAD
=======
			       0x1137, 0x02fe)
	},
	{
		PCI_DEVICE_SUB(PCI_VENDOR_ID_ADAPTEC2, 0x028f,
			       0x1137, 0x02ff)
	},
	{
		PCI_DEVICE_SUB(PCI_VENDOR_ID_ADAPTEC2, 0x028f,
			       0x1137, 0x0300)
	},
	{
		PCI_DEVICE_SUB(PCI_VENDOR_ID_ADAPTEC2, 0x028f,
			       0x1ff9, 0x0045)
	},
	{
		PCI_DEVICE_SUB(PCI_VENDOR_ID_ADAPTEC2, 0x028f,
			       0x1ff9, 0x0046)
	},
	{
		PCI_DEVICE_SUB(PCI_VENDOR_ID_ADAPTEC2, 0x028f,
			       0x1ff9, 0x0047)
	},
	{
		PCI_DEVICE_SUB(PCI_VENDOR_ID_ADAPTEC2, 0x028f,
			       0x1ff9, 0x0048)
	},
	{
		PCI_DEVICE_SUB(PCI_VENDOR_ID_ADAPTEC2, 0x028f,
			       0x1ff9, 0x004a)
	},
	{
		PCI_DEVICE_SUB(PCI_VENDOR_ID_ADAPTEC2, 0x028f,
			       0x1ff9, 0x004b)
	},
	{
		PCI_DEVICE_SUB(PCI_VENDOR_ID_ADAPTEC2, 0x028f,
			       0x1ff9, 0x004c)
	},
	{
		PCI_DEVICE_SUB(PCI_VENDOR_ID_ADAPTEC2, 0x028f,
			       0x1ff9, 0x004f)
	},
	{
		PCI_DEVICE_SUB(PCI_VENDOR_ID_ADAPTEC2, 0x028f,
			       0x1ff9, 0x0051)
	},
	{
		PCI_DEVICE_SUB(PCI_VENDOR_ID_ADAPTEC2, 0x028f,
			       0x1ff9, 0x0052)
	},
	{
		PCI_DEVICE_SUB(PCI_VENDOR_ID_ADAPTEC2, 0x028f,
			       0x1ff9, 0x0053)
	},
	{
		PCI_DEVICE_SUB(PCI_VENDOR_ID_ADAPTEC2, 0x028f,
			       0x1ff9, 0x0054)
	},
	{
		PCI_DEVICE_SUB(PCI_VENDOR_ID_ADAPTEC2, 0x028f,
			       0x1ff9, 0x006b)
	},
	{
		PCI_DEVICE_SUB(PCI_VENDOR_ID_ADAPTEC2, 0x028f,
			       0x1ff9, 0x006c)
	},
	{
		PCI_DEVICE_SUB(PCI_VENDOR_ID_ADAPTEC2, 0x028f,
			       0x1ff9, 0x006d)
	},
	{
		PCI_DEVICE_SUB(PCI_VENDOR_ID_ADAPTEC2, 0x028f,
			       0x1ff9, 0x006f)
	},
	{
		PCI_DEVICE_SUB(PCI_VENDOR_ID_ADAPTEC2, 0x028f,
			       0x1ff9, 0x0070)
	},
	{
		PCI_DEVICE_SUB(PCI_VENDOR_ID_ADAPTEC2, 0x028f,
			       0x1ff9, 0x0071)
	},
	{
		PCI_DEVICE_SUB(PCI_VENDOR_ID_ADAPTEC2, 0x028f,
			       0x1ff9, 0x0072)
	},
	{
		PCI_DEVICE_SUB(PCI_VENDOR_ID_ADAPTEC2, 0x028f,
			       0x1ff9, 0x0086)
	},
	{
		PCI_DEVICE_SUB(PCI_VENDOR_ID_ADAPTEC2, 0x028f,
			       0x1ff9, 0x0087)
	},
	{
		PCI_DEVICE_SUB(PCI_VENDOR_ID_ADAPTEC2, 0x028f,
			       0x1ff9, 0x0088)
	},
	{
		PCI_DEVICE_SUB(PCI_VENDOR_ID_ADAPTEC2, 0x028f,
			       0x1ff9, 0x0089)
	},
	{
		PCI_DEVICE_SUB(PCI_VENDOR_ID_ADAPTEC2, 0x028f,
>>>>>>> a6ad5510
				0x1e93, 0x1000)
	},
	{
		PCI_DEVICE_SUB(PCI_VENDOR_ID_ADAPTEC2, 0x028f,
				0x1e93, 0x1001)
	},
	{
		PCI_DEVICE_SUB(PCI_VENDOR_ID_ADAPTEC2, 0x028f,
				0x1e93, 0x1002)
	},
	{
		PCI_DEVICE_SUB(PCI_VENDOR_ID_ADAPTEC2, 0x028f,
				0x1e93, 0x1005)
	},
	{
		PCI_DEVICE_SUB(PCI_VENDOR_ID_ADAPTEC2, 0x028f,
				0x1f51, 0x1001)
	},
	{
		PCI_DEVICE_SUB(PCI_VENDOR_ID_ADAPTEC2, 0x028f,
				0x1f51, 0x1002)
	},
	{
		PCI_DEVICE_SUB(PCI_VENDOR_ID_ADAPTEC2, 0x028f,
				0x1f51, 0x1003)
	},
	{
		PCI_DEVICE_SUB(PCI_VENDOR_ID_ADAPTEC2, 0x028f,
				0x1f51, 0x1004)
	},
	{
		PCI_DEVICE_SUB(PCI_VENDOR_ID_ADAPTEC2, 0x028f,
				0x1f51, 0x1005)
	},
	{
		PCI_DEVICE_SUB(PCI_VENDOR_ID_ADAPTEC2, 0x028f,
				0x1f51, 0x1006)
	},
	{
		PCI_DEVICE_SUB(PCI_VENDOR_ID_ADAPTEC2, 0x028f,
				0x1f51, 0x1007)
	},
	{
		PCI_DEVICE_SUB(PCI_VENDOR_ID_ADAPTEC2, 0x028f,
				0x1f51, 0x1008)
	},
	{
		PCI_DEVICE_SUB(PCI_VENDOR_ID_ADAPTEC2, 0x028f,
				0x1f51, 0x1009)
	},
	{
		PCI_DEVICE_SUB(PCI_VENDOR_ID_ADAPTEC2, 0x028f,
				0x1f51, 0x100a)
	},
	{
		PCI_DEVICE_SUB(PCI_VENDOR_ID_ADAPTEC2, 0x028f,
			       0x1f51, 0x100e)
	},
	{
		PCI_DEVICE_SUB(PCI_VENDOR_ID_ADAPTEC2, 0x028f,
			       0x1f51, 0x100f)
	},
	{
		PCI_DEVICE_SUB(PCI_VENDOR_ID_ADAPTEC2, 0x028f,
			       0x1f51, 0x1010)
	},
	{
		PCI_DEVICE_SUB(PCI_VENDOR_ID_ADAPTEC2, 0x028f,
			       0x1f51, 0x1011)
	},
	{
		PCI_DEVICE_SUB(PCI_VENDOR_ID_ADAPTEC2, 0x028f,
			       0x1f51, 0x1043)
	},
	{
		PCI_DEVICE_SUB(PCI_VENDOR_ID_ADAPTEC2, 0x028f,
			       0x1f51, 0x1044)
	},
	{
		PCI_DEVICE_SUB(PCI_VENDOR_ID_ADAPTEC2, 0x028f,
			       0x1f51, 0x1045)
	},
	{
		PCI_DEVICE_SUB(PCI_VENDOR_ID_ADAPTEC2, 0x028f,
<<<<<<< HEAD
=======
			       0x1ff9, 0x00a3)
	},
	{
		PCI_DEVICE_SUB(PCI_VENDOR_ID_ADAPTEC2, 0x028f,
>>>>>>> a6ad5510
			       PCI_ANY_ID, PCI_ANY_ID)
	},
	{ 0 }
};

MODULE_DEVICE_TABLE(pci, pqi_pci_id_table);

static struct pci_driver pqi_pci_driver = {
	.name = DRIVER_NAME_SHORT,
	.id_table = pqi_pci_id_table,
	.probe = pqi_pci_probe,
	.remove = pqi_pci_remove,
	.shutdown = pqi_shutdown,
#if defined(CONFIG_PM)
	.driver = {
		.pm = &pqi_pm_ops
	},
#endif
};

static int __init pqi_init(void)
{
	int rc;

	pr_info(DRIVER_NAME "\n");
	pqi_verify_structures();
	sis_verify_structures();

	pqi_sas_transport_template = sas_attach_transport(&pqi_sas_transport_functions);
	if (!pqi_sas_transport_template)
		return -ENODEV;

	pqi_process_module_params();

	rc = pci_register_driver(&pqi_pci_driver);
	if (rc)
		sas_release_transport(pqi_sas_transport_template);

	return rc;
}

static void __exit pqi_cleanup(void)
{
	pci_unregister_driver(&pqi_pci_driver);
	sas_release_transport(pqi_sas_transport_template);
}

module_init(pqi_init);
module_exit(pqi_cleanup);

static void pqi_verify_structures(void)
{
	BUILD_BUG_ON(offsetof(struct pqi_ctrl_registers,
		sis_host_to_ctrl_doorbell) != 0x20);
	BUILD_BUG_ON(offsetof(struct pqi_ctrl_registers,
		sis_interrupt_mask) != 0x34);
	BUILD_BUG_ON(offsetof(struct pqi_ctrl_registers,
		sis_ctrl_to_host_doorbell) != 0x9c);
	BUILD_BUG_ON(offsetof(struct pqi_ctrl_registers,
		sis_ctrl_to_host_doorbell_clear) != 0xa0);
	BUILD_BUG_ON(offsetof(struct pqi_ctrl_registers,
		sis_driver_scratch) != 0xb0);
	BUILD_BUG_ON(offsetof(struct pqi_ctrl_registers,
		sis_product_identifier) != 0xb4);
	BUILD_BUG_ON(offsetof(struct pqi_ctrl_registers,
		sis_firmware_status) != 0xbc);
	BUILD_BUG_ON(offsetof(struct pqi_ctrl_registers,
		sis_ctrl_shutdown_reason_code) != 0xcc);
	BUILD_BUG_ON(offsetof(struct pqi_ctrl_registers,
		sis_mailbox) != 0x1000);
	BUILD_BUG_ON(offsetof(struct pqi_ctrl_registers,
		pqi_registers) != 0x4000);

	BUILD_BUG_ON(offsetof(struct pqi_iu_header,
		iu_type) != 0x0);
	BUILD_BUG_ON(offsetof(struct pqi_iu_header,
		iu_length) != 0x2);
	BUILD_BUG_ON(offsetof(struct pqi_iu_header,
		response_queue_id) != 0x4);
	BUILD_BUG_ON(offsetof(struct pqi_iu_header,
		driver_flags) != 0x6);
	BUILD_BUG_ON(sizeof(struct pqi_iu_header) != 0x8);

	BUILD_BUG_ON(offsetof(struct pqi_aio_error_info,
		status) != 0x0);
	BUILD_BUG_ON(offsetof(struct pqi_aio_error_info,
		service_response) != 0x1);
	BUILD_BUG_ON(offsetof(struct pqi_aio_error_info,
		data_present) != 0x2);
	BUILD_BUG_ON(offsetof(struct pqi_aio_error_info,
		reserved) != 0x3);
	BUILD_BUG_ON(offsetof(struct pqi_aio_error_info,
		residual_count) != 0x4);
	BUILD_BUG_ON(offsetof(struct pqi_aio_error_info,
		data_length) != 0x8);
	BUILD_BUG_ON(offsetof(struct pqi_aio_error_info,
		reserved1) != 0xa);
	BUILD_BUG_ON(offsetof(struct pqi_aio_error_info,
		data) != 0xc);
	BUILD_BUG_ON(sizeof(struct pqi_aio_error_info) != 0x10c);

	BUILD_BUG_ON(offsetof(struct pqi_raid_error_info,
		data_in_result) != 0x0);
	BUILD_BUG_ON(offsetof(struct pqi_raid_error_info,
		data_out_result) != 0x1);
	BUILD_BUG_ON(offsetof(struct pqi_raid_error_info,
		reserved) != 0x2);
	BUILD_BUG_ON(offsetof(struct pqi_raid_error_info,
		status) != 0x5);
	BUILD_BUG_ON(offsetof(struct pqi_raid_error_info,
		status_qualifier) != 0x6);
	BUILD_BUG_ON(offsetof(struct pqi_raid_error_info,
		sense_data_length) != 0x8);
	BUILD_BUG_ON(offsetof(struct pqi_raid_error_info,
		response_data_length) != 0xa);
	BUILD_BUG_ON(offsetof(struct pqi_raid_error_info,
		data_in_transferred) != 0xc);
	BUILD_BUG_ON(offsetof(struct pqi_raid_error_info,
		data_out_transferred) != 0x10);
	BUILD_BUG_ON(offsetof(struct pqi_raid_error_info,
		data) != 0x14);
	BUILD_BUG_ON(sizeof(struct pqi_raid_error_info) != 0x114);

	BUILD_BUG_ON(offsetof(struct pqi_device_registers,
		signature) != 0x0);
	BUILD_BUG_ON(offsetof(struct pqi_device_registers,
		function_and_status_code) != 0x8);
	BUILD_BUG_ON(offsetof(struct pqi_device_registers,
		max_admin_iq_elements) != 0x10);
	BUILD_BUG_ON(offsetof(struct pqi_device_registers,
		max_admin_oq_elements) != 0x11);
	BUILD_BUG_ON(offsetof(struct pqi_device_registers,
		admin_iq_element_length) != 0x12);
	BUILD_BUG_ON(offsetof(struct pqi_device_registers,
		admin_oq_element_length) != 0x13);
	BUILD_BUG_ON(offsetof(struct pqi_device_registers,
		max_reset_timeout) != 0x14);
	BUILD_BUG_ON(offsetof(struct pqi_device_registers,
		legacy_intx_status) != 0x18);
	BUILD_BUG_ON(offsetof(struct pqi_device_registers,
		legacy_intx_mask_set) != 0x1c);
	BUILD_BUG_ON(offsetof(struct pqi_device_registers,
		legacy_intx_mask_clear) != 0x20);
	BUILD_BUG_ON(offsetof(struct pqi_device_registers,
		device_status) != 0x40);
	BUILD_BUG_ON(offsetof(struct pqi_device_registers,
		admin_iq_pi_offset) != 0x48);
	BUILD_BUG_ON(offsetof(struct pqi_device_registers,
		admin_oq_ci_offset) != 0x50);
	BUILD_BUG_ON(offsetof(struct pqi_device_registers,
		admin_iq_element_array_addr) != 0x58);
	BUILD_BUG_ON(offsetof(struct pqi_device_registers,
		admin_oq_element_array_addr) != 0x60);
	BUILD_BUG_ON(offsetof(struct pqi_device_registers,
		admin_iq_ci_addr) != 0x68);
	BUILD_BUG_ON(offsetof(struct pqi_device_registers,
		admin_oq_pi_addr) != 0x70);
	BUILD_BUG_ON(offsetof(struct pqi_device_registers,
		admin_iq_num_elements) != 0x78);
	BUILD_BUG_ON(offsetof(struct pqi_device_registers,
		admin_oq_num_elements) != 0x79);
	BUILD_BUG_ON(offsetof(struct pqi_device_registers,
		admin_queue_int_msg_num) != 0x7a);
	BUILD_BUG_ON(offsetof(struct pqi_device_registers,
		device_error) != 0x80);
	BUILD_BUG_ON(offsetof(struct pqi_device_registers,
		error_details) != 0x88);
	BUILD_BUG_ON(offsetof(struct pqi_device_registers,
		device_reset) != 0x90);
	BUILD_BUG_ON(offsetof(struct pqi_device_registers,
		power_action) != 0x94);
	BUILD_BUG_ON(sizeof(struct pqi_device_registers) != 0x100);

	BUILD_BUG_ON(offsetof(struct pqi_general_admin_request,
		header.iu_type) != 0);
	BUILD_BUG_ON(offsetof(struct pqi_general_admin_request,
		header.iu_length) != 2);
	BUILD_BUG_ON(offsetof(struct pqi_general_admin_request,
		header.driver_flags) != 6);
	BUILD_BUG_ON(offsetof(struct pqi_general_admin_request,
		request_id) != 8);
	BUILD_BUG_ON(offsetof(struct pqi_general_admin_request,
		function_code) != 10);
	BUILD_BUG_ON(offsetof(struct pqi_general_admin_request,
		data.report_device_capability.buffer_length) != 44);
	BUILD_BUG_ON(offsetof(struct pqi_general_admin_request,
		data.report_device_capability.sg_descriptor) != 48);
	BUILD_BUG_ON(offsetof(struct pqi_general_admin_request,
		data.create_operational_iq.queue_id) != 12);
	BUILD_BUG_ON(offsetof(struct pqi_general_admin_request,
		data.create_operational_iq.element_array_addr) != 16);
	BUILD_BUG_ON(offsetof(struct pqi_general_admin_request,
		data.create_operational_iq.ci_addr) != 24);
	BUILD_BUG_ON(offsetof(struct pqi_general_admin_request,
		data.create_operational_iq.num_elements) != 32);
	BUILD_BUG_ON(offsetof(struct pqi_general_admin_request,
		data.create_operational_iq.element_length) != 34);
	BUILD_BUG_ON(offsetof(struct pqi_general_admin_request,
		data.create_operational_iq.queue_protocol) != 36);
	BUILD_BUG_ON(offsetof(struct pqi_general_admin_request,
		data.create_operational_oq.queue_id) != 12);
	BUILD_BUG_ON(offsetof(struct pqi_general_admin_request,
		data.create_operational_oq.element_array_addr) != 16);
	BUILD_BUG_ON(offsetof(struct pqi_general_admin_request,
		data.create_operational_oq.pi_addr) != 24);
	BUILD_BUG_ON(offsetof(struct pqi_general_admin_request,
		data.create_operational_oq.num_elements) != 32);
	BUILD_BUG_ON(offsetof(struct pqi_general_admin_request,
		data.create_operational_oq.element_length) != 34);
	BUILD_BUG_ON(offsetof(struct pqi_general_admin_request,
		data.create_operational_oq.queue_protocol) != 36);
	BUILD_BUG_ON(offsetof(struct pqi_general_admin_request,
		data.create_operational_oq.int_msg_num) != 40);
	BUILD_BUG_ON(offsetof(struct pqi_general_admin_request,
		data.create_operational_oq.coalescing_count) != 42);
	BUILD_BUG_ON(offsetof(struct pqi_general_admin_request,
		data.create_operational_oq.min_coalescing_time) != 44);
	BUILD_BUG_ON(offsetof(struct pqi_general_admin_request,
		data.create_operational_oq.max_coalescing_time) != 48);
	BUILD_BUG_ON(offsetof(struct pqi_general_admin_request,
		data.delete_operational_queue.queue_id) != 12);
	BUILD_BUG_ON(sizeof(struct pqi_general_admin_request) != 64);
	BUILD_BUG_ON(sizeof_field(struct pqi_general_admin_request,
		data.create_operational_iq) != 64 - 11);
	BUILD_BUG_ON(sizeof_field(struct pqi_general_admin_request,
		data.create_operational_oq) != 64 - 11);
	BUILD_BUG_ON(sizeof_field(struct pqi_general_admin_request,
		data.delete_operational_queue) != 64 - 11);

	BUILD_BUG_ON(offsetof(struct pqi_general_admin_response,
		header.iu_type) != 0);
	BUILD_BUG_ON(offsetof(struct pqi_general_admin_response,
		header.iu_length) != 2);
	BUILD_BUG_ON(offsetof(struct pqi_general_admin_response,
		header.driver_flags) != 6);
	BUILD_BUG_ON(offsetof(struct pqi_general_admin_response,
		request_id) != 8);
	BUILD_BUG_ON(offsetof(struct pqi_general_admin_response,
		function_code) != 10);
	BUILD_BUG_ON(offsetof(struct pqi_general_admin_response,
		status) != 11);
	BUILD_BUG_ON(offsetof(struct pqi_general_admin_response,
		data.create_operational_iq.status_descriptor) != 12);
	BUILD_BUG_ON(offsetof(struct pqi_general_admin_response,
		data.create_operational_iq.iq_pi_offset) != 16);
	BUILD_BUG_ON(offsetof(struct pqi_general_admin_response,
		data.create_operational_oq.status_descriptor) != 12);
	BUILD_BUG_ON(offsetof(struct pqi_general_admin_response,
		data.create_operational_oq.oq_ci_offset) != 16);
	BUILD_BUG_ON(sizeof(struct pqi_general_admin_response) != 64);

	BUILD_BUG_ON(offsetof(struct pqi_raid_path_request,
		header.iu_type) != 0);
	BUILD_BUG_ON(offsetof(struct pqi_raid_path_request,
		header.iu_length) != 2);
	BUILD_BUG_ON(offsetof(struct pqi_raid_path_request,
		header.response_queue_id) != 4);
	BUILD_BUG_ON(offsetof(struct pqi_raid_path_request,
		header.driver_flags) != 6);
	BUILD_BUG_ON(offsetof(struct pqi_raid_path_request,
		request_id) != 8);
	BUILD_BUG_ON(offsetof(struct pqi_raid_path_request,
		nexus_id) != 10);
	BUILD_BUG_ON(offsetof(struct pqi_raid_path_request,
		buffer_length) != 12);
	BUILD_BUG_ON(offsetof(struct pqi_raid_path_request,
		lun_number) != 16);
	BUILD_BUG_ON(offsetof(struct pqi_raid_path_request,
		protocol_specific) != 24);
	BUILD_BUG_ON(offsetof(struct pqi_raid_path_request,
		error_index) != 27);
	BUILD_BUG_ON(offsetof(struct pqi_raid_path_request,
		cdb) != 32);
	BUILD_BUG_ON(offsetof(struct pqi_raid_path_request,
		timeout) != 60);
	BUILD_BUG_ON(offsetof(struct pqi_raid_path_request,
		sg_descriptors) != 64);
	BUILD_BUG_ON(sizeof(struct pqi_raid_path_request) !=
		PQI_OPERATIONAL_IQ_ELEMENT_LENGTH);

	BUILD_BUG_ON(offsetof(struct pqi_aio_path_request,
		header.iu_type) != 0);
	BUILD_BUG_ON(offsetof(struct pqi_aio_path_request,
		header.iu_length) != 2);
	BUILD_BUG_ON(offsetof(struct pqi_aio_path_request,
		header.response_queue_id) != 4);
	BUILD_BUG_ON(offsetof(struct pqi_aio_path_request,
		header.driver_flags) != 6);
	BUILD_BUG_ON(offsetof(struct pqi_aio_path_request,
		request_id) != 8);
	BUILD_BUG_ON(offsetof(struct pqi_aio_path_request,
		nexus_id) != 12);
	BUILD_BUG_ON(offsetof(struct pqi_aio_path_request,
		buffer_length) != 16);
	BUILD_BUG_ON(offsetof(struct pqi_aio_path_request,
		data_encryption_key_index) != 22);
	BUILD_BUG_ON(offsetof(struct pqi_aio_path_request,
		encrypt_tweak_lower) != 24);
	BUILD_BUG_ON(offsetof(struct pqi_aio_path_request,
		encrypt_tweak_upper) != 28);
	BUILD_BUG_ON(offsetof(struct pqi_aio_path_request,
		cdb) != 32);
	BUILD_BUG_ON(offsetof(struct pqi_aio_path_request,
		error_index) != 48);
	BUILD_BUG_ON(offsetof(struct pqi_aio_path_request,
		num_sg_descriptors) != 50);
	BUILD_BUG_ON(offsetof(struct pqi_aio_path_request,
		cdb_length) != 51);
	BUILD_BUG_ON(offsetof(struct pqi_aio_path_request,
		lun_number) != 52);
	BUILD_BUG_ON(offsetof(struct pqi_aio_path_request,
		sg_descriptors) != 64);
	BUILD_BUG_ON(sizeof(struct pqi_aio_path_request) !=
		PQI_OPERATIONAL_IQ_ELEMENT_LENGTH);

	BUILD_BUG_ON(offsetof(struct pqi_io_response,
		header.iu_type) != 0);
	BUILD_BUG_ON(offsetof(struct pqi_io_response,
		header.iu_length) != 2);
	BUILD_BUG_ON(offsetof(struct pqi_io_response,
		request_id) != 8);
	BUILD_BUG_ON(offsetof(struct pqi_io_response,
		error_index) != 10);

	BUILD_BUG_ON(offsetof(struct pqi_general_management_request,
		header.iu_type) != 0);
	BUILD_BUG_ON(offsetof(struct pqi_general_management_request,
		header.iu_length) != 2);
	BUILD_BUG_ON(offsetof(struct pqi_general_management_request,
		header.response_queue_id) != 4);
	BUILD_BUG_ON(offsetof(struct pqi_general_management_request,
		request_id) != 8);
	BUILD_BUG_ON(offsetof(struct pqi_general_management_request,
		data.report_event_configuration.buffer_length) != 12);
	BUILD_BUG_ON(offsetof(struct pqi_general_management_request,
		data.report_event_configuration.sg_descriptors) != 16);
	BUILD_BUG_ON(offsetof(struct pqi_general_management_request,
		data.set_event_configuration.global_event_oq_id) != 10);
	BUILD_BUG_ON(offsetof(struct pqi_general_management_request,
		data.set_event_configuration.buffer_length) != 12);
	BUILD_BUG_ON(offsetof(struct pqi_general_management_request,
		data.set_event_configuration.sg_descriptors) != 16);

	BUILD_BUG_ON(offsetof(struct pqi_iu_layer_descriptor,
		max_inbound_iu_length) != 6);
	BUILD_BUG_ON(offsetof(struct pqi_iu_layer_descriptor,
		max_outbound_iu_length) != 14);
	BUILD_BUG_ON(sizeof(struct pqi_iu_layer_descriptor) != 16);

	BUILD_BUG_ON(offsetof(struct pqi_device_capability,
		data_length) != 0);
	BUILD_BUG_ON(offsetof(struct pqi_device_capability,
		iq_arbitration_priority_support_bitmask) != 8);
	BUILD_BUG_ON(offsetof(struct pqi_device_capability,
		maximum_aw_a) != 9);
	BUILD_BUG_ON(offsetof(struct pqi_device_capability,
		maximum_aw_b) != 10);
	BUILD_BUG_ON(offsetof(struct pqi_device_capability,
		maximum_aw_c) != 11);
	BUILD_BUG_ON(offsetof(struct pqi_device_capability,
		max_inbound_queues) != 16);
	BUILD_BUG_ON(offsetof(struct pqi_device_capability,
		max_elements_per_iq) != 18);
	BUILD_BUG_ON(offsetof(struct pqi_device_capability,
		max_iq_element_length) != 24);
	BUILD_BUG_ON(offsetof(struct pqi_device_capability,
		min_iq_element_length) != 26);
	BUILD_BUG_ON(offsetof(struct pqi_device_capability,
		max_outbound_queues) != 30);
	BUILD_BUG_ON(offsetof(struct pqi_device_capability,
		max_elements_per_oq) != 32);
	BUILD_BUG_ON(offsetof(struct pqi_device_capability,
		intr_coalescing_time_granularity) != 34);
	BUILD_BUG_ON(offsetof(struct pqi_device_capability,
		max_oq_element_length) != 36);
	BUILD_BUG_ON(offsetof(struct pqi_device_capability,
		min_oq_element_length) != 38);
	BUILD_BUG_ON(offsetof(struct pqi_device_capability,
		iu_layer_descriptors) != 64);
	BUILD_BUG_ON(sizeof(struct pqi_device_capability) != 576);

	BUILD_BUG_ON(offsetof(struct pqi_event_descriptor,
		event_type) != 0);
	BUILD_BUG_ON(offsetof(struct pqi_event_descriptor,
		oq_id) != 2);
	BUILD_BUG_ON(sizeof(struct pqi_event_descriptor) != 4);

	BUILD_BUG_ON(offsetof(struct pqi_event_config,
		num_event_descriptors) != 2);
	BUILD_BUG_ON(offsetof(struct pqi_event_config,
		descriptors) != 4);

	BUILD_BUG_ON(PQI_NUM_SUPPORTED_EVENTS !=
		ARRAY_SIZE(pqi_supported_event_types));

	BUILD_BUG_ON(offsetof(struct pqi_event_response,
		header.iu_type) != 0);
	BUILD_BUG_ON(offsetof(struct pqi_event_response,
		header.iu_length) != 2);
	BUILD_BUG_ON(offsetof(struct pqi_event_response,
		event_type) != 8);
	BUILD_BUG_ON(offsetof(struct pqi_event_response,
		event_id) != 10);
	BUILD_BUG_ON(offsetof(struct pqi_event_response,
		additional_event_id) != 12);
	BUILD_BUG_ON(offsetof(struct pqi_event_response,
		data) != 16);
	BUILD_BUG_ON(sizeof(struct pqi_event_response) != 32);

	BUILD_BUG_ON(offsetof(struct pqi_event_acknowledge_request,
		header.iu_type) != 0);
	BUILD_BUG_ON(offsetof(struct pqi_event_acknowledge_request,
		header.iu_length) != 2);
	BUILD_BUG_ON(offsetof(struct pqi_event_acknowledge_request,
		event_type) != 8);
	BUILD_BUG_ON(offsetof(struct pqi_event_acknowledge_request,
		event_id) != 10);
	BUILD_BUG_ON(offsetof(struct pqi_event_acknowledge_request,
		additional_event_id) != 12);
	BUILD_BUG_ON(sizeof(struct pqi_event_acknowledge_request) != 16);

	BUILD_BUG_ON(offsetof(struct pqi_task_management_request,
		header.iu_type) != 0);
	BUILD_BUG_ON(offsetof(struct pqi_task_management_request,
		header.iu_length) != 2);
	BUILD_BUG_ON(offsetof(struct pqi_task_management_request,
		request_id) != 8);
	BUILD_BUG_ON(offsetof(struct pqi_task_management_request,
		nexus_id) != 10);
	BUILD_BUG_ON(offsetof(struct pqi_task_management_request,
		timeout) != 14);
	BUILD_BUG_ON(offsetof(struct pqi_task_management_request,
		lun_number) != 16);
	BUILD_BUG_ON(offsetof(struct pqi_task_management_request,
		protocol_specific) != 24);
	BUILD_BUG_ON(offsetof(struct pqi_task_management_request,
		outbound_queue_id_to_manage) != 26);
	BUILD_BUG_ON(offsetof(struct pqi_task_management_request,
		request_id_to_manage) != 28);
	BUILD_BUG_ON(offsetof(struct pqi_task_management_request,
		task_management_function) != 30);
	BUILD_BUG_ON(sizeof(struct pqi_task_management_request) != 32);

	BUILD_BUG_ON(offsetof(struct pqi_task_management_response,
		header.iu_type) != 0);
	BUILD_BUG_ON(offsetof(struct pqi_task_management_response,
		header.iu_length) != 2);
	BUILD_BUG_ON(offsetof(struct pqi_task_management_response,
		request_id) != 8);
	BUILD_BUG_ON(offsetof(struct pqi_task_management_response,
		nexus_id) != 10);
	BUILD_BUG_ON(offsetof(struct pqi_task_management_response,
		additional_response_info) != 12);
	BUILD_BUG_ON(offsetof(struct pqi_task_management_response,
		response_code) != 15);
	BUILD_BUG_ON(sizeof(struct pqi_task_management_response) != 16);

	BUILD_BUG_ON(offsetof(struct bmic_identify_controller,
		configured_logical_drive_count) != 0);
	BUILD_BUG_ON(offsetof(struct bmic_identify_controller,
		configuration_signature) != 1);
	BUILD_BUG_ON(offsetof(struct bmic_identify_controller,
		firmware_version_short) != 5);
	BUILD_BUG_ON(offsetof(struct bmic_identify_controller,
		extended_logical_unit_count) != 154);
	BUILD_BUG_ON(offsetof(struct bmic_identify_controller,
		firmware_build_number) != 190);
	BUILD_BUG_ON(offsetof(struct bmic_identify_controller,
		vendor_id) != 200);
	BUILD_BUG_ON(offsetof(struct bmic_identify_controller,
		product_id) != 208);
	BUILD_BUG_ON(offsetof(struct bmic_identify_controller,
		extra_controller_flags) != 286);
	BUILD_BUG_ON(offsetof(struct bmic_identify_controller,
		controller_mode) != 292);
	BUILD_BUG_ON(offsetof(struct bmic_identify_controller,
		spare_part_number) != 293);
	BUILD_BUG_ON(offsetof(struct bmic_identify_controller,
		firmware_version_long) != 325);

	BUILD_BUG_ON(offsetof(struct bmic_identify_physical_device,
		phys_bay_in_box) != 115);
	BUILD_BUG_ON(offsetof(struct bmic_identify_physical_device,
		device_type) != 120);
	BUILD_BUG_ON(offsetof(struct bmic_identify_physical_device,
		redundant_path_present_map) != 1736);
	BUILD_BUG_ON(offsetof(struct bmic_identify_physical_device,
		active_path_number) != 1738);
	BUILD_BUG_ON(offsetof(struct bmic_identify_physical_device,
		alternate_paths_phys_connector) != 1739);
	BUILD_BUG_ON(offsetof(struct bmic_identify_physical_device,
		alternate_paths_phys_box_on_port) != 1755);
	BUILD_BUG_ON(offsetof(struct bmic_identify_physical_device,
		current_queue_depth_limit) != 1796);
	BUILD_BUG_ON(sizeof(struct bmic_identify_physical_device) != 2560);

	BUILD_BUG_ON(sizeof(struct bmic_sense_feature_buffer_header) != 4);
	BUILD_BUG_ON(offsetof(struct bmic_sense_feature_buffer_header,
		page_code) != 0);
	BUILD_BUG_ON(offsetof(struct bmic_sense_feature_buffer_header,
		subpage_code) != 1);
	BUILD_BUG_ON(offsetof(struct bmic_sense_feature_buffer_header,
		buffer_length) != 2);

	BUILD_BUG_ON(sizeof(struct bmic_sense_feature_page_header) != 4);
	BUILD_BUG_ON(offsetof(struct bmic_sense_feature_page_header,
		page_code) != 0);
	BUILD_BUG_ON(offsetof(struct bmic_sense_feature_page_header,
		subpage_code) != 1);
	BUILD_BUG_ON(offsetof(struct bmic_sense_feature_page_header,
		page_length) != 2);

	BUILD_BUG_ON(sizeof(struct bmic_sense_feature_io_page_aio_subpage)
		!= 18);
	BUILD_BUG_ON(offsetof(struct bmic_sense_feature_io_page_aio_subpage,
		header) != 0);
	BUILD_BUG_ON(offsetof(struct bmic_sense_feature_io_page_aio_subpage,
		firmware_read_support) != 4);
	BUILD_BUG_ON(offsetof(struct bmic_sense_feature_io_page_aio_subpage,
		driver_read_support) != 5);
	BUILD_BUG_ON(offsetof(struct bmic_sense_feature_io_page_aio_subpage,
		firmware_write_support) != 6);
	BUILD_BUG_ON(offsetof(struct bmic_sense_feature_io_page_aio_subpage,
		driver_write_support) != 7);
	BUILD_BUG_ON(offsetof(struct bmic_sense_feature_io_page_aio_subpage,
		max_transfer_encrypted_sas_sata) != 8);
	BUILD_BUG_ON(offsetof(struct bmic_sense_feature_io_page_aio_subpage,
		max_transfer_encrypted_nvme) != 10);
	BUILD_BUG_ON(offsetof(struct bmic_sense_feature_io_page_aio_subpage,
		max_write_raid_5_6) != 12);
	BUILD_BUG_ON(offsetof(struct bmic_sense_feature_io_page_aio_subpage,
		max_write_raid_1_10_2drive) != 14);
	BUILD_BUG_ON(offsetof(struct bmic_sense_feature_io_page_aio_subpage,
		max_write_raid_1_10_3drive) != 16);

	BUILD_BUG_ON(PQI_ADMIN_IQ_NUM_ELEMENTS > 255);
	BUILD_BUG_ON(PQI_ADMIN_OQ_NUM_ELEMENTS > 255);
	BUILD_BUG_ON(PQI_ADMIN_IQ_ELEMENT_LENGTH %
		PQI_QUEUE_ELEMENT_LENGTH_ALIGNMENT != 0);
	BUILD_BUG_ON(PQI_ADMIN_OQ_ELEMENT_LENGTH %
		PQI_QUEUE_ELEMENT_LENGTH_ALIGNMENT != 0);
	BUILD_BUG_ON(PQI_OPERATIONAL_IQ_ELEMENT_LENGTH > 1048560);
	BUILD_BUG_ON(PQI_OPERATIONAL_IQ_ELEMENT_LENGTH %
		PQI_QUEUE_ELEMENT_LENGTH_ALIGNMENT != 0);
	BUILD_BUG_ON(PQI_OPERATIONAL_OQ_ELEMENT_LENGTH > 1048560);
	BUILD_BUG_ON(PQI_OPERATIONAL_OQ_ELEMENT_LENGTH %
		PQI_QUEUE_ELEMENT_LENGTH_ALIGNMENT != 0);

	BUILD_BUG_ON(PQI_RESERVED_IO_SLOTS >= PQI_MAX_OUTSTANDING_REQUESTS);
	BUILD_BUG_ON(PQI_RESERVED_IO_SLOTS >=
		PQI_MAX_OUTSTANDING_REQUESTS_KDUMP);
}<|MERGE_RESOLUTION|>--- conflicted
+++ resolved
@@ -2309,16 +2309,6 @@
 		if (device->sdev && device->queue_depth != device->advertised_queue_depth) {
 			device->advertised_queue_depth = device->queue_depth;
 			scsi_change_queue_depth(device->sdev, device->advertised_queue_depth);
-<<<<<<< HEAD
-			spin_lock_irqsave(&ctrl_info->scsi_device_list_lock, flags);
-			if (pqi_volume_rescan_needed(device)) {
-				device->rescan = false;
-				spin_unlock_irqrestore(&ctrl_info->scsi_device_list_lock, flags);
-				scsi_rescan_device(device->sdev);
-			} else {
-				spin_unlock_irqrestore(&ctrl_info->scsi_device_list_lock, flags);
-			}
-=======
 		}
 		spin_lock_irqsave(&ctrl_info->scsi_device_list_lock, flags);
 		/*
@@ -2330,7 +2320,6 @@
 			scsi_rescan_device(device->sdev);
 		} else {
 			spin_unlock_irqrestore(&ctrl_info->scsi_device_list_lock, flags);
->>>>>>> a6ad5510
 		}
 	}
 
@@ -10321,8 +10310,6 @@
 	},
 	{
 		PCI_DEVICE_SUB(PCI_VENDOR_ID_ADAPTEC2, 0x028f,
-<<<<<<< HEAD
-=======
 			       0x1137, 0x02fe)
 	},
 	{
@@ -10427,7 +10414,6 @@
 	},
 	{
 		PCI_DEVICE_SUB(PCI_VENDOR_ID_ADAPTEC2, 0x028f,
->>>>>>> a6ad5510
 				0x1e93, 0x1000)
 	},
 	{
@@ -10512,13 +10498,10 @@
 	},
 	{
 		PCI_DEVICE_SUB(PCI_VENDOR_ID_ADAPTEC2, 0x028f,
-<<<<<<< HEAD
-=======
 			       0x1ff9, 0x00a3)
 	},
 	{
 		PCI_DEVICE_SUB(PCI_VENDOR_ID_ADAPTEC2, 0x028f,
->>>>>>> a6ad5510
 			       PCI_ANY_ID, PCI_ANY_ID)
 	},
 	{ 0 }
