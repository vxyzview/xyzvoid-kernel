/*
 * This is the Fusion MPT base driver providing common API layer interface
 * for access to MPT (Message Passing Technology) firmware.
 *
 * This code is based on drivers/scsi/mpt3sas/mpt3sas_base.c
 * Copyright (C) 2012-2014  LSI Corporation
 * Copyright (C) 2013-2014 Avago Technologies
 *  (mailto: MPT-FusionLinux.pdl@avagotech.com)
 *
 * This program is free software; you can redistribute it and/or
 * modify it under the terms of the GNU General Public License
 * as published by the Free Software Foundation; either version 2
 * of the License, or (at your option) any later version.
 *
 * This program is distributed in the hope that it will be useful,
 * but WITHOUT ANY WARRANTY; without even the implied warranty of
 * MERCHANTABILITY or FITNESS FOR A PARTICULAR PURPOSE.  See the
 * GNU General Public License for more details.
 *
 * NO WARRANTY
 * THE PROGRAM IS PROVIDED ON AN "AS IS" BASIS, WITHOUT WARRANTIES OR
 * CONDITIONS OF ANY KIND, EITHER EXPRESS OR IMPLIED INCLUDING, WITHOUT
 * LIMITATION, ANY WARRANTIES OR CONDITIONS OF TITLE, NON-INFRINGEMENT,
 * MERCHANTABILITY OR FITNESS FOR A PARTICULAR PURPOSE. Each Recipient is
 * solely responsible for determining the appropriateness of using and
 * distributing the Program and assumes all risks associated with its
 * exercise of rights under this Agreement, including but not limited to
 * the risks and costs of program errors, damage to or loss of data,
 * programs or equipment, and unavailability or interruption of operations.

 * DISCLAIMER OF LIABILITY
 * NEITHER RECIPIENT NOR ANY CONTRIBUTORS SHALL HAVE ANY LIABILITY FOR ANY
 * DIRECT, INDIRECT, INCIDENTAL, SPECIAL, EXEMPLARY, OR CONSEQUENTIAL
 * DAMAGES (INCLUDING WITHOUT LIMITATION LOST PROFITS), HOWEVER CAUSED AND
 * ON ANY THEORY OF LIABILITY, WHETHER IN CONTRACT, STRICT LIABILITY, OR
 * TORT (INCLUDING NEGLIGENCE OR OTHERWISE) ARISING IN ANY WAY OUT OF THE
 * USE OR DISTRIBUTION OF THE PROGRAM OR THE EXERCISE OF ANY RIGHTS GRANTED
 * HEREUNDER, EVEN IF ADVISED OF THE POSSIBILITY OF SUCH DAMAGES

 * You should have received a copy of the GNU General Public License
 * along with this program; if not, write to the Free Software
 * Foundation, Inc., 51 Franklin Street, Fifth Floor, Boston, MA  02110-1301,
 * USA.
 */

#include <linux/kernel.h>
#include <linux/module.h>
#include <linux/errno.h>
#include <linux/init.h>
#include <linux/slab.h>
#include <linux/types.h>
#include <linux/pci.h>
#include <linux/kdev_t.h>
#include <linux/blkdev.h>
#include <linux/delay.h>
#include <linux/interrupt.h>
#include <linux/dma-mapping.h>
#include <linux/io.h>
#include <linux/time.h>
#include <linux/ktime.h>
#include <linux/kthread.h>
#include <asm/page.h>        /* To get host page size per arch */


#include "mpt3sas_base.h"

static MPT_CALLBACK	mpt_callbacks[MPT_MAX_CALLBACKS];


#define FAULT_POLLING_INTERVAL 1000 /* in milliseconds */

 /* maximum controller queue depth */
#define MAX_HBA_QUEUE_DEPTH	30000
#define MAX_CHAIN_DEPTH		100000
static int max_queue_depth = -1;
module_param(max_queue_depth, int, 0444);
MODULE_PARM_DESC(max_queue_depth, " max controller queue depth ");

static int max_sgl_entries = -1;
module_param(max_sgl_entries, int, 0444);
MODULE_PARM_DESC(max_sgl_entries, " max sg entries ");

static int msix_disable = -1;
module_param(msix_disable, int, 0444);
MODULE_PARM_DESC(msix_disable, " disable msix routed interrupts (default=0)");

static int smp_affinity_enable = 1;
module_param(smp_affinity_enable, int, 0444);
MODULE_PARM_DESC(smp_affinity_enable, "SMP affinity feature enable/disable Default: enable(1)");

static int max_msix_vectors = -1;
module_param(max_msix_vectors, int, 0444);
MODULE_PARM_DESC(max_msix_vectors,
	" max msix vectors");

static int irqpoll_weight = -1;
module_param(irqpoll_weight, int, 0444);
MODULE_PARM_DESC(irqpoll_weight,
	"irq poll weight (default= one fourth of HBA queue depth)");

static int mpt3sas_fwfault_debug;
MODULE_PARM_DESC(mpt3sas_fwfault_debug,
	" enable detection of firmware fault and halt firmware - (default=0)");

static int perf_mode = -1;
module_param(perf_mode, int, 0444);
MODULE_PARM_DESC(perf_mode,
	"Performance mode (only for Aero/Sea Generation), options:\n\t\t"
	"0 - balanced: high iops mode is enabled &\n\t\t"
	"interrupt coalescing is enabled only on high iops queues,\n\t\t"
	"1 - iops: high iops mode is disabled &\n\t\t"
	"interrupt coalescing is enabled on all queues,\n\t\t"
	"2 - latency: high iops mode is disabled &\n\t\t"
	"interrupt coalescing is enabled on all queues with timeout value 0xA,\n"
	"\t\tdefault - default perf_mode is 'balanced'"
	);

static int poll_queues;
module_param(poll_queues, int, 0444);
MODULE_PARM_DESC(poll_queues, "Number of queues to be use for io_uring poll mode.\n\t\t"
	"This parameter is effective only if host_tagset_enable=1. &\n\t\t"
	"when poll_queues are enabled then &\n\t\t"
	"perf_mode is set to latency mode. &\n\t\t"
	);

enum mpt3sas_perf_mode {
	MPT_PERF_MODE_DEFAULT	= -1,
	MPT_PERF_MODE_BALANCED	= 0,
	MPT_PERF_MODE_IOPS	= 1,
	MPT_PERF_MODE_LATENCY	= 2,
};

static int
_base_wait_on_iocstate(struct MPT3SAS_ADAPTER *ioc,
		u32 ioc_state, int timeout);
static int
_base_get_ioc_facts(struct MPT3SAS_ADAPTER *ioc);
static void
_base_clear_outstanding_commands(struct MPT3SAS_ADAPTER *ioc);

static u32
<<<<<<< HEAD
_base_readl_ext_retry(const volatile void __iomem *addr);
=======
_base_readl_ext_retry(const void __iomem *addr);
>>>>>>> bd3a9e57

/**
 * mpt3sas_base_check_cmd_timeout - Function
 *		to check timeout and command termination due
 *		to Host reset.
 *
 * @ioc:	per adapter object.
 * @status:	Status of issued command.
 * @mpi_request:mf request pointer.
 * @sz:		size of buffer.
 *
 * Return: 1/0 Reset to be done or Not
 */
u8
mpt3sas_base_check_cmd_timeout(struct MPT3SAS_ADAPTER *ioc,
		u8 status, void *mpi_request, int sz)
{
	u8 issue_reset = 0;

	if (!(status & MPT3_CMD_RESET))
		issue_reset = 1;

	ioc_err(ioc, "Command %s\n",
		issue_reset == 0 ? "terminated due to Host Reset" : "Timeout");
	_debug_dump_mf(mpi_request, sz);

	return issue_reset;
}

/**
 * _scsih_set_fwfault_debug - global setting of ioc->fwfault_debug.
 * @val: ?
 * @kp: ?
 *
 * Return: ?
 */
static int
_scsih_set_fwfault_debug(const char *val, const struct kernel_param *kp)
{
	int ret = param_set_int(val, kp);
	struct MPT3SAS_ADAPTER *ioc;

	if (ret)
		return ret;

	/* global ioc spinlock to protect controller list on list operations */
	pr_info("setting fwfault_debug(%d)\n", mpt3sas_fwfault_debug);
	spin_lock(&gioc_lock);
	list_for_each_entry(ioc, &mpt3sas_ioc_list, list)
		ioc->fwfault_debug = mpt3sas_fwfault_debug;
	spin_unlock(&gioc_lock);
	return 0;
}
module_param_call(mpt3sas_fwfault_debug, _scsih_set_fwfault_debug,
	param_get_int, &mpt3sas_fwfault_debug, 0644);

/**
 * _base_readl_aero - retry readl for max three times.
 * @addr: MPT Fusion system interface register address
 *
 * Retry the readl() for max three times if it gets zero value
 * while reading the system interface register.
 */
static inline u32
_base_readl_aero(const void __iomem *addr)
{
	u32 i = 0, ret_val;

	do {
		ret_val = readl(addr);
		i++;
	} while (ret_val == 0 && i < 3);

	return ret_val;
}

static u32
<<<<<<< HEAD
_base_readl_ext_retry(const volatile void __iomem *addr)
=======
_base_readl_ext_retry(const void __iomem *addr)
>>>>>>> bd3a9e57
{
	u32 i, ret_val;

	for (i = 0 ; i < 30 ; i++) {
		ret_val = readl(addr);
		if (ret_val != 0)
			break;
	}

	return ret_val;
}

static inline u32
_base_readl(const void __iomem *addr)
{
	return readl(addr);
}

/**
 * _base_clone_reply_to_sys_mem - copies reply to reply free iomem
 *				  in BAR0 space.
 *
 * @ioc: per adapter object
 * @reply: reply message frame(lower 32bit addr)
 * @index: System request message index.
 */
static void
_base_clone_reply_to_sys_mem(struct MPT3SAS_ADAPTER *ioc, u32 reply,
		u32 index)
{
	/*
	 * 256 is offset within sys register.
	 * 256 offset MPI frame starts. Max MPI frame supported is 32.
	 * 32 * 128 = 4K. From here, Clone of reply free for mcpu starts
	 */
	u16 cmd_credit = ioc->facts.RequestCredit + 1;
	void __iomem *reply_free_iomem = (void __iomem *)ioc->chip +
			MPI_FRAME_START_OFFSET +
			(cmd_credit * ioc->request_sz) + (index * sizeof(u32));

	writel(reply, reply_free_iomem);
}

/**
 * _base_clone_mpi_to_sys_mem - Writes/copies MPI frames
 *				to system/BAR0 region.
 *
 * @dst_iomem: Pointer to the destination location in BAR0 space.
 * @src: Pointer to the Source data.
 * @size: Size of data to be copied.
 */
static void
_base_clone_mpi_to_sys_mem(void *dst_iomem, void *src, u32 size)
{
	int i;
	u32 *src_virt_mem = (u32 *)src;

	for (i = 0; i < size/4; i++)
		writel((u32)src_virt_mem[i],
				(void __iomem *)dst_iomem + (i * 4));
}

/**
 * _base_clone_to_sys_mem - Writes/copies data to system/BAR0 region
 *
 * @dst_iomem: Pointer to the destination location in BAR0 space.
 * @src: Pointer to the Source data.
 * @size: Size of data to be copied.
 */
static void
_base_clone_to_sys_mem(void __iomem *dst_iomem, void *src, u32 size)
{
	int i;
	u32 *src_virt_mem = (u32 *)(src);

	for (i = 0; i < size/4; i++)
		writel((u32)src_virt_mem[i],
			(void __iomem *)dst_iomem + (i * 4));
}

/**
 * _base_get_chain - Calculates and Returns virtual chain address
 *			 for the provided smid in BAR0 space.
 *
 * @ioc: per adapter object
 * @smid: system request message index
 * @sge_chain_count: Scatter gather chain count.
 *
 * Return: the chain address.
 */
static inline void __iomem*
_base_get_chain(struct MPT3SAS_ADAPTER *ioc, u16 smid,
		u8 sge_chain_count)
{
	void __iomem *base_chain, *chain_virt;
	u16 cmd_credit = ioc->facts.RequestCredit + 1;

	base_chain  = (void __iomem *)ioc->chip + MPI_FRAME_START_OFFSET +
		(cmd_credit * ioc->request_sz) +
		REPLY_FREE_POOL_SIZE;
	chain_virt = base_chain + (smid * ioc->facts.MaxChainDepth *
			ioc->request_sz) + (sge_chain_count * ioc->request_sz);
	return chain_virt;
}

/**
 * _base_get_chain_phys - Calculates and Returns physical address
 *			in BAR0 for scatter gather chains, for
 *			the provided smid.
 *
 * @ioc: per adapter object
 * @smid: system request message index
 * @sge_chain_count: Scatter gather chain count.
 *
 * Return: Physical chain address.
 */
static inline phys_addr_t
_base_get_chain_phys(struct MPT3SAS_ADAPTER *ioc, u16 smid,
		u8 sge_chain_count)
{
	phys_addr_t base_chain_phys, chain_phys;
	u16 cmd_credit = ioc->facts.RequestCredit + 1;

	base_chain_phys  = ioc->chip_phys + MPI_FRAME_START_OFFSET +
		(cmd_credit * ioc->request_sz) +
		REPLY_FREE_POOL_SIZE;
	chain_phys = base_chain_phys + (smid * ioc->facts.MaxChainDepth *
			ioc->request_sz) + (sge_chain_count * ioc->request_sz);
	return chain_phys;
}

/**
 * _base_get_buffer_bar0 - Calculates and Returns BAR0 mapped Host
 *			buffer address for the provided smid.
 *			(Each smid can have 64K starts from 17024)
 *
 * @ioc: per adapter object
 * @smid: system request message index
 *
 * Return: Pointer to buffer location in BAR0.
 */

static void __iomem *
_base_get_buffer_bar0(struct MPT3SAS_ADAPTER *ioc, u16 smid)
{
	u16 cmd_credit = ioc->facts.RequestCredit + 1;
	// Added extra 1 to reach end of chain.
	void __iomem *chain_end = _base_get_chain(ioc,
			cmd_credit + 1,
			ioc->facts.MaxChainDepth);
	return chain_end + (smid * 64 * 1024);
}

/**
 * _base_get_buffer_phys_bar0 - Calculates and Returns BAR0 mapped
 *		Host buffer Physical address for the provided smid.
 *		(Each smid can have 64K starts from 17024)
 *
 * @ioc: per adapter object
 * @smid: system request message index
 *
 * Return: Pointer to buffer location in BAR0.
 */
static phys_addr_t
_base_get_buffer_phys_bar0(struct MPT3SAS_ADAPTER *ioc, u16 smid)
{
	u16 cmd_credit = ioc->facts.RequestCredit + 1;
	phys_addr_t chain_end_phys = _base_get_chain_phys(ioc,
			cmd_credit + 1,
			ioc->facts.MaxChainDepth);
	return chain_end_phys + (smid * 64 * 1024);
}

/**
 * _base_get_chain_buffer_dma_to_chain_buffer - Iterates chain
 *			lookup list and Provides chain_buffer
 *			address for the matching dma address.
 *			(Each smid can have 64K starts from 17024)
 *
 * @ioc: per adapter object
 * @chain_buffer_dma: Chain buffer dma address.
 *
 * Return: Pointer to chain buffer. Or Null on Failure.
 */
static void *
_base_get_chain_buffer_dma_to_chain_buffer(struct MPT3SAS_ADAPTER *ioc,
		dma_addr_t chain_buffer_dma)
{
	u16 index, j;
	struct chain_tracker *ct;

	for (index = 0; index < ioc->scsiio_depth; index++) {
		for (j = 0; j < ioc->chains_needed_per_io; j++) {
			ct = &ioc->chain_lookup[index].chains_per_smid[j];
			if (ct && ct->chain_buffer_dma == chain_buffer_dma)
				return ct->chain_buffer;
		}
	}
	ioc_info(ioc, "Provided chain_buffer_dma address is not in the lookup list\n");
	return NULL;
}

/**
 * _clone_sg_entries -	MPI EP's scsiio and config requests
 *			are handled here. Base function for
 *			double buffering, before submitting
 *			the requests.
 *
 * @ioc: per adapter object.
 * @mpi_request: mf request pointer.
 * @smid: system request message index.
 */
static void _clone_sg_entries(struct MPT3SAS_ADAPTER *ioc,
		void *mpi_request, u16 smid)
{
	Mpi2SGESimple32_t *sgel, *sgel_next;
	u32  sgl_flags, sge_chain_count = 0;
	bool is_write = false;
	u16 i = 0;
	void __iomem *buffer_iomem;
	phys_addr_t buffer_iomem_phys;
	void __iomem *buff_ptr;
	phys_addr_t buff_ptr_phys;
	void __iomem *dst_chain_addr[MCPU_MAX_CHAINS_PER_IO];
	void *src_chain_addr[MCPU_MAX_CHAINS_PER_IO];
	phys_addr_t dst_addr_phys;
	MPI2RequestHeader_t *request_hdr;
	struct scsi_cmnd *scmd;
	struct scatterlist *sg_scmd = NULL;
	int is_scsiio_req = 0;

	request_hdr = (MPI2RequestHeader_t *) mpi_request;

	if (request_hdr->Function == MPI2_FUNCTION_SCSI_IO_REQUEST) {
		Mpi25SCSIIORequest_t *scsiio_request =
			(Mpi25SCSIIORequest_t *)mpi_request;
		sgel = (Mpi2SGESimple32_t *) &scsiio_request->SGL;
		is_scsiio_req = 1;
	} else if (request_hdr->Function == MPI2_FUNCTION_CONFIG) {
		Mpi2ConfigRequest_t  *config_req =
			(Mpi2ConfigRequest_t *)mpi_request;
		sgel = (Mpi2SGESimple32_t *) &config_req->PageBufferSGE;
	} else
		return;

	/* From smid we can get scsi_cmd, once we have sg_scmd,
	 * we just need to get sg_virt and sg_next to get virtual
	 * address associated with sgel->Address.
	 */

	if (is_scsiio_req) {
		/* Get scsi_cmd using smid */
		scmd = mpt3sas_scsih_scsi_lookup_get(ioc, smid);
		if (scmd == NULL) {
			ioc_err(ioc, "scmd is NULL\n");
			return;
		}

		/* Get sg_scmd from scmd provided */
		sg_scmd = scsi_sglist(scmd);
	}

	/*
	 * 0 - 255	System register
	 * 256 - 4352	MPI Frame. (This is based on maxCredit 32)
	 * 4352 - 4864	Reply_free pool (512 byte is reserved
	 *		considering maxCredit 32. Reply need extra
	 *		room, for mCPU case kept four times of
	 *		maxCredit).
	 * 4864 - 17152	SGE chain element. (32cmd * 3 chain of
	 *		128 byte size = 12288)
	 * 17152 - x	Host buffer mapped with smid.
	 *		(Each smid can have 64K Max IO.)
	 * BAR0+Last 1K MSIX Addr and Data
	 * Total size in use 2113664 bytes of 4MB BAR0
	 */

	buffer_iomem = _base_get_buffer_bar0(ioc, smid);
	buffer_iomem_phys = _base_get_buffer_phys_bar0(ioc, smid);

	buff_ptr = buffer_iomem;
	buff_ptr_phys = buffer_iomem_phys;
	WARN_ON(buff_ptr_phys > U32_MAX);

	if (le32_to_cpu(sgel->FlagsLength) &
			(MPI2_SGE_FLAGS_HOST_TO_IOC << MPI2_SGE_FLAGS_SHIFT))
		is_write = true;

	for (i = 0; i < MPT_MIN_PHYS_SEGMENTS + ioc->facts.MaxChainDepth; i++) {

		sgl_flags =
		    (le32_to_cpu(sgel->FlagsLength) >> MPI2_SGE_FLAGS_SHIFT);

		switch (sgl_flags & MPI2_SGE_FLAGS_ELEMENT_MASK) {
		case MPI2_SGE_FLAGS_CHAIN_ELEMENT:
			/*
			 * Helper function which on passing
			 * chain_buffer_dma returns chain_buffer. Get
			 * the virtual address for sgel->Address
			 */
			sgel_next =
				_base_get_chain_buffer_dma_to_chain_buffer(ioc,
						le32_to_cpu(sgel->Address));
			if (sgel_next == NULL)
				return;
			/*
			 * This is coping 128 byte chain
			 * frame (not a host buffer)
			 */
			dst_chain_addr[sge_chain_count] =
				_base_get_chain(ioc,
					smid, sge_chain_count);
			src_chain_addr[sge_chain_count] =
						(void *) sgel_next;
			dst_addr_phys = _base_get_chain_phys(ioc,
						smid, sge_chain_count);
			WARN_ON(dst_addr_phys > U32_MAX);
			sgel->Address =
				cpu_to_le32(lower_32_bits(dst_addr_phys));
			sgel = sgel_next;
			sge_chain_count++;
			break;
		case MPI2_SGE_FLAGS_SIMPLE_ELEMENT:
			if (is_write) {
				if (is_scsiio_req) {
					_base_clone_to_sys_mem(buff_ptr,
					    sg_virt(sg_scmd),
					    (le32_to_cpu(sgel->FlagsLength) &
					    0x00ffffff));
					/*
					 * FIXME: this relies on a a zero
					 * PCI mem_offset.
					 */
					sgel->Address =
					    cpu_to_le32((u32)buff_ptr_phys);
				} else {
					_base_clone_to_sys_mem(buff_ptr,
					    ioc->config_vaddr,
					    (le32_to_cpu(sgel->FlagsLength) &
					    0x00ffffff));
					sgel->Address =
					    cpu_to_le32((u32)buff_ptr_phys);
				}
			}
			buff_ptr += (le32_to_cpu(sgel->FlagsLength) &
			    0x00ffffff);
			buff_ptr_phys += (le32_to_cpu(sgel->FlagsLength) &
			    0x00ffffff);
			if ((le32_to_cpu(sgel->FlagsLength) &
			    (MPI2_SGE_FLAGS_END_OF_BUFFER
					<< MPI2_SGE_FLAGS_SHIFT)))
				goto eob_clone_chain;
			else {
				/*
				 * Every single element in MPT will have
				 * associated sg_next. Better to sanity that
				 * sg_next is not NULL, but it will be a bug
				 * if it is null.
				 */
				if (is_scsiio_req) {
					sg_scmd = sg_next(sg_scmd);
					if (sg_scmd)
						sgel++;
					else
						goto eob_clone_chain;
				}
			}
			break;
		}
	}

eob_clone_chain:
	for (i = 0; i < sge_chain_count; i++) {
		if (is_scsiio_req)
			_base_clone_to_sys_mem(dst_chain_addr[i],
				src_chain_addr[i], ioc->request_sz);
	}
}

/**
 *  mpt3sas_remove_dead_ioc_func - kthread context to remove dead ioc
 * @arg: input argument, used to derive ioc
 *
 * Return:
 * 0 if controller is removed from pci subsystem.
 * -1 for other case.
 */
static int mpt3sas_remove_dead_ioc_func(void *arg)
{
	struct MPT3SAS_ADAPTER *ioc = (struct MPT3SAS_ADAPTER *)arg;
	struct pci_dev *pdev;

	if (!ioc)
		return -1;

	pdev = ioc->pdev;
	if (!pdev)
		return -1;
	pci_stop_and_remove_bus_device_locked(pdev);
	return 0;
}

/**
 * _base_sync_drv_fw_timestamp - Sync Drive-Fw TimeStamp.
 * @ioc: Per Adapter Object
 *
 * Return: nothing.
 */
static void _base_sync_drv_fw_timestamp(struct MPT3SAS_ADAPTER *ioc)
{
	Mpi26IoUnitControlRequest_t *mpi_request;
	Mpi26IoUnitControlReply_t *mpi_reply;
	u16 smid;
	ktime_t current_time;
	u64 TimeStamp = 0;
	u8 issue_reset = 0;

	mutex_lock(&ioc->scsih_cmds.mutex);
	if (ioc->scsih_cmds.status != MPT3_CMD_NOT_USED) {
		ioc_err(ioc, "scsih_cmd in use %s\n", __func__);
		goto out;
	}
	ioc->scsih_cmds.status = MPT3_CMD_PENDING;
	smid = mpt3sas_base_get_smid(ioc, ioc->scsih_cb_idx);
	if (!smid) {
		ioc_err(ioc, "Failed obtaining a smid %s\n", __func__);
		ioc->scsih_cmds.status = MPT3_CMD_NOT_USED;
		goto out;
	}
	mpi_request = mpt3sas_base_get_msg_frame(ioc, smid);
	ioc->scsih_cmds.smid = smid;
	memset(mpi_request, 0, sizeof(Mpi26IoUnitControlRequest_t));
	mpi_request->Function = MPI2_FUNCTION_IO_UNIT_CONTROL;
	mpi_request->Operation = MPI26_CTRL_OP_SET_IOC_PARAMETER;
	mpi_request->IOCParameter = MPI26_SET_IOC_PARAMETER_SYNC_TIMESTAMP;
	current_time = ktime_get_real();
	TimeStamp = ktime_to_ms(current_time);
	mpi_request->Reserved7 = cpu_to_le32(TimeStamp >> 32);
	mpi_request->IOCParameterValue = cpu_to_le32(TimeStamp & 0xFFFFFFFF);
	init_completion(&ioc->scsih_cmds.done);
	ioc->put_smid_default(ioc, smid);
	dinitprintk(ioc, ioc_info(ioc,
	    "Io Unit Control Sync TimeStamp (sending), @time %lld ms\n",
	    TimeStamp));
	wait_for_completion_timeout(&ioc->scsih_cmds.done,
		MPT3SAS_TIMESYNC_TIMEOUT_SECONDS*HZ);
	if (!(ioc->scsih_cmds.status & MPT3_CMD_COMPLETE)) {
		mpt3sas_check_cmd_timeout(ioc,
		    ioc->scsih_cmds.status, mpi_request,
		    sizeof(Mpi2SasIoUnitControlRequest_t)/4, issue_reset);
		goto issue_host_reset;
	}
	if (ioc->scsih_cmds.status & MPT3_CMD_REPLY_VALID) {
		mpi_reply = ioc->scsih_cmds.reply;
		dinitprintk(ioc, ioc_info(ioc,
		    "Io Unit Control sync timestamp (complete): ioc_status(0x%04x), loginfo(0x%08x)\n",
		    le16_to_cpu(mpi_reply->IOCStatus),
		    le32_to_cpu(mpi_reply->IOCLogInfo)));
	}
issue_host_reset:
	if (issue_reset)
		mpt3sas_base_hard_reset_handler(ioc, FORCE_BIG_HAMMER);
	ioc->scsih_cmds.status = MPT3_CMD_NOT_USED;
out:
	mutex_unlock(&ioc->scsih_cmds.mutex);
}

/**
 * _base_fault_reset_work - workq handling ioc fault conditions
 * @work: input argument, used to derive ioc
 *
 * Context: sleep.
 */
static void
_base_fault_reset_work(struct work_struct *work)
{
	struct MPT3SAS_ADAPTER *ioc =
	    container_of(work, struct MPT3SAS_ADAPTER, fault_reset_work.work);
	unsigned long	 flags;
	u32 doorbell;
	int rc;
	struct task_struct *p;


	spin_lock_irqsave(&ioc->ioc_reset_in_progress_lock, flags);
	if ((ioc->shost_recovery && (ioc->ioc_coredump_loop == 0)) ||
			ioc->pci_error_recovery)
		goto rearm_timer;
	spin_unlock_irqrestore(&ioc->ioc_reset_in_progress_lock, flags);

	doorbell = mpt3sas_base_get_iocstate(ioc, 0);
	if ((doorbell & MPI2_IOC_STATE_MASK) == MPI2_IOC_STATE_MASK) {
		ioc_err(ioc, "SAS host is non-operational !!!!\n");

		/* It may be possible that EEH recovery can resolve some of
		 * pci bus failure issues rather removing the dead ioc function
		 * by considering controller is in a non-operational state. So
		 * here priority is given to the EEH recovery. If it doesn't
		 * not resolve this issue, mpt3sas driver will consider this
		 * controller to non-operational state and remove the dead ioc
		 * function.
		 */
		if (ioc->non_operational_loop++ < 5) {
			spin_lock_irqsave(&ioc->ioc_reset_in_progress_lock,
							 flags);
			goto rearm_timer;
		}

		/*
		 * Call _scsih_flush_pending_cmds callback so that we flush all
		 * pending commands back to OS. This call is required to avoid
		 * deadlock at block layer. Dead IOC will fail to do diag reset,
		 * and this call is safe since dead ioc will never return any
		 * command back from HW.
		 */
		mpt3sas_base_pause_mq_polling(ioc);
		ioc->schedule_dead_ioc_flush_running_cmds(ioc);
		/*
		 * Set remove_host flag early since kernel thread will
		 * take some time to execute.
		 */
		ioc->remove_host = 1;
		/*Remove the Dead Host */
		p = kthread_run(mpt3sas_remove_dead_ioc_func, ioc,
		    "%s_dead_ioc_%d", ioc->driver_name, ioc->id);
		if (IS_ERR(p))
			ioc_err(ioc, "%s: Running mpt3sas_dead_ioc thread failed !!!!\n",
				__func__);
		else
			ioc_err(ioc, "%s: Running mpt3sas_dead_ioc thread success !!!!\n",
				__func__);
		return; /* don't rearm timer */
	}

	if ((doorbell & MPI2_IOC_STATE_MASK) == MPI2_IOC_STATE_COREDUMP) {
		u8 timeout = (ioc->manu_pg11.CoreDumpTOSec) ?
		    ioc->manu_pg11.CoreDumpTOSec :
		    MPT3SAS_DEFAULT_COREDUMP_TIMEOUT_SECONDS;

		timeout /= (FAULT_POLLING_INTERVAL/1000);

		if (ioc->ioc_coredump_loop == 0) {
			mpt3sas_print_coredump_info(ioc,
			    doorbell & MPI2_DOORBELL_DATA_MASK);
			/* do not accept any IOs and disable the interrupts */
			spin_lock_irqsave(
			    &ioc->ioc_reset_in_progress_lock, flags);
			ioc->shost_recovery = 1;
			spin_unlock_irqrestore(
			    &ioc->ioc_reset_in_progress_lock, flags);
			mpt3sas_base_mask_interrupts(ioc);
			mpt3sas_base_pause_mq_polling(ioc);
			_base_clear_outstanding_commands(ioc);
		}

		ioc_info(ioc, "%s: CoreDump loop %d.",
		    __func__, ioc->ioc_coredump_loop);

		/* Wait until CoreDump completes or times out */
		if (ioc->ioc_coredump_loop++ < timeout) {
			spin_lock_irqsave(
			    &ioc->ioc_reset_in_progress_lock, flags);
			goto rearm_timer;
		}
	}

	if (ioc->ioc_coredump_loop) {
		if ((doorbell & MPI2_IOC_STATE_MASK) != MPI2_IOC_STATE_COREDUMP)
			ioc_err(ioc, "%s: CoreDump completed. LoopCount: %d",
			    __func__, ioc->ioc_coredump_loop);
		else
			ioc_err(ioc, "%s: CoreDump Timed out. LoopCount: %d",
			    __func__, ioc->ioc_coredump_loop);
		ioc->ioc_coredump_loop = MPT3SAS_COREDUMP_LOOP_DONE;
	}
	ioc->non_operational_loop = 0;
	if ((doorbell & MPI2_IOC_STATE_MASK) != MPI2_IOC_STATE_OPERATIONAL) {
		rc = mpt3sas_base_hard_reset_handler(ioc, FORCE_BIG_HAMMER);
		ioc_warn(ioc, "%s: hard reset: %s\n",
			 __func__, rc == 0 ? "success" : "failed");
		doorbell = mpt3sas_base_get_iocstate(ioc, 0);
		if ((doorbell & MPI2_IOC_STATE_MASK) == MPI2_IOC_STATE_FAULT) {
			mpt3sas_print_fault_code(ioc, doorbell &
			    MPI2_DOORBELL_DATA_MASK);
		} else if ((doorbell & MPI2_IOC_STATE_MASK) ==
		    MPI2_IOC_STATE_COREDUMP)
			mpt3sas_print_coredump_info(ioc, doorbell &
			    MPI2_DOORBELL_DATA_MASK);
		if (rc && (doorbell & MPI2_IOC_STATE_MASK) !=
		    MPI2_IOC_STATE_OPERATIONAL)
			return; /* don't rearm timer */
	}
	ioc->ioc_coredump_loop = 0;
	if (ioc->time_sync_interval &&
	    ++ioc->timestamp_update_count >= ioc->time_sync_interval) {
		ioc->timestamp_update_count = 0;
		_base_sync_drv_fw_timestamp(ioc);
	}
	spin_lock_irqsave(&ioc->ioc_reset_in_progress_lock, flags);
 rearm_timer:
	if (ioc->fault_reset_work_q)
		queue_delayed_work(ioc->fault_reset_work_q,
		    &ioc->fault_reset_work,
		    msecs_to_jiffies(FAULT_POLLING_INTERVAL));
	spin_unlock_irqrestore(&ioc->ioc_reset_in_progress_lock, flags);
}

/**
 * mpt3sas_base_start_watchdog - start the fault_reset_work_q
 * @ioc: per adapter object
 *
 * Context: sleep.
 */
void
mpt3sas_base_start_watchdog(struct MPT3SAS_ADAPTER *ioc)
{
	unsigned long	 flags;

	if (ioc->fault_reset_work_q)
		return;

	ioc->timestamp_update_count = 0;
	/* initialize fault polling */

	INIT_DELAYED_WORK(&ioc->fault_reset_work, _base_fault_reset_work);
	snprintf(ioc->fault_reset_work_q_name,
	    sizeof(ioc->fault_reset_work_q_name), "poll_%s%d_status",
	    ioc->driver_name, ioc->id);
	ioc->fault_reset_work_q =
		create_singlethread_workqueue(ioc->fault_reset_work_q_name);
	if (!ioc->fault_reset_work_q) {
		ioc_err(ioc, "%s: failed (line=%d)\n", __func__, __LINE__);
		return;
	}
	spin_lock_irqsave(&ioc->ioc_reset_in_progress_lock, flags);
	if (ioc->fault_reset_work_q)
		queue_delayed_work(ioc->fault_reset_work_q,
		    &ioc->fault_reset_work,
		    msecs_to_jiffies(FAULT_POLLING_INTERVAL));
	spin_unlock_irqrestore(&ioc->ioc_reset_in_progress_lock, flags);
}

/**
 * mpt3sas_base_stop_watchdog - stop the fault_reset_work_q
 * @ioc: per adapter object
 *
 * Context: sleep.
 */
void
mpt3sas_base_stop_watchdog(struct MPT3SAS_ADAPTER *ioc)
{
	unsigned long flags;
	struct workqueue_struct *wq;

	spin_lock_irqsave(&ioc->ioc_reset_in_progress_lock, flags);
	wq = ioc->fault_reset_work_q;
	ioc->fault_reset_work_q = NULL;
	spin_unlock_irqrestore(&ioc->ioc_reset_in_progress_lock, flags);
	if (wq) {
		if (!cancel_delayed_work_sync(&ioc->fault_reset_work))
			flush_workqueue(wq);
		destroy_workqueue(wq);
	}
}

/**
 * mpt3sas_base_fault_info - verbose translation of firmware FAULT code
 * @ioc: per adapter object
 * @fault_code: fault code
 */
void
mpt3sas_base_fault_info(struct MPT3SAS_ADAPTER *ioc, u16 fault_code)
{
	ioc_err(ioc, "fault_state(0x%04x)!\n", fault_code);
}

/**
 * mpt3sas_base_coredump_info - verbose translation of firmware CoreDump state
 * @ioc: per adapter object
 * @fault_code: fault code
 *
 * Return: nothing.
 */
void
mpt3sas_base_coredump_info(struct MPT3SAS_ADAPTER *ioc, u16 fault_code)
{
	ioc_err(ioc, "coredump_state(0x%04x)!\n", fault_code);
}

/**
 * mpt3sas_base_wait_for_coredump_completion - Wait until coredump
 * completes or times out
 * @ioc: per adapter object
 * @caller: caller function name
 *
 * Return: 0 for success, non-zero for failure.
 */
int
mpt3sas_base_wait_for_coredump_completion(struct MPT3SAS_ADAPTER *ioc,
		const char *caller)
{
	u8 timeout = (ioc->manu_pg11.CoreDumpTOSec) ?
			ioc->manu_pg11.CoreDumpTOSec :
			MPT3SAS_DEFAULT_COREDUMP_TIMEOUT_SECONDS;

	int ioc_state = _base_wait_on_iocstate(ioc, MPI2_IOC_STATE_FAULT,
					timeout);

	if (ioc_state)
		ioc_err(ioc,
		    "%s: CoreDump timed out. (ioc_state=0x%x)\n",
		    caller, ioc_state);
	else
		ioc_info(ioc,
		    "%s: CoreDump completed. (ioc_state=0x%x)\n",
		    caller, ioc_state);

	return ioc_state;
}

/**
 * mpt3sas_halt_firmware - halt's mpt controller firmware
 * @ioc: per adapter object
 *
 * For debugging timeout related issues.  Writing 0xCOFFEE00
 * to the doorbell register will halt controller firmware. With
 * the purpose to stop both driver and firmware, the enduser can
 * obtain a ring buffer from controller UART.
 */
void
mpt3sas_halt_firmware(struct MPT3SAS_ADAPTER *ioc)
{
	u32 doorbell;

	if (!ioc->fwfault_debug)
		return;

	dump_stack();

	doorbell = ioc->base_readl_ext_retry(&ioc->chip->Doorbell);
	if ((doorbell & MPI2_IOC_STATE_MASK) == MPI2_IOC_STATE_FAULT) {
		mpt3sas_print_fault_code(ioc, doorbell &
		    MPI2_DOORBELL_DATA_MASK);
	} else if ((doorbell & MPI2_IOC_STATE_MASK) ==
	    MPI2_IOC_STATE_COREDUMP) {
		mpt3sas_print_coredump_info(ioc, doorbell &
		    MPI2_DOORBELL_DATA_MASK);
	} else {
		writel(0xC0FFEE00, &ioc->chip->Doorbell);
		ioc_err(ioc, "Firmware is halted due to command timeout\n");
	}

	if (ioc->fwfault_debug == 2)
		for (;;)
			;
	else
		panic("panic in %s\n", __func__);
}

/**
 * _base_sas_ioc_info - verbose translation of the ioc status
 * @ioc: per adapter object
 * @mpi_reply: reply mf payload returned from firmware
 * @request_hdr: request mf
 */
static void
_base_sas_ioc_info(struct MPT3SAS_ADAPTER *ioc, MPI2DefaultReply_t *mpi_reply,
	MPI2RequestHeader_t *request_hdr)
{
	u16 ioc_status = le16_to_cpu(mpi_reply->IOCStatus) &
	    MPI2_IOCSTATUS_MASK;
	char *desc = NULL;
	u16 frame_sz;
	char *func_str = NULL;

	/* SCSI_IO, RAID_PASS are handled from _scsih_scsi_ioc_info */
	if (request_hdr->Function == MPI2_FUNCTION_SCSI_IO_REQUEST ||
	    request_hdr->Function == MPI2_FUNCTION_RAID_SCSI_IO_PASSTHROUGH ||
	    request_hdr->Function == MPI2_FUNCTION_EVENT_NOTIFICATION)
		return;

	if (ioc_status == MPI2_IOCSTATUS_CONFIG_INVALID_PAGE)
		return;
	/*
	 * Older Firmware version doesn't support driver trigger pages.
	 * So, skip displaying 'config invalid type' type
	 * of error message.
	 */
	if (request_hdr->Function == MPI2_FUNCTION_CONFIG) {
		Mpi2ConfigRequest_t *rqst = (Mpi2ConfigRequest_t *)request_hdr;

		if ((rqst->ExtPageType ==
		    MPI2_CONFIG_EXTPAGETYPE_DRIVER_PERSISTENT_TRIGGER) &&
		    !(ioc->logging_level & MPT_DEBUG_CONFIG)) {
			return;
		}
	}

	switch (ioc_status) {

/****************************************************************************
*  Common IOCStatus values for all replies
****************************************************************************/

	case MPI2_IOCSTATUS_INVALID_FUNCTION:
		desc = "invalid function";
		break;
	case MPI2_IOCSTATUS_BUSY:
		desc = "busy";
		break;
	case MPI2_IOCSTATUS_INVALID_SGL:
		desc = "invalid sgl";
		break;
	case MPI2_IOCSTATUS_INTERNAL_ERROR:
		desc = "internal error";
		break;
	case MPI2_IOCSTATUS_INVALID_VPID:
		desc = "invalid vpid";
		break;
	case MPI2_IOCSTATUS_INSUFFICIENT_RESOURCES:
		desc = "insufficient resources";
		break;
	case MPI2_IOCSTATUS_INSUFFICIENT_POWER:
		desc = "insufficient power";
		break;
	case MPI2_IOCSTATUS_INVALID_FIELD:
		desc = "invalid field";
		break;
	case MPI2_IOCSTATUS_INVALID_STATE:
		desc = "invalid state";
		break;
	case MPI2_IOCSTATUS_OP_STATE_NOT_SUPPORTED:
		desc = "op state not supported";
		break;

/****************************************************************************
*  Config IOCStatus values
****************************************************************************/

	case MPI2_IOCSTATUS_CONFIG_INVALID_ACTION:
		desc = "config invalid action";
		break;
	case MPI2_IOCSTATUS_CONFIG_INVALID_TYPE:
		desc = "config invalid type";
		break;
	case MPI2_IOCSTATUS_CONFIG_INVALID_PAGE:
		desc = "config invalid page";
		break;
	case MPI2_IOCSTATUS_CONFIG_INVALID_DATA:
		desc = "config invalid data";
		break;
	case MPI2_IOCSTATUS_CONFIG_NO_DEFAULTS:
		desc = "config no defaults";
		break;
	case MPI2_IOCSTATUS_CONFIG_CANT_COMMIT:
		desc = "config can't commit";
		break;

/****************************************************************************
*  SCSI IO Reply
****************************************************************************/

	case MPI2_IOCSTATUS_SCSI_RECOVERED_ERROR:
	case MPI2_IOCSTATUS_SCSI_INVALID_DEVHANDLE:
	case MPI2_IOCSTATUS_SCSI_DEVICE_NOT_THERE:
	case MPI2_IOCSTATUS_SCSI_DATA_OVERRUN:
	case MPI2_IOCSTATUS_SCSI_DATA_UNDERRUN:
	case MPI2_IOCSTATUS_SCSI_IO_DATA_ERROR:
	case MPI2_IOCSTATUS_SCSI_PROTOCOL_ERROR:
	case MPI2_IOCSTATUS_SCSI_TASK_TERMINATED:
	case MPI2_IOCSTATUS_SCSI_RESIDUAL_MISMATCH:
	case MPI2_IOCSTATUS_SCSI_TASK_MGMT_FAILED:
	case MPI2_IOCSTATUS_SCSI_IOC_TERMINATED:
	case MPI2_IOCSTATUS_SCSI_EXT_TERMINATED:
		break;

/****************************************************************************
*  For use by SCSI Initiator and SCSI Target end-to-end data protection
****************************************************************************/

	case MPI2_IOCSTATUS_EEDP_GUARD_ERROR:
		desc = "eedp guard error";
		break;
	case MPI2_IOCSTATUS_EEDP_REF_TAG_ERROR:
		desc = "eedp ref tag error";
		break;
	case MPI2_IOCSTATUS_EEDP_APP_TAG_ERROR:
		desc = "eedp app tag error";
		break;

/****************************************************************************
*  SCSI Target values
****************************************************************************/

	case MPI2_IOCSTATUS_TARGET_INVALID_IO_INDEX:
		desc = "target invalid io index";
		break;
	case MPI2_IOCSTATUS_TARGET_ABORTED:
		desc = "target aborted";
		break;
	case MPI2_IOCSTATUS_TARGET_NO_CONN_RETRYABLE:
		desc = "target no conn retryable";
		break;
	case MPI2_IOCSTATUS_TARGET_NO_CONNECTION:
		desc = "target no connection";
		break;
	case MPI2_IOCSTATUS_TARGET_XFER_COUNT_MISMATCH:
		desc = "target xfer count mismatch";
		break;
	case MPI2_IOCSTATUS_TARGET_DATA_OFFSET_ERROR:
		desc = "target data offset error";
		break;
	case MPI2_IOCSTATUS_TARGET_TOO_MUCH_WRITE_DATA:
		desc = "target too much write data";
		break;
	case MPI2_IOCSTATUS_TARGET_IU_TOO_SHORT:
		desc = "target iu too short";
		break;
	case MPI2_IOCSTATUS_TARGET_ACK_NAK_TIMEOUT:
		desc = "target ack nak timeout";
		break;
	case MPI2_IOCSTATUS_TARGET_NAK_RECEIVED:
		desc = "target nak received";
		break;

/****************************************************************************
*  Serial Attached SCSI values
****************************************************************************/

	case MPI2_IOCSTATUS_SAS_SMP_REQUEST_FAILED:
		desc = "smp request failed";
		break;
	case MPI2_IOCSTATUS_SAS_SMP_DATA_OVERRUN:
		desc = "smp data overrun";
		break;

/****************************************************************************
*  Diagnostic Buffer Post / Diagnostic Release values
****************************************************************************/

	case MPI2_IOCSTATUS_DIAGNOSTIC_RELEASED:
		desc = "diagnostic released";
		break;
	default:
		break;
	}

	if (!desc)
		return;

	switch (request_hdr->Function) {
	case MPI2_FUNCTION_CONFIG:
		frame_sz = sizeof(Mpi2ConfigRequest_t) + ioc->sge_size;
		func_str = "config_page";
		break;
	case MPI2_FUNCTION_SCSI_TASK_MGMT:
		frame_sz = sizeof(Mpi2SCSITaskManagementRequest_t);
		func_str = "task_mgmt";
		break;
	case MPI2_FUNCTION_SAS_IO_UNIT_CONTROL:
		frame_sz = sizeof(Mpi2SasIoUnitControlRequest_t);
		func_str = "sas_iounit_ctl";
		break;
	case MPI2_FUNCTION_SCSI_ENCLOSURE_PROCESSOR:
		frame_sz = sizeof(Mpi2SepRequest_t);
		func_str = "enclosure";
		break;
	case MPI2_FUNCTION_IOC_INIT:
		frame_sz = sizeof(Mpi2IOCInitRequest_t);
		func_str = "ioc_init";
		break;
	case MPI2_FUNCTION_PORT_ENABLE:
		frame_sz = sizeof(Mpi2PortEnableRequest_t);
		func_str = "port_enable";
		break;
	case MPI2_FUNCTION_SMP_PASSTHROUGH:
		frame_sz = sizeof(Mpi2SmpPassthroughRequest_t) + ioc->sge_size;
		func_str = "smp_passthru";
		break;
	case MPI2_FUNCTION_NVME_ENCAPSULATED:
		frame_sz = sizeof(Mpi26NVMeEncapsulatedRequest_t) +
		    ioc->sge_size;
		func_str = "nvme_encapsulated";
		break;
	default:
		frame_sz = 32;
		func_str = "unknown";
		break;
	}

	ioc_warn(ioc, "ioc_status: %s(0x%04x), request(0x%p),(%s)\n",
		 desc, ioc_status, request_hdr, func_str);

	_debug_dump_mf(request_hdr, frame_sz/4);
}

/**
 * _base_display_event_data - verbose translation of firmware asyn events
 * @ioc: per adapter object
 * @mpi_reply: reply mf payload returned from firmware
 */
static void
_base_display_event_data(struct MPT3SAS_ADAPTER *ioc,
	Mpi2EventNotificationReply_t *mpi_reply)
{
	char *desc = NULL;
	u16 event;

	if (!(ioc->logging_level & MPT_DEBUG_EVENTS))
		return;

	event = le16_to_cpu(mpi_reply->Event);

	switch (event) {
	case MPI2_EVENT_LOG_DATA:
		desc = "Log Data";
		break;
	case MPI2_EVENT_STATE_CHANGE:
		desc = "Status Change";
		break;
	case MPI2_EVENT_HARD_RESET_RECEIVED:
		desc = "Hard Reset Received";
		break;
	case MPI2_EVENT_EVENT_CHANGE:
		desc = "Event Change";
		break;
	case MPI2_EVENT_SAS_DEVICE_STATUS_CHANGE:
		desc = "Device Status Change";
		break;
	case MPI2_EVENT_IR_OPERATION_STATUS:
		if (!ioc->hide_ir_msg)
			desc = "IR Operation Status";
		break;
	case MPI2_EVENT_SAS_DISCOVERY:
	{
		Mpi2EventDataSasDiscovery_t *event_data =
		    (Mpi2EventDataSasDiscovery_t *)mpi_reply->EventData;
		ioc_info(ioc, "Discovery: (%s)",
			 event_data->ReasonCode == MPI2_EVENT_SAS_DISC_RC_STARTED ?
			 "start" : "stop");
		if (event_data->DiscoveryStatus)
			pr_cont(" discovery_status(0x%08x)",
			    le32_to_cpu(event_data->DiscoveryStatus));
		pr_cont("\n");
		return;
	}
	case MPI2_EVENT_SAS_BROADCAST_PRIMITIVE:
		desc = "SAS Broadcast Primitive";
		break;
	case MPI2_EVENT_SAS_INIT_DEVICE_STATUS_CHANGE:
		desc = "SAS Init Device Status Change";
		break;
	case MPI2_EVENT_SAS_INIT_TABLE_OVERFLOW:
		desc = "SAS Init Table Overflow";
		break;
	case MPI2_EVENT_SAS_TOPOLOGY_CHANGE_LIST:
		desc = "SAS Topology Change List";
		break;
	case MPI2_EVENT_SAS_ENCL_DEVICE_STATUS_CHANGE:
		desc = "SAS Enclosure Device Status Change";
		break;
	case MPI2_EVENT_IR_VOLUME:
		if (!ioc->hide_ir_msg)
			desc = "IR Volume";
		break;
	case MPI2_EVENT_IR_PHYSICAL_DISK:
		if (!ioc->hide_ir_msg)
			desc = "IR Physical Disk";
		break;
	case MPI2_EVENT_IR_CONFIGURATION_CHANGE_LIST:
		if (!ioc->hide_ir_msg)
			desc = "IR Configuration Change List";
		break;
	case MPI2_EVENT_LOG_ENTRY_ADDED:
		if (!ioc->hide_ir_msg)
			desc = "Log Entry Added";
		break;
	case MPI2_EVENT_TEMP_THRESHOLD:
		desc = "Temperature Threshold";
		break;
	case MPI2_EVENT_ACTIVE_CABLE_EXCEPTION:
		desc = "Cable Event";
		break;
	case MPI2_EVENT_SAS_DEVICE_DISCOVERY_ERROR:
		desc = "SAS Device Discovery Error";
		break;
	case MPI2_EVENT_PCIE_DEVICE_STATUS_CHANGE:
		desc = "PCIE Device Status Change";
		break;
	case MPI2_EVENT_PCIE_ENUMERATION:
	{
		Mpi26EventDataPCIeEnumeration_t *event_data =
			(Mpi26EventDataPCIeEnumeration_t *)mpi_reply->EventData;
		ioc_info(ioc, "PCIE Enumeration: (%s)",
			 event_data->ReasonCode == MPI26_EVENT_PCIE_ENUM_RC_STARTED ?
			 "start" : "stop");
		if (event_data->EnumerationStatus)
			pr_cont("enumeration_status(0x%08x)",
				le32_to_cpu(event_data->EnumerationStatus));
		pr_cont("\n");
		return;
	}
	case MPI2_EVENT_PCIE_TOPOLOGY_CHANGE_LIST:
		desc = "PCIE Topology Change List";
		break;
	}

	if (!desc)
		return;

	ioc_info(ioc, "%s\n", desc);
}

/**
 * _base_sas_log_info - verbose translation of firmware log info
 * @ioc: per adapter object
 * @log_info: log info
 */
static void
_base_sas_log_info(struct MPT3SAS_ADAPTER *ioc, u32 log_info)
{
	union loginfo_type {
		u32	loginfo;
		struct {
			u32	subcode:16;
			u32	code:8;
			u32	originator:4;
			u32	bus_type:4;
		} dw;
	};
	union loginfo_type sas_loginfo;
	char *originator_str = NULL;

	sas_loginfo.loginfo = log_info;
	if (sas_loginfo.dw.bus_type != 3 /*SAS*/)
		return;

	/* each nexus loss loginfo */
	if (log_info == 0x31170000)
		return;

	/* eat the loginfos associated with task aborts */
	if (ioc->ignore_loginfos && (log_info == 0x30050000 || log_info ==
	    0x31140000 || log_info == 0x31130000))
		return;

	switch (sas_loginfo.dw.originator) {
	case 0:
		originator_str = "IOP";
		break;
	case 1:
		originator_str = "PL";
		break;
	case 2:
		if (!ioc->hide_ir_msg)
			originator_str = "IR";
		else
			originator_str = "WarpDrive";
		break;
	}

	ioc_warn(ioc, "log_info(0x%08x): originator(%s), code(0x%02x), sub_code(0x%04x)\n",
		 log_info,
		 originator_str, sas_loginfo.dw.code, sas_loginfo.dw.subcode);
}

/**
 * _base_display_reply_info - handle reply descriptors depending on IOC Status
 * @ioc: per adapter object
 * @smid: system request message index
 * @msix_index: MSIX table index supplied by the OS
 * @reply: reply message frame (lower 32bit addr)
 */
static void
_base_display_reply_info(struct MPT3SAS_ADAPTER *ioc, u16 smid, u8 msix_index,
	u32 reply)
{
	MPI2DefaultReply_t *mpi_reply;
	u16 ioc_status;
	u32 loginfo = 0;

	mpi_reply = mpt3sas_base_get_reply_virt_addr(ioc, reply);
	if (unlikely(!mpi_reply)) {
		ioc_err(ioc, "mpi_reply not valid at %s:%d/%s()!\n",
			__FILE__, __LINE__, __func__);
		return;
	}
	ioc_status = le16_to_cpu(mpi_reply->IOCStatus);

	if ((ioc_status & MPI2_IOCSTATUS_MASK) &&
	    (ioc->logging_level & MPT_DEBUG_REPLY)) {
		_base_sas_ioc_info(ioc, mpi_reply,
		   mpt3sas_base_get_msg_frame(ioc, smid));
	}

	if (ioc_status & MPI2_IOCSTATUS_FLAG_LOG_INFO_AVAILABLE) {
		loginfo = le32_to_cpu(mpi_reply->IOCLogInfo);
		_base_sas_log_info(ioc, loginfo);
	}

	if (ioc_status || loginfo) {
		ioc_status &= MPI2_IOCSTATUS_MASK;
		mpt3sas_trigger_mpi(ioc, ioc_status, loginfo);
	}
}

/**
 * mpt3sas_base_done - base internal command completion routine
 * @ioc: per adapter object
 * @smid: system request message index
 * @msix_index: MSIX table index supplied by the OS
 * @reply: reply message frame(lower 32bit addr)
 *
 * Return:
 * 1 meaning mf should be freed from _base_interrupt
 * 0 means the mf is freed from this function.
 */
u8
mpt3sas_base_done(struct MPT3SAS_ADAPTER *ioc, u16 smid, u8 msix_index,
	u32 reply)
{
	MPI2DefaultReply_t *mpi_reply;

	mpi_reply = mpt3sas_base_get_reply_virt_addr(ioc, reply);
	if (mpi_reply && mpi_reply->Function == MPI2_FUNCTION_EVENT_ACK)
		return mpt3sas_check_for_pending_internal_cmds(ioc, smid);

	if (ioc->base_cmds.status == MPT3_CMD_NOT_USED)
		return 1;

	ioc->base_cmds.status |= MPT3_CMD_COMPLETE;
	if (mpi_reply) {
		ioc->base_cmds.status |= MPT3_CMD_REPLY_VALID;
		memcpy(ioc->base_cmds.reply, mpi_reply, mpi_reply->MsgLength*4);
	}
	ioc->base_cmds.status &= ~MPT3_CMD_PENDING;

	complete(&ioc->base_cmds.done);
	return 1;
}

/**
 * _base_async_event - main callback handler for firmware asyn events
 * @ioc: per adapter object
 * @msix_index: MSIX table index supplied by the OS
 * @reply: reply message frame(lower 32bit addr)
 *
 * Return:
 * 1 meaning mf should be freed from _base_interrupt
 * 0 means the mf is freed from this function.
 */
static u8
_base_async_event(struct MPT3SAS_ADAPTER *ioc, u8 msix_index, u32 reply)
{
	Mpi2EventNotificationReply_t *mpi_reply;
	Mpi2EventAckRequest_t *ack_request;
	u16 smid;
	struct _event_ack_list *delayed_event_ack;

	mpi_reply = mpt3sas_base_get_reply_virt_addr(ioc, reply);
	if (!mpi_reply)
		return 1;
	if (mpi_reply->Function != MPI2_FUNCTION_EVENT_NOTIFICATION)
		return 1;

	_base_display_event_data(ioc, mpi_reply);

	if (!(mpi_reply->AckRequired & MPI2_EVENT_NOTIFICATION_ACK_REQUIRED))
		goto out;
	smid = mpt3sas_base_get_smid(ioc, ioc->base_cb_idx);
	if (!smid) {
		delayed_event_ack = kzalloc(sizeof(*delayed_event_ack),
					GFP_ATOMIC);
		if (!delayed_event_ack)
			goto out;
		INIT_LIST_HEAD(&delayed_event_ack->list);
		delayed_event_ack->Event = mpi_reply->Event;
		delayed_event_ack->EventContext = mpi_reply->EventContext;
		list_add_tail(&delayed_event_ack->list,
				&ioc->delayed_event_ack_list);
		dewtprintk(ioc,
			   ioc_info(ioc, "DELAYED: EVENT ACK: event (0x%04x)\n",
				    le16_to_cpu(mpi_reply->Event)));
		goto out;
	}

	ack_request = mpt3sas_base_get_msg_frame(ioc, smid);
	memset(ack_request, 0, sizeof(Mpi2EventAckRequest_t));
	ack_request->Function = MPI2_FUNCTION_EVENT_ACK;
	ack_request->Event = mpi_reply->Event;
	ack_request->EventContext = mpi_reply->EventContext;
	ack_request->VF_ID = 0;  /* TODO */
	ack_request->VP_ID = 0;
	ioc->put_smid_default(ioc, smid);

 out:

	/* scsih callback handler */
	mpt3sas_scsih_event_callback(ioc, msix_index, reply);

	/* ctl callback handler */
	mpt3sas_ctl_event_callback(ioc, msix_index, reply);

	return 1;
}

static struct scsiio_tracker *
_get_st_from_smid(struct MPT3SAS_ADAPTER *ioc, u16 smid)
{
	struct scsi_cmnd *cmd;

	if (WARN_ON(!smid) ||
	    WARN_ON(smid >= ioc->hi_priority_smid))
		return NULL;

	cmd = mpt3sas_scsih_scsi_lookup_get(ioc, smid);
	if (cmd)
		return scsi_cmd_priv(cmd);

	return NULL;
}

/**
 * _base_get_cb_idx - obtain the callback index
 * @ioc: per adapter object
 * @smid: system request message index
 *
 * Return: callback index.
 */
static u8
_base_get_cb_idx(struct MPT3SAS_ADAPTER *ioc, u16 smid)
{
	int i;
	u16 ctl_smid = ioc->scsiio_depth - INTERNAL_SCSIIO_CMDS_COUNT + 1;
	u8 cb_idx = 0xFF;

	if (smid < ioc->hi_priority_smid) {
		struct scsiio_tracker *st;

		if (smid < ctl_smid) {
			st = _get_st_from_smid(ioc, smid);
			if (st)
				cb_idx = st->cb_idx;
		} else if (smid == ctl_smid)
			cb_idx = ioc->ctl_cb_idx;
	} else if (smid < ioc->internal_smid) {
		i = smid - ioc->hi_priority_smid;
		cb_idx = ioc->hpr_lookup[i].cb_idx;
	} else if (smid <= ioc->hba_queue_depth) {
		i = smid - ioc->internal_smid;
		cb_idx = ioc->internal_lookup[i].cb_idx;
	}
	return cb_idx;
}

/**
 * mpt3sas_base_pause_mq_polling - pause polling on the mq poll queues
 *				when driver is flushing out the IOs.
 * @ioc: per adapter object
 *
 * Pause polling on the mq poll (io uring) queues when driver is flushing
 * out the IOs. Otherwise we may see the race condition of completing the same
 * IO from two paths.
 *
 * Returns nothing.
 */
void
mpt3sas_base_pause_mq_polling(struct MPT3SAS_ADAPTER *ioc)
{
	int iopoll_q_count =
	    ioc->reply_queue_count - ioc->iopoll_q_start_index;
	int qid;

	for (qid = 0; qid < iopoll_q_count; qid++)
		atomic_set(&ioc->io_uring_poll_queues[qid].pause, 1);

	/*
	 * wait for current poll to complete.
	 */
	for (qid = 0; qid < iopoll_q_count; qid++) {
		while (atomic_read(&ioc->io_uring_poll_queues[qid].busy)) {
			cpu_relax();
			udelay(500);
		}
	}
}

/**
 * mpt3sas_base_resume_mq_polling - Resume polling on mq poll queues.
 * @ioc: per adapter object
 *
 * Returns nothing.
 */
void
mpt3sas_base_resume_mq_polling(struct MPT3SAS_ADAPTER *ioc)
{
	int iopoll_q_count =
	    ioc->reply_queue_count - ioc->iopoll_q_start_index;
	int qid;

	for (qid = 0; qid < iopoll_q_count; qid++)
		atomic_set(&ioc->io_uring_poll_queues[qid].pause, 0);
}

/**
 * mpt3sas_base_mask_interrupts - disable interrupts
 * @ioc: per adapter object
 *
 * Disabling ResetIRQ, Reply and Doorbell Interrupts
 */
void
mpt3sas_base_mask_interrupts(struct MPT3SAS_ADAPTER *ioc)
{
	u32 him_register;

	ioc->mask_interrupts = 1;
	him_register = ioc->base_readl(&ioc->chip->HostInterruptMask);
	him_register |= MPI2_HIM_DIM + MPI2_HIM_RIM + MPI2_HIM_RESET_IRQ_MASK;
	writel(him_register, &ioc->chip->HostInterruptMask);
	ioc->base_readl(&ioc->chip->HostInterruptMask);
}

/**
 * mpt3sas_base_unmask_interrupts - enable interrupts
 * @ioc: per adapter object
 *
 * Enabling only Reply Interrupts
 */
void
mpt3sas_base_unmask_interrupts(struct MPT3SAS_ADAPTER *ioc)
{
	u32 him_register;

	him_register = ioc->base_readl(&ioc->chip->HostInterruptMask);
	him_register &= ~MPI2_HIM_RIM;
	writel(him_register, &ioc->chip->HostInterruptMask);
	ioc->mask_interrupts = 0;
}

union reply_descriptor {
	u64 word;
	struct {
		u32 low;
		u32 high;
	} u;
};

static u32 base_mod64(u64 dividend, u32 divisor)
{
	u32 remainder;

	if (!divisor)
		pr_err("mpt3sas: DIVISOR is zero, in div fn\n");
	remainder = do_div(dividend, divisor);
	return remainder;
}

/**
 * _base_process_reply_queue - Process reply descriptors from reply
 *		descriptor post queue.
 * @reply_q: per IRQ's reply queue object.
 *
 * Return: number of reply descriptors processed from reply
 *		descriptor queue.
 */
static int
_base_process_reply_queue(struct adapter_reply_queue *reply_q)
{
	union reply_descriptor rd;
	u64 completed_cmds;
	u8 request_descript_type;
	u16 smid;
	u8 cb_idx;
	u32 reply;
	u8 msix_index = reply_q->msix_index;
	struct MPT3SAS_ADAPTER *ioc = reply_q->ioc;
	Mpi2ReplyDescriptorsUnion_t *rpf;
	u8 rc;

	completed_cmds = 0;
	if (!atomic_add_unless(&reply_q->busy, 1, 1))
		return completed_cmds;

	rpf = &reply_q->reply_post_free[reply_q->reply_post_host_index];
	request_descript_type = rpf->Default.ReplyFlags
	     & MPI2_RPY_DESCRIPT_FLAGS_TYPE_MASK;
	if (request_descript_type == MPI2_RPY_DESCRIPT_FLAGS_UNUSED) {
		atomic_dec(&reply_q->busy);
		return completed_cmds;
	}

	cb_idx = 0xFF;
	do {
		rd.word = le64_to_cpu(rpf->Words);
		if (rd.u.low == UINT_MAX || rd.u.high == UINT_MAX)
			goto out;
		reply = 0;
		smid = le16_to_cpu(rpf->Default.DescriptorTypeDependent1);
		if (request_descript_type ==
		    MPI25_RPY_DESCRIPT_FLAGS_FAST_PATH_SCSI_IO_SUCCESS ||
		    request_descript_type ==
		    MPI2_RPY_DESCRIPT_FLAGS_SCSI_IO_SUCCESS ||
		    request_descript_type ==
		    MPI26_RPY_DESCRIPT_FLAGS_PCIE_ENCAPSULATED_SUCCESS) {
			cb_idx = _base_get_cb_idx(ioc, smid);
			if ((likely(cb_idx < MPT_MAX_CALLBACKS)) &&
			    (likely(mpt_callbacks[cb_idx] != NULL))) {
				rc = mpt_callbacks[cb_idx](ioc, smid,
				    msix_index, 0);
				if (rc)
					mpt3sas_base_free_smid(ioc, smid);
			}
		} else if (request_descript_type ==
		    MPI2_RPY_DESCRIPT_FLAGS_ADDRESS_REPLY) {
			reply = le32_to_cpu(
			    rpf->AddressReply.ReplyFrameAddress);
			if (reply > ioc->reply_dma_max_address ||
			    reply < ioc->reply_dma_min_address)
				reply = 0;
			if (smid) {
				cb_idx = _base_get_cb_idx(ioc, smid);
				if ((likely(cb_idx < MPT_MAX_CALLBACKS)) &&
				    (likely(mpt_callbacks[cb_idx] != NULL))) {
					rc = mpt_callbacks[cb_idx](ioc, smid,
					    msix_index, reply);
					if (reply)
						_base_display_reply_info(ioc,
						    smid, msix_index, reply);
					if (rc)
						mpt3sas_base_free_smid(ioc,
						    smid);
				}
			} else {
				_base_async_event(ioc, msix_index, reply);
			}

			/* reply free queue handling */
			if (reply) {
				ioc->reply_free_host_index =
				    (ioc->reply_free_host_index ==
				    (ioc->reply_free_queue_depth - 1)) ?
				    0 : ioc->reply_free_host_index + 1;
				ioc->reply_free[ioc->reply_free_host_index] =
				    cpu_to_le32(reply);
				if (ioc->is_mcpu_endpoint)
					_base_clone_reply_to_sys_mem(ioc,
						reply,
						ioc->reply_free_host_index);
				writel(ioc->reply_free_host_index,
				    &ioc->chip->ReplyFreeHostIndex);
			}
		}

		rpf->Words = cpu_to_le64(ULLONG_MAX);
		reply_q->reply_post_host_index =
		    (reply_q->reply_post_host_index ==
		    (ioc->reply_post_queue_depth - 1)) ? 0 :
		    reply_q->reply_post_host_index + 1;
		request_descript_type =
		    reply_q->reply_post_free[reply_q->reply_post_host_index].
		    Default.ReplyFlags & MPI2_RPY_DESCRIPT_FLAGS_TYPE_MASK;
		completed_cmds++;
		/* Update the reply post host index after continuously
		 * processing the threshold number of Reply Descriptors.
		 * So that FW can find enough entries to post the Reply
		 * Descriptors in the reply descriptor post queue.
		 */
		if (completed_cmds >= ioc->thresh_hold) {
			if (ioc->combined_reply_queue) {
				writel(reply_q->reply_post_host_index |
						((msix_index  & 7) <<
						 MPI2_RPHI_MSIX_INDEX_SHIFT),
				    ioc->replyPostRegisterIndex[msix_index/8]);
			} else {
				writel(reply_q->reply_post_host_index |
						(msix_index <<
						 MPI2_RPHI_MSIX_INDEX_SHIFT),
						&ioc->chip->ReplyPostHostIndex);
			}
			if (!reply_q->is_iouring_poll_q &&
			    !reply_q->irq_poll_scheduled) {
				reply_q->irq_poll_scheduled = true;
				irq_poll_sched(&reply_q->irqpoll);
			}
			atomic_dec(&reply_q->busy);
			return completed_cmds;
		}
		if (request_descript_type == MPI2_RPY_DESCRIPT_FLAGS_UNUSED)
			goto out;
		if (!reply_q->reply_post_host_index)
			rpf = reply_q->reply_post_free;
		else
			rpf++;
	} while (1);

 out:

	if (!completed_cmds) {
		atomic_dec(&reply_q->busy);
		return completed_cmds;
	}

	if (ioc->is_warpdrive) {
		writel(reply_q->reply_post_host_index,
		ioc->reply_post_host_index[msix_index]);
		atomic_dec(&reply_q->busy);
		return completed_cmds;
	}

	/* Update Reply Post Host Index.
	 * For those HBA's which support combined reply queue feature
	 * 1. Get the correct Supplemental Reply Post Host Index Register.
	 *    i.e. (msix_index / 8)th entry from Supplemental Reply Post Host
	 *    Index Register address bank i.e replyPostRegisterIndex[],
	 * 2. Then update this register with new reply host index value
	 *    in ReplyPostIndex field and the MSIxIndex field with
	 *    msix_index value reduced to a value between 0 and 7,
	 *    using a modulo 8 operation. Since each Supplemental Reply Post
	 *    Host Index Register supports 8 MSI-X vectors.
	 *
	 * For other HBA's just update the Reply Post Host Index register with
	 * new reply host index value in ReplyPostIndex Field and msix_index
	 * value in MSIxIndex field.
	 */
	if (ioc->combined_reply_queue)
		writel(reply_q->reply_post_host_index | ((msix_index  & 7) <<
			MPI2_RPHI_MSIX_INDEX_SHIFT),
			ioc->replyPostRegisterIndex[msix_index/8]);
	else
		writel(reply_q->reply_post_host_index | (msix_index <<
			MPI2_RPHI_MSIX_INDEX_SHIFT),
			&ioc->chip->ReplyPostHostIndex);
	atomic_dec(&reply_q->busy);
	return completed_cmds;
}

/**
 * mpt3sas_blk_mq_poll - poll the blk mq poll queue
 * @shost: Scsi_Host object
 * @queue_num: hw ctx queue number
 *
 * Return number of entries that has been processed from poll queue.
 */
int mpt3sas_blk_mq_poll(struct Scsi_Host *shost, unsigned int queue_num)
{
	struct MPT3SAS_ADAPTER *ioc =
	    (struct MPT3SAS_ADAPTER *)shost->hostdata;
	struct adapter_reply_queue *reply_q;
	int num_entries = 0;
	int qid = queue_num - ioc->iopoll_q_start_index;

	if (atomic_read(&ioc->io_uring_poll_queues[qid].pause) ||
	    !atomic_add_unless(&ioc->io_uring_poll_queues[qid].busy, 1, 1))
		return 0;

	reply_q = ioc->io_uring_poll_queues[qid].reply_q;

	num_entries = _base_process_reply_queue(reply_q);
	atomic_dec(&ioc->io_uring_poll_queues[qid].busy);

	return num_entries;
}

/**
 * _base_interrupt - MPT adapter (IOC) specific interrupt handler.
 * @irq: irq number (not used)
 * @bus_id: bus identifier cookie == pointer to MPT_ADAPTER structure
 *
 * Return: IRQ_HANDLED if processed, else IRQ_NONE.
 */
static irqreturn_t
_base_interrupt(int irq, void *bus_id)
{
	struct adapter_reply_queue *reply_q = bus_id;
	struct MPT3SAS_ADAPTER *ioc = reply_q->ioc;

	if (ioc->mask_interrupts)
		return IRQ_NONE;
	if (reply_q->irq_poll_scheduled)
		return IRQ_HANDLED;
	return ((_base_process_reply_queue(reply_q) > 0) ?
			IRQ_HANDLED : IRQ_NONE);
}

/**
 * _base_irqpoll - IRQ poll callback handler
 * @irqpoll: irq_poll object
 * @budget: irq poll weight
 *
 * Return: number of reply descriptors processed
 */
static int
_base_irqpoll(struct irq_poll *irqpoll, int budget)
{
	struct adapter_reply_queue *reply_q;
	int num_entries = 0;

	reply_q = container_of(irqpoll, struct adapter_reply_queue,
			irqpoll);
	if (reply_q->irq_line_enable) {
		disable_irq_nosync(reply_q->os_irq);
		reply_q->irq_line_enable = false;
	}
	num_entries = _base_process_reply_queue(reply_q);
	if (num_entries < budget) {
		irq_poll_complete(irqpoll);
		reply_q->irq_poll_scheduled = false;
		reply_q->irq_line_enable = true;
		enable_irq(reply_q->os_irq);
		/*
		 * Go for one more round of processing the
		 * reply descriptor post queue in case the HBA
		 * Firmware has posted some reply descriptors
		 * while reenabling the IRQ.
		 */
		_base_process_reply_queue(reply_q);
	}

	return num_entries;
}

/**
 * _base_init_irqpolls - initliaze IRQ polls
 * @ioc: per adapter object
 *
 * Return: nothing
 */
static void
_base_init_irqpolls(struct MPT3SAS_ADAPTER *ioc)
{
	struct adapter_reply_queue *reply_q, *next;

	if (list_empty(&ioc->reply_queue_list))
		return;

	list_for_each_entry_safe(reply_q, next, &ioc->reply_queue_list, list) {
		if (reply_q->is_iouring_poll_q)
			continue;
		irq_poll_init(&reply_q->irqpoll,
			ioc->hba_queue_depth/4, _base_irqpoll);
		reply_q->irq_poll_scheduled = false;
		reply_q->irq_line_enable = true;
		reply_q->os_irq = pci_irq_vector(ioc->pdev,
		    reply_q->msix_index);
	}
}

/**
 * _base_is_controller_msix_enabled - is controller support muli-reply queues
 * @ioc: per adapter object
 *
 * Return: Whether or not MSI/X is enabled.
 */
static inline int
_base_is_controller_msix_enabled(struct MPT3SAS_ADAPTER *ioc)
{
	return (ioc->facts.IOCCapabilities &
	    MPI2_IOCFACTS_CAPABILITY_MSI_X_INDEX) && ioc->msix_enable;
}

/**
 * mpt3sas_base_sync_reply_irqs - flush pending MSIX interrupts
 * @ioc: per adapter object
 * @poll: poll over reply descriptor pools incase interrupt for
 *		timed-out SCSI command got delayed
 * Context: non-ISR context
 *
 * Called when a Task Management request has completed.
 */
void
mpt3sas_base_sync_reply_irqs(struct MPT3SAS_ADAPTER *ioc, u8 poll)
{
	struct adapter_reply_queue *reply_q;

	/* If MSIX capability is turned off
	 * then multi-queues are not enabled
	 */
	if (!_base_is_controller_msix_enabled(ioc))
		return;

	list_for_each_entry(reply_q, &ioc->reply_queue_list, list) {
		if (ioc->shost_recovery || ioc->remove_host ||
				ioc->pci_error_recovery)
			return;
		/* TMs are on msix_index == 0 */
		if (reply_q->msix_index == 0)
			continue;

		if (reply_q->is_iouring_poll_q) {
			_base_process_reply_queue(reply_q);
			continue;
		}

		synchronize_irq(pci_irq_vector(ioc->pdev, reply_q->msix_index));
		if (reply_q->irq_poll_scheduled) {
			/* Calling irq_poll_disable will wait for any pending
			 * callbacks to have completed.
			 */
			irq_poll_disable(&reply_q->irqpoll);
			irq_poll_enable(&reply_q->irqpoll);
			/* check how the scheduled poll has ended,
			 * clean up only if necessary
			 */
			if (reply_q->irq_poll_scheduled) {
				reply_q->irq_poll_scheduled = false;
				reply_q->irq_line_enable = true;
				enable_irq(reply_q->os_irq);
			}
		}

		if (poll)
			_base_process_reply_queue(reply_q);
	}
}

/**
 * mpt3sas_base_release_callback_handler - clear interrupt callback handler
 * @cb_idx: callback index
 */
void
mpt3sas_base_release_callback_handler(u8 cb_idx)
{
	mpt_callbacks[cb_idx] = NULL;
}

/**
 * mpt3sas_base_register_callback_handler - obtain index for the interrupt callback handler
 * @cb_func: callback function
 *
 * Return: Index of @cb_func.
 */
u8
mpt3sas_base_register_callback_handler(MPT_CALLBACK cb_func)
{
	u8 cb_idx;

	for (cb_idx = MPT_MAX_CALLBACKS-1; cb_idx; cb_idx--)
		if (mpt_callbacks[cb_idx] == NULL)
			break;

	mpt_callbacks[cb_idx] = cb_func;
	return cb_idx;
}

/**
 * mpt3sas_base_initialize_callback_handler - initialize the interrupt callback handler
 */
void
mpt3sas_base_initialize_callback_handler(void)
{
	u8 cb_idx;

	for (cb_idx = 0; cb_idx < MPT_MAX_CALLBACKS; cb_idx++)
		mpt3sas_base_release_callback_handler(cb_idx);
}


/**
 * _base_build_zero_len_sge - build zero length sg entry
 * @ioc: per adapter object
 * @paddr: virtual address for SGE
 *
 * Create a zero length scatter gather entry to insure the IOCs hardware has
 * something to use if the target device goes brain dead and tries
 * to send data even when none is asked for.
 */
static void
_base_build_zero_len_sge(struct MPT3SAS_ADAPTER *ioc, void *paddr)
{
	u32 flags_length = (u32)((MPI2_SGE_FLAGS_LAST_ELEMENT |
	    MPI2_SGE_FLAGS_END_OF_BUFFER | MPI2_SGE_FLAGS_END_OF_LIST |
	    MPI2_SGE_FLAGS_SIMPLE_ELEMENT) <<
	    MPI2_SGE_FLAGS_SHIFT);
	ioc->base_add_sg_single(paddr, flags_length, -1);
}

/**
 * _base_add_sg_single_32 - Place a simple 32 bit SGE at address pAddr.
 * @paddr: virtual address for SGE
 * @flags_length: SGE flags and data transfer length
 * @dma_addr: Physical address
 */
static void
_base_add_sg_single_32(void *paddr, u32 flags_length, dma_addr_t dma_addr)
{
	Mpi2SGESimple32_t *sgel = paddr;

	flags_length |= (MPI2_SGE_FLAGS_32_BIT_ADDRESSING |
	    MPI2_SGE_FLAGS_SYSTEM_ADDRESS) << MPI2_SGE_FLAGS_SHIFT;
	sgel->FlagsLength = cpu_to_le32(flags_length);
	sgel->Address = cpu_to_le32(dma_addr);
}


/**
 * _base_add_sg_single_64 - Place a simple 64 bit SGE at address pAddr.
 * @paddr: virtual address for SGE
 * @flags_length: SGE flags and data transfer length
 * @dma_addr: Physical address
 */
static void
_base_add_sg_single_64(void *paddr, u32 flags_length, dma_addr_t dma_addr)
{
	Mpi2SGESimple64_t *sgel = paddr;

	flags_length |= (MPI2_SGE_FLAGS_64_BIT_ADDRESSING |
	    MPI2_SGE_FLAGS_SYSTEM_ADDRESS) << MPI2_SGE_FLAGS_SHIFT;
	sgel->FlagsLength = cpu_to_le32(flags_length);
	sgel->Address = cpu_to_le64(dma_addr);
}

/**
 * _base_get_chain_buffer_tracker - obtain chain tracker
 * @ioc: per adapter object
 * @scmd: SCSI commands of the IO request
 *
 * Return: chain tracker from chain_lookup table using key as
 * smid and smid's chain_offset.
 */
static struct chain_tracker *
_base_get_chain_buffer_tracker(struct MPT3SAS_ADAPTER *ioc,
			       struct scsi_cmnd *scmd)
{
	struct chain_tracker *chain_req;
	struct scsiio_tracker *st = scsi_cmd_priv(scmd);
	u16 smid = st->smid;
	u8 chain_offset =
	   atomic_read(&ioc->chain_lookup[smid - 1].chain_offset);

	if (chain_offset == ioc->chains_needed_per_io)
		return NULL;

	chain_req = &ioc->chain_lookup[smid - 1].chains_per_smid[chain_offset];
	atomic_inc(&ioc->chain_lookup[smid - 1].chain_offset);
	return chain_req;
}


/**
 * _base_build_sg - build generic sg
 * @ioc: per adapter object
 * @psge: virtual address for SGE
 * @data_out_dma: physical address for WRITES
 * @data_out_sz: data xfer size for WRITES
 * @data_in_dma: physical address for READS
 * @data_in_sz: data xfer size for READS
 */
static void
_base_build_sg(struct MPT3SAS_ADAPTER *ioc, void *psge,
	dma_addr_t data_out_dma, size_t data_out_sz, dma_addr_t data_in_dma,
	size_t data_in_sz)
{
	u32 sgl_flags;

	if (!data_out_sz && !data_in_sz) {
		_base_build_zero_len_sge(ioc, psge);
		return;
	}

	if (data_out_sz && data_in_sz) {
		/* WRITE sgel first */
		sgl_flags = (MPI2_SGE_FLAGS_SIMPLE_ELEMENT |
		    MPI2_SGE_FLAGS_END_OF_BUFFER | MPI2_SGE_FLAGS_HOST_TO_IOC);
		sgl_flags = sgl_flags << MPI2_SGE_FLAGS_SHIFT;
		ioc->base_add_sg_single(psge, sgl_flags |
		    data_out_sz, data_out_dma);

		/* incr sgel */
		psge += ioc->sge_size;

		/* READ sgel last */
		sgl_flags = (MPI2_SGE_FLAGS_SIMPLE_ELEMENT |
		    MPI2_SGE_FLAGS_LAST_ELEMENT | MPI2_SGE_FLAGS_END_OF_BUFFER |
		    MPI2_SGE_FLAGS_END_OF_LIST);
		sgl_flags = sgl_flags << MPI2_SGE_FLAGS_SHIFT;
		ioc->base_add_sg_single(psge, sgl_flags |
		    data_in_sz, data_in_dma);
	} else if (data_out_sz) /* WRITE */ {
		sgl_flags = (MPI2_SGE_FLAGS_SIMPLE_ELEMENT |
		    MPI2_SGE_FLAGS_LAST_ELEMENT | MPI2_SGE_FLAGS_END_OF_BUFFER |
		    MPI2_SGE_FLAGS_END_OF_LIST | MPI2_SGE_FLAGS_HOST_TO_IOC);
		sgl_flags = sgl_flags << MPI2_SGE_FLAGS_SHIFT;
		ioc->base_add_sg_single(psge, sgl_flags |
		    data_out_sz, data_out_dma);
	} else if (data_in_sz) /* READ */ {
		sgl_flags = (MPI2_SGE_FLAGS_SIMPLE_ELEMENT |
		    MPI2_SGE_FLAGS_LAST_ELEMENT | MPI2_SGE_FLAGS_END_OF_BUFFER |
		    MPI2_SGE_FLAGS_END_OF_LIST);
		sgl_flags = sgl_flags << MPI2_SGE_FLAGS_SHIFT;
		ioc->base_add_sg_single(psge, sgl_flags |
		    data_in_sz, data_in_dma);
	}
}

/* IEEE format sgls */

/**
 * _base_build_nvme_prp - This function is called for NVMe end devices to build
 *                        a native SGL (NVMe PRP).
 * @ioc: per adapter object
 * @smid: system request message index for getting asscociated SGL
 * @nvme_encap_request: the NVMe request msg frame pointer
 * @data_out_dma: physical address for WRITES
 * @data_out_sz: data xfer size for WRITES
 * @data_in_dma: physical address for READS
 * @data_in_sz: data xfer size for READS
 *
 * The native SGL is built starting in the first PRP
 * entry of the NVMe message (PRP1).  If the data buffer is small enough to be
 * described entirely using PRP1, then PRP2 is not used.  If needed, PRP2 is
 * used to describe a larger data buffer.  If the data buffer is too large to
 * describe using the two PRP entriess inside the NVMe message, then PRP1
 * describes the first data memory segment, and PRP2 contains a pointer to a PRP
 * list located elsewhere in memory to describe the remaining data memory
 * segments.  The PRP list will be contiguous.
 *
 * The native SGL for NVMe devices is a Physical Region Page (PRP).  A PRP
 * consists of a list of PRP entries to describe a number of noncontigous
 * physical memory segments as a single memory buffer, just as a SGL does.  Note
 * however, that this function is only used by the IOCTL call, so the memory
 * given will be guaranteed to be contiguous.  There is no need to translate
 * non-contiguous SGL into a PRP in this case.  All PRPs will describe
 * contiguous space that is one page size each.
 *
 * Each NVMe message contains two PRP entries.  The first (PRP1) either contains
 * a PRP list pointer or a PRP element, depending upon the command.  PRP2
 * contains the second PRP element if the memory being described fits within 2
 * PRP entries, or a PRP list pointer if the PRP spans more than two entries.
 *
 * A PRP list pointer contains the address of a PRP list, structured as a linear
 * array of PRP entries.  Each PRP entry in this list describes a segment of
 * physical memory.
 *
 * Each 64-bit PRP entry comprises an address and an offset field.  The address
 * always points at the beginning of a 4KB physical memory page, and the offset
 * describes where within that 4KB page the memory segment begins.  Only the
 * first element in a PRP list may contain a non-zero offset, implying that all
 * memory segments following the first begin at the start of a 4KB page.
 *
 * Each PRP element normally describes 4KB of physical memory, with exceptions
 * for the first and last elements in the list.  If the memory being described
 * by the list begins at a non-zero offset within the first 4KB page, then the
 * first PRP element will contain a non-zero offset indicating where the region
 * begins within the 4KB page.  The last memory segment may end before the end
 * of the 4KB segment, depending upon the overall size of the memory being
 * described by the PRP list.
 *
 * Since PRP entries lack any indication of size, the overall data buffer length
 * is used to determine where the end of the data memory buffer is located, and
 * how many PRP entries are required to describe it.
 */
static void
_base_build_nvme_prp(struct MPT3SAS_ADAPTER *ioc, u16 smid,
	Mpi26NVMeEncapsulatedRequest_t *nvme_encap_request,
	dma_addr_t data_out_dma, size_t data_out_sz, dma_addr_t data_in_dma,
	size_t data_in_sz)
{
	int		prp_size = NVME_PRP_SIZE;
	__le64		*prp_entry, *prp1_entry, *prp2_entry;
	__le64		*prp_page;
	dma_addr_t	prp_entry_dma, prp_page_dma, dma_addr;
	u32		offset, entry_len;
	u32		page_mask_result, page_mask;
	size_t		length;
	struct mpt3sas_nvme_cmd *nvme_cmd =
		(void *)nvme_encap_request->NVMe_Command;

	/*
	 * Not all commands require a data transfer. If no data, just return
	 * without constructing any PRP.
	 */
	if (!data_in_sz && !data_out_sz)
		return;
	prp1_entry = &nvme_cmd->prp1;
	prp2_entry = &nvme_cmd->prp2;
	prp_entry = prp1_entry;
	/*
	 * For the PRP entries, use the specially allocated buffer of
	 * contiguous memory.
	 */
	prp_page = (__le64 *)mpt3sas_base_get_pcie_sgl(ioc, smid);
	prp_page_dma = mpt3sas_base_get_pcie_sgl_dma(ioc, smid);

	/*
	 * Check if we are within 1 entry of a page boundary we don't
	 * want our first entry to be a PRP List entry.
	 */
	page_mask = ioc->page_size - 1;
	page_mask_result = (uintptr_t)((u8 *)prp_page + prp_size) & page_mask;
	if (!page_mask_result) {
		/* Bump up to next page boundary. */
		prp_page = (__le64 *)((u8 *)prp_page + prp_size);
		prp_page_dma = prp_page_dma + prp_size;
	}

	/*
	 * Set PRP physical pointer, which initially points to the current PRP
	 * DMA memory page.
	 */
	prp_entry_dma = prp_page_dma;

	/* Get physical address and length of the data buffer. */
	if (data_in_sz) {
		dma_addr = data_in_dma;
		length = data_in_sz;
	} else {
		dma_addr = data_out_dma;
		length = data_out_sz;
	}

	/* Loop while the length is not zero. */
	while (length) {
		/*
		 * Check if we need to put a list pointer here if we are at
		 * page boundary - prp_size (8 bytes).
		 */
		page_mask_result = (prp_entry_dma + prp_size) & page_mask;
		if (!page_mask_result) {
			/*
			 * This is the last entry in a PRP List, so we need to
			 * put a PRP list pointer here.  What this does is:
			 *   - bump the current memory pointer to the next
			 *     address, which will be the next full page.
			 *   - set the PRP Entry to point to that page.  This
			 *     is now the PRP List pointer.
			 *   - bump the PRP Entry pointer the start of the
			 *     next page.  Since all of this PRP memory is
			 *     contiguous, no need to get a new page - it's
			 *     just the next address.
			 */
			prp_entry_dma++;
			*prp_entry = cpu_to_le64(prp_entry_dma);
			prp_entry++;
		}

		/* Need to handle if entry will be part of a page. */
		offset = dma_addr & page_mask;
		entry_len = ioc->page_size - offset;

		if (prp_entry == prp1_entry) {
			/*
			 * Must fill in the first PRP pointer (PRP1) before
			 * moving on.
			 */
			*prp1_entry = cpu_to_le64(dma_addr);

			/*
			 * Now point to the second PRP entry within the
			 * command (PRP2).
			 */
			prp_entry = prp2_entry;
		} else if (prp_entry == prp2_entry) {
			/*
			 * Should the PRP2 entry be a PRP List pointer or just
			 * a regular PRP pointer?  If there is more than one
			 * more page of data, must use a PRP List pointer.
			 */
			if (length > ioc->page_size) {
				/*
				 * PRP2 will contain a PRP List pointer because
				 * more PRP's are needed with this command. The
				 * list will start at the beginning of the
				 * contiguous buffer.
				 */
				*prp2_entry = cpu_to_le64(prp_entry_dma);

				/*
				 * The next PRP Entry will be the start of the
				 * first PRP List.
				 */
				prp_entry = prp_page;
			} else {
				/*
				 * After this, the PRP Entries are complete.
				 * This command uses 2 PRP's and no PRP list.
				 */
				*prp2_entry = cpu_to_le64(dma_addr);
			}
		} else {
			/*
			 * Put entry in list and bump the addresses.
			 *
			 * After PRP1 and PRP2 are filled in, this will fill in
			 * all remaining PRP entries in a PRP List, one per
			 * each time through the loop.
			 */
			*prp_entry = cpu_to_le64(dma_addr);
			prp_entry++;
			prp_entry_dma++;
		}

		/*
		 * Bump the phys address of the command's data buffer by the
		 * entry_len.
		 */
		dma_addr += entry_len;

		/* Decrement length accounting for last partial page. */
		if (entry_len > length)
			length = 0;
		else
			length -= entry_len;
	}
}

/**
 * base_make_prp_nvme - Prepare PRPs (Physical Region Page) -
 *			SGLs specific to NVMe drives only
 *
 * @ioc:		per adapter object
 * @scmd:		SCSI command from the mid-layer
 * @mpi_request:	mpi request
 * @smid:		msg Index
 * @sge_count:		scatter gather element count.
 *
 * Return:		true: PRPs are built
 *			false: IEEE SGLs needs to be built
 */
static void
base_make_prp_nvme(struct MPT3SAS_ADAPTER *ioc,
		struct scsi_cmnd *scmd,
		Mpi25SCSIIORequest_t *mpi_request,
		u16 smid, int sge_count)
{
	int sge_len, num_prp_in_chain = 0;
	Mpi25IeeeSgeChain64_t *main_chain_element, *ptr_first_sgl;
	__le64 *curr_buff;
	dma_addr_t msg_dma, sge_addr, offset;
	u32 page_mask, page_mask_result;
	struct scatterlist *sg_scmd;
	u32 first_prp_len;
	int data_len = scsi_bufflen(scmd);
	u32 nvme_pg_size;

	nvme_pg_size = max_t(u32, ioc->page_size, NVME_PRP_PAGE_SIZE);
	/*
	 * Nvme has a very convoluted prp format.  One prp is required
	 * for each page or partial page. Driver need to split up OS sg_list
	 * entries if it is longer than one page or cross a page
	 * boundary.  Driver also have to insert a PRP list pointer entry as
	 * the last entry in each physical page of the PRP list.
	 *
	 * NOTE: The first PRP "entry" is actually placed in the first
	 * SGL entry in the main message as IEEE 64 format.  The 2nd
	 * entry in the main message is the chain element, and the rest
	 * of the PRP entries are built in the contiguous pcie buffer.
	 */
	page_mask = nvme_pg_size - 1;

	/*
	 * Native SGL is needed.
	 * Put a chain element in main message frame that points to the first
	 * chain buffer.
	 *
	 * NOTE:  The ChainOffset field must be 0 when using a chain pointer to
	 *        a native SGL.
	 */

	/* Set main message chain element pointer */
	main_chain_element = (pMpi25IeeeSgeChain64_t)&mpi_request->SGL;
	/*
	 * For NVMe the chain element needs to be the 2nd SG entry in the main
	 * message.
	 */
	main_chain_element = (Mpi25IeeeSgeChain64_t *)
		((u8 *)main_chain_element + sizeof(MPI25_IEEE_SGE_CHAIN64));

	/*
	 * For the PRP entries, use the specially allocated buffer of
	 * contiguous memory.  Normal chain buffers can't be used
	 * because each chain buffer would need to be the size of an OS
	 * page (4k).
	 */
	curr_buff = mpt3sas_base_get_pcie_sgl(ioc, smid);
	msg_dma = mpt3sas_base_get_pcie_sgl_dma(ioc, smid);

	main_chain_element->Address = cpu_to_le64(msg_dma);
	main_chain_element->NextChainOffset = 0;
	main_chain_element->Flags = MPI2_IEEE_SGE_FLAGS_CHAIN_ELEMENT |
			MPI2_IEEE_SGE_FLAGS_SYSTEM_ADDR |
			MPI26_IEEE_SGE_FLAGS_NSF_NVME_PRP;

	/* Build first prp, sge need not to be page aligned*/
	ptr_first_sgl = (pMpi25IeeeSgeChain64_t)&mpi_request->SGL;
	sg_scmd = scsi_sglist(scmd);
	sge_addr = sg_dma_address(sg_scmd);
	sge_len = sg_dma_len(sg_scmd);

	offset = sge_addr & page_mask;
	first_prp_len = nvme_pg_size - offset;

	ptr_first_sgl->Address = cpu_to_le64(sge_addr);
	ptr_first_sgl->Length = cpu_to_le32(first_prp_len);

	data_len -= first_prp_len;

	if (sge_len > first_prp_len) {
		sge_addr += first_prp_len;
		sge_len -= first_prp_len;
	} else if (data_len && (sge_len == first_prp_len)) {
		sg_scmd = sg_next(sg_scmd);
		sge_addr = sg_dma_address(sg_scmd);
		sge_len = sg_dma_len(sg_scmd);
	}

	for (;;) {
		offset = sge_addr & page_mask;

		/* Put PRP pointer due to page boundary*/
		page_mask_result = (uintptr_t)(curr_buff + 1) & page_mask;
		if (unlikely(!page_mask_result)) {
			scmd_printk(KERN_NOTICE,
				scmd, "page boundary curr_buff: 0x%p\n",
				curr_buff);
			msg_dma += 8;
			*curr_buff = cpu_to_le64(msg_dma);
			curr_buff++;
			num_prp_in_chain++;
		}

		*curr_buff = cpu_to_le64(sge_addr);
		curr_buff++;
		msg_dma += 8;
		num_prp_in_chain++;

		sge_addr += nvme_pg_size;
		sge_len -= nvme_pg_size;
		data_len -= nvme_pg_size;

		if (data_len <= 0)
			break;

		if (sge_len > 0)
			continue;

		sg_scmd = sg_next(sg_scmd);
		sge_addr = sg_dma_address(sg_scmd);
		sge_len = sg_dma_len(sg_scmd);
	}

	main_chain_element->Length =
		cpu_to_le32(num_prp_in_chain * sizeof(u64));
	return;
}

static bool
base_is_prp_possible(struct MPT3SAS_ADAPTER *ioc,
	struct _pcie_device *pcie_device, struct scsi_cmnd *scmd, int sge_count)
{
	u32 data_length = 0;
	bool build_prp = true;

	data_length = scsi_bufflen(scmd);
	if (pcie_device &&
	    (mpt3sas_scsih_is_pcie_scsi_device(pcie_device->device_info))) {
		build_prp = false;
		return build_prp;
	}

	/* If Datalenth is <= 16K and number of SGE’s entries are <= 2
	 * we built IEEE SGL
	 */
	if ((data_length <= NVME_PRP_PAGE_SIZE*4) && (sge_count <= 2))
		build_prp = false;

	return build_prp;
}

/**
 * _base_check_pcie_native_sgl - This function is called for PCIe end devices to
 * determine if the driver needs to build a native SGL.  If so, that native
 * SGL is built in the special contiguous buffers allocated especially for
 * PCIe SGL creation.  If the driver will not build a native SGL, return
 * TRUE and a normal IEEE SGL will be built.  Currently this routine
 * supports NVMe.
 * @ioc: per adapter object
 * @mpi_request: mf request pointer
 * @smid: system request message index
 * @scmd: scsi command
 * @pcie_device: points to the PCIe device's info
 *
 * Return: 0 if native SGL was built, 1 if no SGL was built
 */
static int
_base_check_pcie_native_sgl(struct MPT3SAS_ADAPTER *ioc,
	Mpi25SCSIIORequest_t *mpi_request, u16 smid, struct scsi_cmnd *scmd,
	struct _pcie_device *pcie_device)
{
	int sges_left;

	/* Get the SG list pointer and info. */
	sges_left = scsi_dma_map(scmd);
	if (sges_left < 0)
		return 1;

	/* Check if we need to build a native SG list. */
	if (!base_is_prp_possible(ioc, pcie_device,
				scmd, sges_left)) {
		/* We built a native SG list, just return. */
		goto out;
	}

	/*
	 * Build native NVMe PRP.
	 */
	base_make_prp_nvme(ioc, scmd, mpi_request,
			smid, sges_left);

	return 0;
out:
	scsi_dma_unmap(scmd);
	return 1;
}

/**
 * _base_add_sg_single_ieee - add sg element for IEEE format
 * @paddr: virtual address for SGE
 * @flags: SGE flags
 * @chain_offset: number of 128 byte elements from start of segment
 * @length: data transfer length
 * @dma_addr: Physical address
 */
static void
_base_add_sg_single_ieee(void *paddr, u8 flags, u8 chain_offset, u32 length,
	dma_addr_t dma_addr)
{
	Mpi25IeeeSgeChain64_t *sgel = paddr;

	sgel->Flags = flags;
	sgel->NextChainOffset = chain_offset;
	sgel->Length = cpu_to_le32(length);
	sgel->Address = cpu_to_le64(dma_addr);
}

/**
 * _base_build_zero_len_sge_ieee - build zero length sg entry for IEEE format
 * @ioc: per adapter object
 * @paddr: virtual address for SGE
 *
 * Create a zero length scatter gather entry to insure the IOCs hardware has
 * something to use if the target device goes brain dead and tries
 * to send data even when none is asked for.
 */
static void
_base_build_zero_len_sge_ieee(struct MPT3SAS_ADAPTER *ioc, void *paddr)
{
	u8 sgl_flags = (MPI2_IEEE_SGE_FLAGS_SIMPLE_ELEMENT |
		MPI2_IEEE_SGE_FLAGS_SYSTEM_ADDR |
		MPI25_IEEE_SGE_FLAGS_END_OF_LIST);

	_base_add_sg_single_ieee(paddr, sgl_flags, 0, 0, -1);
}

/**
 * _base_build_sg_scmd - main sg creation routine
 *		pcie_device is unused here!
 * @ioc: per adapter object
 * @scmd: scsi command
 * @smid: system request message index
 * @unused: unused pcie_device pointer
 * Context: none.
 *
 * The main routine that builds scatter gather table from a given
 * scsi request sent via the .queuecommand main handler.
 *
 * Return: 0 success, anything else error
 */
static int
_base_build_sg_scmd(struct MPT3SAS_ADAPTER *ioc,
	struct scsi_cmnd *scmd, u16 smid, struct _pcie_device *unused)
{
	Mpi2SCSIIORequest_t *mpi_request;
	dma_addr_t chain_dma;
	struct scatterlist *sg_scmd;
	void *sg_local, *chain;
	u32 chain_offset;
	u32 chain_length;
	u32 chain_flags;
	int sges_left;
	u32 sges_in_segment;
	u32 sgl_flags;
	u32 sgl_flags_last_element;
	u32 sgl_flags_end_buffer;
	struct chain_tracker *chain_req;

	mpi_request = mpt3sas_base_get_msg_frame(ioc, smid);

	/* init scatter gather flags */
	sgl_flags = MPI2_SGE_FLAGS_SIMPLE_ELEMENT;
	if (scmd->sc_data_direction == DMA_TO_DEVICE)
		sgl_flags |= MPI2_SGE_FLAGS_HOST_TO_IOC;
	sgl_flags_last_element = (sgl_flags | MPI2_SGE_FLAGS_LAST_ELEMENT)
	    << MPI2_SGE_FLAGS_SHIFT;
	sgl_flags_end_buffer = (sgl_flags | MPI2_SGE_FLAGS_LAST_ELEMENT |
	    MPI2_SGE_FLAGS_END_OF_BUFFER | MPI2_SGE_FLAGS_END_OF_LIST)
	    << MPI2_SGE_FLAGS_SHIFT;
	sgl_flags = sgl_flags << MPI2_SGE_FLAGS_SHIFT;

	sg_scmd = scsi_sglist(scmd);
	sges_left = scsi_dma_map(scmd);
	if (sges_left < 0)
		return -ENOMEM;

	sg_local = &mpi_request->SGL;
	sges_in_segment = ioc->max_sges_in_main_message;
	if (sges_left <= sges_in_segment)
		goto fill_in_last_segment;

	mpi_request->ChainOffset = (offsetof(Mpi2SCSIIORequest_t, SGL) +
	    (sges_in_segment * ioc->sge_size))/4;

	/* fill in main message segment when there is a chain following */
	while (sges_in_segment) {
		if (sges_in_segment == 1)
			ioc->base_add_sg_single(sg_local,
			    sgl_flags_last_element | sg_dma_len(sg_scmd),
			    sg_dma_address(sg_scmd));
		else
			ioc->base_add_sg_single(sg_local, sgl_flags |
			    sg_dma_len(sg_scmd), sg_dma_address(sg_scmd));
		sg_scmd = sg_next(sg_scmd);
		sg_local += ioc->sge_size;
		sges_left--;
		sges_in_segment--;
	}

	/* initializing the chain flags and pointers */
	chain_flags = MPI2_SGE_FLAGS_CHAIN_ELEMENT << MPI2_SGE_FLAGS_SHIFT;
	chain_req = _base_get_chain_buffer_tracker(ioc, scmd);
	if (!chain_req)
		return -1;
	chain = chain_req->chain_buffer;
	chain_dma = chain_req->chain_buffer_dma;
	do {
		sges_in_segment = (sges_left <=
		    ioc->max_sges_in_chain_message) ? sges_left :
		    ioc->max_sges_in_chain_message;
		chain_offset = (sges_left == sges_in_segment) ?
		    0 : (sges_in_segment * ioc->sge_size)/4;
		chain_length = sges_in_segment * ioc->sge_size;
		if (chain_offset) {
			chain_offset = chain_offset <<
			    MPI2_SGE_CHAIN_OFFSET_SHIFT;
			chain_length += ioc->sge_size;
		}
		ioc->base_add_sg_single(sg_local, chain_flags | chain_offset |
		    chain_length, chain_dma);
		sg_local = chain;
		if (!chain_offset)
			goto fill_in_last_segment;

		/* fill in chain segments */
		while (sges_in_segment) {
			if (sges_in_segment == 1)
				ioc->base_add_sg_single(sg_local,
				    sgl_flags_last_element |
				    sg_dma_len(sg_scmd),
				    sg_dma_address(sg_scmd));
			else
				ioc->base_add_sg_single(sg_local, sgl_flags |
				    sg_dma_len(sg_scmd),
				    sg_dma_address(sg_scmd));
			sg_scmd = sg_next(sg_scmd);
			sg_local += ioc->sge_size;
			sges_left--;
			sges_in_segment--;
		}

		chain_req = _base_get_chain_buffer_tracker(ioc, scmd);
		if (!chain_req)
			return -1;
		chain = chain_req->chain_buffer;
		chain_dma = chain_req->chain_buffer_dma;
	} while (1);


 fill_in_last_segment:

	/* fill the last segment */
	while (sges_left) {
		if (sges_left == 1)
			ioc->base_add_sg_single(sg_local, sgl_flags_end_buffer |
			    sg_dma_len(sg_scmd), sg_dma_address(sg_scmd));
		else
			ioc->base_add_sg_single(sg_local, sgl_flags |
			    sg_dma_len(sg_scmd), sg_dma_address(sg_scmd));
		sg_scmd = sg_next(sg_scmd);
		sg_local += ioc->sge_size;
		sges_left--;
	}

	return 0;
}

/**
 * _base_build_sg_scmd_ieee - main sg creation routine for IEEE format
 * @ioc: per adapter object
 * @scmd: scsi command
 * @smid: system request message index
 * @pcie_device: Pointer to pcie_device. If set, the pcie native sgl will be
 * constructed on need.
 * Context: none.
 *
 * The main routine that builds scatter gather table from a given
 * scsi request sent via the .queuecommand main handler.
 *
 * Return: 0 success, anything else error
 */
static int
_base_build_sg_scmd_ieee(struct MPT3SAS_ADAPTER *ioc,
	struct scsi_cmnd *scmd, u16 smid, struct _pcie_device *pcie_device)
{
	Mpi25SCSIIORequest_t *mpi_request;
	dma_addr_t chain_dma;
	struct scatterlist *sg_scmd;
	void *sg_local, *chain;
	u32 chain_offset;
	u32 chain_length;
	int sges_left;
	u32 sges_in_segment;
	u8 simple_sgl_flags;
	u8 simple_sgl_flags_last;
	u8 chain_sgl_flags;
	struct chain_tracker *chain_req;

	mpi_request = mpt3sas_base_get_msg_frame(ioc, smid);

	/* init scatter gather flags */
	simple_sgl_flags = MPI2_IEEE_SGE_FLAGS_SIMPLE_ELEMENT |
	    MPI2_IEEE_SGE_FLAGS_SYSTEM_ADDR;
	simple_sgl_flags_last = simple_sgl_flags |
	    MPI25_IEEE_SGE_FLAGS_END_OF_LIST;
	chain_sgl_flags = MPI2_IEEE_SGE_FLAGS_CHAIN_ELEMENT |
	    MPI2_IEEE_SGE_FLAGS_SYSTEM_ADDR;

	/* Check if we need to build a native SG list. */
	if ((pcie_device) && (_base_check_pcie_native_sgl(ioc, mpi_request,
			smid, scmd, pcie_device) == 0)) {
		/* We built a native SG list, just return. */
		return 0;
	}

	sg_scmd = scsi_sglist(scmd);
	sges_left = scsi_dma_map(scmd);
	if (sges_left < 0)
		return -ENOMEM;

	sg_local = &mpi_request->SGL;
	sges_in_segment = (ioc->request_sz -
		   offsetof(Mpi25SCSIIORequest_t, SGL))/ioc->sge_size_ieee;
	if (sges_left <= sges_in_segment)
		goto fill_in_last_segment;

	mpi_request->ChainOffset = (sges_in_segment - 1 /* chain element */) +
	    (offsetof(Mpi25SCSIIORequest_t, SGL)/ioc->sge_size_ieee);

	/* fill in main message segment when there is a chain following */
	while (sges_in_segment > 1) {
		_base_add_sg_single_ieee(sg_local, simple_sgl_flags, 0,
		    sg_dma_len(sg_scmd), sg_dma_address(sg_scmd));
		sg_scmd = sg_next(sg_scmd);
		sg_local += ioc->sge_size_ieee;
		sges_left--;
		sges_in_segment--;
	}

	/* initializing the pointers */
	chain_req = _base_get_chain_buffer_tracker(ioc, scmd);
	if (!chain_req)
		return -1;
	chain = chain_req->chain_buffer;
	chain_dma = chain_req->chain_buffer_dma;
	do {
		sges_in_segment = (sges_left <=
		    ioc->max_sges_in_chain_message) ? sges_left :
		    ioc->max_sges_in_chain_message;
		chain_offset = (sges_left == sges_in_segment) ?
		    0 : sges_in_segment;
		chain_length = sges_in_segment * ioc->sge_size_ieee;
		if (chain_offset)
			chain_length += ioc->sge_size_ieee;
		_base_add_sg_single_ieee(sg_local, chain_sgl_flags,
		    chain_offset, chain_length, chain_dma);

		sg_local = chain;
		if (!chain_offset)
			goto fill_in_last_segment;

		/* fill in chain segments */
		while (sges_in_segment) {
			_base_add_sg_single_ieee(sg_local, simple_sgl_flags, 0,
			    sg_dma_len(sg_scmd), sg_dma_address(sg_scmd));
			sg_scmd = sg_next(sg_scmd);
			sg_local += ioc->sge_size_ieee;
			sges_left--;
			sges_in_segment--;
		}

		chain_req = _base_get_chain_buffer_tracker(ioc, scmd);
		if (!chain_req)
			return -1;
		chain = chain_req->chain_buffer;
		chain_dma = chain_req->chain_buffer_dma;
	} while (1);


 fill_in_last_segment:

	/* fill the last segment */
	while (sges_left > 0) {
		if (sges_left == 1)
			_base_add_sg_single_ieee(sg_local,
			    simple_sgl_flags_last, 0, sg_dma_len(sg_scmd),
			    sg_dma_address(sg_scmd));
		else
			_base_add_sg_single_ieee(sg_local, simple_sgl_flags, 0,
			    sg_dma_len(sg_scmd), sg_dma_address(sg_scmd));
		sg_scmd = sg_next(sg_scmd);
		sg_local += ioc->sge_size_ieee;
		sges_left--;
	}

	return 0;
}

/**
 * _base_build_sg_ieee - build generic sg for IEEE format
 * @ioc: per adapter object
 * @psge: virtual address for SGE
 * @data_out_dma: physical address for WRITES
 * @data_out_sz: data xfer size for WRITES
 * @data_in_dma: physical address for READS
 * @data_in_sz: data xfer size for READS
 */
static void
_base_build_sg_ieee(struct MPT3SAS_ADAPTER *ioc, void *psge,
	dma_addr_t data_out_dma, size_t data_out_sz, dma_addr_t data_in_dma,
	size_t data_in_sz)
{
	u8 sgl_flags;

	if (!data_out_sz && !data_in_sz) {
		_base_build_zero_len_sge_ieee(ioc, psge);
		return;
	}

	if (data_out_sz && data_in_sz) {
		/* WRITE sgel first */
		sgl_flags = MPI2_IEEE_SGE_FLAGS_SIMPLE_ELEMENT |
		    MPI2_IEEE_SGE_FLAGS_SYSTEM_ADDR;
		_base_add_sg_single_ieee(psge, sgl_flags, 0, data_out_sz,
		    data_out_dma);

		/* incr sgel */
		psge += ioc->sge_size_ieee;

		/* READ sgel last */
		sgl_flags |= MPI25_IEEE_SGE_FLAGS_END_OF_LIST;
		_base_add_sg_single_ieee(psge, sgl_flags, 0, data_in_sz,
		    data_in_dma);
	} else if (data_out_sz) /* WRITE */ {
		sgl_flags = MPI2_IEEE_SGE_FLAGS_SIMPLE_ELEMENT |
		    MPI25_IEEE_SGE_FLAGS_END_OF_LIST |
		    MPI2_IEEE_SGE_FLAGS_SYSTEM_ADDR;
		_base_add_sg_single_ieee(psge, sgl_flags, 0, data_out_sz,
		    data_out_dma);
	} else if (data_in_sz) /* READ */ {
		sgl_flags = MPI2_IEEE_SGE_FLAGS_SIMPLE_ELEMENT |
		    MPI25_IEEE_SGE_FLAGS_END_OF_LIST |
		    MPI2_IEEE_SGE_FLAGS_SYSTEM_ADDR;
		_base_add_sg_single_ieee(psge, sgl_flags, 0, data_in_sz,
		    data_in_dma);
	}
}

#define convert_to_kb(x) ((x) << (PAGE_SHIFT - 10))

/**
 * _base_config_dma_addressing - set dma addressing
 * @ioc: per adapter object
 * @pdev: PCI device struct
 *
 * Return: 0 for success, non-zero for failure.
 */
static int
_base_config_dma_addressing(struct MPT3SAS_ADAPTER *ioc, struct pci_dev *pdev)
{
	struct sysinfo s;
	u64 coherent_dma_mask, dma_mask;

	if (ioc->is_mcpu_endpoint || sizeof(dma_addr_t) == 4) {
		ioc->dma_mask = 32;
		coherent_dma_mask = dma_mask = DMA_BIT_MASK(32);
	/* Set 63 bit DMA mask for all SAS3 and SAS35 controllers */
	} else if (ioc->hba_mpi_version_belonged > MPI2_VERSION) {
		ioc->dma_mask = 63;
		coherent_dma_mask = dma_mask = DMA_BIT_MASK(63);
	} else {
		ioc->dma_mask = 64;
		coherent_dma_mask = dma_mask = DMA_BIT_MASK(64);
	}

	if (ioc->use_32bit_dma)
		coherent_dma_mask = DMA_BIT_MASK(32);

	if (dma_set_mask(&pdev->dev, dma_mask) ||
	    dma_set_coherent_mask(&pdev->dev, coherent_dma_mask))
		return -ENODEV;

	if (ioc->dma_mask > 32) {
		ioc->base_add_sg_single = &_base_add_sg_single_64;
		ioc->sge_size = sizeof(Mpi2SGESimple64_t);
	} else {
		ioc->base_add_sg_single = &_base_add_sg_single_32;
		ioc->sge_size = sizeof(Mpi2SGESimple32_t);
	}

	si_meminfo(&s);
	ioc_info(ioc, "%d BIT PCI BUS DMA ADDRESSING SUPPORTED, total mem (%ld kB)\n",
		ioc->dma_mask, convert_to_kb(s.totalram));

	return 0;
}

/**
 * _base_check_enable_msix - checks MSIX capabable.
 * @ioc: per adapter object
 *
 * Check to see if card is capable of MSIX, and set number
 * of available msix vectors
 */
static int
_base_check_enable_msix(struct MPT3SAS_ADAPTER *ioc)
{
	int base;
	u16 message_control;

	/* Check whether controller SAS2008 B0 controller,
	 * if it is SAS2008 B0 controller use IO-APIC instead of MSIX
	 */
	if (ioc->pdev->device == MPI2_MFGPAGE_DEVID_SAS2008 &&
	    ioc->pdev->revision == SAS2_PCI_DEVICE_B0_REVISION) {
		return -EINVAL;
	}

	base = pci_find_capability(ioc->pdev, PCI_CAP_ID_MSIX);
	if (!base) {
		dfailprintk(ioc, ioc_info(ioc, "msix not supported\n"));
		return -EINVAL;
	}

	/* get msix vector count */
	/* NUMA_IO not supported for older controllers */
	if (ioc->pdev->device == MPI2_MFGPAGE_DEVID_SAS2004 ||
	    ioc->pdev->device == MPI2_MFGPAGE_DEVID_SAS2008 ||
	    ioc->pdev->device == MPI2_MFGPAGE_DEVID_SAS2108_1 ||
	    ioc->pdev->device == MPI2_MFGPAGE_DEVID_SAS2108_2 ||
	    ioc->pdev->device == MPI2_MFGPAGE_DEVID_SAS2108_3 ||
	    ioc->pdev->device == MPI2_MFGPAGE_DEVID_SAS2116_1 ||
	    ioc->pdev->device == MPI2_MFGPAGE_DEVID_SAS2116_2)
		ioc->msix_vector_count = 1;
	else {
		pci_read_config_word(ioc->pdev, base + 2, &message_control);
		ioc->msix_vector_count = (message_control & 0x3FF) + 1;
	}
	dinitprintk(ioc, ioc_info(ioc, "msix is supported, vector_count(%d)\n",
				  ioc->msix_vector_count));
	return 0;
}

/**
 * mpt3sas_base_free_irq - free irq
 * @ioc: per adapter object
 *
 * Freeing respective reply_queue from the list.
 */
void
mpt3sas_base_free_irq(struct MPT3SAS_ADAPTER *ioc)
{
	unsigned int irq;
	struct adapter_reply_queue *reply_q, *next;

	if (list_empty(&ioc->reply_queue_list))
		return;

	list_for_each_entry_safe(reply_q, next, &ioc->reply_queue_list, list) {
		list_del(&reply_q->list);
		if (reply_q->is_iouring_poll_q) {
			kfree(reply_q);
			continue;
		}

		if (ioc->smp_affinity_enable) {
			irq = pci_irq_vector(ioc->pdev, reply_q->msix_index);
			irq_update_affinity_hint(irq, NULL);
		}
		free_irq(pci_irq_vector(ioc->pdev, reply_q->msix_index),
			 reply_q);
		kfree(reply_q);
	}
}

/**
 * _base_request_irq - request irq
 * @ioc: per adapter object
 * @index: msix index into vector table
 *
 * Inserting respective reply_queue into the list.
 */
static int
_base_request_irq(struct MPT3SAS_ADAPTER *ioc, u8 index)
{
	struct pci_dev *pdev = ioc->pdev;
	struct adapter_reply_queue *reply_q;
	int r, qid;

	reply_q =  kzalloc(sizeof(struct adapter_reply_queue), GFP_KERNEL);
	if (!reply_q) {
		ioc_err(ioc, "unable to allocate memory %zu!\n",
			sizeof(struct adapter_reply_queue));
		return -ENOMEM;
	}
	reply_q->ioc = ioc;
	reply_q->msix_index = index;

	atomic_set(&reply_q->busy, 0);

	if (index >= ioc->iopoll_q_start_index) {
		qid = index - ioc->iopoll_q_start_index;
		snprintf(reply_q->name, MPT_NAME_LENGTH, "%s%d-mq-poll%d",
		    ioc->driver_name, ioc->id, qid);
		reply_q->is_iouring_poll_q = 1;
		ioc->io_uring_poll_queues[qid].reply_q = reply_q;
		goto out;
	}


	if (ioc->msix_enable)
		snprintf(reply_q->name, MPT_NAME_LENGTH, "%s%d-msix%d",
		    ioc->driver_name, ioc->id, index);
	else
		snprintf(reply_q->name, MPT_NAME_LENGTH, "%s%d",
		    ioc->driver_name, ioc->id);
	r = request_irq(pci_irq_vector(pdev, index), _base_interrupt,
			IRQF_SHARED, reply_q->name, reply_q);
	if (r) {
		pr_err("%s: unable to allocate interrupt %d!\n",
		       reply_q->name, pci_irq_vector(pdev, index));
		kfree(reply_q);
		return -EBUSY;
	}
out:
	INIT_LIST_HEAD(&reply_q->list);
	list_add_tail(&reply_q->list, &ioc->reply_queue_list);
	return 0;
}

/**
 * _base_assign_reply_queues - assigning msix index for each cpu
 * @ioc: per adapter object
 *
 * The enduser would need to set the affinity via /proc/irq/#/smp_affinity
 */
static void
_base_assign_reply_queues(struct MPT3SAS_ADAPTER *ioc)
{
	unsigned int cpu, nr_cpus, nr_msix, index = 0, irq;
	struct adapter_reply_queue *reply_q;
	int iopoll_q_count = ioc->reply_queue_count -
	    ioc->iopoll_q_start_index;
	const struct cpumask *mask;

	if (!_base_is_controller_msix_enabled(ioc))
		return;

	if (ioc->msix_load_balance)
		return;

	memset(ioc->cpu_msix_table, 0, ioc->cpu_msix_table_sz);

	nr_cpus = num_online_cpus();
	nr_msix = ioc->reply_queue_count = min(ioc->reply_queue_count,
					       ioc->facts.MaxMSIxVectors);
	if (!nr_msix)
		return;

	if (ioc->smp_affinity_enable) {

		/*
		 * set irq affinity to local numa node for those irqs
		 * corresponding to high iops queues.
		 */
		if (ioc->high_iops_queues) {
			mask = cpumask_of_node(dev_to_node(&ioc->pdev->dev));
			for (index = 0; index < ioc->high_iops_queues;
			    index++) {
				irq = pci_irq_vector(ioc->pdev, index);
				irq_set_affinity_and_hint(irq, mask);
			}
		}

		list_for_each_entry(reply_q, &ioc->reply_queue_list, list) {
			const cpumask_t *mask;

			if (reply_q->msix_index < ioc->high_iops_queues ||
			    reply_q->msix_index >= ioc->iopoll_q_start_index)
				continue;

			mask = pci_irq_get_affinity(ioc->pdev,
			    reply_q->msix_index);
			if (!mask) {
				ioc_warn(ioc, "no affinity for msi %x\n",
					 reply_q->msix_index);
				goto fall_back;
			}

			for_each_cpu_and(cpu, mask, cpu_online_mask) {
				if (cpu >= ioc->cpu_msix_table_sz)
					break;
				ioc->cpu_msix_table[cpu] = reply_q->msix_index;
			}
		}
		return;
	}

fall_back:
	cpu = cpumask_first(cpu_online_mask);
	nr_msix -= (ioc->high_iops_queues - iopoll_q_count);
	index = 0;

	list_for_each_entry(reply_q, &ioc->reply_queue_list, list) {
		unsigned int i, group = nr_cpus / nr_msix;

		if (reply_q->msix_index < ioc->high_iops_queues ||
		    reply_q->msix_index >= ioc->iopoll_q_start_index)
			continue;

		if (cpu >= nr_cpus)
			break;

		if (index < nr_cpus % nr_msix)
			group++;

		for (i = 0 ; i < group ; i++) {
			ioc->cpu_msix_table[cpu] = reply_q->msix_index;
			cpu = cpumask_next(cpu, cpu_online_mask);
		}
		index++;
	}
}

/**
 * _base_check_and_enable_high_iops_queues - enable high iops mode
 * @ioc: per adapter object
 * @hba_msix_vector_count: msix vectors supported by HBA
 *
 * Enable high iops queues only if
 *  - HBA is a SEA/AERO controller and
 *  - MSI-Xs vector supported by the HBA is 128 and
 *  - total CPU count in the system >=16 and
 *  - loaded driver with default max_msix_vectors module parameter and
 *  - system booted in non kdump mode
 *
 * Return: nothing.
 */
static void
_base_check_and_enable_high_iops_queues(struct MPT3SAS_ADAPTER *ioc,
		int hba_msix_vector_count)
{
	u16 lnksta, speed;

	/*
	 * Disable high iops queues if io uring poll queues are enabled.
	 */
	if (perf_mode == MPT_PERF_MODE_IOPS ||
	    perf_mode == MPT_PERF_MODE_LATENCY ||
	    ioc->io_uring_poll_queues) {
		ioc->high_iops_queues = 0;
		return;
	}

	if (perf_mode == MPT_PERF_MODE_DEFAULT) {

		pcie_capability_read_word(ioc->pdev, PCI_EXP_LNKSTA, &lnksta);
		speed = lnksta & PCI_EXP_LNKSTA_CLS;

		if (speed < 0x4) {
			ioc->high_iops_queues = 0;
			return;
		}
	}

	if (!reset_devices && ioc->is_aero_ioc &&
	    hba_msix_vector_count == MPT3SAS_GEN35_MAX_MSIX_QUEUES &&
	    num_online_cpus() >= MPT3SAS_HIGH_IOPS_REPLY_QUEUES &&
	    max_msix_vectors == -1)
		ioc->high_iops_queues = MPT3SAS_HIGH_IOPS_REPLY_QUEUES;
	else
		ioc->high_iops_queues = 0;
}

/**
 * mpt3sas_base_disable_msix - disables msix
 * @ioc: per adapter object
 *
 */
void
mpt3sas_base_disable_msix(struct MPT3SAS_ADAPTER *ioc)
{
	if (!ioc->msix_enable)
		return;
	pci_free_irq_vectors(ioc->pdev);
	ioc->msix_enable = 0;
	kfree(ioc->io_uring_poll_queues);
}

/**
 * _base_alloc_irq_vectors - allocate msix vectors
 * @ioc: per adapter object
 *
 */
static int
_base_alloc_irq_vectors(struct MPT3SAS_ADAPTER *ioc)
{
	int i, irq_flags = PCI_IRQ_MSIX;
	struct irq_affinity desc = { .pre_vectors = ioc->high_iops_queues };
	struct irq_affinity *descp = &desc;
	/*
	 * Don't allocate msix vectors for poll_queues.
	 * msix_vectors is always within a range of FW supported reply queue.
	 */
	int nr_msix_vectors = ioc->iopoll_q_start_index;


	if (ioc->smp_affinity_enable)
		irq_flags |= PCI_IRQ_AFFINITY | PCI_IRQ_ALL_TYPES;
	else
		descp = NULL;

	ioc_info(ioc, " %d %d %d\n", ioc->high_iops_queues,
	    ioc->reply_queue_count, nr_msix_vectors);

	i = pci_alloc_irq_vectors_affinity(ioc->pdev,
	    ioc->high_iops_queues,
	    nr_msix_vectors, irq_flags, descp);

	return i;
}

/**
 * _base_enable_msix - enables msix, failback to io_apic
 * @ioc: per adapter object
 *
 */
static int
_base_enable_msix(struct MPT3SAS_ADAPTER *ioc)
{
	int r;
	int i, local_max_msix_vectors;
	u8 try_msix = 0;
	int iopoll_q_count = 0;

	ioc->msix_load_balance = false;

	if (msix_disable == -1 || msix_disable == 0)
		try_msix = 1;

	if (!try_msix)
		goto try_ioapic;

	if (_base_check_enable_msix(ioc) != 0)
		goto try_ioapic;

	ioc_info(ioc, "MSI-X vectors supported: %d\n", ioc->msix_vector_count);
	pr_info("\t no of cores: %d, max_msix_vectors: %d\n",
		ioc->cpu_count, max_msix_vectors);

	ioc->reply_queue_count =
		min_t(int, ioc->cpu_count, ioc->msix_vector_count);

	if (!ioc->rdpq_array_enable && max_msix_vectors == -1)
		local_max_msix_vectors = (reset_devices) ? 1 : 8;
	else
		local_max_msix_vectors = max_msix_vectors;

	if (local_max_msix_vectors == 0)
		goto try_ioapic;

	/*
	 * Enable msix_load_balance only if combined reply queue mode is
	 * disabled on SAS3 & above generation HBA devices.
	 */
	if (!ioc->combined_reply_queue &&
	    ioc->hba_mpi_version_belonged != MPI2_VERSION) {
		ioc_info(ioc,
		    "combined ReplyQueue is off, Enabling msix load balance\n");
		ioc->msix_load_balance = true;
	}

	/*
	 * smp affinity setting is not need when msix load balance
	 * is enabled.
	 */
	if (ioc->msix_load_balance)
		ioc->smp_affinity_enable = 0;

	if (!ioc->smp_affinity_enable || ioc->reply_queue_count <= 1)
		ioc->shost->host_tagset = 0;

	/*
	 * Enable io uring poll queues only if host_tagset is enabled.
	 */
	if (ioc->shost->host_tagset)
		iopoll_q_count = poll_queues;

	if (iopoll_q_count) {
		ioc->io_uring_poll_queues = kcalloc(iopoll_q_count,
		    sizeof(struct io_uring_poll_queue), GFP_KERNEL);
		if (!ioc->io_uring_poll_queues)
			iopoll_q_count = 0;
	}

	if (ioc->is_aero_ioc)
		_base_check_and_enable_high_iops_queues(ioc,
		    ioc->msix_vector_count);

	/*
	 * Add high iops queues count to reply queue count if high iops queues
	 * are enabled.
	 */
	ioc->reply_queue_count = min_t(int,
	    ioc->reply_queue_count + ioc->high_iops_queues,
	    ioc->msix_vector_count);

	/*
	 * Adjust the reply queue count incase reply queue count
	 * exceeds the user provided MSIx vectors count.
	 */
	if (local_max_msix_vectors > 0)
		ioc->reply_queue_count = min_t(int, local_max_msix_vectors,
		    ioc->reply_queue_count);
	/*
	 * Add io uring poll queues count to reply queues count
	 * if io uring is enabled in driver.
	 */
	if (iopoll_q_count) {
		if (ioc->reply_queue_count < (iopoll_q_count + MPT3_MIN_IRQS))
			iopoll_q_count = 0;
		ioc->reply_queue_count = min_t(int,
		    ioc->reply_queue_count + iopoll_q_count,
		    ioc->msix_vector_count);
	}

	/*
	 * Starting index of io uring poll queues in reply queue list.
	 */
	ioc->iopoll_q_start_index =
	    ioc->reply_queue_count - iopoll_q_count;

	r = _base_alloc_irq_vectors(ioc);
	if (r < 0) {
		ioc_info(ioc, "pci_alloc_irq_vectors failed (r=%d) !!!\n", r);
		goto try_ioapic;
	}

	/*
	 * Adjust the reply queue count if the allocated
	 * MSIx vectors is less then the requested number
	 * of MSIx vectors.
	 */
	if (r < ioc->iopoll_q_start_index) {
		ioc->reply_queue_count = r + iopoll_q_count;
		ioc->iopoll_q_start_index =
		    ioc->reply_queue_count - iopoll_q_count;
	}

	ioc->msix_enable = 1;
	for (i = 0; i < ioc->reply_queue_count; i++) {
		r = _base_request_irq(ioc, i);
		if (r) {
			mpt3sas_base_free_irq(ioc);
			mpt3sas_base_disable_msix(ioc);
			goto try_ioapic;
		}
	}

	ioc_info(ioc, "High IOPs queues : %s\n",
			ioc->high_iops_queues ? "enabled" : "disabled");

	return 0;

/* failback to io_apic interrupt routing */
 try_ioapic:
	ioc->high_iops_queues = 0;
	ioc_info(ioc, "High IOPs queues : disabled\n");
	ioc->reply_queue_count = 1;
	ioc->iopoll_q_start_index = ioc->reply_queue_count - 0;
	r = pci_alloc_irq_vectors(ioc->pdev, 1, 1, PCI_IRQ_LEGACY);
	if (r < 0) {
		dfailprintk(ioc,
			    ioc_info(ioc, "pci_alloc_irq_vector(legacy) failed (r=%d) !!!\n",
				     r));
	} else
		r = _base_request_irq(ioc, 0);

	return r;
}

/**
 * mpt3sas_base_unmap_resources - free controller resources
 * @ioc: per adapter object
 */
static void
mpt3sas_base_unmap_resources(struct MPT3SAS_ADAPTER *ioc)
{
	struct pci_dev *pdev = ioc->pdev;

	dexitprintk(ioc, ioc_info(ioc, "%s\n", __func__));

	mpt3sas_base_free_irq(ioc);
	mpt3sas_base_disable_msix(ioc);

	kfree(ioc->replyPostRegisterIndex);
	ioc->replyPostRegisterIndex = NULL;


	if (ioc->chip_phys) {
		iounmap(ioc->chip);
		ioc->chip_phys = 0;
	}

	if (pci_is_enabled(pdev)) {
		pci_release_selected_regions(ioc->pdev, ioc->bars);
		pci_disable_device(pdev);
	}
}

static int
_base_diag_reset(struct MPT3SAS_ADAPTER *ioc);

/**
 * mpt3sas_base_check_for_fault_and_issue_reset - check if IOC is in fault state
 *     and if it is in fault state then issue diag reset.
 * @ioc: per adapter object
 *
 * Return: 0 for success, non-zero for failure.
 */
int
mpt3sas_base_check_for_fault_and_issue_reset(struct MPT3SAS_ADAPTER *ioc)
{
	u32 ioc_state;
	int rc = -EFAULT;

	dinitprintk(ioc, pr_info("%s\n", __func__));
	if (ioc->pci_error_recovery)
		return 0;
	ioc_state = mpt3sas_base_get_iocstate(ioc, 0);
	dhsprintk(ioc, pr_info("%s: ioc_state(0x%08x)\n", __func__, ioc_state));

	if ((ioc_state & MPI2_IOC_STATE_MASK) == MPI2_IOC_STATE_FAULT) {
		mpt3sas_print_fault_code(ioc, ioc_state &
		    MPI2_DOORBELL_DATA_MASK);
		mpt3sas_base_mask_interrupts(ioc);
		rc = _base_diag_reset(ioc);
	} else if ((ioc_state & MPI2_IOC_STATE_MASK) ==
	    MPI2_IOC_STATE_COREDUMP) {
		mpt3sas_print_coredump_info(ioc, ioc_state &
		     MPI2_DOORBELL_DATA_MASK);
		mpt3sas_base_wait_for_coredump_completion(ioc, __func__);
		mpt3sas_base_mask_interrupts(ioc);
		rc = _base_diag_reset(ioc);
	}

	return rc;
}

/**
 * mpt3sas_base_map_resources - map in controller resources (io/irq/memap)
 * @ioc: per adapter object
 *
 * Return: 0 for success, non-zero for failure.
 */
int
mpt3sas_base_map_resources(struct MPT3SAS_ADAPTER *ioc)
{
	struct pci_dev *pdev = ioc->pdev;
	u32 memap_sz;
	u32 pio_sz;
	int i, r = 0, rc;
	u64 pio_chip = 0;
	phys_addr_t chip_phys = 0;
	struct adapter_reply_queue *reply_q;
	int iopoll_q_count = 0;

	dinitprintk(ioc, ioc_info(ioc, "%s\n", __func__));

	ioc->bars = pci_select_bars(pdev, IORESOURCE_MEM);
	if (pci_enable_device_mem(pdev)) {
		ioc_warn(ioc, "pci_enable_device_mem: failed\n");
		ioc->bars = 0;
		return -ENODEV;
	}


	if (pci_request_selected_regions(pdev, ioc->bars,
	    ioc->driver_name)) {
		ioc_warn(ioc, "pci_request_selected_regions: failed\n");
		ioc->bars = 0;
		r = -ENODEV;
		goto out_fail;
	}

	pci_set_master(pdev);


	if (_base_config_dma_addressing(ioc, pdev) != 0) {
		ioc_warn(ioc, "no suitable DMA mask for %s\n", pci_name(pdev));
		r = -ENODEV;
		goto out_fail;
	}

	for (i = 0, memap_sz = 0, pio_sz = 0; (i < DEVICE_COUNT_RESOURCE) &&
	     (!memap_sz || !pio_sz); i++) {
		if (pci_resource_flags(pdev, i) & IORESOURCE_IO) {
			if (pio_sz)
				continue;
			pio_chip = (u64)pci_resource_start(pdev, i);
			pio_sz = pci_resource_len(pdev, i);
		} else if (pci_resource_flags(pdev, i) & IORESOURCE_MEM) {
			if (memap_sz)
				continue;
			ioc->chip_phys = pci_resource_start(pdev, i);
			chip_phys = ioc->chip_phys;
			memap_sz = pci_resource_len(pdev, i);
			ioc->chip = ioremap(ioc->chip_phys, memap_sz);
		}
	}

	if (ioc->chip == NULL) {
		ioc_err(ioc,
		    "unable to map adapter memory! or resource not found\n");
		r = -EINVAL;
		goto out_fail;
	}

	mpt3sas_base_mask_interrupts(ioc);

	r = _base_get_ioc_facts(ioc);
	if (r) {
		rc = mpt3sas_base_check_for_fault_and_issue_reset(ioc);
		if (rc || (_base_get_ioc_facts(ioc)))
			goto out_fail;
	}

	if (!ioc->rdpq_array_enable_assigned) {
		ioc->rdpq_array_enable = ioc->rdpq_array_capable;
		ioc->rdpq_array_enable_assigned = 1;
	}

	r = _base_enable_msix(ioc);
	if (r)
		goto out_fail;

	iopoll_q_count = ioc->reply_queue_count - ioc->iopoll_q_start_index;
	for (i = 0; i < iopoll_q_count; i++) {
		atomic_set(&ioc->io_uring_poll_queues[i].busy, 0);
		atomic_set(&ioc->io_uring_poll_queues[i].pause, 0);
	}

	if (!ioc->is_driver_loading)
		_base_init_irqpolls(ioc);
	/* Use the Combined reply queue feature only for SAS3 C0 & higher
	 * revision HBAs and also only when reply queue count is greater than 8
	 */
	if (ioc->combined_reply_queue) {
		/* Determine the Supplemental Reply Post Host Index Registers
		 * Addresse. Supplemental Reply Post Host Index Registers
		 * starts at offset MPI25_SUP_REPLY_POST_HOST_INDEX_OFFSET and
		 * each register is at offset bytes of
		 * MPT3_SUP_REPLY_POST_HOST_INDEX_REG_OFFSET from previous one.
		 */
		ioc->replyPostRegisterIndex = kcalloc(
		     ioc->combined_reply_index_count,
		     sizeof(resource_size_t *), GFP_KERNEL);
		if (!ioc->replyPostRegisterIndex) {
			ioc_err(ioc,
			    "allocation for replyPostRegisterIndex failed!\n");
			r = -ENOMEM;
			goto out_fail;
		}

		for (i = 0; i < ioc->combined_reply_index_count; i++) {
			ioc->replyPostRegisterIndex[i] =
				(resource_size_t __iomem *)
				((u8 __force *)&ioc->chip->Doorbell +
				 MPI25_SUP_REPLY_POST_HOST_INDEX_OFFSET +
				 (i * MPT3_SUP_REPLY_POST_HOST_INDEX_REG_OFFSET));
		}
	}

	if (ioc->is_warpdrive) {
		ioc->reply_post_host_index[0] = (resource_size_t __iomem *)
		    &ioc->chip->ReplyPostHostIndex;

		for (i = 1; i < ioc->cpu_msix_table_sz; i++)
			ioc->reply_post_host_index[i] =
			(resource_size_t __iomem *)
			((u8 __iomem *)&ioc->chip->Doorbell + (0x4000 + ((i - 1)
			* 4)));
	}

	list_for_each_entry(reply_q, &ioc->reply_queue_list, list) {
		if (reply_q->msix_index >= ioc->iopoll_q_start_index) {
			pr_info("%s: enabled: index: %d\n",
			    reply_q->name, reply_q->msix_index);
			continue;
		}

		pr_info("%s: %s enabled: IRQ %d\n",
			reply_q->name,
			ioc->msix_enable ? "PCI-MSI-X" : "IO-APIC",
			pci_irq_vector(ioc->pdev, reply_q->msix_index));
	}

	ioc_info(ioc, "iomem(%pap), mapped(0x%p), size(%d)\n",
		 &chip_phys, ioc->chip, memap_sz);
	ioc_info(ioc, "ioport(0x%016llx), size(%d)\n",
		 (unsigned long long)pio_chip, pio_sz);

	/* Save PCI configuration state for recovery from PCI AER/EEH errors */
	pci_save_state(pdev);
	return 0;

 out_fail:
	mpt3sas_base_unmap_resources(ioc);
	return r;
}

/**
 * mpt3sas_base_get_msg_frame - obtain request mf pointer
 * @ioc: per adapter object
 * @smid: system request message index(smid zero is invalid)
 *
 * Return: virt pointer to message frame.
 */
void *
mpt3sas_base_get_msg_frame(struct MPT3SAS_ADAPTER *ioc, u16 smid)
{
	return (void *)(ioc->request + (smid * ioc->request_sz));
}

/**
 * mpt3sas_base_get_sense_buffer - obtain a sense buffer virt addr
 * @ioc: per adapter object
 * @smid: system request message index
 *
 * Return: virt pointer to sense buffer.
 */
void *
mpt3sas_base_get_sense_buffer(struct MPT3SAS_ADAPTER *ioc, u16 smid)
{
	return (void *)(ioc->sense + ((smid - 1) * SCSI_SENSE_BUFFERSIZE));
}

/**
 * mpt3sas_base_get_sense_buffer_dma - obtain a sense buffer dma addr
 * @ioc: per adapter object
 * @smid: system request message index
 *
 * Return: phys pointer to the low 32bit address of the sense buffer.
 */
__le32
mpt3sas_base_get_sense_buffer_dma(struct MPT3SAS_ADAPTER *ioc, u16 smid)
{
	return cpu_to_le32(ioc->sense_dma + ((smid - 1) *
	    SCSI_SENSE_BUFFERSIZE));
}

/**
 * mpt3sas_base_get_pcie_sgl - obtain a PCIe SGL virt addr
 * @ioc: per adapter object
 * @smid: system request message index
 *
 * Return: virt pointer to a PCIe SGL.
 */
void *
mpt3sas_base_get_pcie_sgl(struct MPT3SAS_ADAPTER *ioc, u16 smid)
{
	return (void *)(ioc->pcie_sg_lookup[smid - 1].pcie_sgl);
}

/**
 * mpt3sas_base_get_pcie_sgl_dma - obtain a PCIe SGL dma addr
 * @ioc: per adapter object
 * @smid: system request message index
 *
 * Return: phys pointer to the address of the PCIe buffer.
 */
dma_addr_t
mpt3sas_base_get_pcie_sgl_dma(struct MPT3SAS_ADAPTER *ioc, u16 smid)
{
	return ioc->pcie_sg_lookup[smid - 1].pcie_sgl_dma;
}

/**
 * mpt3sas_base_get_reply_virt_addr - obtain reply frames virt address
 * @ioc: per adapter object
 * @phys_addr: lower 32 physical addr of the reply
 *
 * Converts 32bit lower physical addr into a virt address.
 */
void *
mpt3sas_base_get_reply_virt_addr(struct MPT3SAS_ADAPTER *ioc, u32 phys_addr)
{
	if (!phys_addr)
		return NULL;
	return ioc->reply + (phys_addr - (u32)ioc->reply_dma);
}

/**
 * _base_get_msix_index - get the msix index
 * @ioc: per adapter object
 * @scmd: scsi_cmnd object
 *
 * Return: msix index of general reply queues,
 * i.e. reply queue on which IO request's reply
 * should be posted by the HBA firmware.
 */
static inline u8
_base_get_msix_index(struct MPT3SAS_ADAPTER *ioc,
	struct scsi_cmnd *scmd)
{
	/* Enables reply_queue load balancing */
	if (ioc->msix_load_balance)
		return ioc->reply_queue_count ?
		    base_mod64(atomic64_add_return(1,
		    &ioc->total_io_cnt), ioc->reply_queue_count) : 0;

	if (scmd && ioc->shost->nr_hw_queues > 1) {
		u32 tag = blk_mq_unique_tag(scsi_cmd_to_rq(scmd));

		return blk_mq_unique_tag_to_hwq(tag) +
			ioc->high_iops_queues;
	}

	return ioc->cpu_msix_table[raw_smp_processor_id()];
}

/**
 * _base_get_high_iops_msix_index - get the msix index of
 *				high iops queues
 * @ioc: per adapter object
 * @scmd: scsi_cmnd object
 *
 * Return: msix index of high iops reply queues.
 * i.e. high iops reply queue on which IO request's
 * reply should be posted by the HBA firmware.
 */
static inline u8
_base_get_high_iops_msix_index(struct MPT3SAS_ADAPTER *ioc,
	struct scsi_cmnd *scmd)
{
	/**
	 * Round robin the IO interrupts among the high iops
	 * reply queues in terms of batch count 16 when outstanding
	 * IOs on the target device is >=8.
	 */

	if (scsi_device_busy(scmd->device) > MPT3SAS_DEVICE_HIGH_IOPS_DEPTH)
		return base_mod64((
		    atomic64_add_return(1, &ioc->high_iops_outstanding) /
		    MPT3SAS_HIGH_IOPS_BATCH_COUNT),
		    MPT3SAS_HIGH_IOPS_REPLY_QUEUES);

	return _base_get_msix_index(ioc, scmd);
}

/**
 * mpt3sas_base_get_smid - obtain a free smid from internal queue
 * @ioc: per adapter object
 * @cb_idx: callback index
 *
 * Return: smid (zero is invalid)
 */
u16
mpt3sas_base_get_smid(struct MPT3SAS_ADAPTER *ioc, u8 cb_idx)
{
	unsigned long flags;
	struct request_tracker *request;
	u16 smid;

	spin_lock_irqsave(&ioc->scsi_lookup_lock, flags);
	if (list_empty(&ioc->internal_free_list)) {
		spin_unlock_irqrestore(&ioc->scsi_lookup_lock, flags);
		ioc_err(ioc, "%s: smid not available\n", __func__);
		return 0;
	}

	request = list_entry(ioc->internal_free_list.next,
	    struct request_tracker, tracker_list);
	request->cb_idx = cb_idx;
	smid = request->smid;
	list_del(&request->tracker_list);
	spin_unlock_irqrestore(&ioc->scsi_lookup_lock, flags);
	return smid;
}

/**
 * mpt3sas_base_get_smid_scsiio - obtain a free smid from scsiio queue
 * @ioc: per adapter object
 * @cb_idx: callback index
 * @scmd: pointer to scsi command object
 *
 * Return: smid (zero is invalid)
 */
u16
mpt3sas_base_get_smid_scsiio(struct MPT3SAS_ADAPTER *ioc, u8 cb_idx,
	struct scsi_cmnd *scmd)
{
	struct scsiio_tracker *request = scsi_cmd_priv(scmd);
	u16 smid;
	u32 tag, unique_tag;

	unique_tag = blk_mq_unique_tag(scsi_cmd_to_rq(scmd));
	tag = blk_mq_unique_tag_to_tag(unique_tag);

	/*
	 * Store hw queue number corresponding to the tag.
	 * This hw queue number is used later to determine
	 * the unique_tag using the logic below. This unique_tag
	 * is used to retrieve the scmd pointer corresponding
	 * to tag using scsi_host_find_tag() API.
	 *
	 * tag = smid - 1;
	 * unique_tag = ioc->io_queue_num[tag] << BLK_MQ_UNIQUE_TAG_BITS | tag;
	 */
	ioc->io_queue_num[tag] = blk_mq_unique_tag_to_hwq(unique_tag);

	smid = tag + 1;
	request->cb_idx = cb_idx;
	request->smid = smid;
	request->scmd = scmd;
	INIT_LIST_HEAD(&request->chain_list);
	return smid;
}

/**
 * mpt3sas_base_get_smid_hpr - obtain a free smid from hi-priority queue
 * @ioc: per adapter object
 * @cb_idx: callback index
 *
 * Return: smid (zero is invalid)
 */
u16
mpt3sas_base_get_smid_hpr(struct MPT3SAS_ADAPTER *ioc, u8 cb_idx)
{
	unsigned long flags;
	struct request_tracker *request;
	u16 smid;

	spin_lock_irqsave(&ioc->scsi_lookup_lock, flags);
	if (list_empty(&ioc->hpr_free_list)) {
		spin_unlock_irqrestore(&ioc->scsi_lookup_lock, flags);
		return 0;
	}

	request = list_entry(ioc->hpr_free_list.next,
	    struct request_tracker, tracker_list);
	request->cb_idx = cb_idx;
	smid = request->smid;
	list_del(&request->tracker_list);
	spin_unlock_irqrestore(&ioc->scsi_lookup_lock, flags);
	return smid;
}

static void
_base_recovery_check(struct MPT3SAS_ADAPTER *ioc)
{
	/*
	 * See _wait_for_commands_to_complete() call with regards to this code.
	 */
	if (ioc->shost_recovery && ioc->pending_io_count) {
		ioc->pending_io_count = scsi_host_busy(ioc->shost);
		if (ioc->pending_io_count == 0)
			wake_up(&ioc->reset_wq);
	}
}

void mpt3sas_base_clear_st(struct MPT3SAS_ADAPTER *ioc,
			   struct scsiio_tracker *st)
{
	if (WARN_ON(st->smid == 0))
		return;
	st->cb_idx = 0xFF;
	st->direct_io = 0;
	st->scmd = NULL;
	atomic_set(&ioc->chain_lookup[st->smid - 1].chain_offset, 0);
	st->smid = 0;
}

/**
 * mpt3sas_base_free_smid - put smid back on free_list
 * @ioc: per adapter object
 * @smid: system request message index
 */
void
mpt3sas_base_free_smid(struct MPT3SAS_ADAPTER *ioc, u16 smid)
{
	unsigned long flags;
	int i;

	if (smid < ioc->hi_priority_smid) {
		struct scsiio_tracker *st;
		void *request;

		st = _get_st_from_smid(ioc, smid);
		if (!st) {
			_base_recovery_check(ioc);
			return;
		}

		/* Clear MPI request frame */
		request = mpt3sas_base_get_msg_frame(ioc, smid);
		memset(request, 0, ioc->request_sz);

		mpt3sas_base_clear_st(ioc, st);
		_base_recovery_check(ioc);
		ioc->io_queue_num[smid - 1] = 0;
		return;
	}

	spin_lock_irqsave(&ioc->scsi_lookup_lock, flags);
	if (smid < ioc->internal_smid) {
		/* hi-priority */
		i = smid - ioc->hi_priority_smid;
		ioc->hpr_lookup[i].cb_idx = 0xFF;
		list_add(&ioc->hpr_lookup[i].tracker_list, &ioc->hpr_free_list);
	} else if (smid <= ioc->hba_queue_depth) {
		/* internal queue */
		i = smid - ioc->internal_smid;
		ioc->internal_lookup[i].cb_idx = 0xFF;
		list_add(&ioc->internal_lookup[i].tracker_list,
		    &ioc->internal_free_list);
	}
	spin_unlock_irqrestore(&ioc->scsi_lookup_lock, flags);
}

/**
 * _base_mpi_ep_writeq - 32 bit write to MMIO
 * @b: data payload
 * @addr: address in MMIO space
 * @writeq_lock: spin lock
 *
 * This special handling for MPI EP to take care of 32 bit
 * environment where its not quarenteed to send the entire word
 * in one transfer.
 */
static inline void
_base_mpi_ep_writeq(__u64 b, volatile void __iomem *addr,
					spinlock_t *writeq_lock)
{
	unsigned long flags;

	spin_lock_irqsave(writeq_lock, flags);
	__raw_writel((u32)(b), addr);
	__raw_writel((u32)(b >> 32), (addr + 4));
	spin_unlock_irqrestore(writeq_lock, flags);
}

/**
 * _base_writeq - 64 bit write to MMIO
 * @b: data payload
 * @addr: address in MMIO space
 * @writeq_lock: spin lock
 *
 * Glue for handling an atomic 64 bit word to MMIO. This special handling takes
 * care of 32 bit environment where its not quarenteed to send the entire word
 * in one transfer.
 */
#if defined(writeq) && defined(CONFIG_64BIT)
static inline void
_base_writeq(__u64 b, volatile void __iomem *addr, spinlock_t *writeq_lock)
{
	wmb();
	__raw_writeq(b, addr);
	barrier();
}
#else
static inline void
_base_writeq(__u64 b, volatile void __iomem *addr, spinlock_t *writeq_lock)
{
	_base_mpi_ep_writeq(b, addr, writeq_lock);
}
#endif

/**
 * _base_set_and_get_msix_index - get the msix index and assign to msix_io
 *                                variable of scsi tracker
 * @ioc: per adapter object
 * @smid: system request message index
 *
 * Return: msix index.
 */
static u8
_base_set_and_get_msix_index(struct MPT3SAS_ADAPTER *ioc, u16 smid)
{
	struct scsiio_tracker *st = NULL;

	if (smid < ioc->hi_priority_smid)
		st = _get_st_from_smid(ioc, smid);

	if (st == NULL)
		return  _base_get_msix_index(ioc, NULL);

	st->msix_io = ioc->get_msix_index_for_smlio(ioc, st->scmd);
	return st->msix_io;
}

/**
 * _base_put_smid_mpi_ep_scsi_io - send SCSI_IO request to firmware
 * @ioc: per adapter object
 * @smid: system request message index
 * @handle: device handle
 */
static void
_base_put_smid_mpi_ep_scsi_io(struct MPT3SAS_ADAPTER *ioc,
	u16 smid, u16 handle)
{
	Mpi2RequestDescriptorUnion_t descriptor;
	u64 *request = (u64 *)&descriptor;
	void *mpi_req_iomem;
	__le32 *mfp = (__le32 *)mpt3sas_base_get_msg_frame(ioc, smid);

	_clone_sg_entries(ioc, (void *) mfp, smid);
	mpi_req_iomem = (void __force *)ioc->chip +
			MPI_FRAME_START_OFFSET + (smid * ioc->request_sz);
	_base_clone_mpi_to_sys_mem(mpi_req_iomem, (void *)mfp,
					ioc->request_sz);
	descriptor.SCSIIO.RequestFlags = MPI2_REQ_DESCRIPT_FLAGS_SCSI_IO;
	descriptor.SCSIIO.MSIxIndex = _base_set_and_get_msix_index(ioc, smid);
	descriptor.SCSIIO.SMID = cpu_to_le16(smid);
	descriptor.SCSIIO.DevHandle = cpu_to_le16(handle);
	descriptor.SCSIIO.LMID = 0;
	_base_mpi_ep_writeq(*request, &ioc->chip->RequestDescriptorPostLow,
	    &ioc->scsi_lookup_lock);
}

/**
 * _base_put_smid_scsi_io - send SCSI_IO request to firmware
 * @ioc: per adapter object
 * @smid: system request message index
 * @handle: device handle
 */
static void
_base_put_smid_scsi_io(struct MPT3SAS_ADAPTER *ioc, u16 smid, u16 handle)
{
	Mpi2RequestDescriptorUnion_t descriptor;
	u64 *request = (u64 *)&descriptor;


	descriptor.SCSIIO.RequestFlags = MPI2_REQ_DESCRIPT_FLAGS_SCSI_IO;
	descriptor.SCSIIO.MSIxIndex = _base_set_and_get_msix_index(ioc, smid);
	descriptor.SCSIIO.SMID = cpu_to_le16(smid);
	descriptor.SCSIIO.DevHandle = cpu_to_le16(handle);
	descriptor.SCSIIO.LMID = 0;
	_base_writeq(*request, &ioc->chip->RequestDescriptorPostLow,
	    &ioc->scsi_lookup_lock);
}

/**
 * _base_put_smid_fast_path - send fast path request to firmware
 * @ioc: per adapter object
 * @smid: system request message index
 * @handle: device handle
 */
static void
_base_put_smid_fast_path(struct MPT3SAS_ADAPTER *ioc, u16 smid,
	u16 handle)
{
	Mpi2RequestDescriptorUnion_t descriptor;
	u64 *request = (u64 *)&descriptor;

	descriptor.SCSIIO.RequestFlags =
	    MPI25_REQ_DESCRIPT_FLAGS_FAST_PATH_SCSI_IO;
	descriptor.SCSIIO.MSIxIndex = _base_set_and_get_msix_index(ioc, smid);
	descriptor.SCSIIO.SMID = cpu_to_le16(smid);
	descriptor.SCSIIO.DevHandle = cpu_to_le16(handle);
	descriptor.SCSIIO.LMID = 0;
	_base_writeq(*request, &ioc->chip->RequestDescriptorPostLow,
	    &ioc->scsi_lookup_lock);
}

/**
 * _base_put_smid_hi_priority - send Task Management request to firmware
 * @ioc: per adapter object
 * @smid: system request message index
 * @msix_task: msix_task will be same as msix of IO in case of task abort else 0
 */
static void
_base_put_smid_hi_priority(struct MPT3SAS_ADAPTER *ioc, u16 smid,
	u16 msix_task)
{
	Mpi2RequestDescriptorUnion_t descriptor;
	void *mpi_req_iomem;
	u64 *request;

	if (ioc->is_mcpu_endpoint) {
		__le32 *mfp = (__le32 *)mpt3sas_base_get_msg_frame(ioc, smid);

		/* TBD 256 is offset within sys register. */
		mpi_req_iomem = (void __force *)ioc->chip
					+ MPI_FRAME_START_OFFSET
					+ (smid * ioc->request_sz);
		_base_clone_mpi_to_sys_mem(mpi_req_iomem, (void *)mfp,
							ioc->request_sz);
	}

	request = (u64 *)&descriptor;

	descriptor.HighPriority.RequestFlags =
	    MPI2_REQ_DESCRIPT_FLAGS_HIGH_PRIORITY;
	descriptor.HighPriority.MSIxIndex =  msix_task;
	descriptor.HighPriority.SMID = cpu_to_le16(smid);
	descriptor.HighPriority.LMID = 0;
	descriptor.HighPriority.Reserved1 = 0;
	if (ioc->is_mcpu_endpoint)
		_base_mpi_ep_writeq(*request,
				&ioc->chip->RequestDescriptorPostLow,
				&ioc->scsi_lookup_lock);
	else
		_base_writeq(*request, &ioc->chip->RequestDescriptorPostLow,
		    &ioc->scsi_lookup_lock);
}

/**
 * mpt3sas_base_put_smid_nvme_encap - send NVMe encapsulated request to
 *  firmware
 * @ioc: per adapter object
 * @smid: system request message index
 */
void
mpt3sas_base_put_smid_nvme_encap(struct MPT3SAS_ADAPTER *ioc, u16 smid)
{
	Mpi2RequestDescriptorUnion_t descriptor;
	u64 *request = (u64 *)&descriptor;

	descriptor.Default.RequestFlags =
		MPI26_REQ_DESCRIPT_FLAGS_PCIE_ENCAPSULATED;
	descriptor.Default.MSIxIndex =  _base_set_and_get_msix_index(ioc, smid);
	descriptor.Default.SMID = cpu_to_le16(smid);
	descriptor.Default.LMID = 0;
	descriptor.Default.DescriptorTypeDependent = 0;
	_base_writeq(*request, &ioc->chip->RequestDescriptorPostLow,
	    &ioc->scsi_lookup_lock);
}

/**
 * _base_put_smid_default - Default, primarily used for config pages
 * @ioc: per adapter object
 * @smid: system request message index
 */
static void
_base_put_smid_default(struct MPT3SAS_ADAPTER *ioc, u16 smid)
{
	Mpi2RequestDescriptorUnion_t descriptor;
	void *mpi_req_iomem;
	u64 *request;

	if (ioc->is_mcpu_endpoint) {
		__le32 *mfp = (__le32 *)mpt3sas_base_get_msg_frame(ioc, smid);

		_clone_sg_entries(ioc, (void *) mfp, smid);
		/* TBD 256 is offset within sys register */
		mpi_req_iomem = (void __force *)ioc->chip +
			MPI_FRAME_START_OFFSET + (smid * ioc->request_sz);
		_base_clone_mpi_to_sys_mem(mpi_req_iomem, (void *)mfp,
							ioc->request_sz);
	}
	request = (u64 *)&descriptor;
	descriptor.Default.RequestFlags = MPI2_REQ_DESCRIPT_FLAGS_DEFAULT_TYPE;
	descriptor.Default.MSIxIndex = _base_set_and_get_msix_index(ioc, smid);
	descriptor.Default.SMID = cpu_to_le16(smid);
	descriptor.Default.LMID = 0;
	descriptor.Default.DescriptorTypeDependent = 0;
	if (ioc->is_mcpu_endpoint)
		_base_mpi_ep_writeq(*request,
				&ioc->chip->RequestDescriptorPostLow,
				&ioc->scsi_lookup_lock);
	else
		_base_writeq(*request, &ioc->chip->RequestDescriptorPostLow,
				&ioc->scsi_lookup_lock);
}

/**
 * _base_put_smid_scsi_io_atomic - send SCSI_IO request to firmware using
 *   Atomic Request Descriptor
 * @ioc: per adapter object
 * @smid: system request message index
 * @handle: device handle, unused in this function, for function type match
 *
 * Return: nothing.
 */
static void
_base_put_smid_scsi_io_atomic(struct MPT3SAS_ADAPTER *ioc, u16 smid,
	u16 handle)
{
	Mpi26AtomicRequestDescriptor_t descriptor;
	u32 *request = (u32 *)&descriptor;

	descriptor.RequestFlags = MPI2_REQ_DESCRIPT_FLAGS_SCSI_IO;
	descriptor.MSIxIndex = _base_set_and_get_msix_index(ioc, smid);
	descriptor.SMID = cpu_to_le16(smid);

	writel(cpu_to_le32(*request), &ioc->chip->AtomicRequestDescriptorPost);
}

/**
 * _base_put_smid_fast_path_atomic - send fast path request to firmware
 * using Atomic Request Descriptor
 * @ioc: per adapter object
 * @smid: system request message index
 * @handle: device handle, unused in this function, for function type match
 * Return: nothing
 */
static void
_base_put_smid_fast_path_atomic(struct MPT3SAS_ADAPTER *ioc, u16 smid,
	u16 handle)
{
	Mpi26AtomicRequestDescriptor_t descriptor;
	u32 *request = (u32 *)&descriptor;

	descriptor.RequestFlags = MPI25_REQ_DESCRIPT_FLAGS_FAST_PATH_SCSI_IO;
	descriptor.MSIxIndex = _base_set_and_get_msix_index(ioc, smid);
	descriptor.SMID = cpu_to_le16(smid);

	writel(cpu_to_le32(*request), &ioc->chip->AtomicRequestDescriptorPost);
}

/**
 * _base_put_smid_hi_priority_atomic - send Task Management request to
 * firmware using Atomic Request Descriptor
 * @ioc: per adapter object
 * @smid: system request message index
 * @msix_task: msix_task will be same as msix of IO in case of task abort else 0
 *
 * Return: nothing.
 */
static void
_base_put_smid_hi_priority_atomic(struct MPT3SAS_ADAPTER *ioc, u16 smid,
	u16 msix_task)
{
	Mpi26AtomicRequestDescriptor_t descriptor;
	u32 *request = (u32 *)&descriptor;

	descriptor.RequestFlags = MPI2_REQ_DESCRIPT_FLAGS_HIGH_PRIORITY;
	descriptor.MSIxIndex = msix_task;
	descriptor.SMID = cpu_to_le16(smid);

	writel(cpu_to_le32(*request), &ioc->chip->AtomicRequestDescriptorPost);
}

/**
 * _base_put_smid_default_atomic - Default, primarily used for config pages
 * use Atomic Request Descriptor
 * @ioc: per adapter object
 * @smid: system request message index
 *
 * Return: nothing.
 */
static void
_base_put_smid_default_atomic(struct MPT3SAS_ADAPTER *ioc, u16 smid)
{
	Mpi26AtomicRequestDescriptor_t descriptor;
	u32 *request = (u32 *)&descriptor;

	descriptor.RequestFlags = MPI2_REQ_DESCRIPT_FLAGS_DEFAULT_TYPE;
	descriptor.MSIxIndex = _base_set_and_get_msix_index(ioc, smid);
	descriptor.SMID = cpu_to_le16(smid);

	writel(cpu_to_le32(*request), &ioc->chip->AtomicRequestDescriptorPost);
}

/**
 * _base_display_OEMs_branding - Display branding string
 * @ioc: per adapter object
 */
static void
_base_display_OEMs_branding(struct MPT3SAS_ADAPTER *ioc)
{
	if (ioc->pdev->subsystem_vendor != PCI_VENDOR_ID_INTEL)
		return;

	switch (ioc->pdev->subsystem_vendor) {
	case PCI_VENDOR_ID_INTEL:
		switch (ioc->pdev->device) {
		case MPI2_MFGPAGE_DEVID_SAS2008:
			switch (ioc->pdev->subsystem_device) {
			case MPT2SAS_INTEL_RMS2LL080_SSDID:
				ioc_info(ioc, "%s\n",
					 MPT2SAS_INTEL_RMS2LL080_BRANDING);
				break;
			case MPT2SAS_INTEL_RMS2LL040_SSDID:
				ioc_info(ioc, "%s\n",
					 MPT2SAS_INTEL_RMS2LL040_BRANDING);
				break;
			case MPT2SAS_INTEL_SSD910_SSDID:
				ioc_info(ioc, "%s\n",
					 MPT2SAS_INTEL_SSD910_BRANDING);
				break;
			default:
				ioc_info(ioc, "Intel(R) Controller: Subsystem ID: 0x%X\n",
					 ioc->pdev->subsystem_device);
				break;
			}
			break;
		case MPI2_MFGPAGE_DEVID_SAS2308_2:
			switch (ioc->pdev->subsystem_device) {
			case MPT2SAS_INTEL_RS25GB008_SSDID:
				ioc_info(ioc, "%s\n",
					 MPT2SAS_INTEL_RS25GB008_BRANDING);
				break;
			case MPT2SAS_INTEL_RMS25JB080_SSDID:
				ioc_info(ioc, "%s\n",
					 MPT2SAS_INTEL_RMS25JB080_BRANDING);
				break;
			case MPT2SAS_INTEL_RMS25JB040_SSDID:
				ioc_info(ioc, "%s\n",
					 MPT2SAS_INTEL_RMS25JB040_BRANDING);
				break;
			case MPT2SAS_INTEL_RMS25KB080_SSDID:
				ioc_info(ioc, "%s\n",
					 MPT2SAS_INTEL_RMS25KB080_BRANDING);
				break;
			case MPT2SAS_INTEL_RMS25KB040_SSDID:
				ioc_info(ioc, "%s\n",
					 MPT2SAS_INTEL_RMS25KB040_BRANDING);
				break;
			case MPT2SAS_INTEL_RMS25LB040_SSDID:
				ioc_info(ioc, "%s\n",
					 MPT2SAS_INTEL_RMS25LB040_BRANDING);
				break;
			case MPT2SAS_INTEL_RMS25LB080_SSDID:
				ioc_info(ioc, "%s\n",
					 MPT2SAS_INTEL_RMS25LB080_BRANDING);
				break;
			default:
				ioc_info(ioc, "Intel(R) Controller: Subsystem ID: 0x%X\n",
					 ioc->pdev->subsystem_device);
				break;
			}
			break;
		case MPI25_MFGPAGE_DEVID_SAS3008:
			switch (ioc->pdev->subsystem_device) {
			case MPT3SAS_INTEL_RMS3JC080_SSDID:
				ioc_info(ioc, "%s\n",
					 MPT3SAS_INTEL_RMS3JC080_BRANDING);
				break;

			case MPT3SAS_INTEL_RS3GC008_SSDID:
				ioc_info(ioc, "%s\n",
					 MPT3SAS_INTEL_RS3GC008_BRANDING);
				break;
			case MPT3SAS_INTEL_RS3FC044_SSDID:
				ioc_info(ioc, "%s\n",
					 MPT3SAS_INTEL_RS3FC044_BRANDING);
				break;
			case MPT3SAS_INTEL_RS3UC080_SSDID:
				ioc_info(ioc, "%s\n",
					 MPT3SAS_INTEL_RS3UC080_BRANDING);
				break;
			default:
				ioc_info(ioc, "Intel(R) Controller: Subsystem ID: 0x%X\n",
					 ioc->pdev->subsystem_device);
				break;
			}
			break;
		default:
			ioc_info(ioc, "Intel(R) Controller: Subsystem ID: 0x%X\n",
				 ioc->pdev->subsystem_device);
			break;
		}
		break;
	case PCI_VENDOR_ID_DELL:
		switch (ioc->pdev->device) {
		case MPI2_MFGPAGE_DEVID_SAS2008:
			switch (ioc->pdev->subsystem_device) {
			case MPT2SAS_DELL_6GBPS_SAS_HBA_SSDID:
				ioc_info(ioc, "%s\n",
					 MPT2SAS_DELL_6GBPS_SAS_HBA_BRANDING);
				break;
			case MPT2SAS_DELL_PERC_H200_ADAPTER_SSDID:
				ioc_info(ioc, "%s\n",
					 MPT2SAS_DELL_PERC_H200_ADAPTER_BRANDING);
				break;
			case MPT2SAS_DELL_PERC_H200_INTEGRATED_SSDID:
				ioc_info(ioc, "%s\n",
					 MPT2SAS_DELL_PERC_H200_INTEGRATED_BRANDING);
				break;
			case MPT2SAS_DELL_PERC_H200_MODULAR_SSDID:
				ioc_info(ioc, "%s\n",
					 MPT2SAS_DELL_PERC_H200_MODULAR_BRANDING);
				break;
			case MPT2SAS_DELL_PERC_H200_EMBEDDED_SSDID:
				ioc_info(ioc, "%s\n",
					 MPT2SAS_DELL_PERC_H200_EMBEDDED_BRANDING);
				break;
			case MPT2SAS_DELL_PERC_H200_SSDID:
				ioc_info(ioc, "%s\n",
					 MPT2SAS_DELL_PERC_H200_BRANDING);
				break;
			case MPT2SAS_DELL_6GBPS_SAS_SSDID:
				ioc_info(ioc, "%s\n",
					 MPT2SAS_DELL_6GBPS_SAS_BRANDING);
				break;
			default:
				ioc_info(ioc, "Dell 6Gbps HBA: Subsystem ID: 0x%X\n",
					 ioc->pdev->subsystem_device);
				break;
			}
			break;
		case MPI25_MFGPAGE_DEVID_SAS3008:
			switch (ioc->pdev->subsystem_device) {
			case MPT3SAS_DELL_12G_HBA_SSDID:
				ioc_info(ioc, "%s\n",
					 MPT3SAS_DELL_12G_HBA_BRANDING);
				break;
			default:
				ioc_info(ioc, "Dell 12Gbps HBA: Subsystem ID: 0x%X\n",
					 ioc->pdev->subsystem_device);
				break;
			}
			break;
		default:
			ioc_info(ioc, "Dell HBA: Subsystem ID: 0x%X\n",
				 ioc->pdev->subsystem_device);
			break;
		}
		break;
	case PCI_VENDOR_ID_CISCO:
		switch (ioc->pdev->device) {
		case MPI25_MFGPAGE_DEVID_SAS3008:
			switch (ioc->pdev->subsystem_device) {
			case MPT3SAS_CISCO_12G_8E_HBA_SSDID:
				ioc_info(ioc, "%s\n",
					 MPT3SAS_CISCO_12G_8E_HBA_BRANDING);
				break;
			case MPT3SAS_CISCO_12G_8I_HBA_SSDID:
				ioc_info(ioc, "%s\n",
					 MPT3SAS_CISCO_12G_8I_HBA_BRANDING);
				break;
			case MPT3SAS_CISCO_12G_AVILA_HBA_SSDID:
				ioc_info(ioc, "%s\n",
					 MPT3SAS_CISCO_12G_AVILA_HBA_BRANDING);
				break;
			default:
				ioc_info(ioc, "Cisco 12Gbps SAS HBA: Subsystem ID: 0x%X\n",
					 ioc->pdev->subsystem_device);
				break;
			}
			break;
		case MPI25_MFGPAGE_DEVID_SAS3108_1:
			switch (ioc->pdev->subsystem_device) {
			case MPT3SAS_CISCO_12G_AVILA_HBA_SSDID:
				ioc_info(ioc, "%s\n",
					 MPT3SAS_CISCO_12G_AVILA_HBA_BRANDING);
				break;
			case MPT3SAS_CISCO_12G_COLUSA_MEZZANINE_HBA_SSDID:
				ioc_info(ioc, "%s\n",
					 MPT3SAS_CISCO_12G_COLUSA_MEZZANINE_HBA_BRANDING);
				break;
			default:
				ioc_info(ioc, "Cisco 12Gbps SAS HBA: Subsystem ID: 0x%X\n",
					 ioc->pdev->subsystem_device);
				break;
			}
			break;
		default:
			ioc_info(ioc, "Cisco SAS HBA: Subsystem ID: 0x%X\n",
				 ioc->pdev->subsystem_device);
			break;
		}
		break;
	case MPT2SAS_HP_3PAR_SSVID:
		switch (ioc->pdev->device) {
		case MPI2_MFGPAGE_DEVID_SAS2004:
			switch (ioc->pdev->subsystem_device) {
			case MPT2SAS_HP_DAUGHTER_2_4_INTERNAL_SSDID:
				ioc_info(ioc, "%s\n",
					 MPT2SAS_HP_DAUGHTER_2_4_INTERNAL_BRANDING);
				break;
			default:
				ioc_info(ioc, "HP 6Gbps SAS HBA: Subsystem ID: 0x%X\n",
					 ioc->pdev->subsystem_device);
				break;
			}
			break;
		case MPI2_MFGPAGE_DEVID_SAS2308_2:
			switch (ioc->pdev->subsystem_device) {
			case MPT2SAS_HP_2_4_INTERNAL_SSDID:
				ioc_info(ioc, "%s\n",
					 MPT2SAS_HP_2_4_INTERNAL_BRANDING);
				break;
			case MPT2SAS_HP_2_4_EXTERNAL_SSDID:
				ioc_info(ioc, "%s\n",
					 MPT2SAS_HP_2_4_EXTERNAL_BRANDING);
				break;
			case MPT2SAS_HP_1_4_INTERNAL_1_4_EXTERNAL_SSDID:
				ioc_info(ioc, "%s\n",
					 MPT2SAS_HP_1_4_INTERNAL_1_4_EXTERNAL_BRANDING);
				break;
			case MPT2SAS_HP_EMBEDDED_2_4_INTERNAL_SSDID:
				ioc_info(ioc, "%s\n",
					 MPT2SAS_HP_EMBEDDED_2_4_INTERNAL_BRANDING);
				break;
			default:
				ioc_info(ioc, "HP 6Gbps SAS HBA: Subsystem ID: 0x%X\n",
					 ioc->pdev->subsystem_device);
				break;
			}
			break;
		default:
			ioc_info(ioc, "HP SAS HBA: Subsystem ID: 0x%X\n",
				 ioc->pdev->subsystem_device);
			break;
		}
		break;
	default:
		break;
	}
}

/**
 * _base_display_fwpkg_version - sends FWUpload request to pull FWPkg
 *				version from FW Image Header.
 * @ioc: per adapter object
 *
 * Return: 0 for success, non-zero for failure.
 */
	static int
_base_display_fwpkg_version(struct MPT3SAS_ADAPTER *ioc)
{
	Mpi2FWImageHeader_t *fw_img_hdr;
	Mpi26ComponentImageHeader_t *cmp_img_hdr;
	Mpi25FWUploadRequest_t *mpi_request;
	Mpi2FWUploadReply_t mpi_reply;
	int r = 0, issue_diag_reset = 0;
	u32  package_version = 0;
	void *fwpkg_data = NULL;
	dma_addr_t fwpkg_data_dma;
	u16 smid, ioc_status;
	size_t data_length;

	dinitprintk(ioc, ioc_info(ioc, "%s\n", __func__));

	if (ioc->base_cmds.status & MPT3_CMD_PENDING) {
		ioc_err(ioc, "%s: internal command already in use\n", __func__);
		return -EAGAIN;
	}

	data_length = sizeof(Mpi2FWImageHeader_t);
	fwpkg_data = dma_alloc_coherent(&ioc->pdev->dev, data_length,
			&fwpkg_data_dma, GFP_KERNEL);
	if (!fwpkg_data) {
		ioc_err(ioc,
		    "Memory allocation for fwpkg data failed at %s:%d/%s()!\n",
			__FILE__, __LINE__, __func__);
		return -ENOMEM;
	}

	smid = mpt3sas_base_get_smid(ioc, ioc->base_cb_idx);
	if (!smid) {
		ioc_err(ioc, "%s: failed obtaining a smid\n", __func__);
		r = -EAGAIN;
		goto out;
	}

	ioc->base_cmds.status = MPT3_CMD_PENDING;
	mpi_request = mpt3sas_base_get_msg_frame(ioc, smid);
	ioc->base_cmds.smid = smid;
	memset(mpi_request, 0, sizeof(Mpi25FWUploadRequest_t));
	mpi_request->Function = MPI2_FUNCTION_FW_UPLOAD;
	mpi_request->ImageType = MPI2_FW_UPLOAD_ITYPE_FW_FLASH;
	mpi_request->ImageSize = cpu_to_le32(data_length);
	ioc->build_sg(ioc, &mpi_request->SGL, 0, 0, fwpkg_data_dma,
			data_length);
	init_completion(&ioc->base_cmds.done);
	ioc->put_smid_default(ioc, smid);
	/* Wait for 15 seconds */
	wait_for_completion_timeout(&ioc->base_cmds.done,
			FW_IMG_HDR_READ_TIMEOUT*HZ);
	ioc_info(ioc, "%s: complete\n", __func__);
	if (!(ioc->base_cmds.status & MPT3_CMD_COMPLETE)) {
		ioc_err(ioc, "%s: timeout\n", __func__);
		_debug_dump_mf(mpi_request,
				sizeof(Mpi25FWUploadRequest_t)/4);
		issue_diag_reset = 1;
	} else {
		memset(&mpi_reply, 0, sizeof(Mpi2FWUploadReply_t));
		if (ioc->base_cmds.status & MPT3_CMD_REPLY_VALID) {
			memcpy(&mpi_reply, ioc->base_cmds.reply,
					sizeof(Mpi2FWUploadReply_t));
			ioc_status = le16_to_cpu(mpi_reply.IOCStatus) &
						MPI2_IOCSTATUS_MASK;
			if (ioc_status == MPI2_IOCSTATUS_SUCCESS) {
				fw_img_hdr = (Mpi2FWImageHeader_t *)fwpkg_data;
				if (le32_to_cpu(fw_img_hdr->Signature) ==
				    MPI26_IMAGE_HEADER_SIGNATURE0_MPI26) {
					cmp_img_hdr =
					    (Mpi26ComponentImageHeader_t *)
					    (fwpkg_data);
					package_version =
					    le32_to_cpu(
					    cmp_img_hdr->ApplicationSpecific);
				} else
					package_version =
					    le32_to_cpu(
					    fw_img_hdr->PackageVersion.Word);
				if (package_version)
					ioc_info(ioc,
					"FW Package Ver(%02d.%02d.%02d.%02d)\n",
					((package_version) & 0xFF000000) >> 24,
					((package_version) & 0x00FF0000) >> 16,
					((package_version) & 0x0000FF00) >> 8,
					(package_version) & 0x000000FF);
			} else {
				_debug_dump_mf(&mpi_reply,
						sizeof(Mpi2FWUploadReply_t)/4);
			}
		}
	}
	ioc->base_cmds.status = MPT3_CMD_NOT_USED;
out:
	if (fwpkg_data)
		dma_free_coherent(&ioc->pdev->dev, data_length, fwpkg_data,
				fwpkg_data_dma);
	if (issue_diag_reset) {
		if (ioc->drv_internal_flags & MPT_DRV_INTERNAL_FIRST_PE_ISSUED)
			return -EFAULT;
		if (mpt3sas_base_check_for_fault_and_issue_reset(ioc))
			return -EFAULT;
		r = -EAGAIN;
	}
	return r;
}

/**
 * _base_display_ioc_capabilities - Display IOC's capabilities.
 * @ioc: per adapter object
 */
static void
_base_display_ioc_capabilities(struct MPT3SAS_ADAPTER *ioc)
{
	int i = 0;
	char desc[17] = {0};
	u32 iounit_pg1_flags;

	strncpy(desc, ioc->manu_pg0.ChipName, 16);
	ioc_info(ioc, "%s: FWVersion(%02d.%02d.%02d.%02d), ChipRevision(0x%02x)\n",
		 desc,
		 (ioc->facts.FWVersion.Word & 0xFF000000) >> 24,
		 (ioc->facts.FWVersion.Word & 0x00FF0000) >> 16,
		 (ioc->facts.FWVersion.Word & 0x0000FF00) >> 8,
		 ioc->facts.FWVersion.Word & 0x000000FF,
		 ioc->pdev->revision);

	_base_display_OEMs_branding(ioc);

	if (ioc->facts.ProtocolFlags & MPI2_IOCFACTS_PROTOCOL_NVME_DEVICES) {
		pr_info("%sNVMe", i ? "," : "");
		i++;
	}

	ioc_info(ioc, "Protocol=(");

	if (ioc->facts.ProtocolFlags & MPI2_IOCFACTS_PROTOCOL_SCSI_INITIATOR) {
		pr_cont("Initiator");
		i++;
	}

	if (ioc->facts.ProtocolFlags & MPI2_IOCFACTS_PROTOCOL_SCSI_TARGET) {
		pr_cont("%sTarget", i ? "," : "");
		i++;
	}

	i = 0;
	pr_cont("), Capabilities=(");

	if (!ioc->hide_ir_msg) {
		if (ioc->facts.IOCCapabilities &
		    MPI2_IOCFACTS_CAPABILITY_INTEGRATED_RAID) {
			pr_cont("Raid");
			i++;
		}
	}

	if (ioc->facts.IOCCapabilities & MPI2_IOCFACTS_CAPABILITY_TLR) {
		pr_cont("%sTLR", i ? "," : "");
		i++;
	}

	if (ioc->facts.IOCCapabilities & MPI2_IOCFACTS_CAPABILITY_MULTICAST) {
		pr_cont("%sMulticast", i ? "," : "");
		i++;
	}

	if (ioc->facts.IOCCapabilities &
	    MPI2_IOCFACTS_CAPABILITY_BIDIRECTIONAL_TARGET) {
		pr_cont("%sBIDI Target", i ? "," : "");
		i++;
	}

	if (ioc->facts.IOCCapabilities & MPI2_IOCFACTS_CAPABILITY_EEDP) {
		pr_cont("%sEEDP", i ? "," : "");
		i++;
	}

	if (ioc->facts.IOCCapabilities &
	    MPI2_IOCFACTS_CAPABILITY_SNAPSHOT_BUFFER) {
		pr_cont("%sSnapshot Buffer", i ? "," : "");
		i++;
	}

	if (ioc->facts.IOCCapabilities &
	    MPI2_IOCFACTS_CAPABILITY_DIAG_TRACE_BUFFER) {
		pr_cont("%sDiag Trace Buffer", i ? "," : "");
		i++;
	}

	if (ioc->facts.IOCCapabilities &
	    MPI2_IOCFACTS_CAPABILITY_EXTENDED_BUFFER) {
		pr_cont("%sDiag Extended Buffer", i ? "," : "");
		i++;
	}

	if (ioc->facts.IOCCapabilities &
	    MPI2_IOCFACTS_CAPABILITY_TASK_SET_FULL_HANDLING) {
		pr_cont("%sTask Set Full", i ? "," : "");
		i++;
	}

	iounit_pg1_flags = le32_to_cpu(ioc->iounit_pg1.Flags);
	if (!(iounit_pg1_flags & MPI2_IOUNITPAGE1_NATIVE_COMMAND_Q_DISABLE)) {
		pr_cont("%sNCQ", i ? "," : "");
		i++;
	}

	pr_cont(")\n");
}

/**
 * mpt3sas_base_update_missing_delay - change the missing delay timers
 * @ioc: per adapter object
 * @device_missing_delay: amount of time till device is reported missing
 * @io_missing_delay: interval IO is returned when there is a missing device
 *
 * Passed on the command line, this function will modify the device missing
 * delay, as well as the io missing delay. This should be called at driver
 * load time.
 */
void
mpt3sas_base_update_missing_delay(struct MPT3SAS_ADAPTER *ioc,
	u16 device_missing_delay, u8 io_missing_delay)
{
	u16 dmd, dmd_new, dmd_orignal;
	u8 io_missing_delay_original;
	u16 sz;
	Mpi2SasIOUnitPage1_t *sas_iounit_pg1 = NULL;
	Mpi2ConfigReply_t mpi_reply;
	u8 num_phys = 0;
	u16 ioc_status;

	mpt3sas_config_get_number_hba_phys(ioc, &num_phys);
	if (!num_phys)
		return;

	sz = offsetof(Mpi2SasIOUnitPage1_t, PhyData) + (num_phys *
	    sizeof(Mpi2SasIOUnit1PhyData_t));
	sas_iounit_pg1 = kzalloc(sz, GFP_KERNEL);
	if (!sas_iounit_pg1) {
		ioc_err(ioc, "failure at %s:%d/%s()!\n",
			__FILE__, __LINE__, __func__);
		goto out;
	}
	if ((mpt3sas_config_get_sas_iounit_pg1(ioc, &mpi_reply,
	    sas_iounit_pg1, sz))) {
		ioc_err(ioc, "failure at %s:%d/%s()!\n",
			__FILE__, __LINE__, __func__);
		goto out;
	}
	ioc_status = le16_to_cpu(mpi_reply.IOCStatus) &
	    MPI2_IOCSTATUS_MASK;
	if (ioc_status != MPI2_IOCSTATUS_SUCCESS) {
		ioc_err(ioc, "failure at %s:%d/%s()!\n",
			__FILE__, __LINE__, __func__);
		goto out;
	}

	/* device missing delay */
	dmd = sas_iounit_pg1->ReportDeviceMissingDelay;
	if (dmd & MPI2_SASIOUNIT1_REPORT_MISSING_UNIT_16)
		dmd = (dmd & MPI2_SASIOUNIT1_REPORT_MISSING_TIMEOUT_MASK) * 16;
	else
		dmd = dmd & MPI2_SASIOUNIT1_REPORT_MISSING_TIMEOUT_MASK;
	dmd_orignal = dmd;
	if (device_missing_delay > 0x7F) {
		dmd = (device_missing_delay > 0x7F0) ? 0x7F0 :
		    device_missing_delay;
		dmd = dmd / 16;
		dmd |= MPI2_SASIOUNIT1_REPORT_MISSING_UNIT_16;
	} else
		dmd = device_missing_delay;
	sas_iounit_pg1->ReportDeviceMissingDelay = dmd;

	/* io missing delay */
	io_missing_delay_original = sas_iounit_pg1->IODeviceMissingDelay;
	sas_iounit_pg1->IODeviceMissingDelay = io_missing_delay;

	if (!mpt3sas_config_set_sas_iounit_pg1(ioc, &mpi_reply, sas_iounit_pg1,
	    sz)) {
		if (dmd & MPI2_SASIOUNIT1_REPORT_MISSING_UNIT_16)
			dmd_new = (dmd &
			    MPI2_SASIOUNIT1_REPORT_MISSING_TIMEOUT_MASK) * 16;
		else
			dmd_new =
		    dmd & MPI2_SASIOUNIT1_REPORT_MISSING_TIMEOUT_MASK;
		ioc_info(ioc, "device_missing_delay: old(%d), new(%d)\n",
			 dmd_orignal, dmd_new);
		ioc_info(ioc, "ioc_missing_delay: old(%d), new(%d)\n",
			 io_missing_delay_original,
			 io_missing_delay);
		ioc->device_missing_delay = dmd_new;
		ioc->io_missing_delay = io_missing_delay;
	}

out:
	kfree(sas_iounit_pg1);
}

/**
 * _base_update_ioc_page1_inlinewith_perf_mode - Update IOC Page1 fields
 *    according to performance mode.
 * @ioc : per adapter object
 *
 * Return: zero on success; otherwise return EAGAIN error code asking the
 * caller to retry.
 */
static int
_base_update_ioc_page1_inlinewith_perf_mode(struct MPT3SAS_ADAPTER *ioc)
{
	Mpi2IOCPage1_t ioc_pg1;
	Mpi2ConfigReply_t mpi_reply;
	int rc;

	rc = mpt3sas_config_get_ioc_pg1(ioc, &mpi_reply, &ioc->ioc_pg1_copy);
	if (rc)
		return rc;
	memcpy(&ioc_pg1, &ioc->ioc_pg1_copy, sizeof(Mpi2IOCPage1_t));

	switch (perf_mode) {
	case MPT_PERF_MODE_DEFAULT:
	case MPT_PERF_MODE_BALANCED:
		if (ioc->high_iops_queues) {
			ioc_info(ioc,
				"Enable interrupt coalescing only for first\t"
				"%d reply queues\n",
				MPT3SAS_HIGH_IOPS_REPLY_QUEUES);
			/*
			 * If 31st bit is zero then interrupt coalescing is
			 * enabled for all reply descriptor post queues.
			 * If 31st bit is set to one then user can
			 * enable/disable interrupt coalescing on per reply
			 * descriptor post queue group(8) basis. So to enable
			 * interrupt coalescing only on first reply descriptor
			 * post queue group 31st bit and zero th bit is enabled.
			 */
			ioc_pg1.ProductSpecific = cpu_to_le32(0x80000000 |
			    ((1 << MPT3SAS_HIGH_IOPS_REPLY_QUEUES/8) - 1));
			rc = mpt3sas_config_set_ioc_pg1(ioc, &mpi_reply, &ioc_pg1);
			if (rc)
				return rc;
			ioc_info(ioc, "performance mode: balanced\n");
			return 0;
		}
		fallthrough;
	case MPT_PERF_MODE_LATENCY:
		/*
		 * Enable interrupt coalescing on all reply queues
		 * with timeout value 0xA
		 */
		ioc_pg1.CoalescingTimeout = cpu_to_le32(0xa);
		ioc_pg1.Flags |= cpu_to_le32(MPI2_IOCPAGE1_REPLY_COALESCING);
		ioc_pg1.ProductSpecific = 0;
		rc = mpt3sas_config_set_ioc_pg1(ioc, &mpi_reply, &ioc_pg1);
		if (rc)
			return rc;
		ioc_info(ioc, "performance mode: latency\n");
		break;
	case MPT_PERF_MODE_IOPS:
		/*
		 * Enable interrupt coalescing on all reply queues.
		 */
		ioc_info(ioc,
		    "performance mode: iops with coalescing timeout: 0x%x\n",
		    le32_to_cpu(ioc_pg1.CoalescingTimeout));
		ioc_pg1.Flags |= cpu_to_le32(MPI2_IOCPAGE1_REPLY_COALESCING);
		ioc_pg1.ProductSpecific = 0;
		rc = mpt3sas_config_set_ioc_pg1(ioc, &mpi_reply, &ioc_pg1);
		if (rc)
			return rc;
		break;
	}
	return 0;
}

/**
 * _base_get_event_diag_triggers - get event diag trigger values from
 *				persistent pages
 * @ioc : per adapter object
 *
 * Return: nothing.
 */
static int
_base_get_event_diag_triggers(struct MPT3SAS_ADAPTER *ioc)
{
	Mpi26DriverTriggerPage2_t trigger_pg2;
	struct SL_WH_EVENT_TRIGGER_T *event_tg;
	MPI26_DRIVER_MPI_EVENT_TIGGER_ENTRY *mpi_event_tg;
	Mpi2ConfigReply_t mpi_reply;
	int r = 0, i = 0;
	u16 count = 0;
	u16 ioc_status;

	r = mpt3sas_config_get_driver_trigger_pg2(ioc, &mpi_reply,
	    &trigger_pg2);
	if (r)
		return r;

	ioc_status = le16_to_cpu(mpi_reply.IOCStatus) &
	    MPI2_IOCSTATUS_MASK;
	if (ioc_status != MPI2_IOCSTATUS_SUCCESS) {
		dinitprintk(ioc,
		    ioc_err(ioc,
		    "%s: Failed to get trigger pg2, ioc_status(0x%04x)\n",
		   __func__, ioc_status));
		return 0;
	}

	if (le16_to_cpu(trigger_pg2.NumMPIEventTrigger)) {
		count = le16_to_cpu(trigger_pg2.NumMPIEventTrigger);
		count = min_t(u16, NUM_VALID_ENTRIES, count);
		ioc->diag_trigger_event.ValidEntries = count;

		event_tg = &ioc->diag_trigger_event.EventTriggerEntry[0];
		mpi_event_tg = &trigger_pg2.MPIEventTriggers[0];
		for (i = 0; i < count; i++) {
			event_tg->EventValue = le16_to_cpu(
			    mpi_event_tg->MPIEventCode);
			event_tg->LogEntryQualifier = le16_to_cpu(
			    mpi_event_tg->MPIEventCodeSpecific);
			event_tg++;
			mpi_event_tg++;
		}
	}
	return 0;
}

/**
 * _base_get_scsi_diag_triggers - get scsi diag trigger values from
 *				persistent pages
 * @ioc : per adapter object
 *
 * Return: 0 on success; otherwise return failure status.
 */
static int
_base_get_scsi_diag_triggers(struct MPT3SAS_ADAPTER *ioc)
{
	Mpi26DriverTriggerPage3_t trigger_pg3;
	struct SL_WH_SCSI_TRIGGER_T *scsi_tg;
	MPI26_DRIVER_SCSI_SENSE_TIGGER_ENTRY *mpi_scsi_tg;
	Mpi2ConfigReply_t mpi_reply;
	int r = 0, i = 0;
	u16 count = 0;
	u16 ioc_status;

	r = mpt3sas_config_get_driver_trigger_pg3(ioc, &mpi_reply,
	    &trigger_pg3);
	if (r)
		return r;

	ioc_status = le16_to_cpu(mpi_reply.IOCStatus) &
	    MPI2_IOCSTATUS_MASK;
	if (ioc_status != MPI2_IOCSTATUS_SUCCESS) {
		dinitprintk(ioc,
		    ioc_err(ioc,
		    "%s: Failed to get trigger pg3, ioc_status(0x%04x)\n",
		    __func__, ioc_status));
		return 0;
	}

	if (le16_to_cpu(trigger_pg3.NumSCSISenseTrigger)) {
		count = le16_to_cpu(trigger_pg3.NumSCSISenseTrigger);
		count = min_t(u16, NUM_VALID_ENTRIES, count);
		ioc->diag_trigger_scsi.ValidEntries = count;

		scsi_tg = &ioc->diag_trigger_scsi.SCSITriggerEntry[0];
		mpi_scsi_tg = &trigger_pg3.SCSISenseTriggers[0];
		for (i = 0; i < count; i++) {
			scsi_tg->ASCQ = mpi_scsi_tg->ASCQ;
			scsi_tg->ASC = mpi_scsi_tg->ASC;
			scsi_tg->SenseKey = mpi_scsi_tg->SenseKey;

			scsi_tg++;
			mpi_scsi_tg++;
		}
	}
	return 0;
}

/**
 * _base_get_mpi_diag_triggers - get mpi diag trigger values from
 *				persistent pages
 * @ioc : per adapter object
 *
 * Return: 0 on success; otherwise return failure status.
 */
static int
_base_get_mpi_diag_triggers(struct MPT3SAS_ADAPTER *ioc)
{
	Mpi26DriverTriggerPage4_t trigger_pg4;
	struct SL_WH_MPI_TRIGGER_T *status_tg;
	MPI26_DRIVER_IOCSTATUS_LOGINFO_TIGGER_ENTRY *mpi_status_tg;
	Mpi2ConfigReply_t mpi_reply;
	int r = 0, i = 0;
	u16 count = 0;
	u16 ioc_status;

	r = mpt3sas_config_get_driver_trigger_pg4(ioc, &mpi_reply,
	    &trigger_pg4);
	if (r)
		return r;

	ioc_status = le16_to_cpu(mpi_reply.IOCStatus) &
	    MPI2_IOCSTATUS_MASK;
	if (ioc_status != MPI2_IOCSTATUS_SUCCESS) {
		dinitprintk(ioc,
		    ioc_err(ioc,
		    "%s: Failed to get trigger pg4, ioc_status(0x%04x)\n",
		    __func__, ioc_status));
		return 0;
	}

	if (le16_to_cpu(trigger_pg4.NumIOCStatusLogInfoTrigger)) {
		count = le16_to_cpu(trigger_pg4.NumIOCStatusLogInfoTrigger);
		count = min_t(u16, NUM_VALID_ENTRIES, count);
		ioc->diag_trigger_mpi.ValidEntries = count;

		status_tg = &ioc->diag_trigger_mpi.MPITriggerEntry[0];
		mpi_status_tg = &trigger_pg4.IOCStatusLoginfoTriggers[0];

		for (i = 0; i < count; i++) {
			status_tg->IOCStatus = le16_to_cpu(
			    mpi_status_tg->IOCStatus);
			status_tg->IocLogInfo = le32_to_cpu(
			    mpi_status_tg->LogInfo);

			status_tg++;
			mpi_status_tg++;
		}
	}
	return 0;
}

/**
 * _base_get_master_diag_triggers - get master diag trigger values from
 *				persistent pages
 * @ioc : per adapter object
 *
 * Return: nothing.
 */
static int
_base_get_master_diag_triggers(struct MPT3SAS_ADAPTER *ioc)
{
	Mpi26DriverTriggerPage1_t trigger_pg1;
	Mpi2ConfigReply_t mpi_reply;
	int r;
	u16 ioc_status;

	r = mpt3sas_config_get_driver_trigger_pg1(ioc, &mpi_reply,
	    &trigger_pg1);
	if (r)
		return r;

	ioc_status = le16_to_cpu(mpi_reply.IOCStatus) &
	    MPI2_IOCSTATUS_MASK;
	if (ioc_status != MPI2_IOCSTATUS_SUCCESS) {
		dinitprintk(ioc,
		    ioc_err(ioc,
		    "%s: Failed to get trigger pg1, ioc_status(0x%04x)\n",
		   __func__, ioc_status));
		return 0;
	}

	if (le16_to_cpu(trigger_pg1.NumMasterTrigger))
		ioc->diag_trigger_master.MasterData |=
		    le32_to_cpu(
		    trigger_pg1.MasterTriggers[0].MasterTriggerFlags);
	return 0;
}

/**
 * _base_check_for_trigger_pages_support - checks whether HBA FW supports
 *					driver trigger pages or not
 * @ioc : per adapter object
 * @trigger_flags : address where trigger page0's TriggerFlags value is copied
 *
 * Return: trigger flags mask if HBA FW supports driver trigger pages;
 * otherwise returns %-EFAULT if driver trigger pages are not supported by FW or
 * return EAGAIN if diag reset occurred due to FW fault and asking the
 * caller to retry the command.
 *
 */
static int
_base_check_for_trigger_pages_support(struct MPT3SAS_ADAPTER *ioc, u32 *trigger_flags)
{
	Mpi26DriverTriggerPage0_t trigger_pg0;
	int r = 0;
	Mpi2ConfigReply_t mpi_reply;
	u16 ioc_status;

	r = mpt3sas_config_get_driver_trigger_pg0(ioc, &mpi_reply,
	    &trigger_pg0);
	if (r)
		return r;

	ioc_status = le16_to_cpu(mpi_reply.IOCStatus) &
	    MPI2_IOCSTATUS_MASK;
	if (ioc_status != MPI2_IOCSTATUS_SUCCESS)
		return -EFAULT;

	*trigger_flags = le16_to_cpu(trigger_pg0.TriggerFlags);
	return 0;
}

/**
 * _base_get_diag_triggers - Retrieve diag trigger values from
 *				persistent pages.
 * @ioc : per adapter object
 *
 * Return: zero on success; otherwise return EAGAIN error codes
 * asking the caller to retry.
 */
static int
_base_get_diag_triggers(struct MPT3SAS_ADAPTER *ioc)
{
	int trigger_flags;
	int r;

	/*
	 * Default setting of master trigger.
	 */
	ioc->diag_trigger_master.MasterData =
	    (MASTER_TRIGGER_FW_FAULT + MASTER_TRIGGER_ADAPTER_RESET);

	r = _base_check_for_trigger_pages_support(ioc, &trigger_flags);
	if (r) {
		if (r == -EAGAIN)
			return r;
		/*
		 * Don't go for error handling when FW doesn't support
		 * driver trigger pages.
		 */
		return 0;
	}

	ioc->supports_trigger_pages = 1;

	/*
	 * Retrieve master diag trigger values from driver trigger pg1
	 * if master trigger bit enabled in TriggerFlags.
	 */
	if ((u16)trigger_flags &
	    MPI26_DRIVER_TRIGGER0_FLAG_MASTER_TRIGGER_VALID) {
		r = _base_get_master_diag_triggers(ioc);
		if (r)
			return r;
	}

	/*
	 * Retrieve event diag trigger values from driver trigger pg2
	 * if event trigger bit enabled in TriggerFlags.
	 */
	if ((u16)trigger_flags &
	    MPI26_DRIVER_TRIGGER0_FLAG_MPI_EVENT_TRIGGER_VALID) {
		r = _base_get_event_diag_triggers(ioc);
		if (r)
			return r;
	}

	/*
	 * Retrieve scsi diag trigger values from driver trigger pg3
	 * if scsi trigger bit enabled in TriggerFlags.
	 */
	if ((u16)trigger_flags &
	    MPI26_DRIVER_TRIGGER0_FLAG_SCSI_SENSE_TRIGGER_VALID) {
		r = _base_get_scsi_diag_triggers(ioc);
		if (r)
			return r;
	}
	/*
	 * Retrieve mpi error diag trigger values from driver trigger pg4
	 * if loginfo trigger bit enabled in TriggerFlags.
	 */
	if ((u16)trigger_flags &
	    MPI26_DRIVER_TRIGGER0_FLAG_LOGINFO_TRIGGER_VALID) {
		r = _base_get_mpi_diag_triggers(ioc);
		if (r)
			return r;
	}
	return 0;
}

/**
 * _base_update_diag_trigger_pages - Update the driver trigger pages after
 *			online FW update, in case updated FW supports driver
 *			trigger pages.
 * @ioc : per adapter object
 *
 * Return: nothing.
 */
static void
_base_update_diag_trigger_pages(struct MPT3SAS_ADAPTER *ioc)
{

	if (ioc->diag_trigger_master.MasterData)
		mpt3sas_config_update_driver_trigger_pg1(ioc,
		    &ioc->diag_trigger_master, 1);

	if (ioc->diag_trigger_event.ValidEntries)
		mpt3sas_config_update_driver_trigger_pg2(ioc,
		    &ioc->diag_trigger_event, 1);

	if (ioc->diag_trigger_scsi.ValidEntries)
		mpt3sas_config_update_driver_trigger_pg3(ioc,
		    &ioc->diag_trigger_scsi, 1);

	if (ioc->diag_trigger_mpi.ValidEntries)
		mpt3sas_config_update_driver_trigger_pg4(ioc,
		    &ioc->diag_trigger_mpi, 1);
}

/**
 * _base_assign_fw_reported_qd	- Get FW reported QD for SAS/SATA devices.
 *				- On failure set default QD values.
 * @ioc : per adapter object
 *
 * Returns 0 for success, non-zero for failure.
 *
 */
static int _base_assign_fw_reported_qd(struct MPT3SAS_ADAPTER *ioc)
{
	Mpi2ConfigReply_t mpi_reply;
	Mpi2SasIOUnitPage1_t *sas_iounit_pg1 = NULL;
	Mpi26PCIeIOUnitPage1_t pcie_iounit_pg1;
	u16 depth;
	int sz;
	int rc = 0;

	ioc->max_wideport_qd = MPT3SAS_SAS_QUEUE_DEPTH;
	ioc->max_narrowport_qd = MPT3SAS_SAS_QUEUE_DEPTH;
	ioc->max_sata_qd = MPT3SAS_SATA_QUEUE_DEPTH;
	ioc->max_nvme_qd = MPT3SAS_NVME_QUEUE_DEPTH;
	if (!ioc->is_gen35_ioc)
		goto out;
	/* sas iounit page 1 */
	sz = offsetof(Mpi2SasIOUnitPage1_t, PhyData);
	sas_iounit_pg1 = kzalloc(sizeof(Mpi2SasIOUnitPage1_t), GFP_KERNEL);
	if (!sas_iounit_pg1) {
		pr_err("%s: failure at %s:%d/%s()!\n",
		    ioc->name, __FILE__, __LINE__, __func__);
		return rc;
	}
	rc = mpt3sas_config_get_sas_iounit_pg1(ioc, &mpi_reply,
	    sas_iounit_pg1, sz);
	if (rc) {
		pr_err("%s: failure at %s:%d/%s()!\n",
		    ioc->name, __FILE__, __LINE__, __func__);
		goto out;
	}

	depth = le16_to_cpu(sas_iounit_pg1->SASWideMaxQueueDepth);
	ioc->max_wideport_qd = (depth ? depth : MPT3SAS_SAS_QUEUE_DEPTH);

	depth = le16_to_cpu(sas_iounit_pg1->SASNarrowMaxQueueDepth);
	ioc->max_narrowport_qd = (depth ? depth : MPT3SAS_SAS_QUEUE_DEPTH);

	depth = sas_iounit_pg1->SATAMaxQDepth;
	ioc->max_sata_qd = (depth ? depth : MPT3SAS_SATA_QUEUE_DEPTH);

	/* pcie iounit page 1 */
	rc = mpt3sas_config_get_pcie_iounit_pg1(ioc, &mpi_reply,
	    &pcie_iounit_pg1, sizeof(Mpi26PCIeIOUnitPage1_t));
	if (rc) {
		pr_err("%s: failure at %s:%d/%s()!\n",
		    ioc->name, __FILE__, __LINE__, __func__);
		goto out;
	}
	ioc->max_nvme_qd = (le16_to_cpu(pcie_iounit_pg1.NVMeMaxQueueDepth)) ?
	    (le16_to_cpu(pcie_iounit_pg1.NVMeMaxQueueDepth)) :
	    MPT3SAS_NVME_QUEUE_DEPTH;
out:
	dinitprintk(ioc, pr_err(
	    "MaxWidePortQD: 0x%x MaxNarrowPortQD: 0x%x MaxSataQD: 0x%x MaxNvmeQD: 0x%x\n",
	    ioc->max_wideport_qd, ioc->max_narrowport_qd,
	    ioc->max_sata_qd, ioc->max_nvme_qd));
	kfree(sas_iounit_pg1);
	return rc;
}

/**
 * mpt3sas_atto_validate_nvram - validate the ATTO nvram read from mfg pg1
 *
 * @ioc : per adapter object
 * @n   : ptr to the ATTO nvram structure
 * Return: 0 for success, non-zero for failure.
 */
static int
mpt3sas_atto_validate_nvram(struct MPT3SAS_ADAPTER *ioc,
			    struct ATTO_SAS_NVRAM *n)
{
	int r = -EINVAL;
	union ATTO_SAS_ADDRESS *s1;
	u32 len;
	u8 *pb;
	u8 ckSum;

	/* validate nvram checksum */
	pb = (u8 *) n;
	ckSum = ATTO_SASNVR_CKSUM_SEED;
	len = sizeof(struct ATTO_SAS_NVRAM);

	while (len--)
		ckSum = ckSum + pb[len];

	if (ckSum) {
		ioc_err(ioc, "Invalid ATTO NVRAM checksum\n");
		return r;
	}

	s1 = (union ATTO_SAS_ADDRESS *) n->SasAddr;

	if (n->Signature[0] != 'E'
	|| n->Signature[1] != 'S'
	|| n->Signature[2] != 'A'
	|| n->Signature[3] != 'S')
		ioc_err(ioc, "Invalid ATTO NVRAM signature\n");
	else if (n->Version > ATTO_SASNVR_VERSION)
		ioc_info(ioc, "Invalid ATTO NVRAM version");
	else if ((n->SasAddr[7] & (ATTO_SAS_ADDR_ALIGN - 1))
			|| s1->b[0] != 0x50
			|| s1->b[1] != 0x01
			|| s1->b[2] != 0x08
			|| (s1->b[3] & 0xF0) != 0x60
			|| ((s1->b[3] & 0x0F) | le32_to_cpu(s1->d[1])) == 0) {
		ioc_err(ioc, "Invalid ATTO SAS address\n");
	} else
		r = 0;
	return r;
}

/**
 * mpt3sas_atto_get_sas_addr - get the ATTO SAS address from mfg page 1
 *
 * @ioc : per adapter object
 * @*sas_addr : return sas address
 * Return: 0 for success, non-zero for failure.
 */
static int
mpt3sas_atto_get_sas_addr(struct MPT3SAS_ADAPTER *ioc, union ATTO_SAS_ADDRESS *sas_addr)
{
	Mpi2ManufacturingPage1_t mfg_pg1;
	Mpi2ConfigReply_t mpi_reply;
	struct ATTO_SAS_NVRAM *nvram;
	int r;
	__be64 addr;

	r = mpt3sas_config_get_manufacturing_pg1(ioc, &mpi_reply, &mfg_pg1);
	if (r) {
		ioc_err(ioc, "Failed to read manufacturing page 1\n");
		return r;
	}

	/* validate nvram */
	nvram = (struct ATTO_SAS_NVRAM *) mfg_pg1.VPD;
	r = mpt3sas_atto_validate_nvram(ioc, nvram);
	if (r)
		return r;

	addr = *((__be64 *) nvram->SasAddr);
	sas_addr->q = cpu_to_le64(be64_to_cpu(addr));
	return r;
}

/**
 * mpt3sas_atto_init - perform initializaion for ATTO branded
 *					adapter.
 * @ioc : per adapter object
 *5
 * Return: 0 for success, non-zero for failure.
 */
static int
mpt3sas_atto_init(struct MPT3SAS_ADAPTER *ioc)
{
	int sz = 0;
	Mpi2BiosPage4_t *bios_pg4 = NULL;
	Mpi2ConfigReply_t mpi_reply;
	int r;
	int ix;
	union ATTO_SAS_ADDRESS sas_addr;
	union ATTO_SAS_ADDRESS temp;
	union ATTO_SAS_ADDRESS bias;

	r = mpt3sas_atto_get_sas_addr(ioc, &sas_addr);
	if (r)
		return r;

	/* get header first to get size */
	r = mpt3sas_config_get_bios_pg4(ioc, &mpi_reply, NULL, 0);
	if (r) {
		ioc_err(ioc, "Failed to read ATTO bios page 4 header.\n");
		return r;
	}

	sz = mpi_reply.Header.PageLength * sizeof(u32);
	bios_pg4 = kzalloc(sz, GFP_KERNEL);
	if (!bios_pg4) {
		ioc_err(ioc, "Failed to allocate memory for ATTO bios page.\n");
		return -ENOMEM;
	}

	/* read bios page 4 */
	r = mpt3sas_config_get_bios_pg4(ioc, &mpi_reply, bios_pg4, sz);
	if (r) {
		ioc_err(ioc, "Failed to read ATTO bios page 4\n");
		goto out;
	}

	/* Update bios page 4 with the ATTO WWID */
	bias.q = sas_addr.q;
	bias.b[7] += ATTO_SAS_ADDR_DEVNAME_BIAS;

	for (ix = 0; ix < bios_pg4->NumPhys; ix++) {
		temp.q = sas_addr.q;
		temp.b[7] += ix;
		bios_pg4->Phy[ix].ReassignmentWWID = temp.q;
		bios_pg4->Phy[ix].ReassignmentDeviceName = bias.q;
	}
	r = mpt3sas_config_set_bios_pg4(ioc, &mpi_reply, bios_pg4, sz);

out:
	kfree(bios_pg4);
	return r;
}

/**
 * _base_static_config_pages - static start of day config pages
 * @ioc: per adapter object
 */
static int
_base_static_config_pages(struct MPT3SAS_ADAPTER *ioc)
{
	Mpi2ConfigReply_t mpi_reply;
	u32 iounit_pg1_flags;
	int tg_flags = 0;
	int rc;
	ioc->nvme_abort_timeout = 30;

	rc = mpt3sas_config_get_manufacturing_pg0(ioc, &mpi_reply,
	    &ioc->manu_pg0);
	if (rc)
		return rc;
	if (ioc->ir_firmware) {
		rc = mpt3sas_config_get_manufacturing_pg10(ioc, &mpi_reply,
		    &ioc->manu_pg10);
		if (rc)
			return rc;
	}

	if (ioc->pdev->vendor == MPI2_MFGPAGE_VENDORID_ATTO) {
		rc = mpt3sas_atto_init(ioc);
		if (rc)
			return rc;
	}

	/*
	 * Ensure correct T10 PI operation if vendor left EEDPTagMode
	 * flag unset in NVDATA.
	 */
	rc = mpt3sas_config_get_manufacturing_pg11(ioc, &mpi_reply,
	    &ioc->manu_pg11);
	if (rc)
		return rc;
	if (!ioc->is_gen35_ioc && ioc->manu_pg11.EEDPTagMode == 0) {
		pr_err("%s: overriding NVDATA EEDPTagMode setting\n",
		    ioc->name);
		ioc->manu_pg11.EEDPTagMode &= ~0x3;
		ioc->manu_pg11.EEDPTagMode |= 0x1;
		mpt3sas_config_set_manufacturing_pg11(ioc, &mpi_reply,
		    &ioc->manu_pg11);
	}
	if (ioc->manu_pg11.AddlFlags2 & NVME_TASK_MNGT_CUSTOM_MASK)
		ioc->tm_custom_handling = 1;
	else {
		ioc->tm_custom_handling = 0;
		if (ioc->manu_pg11.NVMeAbortTO < NVME_TASK_ABORT_MIN_TIMEOUT)
			ioc->nvme_abort_timeout = NVME_TASK_ABORT_MIN_TIMEOUT;
		else if (ioc->manu_pg11.NVMeAbortTO >
					NVME_TASK_ABORT_MAX_TIMEOUT)
			ioc->nvme_abort_timeout = NVME_TASK_ABORT_MAX_TIMEOUT;
		else
			ioc->nvme_abort_timeout = ioc->manu_pg11.NVMeAbortTO;
	}
	ioc->time_sync_interval =
	    ioc->manu_pg11.TimeSyncInterval & MPT3SAS_TIMESYNC_MASK;
	if (ioc->time_sync_interval) {
		if (ioc->manu_pg11.TimeSyncInterval & MPT3SAS_TIMESYNC_UNIT_MASK)
			ioc->time_sync_interval =
			    ioc->time_sync_interval * SECONDS_PER_HOUR;
		else
			ioc->time_sync_interval =
			    ioc->time_sync_interval * SECONDS_PER_MIN;
		dinitprintk(ioc, ioc_info(ioc,
		    "Driver-FW TimeSync interval is %d seconds. ManuPg11 TimeSync Unit is in %s\n",
		    ioc->time_sync_interval, (ioc->manu_pg11.TimeSyncInterval &
		    MPT3SAS_TIMESYNC_UNIT_MASK) ? "Hour" : "Minute"));
	} else {
		if (ioc->is_gen35_ioc)
			ioc_warn(ioc,
			    "TimeSync Interval in Manuf page-11 is not enabled. Periodic Time-Sync will be disabled\n");
	}
	rc = _base_assign_fw_reported_qd(ioc);
	if (rc)
		return rc;

	/*
	 * ATTO doesn't use bios page 2 and 3 for bios settings.
	 */
	if (ioc->pdev->vendor ==  MPI2_MFGPAGE_VENDORID_ATTO)
		ioc->bios_pg3.BiosVersion = 0;
	else {
		rc = mpt3sas_config_get_bios_pg2(ioc, &mpi_reply, &ioc->bios_pg2);
		if (rc)
			return rc;
		rc = mpt3sas_config_get_bios_pg3(ioc, &mpi_reply, &ioc->bios_pg3);
		if (rc)
			return rc;
	}

	rc = mpt3sas_config_get_ioc_pg8(ioc, &mpi_reply, &ioc->ioc_pg8);
	if (rc)
		return rc;
	rc = mpt3sas_config_get_iounit_pg0(ioc, &mpi_reply, &ioc->iounit_pg0);
	if (rc)
		return rc;
	rc = mpt3sas_config_get_iounit_pg1(ioc, &mpi_reply, &ioc->iounit_pg1);
	if (rc)
		return rc;
	rc = mpt3sas_config_get_iounit_pg8(ioc, &mpi_reply, &ioc->iounit_pg8);
	if (rc)
		return rc;
	_base_display_ioc_capabilities(ioc);

	/*
	 * Enable task_set_full handling in iounit_pg1 when the
	 * facts capabilities indicate that its supported.
	 */
	iounit_pg1_flags = le32_to_cpu(ioc->iounit_pg1.Flags);
	if ((ioc->facts.IOCCapabilities &
	    MPI2_IOCFACTS_CAPABILITY_TASK_SET_FULL_HANDLING))
		iounit_pg1_flags &=
		    ~MPI2_IOUNITPAGE1_DISABLE_TASK_SET_FULL_HANDLING;
	else
		iounit_pg1_flags |=
		    MPI2_IOUNITPAGE1_DISABLE_TASK_SET_FULL_HANDLING;
	ioc->iounit_pg1.Flags = cpu_to_le32(iounit_pg1_flags);
	rc = mpt3sas_config_set_iounit_pg1(ioc, &mpi_reply, &ioc->iounit_pg1);
	if (rc)
		return rc;

	if (ioc->iounit_pg8.NumSensors)
		ioc->temp_sensors_count = ioc->iounit_pg8.NumSensors;
	if (ioc->is_aero_ioc) {
		rc = _base_update_ioc_page1_inlinewith_perf_mode(ioc);
		if (rc)
			return rc;
	}
	if (ioc->is_gen35_ioc) {
		if (ioc->is_driver_loading) {
			rc = _base_get_diag_triggers(ioc);
			if (rc)
				return rc;
		} else {
			/*
			 * In case of online HBA FW update operation,
			 * check whether updated FW supports the driver trigger
			 * pages or not.
			 * - If previous FW has not supported driver trigger
			 *   pages and newer FW supports them then update these
			 *   pages with current diag trigger values.
			 * - If previous FW has supported driver trigger pages
			 *   and new FW doesn't support them then disable
			 *   support_trigger_pages flag.
			 */
			_base_check_for_trigger_pages_support(ioc, &tg_flags);
			if (!ioc->supports_trigger_pages && tg_flags != -EFAULT)
				_base_update_diag_trigger_pages(ioc);
			else if (ioc->supports_trigger_pages &&
			    tg_flags == -EFAULT)
				ioc->supports_trigger_pages = 0;
		}
	}
	return 0;
}

/**
 * mpt3sas_free_enclosure_list - release memory
 * @ioc: per adapter object
 *
 * Free memory allocated during enclosure add.
 */
void
mpt3sas_free_enclosure_list(struct MPT3SAS_ADAPTER *ioc)
{
	struct _enclosure_node *enclosure_dev, *enclosure_dev_next;

	/* Free enclosure list */
	list_for_each_entry_safe(enclosure_dev,
			enclosure_dev_next, &ioc->enclosure_list, list) {
		list_del(&enclosure_dev->list);
		kfree(enclosure_dev);
	}
}

/**
 * _base_release_memory_pools - release memory
 * @ioc: per adapter object
 *
 * Free memory allocated from _base_allocate_memory_pools.
 */
static void
_base_release_memory_pools(struct MPT3SAS_ADAPTER *ioc)
{
	int i = 0;
	int j = 0;
	int dma_alloc_count = 0;
	struct chain_tracker *ct;
	int count = ioc->rdpq_array_enable ? ioc->reply_queue_count : 1;

	dexitprintk(ioc, ioc_info(ioc, "%s\n", __func__));

	if (ioc->request) {
		dma_free_coherent(&ioc->pdev->dev, ioc->request_dma_sz,
		    ioc->request,  ioc->request_dma);
		dexitprintk(ioc,
			    ioc_info(ioc, "request_pool(0x%p): free\n",
				     ioc->request));
		ioc->request = NULL;
	}

	if (ioc->sense) {
		dma_pool_free(ioc->sense_dma_pool, ioc->sense, ioc->sense_dma);
		dma_pool_destroy(ioc->sense_dma_pool);
		dexitprintk(ioc,
			    ioc_info(ioc, "sense_pool(0x%p): free\n",
				     ioc->sense));
		ioc->sense = NULL;
	}

	if (ioc->reply) {
		dma_pool_free(ioc->reply_dma_pool, ioc->reply, ioc->reply_dma);
		dma_pool_destroy(ioc->reply_dma_pool);
		dexitprintk(ioc,
			    ioc_info(ioc, "reply_pool(0x%p): free\n",
				     ioc->reply));
		ioc->reply = NULL;
	}

	if (ioc->reply_free) {
		dma_pool_free(ioc->reply_free_dma_pool, ioc->reply_free,
		    ioc->reply_free_dma);
		dma_pool_destroy(ioc->reply_free_dma_pool);
		dexitprintk(ioc,
			    ioc_info(ioc, "reply_free_pool(0x%p): free\n",
				     ioc->reply_free));
		ioc->reply_free = NULL;
	}

	if (ioc->reply_post) {
		dma_alloc_count = DIV_ROUND_UP(count,
				RDPQ_MAX_INDEX_IN_ONE_CHUNK);
		for (i = 0; i < count; i++) {
			if (i % RDPQ_MAX_INDEX_IN_ONE_CHUNK == 0
			    && dma_alloc_count) {
				if (ioc->reply_post[i].reply_post_free) {
					dma_pool_free(
					    ioc->reply_post_free_dma_pool,
					    ioc->reply_post[i].reply_post_free,
					ioc->reply_post[i].reply_post_free_dma);
					dexitprintk(ioc, ioc_info(ioc,
					   "reply_post_free_pool(0x%p): free\n",
					   ioc->reply_post[i].reply_post_free));
					ioc->reply_post[i].reply_post_free =
									NULL;
				}
				--dma_alloc_count;
			}
		}
		dma_pool_destroy(ioc->reply_post_free_dma_pool);
		if (ioc->reply_post_free_array &&
			ioc->rdpq_array_enable) {
			dma_pool_free(ioc->reply_post_free_array_dma_pool,
			    ioc->reply_post_free_array,
			    ioc->reply_post_free_array_dma);
			ioc->reply_post_free_array = NULL;
		}
		dma_pool_destroy(ioc->reply_post_free_array_dma_pool);
		kfree(ioc->reply_post);
	}

	if (ioc->pcie_sgl_dma_pool) {
		for (i = 0; i < ioc->scsiio_depth; i++) {
			dma_pool_free(ioc->pcie_sgl_dma_pool,
					ioc->pcie_sg_lookup[i].pcie_sgl,
					ioc->pcie_sg_lookup[i].pcie_sgl_dma);
			ioc->pcie_sg_lookup[i].pcie_sgl = NULL;
		}
		dma_pool_destroy(ioc->pcie_sgl_dma_pool);
	}
	kfree(ioc->pcie_sg_lookup);
	ioc->pcie_sg_lookup = NULL;

	if (ioc->config_page) {
		dexitprintk(ioc,
			    ioc_info(ioc, "config_page(0x%p): free\n",
				     ioc->config_page));
		dma_free_coherent(&ioc->pdev->dev, ioc->config_page_sz,
		    ioc->config_page, ioc->config_page_dma);
	}

	kfree(ioc->hpr_lookup);
	ioc->hpr_lookup = NULL;
	kfree(ioc->internal_lookup);
	ioc->internal_lookup = NULL;
	if (ioc->chain_lookup) {
		for (i = 0; i < ioc->scsiio_depth; i++) {
			for (j = ioc->chains_per_prp_buffer;
			    j < ioc->chains_needed_per_io; j++) {
				ct = &ioc->chain_lookup[i].chains_per_smid[j];
				if (ct && ct->chain_buffer)
					dma_pool_free(ioc->chain_dma_pool,
						ct->chain_buffer,
						ct->chain_buffer_dma);
			}
			kfree(ioc->chain_lookup[i].chains_per_smid);
		}
		dma_pool_destroy(ioc->chain_dma_pool);
		kfree(ioc->chain_lookup);
		ioc->chain_lookup = NULL;
	}

	kfree(ioc->io_queue_num);
	ioc->io_queue_num = NULL;
}

/**
 * mpt3sas_check_same_4gb_region - checks whether all reply queues in a set are
 *	having same upper 32bits in their base memory address.
 * @start_address: Base address of a reply queue set
 * @pool_sz: Size of single Reply Descriptor Post Queues pool size
 *
 * Return: 1 if reply queues in a set have a same upper 32bits in their base
 * memory address, else 0.
 */
static int
mpt3sas_check_same_4gb_region(dma_addr_t start_address, u32 pool_sz)
{
	dma_addr_t end_address;

	end_address = start_address + pool_sz - 1;

	if (upper_32_bits(start_address) == upper_32_bits(end_address))
		return 1;
	else
		return 0;
}

/**
 * _base_reduce_hba_queue_depth- Retry with reduced queue depth
 * @ioc: Adapter object
 *
 * Return: 0 for success, non-zero for failure.
 **/
static inline int
_base_reduce_hba_queue_depth(struct MPT3SAS_ADAPTER *ioc)
{
	int reduce_sz = 64;

	if ((ioc->hba_queue_depth - reduce_sz) >
	    (ioc->internal_depth + INTERNAL_SCSIIO_CMDS_COUNT)) {
		ioc->hba_queue_depth -= reduce_sz;
		return 0;
	} else
		return -ENOMEM;
}

/**
 * _base_allocate_pcie_sgl_pool - Allocating DMA'able memory
 *			for pcie sgl pools.
 * @ioc: Adapter object
 * @sz: DMA Pool size
 *
 * Return: 0 for success, non-zero for failure.
 */

static int
_base_allocate_pcie_sgl_pool(struct MPT3SAS_ADAPTER *ioc, u32 sz)
{
	int i = 0, j = 0;
	struct chain_tracker *ct;

	ioc->pcie_sgl_dma_pool =
	    dma_pool_create("PCIe SGL pool", &ioc->pdev->dev, sz,
	    ioc->page_size, 0);
	if (!ioc->pcie_sgl_dma_pool) {
		ioc_err(ioc, "PCIe SGL pool: dma_pool_create failed\n");
		return -ENOMEM;
	}

	ioc->chains_per_prp_buffer = sz/ioc->chain_segment_sz;
	ioc->chains_per_prp_buffer =
	    min(ioc->chains_per_prp_buffer, ioc->chains_needed_per_io);
	for (i = 0; i < ioc->scsiio_depth; i++) {
		ioc->pcie_sg_lookup[i].pcie_sgl =
		    dma_pool_alloc(ioc->pcie_sgl_dma_pool, GFP_KERNEL,
		    &ioc->pcie_sg_lookup[i].pcie_sgl_dma);
		if (!ioc->pcie_sg_lookup[i].pcie_sgl) {
			ioc_err(ioc, "PCIe SGL pool: dma_pool_alloc failed\n");
			return -EAGAIN;
		}

		if (!mpt3sas_check_same_4gb_region(
		    ioc->pcie_sg_lookup[i].pcie_sgl_dma, sz)) {
			ioc_err(ioc, "PCIE SGLs are not in same 4G !! pcie sgl (0x%p) dma = (0x%llx)\n",
			    ioc->pcie_sg_lookup[i].pcie_sgl,
			    (unsigned long long)
			    ioc->pcie_sg_lookup[i].pcie_sgl_dma);
			ioc->use_32bit_dma = true;
			return -EAGAIN;
		}

		for (j = 0; j < ioc->chains_per_prp_buffer; j++) {
			ct = &ioc->chain_lookup[i].chains_per_smid[j];
			ct->chain_buffer =
			    ioc->pcie_sg_lookup[i].pcie_sgl +
			    (j * ioc->chain_segment_sz);
			ct->chain_buffer_dma =
			    ioc->pcie_sg_lookup[i].pcie_sgl_dma +
			    (j * ioc->chain_segment_sz);
		}
	}
	dinitprintk(ioc, ioc_info(ioc,
	    "PCIe sgl pool depth(%d), element_size(%d), pool_size(%d kB)\n",
	    ioc->scsiio_depth, sz, (sz * ioc->scsiio_depth)/1024));
	dinitprintk(ioc, ioc_info(ioc,
	    "Number of chains can fit in a PRP page(%d)\n",
	    ioc->chains_per_prp_buffer));
	return 0;
}

/**
 * _base_allocate_chain_dma_pool - Allocating DMA'able memory
 *			for chain dma pool.
 * @ioc: Adapter object
 * @sz: DMA Pool size
 *
 * Return: 0 for success, non-zero for failure.
 */
static int
_base_allocate_chain_dma_pool(struct MPT3SAS_ADAPTER *ioc, u32 sz)
{
	int i = 0, j = 0;
	struct chain_tracker *ctr;

	ioc->chain_dma_pool = dma_pool_create("chain pool", &ioc->pdev->dev,
	    ioc->chain_segment_sz, 16, 0);
	if (!ioc->chain_dma_pool)
		return -ENOMEM;

	for (i = 0; i < ioc->scsiio_depth; i++) {
		for (j = ioc->chains_per_prp_buffer;
		    j < ioc->chains_needed_per_io; j++) {
			ctr = &ioc->chain_lookup[i].chains_per_smid[j];
			ctr->chain_buffer = dma_pool_alloc(ioc->chain_dma_pool,
			    GFP_KERNEL, &ctr->chain_buffer_dma);
			if (!ctr->chain_buffer)
				return -EAGAIN;
			if (!mpt3sas_check_same_4gb_region(
			    ctr->chain_buffer_dma, ioc->chain_segment_sz)) {
				ioc_err(ioc,
				    "Chain buffers are not in same 4G !!! Chain buff (0x%p) dma = (0x%llx)\n",
				    ctr->chain_buffer,
				    (unsigned long long)ctr->chain_buffer_dma);
				ioc->use_32bit_dma = true;
				return -EAGAIN;
			}
		}
	}
	dinitprintk(ioc, ioc_info(ioc,
	    "chain_lookup depth (%d), frame_size(%d), pool_size(%d kB)\n",
	    ioc->scsiio_depth, ioc->chain_segment_sz, ((ioc->scsiio_depth *
	    (ioc->chains_needed_per_io - ioc->chains_per_prp_buffer) *
	    ioc->chain_segment_sz))/1024));
	return 0;
}

/**
 * _base_allocate_sense_dma_pool - Allocating DMA'able memory
 *			for sense dma pool.
 * @ioc: Adapter object
 * @sz: DMA Pool size
 * Return: 0 for success, non-zero for failure.
 */
static int
_base_allocate_sense_dma_pool(struct MPT3SAS_ADAPTER *ioc, u32 sz)
{
	ioc->sense_dma_pool =
	    dma_pool_create("sense pool", &ioc->pdev->dev, sz, 4, 0);
	if (!ioc->sense_dma_pool)
		return -ENOMEM;
	ioc->sense = dma_pool_alloc(ioc->sense_dma_pool,
	    GFP_KERNEL, &ioc->sense_dma);
	if (!ioc->sense)
		return -EAGAIN;
	if (!mpt3sas_check_same_4gb_region(ioc->sense_dma, sz)) {
		dinitprintk(ioc, pr_err(
		    "Bad Sense Pool! sense (0x%p) sense_dma = (0x%llx)\n",
		    ioc->sense, (unsigned long long) ioc->sense_dma));
		ioc->use_32bit_dma = true;
		return -EAGAIN;
	}
	ioc_info(ioc,
	    "sense pool(0x%p) - dma(0x%llx): depth(%d), element_size(%d), pool_size (%d kB)\n",
	    ioc->sense, (unsigned long long)ioc->sense_dma,
	    ioc->scsiio_depth, SCSI_SENSE_BUFFERSIZE, sz/1024);
	return 0;
}

/**
 * _base_allocate_reply_pool - Allocating DMA'able memory
 *			for reply pool.
 * @ioc: Adapter object
 * @sz: DMA Pool size
 * Return: 0 for success, non-zero for failure.
 */
static int
_base_allocate_reply_pool(struct MPT3SAS_ADAPTER *ioc, u32 sz)
{
	/* reply pool, 4 byte align */
	ioc->reply_dma_pool = dma_pool_create("reply pool",
	    &ioc->pdev->dev, sz, 4, 0);
	if (!ioc->reply_dma_pool)
		return -ENOMEM;
	ioc->reply = dma_pool_alloc(ioc->reply_dma_pool, GFP_KERNEL,
	    &ioc->reply_dma);
	if (!ioc->reply)
		return -EAGAIN;
	if (!mpt3sas_check_same_4gb_region(ioc->reply_dma, sz)) {
		dinitprintk(ioc, pr_err(
		    "Bad Reply Pool! Reply (0x%p) Reply dma = (0x%llx)\n",
		    ioc->reply, (unsigned long long) ioc->reply_dma));
		ioc->use_32bit_dma = true;
		return -EAGAIN;
	}
	ioc->reply_dma_min_address = (u32)(ioc->reply_dma);
	ioc->reply_dma_max_address = (u32)(ioc->reply_dma) + sz;
	ioc_info(ioc,
	    "reply pool(0x%p) - dma(0x%llx): depth(%d), frame_size(%d), pool_size(%d kB)\n",
	    ioc->reply, (unsigned long long)ioc->reply_dma,
	    ioc->reply_free_queue_depth, ioc->reply_sz, sz/1024);
	return 0;
}

/**
 * _base_allocate_reply_free_dma_pool - Allocating DMA'able memory
 *			for reply free dma pool.
 * @ioc: Adapter object
 * @sz: DMA Pool size
 * Return: 0 for success, non-zero for failure.
 */
static int
_base_allocate_reply_free_dma_pool(struct MPT3SAS_ADAPTER *ioc, u32 sz)
{
	/* reply free queue, 16 byte align */
	ioc->reply_free_dma_pool = dma_pool_create(
	    "reply_free pool", &ioc->pdev->dev, sz, 16, 0);
	if (!ioc->reply_free_dma_pool)
		return -ENOMEM;
	ioc->reply_free = dma_pool_alloc(ioc->reply_free_dma_pool,
	    GFP_KERNEL, &ioc->reply_free_dma);
	if (!ioc->reply_free)
		return -EAGAIN;
	if (!mpt3sas_check_same_4gb_region(ioc->reply_free_dma, sz)) {
		dinitprintk(ioc,
		    pr_err("Bad Reply Free Pool! Reply Free (0x%p) Reply Free dma = (0x%llx)\n",
		    ioc->reply_free, (unsigned long long) ioc->reply_free_dma));
		ioc->use_32bit_dma = true;
		return -EAGAIN;
	}
	memset(ioc->reply_free, 0, sz);
	dinitprintk(ioc, ioc_info(ioc,
	    "reply_free pool(0x%p): depth(%d), element_size(%d), pool_size(%d kB)\n",
	    ioc->reply_free, ioc->reply_free_queue_depth, 4, sz/1024));
	dinitprintk(ioc, ioc_info(ioc,
	    "reply_free_dma (0x%llx)\n",
	    (unsigned long long)ioc->reply_free_dma));
	return 0;
}

/**
 * _base_allocate_reply_post_free_array - Allocating DMA'able memory
 *			for reply post free array.
 * @ioc: Adapter object
 * @reply_post_free_array_sz: DMA Pool size
 * Return: 0 for success, non-zero for failure.
 */

static int
_base_allocate_reply_post_free_array(struct MPT3SAS_ADAPTER *ioc,
	u32 reply_post_free_array_sz)
{
	ioc->reply_post_free_array_dma_pool =
	    dma_pool_create("reply_post_free_array pool",
	    &ioc->pdev->dev, reply_post_free_array_sz, 16, 0);
	if (!ioc->reply_post_free_array_dma_pool)
		return -ENOMEM;
	ioc->reply_post_free_array =
	    dma_pool_alloc(ioc->reply_post_free_array_dma_pool,
	    GFP_KERNEL, &ioc->reply_post_free_array_dma);
	if (!ioc->reply_post_free_array)
		return -EAGAIN;
	if (!mpt3sas_check_same_4gb_region(ioc->reply_post_free_array_dma,
	    reply_post_free_array_sz)) {
		dinitprintk(ioc, pr_err(
		    "Bad Reply Free Pool! Reply Free (0x%p) Reply Free dma = (0x%llx)\n",
		    ioc->reply_free,
		    (unsigned long long) ioc->reply_free_dma));
		ioc->use_32bit_dma = true;
		return -EAGAIN;
	}
	return 0;
}
/**
 * base_alloc_rdpq_dma_pool - Allocating DMA'able memory
 *                     for reply queues.
 * @ioc: per adapter object
 * @sz: DMA Pool size
 * Return: 0 for success, non-zero for failure.
 */
static int
base_alloc_rdpq_dma_pool(struct MPT3SAS_ADAPTER *ioc, int sz)
{
	int i = 0;
	u32 dma_alloc_count = 0;
	int reply_post_free_sz = ioc->reply_post_queue_depth *
		sizeof(Mpi2DefaultReplyDescriptor_t);
	int count = ioc->rdpq_array_enable ? ioc->reply_queue_count : 1;

	ioc->reply_post = kcalloc(count, sizeof(struct reply_post_struct),
			GFP_KERNEL);
	if (!ioc->reply_post)
		return -ENOMEM;
	/*
	 *  For INVADER_SERIES each set of 8 reply queues(0-7, 8-15, ..) and
	 *  VENTURA_SERIES each set of 16 reply queues(0-15, 16-31, ..) should
	 *  be within 4GB boundary i.e reply queues in a set must have same
	 *  upper 32-bits in their memory address. so here driver is allocating
	 *  the DMA'able memory for reply queues according.
	 *  Driver uses limitation of
	 *  VENTURA_SERIES to manage INVADER_SERIES as well.
	 */
	dma_alloc_count = DIV_ROUND_UP(count,
				RDPQ_MAX_INDEX_IN_ONE_CHUNK);
	ioc->reply_post_free_dma_pool =
		dma_pool_create("reply_post_free pool",
		    &ioc->pdev->dev, sz, 16, 0);
	if (!ioc->reply_post_free_dma_pool)
		return -ENOMEM;
	for (i = 0; i < count; i++) {
		if ((i % RDPQ_MAX_INDEX_IN_ONE_CHUNK == 0) && dma_alloc_count) {
			ioc->reply_post[i].reply_post_free =
			    dma_pool_zalloc(ioc->reply_post_free_dma_pool,
				GFP_KERNEL,
				&ioc->reply_post[i].reply_post_free_dma);
			if (!ioc->reply_post[i].reply_post_free)
				return -ENOMEM;
			/*
			 * Each set of RDPQ pool must satisfy 4gb boundary
			 * restriction.
			 * 1) Check if allocated resources for RDPQ pool are in
			 *	the same 4GB range.
			 * 2) If #1 is true, continue with 64 bit DMA.
			 * 3) If #1 is false, return 1. which means free all the
			 * resources and set DMA mask to 32 and allocate.
			 */
			if (!mpt3sas_check_same_4gb_region(
				ioc->reply_post[i].reply_post_free_dma, sz)) {
				dinitprintk(ioc,
				    ioc_err(ioc, "bad Replypost free pool(0x%p)"
				    "reply_post_free_dma = (0x%llx)\n",
				    ioc->reply_post[i].reply_post_free,
				    (unsigned long long)
				    ioc->reply_post[i].reply_post_free_dma));
				return -EAGAIN;
			}
			dma_alloc_count--;

		} else {
			ioc->reply_post[i].reply_post_free =
			    (Mpi2ReplyDescriptorsUnion_t *)
			    ((long)ioc->reply_post[i-1].reply_post_free
			    + reply_post_free_sz);
			ioc->reply_post[i].reply_post_free_dma =
			    (dma_addr_t)
			    (ioc->reply_post[i-1].reply_post_free_dma +
			    reply_post_free_sz);
		}
	}
	return 0;
}

/**
 * _base_allocate_memory_pools - allocate start of day memory pools
 * @ioc: per adapter object
 *
 * Return: 0 success, anything else error.
 */
static int
_base_allocate_memory_pools(struct MPT3SAS_ADAPTER *ioc)
{
	struct mpt3sas_facts *facts;
	u16 max_sge_elements;
	u16 chains_needed_per_io;
	u32 sz, total_sz, reply_post_free_sz, reply_post_free_array_sz;
	u32 retry_sz;
	u32 rdpq_sz = 0, sense_sz = 0;
	u16 max_request_credit, nvme_blocks_needed;
	unsigned short sg_tablesize;
	u16 sge_size;
	int i;
	int ret = 0, rc = 0;

	dinitprintk(ioc, ioc_info(ioc, "%s\n", __func__));


	retry_sz = 0;
	facts = &ioc->facts;

	/* command line tunables for max sgl entries */
	if (max_sgl_entries != -1)
		sg_tablesize = max_sgl_entries;
	else {
		if (ioc->hba_mpi_version_belonged == MPI2_VERSION)
			sg_tablesize = MPT2SAS_SG_DEPTH;
		else
			sg_tablesize = MPT3SAS_SG_DEPTH;
	}

	/* max sgl entries <= MPT_KDUMP_MIN_PHYS_SEGMENTS in KDUMP mode */
	if (reset_devices)
		sg_tablesize = min_t(unsigned short, sg_tablesize,
		   MPT_KDUMP_MIN_PHYS_SEGMENTS);

	if (ioc->is_mcpu_endpoint)
		ioc->shost->sg_tablesize = MPT_MIN_PHYS_SEGMENTS;
	else {
		if (sg_tablesize < MPT_MIN_PHYS_SEGMENTS)
			sg_tablesize = MPT_MIN_PHYS_SEGMENTS;
		else if (sg_tablesize > MPT_MAX_PHYS_SEGMENTS) {
			sg_tablesize = min_t(unsigned short, sg_tablesize,
					SG_MAX_SEGMENTS);
			ioc_warn(ioc, "sg_tablesize(%u) is bigger than kernel defined SG_CHUNK_SIZE(%u)\n",
				 sg_tablesize, MPT_MAX_PHYS_SEGMENTS);
		}
		ioc->shost->sg_tablesize = sg_tablesize;
	}

	ioc->internal_depth = min_t(int, (facts->HighPriorityCredit + (5)),
		(facts->RequestCredit / 4));
	if (ioc->internal_depth < INTERNAL_CMDS_COUNT) {
		if (facts->RequestCredit <= (INTERNAL_CMDS_COUNT +
				INTERNAL_SCSIIO_CMDS_COUNT)) {
			ioc_err(ioc, "IOC doesn't have enough Request Credits, it has just %d number of credits\n",
				facts->RequestCredit);
			return -ENOMEM;
		}
		ioc->internal_depth = 10;
	}

	ioc->hi_priority_depth = ioc->internal_depth - (5);
	/* command line tunables  for max controller queue depth */
	if (max_queue_depth != -1 && max_queue_depth != 0) {
		max_request_credit = min_t(u16, max_queue_depth +
			ioc->internal_depth, facts->RequestCredit);
		if (max_request_credit > MAX_HBA_QUEUE_DEPTH)
			max_request_credit =  MAX_HBA_QUEUE_DEPTH;
	} else if (reset_devices)
		max_request_credit = min_t(u16, facts->RequestCredit,
		    (MPT3SAS_KDUMP_SCSI_IO_DEPTH + ioc->internal_depth));
	else
		max_request_credit = min_t(u16, facts->RequestCredit,
		    MAX_HBA_QUEUE_DEPTH);

	/* Firmware maintains additional facts->HighPriorityCredit number of
	 * credits for HiPriprity Request messages, so hba queue depth will be
	 * sum of max_request_credit and high priority queue depth.
	 */
	ioc->hba_queue_depth = max_request_credit + ioc->hi_priority_depth;

	/* request frame size */
	ioc->request_sz = facts->IOCRequestFrameSize * 4;

	/* reply frame size */
	ioc->reply_sz = facts->ReplyFrameSize * 4;

	/* chain segment size */
	if (ioc->hba_mpi_version_belonged != MPI2_VERSION) {
		if (facts->IOCMaxChainSegmentSize)
			ioc->chain_segment_sz =
					facts->IOCMaxChainSegmentSize *
					MAX_CHAIN_ELEMT_SZ;
		else
		/* set to 128 bytes size if IOCMaxChainSegmentSize is zero */
			ioc->chain_segment_sz = DEFAULT_NUM_FWCHAIN_ELEMTS *
						    MAX_CHAIN_ELEMT_SZ;
	} else
		ioc->chain_segment_sz = ioc->request_sz;

	/* calculate the max scatter element size */
	sge_size = max_t(u16, ioc->sge_size, ioc->sge_size_ieee);

 retry_allocation:
	total_sz = 0;
	/* calculate number of sg elements left over in the 1st frame */
	max_sge_elements = ioc->request_sz - ((sizeof(Mpi2SCSIIORequest_t) -
	    sizeof(Mpi2SGEIOUnion_t)) + sge_size);
	ioc->max_sges_in_main_message = max_sge_elements/sge_size;

	/* now do the same for a chain buffer */
	max_sge_elements = ioc->chain_segment_sz - sge_size;
	ioc->max_sges_in_chain_message = max_sge_elements/sge_size;

	/*
	 *  MPT3SAS_SG_DEPTH = CONFIG_FUSION_MAX_SGE
	 */
	chains_needed_per_io = ((ioc->shost->sg_tablesize -
	   ioc->max_sges_in_main_message)/ioc->max_sges_in_chain_message)
	    + 1;
	if (chains_needed_per_io > facts->MaxChainDepth) {
		chains_needed_per_io = facts->MaxChainDepth;
		ioc->shost->sg_tablesize = min_t(u16,
		ioc->max_sges_in_main_message + (ioc->max_sges_in_chain_message
		* chains_needed_per_io), ioc->shost->sg_tablesize);
	}
	ioc->chains_needed_per_io = chains_needed_per_io;

	/* reply free queue sizing - taking into account for 64 FW events */
	ioc->reply_free_queue_depth = ioc->hba_queue_depth + 64;

	/* mCPU manage single counters for simplicity */
	if (ioc->is_mcpu_endpoint)
		ioc->reply_post_queue_depth = ioc->reply_free_queue_depth;
	else {
		/* calculate reply descriptor post queue depth */
		ioc->reply_post_queue_depth = ioc->hba_queue_depth +
			ioc->reply_free_queue_depth +  1;
		/* align the reply post queue on the next 16 count boundary */
		if (ioc->reply_post_queue_depth % 16)
			ioc->reply_post_queue_depth += 16 -
				(ioc->reply_post_queue_depth % 16);
	}

	if (ioc->reply_post_queue_depth >
	    facts->MaxReplyDescriptorPostQueueDepth) {
		ioc->reply_post_queue_depth =
				facts->MaxReplyDescriptorPostQueueDepth -
		    (facts->MaxReplyDescriptorPostQueueDepth % 16);
		ioc->hba_queue_depth =
				((ioc->reply_post_queue_depth - 64) / 2) - 1;
		ioc->reply_free_queue_depth = ioc->hba_queue_depth + 64;
	}

	ioc_info(ioc,
	    "scatter gather: sge_in_main_msg(%d), sge_per_chain(%d), "
	    "sge_per_io(%d), chains_per_io(%d)\n",
	    ioc->max_sges_in_main_message,
	    ioc->max_sges_in_chain_message,
	    ioc->shost->sg_tablesize,
	    ioc->chains_needed_per_io);

	/* reply post queue, 16 byte align */
	reply_post_free_sz = ioc->reply_post_queue_depth *
	    sizeof(Mpi2DefaultReplyDescriptor_t);
	rdpq_sz = reply_post_free_sz * RDPQ_MAX_INDEX_IN_ONE_CHUNK;
	if ((_base_is_controller_msix_enabled(ioc) && !ioc->rdpq_array_enable)
	    || (ioc->reply_queue_count < RDPQ_MAX_INDEX_IN_ONE_CHUNK))
		rdpq_sz = reply_post_free_sz * ioc->reply_queue_count;
	ret = base_alloc_rdpq_dma_pool(ioc, rdpq_sz);
	if (ret == -EAGAIN) {
		/*
		 * Free allocated bad RDPQ memory pools.
		 * Change dma coherent mask to 32 bit and reallocate RDPQ
		 */
		_base_release_memory_pools(ioc);
		ioc->use_32bit_dma = true;
		if (_base_config_dma_addressing(ioc, ioc->pdev) != 0) {
			ioc_err(ioc,
			    "32 DMA mask failed %s\n", pci_name(ioc->pdev));
			return -ENODEV;
		}
		if (base_alloc_rdpq_dma_pool(ioc, rdpq_sz))
			return -ENOMEM;
	} else if (ret == -ENOMEM)
		return -ENOMEM;
	total_sz = rdpq_sz * (!ioc->rdpq_array_enable ? 1 :
	    DIV_ROUND_UP(ioc->reply_queue_count, RDPQ_MAX_INDEX_IN_ONE_CHUNK));
	ioc->scsiio_depth = ioc->hba_queue_depth -
	    ioc->hi_priority_depth - ioc->internal_depth;

	/* set the scsi host can_queue depth
	 * with some internal commands that could be outstanding
	 */
	ioc->shost->can_queue = ioc->scsiio_depth - INTERNAL_SCSIIO_CMDS_COUNT;
	dinitprintk(ioc,
		    ioc_info(ioc, "scsi host: can_queue depth (%d)\n",
			     ioc->shost->can_queue));

	/* contiguous pool for request and chains, 16 byte align, one extra "
	 * "frame for smid=0
	 */
	ioc->chain_depth = ioc->chains_needed_per_io * ioc->scsiio_depth;
	sz = ((ioc->scsiio_depth + 1) * ioc->request_sz);

	/* hi-priority queue */
	sz += (ioc->hi_priority_depth * ioc->request_sz);

	/* internal queue */
	sz += (ioc->internal_depth * ioc->request_sz);

	ioc->request_dma_sz = sz;
	ioc->request = dma_alloc_coherent(&ioc->pdev->dev, sz,
			&ioc->request_dma, GFP_KERNEL);
	if (!ioc->request) {
		ioc_err(ioc, "request pool: dma_alloc_coherent failed: hba_depth(%d), chains_per_io(%d), frame_sz(%d), total(%d kB)\n",
			ioc->hba_queue_depth, ioc->chains_needed_per_io,
			ioc->request_sz, sz / 1024);
		if (ioc->scsiio_depth < MPT3SAS_SAS_QUEUE_DEPTH)
			goto out;
		retry_sz = 64;
		ioc->hba_queue_depth -= retry_sz;
		_base_release_memory_pools(ioc);
		goto retry_allocation;
	}

	if (retry_sz)
		ioc_err(ioc, "request pool: dma_alloc_coherent succeed: hba_depth(%d), chains_per_io(%d), frame_sz(%d), total(%d kb)\n",
			ioc->hba_queue_depth, ioc->chains_needed_per_io,
			ioc->request_sz, sz / 1024);

	/* hi-priority queue */
	ioc->hi_priority = ioc->request + ((ioc->scsiio_depth + 1) *
	    ioc->request_sz);
	ioc->hi_priority_dma = ioc->request_dma + ((ioc->scsiio_depth + 1) *
	    ioc->request_sz);

	/* internal queue */
	ioc->internal = ioc->hi_priority + (ioc->hi_priority_depth *
	    ioc->request_sz);
	ioc->internal_dma = ioc->hi_priority_dma + (ioc->hi_priority_depth *
	    ioc->request_sz);

	ioc_info(ioc,
	    "request pool(0x%p) - dma(0x%llx): "
	    "depth(%d), frame_size(%d), pool_size(%d kB)\n",
	    ioc->request, (unsigned long long) ioc->request_dma,
	    ioc->hba_queue_depth, ioc->request_sz,
	    (ioc->hba_queue_depth * ioc->request_sz) / 1024);

	total_sz += sz;

	dinitprintk(ioc,
		    ioc_info(ioc, "scsiio(0x%p): depth(%d)\n",
			     ioc->request, ioc->scsiio_depth));

	ioc->chain_depth = min_t(u32, ioc->chain_depth, MAX_CHAIN_DEPTH);
	sz = ioc->scsiio_depth * sizeof(struct chain_lookup);
	ioc->chain_lookup = kzalloc(sz, GFP_KERNEL);
	if (!ioc->chain_lookup) {
		ioc_err(ioc, "chain_lookup: __get_free_pages failed\n");
		goto out;
	}

	sz = ioc->chains_needed_per_io * sizeof(struct chain_tracker);
	for (i = 0; i < ioc->scsiio_depth; i++) {
		ioc->chain_lookup[i].chains_per_smid = kzalloc(sz, GFP_KERNEL);
		if (!ioc->chain_lookup[i].chains_per_smid) {
			ioc_err(ioc, "chain_lookup: kzalloc failed\n");
			goto out;
		}
	}

	/* initialize hi-priority queue smid's */
	ioc->hpr_lookup = kcalloc(ioc->hi_priority_depth,
	    sizeof(struct request_tracker), GFP_KERNEL);
	if (!ioc->hpr_lookup) {
		ioc_err(ioc, "hpr_lookup: kcalloc failed\n");
		goto out;
	}
	ioc->hi_priority_smid = ioc->scsiio_depth + 1;
	dinitprintk(ioc,
		    ioc_info(ioc, "hi_priority(0x%p): depth(%d), start smid(%d)\n",
			     ioc->hi_priority,
			     ioc->hi_priority_depth, ioc->hi_priority_smid));

	/* initialize internal queue smid's */
	ioc->internal_lookup = kcalloc(ioc->internal_depth,
	    sizeof(struct request_tracker), GFP_KERNEL);
	if (!ioc->internal_lookup) {
		ioc_err(ioc, "internal_lookup: kcalloc failed\n");
		goto out;
	}
	ioc->internal_smid = ioc->hi_priority_smid + ioc->hi_priority_depth;
	dinitprintk(ioc,
		    ioc_info(ioc, "internal(0x%p): depth(%d), start smid(%d)\n",
			     ioc->internal,
			     ioc->internal_depth, ioc->internal_smid));

	ioc->io_queue_num = kcalloc(ioc->scsiio_depth,
	    sizeof(u16), GFP_KERNEL);
	if (!ioc->io_queue_num)
		goto out;
	/*
	 * The number of NVMe page sized blocks needed is:
	 *     (((sg_tablesize * 8) - 1) / (page_size - 8)) + 1
	 * ((sg_tablesize * 8) - 1) is the max PRP's minus the first PRP entry
	 * that is placed in the main message frame.  8 is the size of each PRP
	 * entry or PRP list pointer entry.  8 is subtracted from page_size
	 * because of the PRP list pointer entry at the end of a page, so this
	 * is not counted as a PRP entry.  The 1 added page is a round up.
	 *
	 * To avoid allocation failures due to the amount of memory that could
	 * be required for NVMe PRP's, only each set of NVMe blocks will be
	 * contiguous, so a new set is allocated for each possible I/O.
	 */

	ioc->chains_per_prp_buffer = 0;
	if (ioc->facts.ProtocolFlags & MPI2_IOCFACTS_PROTOCOL_NVME_DEVICES) {
		nvme_blocks_needed =
			(ioc->shost->sg_tablesize * NVME_PRP_SIZE) - 1;
		nvme_blocks_needed /= (ioc->page_size - NVME_PRP_SIZE);
		nvme_blocks_needed++;

		sz = sizeof(struct pcie_sg_list) * ioc->scsiio_depth;
		ioc->pcie_sg_lookup = kzalloc(sz, GFP_KERNEL);
		if (!ioc->pcie_sg_lookup) {
			ioc_info(ioc, "PCIe SGL lookup: kzalloc failed\n");
			goto out;
		}
		sz = nvme_blocks_needed * ioc->page_size;
		rc = _base_allocate_pcie_sgl_pool(ioc, sz);
		if (rc == -ENOMEM)
			return -ENOMEM;
		else if (rc == -EAGAIN)
			goto try_32bit_dma;
		total_sz += sz * ioc->scsiio_depth;
	}

	rc = _base_allocate_chain_dma_pool(ioc, ioc->chain_segment_sz);
	if (rc == -ENOMEM)
		return -ENOMEM;
	else if (rc == -EAGAIN)
		goto try_32bit_dma;
	total_sz += ioc->chain_segment_sz * ((ioc->chains_needed_per_io -
		ioc->chains_per_prp_buffer) * ioc->scsiio_depth);
	dinitprintk(ioc,
	    ioc_info(ioc, "chain pool depth(%d), frame_size(%d), pool_size(%d kB)\n",
	    ioc->chain_depth, ioc->chain_segment_sz,
	    (ioc->chain_depth * ioc->chain_segment_sz) / 1024));
	/* sense buffers, 4 byte align */
	sense_sz = ioc->scsiio_depth * SCSI_SENSE_BUFFERSIZE;
	rc = _base_allocate_sense_dma_pool(ioc, sense_sz);
	if (rc  == -ENOMEM)
		return -ENOMEM;
	else if (rc == -EAGAIN)
		goto try_32bit_dma;
	total_sz += sense_sz;
	/* reply pool, 4 byte align */
	sz = ioc->reply_free_queue_depth * ioc->reply_sz;
	rc = _base_allocate_reply_pool(ioc, sz);
	if (rc == -ENOMEM)
		return -ENOMEM;
	else if (rc == -EAGAIN)
		goto try_32bit_dma;
	total_sz += sz;

	/* reply free queue, 16 byte align */
	sz = ioc->reply_free_queue_depth * 4;
	rc = _base_allocate_reply_free_dma_pool(ioc, sz);
	if (rc  == -ENOMEM)
		return -ENOMEM;
	else if (rc == -EAGAIN)
		goto try_32bit_dma;
	dinitprintk(ioc,
		    ioc_info(ioc, "reply_free_dma (0x%llx)\n",
			     (unsigned long long)ioc->reply_free_dma));
	total_sz += sz;
	if (ioc->rdpq_array_enable) {
		reply_post_free_array_sz = ioc->reply_queue_count *
		    sizeof(Mpi2IOCInitRDPQArrayEntry);
		rc = _base_allocate_reply_post_free_array(ioc,
		    reply_post_free_array_sz);
		if (rc == -ENOMEM)
			return -ENOMEM;
		else if (rc == -EAGAIN)
			goto try_32bit_dma;
	}
	ioc->config_page_sz = 512;
	ioc->config_page = dma_alloc_coherent(&ioc->pdev->dev,
			ioc->config_page_sz, &ioc->config_page_dma, GFP_KERNEL);
	if (!ioc->config_page) {
		ioc_err(ioc, "config page: dma_pool_alloc failed\n");
		goto out;
	}

	ioc_info(ioc, "config page(0x%p) - dma(0x%llx): size(%d)\n",
	    ioc->config_page, (unsigned long long)ioc->config_page_dma,
	    ioc->config_page_sz);
	total_sz += ioc->config_page_sz;

	ioc_info(ioc, "Allocated physical memory: size(%d kB)\n",
		 total_sz / 1024);
	ioc_info(ioc, "Current Controller Queue Depth(%d),Max Controller Queue Depth(%d)\n",
		 ioc->shost->can_queue, facts->RequestCredit);
	ioc_info(ioc, "Scatter Gather Elements per IO(%d)\n",
		 ioc->shost->sg_tablesize);
	return 0;

try_32bit_dma:
	_base_release_memory_pools(ioc);
	if (ioc->use_32bit_dma && (ioc->dma_mask > 32)) {
		/* Change dma coherent mask to 32 bit and reallocate */
		if (_base_config_dma_addressing(ioc, ioc->pdev) != 0) {
			pr_err("Setting 32 bit coherent DMA mask Failed %s\n",
			    pci_name(ioc->pdev));
			return -ENODEV;
		}
	} else if (_base_reduce_hba_queue_depth(ioc) != 0)
		return -ENOMEM;
	goto retry_allocation;

 out:
	return -ENOMEM;
}

/**
 * mpt3sas_base_get_iocstate - Get the current state of a MPT adapter.
 * @ioc: Pointer to MPT_ADAPTER structure
 * @cooked: Request raw or cooked IOC state
 *
 * Return: all IOC Doorbell register bits if cooked==0, else just the
 * Doorbell bits in MPI_IOC_STATE_MASK.
 */
u32
mpt3sas_base_get_iocstate(struct MPT3SAS_ADAPTER *ioc, int cooked)
{
	u32 s, sc;

	s = ioc->base_readl_ext_retry(&ioc->chip->Doorbell);
	sc = s & MPI2_IOC_STATE_MASK;
	return cooked ? sc : s;
}

/**
 * _base_wait_on_iocstate - waiting on a particular ioc state
 * @ioc: ?
 * @ioc_state: controller state { READY, OPERATIONAL, or RESET }
 * @timeout: timeout in second
 *
 * Return: 0 for success, non-zero for failure.
 */
static int
_base_wait_on_iocstate(struct MPT3SAS_ADAPTER *ioc, u32 ioc_state, int timeout)
{
	u32 count, cntdn;
	u32 current_state;

	count = 0;
	cntdn = 1000 * timeout;
	do {
		current_state = mpt3sas_base_get_iocstate(ioc, 1);
		if (current_state == ioc_state)
			return 0;
		if (count && current_state == MPI2_IOC_STATE_FAULT)
			break;
		if (count && current_state == MPI2_IOC_STATE_COREDUMP)
			break;

		usleep_range(1000, 1500);
		count++;
	} while (--cntdn);

	return current_state;
}

/**
 * _base_dump_reg_set -	This function will print hexdump of register set.
 * @ioc: per adapter object
 *
 * Return: nothing.
 */
static inline void
_base_dump_reg_set(struct MPT3SAS_ADAPTER *ioc)
{
	unsigned int i, sz = 256;
	u32 __iomem *reg = (u32 __iomem *)ioc->chip;

	ioc_info(ioc, "System Register set:\n");
	for (i = 0; i < (sz / sizeof(u32)); i++)
		pr_info("%08x: %08x\n", (i * 4), readl(&reg[i]));
}

/**
 * _base_wait_for_doorbell_int - waiting for controller interrupt(generated by
 * a write to the doorbell)
 * @ioc: per adapter object
 * @timeout: timeout in seconds
 *
 * Return: 0 for success, non-zero for failure.
 *
 * Notes: MPI2_HIS_IOC2SYS_DB_STATUS - set to one when IOC writes to doorbell.
 */

static int
_base_wait_for_doorbell_int(struct MPT3SAS_ADAPTER *ioc, int timeout)
{
	u32 cntdn, count;
	u32 int_status;

	count = 0;
	cntdn = 1000 * timeout;
	do {
		int_status = ioc->base_readl(&ioc->chip->HostInterruptStatus);
		if (int_status & MPI2_HIS_IOC2SYS_DB_STATUS) {
			dhsprintk(ioc,
				  ioc_info(ioc, "%s: successful count(%d), timeout(%d)\n",
					   __func__, count, timeout));
			return 0;
		}

		usleep_range(1000, 1500);
		count++;
	} while (--cntdn);

	ioc_err(ioc, "%s: failed due to timeout count(%d), int_status(%x)!\n",
		__func__, count, int_status);
	return -EFAULT;
}

static int
_base_spin_on_doorbell_int(struct MPT3SAS_ADAPTER *ioc, int timeout)
{
	u32 cntdn, count;
	u32 int_status;

	count = 0;
	cntdn = 2000 * timeout;
	do {
		int_status = ioc->base_readl(&ioc->chip->HostInterruptStatus);
		if (int_status & MPI2_HIS_IOC2SYS_DB_STATUS) {
			dhsprintk(ioc,
				  ioc_info(ioc, "%s: successful count(%d), timeout(%d)\n",
					   __func__, count, timeout));
			return 0;
		}

		udelay(500);
		count++;
	} while (--cntdn);

	ioc_err(ioc, "%s: failed due to timeout count(%d), int_status(%x)!\n",
		__func__, count, int_status);
	return -EFAULT;

}

/**
 * _base_wait_for_doorbell_ack - waiting for controller to read the doorbell.
 * @ioc: per adapter object
 * @timeout: timeout in second
 *
 * Return: 0 for success, non-zero for failure.
 *
 * Notes: MPI2_HIS_SYS2IOC_DB_STATUS - set to one when host writes to
 * doorbell.
 */
static int
_base_wait_for_doorbell_ack(struct MPT3SAS_ADAPTER *ioc, int timeout)
{
	u32 cntdn, count;
	u32 int_status;
	u32 doorbell;

	count = 0;
	cntdn = 1000 * timeout;
	do {
		int_status = ioc->base_readl(&ioc->chip->HostInterruptStatus);
		if (!(int_status & MPI2_HIS_SYS2IOC_DB_STATUS)) {
			dhsprintk(ioc,
				  ioc_info(ioc, "%s: successful count(%d), timeout(%d)\n",
					   __func__, count, timeout));
			return 0;
		} else if (int_status & MPI2_HIS_IOC2SYS_DB_STATUS) {
			doorbell = ioc->base_readl_ext_retry(&ioc->chip->Doorbell);
			if ((doorbell & MPI2_IOC_STATE_MASK) ==
			    MPI2_IOC_STATE_FAULT) {
				mpt3sas_print_fault_code(ioc, doorbell);
				return -EFAULT;
			}
			if ((doorbell & MPI2_IOC_STATE_MASK) ==
			    MPI2_IOC_STATE_COREDUMP) {
				mpt3sas_print_coredump_info(ioc, doorbell);
				return -EFAULT;
			}
		} else if (int_status == 0xFFFFFFFF)
			goto out;

		usleep_range(1000, 1500);
		count++;
	} while (--cntdn);

 out:
	ioc_err(ioc, "%s: failed due to timeout count(%d), int_status(%x)!\n",
		__func__, count, int_status);
	return -EFAULT;
}

/**
 * _base_wait_for_doorbell_not_used - waiting for doorbell to not be in use
 * @ioc: per adapter object
 * @timeout: timeout in second
 *
 * Return: 0 for success, non-zero for failure.
 */
static int
_base_wait_for_doorbell_not_used(struct MPT3SAS_ADAPTER *ioc, int timeout)
{
	u32 cntdn, count;
	u32 doorbell_reg;

	count = 0;
	cntdn = 1000 * timeout;
	do {
		doorbell_reg = ioc->base_readl_ext_retry(&ioc->chip->Doorbell);
		if (!(doorbell_reg & MPI2_DOORBELL_USED)) {
			dhsprintk(ioc,
				  ioc_info(ioc, "%s: successful count(%d), timeout(%d)\n",
					   __func__, count, timeout));
			return 0;
		}

		usleep_range(1000, 1500);
		count++;
	} while (--cntdn);

	ioc_err(ioc, "%s: failed due to timeout count(%d), doorbell_reg(%x)!\n",
		__func__, count, doorbell_reg);
	return -EFAULT;
}

/**
 * _base_send_ioc_reset - send doorbell reset
 * @ioc: per adapter object
 * @reset_type: currently only supports: MPI2_FUNCTION_IOC_MESSAGE_UNIT_RESET
 * @timeout: timeout in second
 *
 * Return: 0 for success, non-zero for failure.
 */
static int
_base_send_ioc_reset(struct MPT3SAS_ADAPTER *ioc, u8 reset_type, int timeout)
{
	u32 ioc_state;
	int r = 0;
	unsigned long flags;

	if (reset_type != MPI2_FUNCTION_IOC_MESSAGE_UNIT_RESET) {
		ioc_err(ioc, "%s: unknown reset_type\n", __func__);
		return -EFAULT;
	}

	if (!(ioc->facts.IOCCapabilities &
	   MPI2_IOCFACTS_CAPABILITY_EVENT_REPLAY))
		return -EFAULT;

	ioc_info(ioc, "sending message unit reset !!\n");

	writel(reset_type << MPI2_DOORBELL_FUNCTION_SHIFT,
	    &ioc->chip->Doorbell);
	if ((_base_wait_for_doorbell_ack(ioc, 15))) {
		r = -EFAULT;
		goto out;
	}

	ioc_state = _base_wait_on_iocstate(ioc, MPI2_IOC_STATE_READY, timeout);
	if (ioc_state) {
		ioc_err(ioc, "%s: failed going to ready state (ioc_state=0x%x)\n",
			__func__, ioc_state);
		r = -EFAULT;
		goto out;
	}
 out:
	if (r != 0) {
		ioc_state = mpt3sas_base_get_iocstate(ioc, 0);
		spin_lock_irqsave(&ioc->ioc_reset_in_progress_lock, flags);
		/*
		 * Wait for IOC state CoreDump to clear only during
		 * HBA initialization & release time.
		 */
		if ((ioc_state & MPI2_IOC_STATE_MASK) ==
		    MPI2_IOC_STATE_COREDUMP && (ioc->is_driver_loading == 1 ||
		    ioc->fault_reset_work_q == NULL)) {
			spin_unlock_irqrestore(
			    &ioc->ioc_reset_in_progress_lock, flags);
			mpt3sas_print_coredump_info(ioc, ioc_state);
			mpt3sas_base_wait_for_coredump_completion(ioc,
			    __func__);
			spin_lock_irqsave(
			    &ioc->ioc_reset_in_progress_lock, flags);
		}
		spin_unlock_irqrestore(&ioc->ioc_reset_in_progress_lock, flags);
	}
	ioc_info(ioc, "message unit reset: %s\n",
		 r == 0 ? "SUCCESS" : "FAILED");
	return r;
}

/**
 * mpt3sas_wait_for_ioc - IOC's operational state is checked here.
 * @ioc: per adapter object
 * @timeout: timeout in seconds
 *
 * Return: Waits up to timeout seconds for the IOC to
 * become operational. Returns 0 if IOC is present
 * and operational; otherwise returns %-EFAULT.
 */

int
mpt3sas_wait_for_ioc(struct MPT3SAS_ADAPTER *ioc, int timeout)
{
	int wait_state_count = 0;
	u32 ioc_state;

	do {
		ioc_state = mpt3sas_base_get_iocstate(ioc, 1);
		if (ioc_state == MPI2_IOC_STATE_OPERATIONAL)
			break;

		/*
		 * Watchdog thread will be started after IOC Initialization, so
		 * no need to wait here for IOC state to become operational
		 * when IOC Initialization is on. Instead the driver will
		 * return ETIME status, so that calling function can issue
		 * diag reset operation and retry the command.
		 */
		if (ioc->is_driver_loading)
			return -ETIME;

		ssleep(1);
		ioc_info(ioc, "%s: waiting for operational state(count=%d)\n",
				__func__, ++wait_state_count);
	} while (--timeout);
	if (!timeout) {
		ioc_err(ioc, "%s: failed due to ioc not operational\n", __func__);
		return -EFAULT;
	}
	if (wait_state_count)
		ioc_info(ioc, "ioc is operational\n");
	return 0;
}

/**
 * _base_handshake_req_reply_wait - send request thru doorbell interface
 * @ioc: per adapter object
 * @request_bytes: request length
 * @request: pointer having request payload
 * @reply_bytes: reply length
 * @reply: pointer to reply payload
 * @timeout: timeout in second
 *
 * Return: 0 for success, non-zero for failure.
 */
static int
_base_handshake_req_reply_wait(struct MPT3SAS_ADAPTER *ioc, int request_bytes,
	u32 *request, int reply_bytes, u16 *reply, int timeout)
{
	MPI2DefaultReply_t *default_reply = (MPI2DefaultReply_t *)reply;
	int i;
	u8 failed;
	__le32 *mfp;

	/* make sure doorbell is not in use */
	if ((ioc->base_readl_ext_retry(&ioc->chip->Doorbell) & MPI2_DOORBELL_USED)) {
		ioc_err(ioc, "doorbell is in use (line=%d)\n", __LINE__);
		return -EFAULT;
	}

	/* clear pending doorbell interrupts from previous state changes */
	if (ioc->base_readl(&ioc->chip->HostInterruptStatus) &
	    MPI2_HIS_IOC2SYS_DB_STATUS)
		writel(0, &ioc->chip->HostInterruptStatus);

	/* send message to ioc */
	writel(((MPI2_FUNCTION_HANDSHAKE<<MPI2_DOORBELL_FUNCTION_SHIFT) |
	    ((request_bytes/4)<<MPI2_DOORBELL_ADD_DWORDS_SHIFT)),
	    &ioc->chip->Doorbell);

	if ((_base_spin_on_doorbell_int(ioc, 5))) {
		ioc_err(ioc, "doorbell handshake int failed (line=%d)\n",
			__LINE__);
		return -EFAULT;
	}
	writel(0, &ioc->chip->HostInterruptStatus);

	if ((_base_wait_for_doorbell_ack(ioc, 5))) {
		ioc_err(ioc, "doorbell handshake ack failed (line=%d)\n",
			__LINE__);
		return -EFAULT;
	}

	/* send message 32-bits at a time */
	for (i = 0, failed = 0; i < request_bytes/4 && !failed; i++) {
		writel(cpu_to_le32(request[i]), &ioc->chip->Doorbell);
		if ((_base_wait_for_doorbell_ack(ioc, 5)))
			failed = 1;
	}

	if (failed) {
		ioc_err(ioc, "doorbell handshake sending request failed (line=%d)\n",
			__LINE__);
		return -EFAULT;
	}

	/* now wait for the reply */
	if ((_base_wait_for_doorbell_int(ioc, timeout))) {
		ioc_err(ioc, "doorbell handshake int failed (line=%d)\n",
			__LINE__);
		return -EFAULT;
	}

	/* read the first two 16-bits, it gives the total length of the reply */
	reply[0] = le16_to_cpu(ioc->base_readl_ext_retry(&ioc->chip->Doorbell)
	    & MPI2_DOORBELL_DATA_MASK);
	writel(0, &ioc->chip->HostInterruptStatus);
	if ((_base_wait_for_doorbell_int(ioc, 5))) {
		ioc_err(ioc, "doorbell handshake int failed (line=%d)\n",
			__LINE__);
		return -EFAULT;
	}
	reply[1] = le16_to_cpu(ioc->base_readl_ext_retry(&ioc->chip->Doorbell)
	    & MPI2_DOORBELL_DATA_MASK);
	writel(0, &ioc->chip->HostInterruptStatus);

	for (i = 2; i < default_reply->MsgLength * 2; i++)  {
		if ((_base_wait_for_doorbell_int(ioc, 5))) {
			ioc_err(ioc, "doorbell handshake int failed (line=%d)\n",
				__LINE__);
			return -EFAULT;
		}
		if (i >=  reply_bytes/2) /* overflow case */
			ioc->base_readl_ext_retry(&ioc->chip->Doorbell);
		else
			reply[i] = le16_to_cpu(
			    ioc->base_readl_ext_retry(&ioc->chip->Doorbell)
			    & MPI2_DOORBELL_DATA_MASK);
		writel(0, &ioc->chip->HostInterruptStatus);
	}

	_base_wait_for_doorbell_int(ioc, 5);
	if (_base_wait_for_doorbell_not_used(ioc, 5) != 0) {
		dhsprintk(ioc,
			  ioc_info(ioc, "doorbell is in use (line=%d)\n",
				   __LINE__));
	}
	writel(0, &ioc->chip->HostInterruptStatus);

	if (ioc->logging_level & MPT_DEBUG_INIT) {
		mfp = (__le32 *)reply;
		pr_info("\toffset:data\n");
		for (i = 0; i < reply_bytes/4; i++)
			ioc_info(ioc, "\t[0x%02x]:%08x\n", i*4,
			    le32_to_cpu(mfp[i]));
	}
	return 0;
}

/**
 * mpt3sas_base_sas_iounit_control - send sas iounit control to FW
 * @ioc: per adapter object
 * @mpi_reply: the reply payload from FW
 * @mpi_request: the request payload sent to FW
 *
 * The SAS IO Unit Control Request message allows the host to perform low-level
 * operations, such as resets on the PHYs of the IO Unit, also allows the host
 * to obtain the IOC assigned device handles for a device if it has other
 * identifying information about the device, in addition allows the host to
 * remove IOC resources associated with the device.
 *
 * Return: 0 for success, non-zero for failure.
 */
int
mpt3sas_base_sas_iounit_control(struct MPT3SAS_ADAPTER *ioc,
	Mpi2SasIoUnitControlReply_t *mpi_reply,
	Mpi2SasIoUnitControlRequest_t *mpi_request)
{
	u16 smid;
	u8 issue_reset = 0;
	int rc;
	void *request;

	dinitprintk(ioc, ioc_info(ioc, "%s\n", __func__));

	mutex_lock(&ioc->base_cmds.mutex);

	if (ioc->base_cmds.status != MPT3_CMD_NOT_USED) {
		ioc_err(ioc, "%s: base_cmd in use\n", __func__);
		rc = -EAGAIN;
		goto out;
	}

	rc = mpt3sas_wait_for_ioc(ioc, IOC_OPERATIONAL_WAIT_COUNT);
	if (rc)
		goto out;

	smid = mpt3sas_base_get_smid(ioc, ioc->base_cb_idx);
	if (!smid) {
		ioc_err(ioc, "%s: failed obtaining a smid\n", __func__);
		rc = -EAGAIN;
		goto out;
	}

	rc = 0;
	ioc->base_cmds.status = MPT3_CMD_PENDING;
	request = mpt3sas_base_get_msg_frame(ioc, smid);
	ioc->base_cmds.smid = smid;
	memcpy(request, mpi_request, sizeof(Mpi2SasIoUnitControlRequest_t));
	if (mpi_request->Operation == MPI2_SAS_OP_PHY_HARD_RESET ||
	    mpi_request->Operation == MPI2_SAS_OP_PHY_LINK_RESET)
		ioc->ioc_link_reset_in_progress = 1;
	init_completion(&ioc->base_cmds.done);
	ioc->put_smid_default(ioc, smid);
	wait_for_completion_timeout(&ioc->base_cmds.done,
	    msecs_to_jiffies(10000));
	if ((mpi_request->Operation == MPI2_SAS_OP_PHY_HARD_RESET ||
	    mpi_request->Operation == MPI2_SAS_OP_PHY_LINK_RESET) &&
	    ioc->ioc_link_reset_in_progress)
		ioc->ioc_link_reset_in_progress = 0;
	if (!(ioc->base_cmds.status & MPT3_CMD_COMPLETE)) {
		mpt3sas_check_cmd_timeout(ioc, ioc->base_cmds.status,
		    mpi_request, sizeof(Mpi2SasIoUnitControlRequest_t)/4,
		    issue_reset);
		goto issue_host_reset;
	}
	if (ioc->base_cmds.status & MPT3_CMD_REPLY_VALID)
		memcpy(mpi_reply, ioc->base_cmds.reply,
		    sizeof(Mpi2SasIoUnitControlReply_t));
	else
		memset(mpi_reply, 0, sizeof(Mpi2SasIoUnitControlReply_t));
	ioc->base_cmds.status = MPT3_CMD_NOT_USED;
	goto out;

 issue_host_reset:
	if (issue_reset)
		mpt3sas_base_hard_reset_handler(ioc, FORCE_BIG_HAMMER);
	ioc->base_cmds.status = MPT3_CMD_NOT_USED;
	rc = -EFAULT;
 out:
	mutex_unlock(&ioc->base_cmds.mutex);
	return rc;
}

/**
 * mpt3sas_base_scsi_enclosure_processor - sending request to sep device
 * @ioc: per adapter object
 * @mpi_reply: the reply payload from FW
 * @mpi_request: the request payload sent to FW
 *
 * The SCSI Enclosure Processor request message causes the IOC to
 * communicate with SES devices to control LED status signals.
 *
 * Return: 0 for success, non-zero for failure.
 */
int
mpt3sas_base_scsi_enclosure_processor(struct MPT3SAS_ADAPTER *ioc,
	Mpi2SepReply_t *mpi_reply, Mpi2SepRequest_t *mpi_request)
{
	u16 smid;
	u8 issue_reset = 0;
	int rc;
	void *request;

	dinitprintk(ioc, ioc_info(ioc, "%s\n", __func__));

	mutex_lock(&ioc->base_cmds.mutex);

	if (ioc->base_cmds.status != MPT3_CMD_NOT_USED) {
		ioc_err(ioc, "%s: base_cmd in use\n", __func__);
		rc = -EAGAIN;
		goto out;
	}

	rc = mpt3sas_wait_for_ioc(ioc, IOC_OPERATIONAL_WAIT_COUNT);
	if (rc)
		goto out;

	smid = mpt3sas_base_get_smid(ioc, ioc->base_cb_idx);
	if (!smid) {
		ioc_err(ioc, "%s: failed obtaining a smid\n", __func__);
		rc = -EAGAIN;
		goto out;
	}

	rc = 0;
	ioc->base_cmds.status = MPT3_CMD_PENDING;
	request = mpt3sas_base_get_msg_frame(ioc, smid);
	ioc->base_cmds.smid = smid;
	memset(request, 0, ioc->request_sz);
	memcpy(request, mpi_request, sizeof(Mpi2SepReply_t));
	init_completion(&ioc->base_cmds.done);
	ioc->put_smid_default(ioc, smid);
	wait_for_completion_timeout(&ioc->base_cmds.done,
	    msecs_to_jiffies(10000));
	if (!(ioc->base_cmds.status & MPT3_CMD_COMPLETE)) {
		mpt3sas_check_cmd_timeout(ioc,
		    ioc->base_cmds.status, mpi_request,
		    sizeof(Mpi2SepRequest_t)/4, issue_reset);
		goto issue_host_reset;
	}
	if (ioc->base_cmds.status & MPT3_CMD_REPLY_VALID)
		memcpy(mpi_reply, ioc->base_cmds.reply,
		    sizeof(Mpi2SepReply_t));
	else
		memset(mpi_reply, 0, sizeof(Mpi2SepReply_t));
	ioc->base_cmds.status = MPT3_CMD_NOT_USED;
	goto out;

 issue_host_reset:
	if (issue_reset)
		mpt3sas_base_hard_reset_handler(ioc, FORCE_BIG_HAMMER);
	ioc->base_cmds.status = MPT3_CMD_NOT_USED;
	rc = -EFAULT;
 out:
	mutex_unlock(&ioc->base_cmds.mutex);
	return rc;
}

/**
 * _base_get_port_facts - obtain port facts reply and save in ioc
 * @ioc: per adapter object
 * @port: ?
 *
 * Return: 0 for success, non-zero for failure.
 */
static int
_base_get_port_facts(struct MPT3SAS_ADAPTER *ioc, int port)
{
	Mpi2PortFactsRequest_t mpi_request;
	Mpi2PortFactsReply_t mpi_reply;
	struct mpt3sas_port_facts *pfacts;
	int mpi_reply_sz, mpi_request_sz, r;

	dinitprintk(ioc, ioc_info(ioc, "%s\n", __func__));

	mpi_reply_sz = sizeof(Mpi2PortFactsReply_t);
	mpi_request_sz = sizeof(Mpi2PortFactsRequest_t);
	memset(&mpi_request, 0, mpi_request_sz);
	mpi_request.Function = MPI2_FUNCTION_PORT_FACTS;
	mpi_request.PortNumber = port;
	r = _base_handshake_req_reply_wait(ioc, mpi_request_sz,
	    (u32 *)&mpi_request, mpi_reply_sz, (u16 *)&mpi_reply, 5);

	if (r != 0) {
		ioc_err(ioc, "%s: handshake failed (r=%d)\n", __func__, r);
		return r;
	}

	pfacts = &ioc->pfacts[port];
	memset(pfacts, 0, sizeof(struct mpt3sas_port_facts));
	pfacts->PortNumber = mpi_reply.PortNumber;
	pfacts->VP_ID = mpi_reply.VP_ID;
	pfacts->VF_ID = mpi_reply.VF_ID;
	pfacts->MaxPostedCmdBuffers =
	    le16_to_cpu(mpi_reply.MaxPostedCmdBuffers);

	return 0;
}

/**
 * _base_wait_for_iocstate - Wait until the card is in READY or OPERATIONAL
 * @ioc: per adapter object
 * @timeout:
 *
 * Return: 0 for success, non-zero for failure.
 */
static int
_base_wait_for_iocstate(struct MPT3SAS_ADAPTER *ioc, int timeout)
{
	u32 ioc_state;
	int rc;

	dinitprintk(ioc, ioc_info(ioc, "%s\n", __func__));

	if (ioc->pci_error_recovery) {
		dfailprintk(ioc,
			    ioc_info(ioc, "%s: host in pci error recovery\n",
				     __func__));
		return -EFAULT;
	}

	ioc_state = mpt3sas_base_get_iocstate(ioc, 0);
	dhsprintk(ioc,
		  ioc_info(ioc, "%s: ioc_state(0x%08x)\n",
			   __func__, ioc_state));

	if (((ioc_state & MPI2_IOC_STATE_MASK) == MPI2_IOC_STATE_READY) ||
	    (ioc_state & MPI2_IOC_STATE_MASK) == MPI2_IOC_STATE_OPERATIONAL)
		return 0;

	if (ioc_state & MPI2_DOORBELL_USED) {
		dhsprintk(ioc, ioc_info(ioc, "unexpected doorbell active!\n"));
		goto issue_diag_reset;
	}

	if ((ioc_state & MPI2_IOC_STATE_MASK) == MPI2_IOC_STATE_FAULT) {
		mpt3sas_print_fault_code(ioc, ioc_state &
		    MPI2_DOORBELL_DATA_MASK);
		goto issue_diag_reset;
	} else if ((ioc_state & MPI2_IOC_STATE_MASK) ==
	    MPI2_IOC_STATE_COREDUMP) {
		ioc_info(ioc,
		    "%s: Skipping the diag reset here. (ioc_state=0x%x)\n",
		    __func__, ioc_state);
		return -EFAULT;
	}

	ioc_state = _base_wait_on_iocstate(ioc, MPI2_IOC_STATE_READY, timeout);
	if (ioc_state) {
		dfailprintk(ioc,
			    ioc_info(ioc, "%s: failed going to ready state (ioc_state=0x%x)\n",
				     __func__, ioc_state));
		return -EFAULT;
	}

 issue_diag_reset:
	rc = _base_diag_reset(ioc);
	return rc;
}

/**
 * _base_get_ioc_facts - obtain ioc facts reply and save in ioc
 * @ioc: per adapter object
 *
 * Return: 0 for success, non-zero for failure.
 */
static int
_base_get_ioc_facts(struct MPT3SAS_ADAPTER *ioc)
{
	Mpi2IOCFactsRequest_t mpi_request;
	Mpi2IOCFactsReply_t mpi_reply;
	struct mpt3sas_facts *facts;
	int mpi_reply_sz, mpi_request_sz, r;

	dinitprintk(ioc, ioc_info(ioc, "%s\n", __func__));

	r = _base_wait_for_iocstate(ioc, 10);
	if (r) {
		dfailprintk(ioc,
			    ioc_info(ioc, "%s: failed getting to correct state\n",
				     __func__));
		return r;
	}
	mpi_reply_sz = sizeof(Mpi2IOCFactsReply_t);
	mpi_request_sz = sizeof(Mpi2IOCFactsRequest_t);
	memset(&mpi_request, 0, mpi_request_sz);
	mpi_request.Function = MPI2_FUNCTION_IOC_FACTS;
	r = _base_handshake_req_reply_wait(ioc, mpi_request_sz,
	    (u32 *)&mpi_request, mpi_reply_sz, (u16 *)&mpi_reply, 5);

	if (r != 0) {
		ioc_err(ioc, "%s: handshake failed (r=%d)\n", __func__, r);
		return r;
	}

	facts = &ioc->facts;
	memset(facts, 0, sizeof(struct mpt3sas_facts));
	facts->MsgVersion = le16_to_cpu(mpi_reply.MsgVersion);
	facts->HeaderVersion = le16_to_cpu(mpi_reply.HeaderVersion);
	facts->VP_ID = mpi_reply.VP_ID;
	facts->VF_ID = mpi_reply.VF_ID;
	facts->IOCExceptions = le16_to_cpu(mpi_reply.IOCExceptions);
	facts->MaxChainDepth = mpi_reply.MaxChainDepth;
	facts->WhoInit = mpi_reply.WhoInit;
	facts->NumberOfPorts = mpi_reply.NumberOfPorts;
	facts->MaxMSIxVectors = mpi_reply.MaxMSIxVectors;
	if (ioc->msix_enable && (facts->MaxMSIxVectors <=
	    MAX_COMBINED_MSIX_VECTORS(ioc->is_gen35_ioc)))
		ioc->combined_reply_queue = 0;
	facts->RequestCredit = le16_to_cpu(mpi_reply.RequestCredit);
	facts->MaxReplyDescriptorPostQueueDepth =
	    le16_to_cpu(mpi_reply.MaxReplyDescriptorPostQueueDepth);
	facts->ProductID = le16_to_cpu(mpi_reply.ProductID);
	facts->IOCCapabilities = le32_to_cpu(mpi_reply.IOCCapabilities);
	if ((facts->IOCCapabilities & MPI2_IOCFACTS_CAPABILITY_INTEGRATED_RAID))
		ioc->ir_firmware = 1;
	if ((facts->IOCCapabilities &
	      MPI2_IOCFACTS_CAPABILITY_RDPQ_ARRAY_CAPABLE) && (!reset_devices))
		ioc->rdpq_array_capable = 1;
	if ((facts->IOCCapabilities & MPI26_IOCFACTS_CAPABILITY_ATOMIC_REQ)
	    && ioc->is_aero_ioc)
		ioc->atomic_desc_capable = 1;
	facts->FWVersion.Word = le32_to_cpu(mpi_reply.FWVersion.Word);
	facts->IOCRequestFrameSize =
	    le16_to_cpu(mpi_reply.IOCRequestFrameSize);
	if (ioc->hba_mpi_version_belonged != MPI2_VERSION) {
		facts->IOCMaxChainSegmentSize =
			le16_to_cpu(mpi_reply.IOCMaxChainSegmentSize);
	}
	facts->MaxInitiators = le16_to_cpu(mpi_reply.MaxInitiators);
	facts->MaxTargets = le16_to_cpu(mpi_reply.MaxTargets);
	ioc->shost->max_id = -1;
	facts->MaxSasExpanders = le16_to_cpu(mpi_reply.MaxSasExpanders);
	facts->MaxEnclosures = le16_to_cpu(mpi_reply.MaxEnclosures);
	facts->ProtocolFlags = le16_to_cpu(mpi_reply.ProtocolFlags);
	facts->HighPriorityCredit =
	    le16_to_cpu(mpi_reply.HighPriorityCredit);
	facts->ReplyFrameSize = mpi_reply.ReplyFrameSize;
	facts->MaxDevHandle = le16_to_cpu(mpi_reply.MaxDevHandle);
	facts->CurrentHostPageSize = mpi_reply.CurrentHostPageSize;

	/*
	 * Get the Page Size from IOC Facts. If it's 0, default to 4k.
	 */
	ioc->page_size = 1 << facts->CurrentHostPageSize;
	if (ioc->page_size == 1) {
		ioc_info(ioc, "CurrentHostPageSize is 0: Setting default host page size to 4k\n");
		ioc->page_size = 1 << MPT3SAS_HOST_PAGE_SIZE_4K;
	}
	dinitprintk(ioc,
		    ioc_info(ioc, "CurrentHostPageSize(%d)\n",
			     facts->CurrentHostPageSize));

	dinitprintk(ioc,
		    ioc_info(ioc, "hba queue depth(%d), max chains per io(%d)\n",
			     facts->RequestCredit, facts->MaxChainDepth));
	dinitprintk(ioc,
		    ioc_info(ioc, "request frame size(%d), reply frame size(%d)\n",
			     facts->IOCRequestFrameSize * 4,
			     facts->ReplyFrameSize * 4));
	return 0;
}

/**
 * _base_send_ioc_init - send ioc_init to firmware
 * @ioc: per adapter object
 *
 * Return: 0 for success, non-zero for failure.
 */
static int
_base_send_ioc_init(struct MPT3SAS_ADAPTER *ioc)
{
	Mpi2IOCInitRequest_t mpi_request;
	Mpi2IOCInitReply_t mpi_reply;
	int i, r = 0;
	ktime_t current_time;
	u16 ioc_status;
	u32 reply_post_free_array_sz = 0;

	dinitprintk(ioc, ioc_info(ioc, "%s\n", __func__));

	memset(&mpi_request, 0, sizeof(Mpi2IOCInitRequest_t));
	mpi_request.Function = MPI2_FUNCTION_IOC_INIT;
	mpi_request.WhoInit = MPI2_WHOINIT_HOST_DRIVER;
	mpi_request.VF_ID = 0; /* TODO */
	mpi_request.VP_ID = 0;
	mpi_request.MsgVersion = cpu_to_le16(ioc->hba_mpi_version_belonged);
	mpi_request.HeaderVersion = cpu_to_le16(MPI2_HEADER_VERSION);
	mpi_request.HostPageSize = MPT3SAS_HOST_PAGE_SIZE_4K;

	if (_base_is_controller_msix_enabled(ioc))
		mpi_request.HostMSIxVectors = ioc->reply_queue_count;
	mpi_request.SystemRequestFrameSize = cpu_to_le16(ioc->request_sz/4);
	mpi_request.ReplyDescriptorPostQueueDepth =
	    cpu_to_le16(ioc->reply_post_queue_depth);
	mpi_request.ReplyFreeQueueDepth =
	    cpu_to_le16(ioc->reply_free_queue_depth);

	mpi_request.SenseBufferAddressHigh =
	    cpu_to_le32((u64)ioc->sense_dma >> 32);
	mpi_request.SystemReplyAddressHigh =
	    cpu_to_le32((u64)ioc->reply_dma >> 32);
	mpi_request.SystemRequestFrameBaseAddress =
	    cpu_to_le64((u64)ioc->request_dma);
	mpi_request.ReplyFreeQueueAddress =
	    cpu_to_le64((u64)ioc->reply_free_dma);

	if (ioc->rdpq_array_enable) {
		reply_post_free_array_sz = ioc->reply_queue_count *
		    sizeof(Mpi2IOCInitRDPQArrayEntry);
		memset(ioc->reply_post_free_array, 0, reply_post_free_array_sz);
		for (i = 0; i < ioc->reply_queue_count; i++)
			ioc->reply_post_free_array[i].RDPQBaseAddress =
			    cpu_to_le64(
				(u64)ioc->reply_post[i].reply_post_free_dma);
		mpi_request.MsgFlags = MPI2_IOCINIT_MSGFLAG_RDPQ_ARRAY_MODE;
		mpi_request.ReplyDescriptorPostQueueAddress =
		    cpu_to_le64((u64)ioc->reply_post_free_array_dma);
	} else {
		mpi_request.ReplyDescriptorPostQueueAddress =
		    cpu_to_le64((u64)ioc->reply_post[0].reply_post_free_dma);
	}

	/*
	 * Set the flag to enable CoreDump state feature in IOC firmware.
	 */
	mpi_request.ConfigurationFlags |=
	    cpu_to_le16(MPI26_IOCINIT_CFGFLAGS_COREDUMP_ENABLE);

	/* This time stamp specifies number of milliseconds
	 * since epoch ~ midnight January 1, 1970.
	 */
	current_time = ktime_get_real();
	mpi_request.TimeStamp = cpu_to_le64(ktime_to_ms(current_time));

	if (ioc->logging_level & MPT_DEBUG_INIT) {
		__le32 *mfp;
		int i;

		mfp = (__le32 *)&mpi_request;
		ioc_info(ioc, "\toffset:data\n");
		for (i = 0; i < sizeof(Mpi2IOCInitRequest_t)/4; i++)
			ioc_info(ioc, "\t[0x%02x]:%08x\n", i*4,
			    le32_to_cpu(mfp[i]));
	}

	r = _base_handshake_req_reply_wait(ioc,
	    sizeof(Mpi2IOCInitRequest_t), (u32 *)&mpi_request,
	    sizeof(Mpi2IOCInitReply_t), (u16 *)&mpi_reply, 30);

	if (r != 0) {
		ioc_err(ioc, "%s: handshake failed (r=%d)\n", __func__, r);
		return r;
	}

	ioc_status = le16_to_cpu(mpi_reply.IOCStatus) & MPI2_IOCSTATUS_MASK;
	if (ioc_status != MPI2_IOCSTATUS_SUCCESS ||
	    mpi_reply.IOCLogInfo) {
		ioc_err(ioc, "%s: failed\n", __func__);
		r = -EIO;
	}

	/* Reset TimeSync Counter*/
	ioc->timestamp_update_count = 0;
	return r;
}

/**
 * mpt3sas_port_enable_done - command completion routine for port enable
 * @ioc: per adapter object
 * @smid: system request message index
 * @msix_index: MSIX table index supplied by the OS
 * @reply: reply message frame(lower 32bit addr)
 *
 * Return: 1 meaning mf should be freed from _base_interrupt
 *          0 means the mf is freed from this function.
 */
u8
mpt3sas_port_enable_done(struct MPT3SAS_ADAPTER *ioc, u16 smid, u8 msix_index,
	u32 reply)
{
	MPI2DefaultReply_t *mpi_reply;
	u16 ioc_status;

	if (ioc->port_enable_cmds.status == MPT3_CMD_NOT_USED)
		return 1;

	mpi_reply = mpt3sas_base_get_reply_virt_addr(ioc, reply);
	if (!mpi_reply)
		return 1;

	if (mpi_reply->Function != MPI2_FUNCTION_PORT_ENABLE)
		return 1;

	ioc->port_enable_cmds.status &= ~MPT3_CMD_PENDING;
	ioc->port_enable_cmds.status |= MPT3_CMD_COMPLETE;
	ioc->port_enable_cmds.status |= MPT3_CMD_REPLY_VALID;
	memcpy(ioc->port_enable_cmds.reply, mpi_reply, mpi_reply->MsgLength*4);
	ioc_status = le16_to_cpu(mpi_reply->IOCStatus) & MPI2_IOCSTATUS_MASK;
	if (ioc_status != MPI2_IOCSTATUS_SUCCESS)
		ioc->port_enable_failed = 1;

	if (ioc->port_enable_cmds.status & MPT3_CMD_COMPLETE_ASYNC) {
		ioc->port_enable_cmds.status &= ~MPT3_CMD_COMPLETE_ASYNC;
		if (ioc_status == MPI2_IOCSTATUS_SUCCESS) {
			mpt3sas_port_enable_complete(ioc);
			return 1;
		} else {
			ioc->start_scan_failed = ioc_status;
			ioc->start_scan = 0;
			return 1;
		}
	}
	complete(&ioc->port_enable_cmds.done);
	return 1;
}

/**
 * _base_send_port_enable - send port_enable(discovery stuff) to firmware
 * @ioc: per adapter object
 *
 * Return: 0 for success, non-zero for failure.
 */
static int
_base_send_port_enable(struct MPT3SAS_ADAPTER *ioc)
{
	Mpi2PortEnableRequest_t *mpi_request;
	Mpi2PortEnableReply_t *mpi_reply;
	int r = 0;
	u16 smid;
	u16 ioc_status;

	ioc_info(ioc, "sending port enable !!\n");

	if (ioc->port_enable_cmds.status & MPT3_CMD_PENDING) {
		ioc_err(ioc, "%s: internal command already in use\n", __func__);
		return -EAGAIN;
	}

	smid = mpt3sas_base_get_smid(ioc, ioc->port_enable_cb_idx);
	if (!smid) {
		ioc_err(ioc, "%s: failed obtaining a smid\n", __func__);
		return -EAGAIN;
	}

	ioc->port_enable_cmds.status = MPT3_CMD_PENDING;
	mpi_request = mpt3sas_base_get_msg_frame(ioc, smid);
	ioc->port_enable_cmds.smid = smid;
	memset(mpi_request, 0, sizeof(Mpi2PortEnableRequest_t));
	mpi_request->Function = MPI2_FUNCTION_PORT_ENABLE;

	init_completion(&ioc->port_enable_cmds.done);
	ioc->put_smid_default(ioc, smid);
	wait_for_completion_timeout(&ioc->port_enable_cmds.done, 300*HZ);
	if (!(ioc->port_enable_cmds.status & MPT3_CMD_COMPLETE)) {
		ioc_err(ioc, "%s: timeout\n", __func__);
		_debug_dump_mf(mpi_request,
		    sizeof(Mpi2PortEnableRequest_t)/4);
		if (ioc->port_enable_cmds.status & MPT3_CMD_RESET)
			r = -EFAULT;
		else
			r = -ETIME;
		goto out;
	}

	mpi_reply = ioc->port_enable_cmds.reply;
	ioc_status = le16_to_cpu(mpi_reply->IOCStatus) & MPI2_IOCSTATUS_MASK;
	if (ioc_status != MPI2_IOCSTATUS_SUCCESS) {
		ioc_err(ioc, "%s: failed with (ioc_status=0x%08x)\n",
			__func__, ioc_status);
		r = -EFAULT;
		goto out;
	}

 out:
	ioc->port_enable_cmds.status = MPT3_CMD_NOT_USED;
	ioc_info(ioc, "port enable: %s\n", r == 0 ? "SUCCESS" : "FAILED");
	return r;
}

/**
 * mpt3sas_port_enable - initiate firmware discovery (don't wait for reply)
 * @ioc: per adapter object
 *
 * Return: 0 for success, non-zero for failure.
 */
int
mpt3sas_port_enable(struct MPT3SAS_ADAPTER *ioc)
{
	Mpi2PortEnableRequest_t *mpi_request;
	u16 smid;

	ioc_info(ioc, "sending port enable !!\n");

	if (ioc->port_enable_cmds.status & MPT3_CMD_PENDING) {
		ioc_err(ioc, "%s: internal command already in use\n", __func__);
		return -EAGAIN;
	}

	smid = mpt3sas_base_get_smid(ioc, ioc->port_enable_cb_idx);
	if (!smid) {
		ioc_err(ioc, "%s: failed obtaining a smid\n", __func__);
		return -EAGAIN;
	}
	ioc->drv_internal_flags |= MPT_DRV_INTERNAL_FIRST_PE_ISSUED;
	ioc->port_enable_cmds.status = MPT3_CMD_PENDING;
	ioc->port_enable_cmds.status |= MPT3_CMD_COMPLETE_ASYNC;
	mpi_request = mpt3sas_base_get_msg_frame(ioc, smid);
	ioc->port_enable_cmds.smid = smid;
	memset(mpi_request, 0, sizeof(Mpi2PortEnableRequest_t));
	mpi_request->Function = MPI2_FUNCTION_PORT_ENABLE;

	ioc->put_smid_default(ioc, smid);
	return 0;
}

/**
 * _base_determine_wait_on_discovery - desposition
 * @ioc: per adapter object
 *
 * Decide whether to wait on discovery to complete. Used to either
 * locate boot device, or report volumes ahead of physical devices.
 *
 * Return: 1 for wait, 0 for don't wait.
 */
static int
_base_determine_wait_on_discovery(struct MPT3SAS_ADAPTER *ioc)
{
	/* We wait for discovery to complete if IR firmware is loaded.
	 * The sas topology events arrive before PD events, so we need time to
	 * turn on the bit in ioc->pd_handles to indicate PD
	 * Also, it maybe required to report Volumes ahead of physical
	 * devices when MPI2_IOCPAGE8_IRFLAGS_LOW_VOLUME_MAPPING is set.
	 */
	if (ioc->ir_firmware)
		return 1;

	/* if no Bios, then we don't need to wait */
	if (!ioc->bios_pg3.BiosVersion)
		return 0;

	/* Bios is present, then we drop down here.
	 *
	 * If there any entries in the Bios Page 2, then we wait
	 * for discovery to complete.
	 */

	/* Current Boot Device */
	if ((ioc->bios_pg2.CurrentBootDeviceForm &
	    MPI2_BIOSPAGE2_FORM_MASK) ==
	    MPI2_BIOSPAGE2_FORM_NO_DEVICE_SPECIFIED &&
	/* Request Boot Device */
	   (ioc->bios_pg2.ReqBootDeviceForm &
	    MPI2_BIOSPAGE2_FORM_MASK) ==
	    MPI2_BIOSPAGE2_FORM_NO_DEVICE_SPECIFIED &&
	/* Alternate Request Boot Device */
	   (ioc->bios_pg2.ReqAltBootDeviceForm &
	    MPI2_BIOSPAGE2_FORM_MASK) ==
	    MPI2_BIOSPAGE2_FORM_NO_DEVICE_SPECIFIED)
		return 0;

	return 1;
}

/**
 * _base_unmask_events - turn on notification for this event
 * @ioc: per adapter object
 * @event: firmware event
 *
 * The mask is stored in ioc->event_masks.
 */
static void
_base_unmask_events(struct MPT3SAS_ADAPTER *ioc, u16 event)
{
	u32 desired_event;

	if (event >= 128)
		return;

	desired_event = (1 << (event % 32));

	if (event < 32)
		ioc->event_masks[0] &= ~desired_event;
	else if (event < 64)
		ioc->event_masks[1] &= ~desired_event;
	else if (event < 96)
		ioc->event_masks[2] &= ~desired_event;
	else if (event < 128)
		ioc->event_masks[3] &= ~desired_event;
}

/**
 * _base_event_notification - send event notification
 * @ioc: per adapter object
 *
 * Return: 0 for success, non-zero for failure.
 */
static int
_base_event_notification(struct MPT3SAS_ADAPTER *ioc)
{
	Mpi2EventNotificationRequest_t *mpi_request;
	u16 smid;
	int r = 0;
	int i, issue_diag_reset = 0;

	dinitprintk(ioc, ioc_info(ioc, "%s\n", __func__));

	if (ioc->base_cmds.status & MPT3_CMD_PENDING) {
		ioc_err(ioc, "%s: internal command already in use\n", __func__);
		return -EAGAIN;
	}

	smid = mpt3sas_base_get_smid(ioc, ioc->base_cb_idx);
	if (!smid) {
		ioc_err(ioc, "%s: failed obtaining a smid\n", __func__);
		return -EAGAIN;
	}
	ioc->base_cmds.status = MPT3_CMD_PENDING;
	mpi_request = mpt3sas_base_get_msg_frame(ioc, smid);
	ioc->base_cmds.smid = smid;
	memset(mpi_request, 0, sizeof(Mpi2EventNotificationRequest_t));
	mpi_request->Function = MPI2_FUNCTION_EVENT_NOTIFICATION;
	mpi_request->VF_ID = 0; /* TODO */
	mpi_request->VP_ID = 0;
	for (i = 0; i < MPI2_EVENT_NOTIFY_EVENTMASK_WORDS; i++)
		mpi_request->EventMasks[i] =
		    cpu_to_le32(ioc->event_masks[i]);
	init_completion(&ioc->base_cmds.done);
	ioc->put_smid_default(ioc, smid);
	wait_for_completion_timeout(&ioc->base_cmds.done, 30*HZ);
	if (!(ioc->base_cmds.status & MPT3_CMD_COMPLETE)) {
		ioc_err(ioc, "%s: timeout\n", __func__);
		_debug_dump_mf(mpi_request,
		    sizeof(Mpi2EventNotificationRequest_t)/4);
		if (ioc->base_cmds.status & MPT3_CMD_RESET)
			r = -EFAULT;
		else
			issue_diag_reset = 1;

	} else
		dinitprintk(ioc, ioc_info(ioc, "%s: complete\n", __func__));
	ioc->base_cmds.status = MPT3_CMD_NOT_USED;

	if (issue_diag_reset) {
		if (ioc->drv_internal_flags & MPT_DRV_INTERNAL_FIRST_PE_ISSUED)
			return -EFAULT;
		if (mpt3sas_base_check_for_fault_and_issue_reset(ioc))
			return -EFAULT;
		r = -EAGAIN;
	}
	return r;
}

/**
 * mpt3sas_base_validate_event_type - validating event types
 * @ioc: per adapter object
 * @event_type: firmware event
 *
 * This will turn on firmware event notification when application
 * ask for that event. We don't mask events that are already enabled.
 */
void
mpt3sas_base_validate_event_type(struct MPT3SAS_ADAPTER *ioc, u32 *event_type)
{
	int i, j;
	u32 event_mask, desired_event;
	u8 send_update_to_fw;

	for (i = 0, send_update_to_fw = 0; i <
	    MPI2_EVENT_NOTIFY_EVENTMASK_WORDS; i++) {
		event_mask = ~event_type[i];
		desired_event = 1;
		for (j = 0; j < 32; j++) {
			if (!(event_mask & desired_event) &&
			    (ioc->event_masks[i] & desired_event)) {
				ioc->event_masks[i] &= ~desired_event;
				send_update_to_fw = 1;
			}
			desired_event = (desired_event << 1);
		}
	}

	if (!send_update_to_fw)
		return;

	mutex_lock(&ioc->base_cmds.mutex);
	_base_event_notification(ioc);
	mutex_unlock(&ioc->base_cmds.mutex);
}

/**
 * _base_diag_reset - the "big hammer" start of day reset
 * @ioc: per adapter object
 *
 * Return: 0 for success, non-zero for failure.
 */
static int
_base_diag_reset(struct MPT3SAS_ADAPTER *ioc)
{
	u32 host_diagnostic;
	u32 ioc_state;
	u32 count;
	u32 hcb_size;

	ioc_info(ioc, "sending diag reset !!\n");

	pci_cfg_access_lock(ioc->pdev);

	drsprintk(ioc, ioc_info(ioc, "clear interrupts\n"));

	count = 0;
	do {
		/* Write magic sequence to WriteSequence register
		 * Loop until in diagnostic mode
		 */
		drsprintk(ioc, ioc_info(ioc, "write magic sequence\n"));
		writel(MPI2_WRSEQ_FLUSH_KEY_VALUE, &ioc->chip->WriteSequence);
		writel(MPI2_WRSEQ_1ST_KEY_VALUE, &ioc->chip->WriteSequence);
		writel(MPI2_WRSEQ_2ND_KEY_VALUE, &ioc->chip->WriteSequence);
		writel(MPI2_WRSEQ_3RD_KEY_VALUE, &ioc->chip->WriteSequence);
		writel(MPI2_WRSEQ_4TH_KEY_VALUE, &ioc->chip->WriteSequence);
		writel(MPI2_WRSEQ_5TH_KEY_VALUE, &ioc->chip->WriteSequence);
		writel(MPI2_WRSEQ_6TH_KEY_VALUE, &ioc->chip->WriteSequence);

		/* wait 100 msec */
		msleep(100);

		if (count++ > 20) {
			ioc_info(ioc,
			    "Stop writing magic sequence after 20 retries\n");
			_base_dump_reg_set(ioc);
			goto out;
		}

		host_diagnostic = ioc->base_readl_ext_retry(&ioc->chip->HostDiagnostic);
		drsprintk(ioc,
			  ioc_info(ioc, "wrote magic sequence: count(%d), host_diagnostic(0x%08x)\n",
				   count, host_diagnostic));

	} while ((host_diagnostic & MPI2_DIAG_DIAG_WRITE_ENABLE) == 0);

	hcb_size = ioc->base_readl(&ioc->chip->HCBSize);

	drsprintk(ioc, ioc_info(ioc, "diag reset: issued\n"));
	writel(host_diagnostic | MPI2_DIAG_RESET_ADAPTER,
	     &ioc->chip->HostDiagnostic);

	/*This delay allows the chip PCIe hardware time to finish reset tasks*/
	msleep(MPI2_HARD_RESET_PCIE_FIRST_READ_DELAY_MICRO_SEC/1000);

	/* Approximately 300 second max wait */
	for (count = 0; count < (300000000 /
		MPI2_HARD_RESET_PCIE_SECOND_READ_DELAY_MICRO_SEC); count++) {

		host_diagnostic = ioc->base_readl_ext_retry(&ioc->chip->HostDiagnostic);

		if (host_diagnostic == 0xFFFFFFFF) {
			ioc_info(ioc,
			    "Invalid host diagnostic register value\n");
			_base_dump_reg_set(ioc);
			goto out;
		}
		if (!(host_diagnostic & MPI2_DIAG_RESET_ADAPTER))
			break;

		msleep(MPI2_HARD_RESET_PCIE_SECOND_READ_DELAY_MICRO_SEC / 1000);
	}

	if (host_diagnostic & MPI2_DIAG_HCB_MODE) {

		drsprintk(ioc,
			  ioc_info(ioc, "restart the adapter assuming the HCB Address points to good F/W\n"));
		host_diagnostic &= ~MPI2_DIAG_BOOT_DEVICE_SELECT_MASK;
		host_diagnostic |= MPI2_DIAG_BOOT_DEVICE_SELECT_HCDW;
		writel(host_diagnostic, &ioc->chip->HostDiagnostic);

		drsprintk(ioc, ioc_info(ioc, "re-enable the HCDW\n"));
		writel(hcb_size | MPI2_HCB_SIZE_HCB_ENABLE,
		    &ioc->chip->HCBSize);
	}

	drsprintk(ioc, ioc_info(ioc, "restart the adapter\n"));
	writel(host_diagnostic & ~MPI2_DIAG_HOLD_IOC_RESET,
	    &ioc->chip->HostDiagnostic);

	drsprintk(ioc,
		  ioc_info(ioc, "disable writes to the diagnostic register\n"));
	writel(MPI2_WRSEQ_FLUSH_KEY_VALUE, &ioc->chip->WriteSequence);

	drsprintk(ioc, ioc_info(ioc, "Wait for FW to go to the READY state\n"));
	ioc_state = _base_wait_on_iocstate(ioc, MPI2_IOC_STATE_READY, 20);
	if (ioc_state) {
		ioc_err(ioc, "%s: failed going to ready state (ioc_state=0x%x)\n",
			__func__, ioc_state);
		_base_dump_reg_set(ioc);
		goto out;
	}

	pci_cfg_access_unlock(ioc->pdev);
	ioc_info(ioc, "diag reset: SUCCESS\n");
	return 0;

 out:
	pci_cfg_access_unlock(ioc->pdev);
	ioc_err(ioc, "diag reset: FAILED\n");
	return -EFAULT;
}

/**
 * mpt3sas_base_make_ioc_ready - put controller in READY state
 * @ioc: per adapter object
 * @type: FORCE_BIG_HAMMER or SOFT_RESET
 *
 * Return: 0 for success, non-zero for failure.
 */
int
mpt3sas_base_make_ioc_ready(struct MPT3SAS_ADAPTER *ioc, enum reset_type type)
{
	u32 ioc_state;
	int rc;
	int count;

	dinitprintk(ioc, ioc_info(ioc, "%s\n", __func__));

	if (ioc->pci_error_recovery)
		return 0;

	ioc_state = mpt3sas_base_get_iocstate(ioc, 0);
	dhsprintk(ioc,
		  ioc_info(ioc, "%s: ioc_state(0x%08x)\n",
			   __func__, ioc_state));

	/* if in RESET state, it should move to READY state shortly */
	count = 0;
	if ((ioc_state & MPI2_IOC_STATE_MASK) == MPI2_IOC_STATE_RESET) {
		while ((ioc_state & MPI2_IOC_STATE_MASK) !=
		    MPI2_IOC_STATE_READY) {
			if (count++ == 10) {
				ioc_err(ioc, "%s: failed going to ready state (ioc_state=0x%x)\n",
					__func__, ioc_state);
				return -EFAULT;
			}
			ssleep(1);
			ioc_state = mpt3sas_base_get_iocstate(ioc, 0);
		}
	}

	if ((ioc_state & MPI2_IOC_STATE_MASK) == MPI2_IOC_STATE_READY)
		return 0;

	if (ioc_state & MPI2_DOORBELL_USED) {
		ioc_info(ioc, "unexpected doorbell active!\n");
		goto issue_diag_reset;
	}

	if ((ioc_state & MPI2_IOC_STATE_MASK) == MPI2_IOC_STATE_FAULT) {
		mpt3sas_print_fault_code(ioc, ioc_state &
		    MPI2_DOORBELL_DATA_MASK);
		goto issue_diag_reset;
	}

	if ((ioc_state & MPI2_IOC_STATE_MASK) == MPI2_IOC_STATE_COREDUMP) {
		/*
		 * if host reset is invoked while watch dog thread is waiting
		 * for IOC state to be changed to Fault state then driver has
		 * to wait here for CoreDump state to clear otherwise reset
		 * will be issued to the FW and FW move the IOC state to
		 * reset state without copying the FW logs to coredump region.
		 */
		if (ioc->ioc_coredump_loop != MPT3SAS_COREDUMP_LOOP_DONE) {
			mpt3sas_print_coredump_info(ioc, ioc_state &
			    MPI2_DOORBELL_DATA_MASK);
			mpt3sas_base_wait_for_coredump_completion(ioc,
			    __func__);
		}
		goto issue_diag_reset;
	}

	if (type == FORCE_BIG_HAMMER)
		goto issue_diag_reset;

	if ((ioc_state & MPI2_IOC_STATE_MASK) == MPI2_IOC_STATE_OPERATIONAL)
		if (!(_base_send_ioc_reset(ioc,
		    MPI2_FUNCTION_IOC_MESSAGE_UNIT_RESET, 15))) {
			return 0;
	}

 issue_diag_reset:
	rc = _base_diag_reset(ioc);
	return rc;
}

/**
 * _base_make_ioc_operational - put controller in OPERATIONAL state
 * @ioc: per adapter object
 *
 * Return: 0 for success, non-zero for failure.
 */
static int
_base_make_ioc_operational(struct MPT3SAS_ADAPTER *ioc)
{
	int r, i, index, rc;
	unsigned long	flags;
	u32 reply_address;
	u16 smid;
	struct _tr_list *delayed_tr, *delayed_tr_next;
	struct _sc_list *delayed_sc, *delayed_sc_next;
	struct _event_ack_list *delayed_event_ack, *delayed_event_ack_next;
	u8 hide_flag;
	struct adapter_reply_queue *reply_q;
	Mpi2ReplyDescriptorsUnion_t *reply_post_free_contig;

	dinitprintk(ioc, ioc_info(ioc, "%s\n", __func__));

	/* clean the delayed target reset list */
	list_for_each_entry_safe(delayed_tr, delayed_tr_next,
	    &ioc->delayed_tr_list, list) {
		list_del(&delayed_tr->list);
		kfree(delayed_tr);
	}


	list_for_each_entry_safe(delayed_tr, delayed_tr_next,
	    &ioc->delayed_tr_volume_list, list) {
		list_del(&delayed_tr->list);
		kfree(delayed_tr);
	}

	list_for_each_entry_safe(delayed_sc, delayed_sc_next,
	    &ioc->delayed_sc_list, list) {
		list_del(&delayed_sc->list);
		kfree(delayed_sc);
	}

	list_for_each_entry_safe(delayed_event_ack, delayed_event_ack_next,
	    &ioc->delayed_event_ack_list, list) {
		list_del(&delayed_event_ack->list);
		kfree(delayed_event_ack);
	}

	spin_lock_irqsave(&ioc->scsi_lookup_lock, flags);

	/* hi-priority queue */
	INIT_LIST_HEAD(&ioc->hpr_free_list);
	smid = ioc->hi_priority_smid;
	for (i = 0; i < ioc->hi_priority_depth; i++, smid++) {
		ioc->hpr_lookup[i].cb_idx = 0xFF;
		ioc->hpr_lookup[i].smid = smid;
		list_add_tail(&ioc->hpr_lookup[i].tracker_list,
		    &ioc->hpr_free_list);
	}

	/* internal queue */
	INIT_LIST_HEAD(&ioc->internal_free_list);
	smid = ioc->internal_smid;
	for (i = 0; i < ioc->internal_depth; i++, smid++) {
		ioc->internal_lookup[i].cb_idx = 0xFF;
		ioc->internal_lookup[i].smid = smid;
		list_add_tail(&ioc->internal_lookup[i].tracker_list,
		    &ioc->internal_free_list);
	}

	spin_unlock_irqrestore(&ioc->scsi_lookup_lock, flags);

	/* initialize Reply Free Queue */
	for (i = 0, reply_address = (u32)ioc->reply_dma ;
	    i < ioc->reply_free_queue_depth ; i++, reply_address +=
	    ioc->reply_sz) {
		ioc->reply_free[i] = cpu_to_le32(reply_address);
		if (ioc->is_mcpu_endpoint)
			_base_clone_reply_to_sys_mem(ioc,
					reply_address, i);
	}

	/* initialize reply queues */
	if (ioc->is_driver_loading)
		_base_assign_reply_queues(ioc);

	/* initialize Reply Post Free Queue */
	index = 0;
	reply_post_free_contig = ioc->reply_post[0].reply_post_free;
	list_for_each_entry(reply_q, &ioc->reply_queue_list, list) {
		/*
		 * If RDPQ is enabled, switch to the next allocation.
		 * Otherwise advance within the contiguous region.
		 */
		if (ioc->rdpq_array_enable) {
			reply_q->reply_post_free =
				ioc->reply_post[index++].reply_post_free;
		} else {
			reply_q->reply_post_free = reply_post_free_contig;
			reply_post_free_contig += ioc->reply_post_queue_depth;
		}

		reply_q->reply_post_host_index = 0;
		for (i = 0; i < ioc->reply_post_queue_depth; i++)
			reply_q->reply_post_free[i].Words =
			    cpu_to_le64(ULLONG_MAX);
		if (!_base_is_controller_msix_enabled(ioc))
			goto skip_init_reply_post_free_queue;
	}
 skip_init_reply_post_free_queue:

	r = _base_send_ioc_init(ioc);
	if (r) {
		/*
		 * No need to check IOC state for fault state & issue
		 * diag reset during host reset. This check is need
		 * only during driver load time.
		 */
		if (!ioc->is_driver_loading)
			return r;

		rc = mpt3sas_base_check_for_fault_and_issue_reset(ioc);
		if (rc || (_base_send_ioc_init(ioc)))
			return r;
	}

	/* initialize reply free host index */
	ioc->reply_free_host_index = ioc->reply_free_queue_depth - 1;
	writel(ioc->reply_free_host_index, &ioc->chip->ReplyFreeHostIndex);

	/* initialize reply post host index */
	list_for_each_entry(reply_q, &ioc->reply_queue_list, list) {
		if (ioc->combined_reply_queue)
			writel((reply_q->msix_index & 7)<<
			   MPI2_RPHI_MSIX_INDEX_SHIFT,
			   ioc->replyPostRegisterIndex[reply_q->msix_index/8]);
		else
			writel(reply_q->msix_index <<
				MPI2_RPHI_MSIX_INDEX_SHIFT,
				&ioc->chip->ReplyPostHostIndex);

		if (!_base_is_controller_msix_enabled(ioc))
			goto skip_init_reply_post_host_index;
	}

 skip_init_reply_post_host_index:

	mpt3sas_base_unmask_interrupts(ioc);

	if (ioc->hba_mpi_version_belonged != MPI2_VERSION) {
		r = _base_display_fwpkg_version(ioc);
		if (r)
			return r;
	}

	r = _base_static_config_pages(ioc);
	if (r)
		return r;

	r = _base_event_notification(ioc);
	if (r)
		return r;

	if (!ioc->shost_recovery) {

		if (ioc->is_warpdrive && ioc->manu_pg10.OEMIdentifier
		    == 0x80) {
			hide_flag = (u8) (
			    le32_to_cpu(ioc->manu_pg10.OEMSpecificFlags0) &
			    MFG_PAGE10_HIDE_SSDS_MASK);
			if (hide_flag != MFG_PAGE10_HIDE_SSDS_MASK)
				ioc->mfg_pg10_hide_flag = hide_flag;
		}

		ioc->wait_for_discovery_to_complete =
		    _base_determine_wait_on_discovery(ioc);

		return r; /* scan_start and scan_finished support */
	}

	r = _base_send_port_enable(ioc);
	if (r)
		return r;

	return r;
}

/**
 * mpt3sas_base_free_resources - free resources controller resources
 * @ioc: per adapter object
 */
void
mpt3sas_base_free_resources(struct MPT3SAS_ADAPTER *ioc)
{
	dexitprintk(ioc, ioc_info(ioc, "%s\n", __func__));

	/* synchronizing freeing resource with pci_access_mutex lock */
	mutex_lock(&ioc->pci_access_mutex);
	if (ioc->chip_phys && ioc->chip) {
		mpt3sas_base_mask_interrupts(ioc);
		ioc->shost_recovery = 1;
		mpt3sas_base_make_ioc_ready(ioc, SOFT_RESET);
		ioc->shost_recovery = 0;
	}

	mpt3sas_base_unmap_resources(ioc);
	mutex_unlock(&ioc->pci_access_mutex);
	return;
}

/**
 * mpt3sas_base_attach - attach controller instance
 * @ioc: per adapter object
 *
 * Return: 0 for success, non-zero for failure.
 */
int
mpt3sas_base_attach(struct MPT3SAS_ADAPTER *ioc)
{
	int r, i, rc;
	int cpu_id, last_cpu_id = 0;

	dinitprintk(ioc, ioc_info(ioc, "%s\n", __func__));

	/* setup cpu_msix_table */
	ioc->cpu_count = num_online_cpus();
	for_each_online_cpu(cpu_id)
		last_cpu_id = cpu_id;
	ioc->cpu_msix_table_sz = last_cpu_id + 1;
	ioc->cpu_msix_table = kzalloc(ioc->cpu_msix_table_sz, GFP_KERNEL);
	ioc->reply_queue_count = 1;
	if (!ioc->cpu_msix_table) {
		ioc_info(ioc, "Allocation for cpu_msix_table failed!!!\n");
		r = -ENOMEM;
		goto out_free_resources;
	}

	if (ioc->is_warpdrive) {
		ioc->reply_post_host_index = kcalloc(ioc->cpu_msix_table_sz,
		    sizeof(resource_size_t *), GFP_KERNEL);
		if (!ioc->reply_post_host_index) {
			ioc_info(ioc, "Allocation for reply_post_host_index failed!!!\n");
			r = -ENOMEM;
			goto out_free_resources;
		}
	}

	ioc->smp_affinity_enable = smp_affinity_enable;

	ioc->rdpq_array_enable_assigned = 0;
	ioc->use_32bit_dma = false;
	ioc->dma_mask = 64;
	if (ioc->is_aero_ioc) {
		ioc->base_readl = &_base_readl_aero;
		ioc->base_readl_ext_retry = &_base_readl_ext_retry;
	} else {
		ioc->base_readl = &_base_readl;
		ioc->base_readl_ext_retry = &_base_readl;
	}
	r = mpt3sas_base_map_resources(ioc);
	if (r)
		goto out_free_resources;

	pci_set_drvdata(ioc->pdev, ioc->shost);
	r = _base_get_ioc_facts(ioc);
	if (r) {
		rc = mpt3sas_base_check_for_fault_and_issue_reset(ioc);
		if (rc || (_base_get_ioc_facts(ioc)))
			goto out_free_resources;
	}

	switch (ioc->hba_mpi_version_belonged) {
	case MPI2_VERSION:
		ioc->build_sg_scmd = &_base_build_sg_scmd;
		ioc->build_sg = &_base_build_sg;
		ioc->build_zero_len_sge = &_base_build_zero_len_sge;
		ioc->get_msix_index_for_smlio = &_base_get_msix_index;
		break;
	case MPI25_VERSION:
	case MPI26_VERSION:
		/*
		 * In SAS3.0,
		 * SCSI_IO, SMP_PASSTHRU, SATA_PASSTHRU, Target Assist, and
		 * Target Status - all require the IEEE formatted scatter gather
		 * elements.
		 */
		ioc->build_sg_scmd = &_base_build_sg_scmd_ieee;
		ioc->build_sg = &_base_build_sg_ieee;
		ioc->build_nvme_prp = &_base_build_nvme_prp;
		ioc->build_zero_len_sge = &_base_build_zero_len_sge_ieee;
		ioc->sge_size_ieee = sizeof(Mpi2IeeeSgeSimple64_t);
		if (ioc->high_iops_queues)
			ioc->get_msix_index_for_smlio =
					&_base_get_high_iops_msix_index;
		else
			ioc->get_msix_index_for_smlio = &_base_get_msix_index;
		break;
	}
	if (ioc->atomic_desc_capable) {
		ioc->put_smid_default = &_base_put_smid_default_atomic;
		ioc->put_smid_scsi_io = &_base_put_smid_scsi_io_atomic;
		ioc->put_smid_fast_path =
				&_base_put_smid_fast_path_atomic;
		ioc->put_smid_hi_priority =
				&_base_put_smid_hi_priority_atomic;
	} else {
		ioc->put_smid_default = &_base_put_smid_default;
		ioc->put_smid_fast_path = &_base_put_smid_fast_path;
		ioc->put_smid_hi_priority = &_base_put_smid_hi_priority;
		if (ioc->is_mcpu_endpoint)
			ioc->put_smid_scsi_io =
				&_base_put_smid_mpi_ep_scsi_io;
		else
			ioc->put_smid_scsi_io = &_base_put_smid_scsi_io;
	}
	/*
	 * These function pointers for other requests that don't
	 * the require IEEE scatter gather elements.
	 *
	 * For example Configuration Pages and SAS IOUNIT Control don't.
	 */
	ioc->build_sg_mpi = &_base_build_sg;
	ioc->build_zero_len_sge_mpi = &_base_build_zero_len_sge;

	r = mpt3sas_base_make_ioc_ready(ioc, SOFT_RESET);
	if (r)
		goto out_free_resources;

	ioc->pfacts = kcalloc(ioc->facts.NumberOfPorts,
	    sizeof(struct mpt3sas_port_facts), GFP_KERNEL);
	if (!ioc->pfacts) {
		r = -ENOMEM;
		goto out_free_resources;
	}

	for (i = 0 ; i < ioc->facts.NumberOfPorts; i++) {
		r = _base_get_port_facts(ioc, i);
		if (r) {
			rc = mpt3sas_base_check_for_fault_and_issue_reset(ioc);
			if (rc || (_base_get_port_facts(ioc, i)))
				goto out_free_resources;
		}
	}

	r = _base_allocate_memory_pools(ioc);
	if (r)
		goto out_free_resources;

	if (irqpoll_weight > 0)
		ioc->thresh_hold = irqpoll_weight;
	else
		ioc->thresh_hold = ioc->hba_queue_depth/4;

	_base_init_irqpolls(ioc);
	init_waitqueue_head(&ioc->reset_wq);

	/* allocate memory pd handle bitmask list */
	ioc->pd_handles_sz = (ioc->facts.MaxDevHandle / 8);
	if (ioc->facts.MaxDevHandle % 8)
		ioc->pd_handles_sz++;
	ioc->pd_handles = kzalloc(ioc->pd_handles_sz,
	    GFP_KERNEL);
	if (!ioc->pd_handles) {
		r = -ENOMEM;
		goto out_free_resources;
	}
	ioc->blocking_handles = kzalloc(ioc->pd_handles_sz,
	    GFP_KERNEL);
	if (!ioc->blocking_handles) {
		r = -ENOMEM;
		goto out_free_resources;
	}

	/* allocate memory for pending OS device add list */
	ioc->pend_os_device_add_sz = (ioc->facts.MaxDevHandle / 8);
	if (ioc->facts.MaxDevHandle % 8)
		ioc->pend_os_device_add_sz++;
	ioc->pend_os_device_add = kzalloc(ioc->pend_os_device_add_sz,
	    GFP_KERNEL);
	if (!ioc->pend_os_device_add) {
		r = -ENOMEM;
		goto out_free_resources;
	}

	ioc->device_remove_in_progress_sz = ioc->pend_os_device_add_sz;
	ioc->device_remove_in_progress =
		kzalloc(ioc->device_remove_in_progress_sz, GFP_KERNEL);
	if (!ioc->device_remove_in_progress) {
		r = -ENOMEM;
		goto out_free_resources;
	}

	ioc->fwfault_debug = mpt3sas_fwfault_debug;

	/* base internal command bits */
	mutex_init(&ioc->base_cmds.mutex);
	ioc->base_cmds.reply = kzalloc(ioc->reply_sz, GFP_KERNEL);
	ioc->base_cmds.status = MPT3_CMD_NOT_USED;

	/* port_enable command bits */
	ioc->port_enable_cmds.reply = kzalloc(ioc->reply_sz, GFP_KERNEL);
	ioc->port_enable_cmds.status = MPT3_CMD_NOT_USED;

	/* transport internal command bits */
	ioc->transport_cmds.reply = kzalloc(ioc->reply_sz, GFP_KERNEL);
	ioc->transport_cmds.status = MPT3_CMD_NOT_USED;
	mutex_init(&ioc->transport_cmds.mutex);

	/* scsih internal command bits */
	ioc->scsih_cmds.reply = kzalloc(ioc->reply_sz, GFP_KERNEL);
	ioc->scsih_cmds.status = MPT3_CMD_NOT_USED;
	mutex_init(&ioc->scsih_cmds.mutex);

	/* task management internal command bits */
	ioc->tm_cmds.reply = kzalloc(ioc->reply_sz, GFP_KERNEL);
	ioc->tm_cmds.status = MPT3_CMD_NOT_USED;
	mutex_init(&ioc->tm_cmds.mutex);

	/* config page internal command bits */
	ioc->config_cmds.reply = kzalloc(ioc->reply_sz, GFP_KERNEL);
	ioc->config_cmds.status = MPT3_CMD_NOT_USED;
	mutex_init(&ioc->config_cmds.mutex);

	/* ctl module internal command bits */
	ioc->ctl_cmds.reply = kzalloc(ioc->reply_sz, GFP_KERNEL);
	ioc->ctl_cmds.sense = kzalloc(SCSI_SENSE_BUFFERSIZE, GFP_KERNEL);
	ioc->ctl_cmds.status = MPT3_CMD_NOT_USED;
	mutex_init(&ioc->ctl_cmds.mutex);

	if (!ioc->base_cmds.reply || !ioc->port_enable_cmds.reply ||
	    !ioc->transport_cmds.reply || !ioc->scsih_cmds.reply ||
	    !ioc->tm_cmds.reply || !ioc->config_cmds.reply ||
	    !ioc->ctl_cmds.reply || !ioc->ctl_cmds.sense) {
		r = -ENOMEM;
		goto out_free_resources;
	}

	for (i = 0; i < MPI2_EVENT_NOTIFY_EVENTMASK_WORDS; i++)
		ioc->event_masks[i] = -1;

	/* here we enable the events we care about */
	_base_unmask_events(ioc, MPI2_EVENT_SAS_DISCOVERY);
	_base_unmask_events(ioc, MPI2_EVENT_SAS_BROADCAST_PRIMITIVE);
	_base_unmask_events(ioc, MPI2_EVENT_SAS_TOPOLOGY_CHANGE_LIST);
	_base_unmask_events(ioc, MPI2_EVENT_SAS_DEVICE_STATUS_CHANGE);
	_base_unmask_events(ioc, MPI2_EVENT_SAS_ENCL_DEVICE_STATUS_CHANGE);
	_base_unmask_events(ioc, MPI2_EVENT_IR_CONFIGURATION_CHANGE_LIST);
	_base_unmask_events(ioc, MPI2_EVENT_IR_VOLUME);
	_base_unmask_events(ioc, MPI2_EVENT_IR_PHYSICAL_DISK);
	_base_unmask_events(ioc, MPI2_EVENT_IR_OPERATION_STATUS);
	_base_unmask_events(ioc, MPI2_EVENT_LOG_ENTRY_ADDED);
	_base_unmask_events(ioc, MPI2_EVENT_TEMP_THRESHOLD);
	_base_unmask_events(ioc, MPI2_EVENT_ACTIVE_CABLE_EXCEPTION);
	_base_unmask_events(ioc, MPI2_EVENT_SAS_DEVICE_DISCOVERY_ERROR);
	if (ioc->hba_mpi_version_belonged == MPI26_VERSION) {
		if (ioc->is_gen35_ioc) {
			_base_unmask_events(ioc,
				MPI2_EVENT_PCIE_DEVICE_STATUS_CHANGE);
			_base_unmask_events(ioc, MPI2_EVENT_PCIE_ENUMERATION);
			_base_unmask_events(ioc,
				MPI2_EVENT_PCIE_TOPOLOGY_CHANGE_LIST);
		}
	}
	r = _base_make_ioc_operational(ioc);
	if (r == -EAGAIN) {
		r = _base_make_ioc_operational(ioc);
		if (r)
			goto out_free_resources;
	}

	/*
	 * Copy current copy of IOCFacts in prev_fw_facts
	 * and it will be used during online firmware upgrade.
	 */
	memcpy(&ioc->prev_fw_facts, &ioc->facts,
	    sizeof(struct mpt3sas_facts));

	ioc->non_operational_loop = 0;
	ioc->ioc_coredump_loop = 0;
	ioc->got_task_abort_from_ioctl = 0;
	return 0;

 out_free_resources:

	ioc->remove_host = 1;

	mpt3sas_base_free_resources(ioc);
	_base_release_memory_pools(ioc);
	pci_set_drvdata(ioc->pdev, NULL);
	kfree(ioc->cpu_msix_table);
	if (ioc->is_warpdrive)
		kfree(ioc->reply_post_host_index);
	kfree(ioc->pd_handles);
	kfree(ioc->blocking_handles);
	kfree(ioc->device_remove_in_progress);
	kfree(ioc->pend_os_device_add);
	kfree(ioc->tm_cmds.reply);
	kfree(ioc->transport_cmds.reply);
	kfree(ioc->scsih_cmds.reply);
	kfree(ioc->config_cmds.reply);
	kfree(ioc->base_cmds.reply);
	kfree(ioc->port_enable_cmds.reply);
	kfree(ioc->ctl_cmds.reply);
	kfree(ioc->ctl_cmds.sense);
	kfree(ioc->pfacts);
	ioc->ctl_cmds.reply = NULL;
	ioc->base_cmds.reply = NULL;
	ioc->tm_cmds.reply = NULL;
	ioc->scsih_cmds.reply = NULL;
	ioc->transport_cmds.reply = NULL;
	ioc->config_cmds.reply = NULL;
	ioc->pfacts = NULL;
	return r;
}


/**
 * mpt3sas_base_detach - remove controller instance
 * @ioc: per adapter object
 */
void
mpt3sas_base_detach(struct MPT3SAS_ADAPTER *ioc)
{
	dexitprintk(ioc, ioc_info(ioc, "%s\n", __func__));

	mpt3sas_base_stop_watchdog(ioc);
	mpt3sas_base_free_resources(ioc);
	_base_release_memory_pools(ioc);
	mpt3sas_free_enclosure_list(ioc);
	pci_set_drvdata(ioc->pdev, NULL);
	kfree(ioc->cpu_msix_table);
	if (ioc->is_warpdrive)
		kfree(ioc->reply_post_host_index);
	kfree(ioc->pd_handles);
	kfree(ioc->blocking_handles);
	kfree(ioc->device_remove_in_progress);
	kfree(ioc->pend_os_device_add);
	kfree(ioc->pfacts);
	kfree(ioc->ctl_cmds.reply);
	kfree(ioc->ctl_cmds.sense);
	kfree(ioc->base_cmds.reply);
	kfree(ioc->port_enable_cmds.reply);
	kfree(ioc->tm_cmds.reply);
	kfree(ioc->transport_cmds.reply);
	kfree(ioc->scsih_cmds.reply);
	kfree(ioc->config_cmds.reply);
}

/**
 * _base_pre_reset_handler - pre reset handler
 * @ioc: per adapter object
 */
static void _base_pre_reset_handler(struct MPT3SAS_ADAPTER *ioc)
{
	mpt3sas_scsih_pre_reset_handler(ioc);
	mpt3sas_ctl_pre_reset_handler(ioc);
	dtmprintk(ioc, ioc_info(ioc, "%s: MPT3_IOC_PRE_RESET\n", __func__));
}

/**
 * _base_clear_outstanding_mpt_commands - clears outstanding mpt commands
 * @ioc: per adapter object
 */
static void
_base_clear_outstanding_mpt_commands(struct MPT3SAS_ADAPTER *ioc)
{
	dtmprintk(ioc,
	    ioc_info(ioc, "%s: clear outstanding mpt cmds\n", __func__));
	if (ioc->transport_cmds.status & MPT3_CMD_PENDING) {
		ioc->transport_cmds.status |= MPT3_CMD_RESET;
		mpt3sas_base_free_smid(ioc, ioc->transport_cmds.smid);
		complete(&ioc->transport_cmds.done);
	}
	if (ioc->base_cmds.status & MPT3_CMD_PENDING) {
		ioc->base_cmds.status |= MPT3_CMD_RESET;
		mpt3sas_base_free_smid(ioc, ioc->base_cmds.smid);
		complete(&ioc->base_cmds.done);
	}
	if (ioc->port_enable_cmds.status & MPT3_CMD_PENDING) {
		ioc->port_enable_failed = 1;
		ioc->port_enable_cmds.status |= MPT3_CMD_RESET;
		mpt3sas_base_free_smid(ioc, ioc->port_enable_cmds.smid);
		if (ioc->is_driver_loading) {
			ioc->start_scan_failed =
				MPI2_IOCSTATUS_INTERNAL_ERROR;
			ioc->start_scan = 0;
		} else {
			complete(&ioc->port_enable_cmds.done);
		}
	}
	if (ioc->config_cmds.status & MPT3_CMD_PENDING) {
		ioc->config_cmds.status |= MPT3_CMD_RESET;
		mpt3sas_base_free_smid(ioc, ioc->config_cmds.smid);
		ioc->config_cmds.smid = USHRT_MAX;
		complete(&ioc->config_cmds.done);
	}
}

/**
 * _base_clear_outstanding_commands - clear all outstanding commands
 * @ioc: per adapter object
 */
static void _base_clear_outstanding_commands(struct MPT3SAS_ADAPTER *ioc)
{
	mpt3sas_scsih_clear_outstanding_scsi_tm_commands(ioc);
	mpt3sas_ctl_clear_outstanding_ioctls(ioc);
	_base_clear_outstanding_mpt_commands(ioc);
}

/**
 * _base_reset_done_handler - reset done handler
 * @ioc: per adapter object
 */
static void _base_reset_done_handler(struct MPT3SAS_ADAPTER *ioc)
{
	mpt3sas_scsih_reset_done_handler(ioc);
	mpt3sas_ctl_reset_done_handler(ioc);
	dtmprintk(ioc, ioc_info(ioc, "%s: MPT3_IOC_DONE_RESET\n", __func__));
}

/**
 * mpt3sas_wait_for_commands_to_complete - reset controller
 * @ioc: Pointer to MPT_ADAPTER structure
 *
 * This function is waiting 10s for all pending commands to complete
 * prior to putting controller in reset.
 */
void
mpt3sas_wait_for_commands_to_complete(struct MPT3SAS_ADAPTER *ioc)
{
	u32 ioc_state;

	ioc->pending_io_count = 0;

	ioc_state = mpt3sas_base_get_iocstate(ioc, 0);
	if ((ioc_state & MPI2_IOC_STATE_MASK) != MPI2_IOC_STATE_OPERATIONAL)
		return;

	/* pending command count */
	ioc->pending_io_count = scsi_host_busy(ioc->shost);

	if (!ioc->pending_io_count)
		return;

	/* wait for pending commands to complete */
	wait_event_timeout(ioc->reset_wq, ioc->pending_io_count == 0, 10 * HZ);
}

/**
 * _base_check_ioc_facts_changes - Look for increase/decrease of IOCFacts
 *     attributes during online firmware upgrade and update the corresponding
 *     IOC variables accordingly.
 *
 * @ioc: Pointer to MPT_ADAPTER structure
 */
static int
_base_check_ioc_facts_changes(struct MPT3SAS_ADAPTER *ioc)
{
	u16 pd_handles_sz;
	void *pd_handles = NULL, *blocking_handles = NULL;
	void *pend_os_device_add = NULL, *device_remove_in_progress = NULL;
	struct mpt3sas_facts *old_facts = &ioc->prev_fw_facts;

	if (ioc->facts.MaxDevHandle > old_facts->MaxDevHandle) {
		pd_handles_sz = (ioc->facts.MaxDevHandle / 8);
		if (ioc->facts.MaxDevHandle % 8)
			pd_handles_sz++;

		pd_handles = krealloc(ioc->pd_handles, pd_handles_sz,
		    GFP_KERNEL);
		if (!pd_handles) {
			ioc_info(ioc,
			    "Unable to allocate the memory for pd_handles of sz: %d\n",
			    pd_handles_sz);
			return -ENOMEM;
		}
		memset(pd_handles + ioc->pd_handles_sz, 0,
		    (pd_handles_sz - ioc->pd_handles_sz));
		ioc->pd_handles = pd_handles;

		blocking_handles = krealloc(ioc->blocking_handles,
		    pd_handles_sz, GFP_KERNEL);
		if (!blocking_handles) {
			ioc_info(ioc,
			    "Unable to allocate the memory for "
			    "blocking_handles of sz: %d\n",
			    pd_handles_sz);
			return -ENOMEM;
		}
		memset(blocking_handles + ioc->pd_handles_sz, 0,
		    (pd_handles_sz - ioc->pd_handles_sz));
		ioc->blocking_handles = blocking_handles;
		ioc->pd_handles_sz = pd_handles_sz;

		pend_os_device_add = krealloc(ioc->pend_os_device_add,
		    pd_handles_sz, GFP_KERNEL);
		if (!pend_os_device_add) {
			ioc_info(ioc,
			    "Unable to allocate the memory for pend_os_device_add of sz: %d\n",
			    pd_handles_sz);
			return -ENOMEM;
		}
		memset(pend_os_device_add + ioc->pend_os_device_add_sz, 0,
		    (pd_handles_sz - ioc->pend_os_device_add_sz));
		ioc->pend_os_device_add = pend_os_device_add;
		ioc->pend_os_device_add_sz = pd_handles_sz;

		device_remove_in_progress = krealloc(
		    ioc->device_remove_in_progress, pd_handles_sz, GFP_KERNEL);
		if (!device_remove_in_progress) {
			ioc_info(ioc,
			    "Unable to allocate the memory for "
			    "device_remove_in_progress of sz: %d\n "
			    , pd_handles_sz);
			return -ENOMEM;
		}
		memset(device_remove_in_progress +
		    ioc->device_remove_in_progress_sz, 0,
		    (pd_handles_sz - ioc->device_remove_in_progress_sz));
		ioc->device_remove_in_progress = device_remove_in_progress;
		ioc->device_remove_in_progress_sz = pd_handles_sz;
	}

	memcpy(&ioc->prev_fw_facts, &ioc->facts, sizeof(struct mpt3sas_facts));
	return 0;
}

/**
 * mpt3sas_base_hard_reset_handler - reset controller
 * @ioc: Pointer to MPT_ADAPTER structure
 * @type: FORCE_BIG_HAMMER or SOFT_RESET
 *
 * Return: 0 for success, non-zero for failure.
 */
int
mpt3sas_base_hard_reset_handler(struct MPT3SAS_ADAPTER *ioc,
	enum reset_type type)
{
	int r;
	unsigned long flags;
	u32 ioc_state;
	u8 is_fault = 0, is_trigger = 0;

	dtmprintk(ioc, ioc_info(ioc, "%s: enter\n", __func__));

	if (ioc->pci_error_recovery) {
		ioc_err(ioc, "%s: pci error recovery reset\n", __func__);
		r = 0;
		goto out_unlocked;
	}

	if (mpt3sas_fwfault_debug)
		mpt3sas_halt_firmware(ioc);

	/* wait for an active reset in progress to complete */
	mutex_lock(&ioc->reset_in_progress_mutex);

	spin_lock_irqsave(&ioc->ioc_reset_in_progress_lock, flags);
	ioc->shost_recovery = 1;
	spin_unlock_irqrestore(&ioc->ioc_reset_in_progress_lock, flags);

	if ((ioc->diag_buffer_status[MPI2_DIAG_BUF_TYPE_TRACE] &
	    MPT3_DIAG_BUFFER_IS_REGISTERED) &&
	    (!(ioc->diag_buffer_status[MPI2_DIAG_BUF_TYPE_TRACE] &
	    MPT3_DIAG_BUFFER_IS_RELEASED))) {
		is_trigger = 1;
		ioc_state = mpt3sas_base_get_iocstate(ioc, 0);
		if ((ioc_state & MPI2_IOC_STATE_MASK) == MPI2_IOC_STATE_FAULT ||
		    (ioc_state & MPI2_IOC_STATE_MASK) ==
		    MPI2_IOC_STATE_COREDUMP) {
			is_fault = 1;
			ioc->htb_rel.trigger_info_dwords[1] =
			    (ioc_state & MPI2_DOORBELL_DATA_MASK);
		}
	}
	_base_pre_reset_handler(ioc);
	mpt3sas_wait_for_commands_to_complete(ioc);
	mpt3sas_base_mask_interrupts(ioc);
	mpt3sas_base_pause_mq_polling(ioc);
	r = mpt3sas_base_make_ioc_ready(ioc, type);
	if (r)
		goto out;
	_base_clear_outstanding_commands(ioc);

	/* If this hard reset is called while port enable is active, then
	 * there is no reason to call make_ioc_operational
	 */
	if (ioc->is_driver_loading && ioc->port_enable_failed) {
		ioc->remove_host = 1;
		r = -EFAULT;
		goto out;
	}
	r = _base_get_ioc_facts(ioc);
	if (r)
		goto out;

	r = _base_check_ioc_facts_changes(ioc);
	if (r) {
		ioc_info(ioc,
		    "Some of the parameters got changed in this new firmware"
		    " image and it requires system reboot\n");
		goto out;
	}
	if (ioc->rdpq_array_enable && !ioc->rdpq_array_capable)
		panic("%s: Issue occurred with flashing controller firmware."
		      "Please reboot the system and ensure that the correct"
		      " firmware version is running\n", ioc->name);

	r = _base_make_ioc_operational(ioc);
	if (!r)
		_base_reset_done_handler(ioc);

 out:
	ioc_info(ioc, "%s: %s\n", __func__, r == 0 ? "SUCCESS" : "FAILED");

	spin_lock_irqsave(&ioc->ioc_reset_in_progress_lock, flags);
	ioc->shost_recovery = 0;
	spin_unlock_irqrestore(&ioc->ioc_reset_in_progress_lock, flags);
	ioc->ioc_reset_count++;
	mutex_unlock(&ioc->reset_in_progress_mutex);
	mpt3sas_base_resume_mq_polling(ioc);

 out_unlocked:
	if ((r == 0) && is_trigger) {
		if (is_fault)
			mpt3sas_trigger_master(ioc, MASTER_TRIGGER_FW_FAULT);
		else
			mpt3sas_trigger_master(ioc,
			    MASTER_TRIGGER_ADAPTER_RESET);
	}
	dtmprintk(ioc, ioc_info(ioc, "%s: exit\n", __func__));
	return r;
}<|MERGE_RESOLUTION|>--- conflicted
+++ resolved
@@ -139,11 +139,7 @@
 _base_clear_outstanding_commands(struct MPT3SAS_ADAPTER *ioc);
 
 static u32
-<<<<<<< HEAD
-_base_readl_ext_retry(const volatile void __iomem *addr);
-=======
 _base_readl_ext_retry(const void __iomem *addr);
->>>>>>> bd3a9e57
 
 /**
  * mpt3sas_base_check_cmd_timeout - Function
@@ -221,11 +217,7 @@
 }
 
 static u32
-<<<<<<< HEAD
-_base_readl_ext_retry(const volatile void __iomem *addr)
-=======
 _base_readl_ext_retry(const void __iomem *addr)
->>>>>>> bd3a9e57
 {
 	u32 i, ret_val;
 
