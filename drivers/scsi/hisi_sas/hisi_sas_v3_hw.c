// SPDX-License-Identifier: GPL-2.0-or-later
/*
 * Copyright (c) 2017 Hisilicon Limited.
 */

#include <linux/sched/clock.h>
#include "hisi_sas.h"
#define DRV_NAME "hisi_sas_v3_hw"

/* global registers need init */
#define DLVRY_QUEUE_ENABLE		0x0
#define IOST_BASE_ADDR_LO		0x8
#define IOST_BASE_ADDR_HI		0xc
#define ITCT_BASE_ADDR_LO		0x10
#define ITCT_BASE_ADDR_HI		0x14
#define IO_BROKEN_MSG_ADDR_LO		0x18
#define IO_BROKEN_MSG_ADDR_HI		0x1c
#define PHY_CONTEXT			0x20
#define PHY_STATE			0x24
#define PHY_PORT_NUM_MA			0x28
#define PHY_CONN_RATE			0x30
#define ITCT_CLR			0x44
#define ITCT_CLR_EN_OFF			16
#define ITCT_CLR_EN_MSK			(0x1 << ITCT_CLR_EN_OFF)
#define ITCT_DEV_OFF			0
#define ITCT_DEV_MSK			(0x7ff << ITCT_DEV_OFF)
#define SAS_AXI_USER3			0x50
#define IO_SATA_BROKEN_MSG_ADDR_LO	0x58
#define IO_SATA_BROKEN_MSG_ADDR_HI	0x5c
#define SATA_INITI_D2H_STORE_ADDR_LO	0x60
#define SATA_INITI_D2H_STORE_ADDR_HI	0x64
#define CFG_MAX_TAG			0x68
#define TRANS_LOCK_ICT_TIME		0X70
#define HGC_SAS_TX_OPEN_FAIL_RETRY_CTRL	0x84
#define HGC_SAS_TXFAIL_RETRY_CTRL	0x88
#define HGC_GET_ITV_TIME		0x90
#define DEVICE_MSG_WORK_MODE		0x94
#define OPENA_WT_CONTI_TIME		0x9c
#define I_T_NEXUS_LOSS_TIME		0xa0
#define MAX_CON_TIME_LIMIT_TIME		0xa4
#define BUS_INACTIVE_LIMIT_TIME		0xa8
#define REJECT_TO_OPEN_LIMIT_TIME	0xac
#define CQ_INT_CONVERGE_EN		0xb0
#define CFG_AGING_TIME			0xbc
#define HGC_DFX_CFG2			0xc0
#define CFG_ICT_TIMER_STEP_TRSH		0xc8
#define CFG_ABT_SET_QUERY_IPTT	0xd4
#define CFG_SET_ABORTED_IPTT_OFF	0
#define CFG_SET_ABORTED_IPTT_MSK	(0xfff << CFG_SET_ABORTED_IPTT_OFF)
#define CFG_SET_ABORTED_EN_OFF	12
#define CFG_ABT_SET_IPTT_DONE	0xd8
#define CFG_ABT_SET_IPTT_DONE_OFF	0
#define HGC_IOMB_PROC1_STATUS	0x104
#define HGC_LM_DFX_STATUS2		0x128
#define HGC_LM_DFX_STATUS2_IOSTLIST_OFF		0
#define HGC_LM_DFX_STATUS2_IOSTLIST_MSK	(0xfff << \
					 HGC_LM_DFX_STATUS2_IOSTLIST_OFF)
#define HGC_LM_DFX_STATUS2_ITCTLIST_OFF		12
#define HGC_LM_DFX_STATUS2_ITCTLIST_MSK	(0x7ff << \
					 HGC_LM_DFX_STATUS2_ITCTLIST_OFF)
#define HGC_CQE_ECC_ADDR		0x13c
#define HGC_CQE_ECC_1B_ADDR_OFF	0
#define HGC_CQE_ECC_1B_ADDR_MSK	(0x3f << HGC_CQE_ECC_1B_ADDR_OFF)
#define HGC_CQE_ECC_MB_ADDR_OFF	8
#define HGC_CQE_ECC_MB_ADDR_MSK (0x3f << HGC_CQE_ECC_MB_ADDR_OFF)
#define HGC_IOST_ECC_ADDR		0x140
#define HGC_IOST_ECC_1B_ADDR_OFF	0
#define HGC_IOST_ECC_1B_ADDR_MSK	(0x3ff << HGC_IOST_ECC_1B_ADDR_OFF)
#define HGC_IOST_ECC_MB_ADDR_OFF	16
#define HGC_IOST_ECC_MB_ADDR_MSK	(0x3ff << HGC_IOST_ECC_MB_ADDR_OFF)
#define HGC_DQE_ECC_ADDR		0x144
#define HGC_DQE_ECC_1B_ADDR_OFF	0
#define HGC_DQE_ECC_1B_ADDR_MSK	(0xfff << HGC_DQE_ECC_1B_ADDR_OFF)
#define HGC_DQE_ECC_MB_ADDR_OFF	16
#define HGC_DQE_ECC_MB_ADDR_MSK (0xfff << HGC_DQE_ECC_MB_ADDR_OFF)
#define CHNL_INT_STATUS			0x148
#define TAB_DFX				0x14c
#define HGC_ITCT_ECC_ADDR		0x150
#define HGC_ITCT_ECC_1B_ADDR_OFF		0
#define HGC_ITCT_ECC_1B_ADDR_MSK		(0x3ff << \
						 HGC_ITCT_ECC_1B_ADDR_OFF)
#define HGC_ITCT_ECC_MB_ADDR_OFF		16
#define HGC_ITCT_ECC_MB_ADDR_MSK		(0x3ff << \
						 HGC_ITCT_ECC_MB_ADDR_OFF)
#define HGC_AXI_FIFO_ERR_INFO  0x154
#define AXI_ERR_INFO_OFF               0
#define AXI_ERR_INFO_MSK               (0xff << AXI_ERR_INFO_OFF)
#define FIFO_ERR_INFO_OFF              8
#define FIFO_ERR_INFO_MSK              (0xff << FIFO_ERR_INFO_OFF)
#define TAB_RD_TYPE			0x15c
#define INT_COAL_EN			0x19c
#define OQ_INT_COAL_TIME		0x1a0
#define OQ_INT_COAL_CNT			0x1a4
#define ENT_INT_COAL_TIME		0x1a8
#define ENT_INT_COAL_CNT		0x1ac
#define OQ_INT_SRC			0x1b0
#define OQ_INT_SRC_MSK			0x1b4
#define ENT_INT_SRC1			0x1b8
#define ENT_INT_SRC1_D2H_FIS_CH0_OFF	0
#define ENT_INT_SRC1_D2H_FIS_CH0_MSK	(0x1 << ENT_INT_SRC1_D2H_FIS_CH0_OFF)
#define ENT_INT_SRC1_D2H_FIS_CH1_OFF	8
#define ENT_INT_SRC1_D2H_FIS_CH1_MSK	(0x1 << ENT_INT_SRC1_D2H_FIS_CH1_OFF)
#define ENT_INT_SRC2			0x1bc
#define ENT_INT_SRC3			0x1c0
#define ENT_INT_SRC3_WP_DEPTH_OFF		8
#define ENT_INT_SRC3_IPTT_SLOT_NOMATCH_OFF	9
#define ENT_INT_SRC3_RP_DEPTH_OFF		10
#define ENT_INT_SRC3_AXI_OFF			11
#define ENT_INT_SRC3_FIFO_OFF			12
#define ENT_INT_SRC3_LM_OFF				14
#define ENT_INT_SRC3_ITC_INT_OFF	15
#define ENT_INT_SRC3_ITC_INT_MSK	(0x1 << ENT_INT_SRC3_ITC_INT_OFF)
#define ENT_INT_SRC3_ABT_OFF		16
#define ENT_INT_SRC3_DQE_POISON_OFF	18
#define ENT_INT_SRC3_IOST_POISON_OFF	19
#define ENT_INT_SRC3_ITCT_POISON_OFF	20
#define ENT_INT_SRC3_ITCT_NCQ_POISON_OFF	21
#define ENT_INT_SRC_MSK1		0x1c4
#define ENT_INT_SRC_MSK2		0x1c8
#define ENT_INT_SRC_MSK3		0x1cc
#define ENT_INT_SRC_MSK3_ENT95_MSK_OFF	31
#define CHNL_PHYUPDOWN_INT_MSK		0x1d0
#define CHNL_ENT_INT_MSK			0x1d4
#define HGC_COM_INT_MSK				0x1d8
#define ENT_INT_SRC_MSK3_ENT95_MSK_MSK	(0x1 << ENT_INT_SRC_MSK3_ENT95_MSK_OFF)
#define SAS_ECC_INTR			0x1e8
#define SAS_ECC_INTR_DQE_ECC_1B_OFF		0
#define SAS_ECC_INTR_DQE_ECC_MB_OFF		1
#define SAS_ECC_INTR_IOST_ECC_1B_OFF	2
#define SAS_ECC_INTR_IOST_ECC_MB_OFF	3
#define SAS_ECC_INTR_ITCT_ECC_1B_OFF	4
#define SAS_ECC_INTR_ITCT_ECC_MB_OFF	5
#define SAS_ECC_INTR_ITCTLIST_ECC_1B_OFF	6
#define SAS_ECC_INTR_ITCTLIST_ECC_MB_OFF	7
#define SAS_ECC_INTR_IOSTLIST_ECC_1B_OFF	8
#define SAS_ECC_INTR_IOSTLIST_ECC_MB_OFF	9
#define SAS_ECC_INTR_CQE_ECC_1B_OFF		10
#define SAS_ECC_INTR_CQE_ECC_MB_OFF		11
#define SAS_ECC_INTR_NCQ_MEM0_ECC_1B_OFF	12
#define SAS_ECC_INTR_NCQ_MEM0_ECC_MB_OFF	13
#define SAS_ECC_INTR_NCQ_MEM1_ECC_1B_OFF	14
#define SAS_ECC_INTR_NCQ_MEM1_ECC_MB_OFF	15
#define SAS_ECC_INTR_NCQ_MEM2_ECC_1B_OFF	16
#define SAS_ECC_INTR_NCQ_MEM2_ECC_MB_OFF	17
#define SAS_ECC_INTR_NCQ_MEM3_ECC_1B_OFF	18
#define SAS_ECC_INTR_NCQ_MEM3_ECC_MB_OFF	19
#define SAS_ECC_INTR_OOO_RAM_ECC_1B_OFF		20
#define SAS_ECC_INTR_OOO_RAM_ECC_MB_OFF		21
#define SAS_ECC_INTR_MSK		0x1ec
#define HGC_ERR_STAT_EN			0x238
#define CQE_SEND_CNT			0x248
#define DLVRY_Q_0_BASE_ADDR_LO		0x260
#define DLVRY_Q_0_BASE_ADDR_HI		0x264
#define DLVRY_Q_0_DEPTH			0x268
#define DLVRY_Q_0_WR_PTR		0x26c
#define DLVRY_Q_0_RD_PTR		0x270
#define HYPER_STREAM_ID_EN_CFG		0xc80
#define OQ0_INT_SRC_MSK			0xc90
#define COMPL_Q_0_BASE_ADDR_LO		0x4e0
#define COMPL_Q_0_BASE_ADDR_HI		0x4e4
#define COMPL_Q_0_DEPTH			0x4e8
#define COMPL_Q_0_WR_PTR		0x4ec
#define COMPL_Q_0_RD_PTR		0x4f0
#define HGC_RXM_DFX_STATUS14		0xae8
#define HGC_RXM_DFX_STATUS14_MEM0_OFF	0
#define HGC_RXM_DFX_STATUS14_MEM0_MSK	(0x1ff << \
					 HGC_RXM_DFX_STATUS14_MEM0_OFF)
#define HGC_RXM_DFX_STATUS14_MEM1_OFF	9
#define HGC_RXM_DFX_STATUS14_MEM1_MSK	(0x1ff << \
					 HGC_RXM_DFX_STATUS14_MEM1_OFF)
#define HGC_RXM_DFX_STATUS14_MEM2_OFF	18
#define HGC_RXM_DFX_STATUS14_MEM2_MSK	(0x1ff << \
					 HGC_RXM_DFX_STATUS14_MEM2_OFF)
#define HGC_RXM_DFX_STATUS15		0xaec
#define HGC_RXM_DFX_STATUS15_MEM3_OFF	0
#define HGC_RXM_DFX_STATUS15_MEM3_MSK	(0x1ff << \
					 HGC_RXM_DFX_STATUS15_MEM3_OFF)
#define AWQOS_AWCACHE_CFG	0xc84
#define ARQOS_ARCACHE_CFG	0xc88
#define HILINK_ERR_DFX		0xe04
#define SAS_GPIO_CFG_0		0x1000
#define SAS_GPIO_CFG_1		0x1004
#define SAS_GPIO_TX_0_1	0x1040
#define SAS_CFG_DRIVE_VLD	0x1070

/* phy registers requiring init */
#define PORT_BASE			(0x2000)
#define PHY_CFG				(PORT_BASE + 0x0)
#define HARD_PHY_LINKRATE		(PORT_BASE + 0x4)
#define PHY_CFG_ENA_OFF			0
#define PHY_CFG_ENA_MSK			(0x1 << PHY_CFG_ENA_OFF)
#define PHY_CFG_DC_OPT_OFF		2
#define PHY_CFG_DC_OPT_MSK		(0x1 << PHY_CFG_DC_OPT_OFF)
#define PHY_CFG_PHY_RST_OFF		3
#define PHY_CFG_PHY_RST_MSK		(0x1 << PHY_CFG_PHY_RST_OFF)
#define PROG_PHY_LINK_RATE		(PORT_BASE + 0x8)
#define CFG_PROG_PHY_LINK_RATE_OFF	0
#define CFG_PROG_PHY_LINK_RATE_MSK	(0xff << CFG_PROG_PHY_LINK_RATE_OFF)
#define CFG_PROG_OOB_PHY_LINK_RATE_OFF	8
#define CFG_PROG_OOB_PHY_LINK_RATE_MSK	(0xf << CFG_PROG_OOB_PHY_LINK_RATE_OFF)
#define PHY_CTRL			(PORT_BASE + 0x14)
#define PHY_CTRL_RESET_OFF		0
#define PHY_CTRL_RESET_MSK		(0x1 << PHY_CTRL_RESET_OFF)
#define CMD_HDR_PIR_OFF			8
#define CMD_HDR_PIR_MSK			(0x1 << CMD_HDR_PIR_OFF)
#define SERDES_CFG			(PORT_BASE + 0x1c)
#define CFG_ALOS_CHK_DISABLE_OFF	9
#define CFG_ALOS_CHK_DISABLE_MSK	(0x1 << CFG_ALOS_CHK_DISABLE_OFF)
#define SAS_PHY_BIST_CTRL		(PORT_BASE + 0x2c)
#define CFG_BIST_MODE_SEL_OFF		0
#define CFG_BIST_MODE_SEL_MSK		(0xf << CFG_BIST_MODE_SEL_OFF)
#define CFG_LOOP_TEST_MODE_OFF		14
#define CFG_LOOP_TEST_MODE_MSK		(0x3 << CFG_LOOP_TEST_MODE_OFF)
#define CFG_RX_BIST_EN_OFF		16
#define CFG_RX_BIST_EN_MSK		(0x1 << CFG_RX_BIST_EN_OFF)
#define CFG_TX_BIST_EN_OFF		17
#define CFG_TX_BIST_EN_MSK		(0x1 << CFG_TX_BIST_EN_OFF)
#define CFG_BIST_TEST_OFF		18
#define CFG_BIST_TEST_MSK		(0x1 << CFG_BIST_TEST_OFF)
#define SAS_PHY_BIST_CODE		(PORT_BASE + 0x30)
#define SAS_PHY_BIST_CODE1		(PORT_BASE + 0x34)
#define SAS_BIST_ERR_CNT		(PORT_BASE + 0x38)
#define SL_CFG				(PORT_BASE + 0x84)
#define AIP_LIMIT			(PORT_BASE + 0x90)
#define SL_CONTROL			(PORT_BASE + 0x94)
#define SL_CONTROL_NOTIFY_EN_OFF	0
#define SL_CONTROL_NOTIFY_EN_MSK	(0x1 << SL_CONTROL_NOTIFY_EN_OFF)
#define SL_CTA_OFF		17
#define SL_CTA_MSK		(0x1 << SL_CTA_OFF)
#define RX_PRIMS_STATUS			(PORT_BASE + 0x98)
#define RX_BCAST_CHG_OFF		1
#define RX_BCAST_CHG_MSK		(0x1 << RX_BCAST_CHG_OFF)
#define TX_ID_DWORD0			(PORT_BASE + 0x9c)
#define TX_ID_DWORD1			(PORT_BASE + 0xa0)
#define TX_ID_DWORD2			(PORT_BASE + 0xa4)
#define TX_ID_DWORD3			(PORT_BASE + 0xa8)
#define TX_ID_DWORD4			(PORT_BASE + 0xaC)
#define TX_ID_DWORD5			(PORT_BASE + 0xb0)
#define TX_ID_DWORD6			(PORT_BASE + 0xb4)
#define TXID_AUTO				(PORT_BASE + 0xb8)
#define CT3_OFF		1
#define CT3_MSK		(0x1 << CT3_OFF)
#define TX_HARDRST_OFF          2
#define TX_HARDRST_MSK          (0x1 << TX_HARDRST_OFF)
#define RX_IDAF_DWORD0			(PORT_BASE + 0xc4)
#define RXOP_CHECK_CFG_H		(PORT_BASE + 0xfc)
#define STP_LINK_TIMER			(PORT_BASE + 0x120)
#define STP_LINK_TIMEOUT_STATE		(PORT_BASE + 0x124)
#define CON_CFG_DRIVER			(PORT_BASE + 0x130)
#define SAS_SSP_CON_TIMER_CFG		(PORT_BASE + 0x134)
#define SAS_SMP_CON_TIMER_CFG		(PORT_BASE + 0x138)
#define SAS_STP_CON_TIMER_CFG		(PORT_BASE + 0x13c)
#define CHL_INT0			(PORT_BASE + 0x1b4)
#define CHL_INT0_HOTPLUG_TOUT_OFF	0
#define CHL_INT0_HOTPLUG_TOUT_MSK	(0x1 << CHL_INT0_HOTPLUG_TOUT_OFF)
#define CHL_INT0_SL_RX_BCST_ACK_OFF	1
#define CHL_INT0_SL_RX_BCST_ACK_MSK	(0x1 << CHL_INT0_SL_RX_BCST_ACK_OFF)
#define CHL_INT0_SL_PHY_ENABLE_OFF	2
#define CHL_INT0_SL_PHY_ENABLE_MSK	(0x1 << CHL_INT0_SL_PHY_ENABLE_OFF)
#define CHL_INT0_NOT_RDY_OFF		4
#define CHL_INT0_NOT_RDY_MSK		(0x1 << CHL_INT0_NOT_RDY_OFF)
#define CHL_INT0_PHY_RDY_OFF		5
#define CHL_INT0_PHY_RDY_MSK		(0x1 << CHL_INT0_PHY_RDY_OFF)
#define CHL_INT1			(PORT_BASE + 0x1b8)
#define CHL_INT1_DMAC_TX_ECC_MB_ERR_OFF	15
#define CHL_INT1_DMAC_TX_ECC_1B_ERR_OFF	16
#define CHL_INT1_DMAC_RX_ECC_MB_ERR_OFF	17
#define CHL_INT1_DMAC_RX_ECC_1B_ERR_OFF	18
#define CHL_INT1_DMAC_TX_AXI_WR_ERR_OFF	19
#define CHL_INT1_DMAC_TX_AXI_RD_ERR_OFF	20
#define CHL_INT1_DMAC_RX_AXI_WR_ERR_OFF	21
#define CHL_INT1_DMAC_RX_AXI_RD_ERR_OFF	22
#define CHL_INT1_DMAC_TX_FIFO_ERR_OFF	23
#define CHL_INT1_DMAC_RX_FIFO_ERR_OFF	24
#define CHL_INT1_DMAC_TX_AXI_RUSER_ERR_OFF	26
#define CHL_INT1_DMAC_RX_AXI_RUSER_ERR_OFF	27
#define CHL_INT2			(PORT_BASE + 0x1bc)
#define CHL_INT2_SL_IDAF_TOUT_CONF_OFF	0
#define CHL_INT2_RX_DISP_ERR_OFF	28
#define CHL_INT2_RX_CODE_ERR_OFF	29
#define CHL_INT2_RX_INVLD_DW_OFF	30
#define CHL_INT2_STP_LINK_TIMEOUT_OFF	31
#define CHL_INT0_MSK			(PORT_BASE + 0x1c0)
#define CHL_INT1_MSK			(PORT_BASE + 0x1c4)
#define CHL_INT2_MSK			(PORT_BASE + 0x1c8)
#define SAS_EC_INT_COAL_TIME		(PORT_BASE + 0x1cc)
#define CHL_INT_COAL_EN			(PORT_BASE + 0x1d0)
#define SAS_RX_TRAIN_TIMER		(PORT_BASE + 0x2a4)
#define PHY_CTRL_RDY_MSK		(PORT_BASE + 0x2b0)
#define PHYCTRL_NOT_RDY_MSK		(PORT_BASE + 0x2b4)
#define PHYCTRL_DWS_RESET_MSK		(PORT_BASE + 0x2b8)
#define PHYCTRL_PHY_ENA_MSK		(PORT_BASE + 0x2bc)
#define SL_RX_BCAST_CHK_MSK		(PORT_BASE + 0x2c0)
#define PHYCTRL_OOB_RESTART_MSK		(PORT_BASE + 0x2c4)
#define DMA_TX_STATUS			(PORT_BASE + 0x2d0)
#define DMA_TX_STATUS_BUSY_OFF		0
#define DMA_TX_STATUS_BUSY_MSK		(0x1 << DMA_TX_STATUS_BUSY_OFF)
#define DMA_RX_STATUS			(PORT_BASE + 0x2e8)
#define DMA_RX_STATUS_BUSY_OFF		0
#define DMA_RX_STATUS_BUSY_MSK		(0x1 << DMA_RX_STATUS_BUSY_OFF)

#define COARSETUNE_TIME			(PORT_BASE + 0x304)
#define TXDEEMPH_G1			(PORT_BASE + 0x350)
#define ERR_CNT_DWS_LOST		(PORT_BASE + 0x380)
#define ERR_CNT_RESET_PROB		(PORT_BASE + 0x384)
#define ERR_CNT_INVLD_DW		(PORT_BASE + 0x390)
#define ERR_CNT_CODE_ERR		(PORT_BASE + 0x394)
#define ERR_CNT_DISP_ERR		(PORT_BASE + 0x398)
#define DFX_FIFO_CTRL			(PORT_BASE + 0x3a0)
#define DFX_FIFO_CTRL_TRIGGER_MODE_OFF	0
#define DFX_FIFO_CTRL_TRIGGER_MODE_MSK	(0x7 << DFX_FIFO_CTRL_TRIGGER_MODE_OFF)
#define DFX_FIFO_CTRL_DUMP_MODE_OFF	3
#define DFX_FIFO_CTRL_DUMP_MODE_MSK	(0x7 << DFX_FIFO_CTRL_DUMP_MODE_OFF)
#define DFX_FIFO_CTRL_SIGNAL_SEL_OFF	6
#define DFX_FIFO_CTRL_SIGNAL_SEL_MSK	(0xF << DFX_FIFO_CTRL_SIGNAL_SEL_OFF)
#define DFX_FIFO_CTRL_DUMP_DISABLE_OFF	10
#define DFX_FIFO_CTRL_DUMP_DISABLE_MSK	(0x1 << DFX_FIFO_CTRL_DUMP_DISABLE_OFF)
#define DFX_FIFO_TRIGGER		(PORT_BASE + 0x3a4)
#define DFX_FIFO_TRIGGER_MSK		(PORT_BASE + 0x3a8)
#define DFX_FIFO_DUMP_MSK		(PORT_BASE + 0x3aC)
#define DFX_FIFO_RD_DATA		(PORT_BASE + 0x3b0)

#define DEFAULT_ITCT_HW		2048 /* reset value, not reprogrammed */
#if (HISI_SAS_MAX_DEVICES > DEFAULT_ITCT_HW)
#error Max ITCT exceeded
#endif

#define AXI_MASTER_CFG_BASE		(0x5000)
#define AM_CTRL_GLOBAL			(0x0)
#define AM_CTRL_SHUTDOWN_REQ_OFF	0
#define AM_CTRL_SHUTDOWN_REQ_MSK	(0x1 << AM_CTRL_SHUTDOWN_REQ_OFF)
#define AM_CURR_TRANS_RETURN	(0x150)

#define AM_CFG_MAX_TRANS		(0x5010)
#define AM_CFG_SINGLE_PORT_MAX_TRANS	(0x5014)
#define AXI_CFG					(0x5100)
#define AM_ROB_ECC_ERR_ADDR		(0x510c)
#define AM_ROB_ECC_ERR_ADDR_OFF	0
#define AM_ROB_ECC_ERR_ADDR_MSK	0xffffffff

/* RAS registers need init */
#define RAS_BASE		(0x6000)
#define SAS_RAS_INTR0			(RAS_BASE)
#define SAS_RAS_INTR1			(RAS_BASE + 0x04)
#define SAS_RAS_INTR0_MASK		(RAS_BASE + 0x08)
#define SAS_RAS_INTR1_MASK		(RAS_BASE + 0x0c)
#define CFG_SAS_RAS_INTR_MASK		(RAS_BASE + 0x1c)
#define SAS_RAS_INTR2			(RAS_BASE + 0x20)
#define SAS_RAS_INTR2_MASK		(RAS_BASE + 0x24)

/* HW dma structures */
/* Delivery queue header */
/* dw0 */
#define CMD_HDR_ABORT_FLAG_OFF		0
#define CMD_HDR_ABORT_FLAG_MSK		(0x3 << CMD_HDR_ABORT_FLAG_OFF)
#define CMD_HDR_ABORT_DEVICE_TYPE_OFF	2
#define CMD_HDR_ABORT_DEVICE_TYPE_MSK	(0x1 << CMD_HDR_ABORT_DEVICE_TYPE_OFF)
#define CMD_HDR_RESP_REPORT_OFF		5
#define CMD_HDR_RESP_REPORT_MSK		(0x1 << CMD_HDR_RESP_REPORT_OFF)
#define CMD_HDR_TLR_CTRL_OFF		6
#define CMD_HDR_TLR_CTRL_MSK		(0x3 << CMD_HDR_TLR_CTRL_OFF)
#define CMD_HDR_PORT_OFF		18
#define CMD_HDR_PORT_MSK		(0xf << CMD_HDR_PORT_OFF)
#define CMD_HDR_PRIORITY_OFF		27
#define CMD_HDR_PRIORITY_MSK		(0x1 << CMD_HDR_PRIORITY_OFF)
#define CMD_HDR_CMD_OFF			29
#define CMD_HDR_CMD_MSK			(0x7 << CMD_HDR_CMD_OFF)
/* dw1 */
#define CMD_HDR_UNCON_CMD_OFF	3
#define CMD_HDR_DIR_OFF			5
#define CMD_HDR_DIR_MSK			(0x3 << CMD_HDR_DIR_OFF)
#define CMD_HDR_RESET_OFF		7
#define CMD_HDR_RESET_MSK		(0x1 << CMD_HDR_RESET_OFF)
#define CMD_HDR_VDTL_OFF		10
#define CMD_HDR_VDTL_MSK		(0x1 << CMD_HDR_VDTL_OFF)
#define CMD_HDR_FRAME_TYPE_OFF		11
#define CMD_HDR_FRAME_TYPE_MSK		(0x1f << CMD_HDR_FRAME_TYPE_OFF)
#define CMD_HDR_DEV_ID_OFF		16
#define CMD_HDR_DEV_ID_MSK		(0xffff << CMD_HDR_DEV_ID_OFF)
/* dw2 */
#define CMD_HDR_CFL_OFF			0
#define CMD_HDR_CFL_MSK			(0x1ff << CMD_HDR_CFL_OFF)
#define CMD_HDR_NCQ_TAG_OFF		10
#define CMD_HDR_NCQ_TAG_MSK		(0x1f << CMD_HDR_NCQ_TAG_OFF)
#define CMD_HDR_MRFL_OFF		15
#define CMD_HDR_MRFL_MSK		(0x1ff << CMD_HDR_MRFL_OFF)
#define CMD_HDR_SG_MOD_OFF		24
#define CMD_HDR_SG_MOD_MSK		(0x3 << CMD_HDR_SG_MOD_OFF)
/* dw3 */
#define CMD_HDR_IPTT_OFF		0
#define CMD_HDR_IPTT_MSK		(0xffff << CMD_HDR_IPTT_OFF)
/* dw6 */
#define CMD_HDR_DIF_SGL_LEN_OFF		0
#define CMD_HDR_DIF_SGL_LEN_MSK		(0xffff << CMD_HDR_DIF_SGL_LEN_OFF)
#define CMD_HDR_DATA_SGL_LEN_OFF	16
#define CMD_HDR_DATA_SGL_LEN_MSK	(0xffff << CMD_HDR_DATA_SGL_LEN_OFF)
/* dw7 */
#define CMD_HDR_ADDR_MODE_SEL_OFF		15
#define CMD_HDR_ADDR_MODE_SEL_MSK		(1 << CMD_HDR_ADDR_MODE_SEL_OFF)
#define CMD_HDR_ABORT_IPTT_OFF		16
#define CMD_HDR_ABORT_IPTT_MSK		(0xffff << CMD_HDR_ABORT_IPTT_OFF)

/* Completion header */
/* dw0 */
#define CMPLT_HDR_CMPLT_OFF		0
#define CMPLT_HDR_CMPLT_MSK		(0x3 << CMPLT_HDR_CMPLT_OFF)
#define CMPLT_HDR_ERROR_PHASE_OFF   2
#define CMPLT_HDR_ERROR_PHASE_MSK   (0xff << CMPLT_HDR_ERROR_PHASE_OFF)
/* bit[9:2] Error Phase */
#define ERR_PHASE_RESPONSE_FRAME_REV_STAGE_OFF	\
					8
#define ERR_PHASE_RESPONSE_FRAME_REV_STAGE_MSK	\
	(0x1 << ERR_PHASE_RESPONSE_FRAME_REV_STAGE_OFF)
#define CMPLT_HDR_RSPNS_XFRD_OFF	10
#define CMPLT_HDR_RSPNS_XFRD_MSK	(0x1 << CMPLT_HDR_RSPNS_XFRD_OFF)
#define CMPLT_HDR_RSPNS_GOOD_OFF	11
#define CMPLT_HDR_RSPNS_GOOD_MSK	(0x1 << CMPLT_HDR_RSPNS_GOOD_OFF)
#define CMPLT_HDR_ERX_OFF		12
#define CMPLT_HDR_ERX_MSK		(0x1 << CMPLT_HDR_ERX_OFF)
#define CMPLT_HDR_ABORT_STAT_OFF	13
#define CMPLT_HDR_ABORT_STAT_MSK	(0x7 << CMPLT_HDR_ABORT_STAT_OFF)
/* abort_stat */
#define STAT_IO_NOT_VALID		0x1
#define STAT_IO_NO_DEVICE		0x2
#define STAT_IO_COMPLETE		0x3
#define STAT_IO_ABORTED			0x4
/* dw1 */
#define CMPLT_HDR_IPTT_OFF		0
#define CMPLT_HDR_IPTT_MSK		(0xffff << CMPLT_HDR_IPTT_OFF)
#define CMPLT_HDR_DEV_ID_OFF		16
#define CMPLT_HDR_DEV_ID_MSK		(0xffff << CMPLT_HDR_DEV_ID_OFF)
/* dw3 */
#define SATA_DISK_IN_ERROR_STATUS_OFF	8
#define SATA_DISK_IN_ERROR_STATUS_MSK	(0x1 << SATA_DISK_IN_ERROR_STATUS_OFF)
#define CMPLT_HDR_SATA_DISK_ERR_OFF	16
#define CMPLT_HDR_SATA_DISK_ERR_MSK	(0x1 << CMPLT_HDR_SATA_DISK_ERR_OFF)
#define CMPLT_HDR_IO_IN_TARGET_OFF	17
#define CMPLT_HDR_IO_IN_TARGET_MSK	(0x1 << CMPLT_HDR_IO_IN_TARGET_OFF)
/* bit[23:18] ERR_FIS_ATA_STATUS */
#define FIS_ATA_STATUS_ERR_OFF		18
#define FIS_ATA_STATUS_ERR_MSK		(0x1 << FIS_ATA_STATUS_ERR_OFF)
#define FIS_TYPE_SDB_OFF		31
#define FIS_TYPE_SDB_MSK		(0x1 << FIS_TYPE_SDB_OFF)

/* ITCT header */
/* qw0 */
#define ITCT_HDR_DEV_TYPE_OFF		0
#define ITCT_HDR_DEV_TYPE_MSK		(0x3 << ITCT_HDR_DEV_TYPE_OFF)
#define ITCT_HDR_VALID_OFF		2
#define ITCT_HDR_VALID_MSK		(0x1 << ITCT_HDR_VALID_OFF)
#define ITCT_HDR_MCR_OFF		5
#define ITCT_HDR_MCR_MSK		(0xf << ITCT_HDR_MCR_OFF)
#define ITCT_HDR_VLN_OFF		9
#define ITCT_HDR_VLN_MSK		(0xf << ITCT_HDR_VLN_OFF)
#define ITCT_HDR_SMP_TIMEOUT_OFF	16
#define ITCT_HDR_AWT_CONTINUE_OFF	25
#define ITCT_HDR_PORT_ID_OFF		28
#define ITCT_HDR_PORT_ID_MSK		(0xf << ITCT_HDR_PORT_ID_OFF)
/* qw2 */
#define ITCT_HDR_INLT_OFF		0
#define ITCT_HDR_INLT_MSK		(0xffffULL << ITCT_HDR_INLT_OFF)
#define ITCT_HDR_RTOLT_OFF		48
#define ITCT_HDR_RTOLT_MSK		(0xffffULL << ITCT_HDR_RTOLT_OFF)

struct hisi_sas_protect_iu_v3_hw {
	u32 dw0;
	u32 lbrtcv;
	u32 lbrtgv;
	u32 dw3;
	u32 dw4;
	u32 dw5;
	u32 rsv;
};

struct hisi_sas_complete_v3_hdr {
	__le32 dw0;
	__le32 dw1;
	__le32 act;
	__le32 dw3;
};

struct hisi_sas_err_record_v3 {
	/* dw0 */
	__le32 trans_tx_fail_type;

	/* dw1 */
	__le32 trans_rx_fail_type;

	/* dw2 */
	__le16 dma_tx_err_type;
	__le16 sipc_rx_err_type;

	/* dw3 */
	__le32 dma_rx_err_type;
};

#define RX_DATA_LEN_UNDERFLOW_OFF	6
#define RX_DATA_LEN_UNDERFLOW_MSK	(1 << RX_DATA_LEN_UNDERFLOW_OFF)

#define RX_FIS_STATUS_ERR_OFF		0
#define RX_FIS_STATUS_ERR_MSK		(1 << RX_FIS_STATUS_ERR_OFF)

#define HISI_SAS_COMMAND_ENTRIES_V3_HW 4096
#define HISI_SAS_MSI_COUNT_V3_HW 32

#define DIR_NO_DATA 0
#define DIR_TO_INI 1
#define DIR_TO_DEVICE 2
#define DIR_RESERVED 3

#define FIS_CMD_IS_UNCONSTRAINED(fis) \
	((fis.command == ATA_CMD_READ_LOG_EXT) || \
	(fis.command == ATA_CMD_READ_LOG_DMA_EXT) || \
	((fis.command == ATA_CMD_DEV_RESET) && \
	((fis.control & ATA_SRST) != 0)))

#define T10_INSRT_EN_OFF    0
#define T10_INSRT_EN_MSK    (1 << T10_INSRT_EN_OFF)
#define T10_RMV_EN_OFF	    1
#define T10_RMV_EN_MSK	    (1 << T10_RMV_EN_OFF)
#define T10_RPLC_EN_OFF	    2
#define T10_RPLC_EN_MSK	    (1 << T10_RPLC_EN_OFF)
#define T10_CHK_EN_OFF	    3
#define T10_CHK_EN_MSK	    (1 << T10_CHK_EN_OFF)
#define INCR_LBRT_OFF	    5
#define INCR_LBRT_MSK	    (1 << INCR_LBRT_OFF)
#define USR_DATA_BLOCK_SZ_OFF	20
#define USR_DATA_BLOCK_SZ_MSK	(0x3 << USR_DATA_BLOCK_SZ_OFF)
#define T10_CHK_MSK_OFF	    16
#define T10_CHK_REF_TAG_MSK (0xf0 << T10_CHK_MSK_OFF)
#define T10_CHK_APP_TAG_MSK (0xc << T10_CHK_MSK_OFF)

#define BASE_VECTORS_V3_HW  16
#define MIN_AFFINE_VECTORS_V3_HW  (BASE_VECTORS_V3_HW + 1)

#define CHNL_INT_STS_MSK	0xeeeeeeee
#define CHNL_INT_STS_PHY_MSK	0xe
#define CHNL_INT_STS_INT0_MSK BIT(1)
#define CHNL_INT_STS_INT1_MSK BIT(2)
#define CHNL_INT_STS_INT2_MSK BIT(3)
#define CHNL_WIDTH 4

#define BAR_NO_V3_HW	5

enum {
	DSM_FUNC_ERR_HANDLE_MSI = 0,
};

static bool hisi_sas_intr_conv;
MODULE_PARM_DESC(intr_conv, "interrupt converge enable (0-1)");

/* permit overriding the host protection capabilities mask (EEDP/T10 PI) */
static int prot_mask;
module_param(prot_mask, int, 0444);
MODULE_PARM_DESC(prot_mask, " host protection capabilities mask, def=0x0 ");

/* the index of iopoll queues are bigger than interrupt queues' */
static int experimental_iopoll_q_cnt;
module_param(experimental_iopoll_q_cnt, int, 0444);
MODULE_PARM_DESC(experimental_iopoll_q_cnt, "number of queues to be used as poll mode, def=0");

static int debugfs_snapshot_regs_v3_hw(struct hisi_hba *hisi_hba);

static u32 hisi_sas_read32(struct hisi_hba *hisi_hba, u32 off)
{
	void __iomem *regs = hisi_hba->regs + off;

	return readl(regs);
}

static void hisi_sas_write32(struct hisi_hba *hisi_hba, u32 off, u32 val)
{
	void __iomem *regs = hisi_hba->regs + off;

	writel(val, regs);
}

static void hisi_sas_phy_write32(struct hisi_hba *hisi_hba, int phy_no,
				 u32 off, u32 val)
{
	void __iomem *regs = hisi_hba->regs + (0x400 * phy_no) + off;

	writel(val, regs);
}

static u32 hisi_sas_phy_read32(struct hisi_hba *hisi_hba,
				      int phy_no, u32 off)
{
	void __iomem *regs = hisi_hba->regs + (0x400 * phy_no) + off;

	return readl(regs);
}

#define hisi_sas_read32_poll_timeout(off, val, cond, delay_us,		\
				     timeout_us)			\
({									\
	void __iomem *regs = hisi_hba->regs + off;			\
	readl_poll_timeout(regs, val, cond, delay_us, timeout_us);	\
})

#define hisi_sas_read32_poll_timeout_atomic(off, val, cond, delay_us,	\
					    timeout_us)			\
({									\
	void __iomem *regs = hisi_hba->regs + off;			\
	readl_poll_timeout_atomic(regs, val, cond, delay_us, timeout_us);\
})

static void interrupt_enable_v3_hw(struct hisi_hba *hisi_hba)
{
	int i;

	for (i = 0; i < hisi_hba->queue_count; i++)
		hisi_sas_write32(hisi_hba, OQ0_INT_SRC_MSK + 0x4 * i, 0);

	hisi_sas_write32(hisi_hba, ENT_INT_SRC_MSK1, 0xfefefefe);
	hisi_sas_write32(hisi_hba, ENT_INT_SRC_MSK2, 0xfefefefe);
	hisi_sas_write32(hisi_hba, ENT_INT_SRC_MSK3, 0xffc220ff);
	hisi_sas_write32(hisi_hba, SAS_ECC_INTR_MSK, 0x155555);

	for (i = 0; i < hisi_hba->n_phy; i++) {
		hisi_sas_phy_write32(hisi_hba, i, CHL_INT1_MSK, 0xf2057fff);
		hisi_sas_phy_write32(hisi_hba, i, CHL_INT2_MSK, 0xffffbfe);
		hisi_sas_phy_write32(hisi_hba, i, PHYCTRL_NOT_RDY_MSK, 0x0);
		hisi_sas_phy_write32(hisi_hba, i, PHYCTRL_PHY_ENA_MSK, 0x0);
		hisi_sas_phy_write32(hisi_hba, i, SL_RX_BCAST_CHK_MSK, 0x0);
	}
}

static void init_reg_v3_hw(struct hisi_hba *hisi_hba)
{
	struct pci_dev *pdev = hisi_hba->pci_dev;
	int i, j;

	/* Global registers init */
	hisi_sas_write32(hisi_hba, DLVRY_QUEUE_ENABLE,
			 (u32)((1ULL << hisi_hba->queue_count) - 1));
	hisi_sas_write32(hisi_hba, CFG_MAX_TAG, 0xfff0400);
	/* time / CLK_AHB = 2.5s / 2ns = 0x4A817C80 */
	hisi_sas_write32(hisi_hba, TRANS_LOCK_ICT_TIME, 0x4A817C80);
	hisi_sas_write32(hisi_hba, HGC_SAS_TXFAIL_RETRY_CTRL, 0x108);
	hisi_sas_write32(hisi_hba, CFG_AGING_TIME, 0x1);
	hisi_sas_write32(hisi_hba, CFG_ICT_TIMER_STEP_TRSH, 0xf4240);
	hisi_sas_write32(hisi_hba, INT_COAL_EN, 0x3);
	/* configure the interrupt coalescing timeout period 10us */
	hisi_sas_write32(hisi_hba, OQ_INT_COAL_TIME, 0xa);
	/* configure the count of CQ entries 10 */
	hisi_sas_write32(hisi_hba, OQ_INT_COAL_CNT, 0xa);
	hisi_sas_write32(hisi_hba, CQ_INT_CONVERGE_EN,
			 hisi_sas_intr_conv);
	hisi_sas_write32(hisi_hba, OQ_INT_SRC, 0xffff);
	hisi_sas_write32(hisi_hba, ENT_INT_SRC1, 0xffffffff);
	hisi_sas_write32(hisi_hba, ENT_INT_SRC2, 0xffffffff);
	hisi_sas_write32(hisi_hba, ENT_INT_SRC3, 0xffffffff);
	hisi_sas_write32(hisi_hba, CHNL_PHYUPDOWN_INT_MSK, 0x0);
	hisi_sas_write32(hisi_hba, CHNL_ENT_INT_MSK, 0x0);
	hisi_sas_write32(hisi_hba, HGC_COM_INT_MSK, 0x0);
	hisi_sas_write32(hisi_hba, AWQOS_AWCACHE_CFG, 0xf0f0);
	hisi_sas_write32(hisi_hba, ARQOS_ARCACHE_CFG, 0xf0f0);
	hisi_sas_write32(hisi_hba, HYPER_STREAM_ID_EN_CFG, 1);

	if (pdev->revision < 0x30)
		hisi_sas_write32(hisi_hba, SAS_AXI_USER3, 0);

	interrupt_enable_v3_hw(hisi_hba);
	for (i = 0; i < hisi_hba->n_phy; i++) {
		enum sas_linkrate max;
		struct hisi_sas_phy *phy = &hisi_hba->phy[i];
		struct asd_sas_phy *sas_phy = &phy->sas_phy;
		u32 prog_phy_link_rate = hisi_sas_phy_read32(hisi_hba, i,
							   PROG_PHY_LINK_RATE);

		prog_phy_link_rate &= ~CFG_PROG_PHY_LINK_RATE_MSK;
		if (!sas_phy->phy || (sas_phy->phy->maximum_linkrate <
				SAS_LINK_RATE_1_5_GBPS))
			max = SAS_LINK_RATE_12_0_GBPS;
		else
			max = sas_phy->phy->maximum_linkrate;
		prog_phy_link_rate |= hisi_sas_get_prog_phy_linkrate_mask(max);
		hisi_sas_phy_write32(hisi_hba, i, PROG_PHY_LINK_RATE,
			prog_phy_link_rate);
		hisi_sas_phy_write32(hisi_hba, i, SAS_RX_TRAIN_TIMER, 0x13e80);
		hisi_sas_phy_write32(hisi_hba, i, CHL_INT0, 0xffffffff);
		hisi_sas_phy_write32(hisi_hba, i, CHL_INT1, 0xffffffff);
		hisi_sas_phy_write32(hisi_hba, i, CHL_INT2, 0xffffffff);
		hisi_sas_phy_write32(hisi_hba, i, RXOP_CHECK_CFG_H, 0x1000);
		hisi_sas_phy_write32(hisi_hba, i, PHY_CTRL_RDY_MSK, 0x0);
		hisi_sas_phy_write32(hisi_hba, i, PHYCTRL_DWS_RESET_MSK, 0x0);
		hisi_sas_phy_write32(hisi_hba, i, PHYCTRL_OOB_RESTART_MSK, 0x1);
		hisi_sas_phy_write32(hisi_hba, i, STP_LINK_TIMER, 0x7ffffff);
		hisi_sas_phy_write32(hisi_hba, i, CON_CFG_DRIVER, 0x2a0a01);
		hisi_sas_phy_write32(hisi_hba, i, SAS_EC_INT_COAL_TIME,
				     0x30f4240);
		hisi_sas_phy_write32(hisi_hba, i, AIP_LIMIT, 0x2ffff);

		/* set value through firmware for 920B and later version */
		if (pdev->revision < 0x30) {
			hisi_sas_phy_write32(hisi_hba, i, SAS_SSP_CON_TIMER_CFG, 0x32);
			hisi_sas_phy_write32(hisi_hba, i, SERDES_CFG, 0xffc00);
			/* used for 12G negotiate */
			hisi_sas_phy_write32(hisi_hba, i, COARSETUNE_TIME, 0x1e);
		}

		/* get default FFE configuration for BIST */
		for (j = 0; j < FFE_CFG_MAX; j++) {
			u32 val = hisi_sas_phy_read32(hisi_hba, i,
						      TXDEEMPH_G1 + (j * 0x4));
			hisi_hba->debugfs_bist_ffe[i][j] = val;
		}
	}

	for (i = 0; i < hisi_hba->queue_count; i++) {
		/* Delivery queue */
		hisi_sas_write32(hisi_hba,
				 DLVRY_Q_0_BASE_ADDR_HI + (i * 0x14),
				 upper_32_bits(hisi_hba->cmd_hdr_dma[i]));

		hisi_sas_write32(hisi_hba, DLVRY_Q_0_BASE_ADDR_LO + (i * 0x14),
				 lower_32_bits(hisi_hba->cmd_hdr_dma[i]));

		hisi_sas_write32(hisi_hba, DLVRY_Q_0_DEPTH + (i * 0x14),
				 HISI_SAS_QUEUE_SLOTS);

		/* Completion queue */
		hisi_sas_write32(hisi_hba, COMPL_Q_0_BASE_ADDR_HI + (i * 0x14),
				 upper_32_bits(hisi_hba->complete_hdr_dma[i]));

		hisi_sas_write32(hisi_hba, COMPL_Q_0_BASE_ADDR_LO + (i * 0x14),
				 lower_32_bits(hisi_hba->complete_hdr_dma[i]));

		hisi_sas_write32(hisi_hba, COMPL_Q_0_DEPTH + (i * 0x14),
				 HISI_SAS_QUEUE_SLOTS);
	}

	/* itct */
	hisi_sas_write32(hisi_hba, ITCT_BASE_ADDR_LO,
			 lower_32_bits(hisi_hba->itct_dma));

	hisi_sas_write32(hisi_hba, ITCT_BASE_ADDR_HI,
			 upper_32_bits(hisi_hba->itct_dma));

	/* iost */
	hisi_sas_write32(hisi_hba, IOST_BASE_ADDR_LO,
			 lower_32_bits(hisi_hba->iost_dma));

	hisi_sas_write32(hisi_hba, IOST_BASE_ADDR_HI,
			 upper_32_bits(hisi_hba->iost_dma));

	/* breakpoint */
	hisi_sas_write32(hisi_hba, IO_BROKEN_MSG_ADDR_LO,
			 lower_32_bits(hisi_hba->breakpoint_dma));

	hisi_sas_write32(hisi_hba, IO_BROKEN_MSG_ADDR_HI,
			 upper_32_bits(hisi_hba->breakpoint_dma));

	/* SATA broken msg */
	hisi_sas_write32(hisi_hba, IO_SATA_BROKEN_MSG_ADDR_LO,
			 lower_32_bits(hisi_hba->sata_breakpoint_dma));

	hisi_sas_write32(hisi_hba, IO_SATA_BROKEN_MSG_ADDR_HI,
			 upper_32_bits(hisi_hba->sata_breakpoint_dma));

	/* SATA initial fis */
	hisi_sas_write32(hisi_hba, SATA_INITI_D2H_STORE_ADDR_LO,
			 lower_32_bits(hisi_hba->initial_fis_dma));

	hisi_sas_write32(hisi_hba, SATA_INITI_D2H_STORE_ADDR_HI,
			 upper_32_bits(hisi_hba->initial_fis_dma));

	/* RAS registers init */
	hisi_sas_write32(hisi_hba, SAS_RAS_INTR0_MASK, 0x0);
	hisi_sas_write32(hisi_hba, SAS_RAS_INTR1_MASK, 0x0);
	hisi_sas_write32(hisi_hba, SAS_RAS_INTR2_MASK, 0x0);
	hisi_sas_write32(hisi_hba, CFG_SAS_RAS_INTR_MASK, 0x0);

	/* LED registers init */
	hisi_sas_write32(hisi_hba, SAS_CFG_DRIVE_VLD, 0x80000ff);
	hisi_sas_write32(hisi_hba, SAS_GPIO_TX_0_1, 0x80808080);
	hisi_sas_write32(hisi_hba, SAS_GPIO_TX_0_1 + 0x4, 0x80808080);
	/* Configure blink generator rate A to 1Hz and B to 4Hz */
	hisi_sas_write32(hisi_hba, SAS_GPIO_CFG_1, 0x121700);
	hisi_sas_write32(hisi_hba, SAS_GPIO_CFG_0, 0x800000);
}

static void config_phy_opt_mode_v3_hw(struct hisi_hba *hisi_hba, int phy_no)
{
	u32 cfg = hisi_sas_phy_read32(hisi_hba, phy_no, PHY_CFG);

	cfg &= ~PHY_CFG_DC_OPT_MSK;
	cfg |= 1 << PHY_CFG_DC_OPT_OFF;
	hisi_sas_phy_write32(hisi_hba, phy_no, PHY_CFG, cfg);
}

static void config_id_frame_v3_hw(struct hisi_hba *hisi_hba, int phy_no)
{
	struct sas_identify_frame identify_frame;
	u32 *identify_buffer;

	memset(&identify_frame, 0, sizeof(identify_frame));
	identify_frame.dev_type = SAS_END_DEVICE;
	identify_frame.frame_type = 0;
	identify_frame._un1 = 1;
	identify_frame.initiator_bits = SAS_PROTOCOL_ALL;
	identify_frame.target_bits = SAS_PROTOCOL_NONE;
	memcpy(&identify_frame._un4_11[0], hisi_hba->sas_addr, SAS_ADDR_SIZE);
	memcpy(&identify_frame.sas_addr[0], hisi_hba->sas_addr,	SAS_ADDR_SIZE);
	identify_frame.phy_id = phy_no;
	identify_buffer = (u32 *)(&identify_frame);

	hisi_sas_phy_write32(hisi_hba, phy_no, TX_ID_DWORD0,
			__swab32(identify_buffer[0]));
	hisi_sas_phy_write32(hisi_hba, phy_no, TX_ID_DWORD1,
			__swab32(identify_buffer[1]));
	hisi_sas_phy_write32(hisi_hba, phy_no, TX_ID_DWORD2,
			__swab32(identify_buffer[2]));
	hisi_sas_phy_write32(hisi_hba, phy_no, TX_ID_DWORD3,
			__swab32(identify_buffer[3]));
	hisi_sas_phy_write32(hisi_hba, phy_no, TX_ID_DWORD4,
			__swab32(identify_buffer[4]));
	hisi_sas_phy_write32(hisi_hba, phy_no, TX_ID_DWORD5,
			__swab32(identify_buffer[5]));
}

static void setup_itct_v3_hw(struct hisi_hba *hisi_hba,
			     struct hisi_sas_device *sas_dev)
{
	struct domain_device *device = sas_dev->sas_device;
	struct device *dev = hisi_hba->dev;
	u64 qw0, device_id = sas_dev->device_id;
	struct hisi_sas_itct *itct = &hisi_hba->itct[device_id];
	struct domain_device *parent_dev = device->parent;
	struct asd_sas_port *sas_port = device->port;
	struct hisi_sas_port *port = to_hisi_sas_port(sas_port);
	u64 sas_addr;

	memset(itct, 0, sizeof(*itct));

	/* qw0 */
	qw0 = 0;
	switch (sas_dev->dev_type) {
	case SAS_END_DEVICE:
	case SAS_EDGE_EXPANDER_DEVICE:
	case SAS_FANOUT_EXPANDER_DEVICE:
		qw0 = HISI_SAS_DEV_TYPE_SSP << ITCT_HDR_DEV_TYPE_OFF;
		break;
	case SAS_SATA_DEV:
	case SAS_SATA_PENDING:
		if (parent_dev && dev_is_expander(parent_dev->dev_type))
			qw0 = HISI_SAS_DEV_TYPE_STP << ITCT_HDR_DEV_TYPE_OFF;
		else
			qw0 = HISI_SAS_DEV_TYPE_SATA << ITCT_HDR_DEV_TYPE_OFF;
		break;
	default:
		dev_warn(dev, "setup itct: unsupported dev type (%d)\n",
			 sas_dev->dev_type);
	}

	qw0 |= ((1 << ITCT_HDR_VALID_OFF) |
		(device->linkrate << ITCT_HDR_MCR_OFF) |
		(1 << ITCT_HDR_VLN_OFF) |
		(0xfa << ITCT_HDR_SMP_TIMEOUT_OFF) |
		(1 << ITCT_HDR_AWT_CONTINUE_OFF) |
		(port->id << ITCT_HDR_PORT_ID_OFF));
	itct->qw0 = cpu_to_le64(qw0);

	/* qw1 */
	memcpy(&sas_addr, device->sas_addr, SAS_ADDR_SIZE);
	itct->sas_addr = cpu_to_le64(__swab64(sas_addr));

	/* qw2 */
	if (!dev_is_sata(device))
		itct->qw2 = cpu_to_le64((5000ULL << ITCT_HDR_INLT_OFF) |
					(0x1ULL << ITCT_HDR_RTOLT_OFF));
}

static int clear_itct_v3_hw(struct hisi_hba *hisi_hba,
			    struct hisi_sas_device *sas_dev)
{
	DECLARE_COMPLETION_ONSTACK(completion);
	u64 dev_id = sas_dev->device_id;
	struct hisi_sas_itct *itct = &hisi_hba->itct[dev_id];
	u32 reg_val = hisi_sas_read32(hisi_hba, ENT_INT_SRC3);
	struct device *dev = hisi_hba->dev;

	sas_dev->completion = &completion;

	/* clear the itct interrupt state */
	if (ENT_INT_SRC3_ITC_INT_MSK & reg_val)
		hisi_sas_write32(hisi_hba, ENT_INT_SRC3,
				 ENT_INT_SRC3_ITC_INT_MSK);

	/* clear the itct table */
	reg_val = ITCT_CLR_EN_MSK | (dev_id & ITCT_DEV_MSK);
	hisi_sas_write32(hisi_hba, ITCT_CLR, reg_val);

	if (!wait_for_completion_timeout(sas_dev->completion,
					 HISI_SAS_CLEAR_ITCT_TIMEOUT)) {
		dev_warn(dev, "failed to clear ITCT\n");
		return -ETIMEDOUT;
	}

	memset(itct, 0, sizeof(struct hisi_sas_itct));
	return 0;
}

static void dereg_device_v3_hw(struct hisi_hba *hisi_hba,
				struct domain_device *device)
{
	struct hisi_sas_slot *slot, *slot2;
	struct hisi_sas_device *sas_dev = device->lldd_dev;
	u32 cfg_abt_set_query_iptt;

	cfg_abt_set_query_iptt = hisi_sas_read32(hisi_hba,
		CFG_ABT_SET_QUERY_IPTT);
	spin_lock(&sas_dev->lock);
	list_for_each_entry_safe(slot, slot2, &sas_dev->list, entry) {
		cfg_abt_set_query_iptt &= ~CFG_SET_ABORTED_IPTT_MSK;
		cfg_abt_set_query_iptt |= (1 << CFG_SET_ABORTED_EN_OFF) |
			(slot->idx << CFG_SET_ABORTED_IPTT_OFF);
		hisi_sas_write32(hisi_hba, CFG_ABT_SET_QUERY_IPTT,
			cfg_abt_set_query_iptt);
	}
	spin_unlock(&sas_dev->lock);
	cfg_abt_set_query_iptt &= ~(1 << CFG_SET_ABORTED_EN_OFF);
	hisi_sas_write32(hisi_hba, CFG_ABT_SET_QUERY_IPTT,
		cfg_abt_set_query_iptt);
	hisi_sas_write32(hisi_hba, CFG_ABT_SET_IPTT_DONE,
					1 << CFG_ABT_SET_IPTT_DONE_OFF);
}

static int reset_hw_v3_hw(struct hisi_hba *hisi_hba)
{
	struct device *dev = hisi_hba->dev;
	int ret;
	u32 val;

	hisi_sas_write32(hisi_hba, DLVRY_QUEUE_ENABLE, 0);

	/* Disable all of the PHYs */
	hisi_sas_stop_phys(hisi_hba);
	udelay(50);

	/* Ensure axi bus idle */
	ret = hisi_sas_read32_poll_timeout(AXI_CFG, val, !val,
					   20000, 1000000);
	if (ret) {
		dev_err(dev, "axi bus is not idle, ret = %d!\n", ret);
		return -EIO;
	}

	if (ACPI_HANDLE(dev)) {
		acpi_status s;

		s = acpi_evaluate_object(ACPI_HANDLE(dev), "_RST", NULL, NULL);
		if (ACPI_FAILURE(s)) {
			dev_err(dev, "Reset failed\n");
			return -EIO;
		}
	} else {
		dev_err(dev, "no reset method!\n");
		return -EINVAL;
	}

	return 0;
}

static int hw_init_v3_hw(struct hisi_hba *hisi_hba)
{
	struct device *dev = hisi_hba->dev;
	struct acpi_device *acpi_dev;
	union acpi_object *obj;
	guid_t guid;
	int rc;

	rc = reset_hw_v3_hw(hisi_hba);
	if (rc) {
		dev_err(dev, "hisi_sas_reset_hw failed, rc=%d\n", rc);
		return rc;
	}

	msleep(100);
	init_reg_v3_hw(hisi_hba);

	if (guid_parse("D5918B4B-37AE-4E10-A99F-E5E8A6EF4C1F", &guid)) {
		dev_err(dev, "Parse GUID failed\n");
		return -EINVAL;
	}

	/*
	 * This DSM handles some hardware-related configurations:
	 * 1. Switch over to MSI error handling in kernel
	 * 2. BIOS *may* reset some register values through this method
	 */
	obj = acpi_evaluate_dsm(ACPI_HANDLE(dev), &guid, 0,
				DSM_FUNC_ERR_HANDLE_MSI, NULL);
	if (!obj)
		dev_warn(dev, "can not find DSM method, ignore\n");
	else
		ACPI_FREE(obj);

	acpi_dev = ACPI_COMPANION(dev);
	if (!acpi_device_power_manageable(acpi_dev))
		dev_notice(dev, "neither _PS0 nor _PR0 is defined\n");
	return 0;
}

static void enable_phy_v3_hw(struct hisi_hba *hisi_hba, int phy_no)
{
	u32 cfg = hisi_sas_phy_read32(hisi_hba, phy_no, PHY_CFG);

	cfg |= PHY_CFG_ENA_MSK;
	cfg &= ~PHY_CFG_PHY_RST_MSK;
	hisi_sas_phy_write32(hisi_hba, phy_no, PHY_CFG, cfg);
}

static void disable_phy_v3_hw(struct hisi_hba *hisi_hba, int phy_no)
{
	u32 cfg = hisi_sas_phy_read32(hisi_hba, phy_no, PHY_CFG);
	u32 irq_msk = hisi_sas_phy_read32(hisi_hba, phy_no, CHL_INT2_MSK);
	static const u32 msk = BIT(CHL_INT2_RX_DISP_ERR_OFF) |
			       BIT(CHL_INT2_RX_CODE_ERR_OFF) |
			       BIT(CHL_INT2_RX_INVLD_DW_OFF);
	u32 state;

	hisi_sas_phy_write32(hisi_hba, phy_no, CHL_INT2_MSK, msk | irq_msk);

	cfg &= ~PHY_CFG_ENA_MSK;
	hisi_sas_phy_write32(hisi_hba, phy_no, PHY_CFG, cfg);

	mdelay(50);

	state = hisi_sas_read32(hisi_hba, PHY_STATE);
	if (state & BIT(phy_no)) {
		cfg |= PHY_CFG_PHY_RST_MSK;
		hisi_sas_phy_write32(hisi_hba, phy_no, PHY_CFG, cfg);
	}

	udelay(1);

	hisi_sas_phy_read32(hisi_hba, phy_no, ERR_CNT_INVLD_DW);
	hisi_sas_phy_read32(hisi_hba, phy_no, ERR_CNT_DISP_ERR);
	hisi_sas_phy_read32(hisi_hba, phy_no, ERR_CNT_CODE_ERR);

	hisi_sas_phy_write32(hisi_hba, phy_no, CHL_INT2, msk);
	hisi_sas_phy_write32(hisi_hba, phy_no, CHL_INT2_MSK, irq_msk);
}

static void start_phy_v3_hw(struct hisi_hba *hisi_hba, int phy_no)
{
	config_id_frame_v3_hw(hisi_hba, phy_no);
	config_phy_opt_mode_v3_hw(hisi_hba, phy_no);
	enable_phy_v3_hw(hisi_hba, phy_no);
}

static void phy_hard_reset_v3_hw(struct hisi_hba *hisi_hba, int phy_no)
{
	struct hisi_sas_phy *phy = &hisi_hba->phy[phy_no];
	u32 txid_auto;

	hisi_sas_phy_enable(hisi_hba, phy_no, 0);
	if (phy->identify.device_type == SAS_END_DEVICE) {
		txid_auto = hisi_sas_phy_read32(hisi_hba, phy_no, TXID_AUTO);
		hisi_sas_phy_write32(hisi_hba, phy_no, TXID_AUTO,
					txid_auto | TX_HARDRST_MSK);
	}
	msleep(100);
	hisi_sas_phy_enable(hisi_hba, phy_no, 1);
}

static enum sas_linkrate phy_get_max_linkrate_v3_hw(void)
{
	return SAS_LINK_RATE_12_0_GBPS;
}

static void phys_init_v3_hw(struct hisi_hba *hisi_hba)
{
	int i;

	for (i = 0; i < hisi_hba->n_phy; i++) {
		struct hisi_sas_phy *phy = &hisi_hba->phy[i];
		struct asd_sas_phy *sas_phy = &phy->sas_phy;

		if (!sas_phy->phy->enabled)
			continue;

		hisi_sas_phy_enable(hisi_hba, i, 1);
	}
}

static void sl_notify_ssp_v3_hw(struct hisi_hba *hisi_hba, int phy_no)
{
	u32 sl_control;

	sl_control = hisi_sas_phy_read32(hisi_hba, phy_no, SL_CONTROL);
	sl_control |= SL_CONTROL_NOTIFY_EN_MSK;
	hisi_sas_phy_write32(hisi_hba, phy_no, SL_CONTROL, sl_control);
	msleep(1);
	sl_control = hisi_sas_phy_read32(hisi_hba, phy_no, SL_CONTROL);
	sl_control &= ~SL_CONTROL_NOTIFY_EN_MSK;
	hisi_sas_phy_write32(hisi_hba, phy_no, SL_CONTROL, sl_control);
}

static int get_wideport_bitmap_v3_hw(struct hisi_hba *hisi_hba, int port_id)
{
	int i, bitmap = 0;
	u32 phy_port_num_ma = hisi_sas_read32(hisi_hba, PHY_PORT_NUM_MA);
	u32 phy_state = hisi_sas_read32(hisi_hba, PHY_STATE);

	for (i = 0; i < hisi_hba->n_phy; i++)
		if (phy_state & BIT(i))
			if (((phy_port_num_ma >> (i * 4)) & 0xf) == port_id)
				bitmap |= BIT(i);

	return bitmap;
}

static void start_delivery_v3_hw(struct hisi_sas_dq *dq)
{
	struct hisi_hba *hisi_hba = dq->hisi_hba;
	struct hisi_sas_slot *s, *s1, *s2 = NULL;
	int dlvry_queue = dq->id;
	int wp;

	list_for_each_entry_safe(s, s1, &dq->list, delivery) {
		if (!s->ready)
			break;
		s2 = s;
		list_del(&s->delivery);
	}

	if (!s2)
		return;

	/*
	 * Ensure that memories for slots built on other CPUs is observed.
	 */
	smp_rmb();
	wp = (s2->dlvry_queue_slot + 1) % HISI_SAS_QUEUE_SLOTS;

	hisi_sas_write32(hisi_hba, DLVRY_Q_0_WR_PTR + (dlvry_queue * 0x14), wp);
}

static void prep_prd_sge_v3_hw(struct hisi_hba *hisi_hba,
			      struct hisi_sas_slot *slot,
			      struct hisi_sas_cmd_hdr *hdr,
			      struct scatterlist *scatter,
			      int n_elem)
{
	struct hisi_sas_sge_page *sge_page = hisi_sas_sge_addr_mem(slot);
	struct scatterlist *sg;
	int i;

	for_each_sg(scatter, sg, n_elem, i) {
		struct hisi_sas_sge *entry = &sge_page->sge[i];

		entry->addr = cpu_to_le64(sg_dma_address(sg));
		entry->page_ctrl_0 = entry->page_ctrl_1 = 0;
		entry->data_len = cpu_to_le32(sg_dma_len(sg));
		entry->data_off = 0;
	}

	hdr->prd_table_addr = cpu_to_le64(hisi_sas_sge_addr_dma(slot));

	hdr->sg_len |= cpu_to_le32(n_elem << CMD_HDR_DATA_SGL_LEN_OFF);
}

static void prep_prd_sge_dif_v3_hw(struct hisi_hba *hisi_hba,
				   struct hisi_sas_slot *slot,
				   struct hisi_sas_cmd_hdr *hdr,
				   struct scatterlist *scatter,
				   int n_elem)
{
	struct hisi_sas_sge_dif_page *sge_dif_page;
	struct scatterlist *sg;
	int i;

	sge_dif_page = hisi_sas_sge_dif_addr_mem(slot);

	for_each_sg(scatter, sg, n_elem, i) {
		struct hisi_sas_sge *entry = &sge_dif_page->sge[i];

		entry->addr = cpu_to_le64(sg_dma_address(sg));
		entry->page_ctrl_0 = 0;
		entry->page_ctrl_1 = 0;
		entry->data_len = cpu_to_le32(sg_dma_len(sg));
		entry->data_off = 0;
	}

	hdr->dif_prd_table_addr =
		cpu_to_le64(hisi_sas_sge_dif_addr_dma(slot));

	hdr->sg_len |= cpu_to_le32(n_elem << CMD_HDR_DIF_SGL_LEN_OFF);
}

static u32 get_prot_chk_msk_v3_hw(struct scsi_cmnd *scsi_cmnd)
{
	unsigned char prot_flags = scsi_cmnd->prot_flags;

	if (prot_flags & SCSI_PROT_REF_CHECK)
		return T10_CHK_APP_TAG_MSK;
	return T10_CHK_REF_TAG_MSK | T10_CHK_APP_TAG_MSK;
}

static void fill_prot_v3_hw(struct scsi_cmnd *scsi_cmnd,
			    struct hisi_sas_protect_iu_v3_hw *prot)
{
	unsigned char prot_op = scsi_get_prot_op(scsi_cmnd);
	unsigned int interval = scsi_prot_interval(scsi_cmnd);
	u32 lbrt_chk_val = t10_pi_ref_tag(scsi_cmd_to_rq(scsi_cmnd));

	switch (prot_op) {
	case SCSI_PROT_READ_INSERT:
		prot->dw0 |= T10_INSRT_EN_MSK;
		prot->lbrtgv = lbrt_chk_val;
		break;
	case SCSI_PROT_READ_STRIP:
		prot->dw0 |= (T10_RMV_EN_MSK | T10_CHK_EN_MSK);
		prot->lbrtcv = lbrt_chk_val;
		prot->dw4 |= get_prot_chk_msk_v3_hw(scsi_cmnd);
		break;
	case SCSI_PROT_READ_PASS:
		prot->dw0 |= T10_CHK_EN_MSK;
		prot->lbrtcv = lbrt_chk_val;
		prot->dw4 |= get_prot_chk_msk_v3_hw(scsi_cmnd);
		break;
	case SCSI_PROT_WRITE_INSERT:
		prot->dw0 |= T10_INSRT_EN_MSK;
		prot->lbrtgv = lbrt_chk_val;
		break;
	case SCSI_PROT_WRITE_STRIP:
		prot->dw0 |= (T10_RMV_EN_MSK | T10_CHK_EN_MSK);
		prot->lbrtcv = lbrt_chk_val;
		break;
	case SCSI_PROT_WRITE_PASS:
		prot->dw0 |= T10_CHK_EN_MSK;
		prot->lbrtcv = lbrt_chk_val;
		prot->dw4 |= get_prot_chk_msk_v3_hw(scsi_cmnd);
		break;
	default:
		WARN(1, "prot_op(0x%x) is not valid\n", prot_op);
		break;
	}

	switch (interval) {
	case 512:
		break;
	case 4096:
		prot->dw0 |= (0x1 << USR_DATA_BLOCK_SZ_OFF);
		break;
	case 520:
		prot->dw0 |= (0x2 << USR_DATA_BLOCK_SZ_OFF);
		break;
	default:
		WARN(1, "protection interval (0x%x) invalid\n",
		     interval);
		break;
	}

	prot->dw0 |= INCR_LBRT_MSK;
}

static void prep_ssp_v3_hw(struct hisi_hba *hisi_hba,
			  struct hisi_sas_slot *slot)
{
	struct sas_task *task = slot->task;
	struct hisi_sas_cmd_hdr *hdr = slot->cmd_hdr;
	struct domain_device *device = task->dev;
	struct hisi_sas_device *sas_dev = device->lldd_dev;
	struct hisi_sas_port *port = slot->port;
	struct sas_ssp_task *ssp_task = &task->ssp_task;
	struct scsi_cmnd *scsi_cmnd = ssp_task->cmd;
	struct sas_tmf_task *tmf = slot->tmf;
	int has_data = 0, priority = !!tmf;
	unsigned char prot_op;
	u8 *buf_cmd;
	u32 dw1 = 0, dw2 = 0, len = 0;

	hdr->dw0 = cpu_to_le32((1 << CMD_HDR_RESP_REPORT_OFF) |
			       (2 << CMD_HDR_TLR_CTRL_OFF) |
			       (port->id << CMD_HDR_PORT_OFF) |
			       (priority << CMD_HDR_PRIORITY_OFF) |
			       (1 << CMD_HDR_CMD_OFF)); /* ssp */

	dw1 = 1 << CMD_HDR_VDTL_OFF;
	if (tmf) {
		dw1 |= 2 << CMD_HDR_FRAME_TYPE_OFF;
		dw1 |= DIR_NO_DATA << CMD_HDR_DIR_OFF;
	} else {
		prot_op = scsi_get_prot_op(scsi_cmnd);
		dw1 |= 1 << CMD_HDR_FRAME_TYPE_OFF;
		switch (scsi_cmnd->sc_data_direction) {
		case DMA_TO_DEVICE:
			has_data = 1;
			dw1 |= DIR_TO_DEVICE << CMD_HDR_DIR_OFF;
			break;
		case DMA_FROM_DEVICE:
			has_data = 1;
			dw1 |= DIR_TO_INI << CMD_HDR_DIR_OFF;
			break;
		default:
			dw1 &= ~CMD_HDR_DIR_MSK;
		}
	}

	/* map itct entry */
	dw1 |= sas_dev->device_id << CMD_HDR_DEV_ID_OFF;

	dw2 = (((sizeof(struct ssp_command_iu) + sizeof(struct ssp_frame_hdr)
	      + 3) / 4) << CMD_HDR_CFL_OFF) |
	      ((HISI_SAS_MAX_SSP_RESP_SZ / 4) << CMD_HDR_MRFL_OFF) |
	      (2 << CMD_HDR_SG_MOD_OFF);
	hdr->dw2 = cpu_to_le32(dw2);
	hdr->transfer_tags = cpu_to_le32(slot->idx);

	if (has_data) {
		prep_prd_sge_v3_hw(hisi_hba, slot, hdr, task->scatter,
				   slot->n_elem);

		if (scsi_prot_sg_count(scsi_cmnd))
			prep_prd_sge_dif_v3_hw(hisi_hba, slot, hdr,
					       scsi_prot_sglist(scsi_cmnd),
					       slot->n_elem_dif);
	}

	hdr->cmd_table_addr = cpu_to_le64(hisi_sas_cmd_hdr_addr_dma(slot));
	hdr->sts_buffer_addr = cpu_to_le64(hisi_sas_status_buf_addr_dma(slot));

	buf_cmd = hisi_sas_cmd_hdr_addr_mem(slot) +
		sizeof(struct ssp_frame_hdr);

	memcpy(buf_cmd, &task->ssp_task.LUN, 8);
	if (!tmf) {
		buf_cmd[9] = ssp_task->task_attr;
		memcpy(buf_cmd + 12, scsi_cmnd->cmnd, scsi_cmnd->cmd_len);
	} else {
		buf_cmd[10] = tmf->tmf;
		switch (tmf->tmf) {
		case TMF_ABORT_TASK:
		case TMF_QUERY_TASK:
			buf_cmd[12] =
				(tmf->tag_of_task_to_be_managed >> 8) & 0xff;
			buf_cmd[13] =
				tmf->tag_of_task_to_be_managed & 0xff;
			break;
		default:
			break;
		}
	}

	if (has_data && (prot_op != SCSI_PROT_NORMAL)) {
		struct hisi_sas_protect_iu_v3_hw prot;
		u8 *buf_cmd_prot;

		hdr->dw7 |= cpu_to_le32(1 << CMD_HDR_ADDR_MODE_SEL_OFF);
		dw1 |= CMD_HDR_PIR_MSK;
		buf_cmd_prot = hisi_sas_cmd_hdr_addr_mem(slot) +
			       sizeof(struct ssp_frame_hdr) +
			       sizeof(struct ssp_command_iu);

		memset(&prot, 0, sizeof(struct hisi_sas_protect_iu_v3_hw));
		fill_prot_v3_hw(scsi_cmnd, &prot);
		memcpy(buf_cmd_prot, &prot,
		       sizeof(struct hisi_sas_protect_iu_v3_hw));
		/*
		 * For READ, we need length of info read to memory, while for
		 * WRITE we need length of data written to the disk.
		 */
		if (prot_op == SCSI_PROT_WRITE_INSERT ||
		    prot_op == SCSI_PROT_READ_INSERT ||
		    prot_op == SCSI_PROT_WRITE_PASS ||
		    prot_op == SCSI_PROT_READ_PASS) {
			unsigned int interval = scsi_prot_interval(scsi_cmnd);
			unsigned int ilog2_interval = ilog2(interval);

			len = (task->total_xfer_len >> ilog2_interval) * 8;
		}
	}

	hdr->dw1 = cpu_to_le32(dw1);

	hdr->data_transfer_len = cpu_to_le32(task->total_xfer_len + len);
}

static void prep_smp_v3_hw(struct hisi_hba *hisi_hba,
			  struct hisi_sas_slot *slot)
{
	struct sas_task *task = slot->task;
	struct hisi_sas_cmd_hdr *hdr = slot->cmd_hdr;
	struct domain_device *device = task->dev;
	struct hisi_sas_port *port = slot->port;
	struct scatterlist *sg_req;
	struct hisi_sas_device *sas_dev = device->lldd_dev;
	dma_addr_t req_dma_addr;
	unsigned int req_len;

	/* req */
	sg_req = &task->smp_task.smp_req;
	req_len = sg_dma_len(sg_req);
	req_dma_addr = sg_dma_address(sg_req);

	/* create header */
	/* dw0 */
	hdr->dw0 = cpu_to_le32((port->id << CMD_HDR_PORT_OFF) |
			       (1 << CMD_HDR_PRIORITY_OFF) | /* high pri */
			       (2 << CMD_HDR_CMD_OFF)); /* smp */

	/* map itct entry */
	hdr->dw1 = cpu_to_le32((sas_dev->device_id << CMD_HDR_DEV_ID_OFF) |
			       (1 << CMD_HDR_FRAME_TYPE_OFF) |
			       (DIR_NO_DATA << CMD_HDR_DIR_OFF));

	/* dw2 */
	hdr->dw2 = cpu_to_le32((((req_len - 4) / 4) << CMD_HDR_CFL_OFF) |
			       (HISI_SAS_MAX_SMP_RESP_SZ / 4 <<
			       CMD_HDR_MRFL_OFF));

	hdr->transfer_tags = cpu_to_le32(slot->idx << CMD_HDR_IPTT_OFF);

	hdr->cmd_table_addr = cpu_to_le64(req_dma_addr);
	hdr->sts_buffer_addr = cpu_to_le64(hisi_sas_status_buf_addr_dma(slot));
}

static void prep_ata_v3_hw(struct hisi_hba *hisi_hba,
			  struct hisi_sas_slot *slot)
{
	struct sas_task *task = slot->task;
	struct domain_device *device = task->dev;
	struct domain_device *parent_dev = device->parent;
	struct hisi_sas_device *sas_dev = device->lldd_dev;
	struct hisi_sas_cmd_hdr *hdr = slot->cmd_hdr;
	struct asd_sas_port *sas_port = device->port;
	struct hisi_sas_port *port = to_hisi_sas_port(sas_port);
	u8 *buf_cmd;
	int has_data = 0, hdr_tag = 0;
	u32 dw1 = 0, dw2 = 0;

	hdr->dw0 = cpu_to_le32(port->id << CMD_HDR_PORT_OFF);
	if (parent_dev && dev_is_expander(parent_dev->dev_type))
		hdr->dw0 |= cpu_to_le32(3 << CMD_HDR_CMD_OFF);
	else
		hdr->dw0 |= cpu_to_le32(4U << CMD_HDR_CMD_OFF);

	switch (task->data_dir) {
	case DMA_TO_DEVICE:
		has_data = 1;
		dw1 |= DIR_TO_DEVICE << CMD_HDR_DIR_OFF;
		break;
	case DMA_FROM_DEVICE:
		has_data = 1;
		dw1 |= DIR_TO_INI << CMD_HDR_DIR_OFF;
		break;
	default:
		dw1 &= ~CMD_HDR_DIR_MSK;
	}

	if ((task->ata_task.fis.command == ATA_CMD_DEV_RESET) &&
			(task->ata_task.fis.control & ATA_SRST))
		dw1 |= 1 << CMD_HDR_RESET_OFF;

	dw1 |= (hisi_sas_get_ata_protocol(
		&task->ata_task.fis, task->data_dir))
		<< CMD_HDR_FRAME_TYPE_OFF;
	dw1 |= sas_dev->device_id << CMD_HDR_DEV_ID_OFF;

	if (FIS_CMD_IS_UNCONSTRAINED(task->ata_task.fis))
		dw1 |= 1 << CMD_HDR_UNCON_CMD_OFF;

	hdr->dw1 = cpu_to_le32(dw1);

	/* dw2 */
	if (task->ata_task.use_ncq) {
		struct ata_queued_cmd *qc = task->uldd_task;

		hdr_tag = qc->tag;
		task->ata_task.fis.sector_count |= (u8) (hdr_tag << 3);
		dw2 |= hdr_tag << CMD_HDR_NCQ_TAG_OFF;
	}

	dw2 |= (HISI_SAS_MAX_STP_RESP_SZ / 4) << CMD_HDR_CFL_OFF |
			2 << CMD_HDR_SG_MOD_OFF;
	hdr->dw2 = cpu_to_le32(dw2);

	/* dw3 */
	hdr->transfer_tags = cpu_to_le32(slot->idx);

	if (has_data)
		prep_prd_sge_v3_hw(hisi_hba, slot, hdr, task->scatter,
					slot->n_elem);

	hdr->data_transfer_len = cpu_to_le32(task->total_xfer_len);
	hdr->cmd_table_addr = cpu_to_le64(hisi_sas_cmd_hdr_addr_dma(slot));
	hdr->sts_buffer_addr = cpu_to_le64(hisi_sas_status_buf_addr_dma(slot));

	buf_cmd = hisi_sas_cmd_hdr_addr_mem(slot);

	if (likely(!task->ata_task.device_control_reg_update))
		task->ata_task.fis.flags |= 0x80; /* C=1: update ATA cmd reg */
	/* fill in command FIS */
	memcpy(buf_cmd, &task->ata_task.fis, sizeof(struct host_to_dev_fis));
}

static void prep_abort_v3_hw(struct hisi_hba *hisi_hba,
			     struct hisi_sas_slot *slot)
{
	struct sas_task *task = slot->task;
	struct sas_internal_abort_task *abort = &task->abort_task;
	struct domain_device *dev = task->dev;
	struct hisi_sas_cmd_hdr *hdr = slot->cmd_hdr;
	struct hisi_sas_port *port = slot->port;
	struct hisi_sas_device *sas_dev = dev->lldd_dev;
	bool sata = dev_is_sata(dev);

	/* dw0 */
	hdr->dw0 = cpu_to_le32((5U << CMD_HDR_CMD_OFF) | /* abort */
			       (port->id << CMD_HDR_PORT_OFF) |
				(sata << CMD_HDR_ABORT_DEVICE_TYPE_OFF) |
				(abort->type << CMD_HDR_ABORT_FLAG_OFF));

	/* dw1 */
	hdr->dw1 = cpu_to_le32(sas_dev->device_id
			<< CMD_HDR_DEV_ID_OFF);

	/* dw7 */
	hdr->dw7 = cpu_to_le32(abort->tag << CMD_HDR_ABORT_IPTT_OFF);
	hdr->transfer_tags = cpu_to_le32(slot->idx);
}

static irqreturn_t phy_up_v3_hw(int phy_no, struct hisi_hba *hisi_hba)
{
	int i;
	irqreturn_t res;
	u32 context, port_id, link_rate;
	struct hisi_sas_phy *phy = &hisi_hba->phy[phy_no];
	struct asd_sas_phy *sas_phy = &phy->sas_phy;
	struct device *dev = hisi_hba->dev;

	hisi_sas_phy_write32(hisi_hba, phy_no, PHYCTRL_PHY_ENA_MSK, 1);

	port_id = hisi_sas_read32(hisi_hba, PHY_PORT_NUM_MA);
	port_id = (port_id >> (4 * phy_no)) & 0xf;
	link_rate = hisi_sas_read32(hisi_hba, PHY_CONN_RATE);
	link_rate = (link_rate >> (phy_no * 4)) & 0xf;

	if (port_id == 0xf) {
		dev_err(dev, "phyup: phy%d invalid portid\n", phy_no);
		res = IRQ_NONE;
		goto end;
	}
	sas_phy->linkrate = link_rate;
	phy->phy_type &= ~(PORT_TYPE_SAS | PORT_TYPE_SATA);

	/* Check for SATA dev */
	context = hisi_sas_read32(hisi_hba, PHY_CONTEXT);
	if (context & (1 << phy_no)) {
		struct hisi_sas_initial_fis *initial_fis;
		struct dev_to_host_fis *fis;
		u8 attached_sas_addr[SAS_ADDR_SIZE] = {0};
		struct Scsi_Host *shost = hisi_hba->shost;

		dev_info(dev, "phyup: phy%d link_rate=%d(sata)\n", phy_no, link_rate);
		initial_fis = &hisi_hba->initial_fis[phy_no];
		fis = &initial_fis->fis;

		/* check ERR bit of Status Register */
		if (fis->status & ATA_ERR) {
			dev_warn(dev, "sata int: phy%d FIS status: 0x%x\n",
				 phy_no, fis->status);
			hisi_sas_notify_phy_event(phy, HISI_PHYE_LINK_RESET);
			res = IRQ_NONE;
			goto end;
		}

		sas_phy->oob_mode = SATA_OOB_MODE;
		attached_sas_addr[0] = 0x50;
		attached_sas_addr[6] = shost->host_no;
		attached_sas_addr[7] = phy_no;
		memcpy(sas_phy->attached_sas_addr,
		       attached_sas_addr,
		       SAS_ADDR_SIZE);
		memcpy(sas_phy->frame_rcvd, fis,
		       sizeof(struct dev_to_host_fis));
		phy->phy_type |= PORT_TYPE_SATA;
		phy->identify.device_type = SAS_SATA_DEV;
		phy->frame_rcvd_size = sizeof(struct dev_to_host_fis);
		phy->identify.target_port_protocols = SAS_PROTOCOL_SATA;
	} else {
		u32 *frame_rcvd = (u32 *)sas_phy->frame_rcvd;
		struct sas_identify_frame *id =
			(struct sas_identify_frame *)frame_rcvd;

		dev_info(dev, "phyup: phy%d link_rate=%d\n", phy_no, link_rate);
		for (i = 0; i < 6; i++) {
			u32 idaf = hisi_sas_phy_read32(hisi_hba, phy_no,
					       RX_IDAF_DWORD0 + (i * 4));
			frame_rcvd[i] = __swab32(idaf);
		}
		sas_phy->oob_mode = SAS_OOB_MODE;
		memcpy(sas_phy->attached_sas_addr,
		       &id->sas_addr,
		       SAS_ADDR_SIZE);
		phy->phy_type |= PORT_TYPE_SAS;
		phy->identify.device_type = id->dev_type;
		phy->frame_rcvd_size = sizeof(struct sas_identify_frame);
		if (phy->identify.device_type == SAS_END_DEVICE)
			phy->identify.target_port_protocols =
				SAS_PROTOCOL_SSP;
		else if (phy->identify.device_type != SAS_PHY_UNUSED)
			phy->identify.target_port_protocols =
				SAS_PROTOCOL_SMP;
	}

	phy->port_id = port_id;
	spin_lock(&phy->lock);
	/* Delete timer and set phy_attached atomically */
	del_timer(&phy->timer);
	phy->phy_attached = 1;
	spin_unlock(&phy->lock);

	/*
	 * Call pm_runtime_get_noresume() which pairs with
	 * hisi_sas_phyup_pm_work() -> pm_runtime_put_sync().
	 * For failure call pm_runtime_put() as we are in a hardirq context.
	 */
	pm_runtime_get_noresume(dev);
	res = hisi_sas_notify_phy_event(phy, HISI_PHYE_PHY_UP_PM);
	if (!res)
		pm_runtime_put(dev);

	res = IRQ_HANDLED;

end:
	if (phy->reset_completion)
		complete(phy->reset_completion);
	hisi_sas_phy_write32(hisi_hba, phy_no, CHL_INT0,
			     CHL_INT0_SL_PHY_ENABLE_MSK);
	hisi_sas_phy_write32(hisi_hba, phy_no, PHYCTRL_PHY_ENA_MSK, 0);

	return res;
}

static irqreturn_t phy_down_v3_hw(int phy_no, struct hisi_hba *hisi_hba)
{
	struct hisi_sas_phy *phy = &hisi_hba->phy[phy_no];
	u32 phy_state, sl_ctrl, txid_auto;
	struct device *dev = hisi_hba->dev;

	atomic_inc(&phy->down_cnt);

	del_timer(&phy->timer);
	hisi_sas_phy_write32(hisi_hba, phy_no, PHYCTRL_NOT_RDY_MSK, 1);

	phy_state = hisi_sas_read32(hisi_hba, PHY_STATE);
	dev_info(dev, "phydown: phy%d phy_state=0x%x\n", phy_no, phy_state);
	hisi_sas_phy_down(hisi_hba, phy_no, (phy_state & 1 << phy_no) ? 1 : 0,
			  GFP_ATOMIC);

	sl_ctrl = hisi_sas_phy_read32(hisi_hba, phy_no, SL_CONTROL);
	hisi_sas_phy_write32(hisi_hba, phy_no, SL_CONTROL,
						sl_ctrl&(~SL_CTA_MSK));

	txid_auto = hisi_sas_phy_read32(hisi_hba, phy_no, TXID_AUTO);
	hisi_sas_phy_write32(hisi_hba, phy_no, TXID_AUTO,
						txid_auto | CT3_MSK);

	hisi_sas_phy_write32(hisi_hba, phy_no, CHL_INT0, CHL_INT0_NOT_RDY_MSK);
	hisi_sas_phy_write32(hisi_hba, phy_no, PHYCTRL_NOT_RDY_MSK, 0);

	return IRQ_HANDLED;
}

static irqreturn_t phy_bcast_v3_hw(int phy_no, struct hisi_hba *hisi_hba)
{
	struct hisi_sas_phy *phy = &hisi_hba->phy[phy_no];
	u32 bcast_status;

	hisi_sas_phy_write32(hisi_hba, phy_no, SL_RX_BCAST_CHK_MSK, 1);
	bcast_status = hisi_sas_phy_read32(hisi_hba, phy_no, RX_PRIMS_STATUS);
	if (bcast_status & RX_BCAST_CHG_MSK)
		hisi_sas_phy_bcast(phy);
	hisi_sas_phy_write32(hisi_hba, phy_no, CHL_INT0,
			     CHL_INT0_SL_RX_BCST_ACK_MSK);
	hisi_sas_phy_write32(hisi_hba, phy_no, SL_RX_BCAST_CHK_MSK, 0);

	return IRQ_HANDLED;
}

static irqreturn_t int_phy_up_down_bcast_v3_hw(int irq_no, void *p)
{
	struct hisi_hba *hisi_hba = p;
	u32 irq_msk;
	int phy_no = 0;
	irqreturn_t res = IRQ_NONE;

	irq_msk = hisi_sas_read32(hisi_hba, CHNL_INT_STATUS)
				& 0x11111111;
	while (irq_msk) {
		if (irq_msk  & 1) {
			u32 irq_value = hisi_sas_phy_read32(hisi_hba, phy_no,
							    CHL_INT0);
			u32 phy_state = hisi_sas_read32(hisi_hba, PHY_STATE);
			int rdy = phy_state & (1 << phy_no);

			if (rdy) {
				if (irq_value & CHL_INT0_SL_PHY_ENABLE_MSK)
					/* phy up */
					if (phy_up_v3_hw(phy_no, hisi_hba)
							== IRQ_HANDLED)
						res = IRQ_HANDLED;
				if (irq_value & CHL_INT0_SL_RX_BCST_ACK_MSK)
					/* phy bcast */
					if (phy_bcast_v3_hw(phy_no, hisi_hba)
							== IRQ_HANDLED)
						res = IRQ_HANDLED;
			} else {
				if (irq_value & CHL_INT0_NOT_RDY_MSK)
					/* phy down */
					if (phy_down_v3_hw(phy_no, hisi_hba)
							== IRQ_HANDLED)
						res = IRQ_HANDLED;
			}
		}
		irq_msk >>= 4;
		phy_no++;
	}

	return res;
}

static const struct hisi_sas_hw_error port_axi_error[] = {
	{
		.irq_msk = BIT(CHL_INT1_DMAC_TX_ECC_MB_ERR_OFF),
		.msg = "dmac_tx_ecc_bad_err",
	},
	{
		.irq_msk = BIT(CHL_INT1_DMAC_RX_ECC_MB_ERR_OFF),
		.msg = "dmac_rx_ecc_bad_err",
	},
	{
		.irq_msk = BIT(CHL_INT1_DMAC_TX_AXI_WR_ERR_OFF),
		.msg = "dma_tx_axi_wr_err",
	},
	{
		.irq_msk = BIT(CHL_INT1_DMAC_TX_AXI_RD_ERR_OFF),
		.msg = "dma_tx_axi_rd_err",
	},
	{
		.irq_msk = BIT(CHL_INT1_DMAC_RX_AXI_WR_ERR_OFF),
		.msg = "dma_rx_axi_wr_err",
	},
	{
		.irq_msk = BIT(CHL_INT1_DMAC_RX_AXI_RD_ERR_OFF),
		.msg = "dma_rx_axi_rd_err",
	},
	{
		.irq_msk = BIT(CHL_INT1_DMAC_TX_FIFO_ERR_OFF),
		.msg = "dma_tx_fifo_err",
	},
	{
		.irq_msk = BIT(CHL_INT1_DMAC_RX_FIFO_ERR_OFF),
		.msg = "dma_rx_fifo_err",
	},
	{
		.irq_msk = BIT(CHL_INT1_DMAC_TX_AXI_RUSER_ERR_OFF),
		.msg = "dma_tx_axi_ruser_err",
	},
	{
		.irq_msk = BIT(CHL_INT1_DMAC_RX_AXI_RUSER_ERR_OFF),
		.msg = "dma_rx_axi_ruser_err",
	},
};

static void handle_chl_int1_v3_hw(struct hisi_hba *hisi_hba, int phy_no)
{
	u32 irq_value = hisi_sas_phy_read32(hisi_hba, phy_no, CHL_INT1);
	u32 irq_msk = hisi_sas_phy_read32(hisi_hba, phy_no, CHL_INT1_MSK);
	struct device *dev = hisi_hba->dev;
	int i;

	irq_value &= ~irq_msk;
	if (!irq_value) {
		dev_warn(dev, "phy%d channel int 1 received with status bits cleared\n",
			 phy_no);
		return;
	}

	for (i = 0; i < ARRAY_SIZE(port_axi_error); i++) {
		const struct hisi_sas_hw_error *error = &port_axi_error[i];

		if (!(irq_value & error->irq_msk))
			continue;

		dev_err(dev, "%s error (phy%d 0x%x) found!\n",
			error->msg, phy_no, irq_value);
		queue_work(hisi_hba->wq, &hisi_hba->rst_work);
	}

	hisi_sas_phy_write32(hisi_hba, phy_no, CHL_INT1, irq_value);
}

static void phy_get_events_v3_hw(struct hisi_hba *hisi_hba, int phy_no)
{
	struct hisi_sas_phy *phy = &hisi_hba->phy[phy_no];
	struct asd_sas_phy *sas_phy = &phy->sas_phy;
	struct sas_phy *sphy = sas_phy->phy;
	unsigned long flags;
	u32 reg_value;

	spin_lock_irqsave(&phy->lock, flags);

	/* loss dword sync */
	reg_value = hisi_sas_phy_read32(hisi_hba, phy_no, ERR_CNT_DWS_LOST);
	sphy->loss_of_dword_sync_count += reg_value;

	/* phy reset problem */
	reg_value = hisi_sas_phy_read32(hisi_hba, phy_no, ERR_CNT_RESET_PROB);
	sphy->phy_reset_problem_count += reg_value;

	/* invalid dword */
	reg_value = hisi_sas_phy_read32(hisi_hba, phy_no, ERR_CNT_INVLD_DW);
	sphy->invalid_dword_count += reg_value;

	/* disparity err */
	reg_value = hisi_sas_phy_read32(hisi_hba, phy_no, ERR_CNT_DISP_ERR);
	sphy->running_disparity_error_count += reg_value;

	/* code violation error */
	reg_value = hisi_sas_phy_read32(hisi_hba, phy_no, ERR_CNT_CODE_ERR);
	phy->code_violation_err_count += reg_value;

	spin_unlock_irqrestore(&phy->lock, flags);
}

static void handle_chl_int2_v3_hw(struct hisi_hba *hisi_hba, int phy_no)
{
	u32 irq_msk = hisi_sas_phy_read32(hisi_hba, phy_no, CHL_INT2_MSK);
	u32 irq_value = hisi_sas_phy_read32(hisi_hba, phy_no, CHL_INT2);
	struct hisi_sas_phy *phy = &hisi_hba->phy[phy_no];
	struct pci_dev *pci_dev = hisi_hba->pci_dev;
	struct device *dev = hisi_hba->dev;
	static const u32 msk = BIT(CHL_INT2_RX_DISP_ERR_OFF) |
			BIT(CHL_INT2_RX_CODE_ERR_OFF) |
			BIT(CHL_INT2_RX_INVLD_DW_OFF);

	irq_value &= ~irq_msk;
	if (!irq_value) {
		dev_warn(dev, "phy%d channel int 2 received with status bits cleared\n",
			 phy_no);
		return;
	}

	if (irq_value & BIT(CHL_INT2_SL_IDAF_TOUT_CONF_OFF)) {
		dev_warn(dev, "phy%d identify timeout\n", phy_no);
		hisi_sas_notify_phy_event(phy, HISI_PHYE_LINK_RESET);
	}

	if (irq_value & BIT(CHL_INT2_STP_LINK_TIMEOUT_OFF)) {
		u32 reg_value = hisi_sas_phy_read32(hisi_hba, phy_no,
				STP_LINK_TIMEOUT_STATE);

		dev_warn(dev, "phy%d stp link timeout (0x%x)\n",
			 phy_no, reg_value);
		if (reg_value & BIT(4))
			hisi_sas_notify_phy_event(phy, HISI_PHYE_LINK_RESET);
	}

	if (pci_dev->revision > 0x20 && (irq_value & msk)) {
		struct asd_sas_phy *sas_phy = &phy->sas_phy;
		struct sas_phy *sphy = sas_phy->phy;

		phy_get_events_v3_hw(hisi_hba, phy_no);

		if (irq_value & BIT(CHL_INT2_RX_INVLD_DW_OFF))
			dev_info(dev, "phy%d invalid dword cnt:   %u\n", phy_no,
				 sphy->invalid_dword_count);

		if (irq_value & BIT(CHL_INT2_RX_CODE_ERR_OFF))
			dev_info(dev, "phy%d code violation cnt:  %u\n", phy_no,
				 phy->code_violation_err_count);

		if (irq_value & BIT(CHL_INT2_RX_DISP_ERR_OFF))
			dev_info(dev, "phy%d disparity error cnt: %u\n", phy_no,
				 sphy->running_disparity_error_count);
	}

	if ((irq_value & BIT(CHL_INT2_RX_INVLD_DW_OFF)) &&
	    (pci_dev->revision == 0x20)) {
		u32 reg_value;
		int rc;

		rc = hisi_sas_read32_poll_timeout_atomic(
				HILINK_ERR_DFX, reg_value,
				!((reg_value >> 8) & BIT(phy_no)),
				1000, 10000);
		if (rc)
			hisi_sas_notify_phy_event(phy, HISI_PHYE_LINK_RESET);
	}

	hisi_sas_phy_write32(hisi_hba, phy_no, CHL_INT2, irq_value);
}

static void handle_chl_int0_v3_hw(struct hisi_hba *hisi_hba, int phy_no)
{
	u32 irq_value0 = hisi_sas_phy_read32(hisi_hba, phy_no, CHL_INT0);

	if (irq_value0 & CHL_INT0_PHY_RDY_MSK)
		hisi_sas_phy_oob_ready(hisi_hba, phy_no);

	hisi_sas_phy_write32(hisi_hba, phy_no, CHL_INT0,
			     irq_value0 & (~CHL_INT0_SL_RX_BCST_ACK_MSK)
			     & (~CHL_INT0_SL_PHY_ENABLE_MSK)
			     & (~CHL_INT0_NOT_RDY_MSK));
}

static irqreturn_t int_chnl_int_v3_hw(int irq_no, void *p)
{
	struct hisi_hba *hisi_hba = p;
	u32 irq_msk;
	int phy_no = 0;

	irq_msk = hisi_sas_read32(hisi_hba, CHNL_INT_STATUS)
		  & CHNL_INT_STS_MSK;

	while (irq_msk) {
		if (irq_msk & (CHNL_INT_STS_INT0_MSK << (phy_no * CHNL_WIDTH)))
			handle_chl_int0_v3_hw(hisi_hba, phy_no);

		if (irq_msk & (CHNL_INT_STS_INT1_MSK << (phy_no * CHNL_WIDTH)))
			handle_chl_int1_v3_hw(hisi_hba, phy_no);

		if (irq_msk & (CHNL_INT_STS_INT2_MSK << (phy_no * CHNL_WIDTH)))
			handle_chl_int2_v3_hw(hisi_hba, phy_no);

		irq_msk &= ~(CHNL_INT_STS_PHY_MSK << (phy_no * CHNL_WIDTH));
		phy_no++;
	}

	return IRQ_HANDLED;
}

static const struct hisi_sas_hw_error multi_bit_ecc_errors[] = {
	{
		.irq_msk = BIT(SAS_ECC_INTR_DQE_ECC_MB_OFF),
		.msk = HGC_DQE_ECC_MB_ADDR_MSK,
		.shift = HGC_DQE_ECC_MB_ADDR_OFF,
		.msg = "hgc_dqe_eccbad_intr",
		.reg = HGC_DQE_ECC_ADDR,
	},
	{
		.irq_msk = BIT(SAS_ECC_INTR_IOST_ECC_MB_OFF),
		.msk = HGC_IOST_ECC_MB_ADDR_MSK,
		.shift = HGC_IOST_ECC_MB_ADDR_OFF,
		.msg = "hgc_iost_eccbad_intr",
		.reg = HGC_IOST_ECC_ADDR,
	},
	{
		.irq_msk = BIT(SAS_ECC_INTR_ITCT_ECC_MB_OFF),
		.msk = HGC_ITCT_ECC_MB_ADDR_MSK,
		.shift = HGC_ITCT_ECC_MB_ADDR_OFF,
		.msg = "hgc_itct_eccbad_intr",
		.reg = HGC_ITCT_ECC_ADDR,
	},
	{
		.irq_msk = BIT(SAS_ECC_INTR_IOSTLIST_ECC_MB_OFF),
		.msk = HGC_LM_DFX_STATUS2_IOSTLIST_MSK,
		.shift = HGC_LM_DFX_STATUS2_IOSTLIST_OFF,
		.msg = "hgc_iostl_eccbad_intr",
		.reg = HGC_LM_DFX_STATUS2,
	},
	{
		.irq_msk = BIT(SAS_ECC_INTR_ITCTLIST_ECC_MB_OFF),
		.msk = HGC_LM_DFX_STATUS2_ITCTLIST_MSK,
		.shift = HGC_LM_DFX_STATUS2_ITCTLIST_OFF,
		.msg = "hgc_itctl_eccbad_intr",
		.reg = HGC_LM_DFX_STATUS2,
	},
	{
		.irq_msk = BIT(SAS_ECC_INTR_CQE_ECC_MB_OFF),
		.msk = HGC_CQE_ECC_MB_ADDR_MSK,
		.shift = HGC_CQE_ECC_MB_ADDR_OFF,
		.msg = "hgc_cqe_eccbad_intr",
		.reg = HGC_CQE_ECC_ADDR,
	},
	{
		.irq_msk = BIT(SAS_ECC_INTR_NCQ_MEM0_ECC_MB_OFF),
		.msk = HGC_RXM_DFX_STATUS14_MEM0_MSK,
		.shift = HGC_RXM_DFX_STATUS14_MEM0_OFF,
		.msg = "rxm_mem0_eccbad_intr",
		.reg = HGC_RXM_DFX_STATUS14,
	},
	{
		.irq_msk = BIT(SAS_ECC_INTR_NCQ_MEM1_ECC_MB_OFF),
		.msk = HGC_RXM_DFX_STATUS14_MEM1_MSK,
		.shift = HGC_RXM_DFX_STATUS14_MEM1_OFF,
		.msg = "rxm_mem1_eccbad_intr",
		.reg = HGC_RXM_DFX_STATUS14,
	},
	{
		.irq_msk = BIT(SAS_ECC_INTR_NCQ_MEM2_ECC_MB_OFF),
		.msk = HGC_RXM_DFX_STATUS14_MEM2_MSK,
		.shift = HGC_RXM_DFX_STATUS14_MEM2_OFF,
		.msg = "rxm_mem2_eccbad_intr",
		.reg = HGC_RXM_DFX_STATUS14,
	},
	{
		.irq_msk = BIT(SAS_ECC_INTR_NCQ_MEM3_ECC_MB_OFF),
		.msk = HGC_RXM_DFX_STATUS15_MEM3_MSK,
		.shift = HGC_RXM_DFX_STATUS15_MEM3_OFF,
		.msg = "rxm_mem3_eccbad_intr",
		.reg = HGC_RXM_DFX_STATUS15,
	},
	{
		.irq_msk = BIT(SAS_ECC_INTR_OOO_RAM_ECC_MB_OFF),
		.msk = AM_ROB_ECC_ERR_ADDR_MSK,
		.shift = AM_ROB_ECC_ERR_ADDR_OFF,
		.msg = "ooo_ram_eccbad_intr",
		.reg = AM_ROB_ECC_ERR_ADDR,
	},
};

static void multi_bit_ecc_error_process_v3_hw(struct hisi_hba *hisi_hba,
					      u32 irq_value)
{
	struct device *dev = hisi_hba->dev;
	const struct hisi_sas_hw_error *ecc_error;
	u32 val;
	int i;

	for (i = 0; i < ARRAY_SIZE(multi_bit_ecc_errors); i++) {
		ecc_error = &multi_bit_ecc_errors[i];
		if (irq_value & ecc_error->irq_msk) {
			val = hisi_sas_read32(hisi_hba, ecc_error->reg);
			val &= ecc_error->msk;
			val >>= ecc_error->shift;
			dev_err(dev, "%s (0x%x) found: mem addr is 0x%08X\n",
				ecc_error->msg, irq_value, val);
			queue_work(hisi_hba->wq, &hisi_hba->rst_work);
		}
	}
}

static void fatal_ecc_int_v3_hw(struct hisi_hba *hisi_hba)
{
	u32 irq_value, irq_msk;

	irq_msk = hisi_sas_read32(hisi_hba, SAS_ECC_INTR_MSK);
	hisi_sas_write32(hisi_hba, SAS_ECC_INTR_MSK, 0xffffffff);

	irq_value = hisi_sas_read32(hisi_hba, SAS_ECC_INTR);
	if (irq_value)
		multi_bit_ecc_error_process_v3_hw(hisi_hba, irq_value);

	hisi_sas_write32(hisi_hba, SAS_ECC_INTR, irq_value);
	hisi_sas_write32(hisi_hba, SAS_ECC_INTR_MSK, irq_msk);
}

static const struct hisi_sas_hw_error axi_error[] = {
	{ .msk = BIT(0), .msg = "IOST_AXI_W_ERR" },
	{ .msk = BIT(1), .msg = "IOST_AXI_R_ERR" },
	{ .msk = BIT(2), .msg = "ITCT_AXI_W_ERR" },
	{ .msk = BIT(3), .msg = "ITCT_AXI_R_ERR" },
	{ .msk = BIT(4), .msg = "SATA_AXI_W_ERR" },
	{ .msk = BIT(5), .msg = "SATA_AXI_R_ERR" },
	{ .msk = BIT(6), .msg = "DQE_AXI_R_ERR" },
	{ .msk = BIT(7), .msg = "CQE_AXI_W_ERR" },
	{}
};

static const struct hisi_sas_hw_error fifo_error[] = {
	{ .msk = BIT(8),  .msg = "CQE_WINFO_FIFO" },
	{ .msk = BIT(9),  .msg = "CQE_MSG_FIFIO" },
	{ .msk = BIT(10), .msg = "GETDQE_FIFO" },
	{ .msk = BIT(11), .msg = "CMDP_FIFO" },
	{ .msk = BIT(12), .msg = "AWTCTRL_FIFO" },
	{}
};

static const struct hisi_sas_hw_error fatal_axi_error[] = {
	{
		.irq_msk = BIT(ENT_INT_SRC3_WP_DEPTH_OFF),
		.msg = "write pointer and depth",
	},
	{
		.irq_msk = BIT(ENT_INT_SRC3_IPTT_SLOT_NOMATCH_OFF),
		.msg = "iptt no match slot",
	},
	{
		.irq_msk = BIT(ENT_INT_SRC3_RP_DEPTH_OFF),
		.msg = "read pointer and depth",
	},
	{
		.irq_msk = BIT(ENT_INT_SRC3_AXI_OFF),
		.reg = HGC_AXI_FIFO_ERR_INFO,
		.sub = axi_error,
	},
	{
		.irq_msk = BIT(ENT_INT_SRC3_FIFO_OFF),
		.reg = HGC_AXI_FIFO_ERR_INFO,
		.sub = fifo_error,
	},
	{
		.irq_msk = BIT(ENT_INT_SRC3_LM_OFF),
		.msg = "LM add/fetch list",
	},
	{
		.irq_msk = BIT(ENT_INT_SRC3_ABT_OFF),
		.msg = "SAS_HGC_ABT fetch LM list",
	},
	{
		.irq_msk = BIT(ENT_INT_SRC3_DQE_POISON_OFF),
		.msg = "read dqe poison",
	},
	{
		.irq_msk = BIT(ENT_INT_SRC3_IOST_POISON_OFF),
		.msg = "read iost poison",
	},
	{
		.irq_msk = BIT(ENT_INT_SRC3_ITCT_POISON_OFF),
		.msg = "read itct poison",
	},
	{
		.irq_msk = BIT(ENT_INT_SRC3_ITCT_NCQ_POISON_OFF),
		.msg = "read itct ncq poison",
	},

};

static irqreturn_t fatal_axi_int_v3_hw(int irq_no, void *p)
{
	u32 irq_value, irq_msk;
	struct hisi_hba *hisi_hba = p;
	struct device *dev = hisi_hba->dev;
	struct pci_dev *pdev = hisi_hba->pci_dev;
	int i;

	irq_msk = hisi_sas_read32(hisi_hba, ENT_INT_SRC_MSK3);
	hisi_sas_write32(hisi_hba, ENT_INT_SRC_MSK3, irq_msk | 0x1df00);

	irq_value = hisi_sas_read32(hisi_hba, ENT_INT_SRC3);
	irq_value &= ~irq_msk;

	for (i = 0; i < ARRAY_SIZE(fatal_axi_error); i++) {
		const struct hisi_sas_hw_error *error = &fatal_axi_error[i];

		if (!(irq_value & error->irq_msk))
			continue;

		if (error->sub) {
			const struct hisi_sas_hw_error *sub = error->sub;
			u32 err_value = hisi_sas_read32(hisi_hba, error->reg);

			for (; sub->msk || sub->msg; sub++) {
				if (!(err_value & sub->msk))
					continue;

				dev_err(dev, "%s error (0x%x) found!\n",
					sub->msg, irq_value);
				queue_work(hisi_hba->wq, &hisi_hba->rst_work);
			}
		} else {
			dev_err(dev, "%s error (0x%x) found!\n",
				error->msg, irq_value);
			queue_work(hisi_hba->wq, &hisi_hba->rst_work);
		}

		if (pdev->revision < 0x21) {
			u32 reg_val;

			reg_val = hisi_sas_read32(hisi_hba,
						  AXI_MASTER_CFG_BASE +
						  AM_CTRL_GLOBAL);
			reg_val |= AM_CTRL_SHUTDOWN_REQ_MSK;
			hisi_sas_write32(hisi_hba, AXI_MASTER_CFG_BASE +
					 AM_CTRL_GLOBAL, reg_val);
		}
	}

	fatal_ecc_int_v3_hw(hisi_hba);

	if (irq_value & BIT(ENT_INT_SRC3_ITC_INT_OFF)) {
		u32 reg_val = hisi_sas_read32(hisi_hba, ITCT_CLR);
		u32 dev_id = reg_val & ITCT_DEV_MSK;
		struct hisi_sas_device *sas_dev =
				&hisi_hba->devices[dev_id];

		hisi_sas_write32(hisi_hba, ITCT_CLR, 0);
		dev_dbg(dev, "clear ITCT ok\n");
		complete(sas_dev->completion);
	}

	hisi_sas_write32(hisi_hba, ENT_INT_SRC3, irq_value & 0x1df00);
	hisi_sas_write32(hisi_hba, ENT_INT_SRC_MSK3, irq_msk);

	return IRQ_HANDLED;
}

static bool is_ncq_err_v3_hw(struct hisi_sas_complete_v3_hdr *complete_hdr)
{
	u32 dw0, dw3;

	dw0 = le32_to_cpu(complete_hdr->dw0);
	dw3 = le32_to_cpu(complete_hdr->dw3);

	return (dw0 & ERR_PHASE_RESPONSE_FRAME_REV_STAGE_MSK) &&
	       (dw3 & FIS_TYPE_SDB_MSK) &&
	       (dw3 & FIS_ATA_STATUS_ERR_MSK);
}

static bool
slot_err_v3_hw(struct hisi_hba *hisi_hba, struct sas_task *task,
	       struct hisi_sas_slot *slot)
{
	struct task_status_struct *ts = &task->task_status;
	struct hisi_sas_complete_v3_hdr *complete_queue =
			hisi_hba->complete_hdr[slot->cmplt_queue];
	struct hisi_sas_complete_v3_hdr *complete_hdr =
			&complete_queue[slot->cmplt_queue_slot];
	struct hisi_sas_err_record_v3 *record =
			hisi_sas_status_buf_addr_mem(slot);
	u32 dma_rx_err_type = le32_to_cpu(record->dma_rx_err_type);
	u32 trans_tx_fail_type = le32_to_cpu(record->trans_tx_fail_type);
	u16 sipc_rx_err_type = le16_to_cpu(record->sipc_rx_err_type);
	u32 dw3 = le32_to_cpu(complete_hdr->dw3);
	u32 dw0 = le32_to_cpu(complete_hdr->dw0);

	switch (task->task_proto) {
	case SAS_PROTOCOL_SSP:
		if (dma_rx_err_type & RX_DATA_LEN_UNDERFLOW_MSK) {
			/*
			 * If returned response frame is incorrect because of data underflow,
			 * but I/O information has been written to the host memory, we examine
			 * response IU.
			 */
			if (!(dw0 & CMPLT_HDR_RSPNS_GOOD_MSK) &&
			    (dw0 & CMPLT_HDR_RSPNS_XFRD_MSK))
				return false;

			ts->residual = trans_tx_fail_type;
			ts->stat = SAS_DATA_UNDERRUN;
		} else if (dw3 & CMPLT_HDR_IO_IN_TARGET_MSK) {
			ts->stat = SAS_QUEUE_FULL;
			slot->abort = 1;
		} else {
			ts->stat = SAS_OPEN_REJECT;
			ts->open_rej_reason = SAS_OREJ_RSVD_RETRY;
		}
		break;
	case SAS_PROTOCOL_SATA:
	case SAS_PROTOCOL_STP:
	case SAS_PROTOCOL_SATA | SAS_PROTOCOL_STP:
		if ((dw0 & CMPLT_HDR_RSPNS_XFRD_MSK) &&
		    (sipc_rx_err_type & RX_FIS_STATUS_ERR_MSK)) {
			if (task->ata_task.use_ncq) {
				struct domain_device *device = task->dev;
				struct hisi_sas_device *sas_dev = device->lldd_dev;

				sas_dev->dev_status = HISI_SAS_DEV_NCQ_ERR;
				slot->abort = 1;
			} else {
				ts->stat = SAS_PROTO_RESPONSE;
			}
		} else if (dma_rx_err_type & RX_DATA_LEN_UNDERFLOW_MSK) {
			ts->residual = trans_tx_fail_type;
			ts->stat = SAS_DATA_UNDERRUN;
		} else if ((dw3 & CMPLT_HDR_IO_IN_TARGET_MSK) ||
			   (dw3 & SATA_DISK_IN_ERROR_STATUS_MSK)) {
			ts->stat = SAS_PHY_DOWN;
			slot->abort = 1;
		} else {
			ts->stat = SAS_OPEN_REJECT;
			ts->open_rej_reason = SAS_OREJ_RSVD_RETRY;
		}
		if (dw0 & CMPLT_HDR_RSPNS_XFRD_MSK)
			hisi_sas_sata_done(task, slot);
		break;
	case SAS_PROTOCOL_SMP:
		ts->stat = SAS_SAM_STAT_CHECK_CONDITION;
		break;
	default:
		break;
	}
	return true;
}

static void slot_complete_v3_hw(struct hisi_hba *hisi_hba,
				struct hisi_sas_slot *slot)
{
	struct sas_task *task = slot->task;
	struct hisi_sas_device *sas_dev;
	struct device *dev = hisi_hba->dev;
	struct task_status_struct *ts;
	struct domain_device *device;
	struct sas_ha_struct *ha;
	struct hisi_sas_complete_v3_hdr *complete_queue =
			hisi_hba->complete_hdr[slot->cmplt_queue];
	struct hisi_sas_complete_v3_hdr *complete_hdr =
			&complete_queue[slot->cmplt_queue_slot];
	unsigned long flags;
	bool is_internal = slot->is_internal;
	u32 dw0, dw1, dw3;

	if (unlikely(!task || !task->lldd_task || !task->dev))
		return;

	ts = &task->task_status;
	device = task->dev;
	ha = device->port->ha;
	sas_dev = device->lldd_dev;

	spin_lock_irqsave(&task->task_state_lock, flags);
	task->task_state_flags &= ~SAS_TASK_STATE_PENDING;
	spin_unlock_irqrestore(&task->task_state_lock, flags);

	memset(ts, 0, sizeof(*ts));
	ts->resp = SAS_TASK_COMPLETE;

	if (unlikely(!sas_dev)) {
		dev_dbg(dev, "slot complete: port has not device\n");
		ts->stat = SAS_PHY_DOWN;
		goto out;
	}

	dw0 = le32_to_cpu(complete_hdr->dw0);
	dw1 = le32_to_cpu(complete_hdr->dw1);
	dw3 = le32_to_cpu(complete_hdr->dw3);

	/*
	 * Use SAS+TMF status codes
	 */
	switch ((dw0 & CMPLT_HDR_ABORT_STAT_MSK) >> CMPLT_HDR_ABORT_STAT_OFF) {
	case STAT_IO_ABORTED:
		/* this IO has been aborted by abort command */
		ts->stat = SAS_ABORTED_TASK;
		goto out;
	case STAT_IO_COMPLETE:
		/* internal abort command complete */
		ts->stat = TMF_RESP_FUNC_SUCC;
		goto out;
	case STAT_IO_NO_DEVICE:
		ts->stat = TMF_RESP_FUNC_COMPLETE;
		goto out;
	case STAT_IO_NOT_VALID:
		/*
		 * abort single IO, the controller can't find the IO
		 */
		ts->stat = TMF_RESP_FUNC_FAILED;
		goto out;
	default:
		break;
	}

	/* check for erroneous completion */
	if ((dw0 & CMPLT_HDR_CMPLT_MSK) == 0x3) {
		u32 *error_info = hisi_sas_status_buf_addr_mem(slot);

		if (slot_err_v3_hw(hisi_hba, task, slot)) {
			if (ts->stat != SAS_DATA_UNDERRUN)
				dev_info(dev, "erroneous completion iptt=%d task=%pK dev id=%d addr=%016llx CQ hdr: 0x%x 0x%x 0x%x 0x%x Error info: 0x%x 0x%x 0x%x 0x%x\n",
					slot->idx, task, sas_dev->device_id,
					SAS_ADDR(device->sas_addr),
					dw0, dw1, complete_hdr->act, dw3,
					error_info[0], error_info[1],
					error_info[2], error_info[3]);
			if (unlikely(slot->abort)) {
				if (dev_is_sata(device) && task->ata_task.use_ncq)
					sas_ata_device_link_abort(device, true);
				else
					sas_task_abort(task);

				return;
			}
			goto out;
		}
	}

	switch (task->task_proto) {
	case SAS_PROTOCOL_SSP: {
		struct ssp_response_iu *iu =
			hisi_sas_status_buf_addr_mem(slot) +
			sizeof(struct hisi_sas_err_record);

		sas_ssp_task_response(dev, task, iu);
		break;
	}
	case SAS_PROTOCOL_SMP: {
		struct scatterlist *sg_resp = &task->smp_task.smp_resp;
		void *to = page_address(sg_page(sg_resp));

		ts->stat = SAS_SAM_STAT_GOOD;

		memcpy(to + sg_resp->offset,
			hisi_sas_status_buf_addr_mem(slot) +
		       sizeof(struct hisi_sas_err_record),
		       sg_resp->length);
		break;
	}
	case SAS_PROTOCOL_SATA:
	case SAS_PROTOCOL_STP:
	case SAS_PROTOCOL_SATA | SAS_PROTOCOL_STP:
		ts->stat = SAS_SAM_STAT_GOOD;
		if (dw0 & CMPLT_HDR_RSPNS_XFRD_MSK)
			hisi_sas_sata_done(task, slot);
		break;
	default:
		ts->stat = SAS_SAM_STAT_CHECK_CONDITION;
		break;
	}

	if (!slot->port->port_attached) {
		dev_warn(dev, "slot complete: port %d has removed\n",
			slot->port->sas_port.id);
		ts->stat = SAS_PHY_DOWN;
	}

out:
	spin_lock_irqsave(&task->task_state_lock, flags);
	if (task->task_state_flags & SAS_TASK_STATE_ABORTED) {
		spin_unlock_irqrestore(&task->task_state_lock, flags);
		dev_info(dev, "slot complete: task(%pK) aborted\n", task);
		return;
	}
	task->task_state_flags |= SAS_TASK_STATE_DONE;
	spin_unlock_irqrestore(&task->task_state_lock, flags);
	hisi_sas_slot_task_free(hisi_hba, task, slot, true);

	if (!is_internal && (task->task_proto != SAS_PROTOCOL_SMP)) {
		spin_lock_irqsave(&device->done_lock, flags);
		if (test_bit(SAS_HA_FROZEN, &ha->state)) {
			spin_unlock_irqrestore(&device->done_lock, flags);
			dev_info(dev, "slot complete: task(%pK) ignored\n",
				 task);
			return;
		}
		spin_unlock_irqrestore(&device->done_lock, flags);
	}

	if (task->task_done)
		task->task_done(task);
}

static int complete_v3_hw(struct hisi_sas_cq *cq)
{
	struct hisi_sas_complete_v3_hdr *complete_queue;
	struct hisi_hba *hisi_hba = cq->hisi_hba;
	u32 rd_point, wr_point;
	int queue = cq->id;
	int completed;

	rd_point = cq->rd_point;
	complete_queue = hisi_hba->complete_hdr[queue];

	wr_point = hisi_sas_read32(hisi_hba, COMPL_Q_0_WR_PTR +
				   (0x14 * queue));
	completed = (wr_point + HISI_SAS_QUEUE_SLOTS - rd_point) % HISI_SAS_QUEUE_SLOTS;

	while (rd_point != wr_point) {
		struct hisi_sas_complete_v3_hdr *complete_hdr;
		struct device *dev = hisi_hba->dev;
		struct hisi_sas_slot *slot;
		u32 dw0, dw1, dw3;
		int iptt;

		complete_hdr = &complete_queue[rd_point];
		dw0 = le32_to_cpu(complete_hdr->dw0);
		dw1 = le32_to_cpu(complete_hdr->dw1);
		dw3 = le32_to_cpu(complete_hdr->dw3);

		iptt = dw1 & CMPLT_HDR_IPTT_MSK;
		if (unlikely((dw0 & CMPLT_HDR_CMPLT_MSK) == 0x3) &&
			     (dw3 & CMPLT_HDR_SATA_DISK_ERR_MSK)) {
			int device_id = (dw1 & CMPLT_HDR_DEV_ID_MSK) >>
					CMPLT_HDR_DEV_ID_OFF;
			struct hisi_sas_itct *itct =
				&hisi_hba->itct[device_id];
			struct hisi_sas_device *sas_dev =
				&hisi_hba->devices[device_id];
			struct domain_device *device = sas_dev->sas_device;

			dev_err(dev, "erroneous completion disk err dev id=%d sas_addr=0x%llx CQ hdr: 0x%x 0x%x 0x%x 0x%x\n",
				device_id, itct->sas_addr, dw0, dw1,
				complete_hdr->act, dw3);

			if (is_ncq_err_v3_hw(complete_hdr))
				sas_dev->dev_status = HISI_SAS_DEV_NCQ_ERR;

			sas_ata_device_link_abort(device, true);
		} else if (likely(iptt < HISI_SAS_COMMAND_ENTRIES_V3_HW)) {
			slot = &hisi_hba->slot_info[iptt];
			slot->cmplt_queue_slot = rd_point;
			slot->cmplt_queue = queue;
			slot_complete_v3_hw(hisi_hba, slot);
		} else
			dev_err(dev, "IPTT %d is invalid, discard it.\n", iptt);

		if (++rd_point >= HISI_SAS_QUEUE_SLOTS)
			rd_point = 0;
	}

	/* update rd_point */
	cq->rd_point = rd_point;
	hisi_sas_write32(hisi_hba, COMPL_Q_0_RD_PTR + (0x14 * queue), rd_point);
	cond_resched();

	return completed;
}

static int queue_complete_v3_hw(struct Scsi_Host *shost, unsigned int queue)
{
	struct hisi_hba *hisi_hba = shost_priv(shost);
	struct hisi_sas_cq *cq = &hisi_hba->cq[queue];
	int completed;

	spin_lock(&cq->poll_lock);
	completed = complete_v3_hw(cq);
	spin_unlock(&cq->poll_lock);

	return completed;
}

static irqreturn_t cq_thread_v3_hw(int irq_no, void *p)
{
	struct hisi_sas_cq *cq = p;

	complete_v3_hw(cq);

	return IRQ_HANDLED;
}

static irqreturn_t cq_interrupt_v3_hw(int irq_no, void *p)
{
	struct hisi_sas_cq *cq = p;
	struct hisi_hba *hisi_hba = cq->hisi_hba;
	int queue = cq->id;

	hisi_sas_write32(hisi_hba, OQ_INT_SRC, 1 << queue);

	return IRQ_WAKE_THREAD;
}

static void hisi_sas_v3_free_vectors(void *data)
{
	struct pci_dev *pdev = data;

	pci_free_irq_vectors(pdev);
}

static int interrupt_preinit_v3_hw(struct hisi_hba *hisi_hba)
{
	/* Allocate all MSI vectors to avoid re-insertion issue */
	int max_msi = HISI_SAS_MSI_COUNT_V3_HW;
	int vectors, min_msi;
	struct Scsi_Host *shost = hisi_hba->shost;
	struct pci_dev *pdev = hisi_hba->pci_dev;
	struct irq_affinity desc = {
		.pre_vectors = BASE_VECTORS_V3_HW,
	};

	min_msi = MIN_AFFINE_VECTORS_V3_HW;
	vectors = pci_alloc_irq_vectors_affinity(pdev,
						 min_msi, max_msi,
						 PCI_IRQ_MSI |
						 PCI_IRQ_AFFINITY,
						 &desc);
	if (vectors < 0)
		return -ENOENT;


	hisi_hba->cq_nvecs = vectors - BASE_VECTORS_V3_HW - hisi_hba->iopoll_q_cnt;
	shost->nr_hw_queues = hisi_hba->cq_nvecs + hisi_hba->iopoll_q_cnt;

	return devm_add_action(&pdev->dev, hisi_sas_v3_free_vectors, pdev);
}

static int interrupt_init_v3_hw(struct hisi_hba *hisi_hba)
{
	struct device *dev = hisi_hba->dev;
	struct pci_dev *pdev = hisi_hba->pci_dev;
	int rc, i;

	rc = devm_request_irq(dev, pci_irq_vector(pdev, 1),
			      int_phy_up_down_bcast_v3_hw, 0,
			      DRV_NAME " phy", hisi_hba);
	if (rc) {
		dev_err(dev, "could not request phy interrupt, rc=%d\n", rc);
		return -ENOENT;
	}

	rc = devm_request_irq(dev, pci_irq_vector(pdev, 2),
			      int_chnl_int_v3_hw, 0,
			      DRV_NAME " channel", hisi_hba);
	if (rc) {
		dev_err(dev, "could not request chnl interrupt, rc=%d\n", rc);
		return -ENOENT;
	}

	rc = devm_request_irq(dev, pci_irq_vector(pdev, 11),
			      fatal_axi_int_v3_hw, 0,
			      DRV_NAME " fatal", hisi_hba);
	if (rc) {
		dev_err(dev, "could not request fatal interrupt, rc=%d\n", rc);
		return -ENOENT;
	}

	if (hisi_sas_intr_conv)
		dev_info(dev, "Enable interrupt converge\n");

	for (i = 0; i < hisi_hba->cq_nvecs; i++) {
		struct hisi_sas_cq *cq = &hisi_hba->cq[i];
		int nr = hisi_sas_intr_conv ? 16 : 16 + i;
		unsigned long irqflags = hisi_sas_intr_conv ? IRQF_SHARED :
							      IRQF_ONESHOT;

		cq->irq_no = pci_irq_vector(pdev, nr);
		rc = devm_request_threaded_irq(dev, cq->irq_no,
				      cq_interrupt_v3_hw,
				      cq_thread_v3_hw,
				      irqflags,
				      DRV_NAME " cq", cq);
		if (rc) {
			dev_err(dev, "could not request cq%d interrupt, rc=%d\n",
				i, rc);
			return -ENOENT;
		}
		cq->irq_mask = pci_irq_get_affinity(pdev, i + BASE_VECTORS_V3_HW);
		if (!cq->irq_mask) {
			dev_err(dev, "could not get cq%d irq affinity!\n", i);
			return -ENOENT;
		}
	}

	return 0;
}

static int hisi_sas_v3_init(struct hisi_hba *hisi_hba)
{
	int rc;

	rc = hw_init_v3_hw(hisi_hba);
	if (rc)
		return rc;

	rc = interrupt_init_v3_hw(hisi_hba);
	if (rc)
		return rc;

	return 0;
}

static void phy_set_linkrate_v3_hw(struct hisi_hba *hisi_hba, int phy_no,
		struct sas_phy_linkrates *r)
{
	enum sas_linkrate max = r->maximum_linkrate;
	u32 prog_phy_link_rate = hisi_sas_phy_read32(hisi_hba, phy_no,
						     PROG_PHY_LINK_RATE);

	prog_phy_link_rate &= ~CFG_PROG_PHY_LINK_RATE_MSK;
	prog_phy_link_rate |= hisi_sas_get_prog_phy_linkrate_mask(max);
	hisi_sas_phy_write32(hisi_hba, phy_no, PROG_PHY_LINK_RATE,
			     prog_phy_link_rate);
}

static void interrupt_disable_v3_hw(struct hisi_hba *hisi_hba)
{
	struct pci_dev *pdev = hisi_hba->pci_dev;
	int i;

	synchronize_irq(pci_irq_vector(pdev, 1));
	synchronize_irq(pci_irq_vector(pdev, 2));
	synchronize_irq(pci_irq_vector(pdev, 11));
	for (i = 0; i < hisi_hba->queue_count; i++)
		hisi_sas_write32(hisi_hba, OQ0_INT_SRC_MSK + 0x4 * i, 0x1);

	for (i = 0; i < hisi_hba->cq_nvecs; i++)
		synchronize_irq(pci_irq_vector(pdev, i + 16));

	hisi_sas_write32(hisi_hba, ENT_INT_SRC_MSK1, 0xffffffff);
	hisi_sas_write32(hisi_hba, ENT_INT_SRC_MSK2, 0xffffffff);
	hisi_sas_write32(hisi_hba, ENT_INT_SRC_MSK3, 0xffffffff);
	hisi_sas_write32(hisi_hba, SAS_ECC_INTR_MSK, 0xffffffff);

	for (i = 0; i < hisi_hba->n_phy; i++) {
		hisi_sas_phy_write32(hisi_hba, i, CHL_INT1_MSK, 0xffffffff);
		hisi_sas_phy_write32(hisi_hba, i, CHL_INT2_MSK, 0xffffffff);
		hisi_sas_phy_write32(hisi_hba, i, PHYCTRL_NOT_RDY_MSK, 0x1);
		hisi_sas_phy_write32(hisi_hba, i, PHYCTRL_PHY_ENA_MSK, 0x1);
		hisi_sas_phy_write32(hisi_hba, i, SL_RX_BCAST_CHK_MSK, 0x1);
	}
}

static u32 get_phys_state_v3_hw(struct hisi_hba *hisi_hba)
{
	return hisi_sas_read32(hisi_hba, PHY_STATE);
}

static int disable_host_v3_hw(struct hisi_hba *hisi_hba)
{
	struct device *dev = hisi_hba->dev;
	u32 status, reg_val;
	int rc;

	hisi_sas_sync_poll_cqs(hisi_hba);
	hisi_sas_write32(hisi_hba, DLVRY_QUEUE_ENABLE, 0x0);

	hisi_sas_stop_phys(hisi_hba);

	mdelay(10);

	reg_val = hisi_sas_read32(hisi_hba, AXI_MASTER_CFG_BASE +
				  AM_CTRL_GLOBAL);
	reg_val |= AM_CTRL_SHUTDOWN_REQ_MSK;
	hisi_sas_write32(hisi_hba, AXI_MASTER_CFG_BASE +
			 AM_CTRL_GLOBAL, reg_val);

	/* wait until bus idle */
	rc = hisi_sas_read32_poll_timeout(AXI_MASTER_CFG_BASE +
					  AM_CURR_TRANS_RETURN, status,
					  status == 0x3, 10, 100);
	if (rc) {
		dev_err(dev, "axi bus is not idle, rc=%d\n", rc);
		return rc;
	}

	return 0;
}

static int soft_reset_v3_hw(struct hisi_hba *hisi_hba)
{
	struct device *dev = hisi_hba->dev;
	int rc;

	interrupt_disable_v3_hw(hisi_hba);
	rc = disable_host_v3_hw(hisi_hba);
	if (rc) {
		dev_err(dev, "soft reset: disable host failed rc=%d\n", rc);
		return rc;
	}

	hisi_sas_init_mem(hisi_hba);

	return hw_init_v3_hw(hisi_hba);
}

static int write_gpio_v3_hw(struct hisi_hba *hisi_hba, u8 reg_type,
			u8 reg_index, u8 reg_count, u8 *write_data)
{
	struct device *dev = hisi_hba->dev;
	u32 *data = (u32 *)write_data;
	int i;

	switch (reg_type) {
	case SAS_GPIO_REG_TX:
		if ((reg_index + reg_count) > ((hisi_hba->n_phy + 3) / 4)) {
			dev_err(dev, "write gpio: invalid reg range[%d, %d]\n",
				reg_index, reg_index + reg_count - 1);
			return -EINVAL;
		}

		for (i = 0; i < reg_count; i++)
			hisi_sas_write32(hisi_hba,
					 SAS_GPIO_TX_0_1 + (reg_index + i) * 4,
					 data[i]);
		break;
	default:
		dev_err(dev, "write gpio: unsupported or bad reg type %d\n",
			reg_type);
		return -EINVAL;
	}

	return 0;
}

static void wait_cmds_complete_timeout_v3_hw(struct hisi_hba *hisi_hba,
					     int delay_ms, int timeout_ms)
{
	struct device *dev = hisi_hba->dev;
	int entries, entries_old = 0, time;

	for (time = 0; time < timeout_ms; time += delay_ms) {
		entries = hisi_sas_read32(hisi_hba, CQE_SEND_CNT);
		if (entries == entries_old)
			break;

		entries_old = entries;
		msleep(delay_ms);
	}

	if (time >= timeout_ms) {
		dev_dbg(dev, "Wait commands complete timeout!\n");
		return;
	}

	dev_dbg(dev, "wait commands complete %dms\n", time);
}

static ssize_t intr_conv_v3_hw_show(struct device *dev,
				    struct device_attribute *attr, char *buf)
{
	return scnprintf(buf, PAGE_SIZE, "%u\n", hisi_sas_intr_conv);
}
static DEVICE_ATTR_RO(intr_conv_v3_hw);

static void config_intr_coal_v3_hw(struct hisi_hba *hisi_hba)
{
	/* config those registers between enable and disable PHYs */
	hisi_sas_stop_phys(hisi_hba);
	hisi_sas_write32(hisi_hba, INT_COAL_EN, 0x3);

	if (hisi_hba->intr_coal_ticks == 0 ||
	    hisi_hba->intr_coal_count == 0) {
		/* configure the interrupt coalescing timeout period 10us */
		hisi_sas_write32(hisi_hba, OQ_INT_COAL_TIME, 0xa);
		/* configure the count of CQ entries 10 */
		hisi_sas_write32(hisi_hba, OQ_INT_COAL_CNT, 0xa);
	} else {
		hisi_sas_write32(hisi_hba, OQ_INT_COAL_TIME,
				 hisi_hba->intr_coal_ticks);
		hisi_sas_write32(hisi_hba, OQ_INT_COAL_CNT,
				 hisi_hba->intr_coal_count);
	}
	phys_init_v3_hw(hisi_hba);
}

static ssize_t intr_coal_ticks_v3_hw_show(struct device *dev,
					  struct device_attribute *attr,
					  char *buf)
{
	struct Scsi_Host *shost = class_to_shost(dev);
	struct hisi_hba *hisi_hba = shost_priv(shost);

	return scnprintf(buf, PAGE_SIZE, "%u\n",
			 hisi_hba->intr_coal_ticks);
}

static ssize_t intr_coal_ticks_v3_hw_store(struct device *dev,
					   struct device_attribute *attr,
					   const char *buf, size_t count)
{
	struct Scsi_Host *shost = class_to_shost(dev);
	struct hisi_hba *hisi_hba = shost_priv(shost);
	u32 intr_coal_ticks;
	int ret;

	ret = kstrtou32(buf, 10, &intr_coal_ticks);
	if (ret) {
		dev_err(dev, "Input data of interrupt coalesce unmatch\n");
		return -EINVAL;
	}

	if (intr_coal_ticks >= BIT(24)) {
		dev_err(dev, "intr_coal_ticks must be less than 2^24!\n");
		return -EINVAL;
	}

	hisi_hba->intr_coal_ticks = intr_coal_ticks;

	config_intr_coal_v3_hw(hisi_hba);

	return count;
}
static DEVICE_ATTR_RW(intr_coal_ticks_v3_hw);

static ssize_t intr_coal_count_v3_hw_show(struct device *dev,
					  struct device_attribute
					  *attr, char *buf)
{
	struct Scsi_Host *shost = class_to_shost(dev);
	struct hisi_hba *hisi_hba = shost_priv(shost);

	return scnprintf(buf, PAGE_SIZE, "%u\n",
			 hisi_hba->intr_coal_count);
}

static ssize_t intr_coal_count_v3_hw_store(struct device *dev,
		struct device_attribute
		*attr, const char *buf, size_t count)
{
	struct Scsi_Host *shost = class_to_shost(dev);
	struct hisi_hba *hisi_hba = shost_priv(shost);
	u32 intr_coal_count;
	int ret;

	ret = kstrtou32(buf, 10, &intr_coal_count);
	if (ret) {
		dev_err(dev, "Input data of interrupt coalesce unmatch\n");
		return -EINVAL;
	}

	if (intr_coal_count >= BIT(8)) {
		dev_err(dev, "intr_coal_count must be less than 2^8!\n");
		return -EINVAL;
	}

	hisi_hba->intr_coal_count = intr_coal_count;

	config_intr_coal_v3_hw(hisi_hba);

	return count;
}
static DEVICE_ATTR_RW(intr_coal_count_v3_hw);

static ssize_t iopoll_q_cnt_v3_hw_show(struct device *dev,
					  struct device_attribute
					  *attr, char *buf)
{
	struct Scsi_Host *shost = class_to_shost(dev);
	struct hisi_hba *hisi_hba = shost_priv(shost);

	return scnprintf(buf, PAGE_SIZE, "%u\n",
			 hisi_hba->iopoll_q_cnt);
}
static DEVICE_ATTR_RO(iopoll_q_cnt_v3_hw);

static int device_configure_v3_hw(struct scsi_device *sdev,
		struct queue_limits *lim)
{
	struct Scsi_Host *shost = dev_to_shost(&sdev->sdev_gendev);
	struct hisi_hba *hisi_hba = shost_priv(shost);
	int ret = hisi_sas_device_configure(sdev, lim);
	struct device *dev = hisi_hba->dev;

	if (ret)
		return ret;

	if (sdev->type == TYPE_ENCLOSURE)
		return 0;

	if (!device_link_add(&sdev->sdev_gendev, dev,
			     DL_FLAG_PM_RUNTIME | DL_FLAG_RPM_ACTIVE)) {
		if (pm_runtime_enabled(dev)) {
			dev_info(dev, "add device link failed, disable runtime PM for the host\n");
			pm_runtime_disable(dev);
		}
	}

	return 0;
}

static struct attribute *host_v3_hw_attrs[] = {
	&dev_attr_phy_event_threshold.attr,
	&dev_attr_intr_conv_v3_hw.attr,
	&dev_attr_intr_coal_ticks_v3_hw.attr,
	&dev_attr_intr_coal_count_v3_hw.attr,
	&dev_attr_iopoll_q_cnt_v3_hw.attr,
	NULL
};

ATTRIBUTE_GROUPS(host_v3_hw);

static const struct attribute_group *sdev_groups_v3_hw[] = {
	&sas_ata_sdev_attr_group,
	NULL
};

#define HISI_SAS_DEBUGFS_REG(x) {#x, x}

struct hisi_sas_debugfs_reg_lu {
	char *name;
	int off;
};

struct hisi_sas_debugfs_reg {
	const struct hisi_sas_debugfs_reg_lu *lu;
	int count;
	int base_off;
};

static const struct hisi_sas_debugfs_reg_lu debugfs_port_reg_lu[] = {
	HISI_SAS_DEBUGFS_REG(PHY_CFG),
	HISI_SAS_DEBUGFS_REG(HARD_PHY_LINKRATE),
	HISI_SAS_DEBUGFS_REG(PROG_PHY_LINK_RATE),
	HISI_SAS_DEBUGFS_REG(PHY_CTRL),
	HISI_SAS_DEBUGFS_REG(SL_CFG),
	HISI_SAS_DEBUGFS_REG(AIP_LIMIT),
	HISI_SAS_DEBUGFS_REG(SL_CONTROL),
	HISI_SAS_DEBUGFS_REG(RX_PRIMS_STATUS),
	HISI_SAS_DEBUGFS_REG(TX_ID_DWORD0),
	HISI_SAS_DEBUGFS_REG(TX_ID_DWORD1),
	HISI_SAS_DEBUGFS_REG(TX_ID_DWORD2),
	HISI_SAS_DEBUGFS_REG(TX_ID_DWORD3),
	HISI_SAS_DEBUGFS_REG(TX_ID_DWORD4),
	HISI_SAS_DEBUGFS_REG(TX_ID_DWORD5),
	HISI_SAS_DEBUGFS_REG(TX_ID_DWORD6),
	HISI_SAS_DEBUGFS_REG(TXID_AUTO),
	HISI_SAS_DEBUGFS_REG(RX_IDAF_DWORD0),
	HISI_SAS_DEBUGFS_REG(RXOP_CHECK_CFG_H),
	HISI_SAS_DEBUGFS_REG(STP_LINK_TIMER),
	HISI_SAS_DEBUGFS_REG(STP_LINK_TIMEOUT_STATE),
	HISI_SAS_DEBUGFS_REG(CON_CFG_DRIVER),
	HISI_SAS_DEBUGFS_REG(SAS_SSP_CON_TIMER_CFG),
	HISI_SAS_DEBUGFS_REG(SAS_SMP_CON_TIMER_CFG),
	HISI_SAS_DEBUGFS_REG(SAS_STP_CON_TIMER_CFG),
	HISI_SAS_DEBUGFS_REG(CHL_INT0),
	HISI_SAS_DEBUGFS_REG(CHL_INT1),
	HISI_SAS_DEBUGFS_REG(CHL_INT2),
	HISI_SAS_DEBUGFS_REG(CHL_INT0_MSK),
	HISI_SAS_DEBUGFS_REG(CHL_INT1_MSK),
	HISI_SAS_DEBUGFS_REG(CHL_INT2_MSK),
	HISI_SAS_DEBUGFS_REG(SAS_EC_INT_COAL_TIME),
	HISI_SAS_DEBUGFS_REG(CHL_INT_COAL_EN),
	HISI_SAS_DEBUGFS_REG(SAS_RX_TRAIN_TIMER),
	HISI_SAS_DEBUGFS_REG(PHY_CTRL_RDY_MSK),
	HISI_SAS_DEBUGFS_REG(PHYCTRL_NOT_RDY_MSK),
	HISI_SAS_DEBUGFS_REG(PHYCTRL_DWS_RESET_MSK),
	HISI_SAS_DEBUGFS_REG(PHYCTRL_PHY_ENA_MSK),
	HISI_SAS_DEBUGFS_REG(SL_RX_BCAST_CHK_MSK),
	HISI_SAS_DEBUGFS_REG(PHYCTRL_OOB_RESTART_MSK),
	HISI_SAS_DEBUGFS_REG(DMA_TX_STATUS),
	HISI_SAS_DEBUGFS_REG(DMA_RX_STATUS),
	HISI_SAS_DEBUGFS_REG(COARSETUNE_TIME),
	HISI_SAS_DEBUGFS_REG(ERR_CNT_DWS_LOST),
	HISI_SAS_DEBUGFS_REG(ERR_CNT_RESET_PROB),
	HISI_SAS_DEBUGFS_REG(ERR_CNT_INVLD_DW),
	HISI_SAS_DEBUGFS_REG(ERR_CNT_CODE_ERR),
	HISI_SAS_DEBUGFS_REG(ERR_CNT_DISP_ERR),
	{}
};

static const struct hisi_sas_debugfs_reg debugfs_port_reg = {
	.lu = debugfs_port_reg_lu,
	.count = 0x100,
	.base_off = PORT_BASE,
};

static const struct hisi_sas_debugfs_reg_lu debugfs_global_reg_lu[] = {
	HISI_SAS_DEBUGFS_REG(DLVRY_QUEUE_ENABLE),
	HISI_SAS_DEBUGFS_REG(PHY_CONTEXT),
	HISI_SAS_DEBUGFS_REG(PHY_STATE),
	HISI_SAS_DEBUGFS_REG(PHY_PORT_NUM_MA),
	HISI_SAS_DEBUGFS_REG(PHY_CONN_RATE),
	HISI_SAS_DEBUGFS_REG(ITCT_CLR),
	HISI_SAS_DEBUGFS_REG(IO_SATA_BROKEN_MSG_ADDR_LO),
	HISI_SAS_DEBUGFS_REG(IO_SATA_BROKEN_MSG_ADDR_HI),
	HISI_SAS_DEBUGFS_REG(SATA_INITI_D2H_STORE_ADDR_LO),
	HISI_SAS_DEBUGFS_REG(SATA_INITI_D2H_STORE_ADDR_HI),
	HISI_SAS_DEBUGFS_REG(CFG_MAX_TAG),
	HISI_SAS_DEBUGFS_REG(TRANS_LOCK_ICT_TIME),
	HISI_SAS_DEBUGFS_REG(HGC_SAS_TX_OPEN_FAIL_RETRY_CTRL),
	HISI_SAS_DEBUGFS_REG(HGC_SAS_TXFAIL_RETRY_CTRL),
	HISI_SAS_DEBUGFS_REG(HGC_GET_ITV_TIME),
	HISI_SAS_DEBUGFS_REG(DEVICE_MSG_WORK_MODE),
	HISI_SAS_DEBUGFS_REG(OPENA_WT_CONTI_TIME),
	HISI_SAS_DEBUGFS_REG(I_T_NEXUS_LOSS_TIME),
	HISI_SAS_DEBUGFS_REG(MAX_CON_TIME_LIMIT_TIME),
	HISI_SAS_DEBUGFS_REG(BUS_INACTIVE_LIMIT_TIME),
	HISI_SAS_DEBUGFS_REG(REJECT_TO_OPEN_LIMIT_TIME),
	HISI_SAS_DEBUGFS_REG(CQ_INT_CONVERGE_EN),
	HISI_SAS_DEBUGFS_REG(CFG_AGING_TIME),
	HISI_SAS_DEBUGFS_REG(HGC_DFX_CFG2),
	HISI_SAS_DEBUGFS_REG(CFG_ABT_SET_QUERY_IPTT),
	HISI_SAS_DEBUGFS_REG(CFG_ABT_SET_IPTT_DONE),
	HISI_SAS_DEBUGFS_REG(HGC_IOMB_PROC1_STATUS),
	HISI_SAS_DEBUGFS_REG(CHNL_INT_STATUS),
	HISI_SAS_DEBUGFS_REG(HGC_AXI_FIFO_ERR_INFO),
	HISI_SAS_DEBUGFS_REG(INT_COAL_EN),
	HISI_SAS_DEBUGFS_REG(OQ_INT_COAL_TIME),
	HISI_SAS_DEBUGFS_REG(OQ_INT_COAL_CNT),
	HISI_SAS_DEBUGFS_REG(ENT_INT_COAL_TIME),
	HISI_SAS_DEBUGFS_REG(ENT_INT_COAL_CNT),
	HISI_SAS_DEBUGFS_REG(OQ_INT_SRC),
	HISI_SAS_DEBUGFS_REG(OQ_INT_SRC_MSK),
	HISI_SAS_DEBUGFS_REG(ENT_INT_SRC1),
	HISI_SAS_DEBUGFS_REG(ENT_INT_SRC2),
	HISI_SAS_DEBUGFS_REG(ENT_INT_SRC3),
	HISI_SAS_DEBUGFS_REG(ENT_INT_SRC_MSK1),
	HISI_SAS_DEBUGFS_REG(ENT_INT_SRC_MSK2),
	HISI_SAS_DEBUGFS_REG(ENT_INT_SRC_MSK3),
	HISI_SAS_DEBUGFS_REG(CHNL_PHYUPDOWN_INT_MSK),
	HISI_SAS_DEBUGFS_REG(CHNL_ENT_INT_MSK),
	HISI_SAS_DEBUGFS_REG(HGC_COM_INT_MSK),
	HISI_SAS_DEBUGFS_REG(SAS_ECC_INTR),
	HISI_SAS_DEBUGFS_REG(SAS_ECC_INTR_MSK),
	HISI_SAS_DEBUGFS_REG(HGC_ERR_STAT_EN),
	HISI_SAS_DEBUGFS_REG(CQE_SEND_CNT),
	HISI_SAS_DEBUGFS_REG(DLVRY_Q_0_DEPTH),
	HISI_SAS_DEBUGFS_REG(DLVRY_Q_0_WR_PTR),
	HISI_SAS_DEBUGFS_REG(DLVRY_Q_0_RD_PTR),
	HISI_SAS_DEBUGFS_REG(HYPER_STREAM_ID_EN_CFG),
	HISI_SAS_DEBUGFS_REG(OQ0_INT_SRC_MSK),
	HISI_SAS_DEBUGFS_REG(COMPL_Q_0_DEPTH),
	HISI_SAS_DEBUGFS_REG(COMPL_Q_0_WR_PTR),
	HISI_SAS_DEBUGFS_REG(COMPL_Q_0_RD_PTR),
	HISI_SAS_DEBUGFS_REG(AWQOS_AWCACHE_CFG),
	HISI_SAS_DEBUGFS_REG(ARQOS_ARCACHE_CFG),
	HISI_SAS_DEBUGFS_REG(HILINK_ERR_DFX),
	HISI_SAS_DEBUGFS_REG(SAS_GPIO_CFG_0),
	HISI_SAS_DEBUGFS_REG(SAS_GPIO_CFG_1),
	HISI_SAS_DEBUGFS_REG(SAS_GPIO_TX_0_1),
	HISI_SAS_DEBUGFS_REG(SAS_CFG_DRIVE_VLD),
	{}
};

static const struct hisi_sas_debugfs_reg debugfs_global_reg = {
	.lu = debugfs_global_reg_lu,
	.count = 0x800,
};

static const struct hisi_sas_debugfs_reg_lu debugfs_axi_reg_lu[] = {
	HISI_SAS_DEBUGFS_REG(AM_CFG_MAX_TRANS),
	HISI_SAS_DEBUGFS_REG(AM_CFG_SINGLE_PORT_MAX_TRANS),
	HISI_SAS_DEBUGFS_REG(AXI_CFG),
	HISI_SAS_DEBUGFS_REG(AM_ROB_ECC_ERR_ADDR),
	{}
};

static const struct hisi_sas_debugfs_reg debugfs_axi_reg = {
	.lu = debugfs_axi_reg_lu,
	.count = 0x61,
	.base_off = AXI_MASTER_CFG_BASE,
};

static const struct hisi_sas_debugfs_reg_lu debugfs_ras_reg_lu[] = {
	HISI_SAS_DEBUGFS_REG(SAS_RAS_INTR0),
	HISI_SAS_DEBUGFS_REG(SAS_RAS_INTR1),
	HISI_SAS_DEBUGFS_REG(SAS_RAS_INTR0_MASK),
	HISI_SAS_DEBUGFS_REG(SAS_RAS_INTR1_MASK),
	HISI_SAS_DEBUGFS_REG(CFG_SAS_RAS_INTR_MASK),
	HISI_SAS_DEBUGFS_REG(SAS_RAS_INTR2),
	HISI_SAS_DEBUGFS_REG(SAS_RAS_INTR2_MASK),
	{}
};

static const struct hisi_sas_debugfs_reg debugfs_ras_reg = {
	.lu = debugfs_ras_reg_lu,
	.count = 0x10,
	.base_off = RAS_BASE,
};

static void debugfs_snapshot_prepare_v3_hw(struct hisi_hba *hisi_hba)
{
	struct Scsi_Host *shost = hisi_hba->shost;

	scsi_block_requests(shost);
	wait_cmds_complete_timeout_v3_hw(hisi_hba, 100, 5000);

	set_bit(HISI_SAS_REJECT_CMD_BIT, &hisi_hba->flags);
	hisi_sas_sync_cqs(hisi_hba);
	hisi_sas_write32(hisi_hba, DLVRY_QUEUE_ENABLE, 0);
}

static void debugfs_snapshot_restore_v3_hw(struct hisi_hba *hisi_hba)
{
	struct Scsi_Host *shost = hisi_hba->shost;

	hisi_sas_write32(hisi_hba, DLVRY_QUEUE_ENABLE,
			 (u32)((1ULL << hisi_hba->queue_count) - 1));

	clear_bit(HISI_SAS_REJECT_CMD_BIT, &hisi_hba->flags);
	scsi_unblock_requests(shost);
}

static void read_iost_itct_cache_v3_hw(struct hisi_hba *hisi_hba,
				       enum hisi_sas_debugfs_cache_type type,
				       u32 *cache)
{
	u32 cache_dw_size = HISI_SAS_IOST_ITCT_CACHE_DW_SZ *
			    HISI_SAS_IOST_ITCT_CACHE_NUM;
	struct device *dev = hisi_hba->dev;
	u32 *buf = cache;
	u32 i, val;

	hisi_sas_write32(hisi_hba, TAB_RD_TYPE, type);

	for (i = 0; i < HISI_SAS_IOST_ITCT_CACHE_DW_SZ; i++) {
		val = hisi_sas_read32(hisi_hba, TAB_DFX);
		if (val == 0xffffffff)
			break;
	}

	if (val != 0xffffffff) {
		dev_err(dev, "Issue occurred in reading IOST/ITCT cache!\n");
		return;
	}

	memset(buf, 0, cache_dw_size * 4);
	buf[0] = val;

	for (i = 1; i < cache_dw_size; i++)
		buf[i] = hisi_sas_read32(hisi_hba, TAB_DFX);
}

static void hisi_sas_bist_test_prep_v3_hw(struct hisi_hba *hisi_hba)
{
	u32 reg_val;
	int phy_no = hisi_hba->debugfs_bist_phy_no;
	int i;

	/* disable PHY */
	hisi_sas_phy_enable(hisi_hba, phy_no, 0);

	/* update FFE */
	for (i = 0; i < FFE_CFG_MAX; i++)
		hisi_sas_phy_write32(hisi_hba, phy_no, TXDEEMPH_G1 + (i * 0x4),
				     hisi_hba->debugfs_bist_ffe[phy_no][i]);

	/* disable ALOS */
	reg_val = hisi_sas_phy_read32(hisi_hba, phy_no, SERDES_CFG);
	reg_val |= CFG_ALOS_CHK_DISABLE_MSK;
	hisi_sas_phy_write32(hisi_hba, phy_no, SERDES_CFG, reg_val);
}

static void hisi_sas_bist_test_restore_v3_hw(struct hisi_hba *hisi_hba)
{
	u32 reg_val;
	int phy_no = hisi_hba->debugfs_bist_phy_no;

	/* disable loopback */
	reg_val = hisi_sas_phy_read32(hisi_hba, phy_no, SAS_PHY_BIST_CTRL);
	reg_val &= ~(CFG_RX_BIST_EN_MSK | CFG_TX_BIST_EN_MSK |
		     CFG_BIST_TEST_MSK);
	hisi_sas_phy_write32(hisi_hba, phy_no, SAS_PHY_BIST_CTRL, reg_val);

	/* enable ALOS */
	reg_val = hisi_sas_phy_read32(hisi_hba, phy_no, SERDES_CFG);
	reg_val &= ~CFG_ALOS_CHK_DISABLE_MSK;
	hisi_sas_phy_write32(hisi_hba, phy_no, SERDES_CFG, reg_val);

	/* restore the linkrate */
	reg_val = hisi_sas_phy_read32(hisi_hba, phy_no, PROG_PHY_LINK_RATE);
	/* init OOB link rate as 1.5 Gbits */
	reg_val &= ~CFG_PROG_OOB_PHY_LINK_RATE_MSK;
	reg_val |= (0x8 << CFG_PROG_OOB_PHY_LINK_RATE_OFF);
	hisi_sas_phy_write32(hisi_hba, phy_no, PROG_PHY_LINK_RATE, reg_val);

	/* enable PHY */
	hisi_sas_phy_enable(hisi_hba, phy_no, 1);
}

#define SAS_PHY_BIST_CODE_INIT	0x1
#define SAS_PHY_BIST_CODE1_INIT	0X80
static int debugfs_set_bist_v3_hw(struct hisi_hba *hisi_hba, bool enable)
{
	u32 reg_val, mode_tmp;
	u32 linkrate = hisi_hba->debugfs_bist_linkrate;
	u32 phy_no = hisi_hba->debugfs_bist_phy_no;
	u32 *ffe = hisi_hba->debugfs_bist_ffe[phy_no];
	u32 code_mode = hisi_hba->debugfs_bist_code_mode;
	u32 path_mode = hisi_hba->debugfs_bist_mode;
	u32 *fix_code = &hisi_hba->debugfs_bist_fixed_code[0];
	struct device *dev = hisi_hba->dev;

	dev_info(dev, "BIST info:phy%d link_rate=%d code_mode=%d path_mode=%d ffe={0x%x, 0x%x, 0x%x, 0x%x, 0x%x, 0x%x, 0x%x} fixed_code={0x%x, 0x%x}\n",
		 phy_no, linkrate, code_mode, path_mode,
		 ffe[FFE_SAS_1_5_GBPS], ffe[FFE_SAS_3_0_GBPS],
		 ffe[FFE_SAS_6_0_GBPS], ffe[FFE_SAS_12_0_GBPS],
		 ffe[FFE_SATA_1_5_GBPS], ffe[FFE_SATA_3_0_GBPS],
		 ffe[FFE_SATA_6_0_GBPS], fix_code[FIXED_CODE],
		 fix_code[FIXED_CODE_1]);
	mode_tmp = path_mode ? 2 : 1;
	if (enable) {
		/* some preparations before bist test */
		hisi_sas_bist_test_prep_v3_hw(hisi_hba);

		/* set linkrate of bit test*/
		reg_val = hisi_sas_phy_read32(hisi_hba, phy_no,
					      PROG_PHY_LINK_RATE);
		reg_val &= ~CFG_PROG_OOB_PHY_LINK_RATE_MSK;
		reg_val |= (linkrate << CFG_PROG_OOB_PHY_LINK_RATE_OFF);
		hisi_sas_phy_write32(hisi_hba, phy_no, PROG_PHY_LINK_RATE,
				     reg_val);

		/* set code mode of bit test */
		reg_val = hisi_sas_phy_read32(hisi_hba, phy_no,
					      SAS_PHY_BIST_CTRL);
		reg_val &= ~(CFG_BIST_MODE_SEL_MSK | CFG_LOOP_TEST_MODE_MSK |
			     CFG_RX_BIST_EN_MSK | CFG_TX_BIST_EN_MSK |
			     CFG_BIST_TEST_MSK);
		reg_val |= ((code_mode << CFG_BIST_MODE_SEL_OFF) |
			    (mode_tmp << CFG_LOOP_TEST_MODE_OFF) |
			    CFG_BIST_TEST_MSK);
		hisi_sas_phy_write32(hisi_hba, phy_no, SAS_PHY_BIST_CTRL,
				     reg_val);

		/* set the bist init value */
		if (code_mode == HISI_SAS_BIST_CODE_MODE_FIXED_DATA) {
			reg_val = hisi_hba->debugfs_bist_fixed_code[0];
			hisi_sas_phy_write32(hisi_hba, phy_no,
					     SAS_PHY_BIST_CODE, reg_val);

			reg_val = hisi_hba->debugfs_bist_fixed_code[1];
			hisi_sas_phy_write32(hisi_hba, phy_no,
					     SAS_PHY_BIST_CODE1, reg_val);
		} else {
			hisi_sas_phy_write32(hisi_hba, phy_no,
					     SAS_PHY_BIST_CODE,
					     SAS_PHY_BIST_CODE_INIT);
			hisi_sas_phy_write32(hisi_hba, phy_no,
					     SAS_PHY_BIST_CODE1,
					     SAS_PHY_BIST_CODE1_INIT);
		}

		mdelay(100);
		reg_val |= (CFG_RX_BIST_EN_MSK | CFG_TX_BIST_EN_MSK);
		hisi_sas_phy_write32(hisi_hba, phy_no, SAS_PHY_BIST_CTRL,
				     reg_val);

		/* clear error bit */
		mdelay(100);
		hisi_sas_phy_read32(hisi_hba, phy_no, SAS_BIST_ERR_CNT);
	} else {
		/* disable bist test and recover it */
		hisi_hba->debugfs_bist_cnt += hisi_sas_phy_read32(hisi_hba,
				phy_no, SAS_BIST_ERR_CNT);
		hisi_sas_bist_test_restore_v3_hw(hisi_hba);
	}

	return 0;
}

static void hisi_sas_map_queues(struct Scsi_Host *shost)
{
	struct hisi_hba *hisi_hba = shost_priv(shost);
	struct blk_mq_queue_map *qmap;
	int i, qoff;

	for (i = 0, qoff = 0; i < shost->nr_maps; i++) {
		qmap = &shost->tag_set.map[i];
		if (i == HCTX_TYPE_DEFAULT) {
			qmap->nr_queues = hisi_hba->cq_nvecs;
		} else if (i == HCTX_TYPE_POLL) {
			qmap->nr_queues = hisi_hba->iopoll_q_cnt;
		} else {
			qmap->nr_queues = 0;
			continue;
		}

		/* At least one interrupt hardware queue */
		if (!qmap->nr_queues)
			WARN_ON(i == HCTX_TYPE_DEFAULT);
		qmap->queue_offset = qoff;
		if (i == HCTX_TYPE_POLL)
			blk_mq_map_queues(qmap);
		else
			blk_mq_pci_map_queues(qmap, hisi_hba->pci_dev,
					      BASE_VECTORS_V3_HW);
		qoff += qmap->nr_queues;
	}
}

static const struct scsi_host_template sht_v3_hw = {
	LIBSAS_SHT_BASE_NO_SLAVE_INIT
	.device_configure	= device_configure_v3_hw,
	.scan_finished		= hisi_sas_scan_finished,
	.scan_start		= hisi_sas_scan_start,
	.map_queues		= hisi_sas_map_queues,
	.sg_tablesize		= HISI_SAS_SGE_PAGE_CNT,
	.sg_prot_tablesize	= HISI_SAS_SGE_PAGE_CNT,
	.slave_alloc		= hisi_sas_slave_alloc,
	.shost_groups		= host_v3_hw_groups,
	.sdev_groups		= sdev_groups_v3_hw,
	.tag_alloc_policy	= BLK_TAG_ALLOC_RR,
	.host_reset             = hisi_sas_host_reset,
	.host_tagset		= 1,
	.mq_poll		= queue_complete_v3_hw,
};

static const struct hisi_sas_hw hisi_sas_v3_hw = {
	.setup_itct = setup_itct_v3_hw,
	.get_wideport_bitmap = get_wideport_bitmap_v3_hw,
	.complete_hdr_size = sizeof(struct hisi_sas_complete_v3_hdr),
	.clear_itct = clear_itct_v3_hw,
	.sl_notify_ssp = sl_notify_ssp_v3_hw,
	.prep_ssp = prep_ssp_v3_hw,
	.prep_smp = prep_smp_v3_hw,
	.prep_stp = prep_ata_v3_hw,
	.prep_abort = prep_abort_v3_hw,
	.start_delivery = start_delivery_v3_hw,
	.phys_init = phys_init_v3_hw,
	.phy_start = start_phy_v3_hw,
	.phy_disable = disable_phy_v3_hw,
	.phy_hard_reset = phy_hard_reset_v3_hw,
	.phy_get_max_linkrate = phy_get_max_linkrate_v3_hw,
	.phy_set_linkrate = phy_set_linkrate_v3_hw,
	.dereg_device = dereg_device_v3_hw,
	.soft_reset = soft_reset_v3_hw,
	.get_phys_state = get_phys_state_v3_hw,
	.get_events = phy_get_events_v3_hw,
	.write_gpio = write_gpio_v3_hw,
	.wait_cmds_complete_timeout = wait_cmds_complete_timeout_v3_hw,
	.debugfs_snapshot_regs = debugfs_snapshot_regs_v3_hw,
};

static int check_fw_info_v3_hw(struct hisi_hba *hisi_hba)
{
	struct device *dev = hisi_hba->dev;

	if (hisi_hba->n_phy < 0 || hisi_hba->n_phy > 8) {
		dev_err(dev, "invalid phy number from FW\n");
		return -EINVAL;
	}

	if (hisi_hba->queue_count < 0 || hisi_hba->queue_count > 16) {
		dev_err(dev, "invalid queue count from FW\n");
		return -EINVAL;
	}

	return 0;
}

static struct Scsi_Host *
hisi_sas_shost_alloc_pci(struct pci_dev *pdev)
{
	struct Scsi_Host *shost;
	struct hisi_hba *hisi_hba;
	struct device *dev = &pdev->dev;

	shost = scsi_host_alloc(&sht_v3_hw, sizeof(*hisi_hba));
	if (!shost) {
		dev_err(dev, "shost alloc failed\n");
		return NULL;
	}
	hisi_hba = shost_priv(shost);

	INIT_WORK(&hisi_hba->rst_work, hisi_sas_rst_work_handler);
	hisi_hba->hw = &hisi_sas_v3_hw;
	hisi_hba->pci_dev = pdev;
	hisi_hba->dev = dev;
	hisi_hba->shost = shost;
	SHOST_TO_SAS_HA(shost) = &hisi_hba->sha;

	if (prot_mask & ~HISI_SAS_PROT_MASK)
		dev_err(dev, "unsupported protection mask 0x%x, using default (0x0)\n",
			prot_mask);
	else
		hisi_hba->prot_mask = prot_mask;

	if (hisi_sas_get_fw_info(hisi_hba) < 0)
		goto err_out;

	if (check_fw_info_v3_hw(hisi_hba) < 0)
		goto err_out;

	if (experimental_iopoll_q_cnt < 0 ||
		experimental_iopoll_q_cnt >= hisi_hba->queue_count)
		dev_err(dev, "iopoll queue count %d cannot exceed or equal 16, using default 0\n",
			experimental_iopoll_q_cnt);
	else
		hisi_hba->iopoll_q_cnt = experimental_iopoll_q_cnt;

	if (hisi_sas_alloc(hisi_hba)) {
		hisi_sas_free(hisi_hba);
		goto err_out;
	}

	return shost;
err_out:
	scsi_host_put(shost);
	dev_err(dev, "shost alloc failed\n");
	return NULL;
}

static void debugfs_snapshot_cq_reg_v3_hw(struct hisi_hba *hisi_hba)
{
	int queue_entry_size = hisi_hba->hw->complete_hdr_size;
	int dump_index = hisi_hba->debugfs_dump_index;
	int i;

	for (i = 0; i < hisi_hba->queue_count; i++)
		memcpy(hisi_hba->debugfs_cq[dump_index][i].complete_hdr,
		       hisi_hba->complete_hdr[i],
		       HISI_SAS_QUEUE_SLOTS * queue_entry_size);
}

static void debugfs_snapshot_dq_reg_v3_hw(struct hisi_hba *hisi_hba)
{
	int queue_entry_size = sizeof(struct hisi_sas_cmd_hdr);
	int dump_index = hisi_hba->debugfs_dump_index;
	int i;

	for (i = 0; i < hisi_hba->queue_count; i++) {
		struct hisi_sas_cmd_hdr *debugfs_cmd_hdr, *cmd_hdr;
		int j;

		debugfs_cmd_hdr = hisi_hba->debugfs_dq[dump_index][i].hdr;
		cmd_hdr = hisi_hba->cmd_hdr[i];

		for (j = 0; j < HISI_SAS_QUEUE_SLOTS; j++)
			memcpy(&debugfs_cmd_hdr[j], &cmd_hdr[j],
			       queue_entry_size);
	}
}

static void debugfs_snapshot_port_reg_v3_hw(struct hisi_hba *hisi_hba)
{
	int dump_index = hisi_hba->debugfs_dump_index;
	const struct hisi_sas_debugfs_reg *port = &debugfs_port_reg;
	int i, phy_cnt;
	u32 offset;
	u32 *databuf;

	for (phy_cnt = 0; phy_cnt < hisi_hba->n_phy; phy_cnt++) {
		databuf = hisi_hba->debugfs_port_reg[dump_index][phy_cnt].data;
		for (i = 0; i < port->count; i++, databuf++) {
			offset = port->base_off + 4 * i;
			*databuf = hisi_sas_phy_read32(hisi_hba, phy_cnt,
						       offset);
		}
	}
}

static void debugfs_snapshot_global_reg_v3_hw(struct hisi_hba *hisi_hba)
{
	int dump_index = hisi_hba->debugfs_dump_index;
	u32 *databuf = hisi_hba->debugfs_regs[dump_index][DEBUGFS_GLOBAL].data;
	int i;

	for (i = 0; i < debugfs_global_reg.count; i++, databuf++)
		*databuf = hisi_sas_read32(hisi_hba, 4 * i);
}

static void debugfs_snapshot_axi_reg_v3_hw(struct hisi_hba *hisi_hba)
{
	int dump_index = hisi_hba->debugfs_dump_index;
	u32 *databuf = hisi_hba->debugfs_regs[dump_index][DEBUGFS_AXI].data;
	const struct hisi_sas_debugfs_reg *axi = &debugfs_axi_reg;
	int i;

	for (i = 0; i < axi->count; i++, databuf++)
		*databuf = hisi_sas_read32(hisi_hba, 4 * i + axi->base_off);
}

static void debugfs_snapshot_ras_reg_v3_hw(struct hisi_hba *hisi_hba)
{
	int dump_index = hisi_hba->debugfs_dump_index;
	u32 *databuf = hisi_hba->debugfs_regs[dump_index][DEBUGFS_RAS].data;
	const struct hisi_sas_debugfs_reg *ras = &debugfs_ras_reg;
	int i;

	for (i = 0; i < ras->count; i++, databuf++)
		*databuf = hisi_sas_read32(hisi_hba, 4 * i + ras->base_off);
}

static void debugfs_snapshot_itct_reg_v3_hw(struct hisi_hba *hisi_hba)
{
	int dump_index = hisi_hba->debugfs_dump_index;
	void *cachebuf = hisi_hba->debugfs_itct_cache[dump_index].cache;
	void *databuf = hisi_hba->debugfs_itct[dump_index].itct;
	struct hisi_sas_itct *itct;
	int i;

	read_iost_itct_cache_v3_hw(hisi_hba, HISI_SAS_ITCT_CACHE, cachebuf);

	itct = hisi_hba->itct;

	for (i = 0; i < HISI_SAS_MAX_ITCT_ENTRIES; i++, itct++) {
		memcpy(databuf, itct, sizeof(struct hisi_sas_itct));
		databuf += sizeof(struct hisi_sas_itct);
	}
}

static void debugfs_snapshot_iost_reg_v3_hw(struct hisi_hba *hisi_hba)
{
	int dump_index = hisi_hba->debugfs_dump_index;
	int max_command_entries = HISI_SAS_MAX_COMMANDS;
	void *cachebuf = hisi_hba->debugfs_iost_cache[dump_index].cache;
	void *databuf = hisi_hba->debugfs_iost[dump_index].iost;
	struct hisi_sas_iost *iost;
	int i;

	read_iost_itct_cache_v3_hw(hisi_hba, HISI_SAS_IOST_CACHE, cachebuf);

	iost = hisi_hba->iost;

	for (i = 0; i < max_command_entries; i++, iost++) {
		memcpy(databuf, iost, sizeof(struct hisi_sas_iost));
		databuf += sizeof(struct hisi_sas_iost);
	}
}

static const char *
debugfs_to_reg_name_v3_hw(int off, int base_off,
			  const struct hisi_sas_debugfs_reg_lu *lu)
{
	for (; lu->name; lu++) {
		if (off == lu->off - base_off)
			return lu->name;
	}

	return NULL;
}

static bool debugfs_dump_is_generated_v3_hw(void *p)
{
	return p ? true : false;
}

static void debugfs_print_reg_v3_hw(u32 *regs_val, struct seq_file *s,
				    const struct hisi_sas_debugfs_reg *reg)
{
	int i;

	for (i = 0; i < reg->count; i++) {
		int off = i * 4;
		const char *name;

		name = debugfs_to_reg_name_v3_hw(off, reg->base_off,
						 reg->lu);

		if (name)
			seq_printf(s, "0x%08x 0x%08x %s\n", off,
				   regs_val[i], name);
		else
			seq_printf(s, "0x%08x 0x%08x\n", off,
				   regs_val[i]);
	}
}

static int debugfs_global_v3_hw_show(struct seq_file *s, void *p)
{
	struct hisi_sas_debugfs_regs *global = s->private;

	if (!debugfs_dump_is_generated_v3_hw(global->data))
		return -EPERM;

	debugfs_print_reg_v3_hw(global->data, s,
				&debugfs_global_reg);

	return 0;
}
DEFINE_SHOW_ATTRIBUTE(debugfs_global_v3_hw);

static int debugfs_axi_v3_hw_show(struct seq_file *s, void *p)
{
	struct hisi_sas_debugfs_regs *axi = s->private;

	if (!debugfs_dump_is_generated_v3_hw(axi->data))
		return -EPERM;

	debugfs_print_reg_v3_hw(axi->data, s,
				&debugfs_axi_reg);

	return 0;
}
DEFINE_SHOW_ATTRIBUTE(debugfs_axi_v3_hw);

static int debugfs_ras_v3_hw_show(struct seq_file *s, void *p)
{
	struct hisi_sas_debugfs_regs *ras = s->private;

	if (!debugfs_dump_is_generated_v3_hw(ras->data))
		return -EPERM;

	debugfs_print_reg_v3_hw(ras->data, s,
				&debugfs_ras_reg);

	return 0;
}
DEFINE_SHOW_ATTRIBUTE(debugfs_ras_v3_hw);

static int debugfs_port_v3_hw_show(struct seq_file *s, void *p)
{
	struct hisi_sas_debugfs_port *port = s->private;
	const struct hisi_sas_debugfs_reg *reg_port = &debugfs_port_reg;

	if (!debugfs_dump_is_generated_v3_hw(port->data))
		return -EPERM;

	debugfs_print_reg_v3_hw(port->data, s, reg_port);

	return 0;
}
DEFINE_SHOW_ATTRIBUTE(debugfs_port_v3_hw);

static void debugfs_show_row_64_v3_hw(struct seq_file *s, int index,
				      int sz, __le64 *ptr)
{
	int i;

	/* completion header size not fixed per HW version */
	seq_printf(s, "index %04d:\n\t", index);
	for (i = 1; i <= sz / 8; i++, ptr++) {
		seq_printf(s, " 0x%016llx", le64_to_cpu(*ptr));
		if (!(i % 2))
			seq_puts(s, "\n\t");
	}

	seq_puts(s, "\n");
}

static void debugfs_show_row_32_v3_hw(struct seq_file *s, int index,
				      int sz, __le32 *ptr)
{
	int i;

	/* completion header size not fixed per HW version */
	seq_printf(s, "index %04d:\n\t", index);
	for (i = 1; i <= sz / 4; i++, ptr++) {
		seq_printf(s, " 0x%08x", le32_to_cpu(*ptr));
		if (!(i % 4))
			seq_puts(s, "\n\t");
	}
	seq_puts(s, "\n");
}

static void debugfs_cq_show_slot_v3_hw(struct seq_file *s, int slot,
				       struct hisi_sas_debugfs_cq *debugfs_cq)
{
	struct hisi_sas_cq *cq = debugfs_cq->cq;
	struct hisi_hba *hisi_hba = cq->hisi_hba;
	__le32 *complete_hdr = debugfs_cq->complete_hdr +
			       (hisi_hba->hw->complete_hdr_size * slot);

	debugfs_show_row_32_v3_hw(s, slot,
				  hisi_hba->hw->complete_hdr_size,
				  complete_hdr);
}

static int debugfs_cq_v3_hw_show(struct seq_file *s, void *p)
{
	struct hisi_sas_debugfs_cq *debugfs_cq = s->private;
	int slot;

	if (!debugfs_dump_is_generated_v3_hw(debugfs_cq->complete_hdr))
		return -EPERM;

	for (slot = 0; slot < HISI_SAS_QUEUE_SLOTS; slot++)
		debugfs_cq_show_slot_v3_hw(s, slot, debugfs_cq);

	return 0;
}
DEFINE_SHOW_ATTRIBUTE(debugfs_cq_v3_hw);

static void debugfs_dq_show_slot_v3_hw(struct seq_file *s, int slot,
				       void *dq_ptr)
{
	struct hisi_sas_debugfs_dq *debugfs_dq = dq_ptr;
	void *cmd_queue = debugfs_dq->hdr;
	__le32 *cmd_hdr = cmd_queue +
		sizeof(struct hisi_sas_cmd_hdr) * slot;

	debugfs_show_row_32_v3_hw(s, slot, sizeof(struct hisi_sas_cmd_hdr),
				  cmd_hdr);
}

static int debugfs_dq_v3_hw_show(struct seq_file *s, void *p)
{
	struct hisi_sas_debugfs_dq *debugfs_dq = s->private;
	int slot;

	if (!debugfs_dump_is_generated_v3_hw(debugfs_dq->hdr))
		return -EPERM;

	for (slot = 0; slot < HISI_SAS_QUEUE_SLOTS; slot++)
		debugfs_dq_show_slot_v3_hw(s, slot, s->private);

	return 0;
}
DEFINE_SHOW_ATTRIBUTE(debugfs_dq_v3_hw);

static int debugfs_iost_v3_hw_show(struct seq_file *s, void *p)
{
	struct hisi_sas_debugfs_iost *debugfs_iost = s->private;
	struct hisi_sas_iost *iost = debugfs_iost->iost;
	int i, max_command_entries = HISI_SAS_MAX_COMMANDS;

	if (!debugfs_dump_is_generated_v3_hw(iost))
		return -EPERM;

	for (i = 0; i < max_command_entries; i++, iost++) {
		__le64 *data = &iost->qw0;

		debugfs_show_row_64_v3_hw(s, i, sizeof(*iost), data);
	}

	return 0;
}
DEFINE_SHOW_ATTRIBUTE(debugfs_iost_v3_hw);

static int debugfs_iost_cache_v3_hw_show(struct seq_file *s, void *p)
{
	struct hisi_sas_debugfs_iost_cache *debugfs_iost_cache = s->private;
	struct hisi_sas_iost_itct_cache *iost_cache =
						debugfs_iost_cache->cache;
	u32 cache_size = HISI_SAS_IOST_ITCT_CACHE_DW_SZ * 4;
	int i, tab_idx;
	__le64 *iost;

	if (!debugfs_dump_is_generated_v3_hw(iost_cache))
		return -EPERM;

	for (i = 0; i < HISI_SAS_IOST_ITCT_CACHE_NUM; i++, iost_cache++) {
		/*
		 * Data struct of IOST cache:
		 * Data[1]: BIT0~15: Table index
		 *	    Bit16:   Valid mask
		 * Data[2]~[9]: IOST table
		 */
		tab_idx = (iost_cache->data[1] & 0xffff);
		iost = (__le64 *)iost_cache;

		debugfs_show_row_64_v3_hw(s, tab_idx, cache_size, iost);
	}

	return 0;
}
DEFINE_SHOW_ATTRIBUTE(debugfs_iost_cache_v3_hw);

static int debugfs_itct_v3_hw_show(struct seq_file *s, void *p)
{
	int i;
	struct hisi_sas_debugfs_itct *debugfs_itct = s->private;
	struct hisi_sas_itct *itct = debugfs_itct->itct;

	if (!debugfs_dump_is_generated_v3_hw(itct))
		return -EPERM;

	for (i = 0; i < HISI_SAS_MAX_ITCT_ENTRIES; i++, itct++) {
		__le64 *data = &itct->qw0;

		debugfs_show_row_64_v3_hw(s, i, sizeof(*itct), data);
	}

	return 0;
}
DEFINE_SHOW_ATTRIBUTE(debugfs_itct_v3_hw);

static int debugfs_itct_cache_v3_hw_show(struct seq_file *s, void *p)
{
	struct hisi_sas_debugfs_itct_cache *debugfs_itct_cache = s->private;
	struct hisi_sas_iost_itct_cache *itct_cache =
						debugfs_itct_cache->cache;
	u32 cache_size = HISI_SAS_IOST_ITCT_CACHE_DW_SZ * 4;
	int i, tab_idx;
	__le64 *itct;

	if (!debugfs_dump_is_generated_v3_hw(itct_cache))
		return -EPERM;

	for (i = 0; i < HISI_SAS_IOST_ITCT_CACHE_NUM; i++, itct_cache++) {
		/*
		 * Data struct of ITCT cache:
		 * Data[1]: BIT0~15: Table index
		 *	    Bit16:   Valid mask
		 * Data[2]~[9]: ITCT table
		 */
		tab_idx = itct_cache->data[1] & 0xffff;
		itct = (__le64 *)itct_cache;

		debugfs_show_row_64_v3_hw(s, tab_idx, cache_size, itct);
	}

	return 0;
}
DEFINE_SHOW_ATTRIBUTE(debugfs_itct_cache_v3_hw);

static void debugfs_create_files_v3_hw(struct hisi_hba *hisi_hba, int index)
{
	u64 *debugfs_timestamp;
	struct dentry *dump_dentry;
	struct dentry *dentry;
	char name[256];
	int p;
	int c;
	int d;

	snprintf(name, 256, "%d", index);

	dump_dentry = debugfs_create_dir(name, hisi_hba->debugfs_dump_dentry);

	debugfs_timestamp = &hisi_hba->debugfs_timestamp[index];

	debugfs_create_u64("timestamp", 0400, dump_dentry,
			   debugfs_timestamp);

	debugfs_create_file("global", 0400, dump_dentry,
			    &hisi_hba->debugfs_regs[index][DEBUGFS_GLOBAL],
			    &debugfs_global_v3_hw_fops);

	/* Create port dir and files */
	dentry = debugfs_create_dir("port", dump_dentry);
	for (p = 0; p < hisi_hba->n_phy; p++) {
		snprintf(name, 256, "%d", p);

		debugfs_create_file(name, 0400, dentry,
				    &hisi_hba->debugfs_port_reg[index][p],
				    &debugfs_port_v3_hw_fops);
	}

	/* Create CQ dir and files */
	dentry = debugfs_create_dir("cq", dump_dentry);
	for (c = 0; c < hisi_hba->queue_count; c++) {
		snprintf(name, 256, "%d", c);

		debugfs_create_file(name, 0400, dentry,
				    &hisi_hba->debugfs_cq[index][c],
				    &debugfs_cq_v3_hw_fops);
	}

	/* Create DQ dir and files */
	dentry = debugfs_create_dir("dq", dump_dentry);
	for (d = 0; d < hisi_hba->queue_count; d++) {
		snprintf(name, 256, "%d", d);

		debugfs_create_file(name, 0400, dentry,
				    &hisi_hba->debugfs_dq[index][d],
				    &debugfs_dq_v3_hw_fops);
	}

	debugfs_create_file("iost", 0400, dump_dentry,
			    &hisi_hba->debugfs_iost[index],
			    &debugfs_iost_v3_hw_fops);

	debugfs_create_file("iost_cache", 0400, dump_dentry,
			    &hisi_hba->debugfs_iost_cache[index],
			    &debugfs_iost_cache_v3_hw_fops);

	debugfs_create_file("itct", 0400, dump_dentry,
			    &hisi_hba->debugfs_itct[index],
			    &debugfs_itct_v3_hw_fops);

	debugfs_create_file("itct_cache", 0400, dump_dentry,
			    &hisi_hba->debugfs_itct_cache[index],
			    &debugfs_itct_cache_v3_hw_fops);

	debugfs_create_file("axi", 0400, dump_dentry,
			    &hisi_hba->debugfs_regs[index][DEBUGFS_AXI],
			    &debugfs_axi_v3_hw_fops);

	debugfs_create_file("ras", 0400, dump_dentry,
			    &hisi_hba->debugfs_regs[index][DEBUGFS_RAS],
			    &debugfs_ras_v3_hw_fops);
}

static ssize_t debugfs_trigger_dump_v3_hw_write(struct file *file,
						const char __user *user_buf,
						size_t count, loff_t *ppos)
{
	struct hisi_hba *hisi_hba = file->f_inode->i_private;
	char buf[8];

	if (count > 8)
		return -EFAULT;

	if (copy_from_user(buf, user_buf, count))
		return -EFAULT;

	if (buf[0] != '1')
		return -EFAULT;

	down(&hisi_hba->sem);
	if (debugfs_snapshot_regs_v3_hw(hisi_hba)) {
		up(&hisi_hba->sem);
		return -EFAULT;
	}
	up(&hisi_hba->sem);

	return count;
}

static const struct file_operations debugfs_trigger_dump_v3_hw_fops = {
	.write = &debugfs_trigger_dump_v3_hw_write,
	.owner = THIS_MODULE,
};

enum {
	HISI_SAS_BIST_LOOPBACK_MODE_DIGITAL = 0,
	HISI_SAS_BIST_LOOPBACK_MODE_SERDES,
	HISI_SAS_BIST_LOOPBACK_MODE_REMOTE,
};

static const struct {
	int		value;
	char		*name;
} debugfs_loop_linkrate_v3_hw[] = {
	{ SAS_LINK_RATE_1_5_GBPS, "1.5 Gbit" },
	{ SAS_LINK_RATE_3_0_GBPS, "3.0 Gbit" },
	{ SAS_LINK_RATE_6_0_GBPS, "6.0 Gbit" },
	{ SAS_LINK_RATE_12_0_GBPS, "12.0 Gbit" },
};

static int debugfs_bist_linkrate_v3_hw_show(struct seq_file *s, void *p)
{
	struct hisi_hba *hisi_hba = s->private;
	int i;

	for (i = 0; i < ARRAY_SIZE(debugfs_loop_linkrate_v3_hw); i++) {
		int match = (hisi_hba->debugfs_bist_linkrate ==
			     debugfs_loop_linkrate_v3_hw[i].value);

		seq_printf(s, "%s%s%s ", match ? "[" : "",
			   debugfs_loop_linkrate_v3_hw[i].name,
			   match ? "]" : "");
	}
	seq_puts(s, "\n");

	return 0;
}

static ssize_t debugfs_bist_linkrate_v3_hw_write(struct file *filp,
						 const char __user *buf,
						 size_t count, loff_t *ppos)
{
	struct seq_file *m = filp->private_data;
	struct hisi_hba *hisi_hba = m->private;
	char kbuf[16] = {}, *pkbuf;
	bool found = false;
	int i;

	if (hisi_hba->debugfs_bist_enable)
		return -EPERM;

	if (count >= sizeof(kbuf))
		return -EOVERFLOW;

	if (copy_from_user(kbuf, buf, count))
		return -EINVAL;

	pkbuf = strstrip(kbuf);

	for (i = 0; i < ARRAY_SIZE(debugfs_loop_linkrate_v3_hw); i++) {
		if (!strncmp(debugfs_loop_linkrate_v3_hw[i].name,
			     pkbuf, 16)) {
			hisi_hba->debugfs_bist_linkrate =
				debugfs_loop_linkrate_v3_hw[i].value;
			found = true;
			break;
		}
	}

	if (!found)
		return -EINVAL;

	return count;
}
DEFINE_SHOW_STORE_ATTRIBUTE(debugfs_bist_linkrate_v3_hw);

static const struct {
	int		value;
	char		*name;
} debugfs_loop_code_mode_v3_hw[] = {
	{ HISI_SAS_BIST_CODE_MODE_PRBS7, "PRBS7" },
	{ HISI_SAS_BIST_CODE_MODE_PRBS23, "PRBS23" },
	{ HISI_SAS_BIST_CODE_MODE_PRBS31, "PRBS31" },
	{ HISI_SAS_BIST_CODE_MODE_JTPAT, "JTPAT" },
	{ HISI_SAS_BIST_CODE_MODE_CJTPAT, "CJTPAT" },
	{ HISI_SAS_BIST_CODE_MODE_SCRAMBED_0, "SCRAMBED_0" },
	{ HISI_SAS_BIST_CODE_MODE_TRAIN, "TRAIN" },
	{ HISI_SAS_BIST_CODE_MODE_TRAIN_DONE, "TRAIN_DONE" },
	{ HISI_SAS_BIST_CODE_MODE_HFTP, "HFTP" },
	{ HISI_SAS_BIST_CODE_MODE_MFTP, "MFTP" },
	{ HISI_SAS_BIST_CODE_MODE_LFTP, "LFTP" },
	{ HISI_SAS_BIST_CODE_MODE_FIXED_DATA, "FIXED_DATA" },
};

static int debugfs_bist_code_mode_v3_hw_show(struct seq_file *s, void *p)
{
	struct hisi_hba *hisi_hba = s->private;
	int i;

	for (i = 0; i < ARRAY_SIZE(debugfs_loop_code_mode_v3_hw); i++) {
		int match = (hisi_hba->debugfs_bist_code_mode ==
			     debugfs_loop_code_mode_v3_hw[i].value);

		seq_printf(s, "%s%s%s ", match ? "[" : "",
			   debugfs_loop_code_mode_v3_hw[i].name,
			   match ? "]" : "");
	}
	seq_puts(s, "\n");

	return 0;
}

static ssize_t debugfs_bist_code_mode_v3_hw_write(struct file *filp,
						  const char __user *buf,
						  size_t count,
						  loff_t *ppos)
{
	struct seq_file *m = filp->private_data;
	struct hisi_hba *hisi_hba = m->private;
	char kbuf[16] = {}, *pkbuf;
	bool found = false;
	int i;

	if (hisi_hba->debugfs_bist_enable)
		return -EPERM;

	if (count >= sizeof(kbuf))
		return -EINVAL;

	if (copy_from_user(kbuf, buf, count))
		return -EOVERFLOW;

	pkbuf = strstrip(kbuf);

	for (i = 0; i < ARRAY_SIZE(debugfs_loop_code_mode_v3_hw); i++) {
		if (!strncmp(debugfs_loop_code_mode_v3_hw[i].name,
			     pkbuf, 16)) {
			hisi_hba->debugfs_bist_code_mode =
				debugfs_loop_code_mode_v3_hw[i].value;
			found = true;
			break;
		}
	}

	if (!found)
		return -EINVAL;

	return count;
}
DEFINE_SHOW_STORE_ATTRIBUTE(debugfs_bist_code_mode_v3_hw);

static ssize_t debugfs_bist_phy_v3_hw_write(struct file *filp,
					    const char __user *buf,
					    size_t count, loff_t *ppos)
{
	struct seq_file *m = filp->private_data;
	struct hisi_hba *hisi_hba = m->private;
	unsigned int phy_no;
	int val;

	if (hisi_hba->debugfs_bist_enable)
		return -EPERM;

	val = kstrtouint_from_user(buf, count, 0, &phy_no);
	if (val)
		return val;

	if (phy_no >= hisi_hba->n_phy)
		return -EINVAL;

	hisi_hba->debugfs_bist_phy_no = phy_no;

	return count;
}

static int debugfs_bist_phy_v3_hw_show(struct seq_file *s, void *p)
{
	struct hisi_hba *hisi_hba = s->private;

	seq_printf(s, "%d\n", hisi_hba->debugfs_bist_phy_no);

	return 0;
}
DEFINE_SHOW_STORE_ATTRIBUTE(debugfs_bist_phy_v3_hw);

static ssize_t debugfs_bist_cnt_v3_hw_write(struct file *filp,
					const char __user *buf,
					size_t count, loff_t *ppos)
{
	struct seq_file *m = filp->private_data;
	struct hisi_hba *hisi_hba = m->private;
	unsigned int cnt;
	int val;

	if (hisi_hba->debugfs_bist_enable)
		return -EPERM;

	val = kstrtouint_from_user(buf, count, 0, &cnt);
	if (val)
		return val;

	if (cnt)
		return -EINVAL;

	hisi_hba->debugfs_bist_cnt = 0;
	return count;
}

static int debugfs_bist_cnt_v3_hw_show(struct seq_file *s, void *p)
{
	struct hisi_hba *hisi_hba = s->private;

	seq_printf(s, "%u\n", hisi_hba->debugfs_bist_cnt);

	return 0;
}
DEFINE_SHOW_STORE_ATTRIBUTE(debugfs_bist_cnt_v3_hw);

static const struct {
	int		value;
	char		*name;
} debugfs_loop_modes_v3_hw[] = {
	{ HISI_SAS_BIST_LOOPBACK_MODE_DIGITAL, "digital" },
	{ HISI_SAS_BIST_LOOPBACK_MODE_SERDES, "serdes" },
	{ HISI_SAS_BIST_LOOPBACK_MODE_REMOTE, "remote" },
};

static int debugfs_bist_mode_v3_hw_show(struct seq_file *s, void *p)
{
	struct hisi_hba *hisi_hba = s->private;
	int i;

	for (i = 0; i < ARRAY_SIZE(debugfs_loop_modes_v3_hw); i++) {
		int match = (hisi_hba->debugfs_bist_mode ==
			     debugfs_loop_modes_v3_hw[i].value);

		seq_printf(s, "%s%s%s ", match ? "[" : "",
			   debugfs_loop_modes_v3_hw[i].name,
			   match ? "]" : "");
	}
	seq_puts(s, "\n");

	return 0;
}

static ssize_t debugfs_bist_mode_v3_hw_write(struct file *filp,
					     const char __user *buf,
					     size_t count, loff_t *ppos)
{
	struct seq_file *m = filp->private_data;
	struct hisi_hba *hisi_hba = m->private;
	char kbuf[16] = {}, *pkbuf;
	bool found = false;
	int i;

	if (hisi_hba->debugfs_bist_enable)
		return -EPERM;

	if (count >= sizeof(kbuf))
		return -EINVAL;

	if (copy_from_user(kbuf, buf, count))
		return -EOVERFLOW;

	pkbuf = strstrip(kbuf);

	for (i = 0; i < ARRAY_SIZE(debugfs_loop_modes_v3_hw); i++) {
		if (!strncmp(debugfs_loop_modes_v3_hw[i].name, pkbuf, 16)) {
			hisi_hba->debugfs_bist_mode =
				debugfs_loop_modes_v3_hw[i].value;
			found = true;
			break;
		}
	}

	if (!found)
		return -EINVAL;

	return count;
}
DEFINE_SHOW_STORE_ATTRIBUTE(debugfs_bist_mode_v3_hw);

static ssize_t debugfs_bist_enable_v3_hw_write(struct file *filp,
					       const char __user *buf,
					       size_t count, loff_t *ppos)
{
	struct seq_file *m = filp->private_data;
	struct hisi_hba *hisi_hba = m->private;
	unsigned int enable;
	int val;

	val = kstrtouint_from_user(buf, count, 0, &enable);
	if (val)
		return val;

	if (enable > 1)
		return -EINVAL;

	if (enable == hisi_hba->debugfs_bist_enable)
		return count;

	val = debugfs_set_bist_v3_hw(hisi_hba, enable);
	if (val < 0)
		return val;

	hisi_hba->debugfs_bist_enable = enable;

	return count;
}

static int debugfs_bist_enable_v3_hw_show(struct seq_file *s, void *p)
{
	struct hisi_hba *hisi_hba = s->private;

	seq_printf(s, "%d\n", hisi_hba->debugfs_bist_enable);

	return 0;
}
DEFINE_SHOW_STORE_ATTRIBUTE(debugfs_bist_enable_v3_hw);

static const struct {
	char *name;
} debugfs_ffe_name_v3_hw[FFE_CFG_MAX] = {
	{ "SAS_1_5_GBPS" },
	{ "SAS_3_0_GBPS" },
	{ "SAS_6_0_GBPS" },
	{ "SAS_12_0_GBPS" },
	{ "FFE_RESV" },
	{ "SATA_1_5_GBPS" },
	{ "SATA_3_0_GBPS" },
	{ "SATA_6_0_GBPS" },
};

static ssize_t debugfs_v3_hw_write(struct file *filp,
				   const char __user *buf,
				   size_t count, loff_t *ppos)
{
	struct seq_file *m = filp->private_data;
	u32 *val = m->private;
	int res;

	res = kstrtouint_from_user(buf, count, 0, val);
	if (res)
		return res;

	return count;
}

static int debugfs_v3_hw_show(struct seq_file *s, void *p)
{
	u32 *val = s->private;

	seq_printf(s, "0x%x\n", *val);

	return 0;
}
DEFINE_SHOW_STORE_ATTRIBUTE(debugfs_v3_hw);

static ssize_t debugfs_phy_down_cnt_v3_hw_write(struct file *filp,
						const char __user *buf,
						size_t count, loff_t *ppos)
{
	struct seq_file *s = filp->private_data;
	struct hisi_sas_phy *phy = s->private;
	unsigned int set_val;
	int res;

	res = kstrtouint_from_user(buf, count, 0, &set_val);
	if (res)
		return res;

	if (set_val > 0)
		return -EINVAL;

	atomic_set(&phy->down_cnt, 0);

	return count;
}

static int debugfs_phy_down_cnt_v3_hw_show(struct seq_file *s, void *p)
{
	struct hisi_sas_phy *phy = s->private;

	seq_printf(s, "%d\n", atomic_read(&phy->down_cnt));

	return 0;
}
DEFINE_SHOW_STORE_ATTRIBUTE(debugfs_phy_down_cnt_v3_hw);

enum fifo_dump_mode_v3_hw {
	FIFO_DUMP_FORVER =		(1U << 0),
	FIFO_DUMP_AFTER_TRIGGER =	(1U << 1),
	FIFO_DUMP_UNTILL_TRIGGER =	(1U << 2),
};

enum fifo_trigger_mode_v3_hw {
	FIFO_TRIGGER_EDGE =		(1U << 0),
	FIFO_TRIGGER_SAME_LEVEL =	(1U << 1),
	FIFO_TRIGGER_DIFF_LEVEL =	(1U << 2),
};

static int debugfs_is_fifo_config_valid_v3_hw(struct hisi_sas_phy *phy)
{
	struct hisi_hba *hisi_hba = phy->hisi_hba;

	if (phy->fifo.signal_sel > 0xf) {
		dev_info(hisi_hba->dev, "Invalid signal select: %u\n",
			 phy->fifo.signal_sel);
		return -EINVAL;
	}

	switch (phy->fifo.dump_mode) {
	case FIFO_DUMP_FORVER:
	case FIFO_DUMP_AFTER_TRIGGER:
	case FIFO_DUMP_UNTILL_TRIGGER:
		break;
	default:
		dev_info(hisi_hba->dev, "Invalid dump mode: %u\n",
			 phy->fifo.dump_mode);
		return -EINVAL;
	}

	/* when FIFO_DUMP_FORVER, no need to check trigger_mode */
	if (phy->fifo.dump_mode == FIFO_DUMP_FORVER)
		return 0;

	switch (phy->fifo.trigger_mode) {
	case FIFO_TRIGGER_EDGE:
	case FIFO_TRIGGER_SAME_LEVEL:
	case FIFO_TRIGGER_DIFF_LEVEL:
		break;
	default:
		dev_info(hisi_hba->dev, "Invalid trigger mode: %u\n",
			 phy->fifo.trigger_mode);
		return -EINVAL;
	}
	return 0;
}

static int debugfs_update_fifo_config_v3_hw(struct hisi_sas_phy *phy)
{
	u32 trigger_mode = phy->fifo.trigger_mode;
	u32 signal_sel = phy->fifo.signal_sel;
	u32 dump_mode = phy->fifo.dump_mode;
	struct hisi_hba *hisi_hba = phy->hisi_hba;
	int phy_no = phy->sas_phy.id;
	u32 reg_val;
	int res;

	/* Check the validity of trace FIFO configuration */
	res = debugfs_is_fifo_config_valid_v3_hw(phy);
	if (res)
		return res;

	reg_val = hisi_sas_phy_read32(hisi_hba, phy_no, DFX_FIFO_CTRL);
	/* Disable trace FIFO before update configuration */
	reg_val |= DFX_FIFO_CTRL_DUMP_DISABLE_MSK;

	/* Update trace FIFO configuration */
	reg_val &= ~(DFX_FIFO_CTRL_DUMP_MODE_MSK |
		     DFX_FIFO_CTRL_SIGNAL_SEL_MSK |
		     DFX_FIFO_CTRL_TRIGGER_MODE_MSK);

	reg_val |= ((trigger_mode << DFX_FIFO_CTRL_TRIGGER_MODE_OFF) |
		    (dump_mode << DFX_FIFO_CTRL_DUMP_MODE_OFF) |
		    (signal_sel << DFX_FIFO_CTRL_SIGNAL_SEL_OFF));
	hisi_sas_phy_write32(hisi_hba, phy_no, DFX_FIFO_CTRL, reg_val);

	hisi_sas_phy_write32(hisi_hba, phy_no, DFX_FIFO_DUMP_MSK,
			     phy->fifo.dump_msk);

	hisi_sas_phy_write32(hisi_hba, phy_no, DFX_FIFO_TRIGGER,
			     phy->fifo.trigger);

	hisi_sas_phy_write32(hisi_hba, phy_no, DFX_FIFO_TRIGGER_MSK,
			     phy->fifo.trigger_msk);

	/* Enable trace FIFO after updated configuration */
	reg_val = hisi_sas_phy_read32(hisi_hba, phy_no, DFX_FIFO_CTRL);
	reg_val &= ~DFX_FIFO_CTRL_DUMP_DISABLE_MSK;
	hisi_sas_phy_write32(hisi_hba, phy_no, DFX_FIFO_CTRL, reg_val);

	return 0;
}

static ssize_t debugfs_fifo_update_cfg_v3_hw_write(struct file *filp,
						   const char __user *buf,
						   size_t count, loff_t *ppos)
{
	struct hisi_sas_phy *phy = filp->private_data;
	bool update;
	int val;

	val = kstrtobool_from_user(buf, count, &update);
	if (val)
		return val;

	if (update != 1)
		return -EINVAL;

	val = debugfs_update_fifo_config_v3_hw(phy);
	if (val)
		return val;

	return count;
}

static const struct file_operations debugfs_fifo_update_cfg_v3_hw_fops = {
	.open = simple_open,
	.write = debugfs_fifo_update_cfg_v3_hw_write,
	.owner = THIS_MODULE,
};

static void debugfs_read_fifo_data_v3_hw(struct hisi_sas_phy *phy)
{
	struct hisi_hba *hisi_hba = phy->hisi_hba;
	u32 *buf = phy->fifo.rd_data;
	int phy_no = phy->sas_phy.id;
	u32 val;
	int i;

	memset(buf, 0, sizeof(phy->fifo.rd_data));

	/* Disable trace FIFO before read data */
	val = hisi_sas_phy_read32(hisi_hba, phy_no, DFX_FIFO_CTRL);
	val |= DFX_FIFO_CTRL_DUMP_DISABLE_MSK;
	hisi_sas_phy_write32(hisi_hba, phy_no, DFX_FIFO_CTRL, val);

	for (i = 0; i < HISI_SAS_FIFO_DATA_DW_SIZE; i++) {
		val = hisi_sas_phy_read32(hisi_hba, phy_no,
					  DFX_FIFO_RD_DATA);
		buf[i] = val;
	}

	/* Enable trace FIFO after read data */
	val = hisi_sas_phy_read32(hisi_hba, phy_no, DFX_FIFO_CTRL);
	val &= ~DFX_FIFO_CTRL_DUMP_DISABLE_MSK;
	hisi_sas_phy_write32(hisi_hba, phy_no, DFX_FIFO_CTRL, val);
}

static int debugfs_fifo_data_v3_hw_show(struct seq_file *s, void *p)
{
	struct hisi_sas_phy *phy = s->private;

	debugfs_read_fifo_data_v3_hw(phy);

	debugfs_show_row_32_v3_hw(s, 0, HISI_SAS_FIFO_DATA_DW_SIZE * 4,
				  (__le32 *)phy->fifo.rd_data);

	return 0;
}
DEFINE_SHOW_ATTRIBUTE(debugfs_fifo_data_v3_hw);

static void debugfs_fifo_init_v3_hw(struct hisi_hba *hisi_hba)
{
	int phy_no;

	hisi_hba->debugfs_fifo_dentry =
			debugfs_create_dir("fifo", hisi_hba->debugfs_dir);

	for (phy_no = 0; phy_no < hisi_hba->n_phy; phy_no++) {
		struct hisi_sas_phy *phy = &hisi_hba->phy[phy_no];
		struct dentry *port_dentry;
		char name[256];
		u32 val;

		/* get default configuration for trace FIFO */
		val = hisi_sas_phy_read32(hisi_hba, phy_no, DFX_FIFO_CTRL);
		val &= DFX_FIFO_CTRL_DUMP_MODE_MSK;
		val >>= DFX_FIFO_CTRL_DUMP_MODE_OFF;
		phy->fifo.dump_mode = val;

		val = hisi_sas_phy_read32(hisi_hba, phy_no, DFX_FIFO_CTRL);
		val &= DFX_FIFO_CTRL_TRIGGER_MODE_MSK;
		val >>= DFX_FIFO_CTRL_TRIGGER_MODE_OFF;
		phy->fifo.trigger_mode = val;

		val = hisi_sas_phy_read32(hisi_hba, phy_no, DFX_FIFO_CTRL);
		val &= DFX_FIFO_CTRL_SIGNAL_SEL_MSK;
		val >>= DFX_FIFO_CTRL_SIGNAL_SEL_OFF;
		phy->fifo.signal_sel = val;

		val = hisi_sas_phy_read32(hisi_hba, phy_no, DFX_FIFO_DUMP_MSK);
		phy->fifo.dump_msk = val;

		val = hisi_sas_phy_read32(hisi_hba, phy_no, DFX_FIFO_TRIGGER);
		phy->fifo.trigger = val;
		val = hisi_sas_phy_read32(hisi_hba, phy_no, DFX_FIFO_TRIGGER_MSK);
		phy->fifo.trigger_msk = val;

		snprintf(name, 256, "%d", phy_no);
		port_dentry = debugfs_create_dir(name,
						 hisi_hba->debugfs_fifo_dentry);

		debugfs_create_file("update_config", 0200, port_dentry, phy,
				    &debugfs_fifo_update_cfg_v3_hw_fops);

		debugfs_create_file("signal_sel", 0600, port_dentry,
				    &phy->fifo.signal_sel,
				    &debugfs_v3_hw_fops);

		debugfs_create_file("dump_msk", 0600, port_dentry,
				    &phy->fifo.dump_msk,
				    &debugfs_v3_hw_fops);

		debugfs_create_file("dump_mode", 0600, port_dentry,
				    &phy->fifo.dump_mode,
				    &debugfs_v3_hw_fops);

		debugfs_create_file("trigger_mode", 0600, port_dentry,
				    &phy->fifo.trigger_mode,
				    &debugfs_v3_hw_fops);

		debugfs_create_file("trigger", 0600, port_dentry,
				    &phy->fifo.trigger,
				    &debugfs_v3_hw_fops);

		debugfs_create_file("trigger_msk", 0600, port_dentry,
				    &phy->fifo.trigger_msk,
				    &debugfs_v3_hw_fops);

		debugfs_create_file("fifo_data", 0400, port_dentry, phy,
				    &debugfs_fifo_data_v3_hw_fops);
	}
}

static void debugfs_release_v3_hw(struct hisi_hba *hisi_hba, int dump_index)
{
	struct device *dev = hisi_hba->dev;
	int i;

	devm_kfree(dev, hisi_hba->debugfs_iost_cache[dump_index].cache);
	hisi_hba->debugfs_iost_cache[dump_index].cache = NULL;
	devm_kfree(dev, hisi_hba->debugfs_itct_cache[dump_index].cache);
	hisi_hba->debugfs_itct_cache[dump_index].cache = NULL;
	devm_kfree(dev, hisi_hba->debugfs_iost[dump_index].iost);
	hisi_hba->debugfs_iost[dump_index].iost = NULL;
	devm_kfree(dev, hisi_hba->debugfs_itct[dump_index].itct);
	hisi_hba->debugfs_itct[dump_index].itct = NULL;

	for (i = 0; i < hisi_hba->queue_count; i++) {
		devm_kfree(dev, hisi_hba->debugfs_dq[dump_index][i].hdr);
		hisi_hba->debugfs_dq[dump_index][i].hdr = NULL;
	}

	for (i = 0; i < hisi_hba->queue_count; i++) {
		devm_kfree(dev,
			   hisi_hba->debugfs_cq[dump_index][i].complete_hdr);
		hisi_hba->debugfs_cq[dump_index][i].complete_hdr = NULL;
	}

	for (i = 0; i < DEBUGFS_REGS_NUM; i++) {
		devm_kfree(dev, hisi_hba->debugfs_regs[dump_index][i].data);
		hisi_hba->debugfs_regs[dump_index][i].data = NULL;
	}

	for (i = 0; i < hisi_hba->n_phy; i++) {
		devm_kfree(dev, hisi_hba->debugfs_port_reg[dump_index][i].data);
		hisi_hba->debugfs_port_reg[dump_index][i].data = NULL;
	}
}

static const struct hisi_sas_debugfs_reg *debugfs_reg_array_v3_hw[DEBUGFS_REGS_NUM] = {
	[DEBUGFS_GLOBAL] = &debugfs_global_reg,
	[DEBUGFS_AXI] = &debugfs_axi_reg,
	[DEBUGFS_RAS] = &debugfs_ras_reg,
};

static int debugfs_alloc_v3_hw(struct hisi_hba *hisi_hba, int dump_index)
{
	const struct hisi_sas_hw *hw = hisi_hba->hw;
	struct device *dev = hisi_hba->dev;
	int p, c, d, r;
	size_t sz;

	for (r = 0; r < DEBUGFS_REGS_NUM; r++) {
		struct hisi_sas_debugfs_regs *regs =
				&hisi_hba->debugfs_regs[dump_index][r];

		sz = debugfs_reg_array_v3_hw[r]->count * 4;
		regs->data = devm_kmalloc(dev, sz, GFP_KERNEL);
		if (!regs->data)
			goto fail;
		regs->hisi_hba = hisi_hba;
	}

	sz = debugfs_port_reg.count * 4;
	for (p = 0; p < hisi_hba->n_phy; p++) {
		struct hisi_sas_debugfs_port *port =
				&hisi_hba->debugfs_port_reg[dump_index][p];

		port->data = devm_kmalloc(dev, sz, GFP_KERNEL);
		if (!port->data)
			goto fail;
		port->phy = &hisi_hba->phy[p];
	}

	sz = hw->complete_hdr_size * HISI_SAS_QUEUE_SLOTS;
	for (c = 0; c < hisi_hba->queue_count; c++) {
		struct hisi_sas_debugfs_cq *cq =
				&hisi_hba->debugfs_cq[dump_index][c];

		cq->complete_hdr = devm_kmalloc(dev, sz, GFP_KERNEL);
		if (!cq->complete_hdr)
			goto fail;
		cq->cq = &hisi_hba->cq[c];
	}

	sz = sizeof(struct hisi_sas_cmd_hdr) * HISI_SAS_QUEUE_SLOTS;
	for (d = 0; d < hisi_hba->queue_count; d++) {
		struct hisi_sas_debugfs_dq *dq =
				&hisi_hba->debugfs_dq[dump_index][d];

		dq->hdr = devm_kmalloc(dev, sz, GFP_KERNEL);
		if (!dq->hdr)
			goto fail;
		dq->dq = &hisi_hba->dq[d];
	}

	sz = HISI_SAS_MAX_COMMANDS * sizeof(struct hisi_sas_iost);

	hisi_hba->debugfs_iost[dump_index].iost =
				devm_kmalloc(dev, sz, GFP_KERNEL);
	if (!hisi_hba->debugfs_iost[dump_index].iost)
		goto fail;

	sz = HISI_SAS_IOST_ITCT_CACHE_NUM *
	     sizeof(struct hisi_sas_iost_itct_cache);

	hisi_hba->debugfs_iost_cache[dump_index].cache =
				devm_kmalloc(dev, sz, GFP_KERNEL);
	if (!hisi_hba->debugfs_iost_cache[dump_index].cache)
		goto fail;

	sz = HISI_SAS_IOST_ITCT_CACHE_NUM *
	     sizeof(struct hisi_sas_iost_itct_cache);

	hisi_hba->debugfs_itct_cache[dump_index].cache =
				devm_kmalloc(dev, sz, GFP_KERNEL);
	if (!hisi_hba->debugfs_itct_cache[dump_index].cache)
		goto fail;

	/* New memory allocation must be locate before itct */
	sz = HISI_SAS_MAX_ITCT_ENTRIES * sizeof(struct hisi_sas_itct);

	hisi_hba->debugfs_itct[dump_index].itct =
				devm_kmalloc(dev, sz, GFP_KERNEL);
	if (!hisi_hba->debugfs_itct[dump_index].itct)
		goto fail;

	return 0;
fail:
	debugfs_release_v3_hw(hisi_hba, dump_index);
	return -ENOMEM;
}

static int debugfs_snapshot_regs_v3_hw(struct hisi_hba *hisi_hba)
{
	int debugfs_dump_index = hisi_hba->debugfs_dump_index;
	struct device *dev = hisi_hba->dev;
	u64 timestamp = local_clock();

	if (debugfs_dump_index >= hisi_sas_debugfs_dump_count) {
		dev_warn(dev, "dump count exceeded!\n");
		return -EINVAL;
	}

	if (debugfs_alloc_v3_hw(hisi_hba, debugfs_dump_index)) {
		dev_warn(dev, "failed to alloc memory\n");
		return -ENOMEM;
	}

	do_div(timestamp, NSEC_PER_MSEC);
	hisi_hba->debugfs_timestamp[debugfs_dump_index] = timestamp;

	debugfs_snapshot_prepare_v3_hw(hisi_hba);

	debugfs_snapshot_global_reg_v3_hw(hisi_hba);
	debugfs_snapshot_port_reg_v3_hw(hisi_hba);
	debugfs_snapshot_axi_reg_v3_hw(hisi_hba);
	debugfs_snapshot_ras_reg_v3_hw(hisi_hba);
	debugfs_snapshot_cq_reg_v3_hw(hisi_hba);
	debugfs_snapshot_dq_reg_v3_hw(hisi_hba);
	debugfs_snapshot_itct_reg_v3_hw(hisi_hba);
	debugfs_snapshot_iost_reg_v3_hw(hisi_hba);

	debugfs_snapshot_restore_v3_hw(hisi_hba);
	hisi_hba->debugfs_dump_index++;

	return 0;
}

static void debugfs_phy_down_cnt_init_v3_hw(struct hisi_hba *hisi_hba)
{
	struct dentry *dir = debugfs_create_dir("phy_down_cnt",
						hisi_hba->debugfs_dir);
	char name[16];
	int phy_no;

	for (phy_no = 0; phy_no < hisi_hba->n_phy; phy_no++) {
		snprintf(name, 16, "%d", phy_no);
		debugfs_create_file(name, 0600, dir,
				    &hisi_hba->phy[phy_no],
				    &debugfs_phy_down_cnt_v3_hw_fops);
	}
}

static void debugfs_bist_init_v3_hw(struct hisi_hba *hisi_hba)
{
	struct dentry *ports_dentry;
	int phy_no;

	hisi_hba->debugfs_bist_dentry =
			debugfs_create_dir("bist", hisi_hba->debugfs_dir);
	debugfs_create_file("link_rate", 0600,
			    hisi_hba->debugfs_bist_dentry, hisi_hba,
			    &debugfs_bist_linkrate_v3_hw_fops);

	debugfs_create_file("code_mode", 0600,
			    hisi_hba->debugfs_bist_dentry, hisi_hba,
			    &debugfs_bist_code_mode_v3_hw_fops);

	debugfs_create_file("fixed_code", 0600,
			    hisi_hba->debugfs_bist_dentry,
			    &hisi_hba->debugfs_bist_fixed_code[0],
			    &debugfs_v3_hw_fops);

	debugfs_create_file("fixed_code_1", 0600,
			    hisi_hba->debugfs_bist_dentry,
			    &hisi_hba->debugfs_bist_fixed_code[1],
			    &debugfs_v3_hw_fops);

	debugfs_create_file("phy_id", 0600, hisi_hba->debugfs_bist_dentry,
			    hisi_hba, &debugfs_bist_phy_v3_hw_fops);

	debugfs_create_file("cnt", 0600, hisi_hba->debugfs_bist_dentry,
			    hisi_hba, &debugfs_bist_cnt_v3_hw_fops);

	debugfs_create_file("loopback_mode", 0600,
			    hisi_hba->debugfs_bist_dentry,
			    hisi_hba, &debugfs_bist_mode_v3_hw_fops);

	debugfs_create_file("enable", 0600, hisi_hba->debugfs_bist_dentry,
			    hisi_hba, &debugfs_bist_enable_v3_hw_fops);

	ports_dentry = debugfs_create_dir("port", hisi_hba->debugfs_bist_dentry);

	for (phy_no = 0; phy_no < hisi_hba->n_phy; phy_no++) {
		struct dentry *port_dentry;
		struct dentry *ffe_dentry;
		char name[256];
		int i;

		snprintf(name, 256, "%d", phy_no);
		port_dentry = debugfs_create_dir(name, ports_dentry);
		ffe_dentry = debugfs_create_dir("ffe", port_dentry);
		for (i = 0; i < FFE_CFG_MAX; i++) {
			if (i == FFE_RESV)
				continue;
			debugfs_create_file(debugfs_ffe_name_v3_hw[i].name,
					    0600, ffe_dentry,
					    &hisi_hba->debugfs_bist_ffe[phy_no][i],
					    &debugfs_v3_hw_fops);
		}
	}

	hisi_hba->debugfs_bist_linkrate = SAS_LINK_RATE_1_5_GBPS;
}

<<<<<<< HEAD
=======
static int debugfs_dump_index_v3_hw_show(struct seq_file *s, void *p)
{
	int *debugfs_dump_index = s->private;

	if (*debugfs_dump_index > 0)
		seq_printf(s, "%d\n", *debugfs_dump_index - 1);
	else
		seq_puts(s, "dump not triggered\n");

	return 0;
}
DEFINE_SHOW_ATTRIBUTE(debugfs_dump_index_v3_hw);

>>>>>>> 4e3ac415
static void debugfs_dump_init_v3_hw(struct hisi_hba *hisi_hba)
{
	int i;

	hisi_hba->debugfs_dump_dentry =
			debugfs_create_dir("dump", hisi_hba->debugfs_dir);

<<<<<<< HEAD
=======
	debugfs_create_file("latest_dump", 0400, hisi_hba->debugfs_dump_dentry,
			    &hisi_hba->debugfs_dump_index,
			    &debugfs_dump_index_v3_hw_fops);

>>>>>>> 4e3ac415
	for (i = 0; i < hisi_sas_debugfs_dump_count; i++)
		debugfs_create_files_v3_hw(hisi_hba, i);
}

static void debugfs_exit_v3_hw(struct hisi_hba *hisi_hba)
{
	debugfs_remove_recursive(hisi_hba->debugfs_dir);
	hisi_hba->debugfs_dir = NULL;
}

static void debugfs_init_v3_hw(struct hisi_hba *hisi_hba)
{
	struct device *dev = hisi_hba->dev;

	hisi_hba->debugfs_dir = debugfs_create_dir(dev_name(dev),
						   hisi_sas_debugfs_dir);
	/* create bist structures */
	debugfs_bist_init_v3_hw(hisi_hba);

	debugfs_dump_init_v3_hw(hisi_hba);

	debugfs_phy_down_cnt_init_v3_hw(hisi_hba);
	debugfs_fifo_init_v3_hw(hisi_hba);
	debugfs_create_file("trigger_dump", 0200,
			    hisi_hba->debugfs_dir,
			    hisi_hba,
			    &debugfs_trigger_dump_v3_hw_fops);
}

static int
hisi_sas_v3_probe(struct pci_dev *pdev, const struct pci_device_id *id)
{
	struct Scsi_Host *shost;
	struct hisi_hba *hisi_hba;
	struct device *dev = &pdev->dev;
	struct asd_sas_phy **arr_phy;
	struct asd_sas_port **arr_port;
	struct sas_ha_struct *sha;
	int rc, phy_nr, port_nr, i;

	rc = pcim_enable_device(pdev);
	if (rc)
		goto err_out;

	pci_set_master(pdev);

	rc = pcim_iomap_regions(pdev, 1 << BAR_NO_V3_HW, DRV_NAME);
	if (rc)
		goto err_out;

	rc = dma_set_mask_and_coherent(&pdev->dev, DMA_BIT_MASK(64));
	if (rc) {
		dev_err(dev, "No usable DMA addressing method\n");
		rc = -ENODEV;
		goto err_out;
	}

	shost = hisi_sas_shost_alloc_pci(pdev);
	if (!shost) {
		rc = -ENOMEM;
		goto err_out;
	}

	sha = SHOST_TO_SAS_HA(shost);
	hisi_hba = shost_priv(shost);
	dev_set_drvdata(dev, sha);

	hisi_hba->regs = pcim_iomap_table(pdev)[BAR_NO_V3_HW];
	if (!hisi_hba->regs) {
		dev_err(dev, "cannot map register\n");
		rc = -ENOMEM;
		goto err_out_free_host;
	}

	phy_nr = port_nr = hisi_hba->n_phy;

	arr_phy = devm_kcalloc(dev, phy_nr, sizeof(void *), GFP_KERNEL);
	arr_port = devm_kcalloc(dev, port_nr, sizeof(void *), GFP_KERNEL);
	if (!arr_phy || !arr_port) {
		rc = -ENOMEM;
		goto err_out_free_host;
	}

	sha->sas_phy = arr_phy;
	sha->sas_port = arr_port;
	sha->shost = shost;
	sha->lldd_ha = hisi_hba;

	shost->transportt = hisi_sas_stt;
	shost->max_id = HISI_SAS_MAX_DEVICES;
	shost->max_lun = ~0;
	shost->max_channel = 1;
	shost->max_cmd_len = 16;
	shost->can_queue = HISI_SAS_UNRESERVED_IPTT;
	shost->cmd_per_lun = HISI_SAS_UNRESERVED_IPTT;
	if (hisi_hba->iopoll_q_cnt)
		shost->nr_maps = 3;
	else
		shost->nr_maps = 1;

	sha->sas_ha_name = DRV_NAME;
	sha->dev = dev;
	sha->sas_addr = &hisi_hba->sas_addr[0];
	sha->num_phys = hisi_hba->n_phy;

	for (i = 0; i < hisi_hba->n_phy; i++) {
		sha->sas_phy[i] = &hisi_hba->phy[i].sas_phy;
		sha->sas_port[i] = &hisi_hba->port[i].sas_port;
	}

	if (hisi_hba->prot_mask) {
		dev_info(dev, "Registering for DIF/DIX prot_mask=0x%x\n",
			 prot_mask);
		scsi_host_set_prot(hisi_hba->shost, prot_mask);
		if (hisi_hba->prot_mask & HISI_SAS_DIX_PROT_MASK)
			scsi_host_set_guard(hisi_hba->shost,
					    SHOST_DIX_GUARD_CRC);
	}

	rc = interrupt_preinit_v3_hw(hisi_hba);
	if (rc)
		goto err_out_free_host;

	rc = scsi_add_host(shost, dev);
	if (rc)
		goto err_out_free_host;

	rc = sas_register_ha(sha);
	if (rc)
		goto err_out_remove_host;

	rc = hisi_sas_v3_init(hisi_hba);
	if (rc)
		goto err_out_unregister_ha;

	scsi_scan_host(shost);
	if (hisi_sas_debugfs_enable)
		debugfs_init_v3_hw(hisi_hba);

	pm_runtime_set_autosuspend_delay(dev, 5000);
	pm_runtime_use_autosuspend(dev);
	/*
	 * For the situation that there are ATA disks connected with SAS
	 * controller, it additionally creates ata_port which will affect the
	 * child_count of hisi_hba->dev. Even if suspended all the disks,
	 * ata_port is still and the child_count of hisi_hba->dev is not 0.
	 * So use pm_suspend_ignore_children() to ignore the effect to
	 * hisi_hba->dev.
	 */
	pm_suspend_ignore_children(dev, true);
	pm_runtime_put_noidle(&pdev->dev);

	return 0;

err_out_unregister_ha:
	sas_unregister_ha(sha);
err_out_remove_host:
	scsi_remove_host(shost);
err_out_free_host:
	hisi_sas_free(hisi_hba);
	scsi_host_put(shost);
err_out:
	return rc;
}

static void
hisi_sas_v3_destroy_irqs(struct pci_dev *pdev, struct hisi_hba *hisi_hba)
{
	int i;

	devm_free_irq(&pdev->dev, pci_irq_vector(pdev, 1), hisi_hba);
	devm_free_irq(&pdev->dev, pci_irq_vector(pdev, 2), hisi_hba);
	devm_free_irq(&pdev->dev, pci_irq_vector(pdev, 11), hisi_hba);
	for (i = 0; i < hisi_hba->cq_nvecs; i++) {
		struct hisi_sas_cq *cq = &hisi_hba->cq[i];
		int nr = hisi_sas_intr_conv ? 16 : 16 + i;

		devm_free_irq(&pdev->dev, pci_irq_vector(pdev, nr), cq);
	}
}

static void hisi_sas_v3_remove(struct pci_dev *pdev)
{
	struct device *dev = &pdev->dev;
	struct sas_ha_struct *sha = dev_get_drvdata(dev);
	struct hisi_hba *hisi_hba = sha->lldd_ha;
	struct Scsi_Host *shost = sha->shost;

	pm_runtime_get_noresume(dev);
	if (hisi_sas_debugfs_enable)
		debugfs_exit_v3_hw(hisi_hba);

	sas_unregister_ha(sha);
	flush_workqueue(hisi_hba->wq);
	sas_remove_host(shost);

	hisi_sas_v3_destroy_irqs(pdev, hisi_hba);
	hisi_sas_free(hisi_hba);
	scsi_host_put(shost);
}

static void hisi_sas_reset_prepare_v3_hw(struct pci_dev *pdev)
{
	struct sas_ha_struct *sha = pci_get_drvdata(pdev);
	struct hisi_hba *hisi_hba = sha->lldd_ha;
	struct device *dev = hisi_hba->dev;
	int rc;

	dev_info(dev, "FLR prepare\n");
	down(&hisi_hba->sem);
	set_bit(HISI_SAS_RESETTING_BIT, &hisi_hba->flags);
	hisi_sas_controller_reset_prepare(hisi_hba);

	interrupt_disable_v3_hw(hisi_hba);
	rc = disable_host_v3_hw(hisi_hba);
	if (rc)
		dev_err(dev, "FLR: disable host failed rc=%d\n", rc);
}

static void hisi_sas_reset_done_v3_hw(struct pci_dev *pdev)
{
	struct sas_ha_struct *sha = pci_get_drvdata(pdev);
	struct hisi_hba *hisi_hba = sha->lldd_ha;
	struct Scsi_Host *shost = hisi_hba->shost;
	struct device *dev = hisi_hba->dev;
	int rc;

	hisi_sas_init_mem(hisi_hba);

	rc = hw_init_v3_hw(hisi_hba);
	if (rc) {
		dev_err(dev, "FLR: hw init failed rc=%d\n", rc);
		clear_bit(HISI_SAS_REJECT_CMD_BIT, &hisi_hba->flags);
		scsi_unblock_requests(shost);
		clear_bit(HISI_SAS_RESETTING_BIT, &hisi_hba->flags);
		up(&hisi_hba->sem);
		return;
	}

	hisi_sas_controller_reset_done(hisi_hba);
	dev_info(dev, "FLR done\n");
}

enum {
	/* instances of the controller */
	hip08,
};

static void enable_host_v3_hw(struct hisi_hba *hisi_hba)
{
	u32 reg_val;

	hisi_sas_write32(hisi_hba, DLVRY_QUEUE_ENABLE,
			 (u32)((1ULL << hisi_hba->queue_count) - 1));

	phys_init_v3_hw(hisi_hba);
	reg_val = hisi_sas_read32(hisi_hba, AXI_MASTER_CFG_BASE +
				  AM_CTRL_GLOBAL);
	reg_val &= ~AM_CTRL_SHUTDOWN_REQ_MSK;
	hisi_sas_write32(hisi_hba, AXI_MASTER_CFG_BASE +
			 AM_CTRL_GLOBAL, reg_val);
}

static int _suspend_v3_hw(struct device *device)
{
	struct pci_dev *pdev = to_pci_dev(device);
	struct sas_ha_struct *sha = pci_get_drvdata(pdev);
	struct hisi_hba *hisi_hba = sha->lldd_ha;
	struct device *dev = hisi_hba->dev;
	struct Scsi_Host *shost = hisi_hba->shost;
	int rc;

	if (!pdev->pm_cap) {
		dev_err(dev, "PCI PM not supported\n");
		return -ENODEV;
	}

	if (test_and_set_bit(HISI_SAS_RESETTING_BIT, &hisi_hba->flags))
		return -EPERM;

	dev_warn(dev, "entering suspend state\n");

	scsi_block_requests(shost);
	set_bit(HISI_SAS_REJECT_CMD_BIT, &hisi_hba->flags);
	flush_workqueue(hisi_hba->wq);
	interrupt_disable_v3_hw(hisi_hba);

#ifdef CONFIG_PM
	if ((device->power.runtime_status == RPM_SUSPENDING) &&
	    atomic_read(&device->power.usage_count)) {
		dev_err(dev, "PM suspend: host status cannot be suspended\n");
		rc = -EBUSY;
		goto err_out;
	}
#endif

	rc = disable_host_v3_hw(hisi_hba);
	if (rc) {
		dev_err(dev, "PM suspend: disable host failed rc=%d\n", rc);
		goto err_out_recover_host;
	}

	hisi_sas_init_mem(hisi_hba);

	hisi_sas_release_tasks(hisi_hba);

	sas_suspend_ha(sha);

	dev_warn(dev, "end of suspending controller\n");
	return 0;

err_out_recover_host:
	enable_host_v3_hw(hisi_hba);
#ifdef CONFIG_PM
err_out:
#endif
	interrupt_enable_v3_hw(hisi_hba);
	clear_bit(HISI_SAS_REJECT_CMD_BIT, &hisi_hba->flags);
	clear_bit(HISI_SAS_RESETTING_BIT, &hisi_hba->flags);
	scsi_unblock_requests(shost);
	return rc;
}

static int _resume_v3_hw(struct device *device)
{
	struct pci_dev *pdev = to_pci_dev(device);
	struct sas_ha_struct *sha = pci_get_drvdata(pdev);
	struct hisi_hba *hisi_hba = sha->lldd_ha;
	struct Scsi_Host *shost = hisi_hba->shost;
	struct device *dev = hisi_hba->dev;
	unsigned int rc;
	pci_power_t device_state = pdev->current_state;

	dev_warn(dev, "resuming from operating state [D%d]\n",
		 device_state);

	scsi_unblock_requests(shost);
	clear_bit(HISI_SAS_REJECT_CMD_BIT, &hisi_hba->flags);

	sas_prep_resume_ha(sha);
	rc = hw_init_v3_hw(hisi_hba);
	if (rc) {
		scsi_remove_host(shost);
		return rc;
	}
	phys_init_v3_hw(hisi_hba);

	/*
	 * If a directly-attached disk is removed during suspend, a deadlock
	 * may occur, as the PHYE_RESUME_TIMEOUT processing will require the
	 * hisi_hba->device to be active, which can only happen when resume
	 * completes. So don't wait for the HA event workqueue to drain upon
	 * resume.
	 */
	sas_resume_ha_no_sync(sha);
	clear_bit(HISI_SAS_RESETTING_BIT, &hisi_hba->flags);

	dev_warn(dev, "end of resuming controller\n");

	return 0;
}

static int __maybe_unused suspend_v3_hw(struct device *device)
{
	struct pci_dev *pdev = to_pci_dev(device);
	struct sas_ha_struct *sha = pci_get_drvdata(pdev);
	struct hisi_hba *hisi_hba = sha->lldd_ha;
	int rc;

	set_bit(HISI_SAS_PM_BIT, &hisi_hba->flags);

	rc = _suspend_v3_hw(device);
	if (rc)
		clear_bit(HISI_SAS_PM_BIT, &hisi_hba->flags);

	return rc;
}

static int __maybe_unused resume_v3_hw(struct device *device)
{
	struct pci_dev *pdev = to_pci_dev(device);
	struct sas_ha_struct *sha = pci_get_drvdata(pdev);
	struct hisi_hba *hisi_hba = sha->lldd_ha;
	int rc = _resume_v3_hw(device);

	clear_bit(HISI_SAS_PM_BIT, &hisi_hba->flags);

	return rc;
}

static const struct pci_device_id sas_v3_pci_table[] = {
	{ PCI_VDEVICE(HUAWEI, 0xa230), hip08 },
	{}
};
MODULE_DEVICE_TABLE(pci, sas_v3_pci_table);

static const struct pci_error_handlers hisi_sas_err_handler = {
	.reset_prepare	= hisi_sas_reset_prepare_v3_hw,
	.reset_done	= hisi_sas_reset_done_v3_hw,
};

static UNIVERSAL_DEV_PM_OPS(hisi_sas_v3_pm_ops,
			    suspend_v3_hw,
			    resume_v3_hw,
			    NULL);

static struct pci_driver sas_v3_pci_driver = {
	.name		= DRV_NAME,
	.id_table	= sas_v3_pci_table,
	.probe		= hisi_sas_v3_probe,
	.remove		= hisi_sas_v3_remove,
	.err_handler	= &hisi_sas_err_handler,
	.driver.pm	= &hisi_sas_v3_pm_ops,
};

module_pci_driver(sas_v3_pci_driver);
module_param_named(intr_conv, hisi_sas_intr_conv, bool, 0444);

MODULE_LICENSE("GPL");
MODULE_AUTHOR("John Garry <john.garry@huawei.com>");
MODULE_DESCRIPTION("HISILICON SAS controller v3 hw driver based on pci device");
MODULE_ALIAS("pci:" DRV_NAME);<|MERGE_RESOLUTION|>--- conflicted
+++ resolved
@@ -4814,8 +4814,6 @@
 	hisi_hba->debugfs_bist_linkrate = SAS_LINK_RATE_1_5_GBPS;
 }
 
-<<<<<<< HEAD
-=======
 static int debugfs_dump_index_v3_hw_show(struct seq_file *s, void *p)
 {
 	int *debugfs_dump_index = s->private;
@@ -4829,7 +4827,6 @@
 }
 DEFINE_SHOW_ATTRIBUTE(debugfs_dump_index_v3_hw);
 
->>>>>>> 4e3ac415
 static void debugfs_dump_init_v3_hw(struct hisi_hba *hisi_hba)
 {
 	int i;
@@ -4837,13 +4834,10 @@
 	hisi_hba->debugfs_dump_dentry =
 			debugfs_create_dir("dump", hisi_hba->debugfs_dir);
 
-<<<<<<< HEAD
-=======
 	debugfs_create_file("latest_dump", 0400, hisi_hba->debugfs_dump_dentry,
 			    &hisi_hba->debugfs_dump_index,
 			    &debugfs_dump_index_v3_hw_fops);
 
->>>>>>> 4e3ac415
 	for (i = 0; i < hisi_sas_debugfs_dump_count; i++)
 		debugfs_create_files_v3_hw(hisi_hba, i);
 }
