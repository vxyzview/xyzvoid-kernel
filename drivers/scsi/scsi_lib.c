// SPDX-License-Identifier: GPL-2.0-only
/*
 * Copyright (C) 1999 Eric Youngdale
 * Copyright (C) 2014 Christoph Hellwig
 *
 *  SCSI queueing library.
 *      Initial versions: Eric Youngdale (eric@andante.org).
 *                        Based upon conversations with large numbers
 *                        of people at Linux Expo.
 */

#include <linux/bio.h>
#include <linux/bitops.h>
#include <linux/blkdev.h>
#include <linux/completion.h>
#include <linux/kernel.h>
#include <linux/export.h>
#include <linux/init.h>
#include <linux/pci.h>
#include <linux/delay.h>
#include <linux/hardirq.h>
#include <linux/scatterlist.h>
#include <linux/blk-mq.h>
#include <linux/ratelimit.h>
#include <asm/unaligned.h>

#include <scsi/scsi.h>
#include <scsi/scsi_cmnd.h>
#include <scsi/scsi_dbg.h>
#include <scsi/scsi_device.h>
#include <scsi/scsi_driver.h>
#include <scsi/scsi_eh.h>
#include <scsi/scsi_host.h>
#include <scsi/scsi_transport.h> /* __scsi_init_queue() */
#include <scsi/scsi_dh.h>

#include <trace/events/scsi.h>

#include "scsi_debugfs.h"
#include "scsi_priv.h"
#include "scsi_logging.h"

/*
 * Size of integrity metadata is usually small, 1 inline sg should
 * cover normal cases.
 */
#ifdef CONFIG_ARCH_NO_SG_CHAIN
#define  SCSI_INLINE_PROT_SG_CNT  0
#define  SCSI_INLINE_SG_CNT  0
#else
#define  SCSI_INLINE_PROT_SG_CNT  1
#define  SCSI_INLINE_SG_CNT  2
#endif

static struct kmem_cache *scsi_sense_cache;
static DEFINE_MUTEX(scsi_sense_cache_mutex);

static void scsi_mq_uninit_cmd(struct scsi_cmnd *cmd);

int scsi_init_sense_cache(struct Scsi_Host *shost)
{
	int ret = 0;

	mutex_lock(&scsi_sense_cache_mutex);
	if (!scsi_sense_cache) {
		scsi_sense_cache =
			kmem_cache_create_usercopy("scsi_sense_cache",
				SCSI_SENSE_BUFFERSIZE, 0, SLAB_HWCACHE_ALIGN,
				0, SCSI_SENSE_BUFFERSIZE, NULL);
		if (!scsi_sense_cache)
			ret = -ENOMEM;
	}
	mutex_unlock(&scsi_sense_cache_mutex);
	return ret;
}

/*
 * When to reinvoke queueing after a resource shortage. It's 3 msecs to
 * not change behaviour from the previous unplug mechanism, experimentation
 * may prove this needs changing.
 */
#define SCSI_QUEUE_DELAY	3

static void
scsi_set_blocked(struct scsi_cmnd *cmd, int reason)
{
	struct Scsi_Host *host = cmd->device->host;
	struct scsi_device *device = cmd->device;
	struct scsi_target *starget = scsi_target(device);

	/*
	 * Set the appropriate busy bit for the device/host.
	 *
	 * If the host/device isn't busy, assume that something actually
	 * completed, and that we should be able to queue a command now.
	 *
	 * Note that the prior mid-layer assumption that any host could
	 * always queue at least one command is now broken.  The mid-layer
	 * will implement a user specifiable stall (see
	 * scsi_host.max_host_blocked and scsi_device.max_device_blocked)
	 * if a command is requeued with no other commands outstanding
	 * either for the device or for the host.
	 */
	switch (reason) {
	case SCSI_MLQUEUE_HOST_BUSY:
		atomic_set(&host->host_blocked, host->max_host_blocked);
		break;
	case SCSI_MLQUEUE_DEVICE_BUSY:
	case SCSI_MLQUEUE_EH_RETRY:
		atomic_set(&device->device_blocked,
			   device->max_device_blocked);
		break;
	case SCSI_MLQUEUE_TARGET_BUSY:
		atomic_set(&starget->target_blocked,
			   starget->max_target_blocked);
		break;
	}
}

static void scsi_mq_requeue_cmd(struct scsi_cmnd *cmd)
{
	struct request *rq = scsi_cmd_to_rq(cmd);

	if (rq->rq_flags & RQF_DONTPREP) {
		rq->rq_flags &= ~RQF_DONTPREP;
		scsi_mq_uninit_cmd(cmd);
	} else {
		WARN_ON_ONCE(true);
	}
	blk_mq_requeue_request(rq, true);
}

/**
 * __scsi_queue_insert - private queue insertion
 * @cmd: The SCSI command being requeued
 * @reason:  The reason for the requeue
 * @unbusy: Whether the queue should be unbusied
 *
 * This is a private queue insertion.  The public interface
 * scsi_queue_insert() always assumes the queue should be unbusied
 * because it's always called before the completion.  This function is
 * for a requeue after completion, which should only occur in this
 * file.
 */
static void __scsi_queue_insert(struct scsi_cmnd *cmd, int reason, bool unbusy)
{
	struct scsi_device *device = cmd->device;

	SCSI_LOG_MLQUEUE(1, scmd_printk(KERN_INFO, cmd,
		"Inserting command %p into mlqueue\n", cmd));

	scsi_set_blocked(cmd, reason);

	/*
	 * Decrement the counters, since these commands are no longer
	 * active on the host/device.
	 */
	if (unbusy)
		scsi_device_unbusy(device, cmd);

	/*
	 * Requeue this command.  It will go before all other commands
	 * that are already in the queue. Schedule requeue work under
	 * lock such that the kblockd_schedule_work() call happens
	 * before blk_cleanup_queue() finishes.
	 */
	cmd->result = 0;

	blk_mq_requeue_request(scsi_cmd_to_rq(cmd), true);
}

/**
 * scsi_queue_insert - Reinsert a command in the queue.
 * @cmd:    command that we are adding to queue.
 * @reason: why we are inserting command to queue.
 *
 * We do this for one of two cases. Either the host is busy and it cannot accept
 * any more commands for the time being, or the device returned QUEUE_FULL and
 * can accept no more commands.
 *
 * Context: This could be called either from an interrupt context or a normal
 * process context.
 */
void scsi_queue_insert(struct scsi_cmnd *cmd, int reason)
{
	__scsi_queue_insert(cmd, reason, true);
}


/**
 * __scsi_execute - insert request and wait for the result
 * @sdev:	scsi device
 * @cmd:	scsi command
 * @data_direction: data direction
 * @buffer:	data buffer
 * @bufflen:	len of buffer
 * @sense:	optional sense buffer
 * @sshdr:	optional decoded sense header
 * @timeout:	request timeout in HZ
 * @retries:	number of times to retry request
 * @flags:	flags for ->cmd_flags
 * @rq_flags:	flags for ->rq_flags
 * @resid:	optional residual length
 *
 * Returns the scsi_cmnd result field if a command was executed, or a negative
 * Linux error code if we didn't get that far.
 */
int __scsi_execute(struct scsi_device *sdev, const unsigned char *cmd,
		 int data_direction, void *buffer, unsigned bufflen,
		 unsigned char *sense, struct scsi_sense_hdr *sshdr,
		 int timeout, int retries, u64 flags, req_flags_t rq_flags,
		 int *resid)
{
	struct request *req;
	struct scsi_request *rq;
	int ret;

	req = blk_get_request(sdev->request_queue,
			data_direction == DMA_TO_DEVICE ?
<<<<<<< HEAD
			REQ_OP_SCSI_OUT : REQ_OP_SCSI_IN,
=======
			REQ_OP_DRV_OUT : REQ_OP_DRV_IN,
>>>>>>> 3b17187f
			rq_flags & RQF_PM ? BLK_MQ_REQ_PM : 0);
	if (IS_ERR(req))
		return PTR_ERR(req);

	rq = scsi_req(req);

	if (bufflen) {
		ret = blk_rq_map_kern(sdev->request_queue, req,
				      buffer, bufflen, GFP_NOIO);
		if (ret)
			goto out;
	}
	rq->cmd_len = COMMAND_SIZE(cmd[0]);
	memcpy(rq->cmd, cmd, rq->cmd_len);
	rq->retries = retries;
	req->timeout = timeout;
	req->cmd_flags |= flags;
	req->rq_flags |= rq_flags | RQF_QUIET;

	/*
	 * head injection *required* here otherwise quiesce won't work
	 */
	blk_execute_rq(NULL, req, 1);

	/*
	 * Some devices (USB mass-storage in particular) may transfer
	 * garbage data together with a residue indicating that the data
	 * is invalid.  Prevent the garbage from being misinterpreted
	 * and prevent security leaks by zeroing out the excess data.
	 */
	if (unlikely(rq->resid_len > 0 && rq->resid_len <= bufflen))
		memset(buffer + (bufflen - rq->resid_len), 0, rq->resid_len);

	if (resid)
		*resid = rq->resid_len;
	if (sense && rq->sense_len)
		memcpy(sense, rq->sense, SCSI_SENSE_BUFFERSIZE);
	if (sshdr)
		scsi_normalize_sense(rq->sense, rq->sense_len, sshdr);
	ret = rq->result;
 out:
	blk_put_request(req);

	return ret;
}
EXPORT_SYMBOL(__scsi_execute);

/*
 * Wake up the error handler if necessary. Avoid as follows that the error
 * handler is not woken up if host in-flight requests number ==
 * shost->host_failed: use call_rcu() in scsi_eh_scmd_add() in combination
 * with an RCU read lock in this function to ensure that this function in
 * its entirety either finishes before scsi_eh_scmd_add() increases the
 * host_failed counter or that it notices the shost state change made by
 * scsi_eh_scmd_add().
 */
static void scsi_dec_host_busy(struct Scsi_Host *shost, struct scsi_cmnd *cmd)
{
	unsigned long flags;

	rcu_read_lock();
	__clear_bit(SCMD_STATE_INFLIGHT, &cmd->state);
	if (unlikely(scsi_host_in_recovery(shost))) {
		spin_lock_irqsave(shost->host_lock, flags);
		if (shost->host_failed || shost->host_eh_scheduled)
			scsi_eh_wakeup(shost);
		spin_unlock_irqrestore(shost->host_lock, flags);
	}
	rcu_read_unlock();
}

void scsi_device_unbusy(struct scsi_device *sdev, struct scsi_cmnd *cmd)
{
	struct Scsi_Host *shost = sdev->host;
	struct scsi_target *starget = scsi_target(sdev);

	scsi_dec_host_busy(shost, cmd);

	if (starget->can_queue > 0)
		atomic_dec(&starget->target_busy);

	sbitmap_put(&sdev->budget_map, cmd->budget_token);
	cmd->budget_token = -1;
}

static void scsi_kick_queue(struct request_queue *q)
{
	blk_mq_run_hw_queues(q, false);
}

/*
 * Called for single_lun devices on IO completion. Clear starget_sdev_user,
 * and call blk_run_queue for all the scsi_devices on the target -
 * including current_sdev first.
 *
 * Called with *no* scsi locks held.
 */
static void scsi_single_lun_run(struct scsi_device *current_sdev)
{
	struct Scsi_Host *shost = current_sdev->host;
	struct scsi_device *sdev, *tmp;
	struct scsi_target *starget = scsi_target(current_sdev);
	unsigned long flags;

	spin_lock_irqsave(shost->host_lock, flags);
	starget->starget_sdev_user = NULL;
	spin_unlock_irqrestore(shost->host_lock, flags);

	/*
	 * Call blk_run_queue for all LUNs on the target, starting with
	 * current_sdev. We race with others (to set starget_sdev_user),
	 * but in most cases, we will be first. Ideally, each LU on the
	 * target would get some limited time or requests on the target.
	 */
	scsi_kick_queue(current_sdev->request_queue);

	spin_lock_irqsave(shost->host_lock, flags);
	if (starget->starget_sdev_user)
		goto out;
	list_for_each_entry_safe(sdev, tmp, &starget->devices,
			same_target_siblings) {
		if (sdev == current_sdev)
			continue;
		if (scsi_device_get(sdev))
			continue;

		spin_unlock_irqrestore(shost->host_lock, flags);
		scsi_kick_queue(sdev->request_queue);
		spin_lock_irqsave(shost->host_lock, flags);

		scsi_device_put(sdev);
	}
 out:
	spin_unlock_irqrestore(shost->host_lock, flags);
}

static inline bool scsi_device_is_busy(struct scsi_device *sdev)
{
	if (scsi_device_busy(sdev) >= sdev->queue_depth)
		return true;
	if (atomic_read(&sdev->device_blocked) > 0)
		return true;
	return false;
}

static inline bool scsi_target_is_busy(struct scsi_target *starget)
{
	if (starget->can_queue > 0) {
		if (atomic_read(&starget->target_busy) >= starget->can_queue)
			return true;
		if (atomic_read(&starget->target_blocked) > 0)
			return true;
	}
	return false;
}

static inline bool scsi_host_is_busy(struct Scsi_Host *shost)
{
	if (atomic_read(&shost->host_blocked) > 0)
		return true;
	if (shost->host_self_blocked)
		return true;
	return false;
}

static void scsi_starved_list_run(struct Scsi_Host *shost)
{
	LIST_HEAD(starved_list);
	struct scsi_device *sdev;
	unsigned long flags;

	spin_lock_irqsave(shost->host_lock, flags);
	list_splice_init(&shost->starved_list, &starved_list);

	while (!list_empty(&starved_list)) {
		struct request_queue *slq;

		/*
		 * As long as shost is accepting commands and we have
		 * starved queues, call blk_run_queue. scsi_request_fn
		 * drops the queue_lock and can add us back to the
		 * starved_list.
		 *
		 * host_lock protects the starved_list and starved_entry.
		 * scsi_request_fn must get the host_lock before checking
		 * or modifying starved_list or starved_entry.
		 */
		if (scsi_host_is_busy(shost))
			break;

		sdev = list_entry(starved_list.next,
				  struct scsi_device, starved_entry);
		list_del_init(&sdev->starved_entry);
		if (scsi_target_is_busy(scsi_target(sdev))) {
			list_move_tail(&sdev->starved_entry,
				       &shost->starved_list);
			continue;
		}

		/*
		 * Once we drop the host lock, a racing scsi_remove_device()
		 * call may remove the sdev from the starved list and destroy
		 * it and the queue.  Mitigate by taking a reference to the
		 * queue and never touching the sdev again after we drop the
		 * host lock.  Note: if __scsi_remove_device() invokes
		 * blk_cleanup_queue() before the queue is run from this
		 * function then blk_run_queue() will return immediately since
		 * blk_cleanup_queue() marks the queue with QUEUE_FLAG_DYING.
		 */
		slq = sdev->request_queue;
		if (!blk_get_queue(slq))
			continue;
		spin_unlock_irqrestore(shost->host_lock, flags);

		scsi_kick_queue(slq);
		blk_put_queue(slq);

		spin_lock_irqsave(shost->host_lock, flags);
	}
	/* put any unprocessed entries back */
	list_splice(&starved_list, &shost->starved_list);
	spin_unlock_irqrestore(shost->host_lock, flags);
}

/**
 * scsi_run_queue - Select a proper request queue to serve next.
 * @q:  last request's queue
 *
 * The previous command was completely finished, start a new one if possible.
 */
static void scsi_run_queue(struct request_queue *q)
{
	struct scsi_device *sdev = q->queuedata;

	if (scsi_target(sdev)->single_lun)
		scsi_single_lun_run(sdev);
	if (!list_empty(&sdev->host->starved_list))
		scsi_starved_list_run(sdev->host);

	blk_mq_run_hw_queues(q, false);
}

void scsi_requeue_run_queue(struct work_struct *work)
{
	struct scsi_device *sdev;
	struct request_queue *q;

	sdev = container_of(work, struct scsi_device, requeue_work);
	q = sdev->request_queue;
	scsi_run_queue(q);
}

void scsi_run_host_queues(struct Scsi_Host *shost)
{
	struct scsi_device *sdev;

	shost_for_each_device(sdev, shost)
		scsi_run_queue(sdev->request_queue);
}

static void scsi_uninit_cmd(struct scsi_cmnd *cmd)
{
	if (!blk_rq_is_passthrough(scsi_cmd_to_rq(cmd))) {
		struct scsi_driver *drv = scsi_cmd_to_driver(cmd);

		if (drv->uninit_command)
			drv->uninit_command(cmd);
	}
}

void scsi_free_sgtables(struct scsi_cmnd *cmd)
{
	if (cmd->sdb.table.nents)
		sg_free_table_chained(&cmd->sdb.table,
				SCSI_INLINE_SG_CNT);
	if (scsi_prot_sg_count(cmd))
		sg_free_table_chained(&cmd->prot_sdb->table,
				SCSI_INLINE_PROT_SG_CNT);
}
EXPORT_SYMBOL_GPL(scsi_free_sgtables);

static void scsi_mq_uninit_cmd(struct scsi_cmnd *cmd)
{
	scsi_free_sgtables(cmd);
	scsi_uninit_cmd(cmd);
}

static void scsi_run_queue_async(struct scsi_device *sdev)
{
	if (scsi_target(sdev)->single_lun ||
	    !list_empty(&sdev->host->starved_list)) {
		kblockd_schedule_work(&sdev->requeue_work);
	} else {
		/*
		 * smp_mb() present in sbitmap_queue_clear() or implied in
		 * .end_io is for ordering writing .device_busy in
		 * scsi_device_unbusy() and reading sdev->restarts.
		 */
		int old = atomic_read(&sdev->restarts);

		/*
		 * ->restarts has to be kept as non-zero if new budget
		 *  contention occurs.
		 *
		 *  No need to run queue when either another re-run
		 *  queue wins in updating ->restarts or a new budget
		 *  contention occurs.
		 */
		if (old && atomic_cmpxchg(&sdev->restarts, old, 0) == old)
			blk_mq_run_hw_queues(sdev->request_queue, true);
	}
}

/* Returns false when no more bytes to process, true if there are more */
static bool scsi_end_request(struct request *req, blk_status_t error,
		unsigned int bytes)
{
	struct scsi_cmnd *cmd = blk_mq_rq_to_pdu(req);
	struct scsi_device *sdev = cmd->device;
	struct request_queue *q = sdev->request_queue;

	if (blk_update_request(req, error, bytes))
		return true;

	if (blk_queue_add_random(q))
		add_disk_randomness(req->rq_disk);

	if (!blk_rq_is_passthrough(req)) {
		WARN_ON_ONCE(!(cmd->flags & SCMD_INITIALIZED));
		cmd->flags &= ~SCMD_INITIALIZED;
	}

	/*
	 * Calling rcu_barrier() is not necessary here because the
	 * SCSI error handler guarantees that the function called by
	 * call_rcu() has been called before scsi_end_request() is
	 * called.
	 */
	destroy_rcu_head(&cmd->rcu);

	/*
	 * In the MQ case the command gets freed by __blk_mq_end_request,
	 * so we have to do all cleanup that depends on it earlier.
	 *
	 * We also can't kick the queues from irq context, so we
	 * will have to defer it to a workqueue.
	 */
	scsi_mq_uninit_cmd(cmd);

	/*
	 * queue is still alive, so grab the ref for preventing it
	 * from being cleaned up during running queue.
	 */
	percpu_ref_get(&q->q_usage_counter);

	__blk_mq_end_request(req, error);

	scsi_run_queue_async(sdev);

	percpu_ref_put(&q->q_usage_counter);
	return false;
}

/**
 * scsi_result_to_blk_status - translate a SCSI result code into blk_status_t
 * @cmd:	SCSI command
 * @result:	scsi error code
 *
 * Translate a SCSI result code into a blk_status_t value. May reset the host
 * byte of @cmd->result.
 */
static blk_status_t scsi_result_to_blk_status(struct scsi_cmnd *cmd, int result)
{
	switch (host_byte(result)) {
	case DID_OK:
		if (scsi_status_is_good(result))
			return BLK_STS_OK;
		return BLK_STS_IOERR;
	case DID_TRANSPORT_FAILFAST:
	case DID_TRANSPORT_MARGINAL:
		return BLK_STS_TRANSPORT;
	case DID_TARGET_FAILURE:
		set_host_byte(cmd, DID_OK);
		return BLK_STS_TARGET;
	case DID_NEXUS_FAILURE:
		set_host_byte(cmd, DID_OK);
		return BLK_STS_NEXUS;
	case DID_ALLOC_FAILURE:
		set_host_byte(cmd, DID_OK);
		return BLK_STS_NOSPC;
	case DID_MEDIUM_ERROR:
		set_host_byte(cmd, DID_OK);
		return BLK_STS_MEDIUM;
	default:
		return BLK_STS_IOERR;
	}
}

/* Helper for scsi_io_completion() when "reprep" action required. */
static void scsi_io_completion_reprep(struct scsi_cmnd *cmd,
				      struct request_queue *q)
{
	/* A new command will be prepared and issued. */
	scsi_mq_requeue_cmd(cmd);
}

static bool scsi_cmd_runtime_exceeced(struct scsi_cmnd *cmd)
{
	struct request *req = scsi_cmd_to_rq(cmd);
	unsigned long wait_for;

	if (cmd->allowed == SCSI_CMD_RETRIES_NO_LIMIT)
		return false;

	wait_for = (cmd->allowed + 1) * req->timeout;
	if (time_before(cmd->jiffies_at_alloc + wait_for, jiffies)) {
		scmd_printk(KERN_ERR, cmd, "timing out command, waited %lus\n",
			    wait_for/HZ);
		return true;
	}
	return false;
}

/* Helper for scsi_io_completion() when special action required. */
static void scsi_io_completion_action(struct scsi_cmnd *cmd, int result)
{
	struct request_queue *q = cmd->device->request_queue;
	struct request *req = scsi_cmd_to_rq(cmd);
	int level = 0;
	enum {ACTION_FAIL, ACTION_REPREP, ACTION_RETRY,
	      ACTION_DELAYED_RETRY} action;
	struct scsi_sense_hdr sshdr;
	bool sense_valid;
	bool sense_current = true;      /* false implies "deferred sense" */
	blk_status_t blk_stat;

	sense_valid = scsi_command_normalize_sense(cmd, &sshdr);
	if (sense_valid)
		sense_current = !scsi_sense_is_deferred(&sshdr);

	blk_stat = scsi_result_to_blk_status(cmd, result);

	if (host_byte(result) == DID_RESET) {
		/* Third party bus reset or reset for error recovery
		 * reasons.  Just retry the command and see what
		 * happens.
		 */
		action = ACTION_RETRY;
	} else if (sense_valid && sense_current) {
		switch (sshdr.sense_key) {
		case UNIT_ATTENTION:
			if (cmd->device->removable) {
				/* Detected disc change.  Set a bit
				 * and quietly refuse further access.
				 */
				cmd->device->changed = 1;
				action = ACTION_FAIL;
			} else {
				/* Must have been a power glitch, or a
				 * bus reset.  Could not have been a
				 * media change, so we just retry the
				 * command and see what happens.
				 */
				action = ACTION_RETRY;
			}
			break;
		case ILLEGAL_REQUEST:
			/* If we had an ILLEGAL REQUEST returned, then
			 * we may have performed an unsupported
			 * command.  The only thing this should be
			 * would be a ten byte read where only a six
			 * byte read was supported.  Also, on a system
			 * where READ CAPACITY failed, we may have
			 * read past the end of the disk.
			 */
			if ((cmd->device->use_10_for_rw &&
			    sshdr.asc == 0x20 && sshdr.ascq == 0x00) &&
			    (cmd->cmnd[0] == READ_10 ||
			     cmd->cmnd[0] == WRITE_10)) {
				/* This will issue a new 6-byte command. */
				cmd->device->use_10_for_rw = 0;
				action = ACTION_REPREP;
			} else if (sshdr.asc == 0x10) /* DIX */ {
				action = ACTION_FAIL;
				blk_stat = BLK_STS_PROTECTION;
			/* INVALID COMMAND OPCODE or INVALID FIELD IN CDB */
			} else if (sshdr.asc == 0x20 || sshdr.asc == 0x24) {
				action = ACTION_FAIL;
				blk_stat = BLK_STS_TARGET;
			} else
				action = ACTION_FAIL;
			break;
		case ABORTED_COMMAND:
			action = ACTION_FAIL;
			if (sshdr.asc == 0x10) /* DIF */
				blk_stat = BLK_STS_PROTECTION;
			break;
		case NOT_READY:
			/* If the device is in the process of becoming
			 * ready, or has a temporary blockage, retry.
			 */
			if (sshdr.asc == 0x04) {
				switch (sshdr.ascq) {
				case 0x01: /* becoming ready */
				case 0x04: /* format in progress */
				case 0x05: /* rebuild in progress */
				case 0x06: /* recalculation in progress */
				case 0x07: /* operation in progress */
				case 0x08: /* Long write in progress */
				case 0x09: /* self test in progress */
				case 0x11: /* notify (enable spinup) required */
				case 0x14: /* space allocation in progress */
				case 0x1a: /* start stop unit in progress */
				case 0x1b: /* sanitize in progress */
				case 0x1d: /* configuration in progress */
				case 0x24: /* depopulation in progress */
					action = ACTION_DELAYED_RETRY;
					break;
				case 0x0a: /* ALUA state transition */
					blk_stat = BLK_STS_AGAIN;
					fallthrough;
				default:
					action = ACTION_FAIL;
					break;
				}
			} else
				action = ACTION_FAIL;
			break;
		case VOLUME_OVERFLOW:
			/* See SSC3rXX or current. */
			action = ACTION_FAIL;
			break;
		case DATA_PROTECT:
			action = ACTION_FAIL;
			if ((sshdr.asc == 0x0C && sshdr.ascq == 0x12) ||
			    (sshdr.asc == 0x55 &&
			     (sshdr.ascq == 0x0E || sshdr.ascq == 0x0F))) {
				/* Insufficient zone resources */
				blk_stat = BLK_STS_ZONE_OPEN_RESOURCE;
			}
			break;
		default:
			action = ACTION_FAIL;
			break;
		}
	} else
		action = ACTION_FAIL;

	if (action != ACTION_FAIL && scsi_cmd_runtime_exceeced(cmd))
		action = ACTION_FAIL;

	switch (action) {
	case ACTION_FAIL:
		/* Give up and fail the remainder of the request */
		if (!(req->rq_flags & RQF_QUIET)) {
			static DEFINE_RATELIMIT_STATE(_rs,
					DEFAULT_RATELIMIT_INTERVAL,
					DEFAULT_RATELIMIT_BURST);

			if (unlikely(scsi_logging_level))
				level =
				     SCSI_LOG_LEVEL(SCSI_LOG_MLCOMPLETE_SHIFT,
						    SCSI_LOG_MLCOMPLETE_BITS);

			/*
			 * if logging is enabled the failure will be printed
			 * in scsi_log_completion(), so avoid duplicate messages
			 */
			if (!level && __ratelimit(&_rs)) {
				scsi_print_result(cmd, NULL, FAILED);
				if (sense_valid)
					scsi_print_sense(cmd);
				scsi_print_command(cmd);
			}
		}
		if (!scsi_end_request(req, blk_stat, blk_rq_err_bytes(req)))
			return;
		fallthrough;
	case ACTION_REPREP:
		scsi_io_completion_reprep(cmd, q);
		break;
	case ACTION_RETRY:
		/* Retry the same command immediately */
		__scsi_queue_insert(cmd, SCSI_MLQUEUE_EH_RETRY, false);
		break;
	case ACTION_DELAYED_RETRY:
		/* Retry the same command after a delay */
		__scsi_queue_insert(cmd, SCSI_MLQUEUE_DEVICE_BUSY, false);
		break;
	}
}

/*
 * Helper for scsi_io_completion() when cmd->result is non-zero. Returns a
 * new result that may suppress further error checking. Also modifies
 * *blk_statp in some cases.
 */
static int scsi_io_completion_nz_result(struct scsi_cmnd *cmd, int result,
					blk_status_t *blk_statp)
{
	bool sense_valid;
	bool sense_current = true;	/* false implies "deferred sense" */
	struct request *req = scsi_cmd_to_rq(cmd);
	struct scsi_sense_hdr sshdr;

	sense_valid = scsi_command_normalize_sense(cmd, &sshdr);
	if (sense_valid)
		sense_current = !scsi_sense_is_deferred(&sshdr);

	if (blk_rq_is_passthrough(req)) {
		if (sense_valid) {
			/*
			 * SG_IO wants current and deferred errors
			 */
			scsi_req(req)->sense_len =
				min(8 + cmd->sense_buffer[7],
				    SCSI_SENSE_BUFFERSIZE);
		}
		if (sense_current)
			*blk_statp = scsi_result_to_blk_status(cmd, result);
	} else if (blk_rq_bytes(req) == 0 && sense_current) {
		/*
		 * Flush commands do not transfers any data, and thus cannot use
		 * good_bytes != blk_rq_bytes(req) as the signal for an error.
		 * This sets *blk_statp explicitly for the problem case.
		 */
		*blk_statp = scsi_result_to_blk_status(cmd, result);
	}
	/*
	 * Recovered errors need reporting, but they're always treated as
	 * success, so fiddle the result code here.  For passthrough requests
	 * we already took a copy of the original into sreq->result which
	 * is what gets returned to the user
	 */
	if (sense_valid && (sshdr.sense_key == RECOVERED_ERROR)) {
		bool do_print = true;
		/*
		 * if ATA PASS-THROUGH INFORMATION AVAILABLE [0x0, 0x1d]
		 * skip print since caller wants ATA registers. Only occurs
		 * on SCSI ATA PASS_THROUGH commands when CK_COND=1
		 */
		if ((sshdr.asc == 0x0) && (sshdr.ascq == 0x1d))
			do_print = false;
		else if (req->rq_flags & RQF_QUIET)
			do_print = false;
		if (do_print)
			scsi_print_sense(cmd);
		result = 0;
		/* for passthrough, *blk_statp may be set */
		*blk_statp = BLK_STS_OK;
	}
	/*
	 * Another corner case: the SCSI status byte is non-zero but 'good'.
	 * Example: PRE-FETCH command returns SAM_STAT_CONDITION_MET when
	 * it is able to fit nominated LBs in its cache (and SAM_STAT_GOOD
	 * if it can't fit). Treat SAM_STAT_CONDITION_MET and the related
	 * intermediate statuses (both obsolete in SAM-4) as good.
	 */
	if ((result & 0xff) && scsi_status_is_good(result)) {
		result = 0;
		*blk_statp = BLK_STS_OK;
	}
	return result;
}

/**
 * scsi_io_completion - Completion processing for SCSI commands.
 * @cmd:	command that is finished.
 * @good_bytes:	number of processed bytes.
 *
 * We will finish off the specified number of sectors. If we are done, the
 * command block will be released and the queue function will be goosed. If we
 * are not done then we have to figure out what to do next:
 *
 *   a) We can call scsi_io_completion_reprep().  The request will be
 *	unprepared and put back on the queue.  Then a new command will
 *	be created for it.  This should be used if we made forward
 *	progress, or if we want to switch from READ(10) to READ(6) for
 *	example.
 *
 *   b) We can call scsi_io_completion_action().  The request will be
 *	put back on the queue and retried using the same command as
 *	before, possibly after a delay.
 *
 *   c) We can call scsi_end_request() with blk_stat other than
 *	BLK_STS_OK, to fail the remainder of the request.
 */
void scsi_io_completion(struct scsi_cmnd *cmd, unsigned int good_bytes)
{
	int result = cmd->result;
	struct request_queue *q = cmd->device->request_queue;
	struct request *req = scsi_cmd_to_rq(cmd);
	blk_status_t blk_stat = BLK_STS_OK;

	if (unlikely(result))	/* a nz result may or may not be an error */
		result = scsi_io_completion_nz_result(cmd, result, &blk_stat);

	if (unlikely(blk_rq_is_passthrough(req))) {
		/*
		 * scsi_result_to_blk_status may have reset the host_byte
		 */
		scsi_req(req)->result = cmd->result;
	}

	/*
	 * Next deal with any sectors which we were able to correctly
	 * handle.
	 */
	SCSI_LOG_HLCOMPLETE(1, scmd_printk(KERN_INFO, cmd,
		"%u sectors total, %d bytes done.\n",
		blk_rq_sectors(req), good_bytes));

	/*
	 * Failed, zero length commands always need to drop down
	 * to retry code. Fast path should return in this block.
	 */
	if (likely(blk_rq_bytes(req) > 0 || blk_stat == BLK_STS_OK)) {
		if (likely(!scsi_end_request(req, blk_stat, good_bytes)))
			return; /* no bytes remaining */
	}

	/* Kill remainder if no retries. */
	if (unlikely(blk_stat && scsi_noretry_cmd(cmd))) {
		if (scsi_end_request(req, blk_stat, blk_rq_bytes(req)))
			WARN_ONCE(true,
			    "Bytes remaining after failed, no-retry command");
		return;
	}

	/*
	 * If there had been no error, but we have leftover bytes in the
	 * requeues just queue the command up again.
	 */
	if (likely(result == 0))
		scsi_io_completion_reprep(cmd, q);
	else
		scsi_io_completion_action(cmd, result);
}

static inline bool scsi_cmd_needs_dma_drain(struct scsi_device *sdev,
		struct request *rq)
{
	return sdev->dma_drain_len && blk_rq_is_passthrough(rq) &&
	       !op_is_write(req_op(rq)) &&
	       sdev->host->hostt->dma_need_drain(rq);
}

/**
 * scsi_alloc_sgtables - Allocate and initialize data and integrity scatterlists
 * @cmd: SCSI command data structure to initialize.
 *
 * Initializes @cmd->sdb and also @cmd->prot_sdb if data integrity is enabled
 * for @cmd.
 *
 * Returns:
 * * BLK_STS_OK       - on success
 * * BLK_STS_RESOURCE - if the failure is retryable
 * * BLK_STS_IOERR    - if the failure is fatal
 */
blk_status_t scsi_alloc_sgtables(struct scsi_cmnd *cmd)
{
	struct scsi_device *sdev = cmd->device;
	struct request *rq = scsi_cmd_to_rq(cmd);
	unsigned short nr_segs = blk_rq_nr_phys_segments(rq);
	struct scatterlist *last_sg = NULL;
	blk_status_t ret;
	bool need_drain = scsi_cmd_needs_dma_drain(sdev, rq);
	int count;

	if (WARN_ON_ONCE(!nr_segs))
		return BLK_STS_IOERR;

	/*
	 * Make sure there is space for the drain.  The driver must adjust
	 * max_hw_segments to be prepared for this.
	 */
	if (need_drain)
		nr_segs++;

	/*
	 * If sg table allocation fails, requeue request later.
	 */
	if (unlikely(sg_alloc_table_chained(&cmd->sdb.table, nr_segs,
			cmd->sdb.table.sgl, SCSI_INLINE_SG_CNT)))
		return BLK_STS_RESOURCE;

	/*
	 * Next, walk the list, and fill in the addresses and sizes of
	 * each segment.
	 */
	count = __blk_rq_map_sg(rq->q, rq, cmd->sdb.table.sgl, &last_sg);

	if (blk_rq_bytes(rq) & rq->q->dma_pad_mask) {
		unsigned int pad_len =
			(rq->q->dma_pad_mask & ~blk_rq_bytes(rq)) + 1;

		last_sg->length += pad_len;
		cmd->extra_len += pad_len;
	}

	if (need_drain) {
		sg_unmark_end(last_sg);
		last_sg = sg_next(last_sg);
		sg_set_buf(last_sg, sdev->dma_drain_buf, sdev->dma_drain_len);
		sg_mark_end(last_sg);

		cmd->extra_len += sdev->dma_drain_len;
		count++;
	}

	BUG_ON(count > cmd->sdb.table.nents);
	cmd->sdb.table.nents = count;
	cmd->sdb.length = blk_rq_payload_bytes(rq);

	if (blk_integrity_rq(rq)) {
		struct scsi_data_buffer *prot_sdb = cmd->prot_sdb;
		int ivecs;

		if (WARN_ON_ONCE(!prot_sdb)) {
			/*
			 * This can happen if someone (e.g. multipath)
			 * queues a command to a device on an adapter
			 * that does not support DIX.
			 */
			ret = BLK_STS_IOERR;
			goto out_free_sgtables;
		}

		ivecs = blk_rq_count_integrity_sg(rq->q, rq->bio);

		if (sg_alloc_table_chained(&prot_sdb->table, ivecs,
				prot_sdb->table.sgl,
				SCSI_INLINE_PROT_SG_CNT)) {
			ret = BLK_STS_RESOURCE;
			goto out_free_sgtables;
		}

		count = blk_rq_map_integrity_sg(rq->q, rq->bio,
						prot_sdb->table.sgl);
		BUG_ON(count > ivecs);
		BUG_ON(count > queue_max_integrity_segments(rq->q));

		cmd->prot_sdb = prot_sdb;
		cmd->prot_sdb->table.nents = count;
	}

	return BLK_STS_OK;
out_free_sgtables:
	scsi_free_sgtables(cmd);
	return ret;
}
EXPORT_SYMBOL(scsi_alloc_sgtables);

/**
 * scsi_initialize_rq - initialize struct scsi_cmnd partially
 * @rq: Request associated with the SCSI command to be initialized.
 *
 * This function initializes the members of struct scsi_cmnd that must be
 * initialized before request processing starts and that won't be
 * reinitialized if a SCSI command is requeued.
 *
 * Called from inside blk_get_request() for pass-through requests and from
 * inside scsi_init_command() for filesystem requests.
 */
static void scsi_initialize_rq(struct request *rq)
{
	struct scsi_cmnd *cmd = blk_mq_rq_to_pdu(rq);
	struct scsi_request *req = &cmd->req;

	memset(req->__cmd, 0, sizeof(req->__cmd));
	req->cmd = req->__cmd;
	req->cmd_len = BLK_MAX_CDB;
	req->sense_len = 0;

	init_rcu_head(&cmd->rcu);
	cmd->jiffies_at_alloc = jiffies;
	cmd->retries = 0;
}

/*
 * Only called when the request isn't completed by SCSI, and not freed by
 * SCSI
 */
static void scsi_cleanup_rq(struct request *rq)
{
	if (rq->rq_flags & RQF_DONTPREP) {
		scsi_mq_uninit_cmd(blk_mq_rq_to_pdu(rq));
		rq->rq_flags &= ~RQF_DONTPREP;
	}
}

/* Called before a request is prepared. See also scsi_mq_prep_fn(). */
void scsi_init_command(struct scsi_device *dev, struct scsi_cmnd *cmd)
{
	void *buf = cmd->sense_buffer;
	void *prot = cmd->prot_sdb;
	struct request *rq = scsi_cmd_to_rq(cmd);
	unsigned int flags = cmd->flags & SCMD_PRESERVED_FLAGS;
	unsigned long jiffies_at_alloc;
	int retries, to_clear;
	bool in_flight;
	int budget_token = cmd->budget_token;

	if (!blk_rq_is_passthrough(rq) && !(flags & SCMD_INITIALIZED)) {
		flags |= SCMD_INITIALIZED;
		scsi_initialize_rq(rq);
	}

	jiffies_at_alloc = cmd->jiffies_at_alloc;
	retries = cmd->retries;
	in_flight = test_bit(SCMD_STATE_INFLIGHT, &cmd->state);
	/*
	 * Zero out the cmd, except for the embedded scsi_request. Only clear
	 * the driver-private command data if the LLD does not supply a
	 * function to initialize that data.
	 */
	to_clear = sizeof(*cmd) - sizeof(cmd->req);
	if (!dev->host->hostt->init_cmd_priv)
		to_clear += dev->host->hostt->cmd_size;
	memset((char *)cmd + sizeof(cmd->req), 0, to_clear);

	cmd->device = dev;
	cmd->sense_buffer = buf;
	cmd->prot_sdb = prot;
	cmd->flags = flags;
	INIT_LIST_HEAD(&cmd->eh_entry);
	INIT_DELAYED_WORK(&cmd->abort_work, scmd_eh_abort_handler);
	cmd->jiffies_at_alloc = jiffies_at_alloc;
	cmd->retries = retries;
	if (in_flight)
		__set_bit(SCMD_STATE_INFLIGHT, &cmd->state);
	cmd->budget_token = budget_token;

}

static blk_status_t scsi_setup_scsi_cmnd(struct scsi_device *sdev,
		struct request *req)
{
	struct scsi_cmnd *cmd = blk_mq_rq_to_pdu(req);

	/*
	 * Passthrough requests may transfer data, in which case they must
	 * a bio attached to them.  Or they might contain a SCSI command
	 * that does not transfer data, in which case they may optionally
	 * submit a request without an attached bio.
	 */
	if (req->bio) {
		blk_status_t ret = scsi_alloc_sgtables(cmd);
		if (unlikely(ret != BLK_STS_OK))
			return ret;
	} else {
		BUG_ON(blk_rq_bytes(req));

		memset(&cmd->sdb, 0, sizeof(cmd->sdb));
	}

	cmd->cmd_len = scsi_req(req)->cmd_len;
	cmd->cmnd = scsi_req(req)->cmd;
	cmd->transfersize = blk_rq_bytes(req);
	cmd->allowed = scsi_req(req)->retries;
	return BLK_STS_OK;
}

static blk_status_t
scsi_device_state_check(struct scsi_device *sdev, struct request *req)
{
	switch (sdev->sdev_state) {
	case SDEV_CREATED:
		return BLK_STS_OK;
	case SDEV_OFFLINE:
	case SDEV_TRANSPORT_OFFLINE:
		/*
		 * If the device is offline we refuse to process any
		 * commands.  The device must be brought online
		 * before trying any recovery commands.
		 */
		if (!sdev->offline_already) {
			sdev->offline_already = true;
			sdev_printk(KERN_ERR, sdev,
				    "rejecting I/O to offline device\n");
		}
		return BLK_STS_IOERR;
	case SDEV_DEL:
		/*
		 * If the device is fully deleted, we refuse to
		 * process any commands as well.
		 */
		sdev_printk(KERN_ERR, sdev,
			    "rejecting I/O to dead device\n");
		return BLK_STS_IOERR;
	case SDEV_BLOCK:
	case SDEV_CREATED_BLOCK:
		return BLK_STS_RESOURCE;
	case SDEV_QUIESCE:
		/*
		 * If the device is blocked we only accept power management
		 * commands.
		 */
		if (req && WARN_ON_ONCE(!(req->rq_flags & RQF_PM)))
			return BLK_STS_RESOURCE;
		return BLK_STS_OK;
	default:
		/*
		 * For any other not fully online state we only allow
		 * power management commands.
		 */
		if (req && !(req->rq_flags & RQF_PM))
			return BLK_STS_IOERR;
		return BLK_STS_OK;
	}
}

/*
 * scsi_dev_queue_ready: if we can send requests to sdev, assign one token
 * and return the token else return -1.
 */
static inline int scsi_dev_queue_ready(struct request_queue *q,
				  struct scsi_device *sdev)
{
	int token;

	token = sbitmap_get(&sdev->budget_map);
	if (atomic_read(&sdev->device_blocked)) {
		if (token < 0)
			goto out;

		if (scsi_device_busy(sdev) > 1)
			goto out_dec;

		/*
		 * unblock after device_blocked iterates to zero
		 */
		if (atomic_dec_return(&sdev->device_blocked) > 0)
			goto out_dec;
		SCSI_LOG_MLQUEUE(3, sdev_printk(KERN_INFO, sdev,
				   "unblocking device at zero depth\n"));
	}

	return token;
out_dec:
	if (token >= 0)
		sbitmap_put(&sdev->budget_map, token);
out:
	return -1;
}

/*
 * scsi_target_queue_ready: checks if there we can send commands to target
 * @sdev: scsi device on starget to check.
 */
static inline int scsi_target_queue_ready(struct Scsi_Host *shost,
					   struct scsi_device *sdev)
{
	struct scsi_target *starget = scsi_target(sdev);
	unsigned int busy;

	if (starget->single_lun) {
		spin_lock_irq(shost->host_lock);
		if (starget->starget_sdev_user &&
		    starget->starget_sdev_user != sdev) {
			spin_unlock_irq(shost->host_lock);
			return 0;
		}
		starget->starget_sdev_user = sdev;
		spin_unlock_irq(shost->host_lock);
	}

	if (starget->can_queue <= 0)
		return 1;

	busy = atomic_inc_return(&starget->target_busy) - 1;
	if (atomic_read(&starget->target_blocked) > 0) {
		if (busy)
			goto starved;

		/*
		 * unblock after target_blocked iterates to zero
		 */
		if (atomic_dec_return(&starget->target_blocked) > 0)
			goto out_dec;

		SCSI_LOG_MLQUEUE(3, starget_printk(KERN_INFO, starget,
				 "unblocking target at zero depth\n"));
	}

	if (busy >= starget->can_queue)
		goto starved;

	return 1;

starved:
	spin_lock_irq(shost->host_lock);
	list_move_tail(&sdev->starved_entry, &shost->starved_list);
	spin_unlock_irq(shost->host_lock);
out_dec:
	if (starget->can_queue > 0)
		atomic_dec(&starget->target_busy);
	return 0;
}

/*
 * scsi_host_queue_ready: if we can send requests to shost, return 1 else
 * return 0. We must end up running the queue again whenever 0 is
 * returned, else IO can hang.
 */
static inline int scsi_host_queue_ready(struct request_queue *q,
				   struct Scsi_Host *shost,
				   struct scsi_device *sdev,
				   struct scsi_cmnd *cmd)
{
	if (scsi_host_in_recovery(shost))
		return 0;

	if (atomic_read(&shost->host_blocked) > 0) {
		if (scsi_host_busy(shost) > 0)
			goto starved;

		/*
		 * unblock after host_blocked iterates to zero
		 */
		if (atomic_dec_return(&shost->host_blocked) > 0)
			goto out_dec;

		SCSI_LOG_MLQUEUE(3,
			shost_printk(KERN_INFO, shost,
				     "unblocking host at zero depth\n"));
	}

	if (shost->host_self_blocked)
		goto starved;

	/* We're OK to process the command, so we can't be starved */
	if (!list_empty(&sdev->starved_entry)) {
		spin_lock_irq(shost->host_lock);
		if (!list_empty(&sdev->starved_entry))
			list_del_init(&sdev->starved_entry);
		spin_unlock_irq(shost->host_lock);
	}

	__set_bit(SCMD_STATE_INFLIGHT, &cmd->state);

	return 1;

starved:
	spin_lock_irq(shost->host_lock);
	if (list_empty(&sdev->starved_entry))
		list_add_tail(&sdev->starved_entry, &shost->starved_list);
	spin_unlock_irq(shost->host_lock);
out_dec:
	scsi_dec_host_busy(shost, cmd);
	return 0;
}

/*
 * Busy state exporting function for request stacking drivers.
 *
 * For efficiency, no lock is taken to check the busy state of
 * shost/starget/sdev, since the returned value is not guaranteed and
 * may be changed after request stacking drivers call the function,
 * regardless of taking lock or not.
 *
 * When scsi can't dispatch I/Os anymore and needs to kill I/Os scsi
 * needs to return 'not busy'. Otherwise, request stacking drivers
 * may hold requests forever.
 */
static bool scsi_mq_lld_busy(struct request_queue *q)
{
	struct scsi_device *sdev = q->queuedata;
	struct Scsi_Host *shost;

	if (blk_queue_dying(q))
		return false;

	shost = sdev->host;

	/*
	 * Ignore host/starget busy state.
	 * Since block layer does not have a concept of fairness across
	 * multiple queues, congestion of host/starget needs to be handled
	 * in SCSI layer.
	 */
	if (scsi_host_in_recovery(shost) || scsi_device_is_busy(sdev))
		return true;

	return false;
}

/*
 * Block layer request completion callback. May be called from interrupt
 * context.
 */
static void scsi_complete(struct request *rq)
{
	struct scsi_cmnd *cmd = blk_mq_rq_to_pdu(rq);
	enum scsi_disposition disposition;

	INIT_LIST_HEAD(&cmd->eh_entry);

	atomic_inc(&cmd->device->iodone_cnt);
	if (cmd->result)
		atomic_inc(&cmd->device->ioerr_cnt);

	disposition = scsi_decide_disposition(cmd);
	if (disposition != SUCCESS && scsi_cmd_runtime_exceeced(cmd))
		disposition = SUCCESS;

	scsi_log_completion(cmd, disposition);

	switch (disposition) {
	case SUCCESS:
		scsi_finish_command(cmd);
		break;
	case NEEDS_RETRY:
		scsi_queue_insert(cmd, SCSI_MLQUEUE_EH_RETRY);
		break;
	case ADD_TO_MLQUEUE:
		scsi_queue_insert(cmd, SCSI_MLQUEUE_DEVICE_BUSY);
		break;
	default:
		scsi_eh_scmd_add(cmd);
		break;
	}
}

/**
 * scsi_dispatch_cmd - Dispatch a command to the low-level driver.
 * @cmd: command block we are dispatching.
 *
 * Return: nonzero return request was rejected and device's queue needs to be
 * plugged.
 */
static int scsi_dispatch_cmd(struct scsi_cmnd *cmd)
{
	struct Scsi_Host *host = cmd->device->host;
	int rtn = 0;

	atomic_inc(&cmd->device->iorequest_cnt);

	/* check if the device is still usable */
	if (unlikely(cmd->device->sdev_state == SDEV_DEL)) {
		/* in SDEV_DEL we error all commands. DID_NO_CONNECT
		 * returns an immediate error upwards, and signals
		 * that the device is no longer present */
		cmd->result = DID_NO_CONNECT << 16;
		goto done;
	}

	/* Check to see if the scsi lld made this device blocked. */
	if (unlikely(scsi_device_blocked(cmd->device))) {
		/*
		 * in blocked state, the command is just put back on
		 * the device queue.  The suspend state has already
		 * blocked the queue so future requests should not
		 * occur until the device transitions out of the
		 * suspend state.
		 */
		SCSI_LOG_MLQUEUE(3, scmd_printk(KERN_INFO, cmd,
			"queuecommand : device blocked\n"));
		return SCSI_MLQUEUE_DEVICE_BUSY;
	}

	/* Store the LUN value in cmnd, if needed. */
	if (cmd->device->lun_in_cdb)
		cmd->cmnd[1] = (cmd->cmnd[1] & 0x1f) |
			       (cmd->device->lun << 5 & 0xe0);

	scsi_log_send(cmd);

	/*
	 * Before we queue this command, check if the command
	 * length exceeds what the host adapter can handle.
	 */
	if (cmd->cmd_len > cmd->device->host->max_cmd_len) {
		SCSI_LOG_MLQUEUE(3, scmd_printk(KERN_INFO, cmd,
			       "queuecommand : command too long. "
			       "cdb_size=%d host->max_cmd_len=%d\n",
			       cmd->cmd_len, cmd->device->host->max_cmd_len));
		cmd->result = (DID_ABORT << 16);
		goto done;
	}

	if (unlikely(host->shost_state == SHOST_DEL)) {
		cmd->result = (DID_NO_CONNECT << 16);
		goto done;

	}

	trace_scsi_dispatch_cmd_start(cmd);
	rtn = host->hostt->queuecommand(host, cmd);
	if (rtn) {
		trace_scsi_dispatch_cmd_error(cmd, rtn);
		if (rtn != SCSI_MLQUEUE_DEVICE_BUSY &&
		    rtn != SCSI_MLQUEUE_TARGET_BUSY)
			rtn = SCSI_MLQUEUE_HOST_BUSY;

		SCSI_LOG_MLQUEUE(3, scmd_printk(KERN_INFO, cmd,
			"queuecommand : request rejected\n"));
	}

	return rtn;
 done:
	cmd->scsi_done(cmd);
	return 0;
}

/* Size in bytes of the sg-list stored in the scsi-mq command-private data. */
static unsigned int scsi_mq_inline_sgl_size(struct Scsi_Host *shost)
{
	return min_t(unsigned int, shost->sg_tablesize, SCSI_INLINE_SG_CNT) *
		sizeof(struct scatterlist);
}

static blk_status_t scsi_prepare_cmd(struct request *req)
{
	struct scsi_cmnd *cmd = blk_mq_rq_to_pdu(req);
	struct scsi_device *sdev = req->q->queuedata;
	struct Scsi_Host *shost = sdev->host;
	struct scatterlist *sg;

	scsi_init_command(sdev, cmd);

	cmd->prot_op = SCSI_PROT_NORMAL;
	if (blk_rq_bytes(req))
		cmd->sc_data_direction = rq_dma_dir(req);
	else
		cmd->sc_data_direction = DMA_NONE;

	sg = (void *)cmd + sizeof(struct scsi_cmnd) + shost->hostt->cmd_size;
	cmd->sdb.table.sgl = sg;

	if (scsi_host_get_prot(shost)) {
		memset(cmd->prot_sdb, 0, sizeof(struct scsi_data_buffer));

		cmd->prot_sdb->table.sgl =
			(struct scatterlist *)(cmd->prot_sdb + 1);
	}

	/*
	 * Special handling for passthrough commands, which don't go to the ULP
	 * at all:
	 */
	if (blk_rq_is_passthrough(req))
		return scsi_setup_scsi_cmnd(sdev, req);

	if (sdev->handler && sdev->handler->prep_fn) {
		blk_status_t ret = sdev->handler->prep_fn(sdev, req);

		if (ret != BLK_STS_OK)
			return ret;
	}

	cmd->cmnd = scsi_req(req)->cmd = scsi_req(req)->__cmd;
	memset(cmd->cmnd, 0, BLK_MAX_CDB);
	return scsi_cmd_to_driver(cmd)->init_command(cmd);
}

static void scsi_mq_done(struct scsi_cmnd *cmd)
{
	if (unlikely(blk_should_fake_timeout(scsi_cmd_to_rq(cmd)->q)))
		return;
	if (unlikely(test_and_set_bit(SCMD_STATE_COMPLETE, &cmd->state)))
		return;
	trace_scsi_dispatch_cmd_done(cmd);
	blk_mq_complete_request(scsi_cmd_to_rq(cmd));
}

static void scsi_mq_put_budget(struct request_queue *q, int budget_token)
{
	struct scsi_device *sdev = q->queuedata;

	sbitmap_put(&sdev->budget_map, budget_token);
}

static int scsi_mq_get_budget(struct request_queue *q)
{
	struct scsi_device *sdev = q->queuedata;
	int token = scsi_dev_queue_ready(q, sdev);

	if (token >= 0)
		return token;

	atomic_inc(&sdev->restarts);

	/*
	 * Orders atomic_inc(&sdev->restarts) and atomic_read(&sdev->device_busy).
	 * .restarts must be incremented before .device_busy is read because the
	 * code in scsi_run_queue_async() depends on the order of these operations.
	 */
	smp_mb__after_atomic();

	/*
	 * If all in-flight requests originated from this LUN are completed
	 * before reading .device_busy, sdev->device_busy will be observed as
	 * zero, then blk_mq_delay_run_hw_queues() will dispatch this request
	 * soon. Otherwise, completion of one of these requests will observe
	 * the .restarts flag, and the request queue will be run for handling
	 * this request, see scsi_end_request().
	 */
	if (unlikely(scsi_device_busy(sdev) == 0 &&
				!scsi_device_blocked(sdev)))
		blk_mq_delay_run_hw_queues(sdev->request_queue, SCSI_QUEUE_DELAY);
	return -1;
}

static void scsi_mq_set_rq_budget_token(struct request *req, int token)
{
	struct scsi_cmnd *cmd = blk_mq_rq_to_pdu(req);

	cmd->budget_token = token;
}

static int scsi_mq_get_rq_budget_token(struct request *req)
{
	struct scsi_cmnd *cmd = blk_mq_rq_to_pdu(req);

	return cmd->budget_token;
}

static blk_status_t scsi_queue_rq(struct blk_mq_hw_ctx *hctx,
			 const struct blk_mq_queue_data *bd)
{
	struct request *req = bd->rq;
	struct request_queue *q = req->q;
	struct scsi_device *sdev = q->queuedata;
	struct Scsi_Host *shost = sdev->host;
	struct scsi_cmnd *cmd = blk_mq_rq_to_pdu(req);
	blk_status_t ret;
	int reason;

	WARN_ON_ONCE(cmd->budget_token < 0);

	/*
	 * If the device is not in running state we will reject some or all
	 * commands.
	 */
	if (unlikely(sdev->sdev_state != SDEV_RUNNING)) {
		ret = scsi_device_state_check(sdev, req);
		if (ret != BLK_STS_OK)
			goto out_put_budget;
	}

	ret = BLK_STS_RESOURCE;
	if (!scsi_target_queue_ready(shost, sdev))
		goto out_put_budget;
	if (!scsi_host_queue_ready(q, shost, sdev, cmd))
		goto out_dec_target_busy;

	if (!(req->rq_flags & RQF_DONTPREP)) {
		ret = scsi_prepare_cmd(req);
		if (ret != BLK_STS_OK)
			goto out_dec_host_busy;
		req->rq_flags |= RQF_DONTPREP;
	} else {
		clear_bit(SCMD_STATE_COMPLETE, &cmd->state);
	}

	cmd->flags &= SCMD_PRESERVED_FLAGS;
	if (sdev->simple_tags)
		cmd->flags |= SCMD_TAGGED;
	if (bd->last)
		cmd->flags |= SCMD_LAST;

	scsi_set_resid(cmd, 0);
	memset(cmd->sense_buffer, 0, SCSI_SENSE_BUFFERSIZE);
	cmd->scsi_done = scsi_mq_done;

	blk_mq_start_request(req);
	reason = scsi_dispatch_cmd(cmd);
	if (reason) {
		scsi_set_blocked(cmd, reason);
		ret = BLK_STS_RESOURCE;
		goto out_dec_host_busy;
	}

	return BLK_STS_OK;

out_dec_host_busy:
	scsi_dec_host_busy(shost, cmd);
out_dec_target_busy:
	if (scsi_target(sdev)->can_queue > 0)
		atomic_dec(&scsi_target(sdev)->target_busy);
out_put_budget:
	scsi_mq_put_budget(q, cmd->budget_token);
	cmd->budget_token = -1;
	switch (ret) {
	case BLK_STS_OK:
		break;
	case BLK_STS_RESOURCE:
	case BLK_STS_ZONE_RESOURCE:
		if (scsi_device_blocked(sdev))
			ret = BLK_STS_DEV_RESOURCE;
		break;
	case BLK_STS_AGAIN:
		scsi_req(req)->result = DID_BUS_BUSY << 16;
		if (req->rq_flags & RQF_DONTPREP)
			scsi_mq_uninit_cmd(cmd);
		break;
	default:
		if (unlikely(!scsi_device_online(sdev)))
			scsi_req(req)->result = DID_NO_CONNECT << 16;
		else
			scsi_req(req)->result = DID_ERROR << 16;
		/*
		 * Make sure to release all allocated resources when
		 * we hit an error, as we will never see this command
		 * again.
		 */
		if (req->rq_flags & RQF_DONTPREP)
			scsi_mq_uninit_cmd(cmd);
		scsi_run_queue_async(sdev);
		break;
	}
	return ret;
}

static enum blk_eh_timer_return scsi_timeout(struct request *req,
		bool reserved)
{
	if (reserved)
		return BLK_EH_RESET_TIMER;
	return scsi_times_out(req);
}

static int scsi_mq_init_request(struct blk_mq_tag_set *set, struct request *rq,
				unsigned int hctx_idx, unsigned int numa_node)
{
	struct Scsi_Host *shost = set->driver_data;
	struct scsi_cmnd *cmd = blk_mq_rq_to_pdu(rq);
	struct scatterlist *sg;
	int ret = 0;

	cmd->sense_buffer =
		kmem_cache_alloc_node(scsi_sense_cache, GFP_KERNEL, numa_node);
	if (!cmd->sense_buffer)
		return -ENOMEM;
	cmd->req.sense = cmd->sense_buffer;

	if (scsi_host_get_prot(shost)) {
		sg = (void *)cmd + sizeof(struct scsi_cmnd) +
			shost->hostt->cmd_size;
		cmd->prot_sdb = (void *)sg + scsi_mq_inline_sgl_size(shost);
	}

	if (shost->hostt->init_cmd_priv) {
		ret = shost->hostt->init_cmd_priv(shost, cmd);
		if (ret < 0)
			kmem_cache_free(scsi_sense_cache, cmd->sense_buffer);
	}

	return ret;
}

static void scsi_mq_exit_request(struct blk_mq_tag_set *set, struct request *rq,
				 unsigned int hctx_idx)
{
	struct Scsi_Host *shost = set->driver_data;
	struct scsi_cmnd *cmd = blk_mq_rq_to_pdu(rq);

	if (shost->hostt->exit_cmd_priv)
		shost->hostt->exit_cmd_priv(shost, cmd);
	kmem_cache_free(scsi_sense_cache, cmd->sense_buffer);
}


static int scsi_mq_poll(struct blk_mq_hw_ctx *hctx)
{
	struct Scsi_Host *shost = hctx->driver_data;

	if (shost->hostt->mq_poll)
		return shost->hostt->mq_poll(shost, hctx->queue_num);

	return 0;
}

static int scsi_init_hctx(struct blk_mq_hw_ctx *hctx, void *data,
			  unsigned int hctx_idx)
{
	struct Scsi_Host *shost = data;

	hctx->driver_data = shost;
	return 0;
}

static int scsi_map_queues(struct blk_mq_tag_set *set)
{
	struct Scsi_Host *shost = container_of(set, struct Scsi_Host, tag_set);

	if (shost->hostt->map_queues)
		return shost->hostt->map_queues(shost);
	return blk_mq_map_queues(&set->map[HCTX_TYPE_DEFAULT]);
}

void __scsi_init_queue(struct Scsi_Host *shost, struct request_queue *q)
{
	struct device *dev = shost->dma_dev;

	/*
	 * this limit is imposed by hardware restrictions
	 */
	blk_queue_max_segments(q, min_t(unsigned short, shost->sg_tablesize,
					SG_MAX_SEGMENTS));

	if (scsi_host_prot_dma(shost)) {
		shost->sg_prot_tablesize =
			min_not_zero(shost->sg_prot_tablesize,
				     (unsigned short)SCSI_MAX_PROT_SG_SEGMENTS);
		BUG_ON(shost->sg_prot_tablesize < shost->sg_tablesize);
		blk_queue_max_integrity_segments(q, shost->sg_prot_tablesize);
	}

	if (dev->dma_mask) {
		shost->max_sectors = min_t(unsigned int, shost->max_sectors,
				dma_max_mapping_size(dev) >> SECTOR_SHIFT);
	}
	blk_queue_max_hw_sectors(q, shost->max_sectors);
	blk_queue_segment_boundary(q, shost->dma_boundary);
	dma_set_seg_boundary(dev, shost->dma_boundary);

	blk_queue_max_segment_size(q, shost->max_segment_size);
	blk_queue_virt_boundary(q, shost->virt_boundary_mask);
	dma_set_max_seg_size(dev, queue_max_segment_size(q));

	/*
	 * Set a reasonable default alignment:  The larger of 32-byte (dword),
	 * which is a common minimum for HBAs, and the minimum DMA alignment,
	 * which is set by the platform.
	 *
	 * Devices that require a bigger alignment can increase it later.
	 */
	blk_queue_dma_alignment(q, max(4, dma_get_cache_alignment()) - 1);
}
EXPORT_SYMBOL_GPL(__scsi_init_queue);

static const struct blk_mq_ops scsi_mq_ops_no_commit = {
	.get_budget	= scsi_mq_get_budget,
	.put_budget	= scsi_mq_put_budget,
	.queue_rq	= scsi_queue_rq,
	.complete	= scsi_complete,
	.timeout	= scsi_timeout,
#ifdef CONFIG_BLK_DEBUG_FS
	.show_rq	= scsi_show_rq,
#endif
	.init_request	= scsi_mq_init_request,
	.exit_request	= scsi_mq_exit_request,
	.initialize_rq_fn = scsi_initialize_rq,
	.cleanup_rq	= scsi_cleanup_rq,
	.busy		= scsi_mq_lld_busy,
	.map_queues	= scsi_map_queues,
	.init_hctx	= scsi_init_hctx,
	.poll		= scsi_mq_poll,
	.set_rq_budget_token = scsi_mq_set_rq_budget_token,
	.get_rq_budget_token = scsi_mq_get_rq_budget_token,
};


static void scsi_commit_rqs(struct blk_mq_hw_ctx *hctx)
{
	struct Scsi_Host *shost = hctx->driver_data;

	shost->hostt->commit_rqs(shost, hctx->queue_num);
}

static const struct blk_mq_ops scsi_mq_ops = {
	.get_budget	= scsi_mq_get_budget,
	.put_budget	= scsi_mq_put_budget,
	.queue_rq	= scsi_queue_rq,
	.commit_rqs	= scsi_commit_rqs,
	.complete	= scsi_complete,
	.timeout	= scsi_timeout,
#ifdef CONFIG_BLK_DEBUG_FS
	.show_rq	= scsi_show_rq,
#endif
	.init_request	= scsi_mq_init_request,
	.exit_request	= scsi_mq_exit_request,
	.initialize_rq_fn = scsi_initialize_rq,
	.cleanup_rq	= scsi_cleanup_rq,
	.busy		= scsi_mq_lld_busy,
	.map_queues	= scsi_map_queues,
	.init_hctx	= scsi_init_hctx,
	.poll		= scsi_mq_poll,
	.set_rq_budget_token = scsi_mq_set_rq_budget_token,
	.get_rq_budget_token = scsi_mq_get_rq_budget_token,
};

int scsi_mq_setup_tags(struct Scsi_Host *shost)
{
	unsigned int cmd_size, sgl_size;
	struct blk_mq_tag_set *tag_set = &shost->tag_set;

	sgl_size = max_t(unsigned int, sizeof(struct scatterlist),
				scsi_mq_inline_sgl_size(shost));
	cmd_size = sizeof(struct scsi_cmnd) + shost->hostt->cmd_size + sgl_size;
	if (scsi_host_get_prot(shost))
		cmd_size += sizeof(struct scsi_data_buffer) +
			sizeof(struct scatterlist) * SCSI_INLINE_PROT_SG_CNT;

	memset(tag_set, 0, sizeof(*tag_set));
	if (shost->hostt->commit_rqs)
		tag_set->ops = &scsi_mq_ops;
	else
		tag_set->ops = &scsi_mq_ops_no_commit;
	tag_set->nr_hw_queues = shost->nr_hw_queues ? : 1;
	tag_set->nr_maps = shost->nr_maps ? : 1;
	tag_set->queue_depth = shost->can_queue;
	tag_set->cmd_size = cmd_size;
	tag_set->numa_node = NUMA_NO_NODE;
	tag_set->flags = BLK_MQ_F_SHOULD_MERGE;
	tag_set->flags |=
		BLK_ALLOC_POLICY_TO_MQ_FLAG(shost->hostt->tag_alloc_policy);
	tag_set->driver_data = shost;
	if (shost->host_tagset)
		tag_set->flags |= BLK_MQ_F_TAG_HCTX_SHARED;

	return blk_mq_alloc_tag_set(tag_set);
}

void scsi_mq_destroy_tags(struct Scsi_Host *shost)
{
	blk_mq_free_tag_set(&shost->tag_set);
}

/**
 * scsi_device_from_queue - return sdev associated with a request_queue
 * @q: The request queue to return the sdev from
 *
 * Return the sdev associated with a request queue or NULL if the
 * request_queue does not reference a SCSI device.
 */
struct scsi_device *scsi_device_from_queue(struct request_queue *q)
{
	struct scsi_device *sdev = NULL;

	if (q->mq_ops == &scsi_mq_ops_no_commit ||
	    q->mq_ops == &scsi_mq_ops)
		sdev = q->queuedata;
	if (!sdev || !get_device(&sdev->sdev_gendev))
		sdev = NULL;

	return sdev;
}

/**
 * scsi_block_requests - Utility function used by low-level drivers to prevent
 * further commands from being queued to the device.
 * @shost:  host in question
 *
 * There is no timer nor any other means by which the requests get unblocked
 * other than the low-level driver calling scsi_unblock_requests().
 */
void scsi_block_requests(struct Scsi_Host *shost)
{
	shost->host_self_blocked = 1;
}
EXPORT_SYMBOL(scsi_block_requests);

/**
 * scsi_unblock_requests - Utility function used by low-level drivers to allow
 * further commands to be queued to the device.
 * @shost:  host in question
 *
 * There is no timer nor any other means by which the requests get unblocked
 * other than the low-level driver calling scsi_unblock_requests(). This is done
 * as an API function so that changes to the internals of the scsi mid-layer
 * won't require wholesale changes to drivers that use this feature.
 */
void scsi_unblock_requests(struct Scsi_Host *shost)
{
	shost->host_self_blocked = 0;
	scsi_run_host_queues(shost);
}
EXPORT_SYMBOL(scsi_unblock_requests);

void scsi_exit_queue(void)
{
	kmem_cache_destroy(scsi_sense_cache);
}

/**
 *	scsi_mode_select - issue a mode select
 *	@sdev:	SCSI device to be queried
 *	@pf:	Page format bit (1 == standard, 0 == vendor specific)
 *	@sp:	Save page bit (0 == don't save, 1 == save)
 *	@modepage: mode page being requested
 *	@buffer: request buffer (may not be smaller than eight bytes)
 *	@len:	length of request buffer.
 *	@timeout: command timeout
 *	@retries: number of retries before failing
 *	@data: returns a structure abstracting the mode header data
 *	@sshdr: place to put sense data (or NULL if no sense to be collected).
 *		must be SCSI_SENSE_BUFFERSIZE big.
 *
 *	Returns zero if successful; negative error number or scsi
 *	status on error
 *
 */
int
scsi_mode_select(struct scsi_device *sdev, int pf, int sp, int modepage,
		 unsigned char *buffer, int len, int timeout, int retries,
		 struct scsi_mode_data *data, struct scsi_sense_hdr *sshdr)
{
	unsigned char cmd[10];
	unsigned char *real_buffer;
	int ret;

	memset(cmd, 0, sizeof(cmd));
	cmd[1] = (pf ? 0x10 : 0) | (sp ? 0x01 : 0);

	if (sdev->use_10_for_ms) {
		if (len > 65535)
			return -EINVAL;
		real_buffer = kmalloc(8 + len, GFP_KERNEL);
		if (!real_buffer)
			return -ENOMEM;
		memcpy(real_buffer + 8, buffer, len);
		len += 8;
		real_buffer[0] = 0;
		real_buffer[1] = 0;
		real_buffer[2] = data->medium_type;
		real_buffer[3] = data->device_specific;
		real_buffer[4] = data->longlba ? 0x01 : 0;
		real_buffer[5] = 0;
		real_buffer[6] = data->block_descriptor_length >> 8;
		real_buffer[7] = data->block_descriptor_length;

		cmd[0] = MODE_SELECT_10;
		cmd[7] = len >> 8;
		cmd[8] = len;
	} else {
		if (len > 255 || data->block_descriptor_length > 255 ||
		    data->longlba)
			return -EINVAL;

		real_buffer = kmalloc(4 + len, GFP_KERNEL);
		if (!real_buffer)
			return -ENOMEM;
		memcpy(real_buffer + 4, buffer, len);
		len += 4;
		real_buffer[0] = 0;
		real_buffer[1] = data->medium_type;
		real_buffer[2] = data->device_specific;
		real_buffer[3] = data->block_descriptor_length;

		cmd[0] = MODE_SELECT;
		cmd[4] = len;
	}

	ret = scsi_execute_req(sdev, cmd, DMA_TO_DEVICE, real_buffer, len,
			       sshdr, timeout, retries, NULL);
	kfree(real_buffer);
	return ret;
}
EXPORT_SYMBOL_GPL(scsi_mode_select);

/**
 *	scsi_mode_sense - issue a mode sense, falling back from 10 to six bytes if necessary.
 *	@sdev:	SCSI device to be queried
 *	@dbd:	set if mode sense will allow block descriptors to be returned
 *	@modepage: mode page being requested
 *	@buffer: request buffer (may not be smaller than eight bytes)
 *	@len:	length of request buffer.
 *	@timeout: command timeout
 *	@retries: number of retries before failing
 *	@data: returns a structure abstracting the mode header data
 *	@sshdr: place to put sense data (or NULL if no sense to be collected).
 *		must be SCSI_SENSE_BUFFERSIZE big.
 *
 *	Returns zero if successful, or a negative error number on failure
 */
int
scsi_mode_sense(struct scsi_device *sdev, int dbd, int modepage,
		  unsigned char *buffer, int len, int timeout, int retries,
		  struct scsi_mode_data *data, struct scsi_sense_hdr *sshdr)
{
	unsigned char cmd[12];
	int use_10_for_ms;
	int header_length;
	int result, retry_count = retries;
	struct scsi_sense_hdr my_sshdr;

	memset(data, 0, sizeof(*data));
	memset(&cmd[0], 0, 12);

	dbd = sdev->set_dbd_for_ms ? 8 : dbd;
	cmd[1] = dbd & 0x18;	/* allows DBD and LLBA bits */
	cmd[2] = modepage;

	/* caller might not be interested in sense, but we need it */
	if (!sshdr)
		sshdr = &my_sshdr;

 retry:
	use_10_for_ms = sdev->use_10_for_ms;

	if (use_10_for_ms) {
		if (len < 8)
			len = 8;

		cmd[0] = MODE_SENSE_10;
		cmd[8] = len;
		header_length = 8;
	} else {
		if (len < 4)
			len = 4;

		cmd[0] = MODE_SENSE;
		cmd[4] = len;
		header_length = 4;
	}

	memset(buffer, 0, len);

	result = scsi_execute_req(sdev, cmd, DMA_FROM_DEVICE, buffer, len,
				  sshdr, timeout, retries, NULL);
	if (result < 0)
		return result;

	/* This code looks awful: what it's doing is making sure an
	 * ILLEGAL REQUEST sense return identifies the actual command
	 * byte as the problem.  MODE_SENSE commands can return
	 * ILLEGAL REQUEST if the code page isn't supported */

	if (!scsi_status_is_good(result)) {
		if (scsi_sense_valid(sshdr)) {
			if ((sshdr->sense_key == ILLEGAL_REQUEST) &&
			    (sshdr->asc == 0x20) && (sshdr->ascq == 0)) {
				/*
				 * Invalid command operation code
				 */
				if (use_10_for_ms) {
					sdev->use_10_for_ms = 0;
					goto retry;
				}
			}
			if (scsi_status_is_check_condition(result) &&
			    sshdr->sense_key == UNIT_ATTENTION &&
			    retry_count) {
				retry_count--;
				goto retry;
			}
		}
		return -EIO;
	}
	if (unlikely(buffer[0] == 0x86 && buffer[1] == 0x0b &&
		     (modepage == 6 || modepage == 8))) {
		/* Initio breakage? */
		header_length = 0;
		data->length = 13;
		data->medium_type = 0;
		data->device_specific = 0;
		data->longlba = 0;
		data->block_descriptor_length = 0;
	} else if (use_10_for_ms) {
		data->length = buffer[0]*256 + buffer[1] + 2;
		data->medium_type = buffer[2];
		data->device_specific = buffer[3];
		data->longlba = buffer[4] & 0x01;
		data->block_descriptor_length = buffer[6]*256
			+ buffer[7];
	} else {
		data->length = buffer[0] + 1;
		data->medium_type = buffer[1];
		data->device_specific = buffer[2];
		data->block_descriptor_length = buffer[3];
	}
	data->header_length = header_length;

<<<<<<< HEAD
	if (scsi_status_is_good(result)) {
		if (unlikely(buffer[0] == 0x86 && buffer[1] == 0x0b &&
			     (modepage == 6 || modepage == 8))) {
			/* Initio breakage? */
			header_length = 0;
			data->length = 13;
			data->medium_type = 0;
			data->device_specific = 0;
			data->longlba = 0;
			data->block_descriptor_length = 0;
		} else if (use_10_for_ms) {
			data->length = buffer[0]*256 + buffer[1] + 2;
			data->medium_type = buffer[2];
			data->device_specific = buffer[3];
			data->longlba = buffer[4] & 0x01;
			data->block_descriptor_length = buffer[6]*256
				+ buffer[7];
		} else {
			data->length = buffer[0] + 1;
			data->medium_type = buffer[1];
			data->device_specific = buffer[2];
			data->block_descriptor_length = buffer[3];
		}
		data->header_length = header_length;
		result = 0;
	} else if ((status_byte(result) == CHECK_CONDITION) &&
		   scsi_sense_valid(sshdr) &&
		   sshdr->sense_key == UNIT_ATTENTION && retry_count) {
		retry_count--;
		goto retry;
	}
	if (result > 0)
		result = -EIO;
	return result;
=======
	return 0;
>>>>>>> 3b17187f
}
EXPORT_SYMBOL(scsi_mode_sense);

/**
 *	scsi_test_unit_ready - test if unit is ready
 *	@sdev:	scsi device to change the state of.
 *	@timeout: command timeout
 *	@retries: number of retries before failing
 *	@sshdr: outpout pointer for decoded sense information.
 *
 *	Returns zero if unsuccessful or an error if TUR failed.  For
 *	removable media, UNIT_ATTENTION sets ->changed flag.
 **/
int
scsi_test_unit_ready(struct scsi_device *sdev, int timeout, int retries,
		     struct scsi_sense_hdr *sshdr)
{
	char cmd[] = {
		TEST_UNIT_READY, 0, 0, 0, 0, 0,
	};
	int result;

	/* try to eat the UNIT_ATTENTION if there are enough retries */
	do {
		result = scsi_execute_req(sdev, cmd, DMA_NONE, NULL, 0, sshdr,
					  timeout, 1, NULL);
		if (sdev->removable && scsi_sense_valid(sshdr) &&
		    sshdr->sense_key == UNIT_ATTENTION)
			sdev->changed = 1;
	} while (scsi_sense_valid(sshdr) &&
		 sshdr->sense_key == UNIT_ATTENTION && --retries);

	return result;
}
EXPORT_SYMBOL(scsi_test_unit_ready);

/**
 *	scsi_device_set_state - Take the given device through the device state model.
 *	@sdev:	scsi device to change the state of.
 *	@state:	state to change to.
 *
 *	Returns zero if successful or an error if the requested
 *	transition is illegal.
 */
int
scsi_device_set_state(struct scsi_device *sdev, enum scsi_device_state state)
{
	enum scsi_device_state oldstate = sdev->sdev_state;

	if (state == oldstate)
		return 0;

	switch (state) {
	case SDEV_CREATED:
		switch (oldstate) {
		case SDEV_CREATED_BLOCK:
			break;
		default:
			goto illegal;
		}
		break;

	case SDEV_RUNNING:
		switch (oldstate) {
		case SDEV_CREATED:
		case SDEV_OFFLINE:
		case SDEV_TRANSPORT_OFFLINE:
		case SDEV_QUIESCE:
		case SDEV_BLOCK:
			break;
		default:
			goto illegal;
		}
		break;

	case SDEV_QUIESCE:
		switch (oldstate) {
		case SDEV_RUNNING:
		case SDEV_OFFLINE:
		case SDEV_TRANSPORT_OFFLINE:
			break;
		default:
			goto illegal;
		}
		break;

	case SDEV_OFFLINE:
	case SDEV_TRANSPORT_OFFLINE:
		switch (oldstate) {
		case SDEV_CREATED:
		case SDEV_RUNNING:
		case SDEV_QUIESCE:
		case SDEV_BLOCK:
			break;
		default:
			goto illegal;
		}
		break;

	case SDEV_BLOCK:
		switch (oldstate) {
		case SDEV_RUNNING:
		case SDEV_CREATED_BLOCK:
		case SDEV_QUIESCE:
		case SDEV_OFFLINE:
			break;
		default:
			goto illegal;
		}
		break;

	case SDEV_CREATED_BLOCK:
		switch (oldstate) {
		case SDEV_CREATED:
			break;
		default:
			goto illegal;
		}
		break;

	case SDEV_CANCEL:
		switch (oldstate) {
		case SDEV_CREATED:
		case SDEV_RUNNING:
		case SDEV_QUIESCE:
		case SDEV_OFFLINE:
		case SDEV_TRANSPORT_OFFLINE:
			break;
		default:
			goto illegal;
		}
		break;

	case SDEV_DEL:
		switch (oldstate) {
		case SDEV_CREATED:
		case SDEV_RUNNING:
		case SDEV_OFFLINE:
		case SDEV_TRANSPORT_OFFLINE:
		case SDEV_CANCEL:
		case SDEV_BLOCK:
		case SDEV_CREATED_BLOCK:
			break;
		default:
			goto illegal;
		}
		break;

	}
	sdev->offline_already = false;
	sdev->sdev_state = state;
	return 0;

 illegal:
	SCSI_LOG_ERROR_RECOVERY(1,
				sdev_printk(KERN_ERR, sdev,
					    "Illegal state transition %s->%s",
					    scsi_device_state_name(oldstate),
					    scsi_device_state_name(state))
				);
	return -EINVAL;
}
EXPORT_SYMBOL(scsi_device_set_state);

/**
 *	scsi_evt_emit - emit a single SCSI device uevent
 *	@sdev: associated SCSI device
 *	@evt: event to emit
 *
 *	Send a single uevent (scsi_event) to the associated scsi_device.
 */
static void scsi_evt_emit(struct scsi_device *sdev, struct scsi_event *evt)
{
	int idx = 0;
	char *envp[3];

	switch (evt->evt_type) {
	case SDEV_EVT_MEDIA_CHANGE:
		envp[idx++] = "SDEV_MEDIA_CHANGE=1";
		break;
	case SDEV_EVT_INQUIRY_CHANGE_REPORTED:
		scsi_rescan_device(&sdev->sdev_gendev);
		envp[idx++] = "SDEV_UA=INQUIRY_DATA_HAS_CHANGED";
		break;
	case SDEV_EVT_CAPACITY_CHANGE_REPORTED:
		envp[idx++] = "SDEV_UA=CAPACITY_DATA_HAS_CHANGED";
		break;
	case SDEV_EVT_SOFT_THRESHOLD_REACHED_REPORTED:
	       envp[idx++] = "SDEV_UA=THIN_PROVISIONING_SOFT_THRESHOLD_REACHED";
		break;
	case SDEV_EVT_MODE_PARAMETER_CHANGE_REPORTED:
		envp[idx++] = "SDEV_UA=MODE_PARAMETERS_CHANGED";
		break;
	case SDEV_EVT_LUN_CHANGE_REPORTED:
		envp[idx++] = "SDEV_UA=REPORTED_LUNS_DATA_HAS_CHANGED";
		break;
	case SDEV_EVT_ALUA_STATE_CHANGE_REPORTED:
		envp[idx++] = "SDEV_UA=ASYMMETRIC_ACCESS_STATE_CHANGED";
		break;
	case SDEV_EVT_POWER_ON_RESET_OCCURRED:
		envp[idx++] = "SDEV_UA=POWER_ON_RESET_OCCURRED";
		break;
	default:
		/* do nothing */
		break;
	}

	envp[idx++] = NULL;

	kobject_uevent_env(&sdev->sdev_gendev.kobj, KOBJ_CHANGE, envp);
}

/**
 *	scsi_evt_thread - send a uevent for each scsi event
 *	@work: work struct for scsi_device
 *
 *	Dispatch queued events to their associated scsi_device kobjects
 *	as uevents.
 */
void scsi_evt_thread(struct work_struct *work)
{
	struct scsi_device *sdev;
	enum scsi_device_event evt_type;
	LIST_HEAD(event_list);

	sdev = container_of(work, struct scsi_device, event_work);

	for (evt_type = SDEV_EVT_FIRST; evt_type <= SDEV_EVT_LAST; evt_type++)
		if (test_and_clear_bit(evt_type, sdev->pending_events))
			sdev_evt_send_simple(sdev, evt_type, GFP_KERNEL);

	while (1) {
		struct scsi_event *evt;
		struct list_head *this, *tmp;
		unsigned long flags;

		spin_lock_irqsave(&sdev->list_lock, flags);
		list_splice_init(&sdev->event_list, &event_list);
		spin_unlock_irqrestore(&sdev->list_lock, flags);

		if (list_empty(&event_list))
			break;

		list_for_each_safe(this, tmp, &event_list) {
			evt = list_entry(this, struct scsi_event, node);
			list_del(&evt->node);
			scsi_evt_emit(sdev, evt);
			kfree(evt);
		}
	}
}

/**
 * 	sdev_evt_send - send asserted event to uevent thread
 *	@sdev: scsi_device event occurred on
 *	@evt: event to send
 *
 *	Assert scsi device event asynchronously.
 */
void sdev_evt_send(struct scsi_device *sdev, struct scsi_event *evt)
{
	unsigned long flags;

#if 0
	/* FIXME: currently this check eliminates all media change events
	 * for polled devices.  Need to update to discriminate between AN
	 * and polled events */
	if (!test_bit(evt->evt_type, sdev->supported_events)) {
		kfree(evt);
		return;
	}
#endif

	spin_lock_irqsave(&sdev->list_lock, flags);
	list_add_tail(&evt->node, &sdev->event_list);
	schedule_work(&sdev->event_work);
	spin_unlock_irqrestore(&sdev->list_lock, flags);
}
EXPORT_SYMBOL_GPL(sdev_evt_send);

/**
 * 	sdev_evt_alloc - allocate a new scsi event
 *	@evt_type: type of event to allocate
 *	@gfpflags: GFP flags for allocation
 *
 *	Allocates and returns a new scsi_event.
 */
struct scsi_event *sdev_evt_alloc(enum scsi_device_event evt_type,
				  gfp_t gfpflags)
{
	struct scsi_event *evt = kzalloc(sizeof(struct scsi_event), gfpflags);
	if (!evt)
		return NULL;

	evt->evt_type = evt_type;
	INIT_LIST_HEAD(&evt->node);

	/* evt_type-specific initialization, if any */
	switch (evt_type) {
	case SDEV_EVT_MEDIA_CHANGE:
	case SDEV_EVT_INQUIRY_CHANGE_REPORTED:
	case SDEV_EVT_CAPACITY_CHANGE_REPORTED:
	case SDEV_EVT_SOFT_THRESHOLD_REACHED_REPORTED:
	case SDEV_EVT_MODE_PARAMETER_CHANGE_REPORTED:
	case SDEV_EVT_LUN_CHANGE_REPORTED:
	case SDEV_EVT_ALUA_STATE_CHANGE_REPORTED:
	case SDEV_EVT_POWER_ON_RESET_OCCURRED:
	default:
		/* do nothing */
		break;
	}

	return evt;
}
EXPORT_SYMBOL_GPL(sdev_evt_alloc);

/**
 * 	sdev_evt_send_simple - send asserted event to uevent thread
 *	@sdev: scsi_device event occurred on
 *	@evt_type: type of event to send
 *	@gfpflags: GFP flags for allocation
 *
 *	Assert scsi device event asynchronously, given an event type.
 */
void sdev_evt_send_simple(struct scsi_device *sdev,
			  enum scsi_device_event evt_type, gfp_t gfpflags)
{
	struct scsi_event *evt = sdev_evt_alloc(evt_type, gfpflags);
	if (!evt) {
		sdev_printk(KERN_ERR, sdev, "event %d eaten due to OOM\n",
			    evt_type);
		return;
	}

	sdev_evt_send(sdev, evt);
}
EXPORT_SYMBOL_GPL(sdev_evt_send_simple);

/**
 *	scsi_device_quiesce - Block all commands except power management.
 *	@sdev:	scsi device to quiesce.
 *
 *	This works by trying to transition to the SDEV_QUIESCE state
 *	(which must be a legal transition).  When the device is in this
 *	state, only power management requests will be accepted, all others will
 *	be deferred.
 *
 *	Must be called with user context, may sleep.
 *
 *	Returns zero if unsuccessful or an error if not.
 */
int
scsi_device_quiesce(struct scsi_device *sdev)
{
	struct request_queue *q = sdev->request_queue;
	int err;

	/*
	 * It is allowed to call scsi_device_quiesce() multiple times from
	 * the same context but concurrent scsi_device_quiesce() calls are
	 * not allowed.
	 */
	WARN_ON_ONCE(sdev->quiesced_by && sdev->quiesced_by != current);

	if (sdev->quiesced_by == current)
		return 0;

	blk_set_pm_only(q);

	blk_mq_freeze_queue(q);
	/*
	 * Ensure that the effect of blk_set_pm_only() will be visible
	 * for percpu_ref_tryget() callers that occur after the queue
	 * unfreeze even if the queue was already frozen before this function
	 * was called. See also https://lwn.net/Articles/573497/.
	 */
	synchronize_rcu();
	blk_mq_unfreeze_queue(q);

	mutex_lock(&sdev->state_mutex);
	err = scsi_device_set_state(sdev, SDEV_QUIESCE);
	if (err == 0)
		sdev->quiesced_by = current;
	else
		blk_clear_pm_only(q);
	mutex_unlock(&sdev->state_mutex);

	return err;
}
EXPORT_SYMBOL(scsi_device_quiesce);

/**
 *	scsi_device_resume - Restart user issued commands to a quiesced device.
 *	@sdev:	scsi device to resume.
 *
 *	Moves the device from quiesced back to running and restarts the
 *	queues.
 *
 *	Must be called with user context, may sleep.
 */
void scsi_device_resume(struct scsi_device *sdev)
{
	/* check if the device state was mutated prior to resume, and if
	 * so assume the state is being managed elsewhere (for example
	 * device deleted during suspend)
	 */
	mutex_lock(&sdev->state_mutex);
	if (sdev->sdev_state == SDEV_QUIESCE)
		scsi_device_set_state(sdev, SDEV_RUNNING);
	if (sdev->quiesced_by) {
		sdev->quiesced_by = NULL;
		blk_clear_pm_only(sdev->request_queue);
	}
	mutex_unlock(&sdev->state_mutex);
}
EXPORT_SYMBOL(scsi_device_resume);

static void
device_quiesce_fn(struct scsi_device *sdev, void *data)
{
	scsi_device_quiesce(sdev);
}

void
scsi_target_quiesce(struct scsi_target *starget)
{
	starget_for_each_device(starget, NULL, device_quiesce_fn);
}
EXPORT_SYMBOL(scsi_target_quiesce);

static void
device_resume_fn(struct scsi_device *sdev, void *data)
{
	scsi_device_resume(sdev);
}

void
scsi_target_resume(struct scsi_target *starget)
{
	starget_for_each_device(starget, NULL, device_resume_fn);
}
EXPORT_SYMBOL(scsi_target_resume);

/**
 * scsi_internal_device_block_nowait - try to transition to the SDEV_BLOCK state
 * @sdev: device to block
 *
 * Pause SCSI command processing on the specified device. Does not sleep.
 *
 * Returns zero if successful or a negative error code upon failure.
 *
 * Notes:
 * This routine transitions the device to the SDEV_BLOCK state (which must be
 * a legal transition). When the device is in this state, command processing
 * is paused until the device leaves the SDEV_BLOCK state. See also
 * scsi_internal_device_unblock_nowait().
 */
int scsi_internal_device_block_nowait(struct scsi_device *sdev)
{
	struct request_queue *q = sdev->request_queue;
	int err = 0;

	err = scsi_device_set_state(sdev, SDEV_BLOCK);
	if (err) {
		err = scsi_device_set_state(sdev, SDEV_CREATED_BLOCK);

		if (err)
			return err;
	}

	/*
	 * The device has transitioned to SDEV_BLOCK.  Stop the
	 * block layer from calling the midlayer with this device's
	 * request queue.
	 */
	blk_mq_quiesce_queue_nowait(q);
	return 0;
}
EXPORT_SYMBOL_GPL(scsi_internal_device_block_nowait);

/**
 * scsi_internal_device_block - try to transition to the SDEV_BLOCK state
 * @sdev: device to block
 *
 * Pause SCSI command processing on the specified device and wait until all
 * ongoing scsi_request_fn() / scsi_queue_rq() calls have finished. May sleep.
 *
 * Returns zero if successful or a negative error code upon failure.
 *
 * Note:
 * This routine transitions the device to the SDEV_BLOCK state (which must be
 * a legal transition). When the device is in this state, command processing
 * is paused until the device leaves the SDEV_BLOCK state. See also
 * scsi_internal_device_unblock().
 */
static int scsi_internal_device_block(struct scsi_device *sdev)
{
	struct request_queue *q = sdev->request_queue;
	int err;

	mutex_lock(&sdev->state_mutex);
	err = scsi_internal_device_block_nowait(sdev);
	if (err == 0)
		blk_mq_quiesce_queue(q);
	mutex_unlock(&sdev->state_mutex);

	return err;
}

void scsi_start_queue(struct scsi_device *sdev)
{
	struct request_queue *q = sdev->request_queue;

	blk_mq_unquiesce_queue(q);
}

/**
 * scsi_internal_device_unblock_nowait - resume a device after a block request
 * @sdev:	device to resume
 * @new_state:	state to set the device to after unblocking
 *
 * Restart the device queue for a previously suspended SCSI device. Does not
 * sleep.
 *
 * Returns zero if successful or a negative error code upon failure.
 *
 * Notes:
 * This routine transitions the device to the SDEV_RUNNING state or to one of
 * the offline states (which must be a legal transition) allowing the midlayer
 * to goose the queue for this device.
 */
int scsi_internal_device_unblock_nowait(struct scsi_device *sdev,
					enum scsi_device_state new_state)
{
	switch (new_state) {
	case SDEV_RUNNING:
	case SDEV_TRANSPORT_OFFLINE:
		break;
	default:
		return -EINVAL;
	}

	/*
	 * Try to transition the scsi device to SDEV_RUNNING or one of the
	 * offlined states and goose the device queue if successful.
	 */
	switch (sdev->sdev_state) {
	case SDEV_BLOCK:
	case SDEV_TRANSPORT_OFFLINE:
		sdev->sdev_state = new_state;
		break;
	case SDEV_CREATED_BLOCK:
		if (new_state == SDEV_TRANSPORT_OFFLINE ||
		    new_state == SDEV_OFFLINE)
			sdev->sdev_state = new_state;
		else
			sdev->sdev_state = SDEV_CREATED;
		break;
	case SDEV_CANCEL:
	case SDEV_OFFLINE:
		break;
	default:
		return -EINVAL;
	}
	scsi_start_queue(sdev);

	return 0;
}
EXPORT_SYMBOL_GPL(scsi_internal_device_unblock_nowait);

/**
 * scsi_internal_device_unblock - resume a device after a block request
 * @sdev:	device to resume
 * @new_state:	state to set the device to after unblocking
 *
 * Restart the device queue for a previously suspended SCSI device. May sleep.
 *
 * Returns zero if successful or a negative error code upon failure.
 *
 * Notes:
 * This routine transitions the device to the SDEV_RUNNING state or to one of
 * the offline states (which must be a legal transition) allowing the midlayer
 * to goose the queue for this device.
 */
static int scsi_internal_device_unblock(struct scsi_device *sdev,
					enum scsi_device_state new_state)
{
	int ret;

	mutex_lock(&sdev->state_mutex);
	ret = scsi_internal_device_unblock_nowait(sdev, new_state);
	mutex_unlock(&sdev->state_mutex);

	return ret;
}

static void
device_block(struct scsi_device *sdev, void *data)
{
	int ret;

	ret = scsi_internal_device_block(sdev);

	WARN_ONCE(ret, "scsi_internal_device_block(%s) failed: ret = %d\n",
		  dev_name(&sdev->sdev_gendev), ret);
}

static int
target_block(struct device *dev, void *data)
{
	if (scsi_is_target_device(dev))
		starget_for_each_device(to_scsi_target(dev), NULL,
					device_block);
	return 0;
}

void
scsi_target_block(struct device *dev)
{
	if (scsi_is_target_device(dev))
		starget_for_each_device(to_scsi_target(dev), NULL,
					device_block);
	else
		device_for_each_child(dev, NULL, target_block);
}
EXPORT_SYMBOL_GPL(scsi_target_block);

static void
device_unblock(struct scsi_device *sdev, void *data)
{
	scsi_internal_device_unblock(sdev, *(enum scsi_device_state *)data);
}

static int
target_unblock(struct device *dev, void *data)
{
	if (scsi_is_target_device(dev))
		starget_for_each_device(to_scsi_target(dev), data,
					device_unblock);
	return 0;
}

void
scsi_target_unblock(struct device *dev, enum scsi_device_state new_state)
{
	if (scsi_is_target_device(dev))
		starget_for_each_device(to_scsi_target(dev), &new_state,
					device_unblock);
	else
		device_for_each_child(dev, &new_state, target_unblock);
}
EXPORT_SYMBOL_GPL(scsi_target_unblock);

int
scsi_host_block(struct Scsi_Host *shost)
{
	struct scsi_device *sdev;
	int ret = 0;

	/*
	 * Call scsi_internal_device_block_nowait so we can avoid
	 * calling synchronize_rcu() for each LUN.
	 */
	shost_for_each_device(sdev, shost) {
		mutex_lock(&sdev->state_mutex);
		ret = scsi_internal_device_block_nowait(sdev);
		mutex_unlock(&sdev->state_mutex);
		if (ret) {
			scsi_device_put(sdev);
			break;
		}
	}

	/*
	 * SCSI never enables blk-mq's BLK_MQ_F_BLOCKING flag so
	 * calling synchronize_rcu() once is enough.
	 */
	WARN_ON_ONCE(shost->tag_set.flags & BLK_MQ_F_BLOCKING);

	if (!ret)
		synchronize_rcu();

	return ret;
}
EXPORT_SYMBOL_GPL(scsi_host_block);

int
scsi_host_unblock(struct Scsi_Host *shost, int new_state)
{
	struct scsi_device *sdev;
	int ret = 0;

	shost_for_each_device(sdev, shost) {
		ret = scsi_internal_device_unblock(sdev, new_state);
		if (ret) {
			scsi_device_put(sdev);
			break;
		}
	}
	return ret;
}
EXPORT_SYMBOL_GPL(scsi_host_unblock);

/**
 * scsi_kmap_atomic_sg - find and atomically map an sg-elemnt
 * @sgl:	scatter-gather list
 * @sg_count:	number of segments in sg
 * @offset:	offset in bytes into sg, on return offset into the mapped area
 * @len:	bytes to map, on return number of bytes mapped
 *
 * Returns virtual address of the start of the mapped page
 */
void *scsi_kmap_atomic_sg(struct scatterlist *sgl, int sg_count,
			  size_t *offset, size_t *len)
{
	int i;
	size_t sg_len = 0, len_complete = 0;
	struct scatterlist *sg;
	struct page *page;

	WARN_ON(!irqs_disabled());

	for_each_sg(sgl, sg, sg_count, i) {
		len_complete = sg_len; /* Complete sg-entries */
		sg_len += sg->length;
		if (sg_len > *offset)
			break;
	}

	if (unlikely(i == sg_count)) {
		printk(KERN_ERR "%s: Bytes in sg: %zu, requested offset %zu, "
			"elements %d\n",
		       __func__, sg_len, *offset, sg_count);
		WARN_ON(1);
		return NULL;
	}

	/* Offset starting from the beginning of first page in this sg-entry */
	*offset = *offset - len_complete + sg->offset;

	/* Assumption: contiguous pages can be accessed as "page + i" */
	page = nth_page(sg_page(sg), (*offset >> PAGE_SHIFT));
	*offset &= ~PAGE_MASK;

	/* Bytes in this sg-entry from *offset to the end of the page */
	sg_len = PAGE_SIZE - *offset;
	if (*len > sg_len)
		*len = sg_len;

	return kmap_atomic(page);
}
EXPORT_SYMBOL(scsi_kmap_atomic_sg);

/**
 * scsi_kunmap_atomic_sg - atomically unmap a virtual address, previously mapped with scsi_kmap_atomic_sg
 * @virt:	virtual address to be unmapped
 */
void scsi_kunmap_atomic_sg(void *virt)
{
	kunmap_atomic(virt);
}
EXPORT_SYMBOL(scsi_kunmap_atomic_sg);

void sdev_disable_disk_events(struct scsi_device *sdev)
{
	atomic_inc(&sdev->disk_events_disable_depth);
}
EXPORT_SYMBOL(sdev_disable_disk_events);

void sdev_enable_disk_events(struct scsi_device *sdev)
{
	if (WARN_ON_ONCE(atomic_read(&sdev->disk_events_disable_depth) <= 0))
		return;
	atomic_dec(&sdev->disk_events_disable_depth);
}
EXPORT_SYMBOL(sdev_enable_disk_events);

static unsigned char designator_prio(const unsigned char *d)
{
	if (d[1] & 0x30)
		/* not associated with LUN */
		return 0;

	if (d[3] == 0)
		/* invalid length */
		return 0;

	/*
	 * Order of preference for lun descriptor:
	 * - SCSI name string
	 * - NAA IEEE Registered Extended
	 * - EUI-64 based 16-byte
	 * - EUI-64 based 12-byte
	 * - NAA IEEE Registered
	 * - NAA IEEE Extended
	 * - EUI-64 based 8-byte
	 * - SCSI name string (truncated)
	 * - T10 Vendor ID
	 * as longer descriptors reduce the likelyhood
	 * of identification clashes.
	 */

	switch (d[1] & 0xf) {
	case 8:
		/* SCSI name string, variable-length UTF-8 */
		return 9;
	case 3:
		switch (d[4] >> 4) {
		case 6:
			/* NAA registered extended */
			return 8;
		case 5:
			/* NAA registered */
			return 5;
		case 4:
			/* NAA extended */
			return 4;
		case 3:
			/* NAA locally assigned */
			return 1;
		default:
			break;
		}
		break;
	case 2:
		switch (d[3]) {
		case 16:
			/* EUI64-based, 16 byte */
			return 7;
		case 12:
			/* EUI64-based, 12 byte */
			return 6;
		case 8:
			/* EUI64-based, 8 byte */
			return 3;
		default:
			break;
		}
		break;
	case 1:
		/* T10 vendor ID */
		return 1;
	default:
		break;
	}

	return 0;
}

/**
 * scsi_vpd_lun_id - return a unique device identification
 * @sdev: SCSI device
 * @id:   buffer for the identification
 * @id_len:  length of the buffer
 *
 * Copies a unique device identification into @id based
 * on the information in the VPD page 0x83 of the device.
 * The string will be formatted as a SCSI name string.
 *
 * Returns the length of the identification or error on failure.
 * If the identifier is longer than the supplied buffer the actual
 * identifier length is returned and the buffer is not zero-padded.
 */
int scsi_vpd_lun_id(struct scsi_device *sdev, char *id, size_t id_len)
{
	u8 cur_id_prio = 0;
	u8 cur_id_size = 0;
	const unsigned char *d, *cur_id_str;
	const struct scsi_vpd *vpd_pg83;
	int id_size = -EINVAL;

	rcu_read_lock();
	vpd_pg83 = rcu_dereference(sdev->vpd_pg83);
	if (!vpd_pg83) {
		rcu_read_unlock();
		return -ENXIO;
	}

	/* The id string must be at least 20 bytes + terminating NULL byte */
	if (id_len < 21) {
		rcu_read_unlock();
		return -EINVAL;
	}

	memset(id, 0, id_len);
<<<<<<< HEAD
	d = vpd_pg83->data + 4;
	while (d < vpd_pg83->data + vpd_pg83->len) {
		u8 prio = designator_prio(d);

		if (prio == 0 || cur_id_prio > prio)
			goto next_desig;
=======
	for (d = vpd_pg83->data + 4;
	     d < vpd_pg83->data + vpd_pg83->len;
	     d += d[3] + 4) {
		u8 prio = designator_prio(d);

		if (prio == 0 || cur_id_prio > prio)
			continue;
>>>>>>> 3b17187f

		switch (d[1] & 0xf) {
		case 0x1:
			/* T10 Vendor ID */
			if (cur_id_size > d[3])
				break;
			cur_id_prio = prio;
			cur_id_size = d[3];
			if (cur_id_size + 4 > id_len)
				cur_id_size = id_len - 4;
			cur_id_str = d + 4;
			id_size = snprintf(id, id_len, "t10.%*pE",
					   cur_id_size, cur_id_str);
			break;
		case 0x2:
			/* EUI-64 */
			cur_id_prio = prio;
			cur_id_size = d[3];
			cur_id_str = d + 4;
			switch (cur_id_size) {
			case 8:
				id_size = snprintf(id, id_len,
						   "eui.%8phN",
						   cur_id_str);
				break;
			case 12:
				id_size = snprintf(id, id_len,
						   "eui.%12phN",
						   cur_id_str);
				break;
			case 16:
				id_size = snprintf(id, id_len,
						   "eui.%16phN",
						   cur_id_str);
				break;
			default:
				break;
			}
			break;
		case 0x3:
			/* NAA */
			cur_id_prio = prio;
			cur_id_size = d[3];
			cur_id_str = d + 4;
			switch (cur_id_size) {
			case 8:
				id_size = snprintf(id, id_len,
						   "naa.%8phN",
						   cur_id_str);
				break;
			case 16:
				id_size = snprintf(id, id_len,
						   "naa.%16phN",
						   cur_id_str);
				break;
			default:
				break;
			}
			break;
		case 0x8:
			/* SCSI name string */
			if (cur_id_size > d[3])
				break;
			/* Prefer others for truncated descriptor */
			if (d[3] > id_len) {
				prio = 2;
				if (cur_id_prio > prio)
					break;
			}
			cur_id_prio = prio;
			cur_id_size = id_size = d[3];
			cur_id_str = d + 4;
			if (cur_id_size >= id_len)
				cur_id_size = id_len - 1;
			memcpy(id, cur_id_str, cur_id_size);
			break;
		default:
			break;
		}
	}
	rcu_read_unlock();

	return id_size;
}
EXPORT_SYMBOL(scsi_vpd_lun_id);

/*
 * scsi_vpd_tpg_id - return a target port group identifier
 * @sdev: SCSI device
 *
 * Returns the Target Port Group identifier from the information
 * froom VPD page 0x83 of the device.
 *
 * Returns the identifier or error on failure.
 */
int scsi_vpd_tpg_id(struct scsi_device *sdev, int *rel_id)
{
	const unsigned char *d;
	const struct scsi_vpd *vpd_pg83;
	int group_id = -EAGAIN, rel_port = -1;

	rcu_read_lock();
	vpd_pg83 = rcu_dereference(sdev->vpd_pg83);
	if (!vpd_pg83) {
		rcu_read_unlock();
		return -ENXIO;
	}

	d = vpd_pg83->data + 4;
	while (d < vpd_pg83->data + vpd_pg83->len) {
		switch (d[1] & 0xf) {
		case 0x4:
			/* Relative target port */
			rel_port = get_unaligned_be16(&d[6]);
			break;
		case 0x5:
			/* Target port group */
			group_id = get_unaligned_be16(&d[6]);
			break;
		default:
			break;
		}
		d += d[3] + 4;
	}
	rcu_read_unlock();

	if (group_id >= 0 && rel_id && rel_port != -1)
		*rel_id = rel_port;

	return group_id;
}
EXPORT_SYMBOL(scsi_vpd_tpg_id);

/**
 * scsi_build_sense - build sense data for a command
 * @scmd:	scsi command for which the sense should be formatted
 * @desc:	Sense format (non-zero == descriptor format,
 *              0 == fixed format)
 * @key:	Sense key
 * @asc:	Additional sense code
 * @ascq:	Additional sense code qualifier
 *
 **/
void scsi_build_sense(struct scsi_cmnd *scmd, int desc, u8 key, u8 asc, u8 ascq)
{
	scsi_build_sense_buffer(desc, scmd->sense_buffer, key, asc, ascq);
	scmd->result = SAM_STAT_CHECK_CONDITION;
}
EXPORT_SYMBOL_GPL(scsi_build_sense);<|MERGE_RESOLUTION|>--- conflicted
+++ resolved
@@ -217,11 +217,7 @@
 
 	req = blk_get_request(sdev->request_queue,
 			data_direction == DMA_TO_DEVICE ?
-<<<<<<< HEAD
-			REQ_OP_SCSI_OUT : REQ_OP_SCSI_IN,
-=======
 			REQ_OP_DRV_OUT : REQ_OP_DRV_IN,
->>>>>>> 3b17187f
 			rq_flags & RQF_PM ? BLK_MQ_REQ_PM : 0);
 	if (IS_ERR(req))
 		return PTR_ERR(req);
@@ -2188,44 +2184,7 @@
 	}
 	data->header_length = header_length;
 
-<<<<<<< HEAD
-	if (scsi_status_is_good(result)) {
-		if (unlikely(buffer[0] == 0x86 && buffer[1] == 0x0b &&
-			     (modepage == 6 || modepage == 8))) {
-			/* Initio breakage? */
-			header_length = 0;
-			data->length = 13;
-			data->medium_type = 0;
-			data->device_specific = 0;
-			data->longlba = 0;
-			data->block_descriptor_length = 0;
-		} else if (use_10_for_ms) {
-			data->length = buffer[0]*256 + buffer[1] + 2;
-			data->medium_type = buffer[2];
-			data->device_specific = buffer[3];
-			data->longlba = buffer[4] & 0x01;
-			data->block_descriptor_length = buffer[6]*256
-				+ buffer[7];
-		} else {
-			data->length = buffer[0] + 1;
-			data->medium_type = buffer[1];
-			data->device_specific = buffer[2];
-			data->block_descriptor_length = buffer[3];
-		}
-		data->header_length = header_length;
-		result = 0;
-	} else if ((status_byte(result) == CHECK_CONDITION) &&
-		   scsi_sense_valid(sshdr) &&
-		   sshdr->sense_key == UNIT_ATTENTION && retry_count) {
-		retry_count--;
-		goto retry;
-	}
-	if (result > 0)
-		result = -EIO;
-	return result;
-=======
 	return 0;
->>>>>>> 3b17187f
 }
 EXPORT_SYMBOL(scsi_mode_sense);
 
@@ -3111,14 +3070,6 @@
 	}
 
 	memset(id, 0, id_len);
-<<<<<<< HEAD
-	d = vpd_pg83->data + 4;
-	while (d < vpd_pg83->data + vpd_pg83->len) {
-		u8 prio = designator_prio(d);
-
-		if (prio == 0 || cur_id_prio > prio)
-			goto next_desig;
-=======
 	for (d = vpd_pg83->data + 4;
 	     d < vpd_pg83->data + vpd_pg83->len;
 	     d += d[3] + 4) {
@@ -3126,7 +3077,6 @@
 
 		if (prio == 0 || cur_id_prio > prio)
 			continue;
->>>>>>> 3b17187f
 
 		switch (d[1] & 0xf) {
 		case 0x1:
