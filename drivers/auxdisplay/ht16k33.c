// SPDX-License-Identifier: GPL-2.0
/*
 * HT16K33 driver
 *
 * Author: Robin van der Gracht <robin@protonic.nl>
 *
 * Copyright: (C) 2016 Protonic Holland.
 */

#include <linux/kernel.h>
#include <linux/module.h>
#include <linux/interrupt.h>
#include <linux/i2c.h>
#include <linux/of.h>
#include <linux/fb.h>
#include <linux/slab.h>
#include <linux/backlight.h>
#include <linux/input.h>
#include <linux/input/matrix_keypad.h>
#include <linux/workqueue.h>
#include <linux/mm.h>

/* Registers */
#define REG_SYSTEM_SETUP		0x20
#define REG_SYSTEM_SETUP_OSC_ON		BIT(0)

#define REG_DISPLAY_SETUP		0x80
#define REG_DISPLAY_SETUP_ON		BIT(0)

#define REG_ROWINT_SET			0xA0
#define REG_ROWINT_SET_INT_EN		BIT(0)
#define REG_ROWINT_SET_INT_ACT_HIGH	BIT(1)

#define REG_BRIGHTNESS			0xE0

/* Defines */
#define DRIVER_NAME			"ht16k33"

#define MIN_BRIGHTNESS			0x1
#define MAX_BRIGHTNESS			0x10

#define HT16K33_MATRIX_LED_MAX_COLS	8
#define HT16K33_MATRIX_LED_MAX_ROWS	16
#define HT16K33_MATRIX_KEYPAD_MAX_COLS	3
#define HT16K33_MATRIX_KEYPAD_MAX_ROWS	12

#define BYTES_PER_ROW		(HT16K33_MATRIX_LED_MAX_ROWS / 8)
#define HT16K33_FB_SIZE		(HT16K33_MATRIX_LED_MAX_COLS * BYTES_PER_ROW)

struct ht16k33_keypad {
	struct i2c_client *client;
	struct input_dev *dev;
	uint32_t cols;
	uint32_t rows;
	uint32_t row_shift;
	uint32_t debounce_ms;
	uint16_t last_key_state[HT16K33_MATRIX_KEYPAD_MAX_COLS];

	wait_queue_head_t wait;
	bool stopped;
};

struct ht16k33_fbdev {
	struct fb_info *info;
	uint32_t refresh_rate;
	uint8_t *buffer;
	uint8_t *cache;
	struct delayed_work work;
};

struct ht16k33_priv {
	struct i2c_client *client;
	struct ht16k33_keypad keypad;
	struct ht16k33_fbdev fbdev;
};

static const struct fb_fix_screeninfo ht16k33_fb_fix = {
	.id		= DRIVER_NAME,
	.type		= FB_TYPE_PACKED_PIXELS,
	.visual		= FB_VISUAL_MONO10,
	.xpanstep	= 0,
	.ypanstep	= 0,
	.ywrapstep	= 0,
	.line_length	= HT16K33_MATRIX_LED_MAX_ROWS,
	.accel		= FB_ACCEL_NONE,
};

static const struct fb_var_screeninfo ht16k33_fb_var = {
	.xres = HT16K33_MATRIX_LED_MAX_ROWS,
	.yres = HT16K33_MATRIX_LED_MAX_COLS,
	.xres_virtual = HT16K33_MATRIX_LED_MAX_ROWS,
	.yres_virtual = HT16K33_MATRIX_LED_MAX_COLS,
	.bits_per_pixel = 1,
	.red = { 0, 1, 0 },
	.green = { 0, 1, 0 },
	.blue = { 0, 1, 0 },
	.left_margin = 0,
	.right_margin = 0,
	.upper_margin = 0,
	.lower_margin = 0,
	.vmode = FB_VMODE_NONINTERLACED,
};

static int ht16k33_display_on(struct ht16k33_priv *priv)
{
	uint8_t data = REG_DISPLAY_SETUP | REG_DISPLAY_SETUP_ON;

	return i2c_smbus_write_byte(priv->client, data);
}

static int ht16k33_display_off(struct ht16k33_priv *priv)
{
	return i2c_smbus_write_byte(priv->client, REG_DISPLAY_SETUP);
}

static void ht16k33_fb_queue(struct ht16k33_priv *priv)
{
	struct ht16k33_fbdev *fbdev = &priv->fbdev;

	schedule_delayed_work(&fbdev->work, HZ / fbdev->refresh_rate);
}

/*
 * This gets the fb data from cache and copies it to ht16k33 display RAM
 */
static void ht16k33_fb_update(struct work_struct *work)
{
	struct ht16k33_fbdev *fbdev =
		container_of(work, struct ht16k33_fbdev, work.work);
	struct ht16k33_priv *priv =
		container_of(fbdev, struct ht16k33_priv, fbdev);

	uint8_t *p1, *p2;
	int len, pos = 0, first = -1;

	p1 = fbdev->cache;
	p2 = fbdev->buffer;

	/* Search for the first byte with changes */
	while (pos < HT16K33_FB_SIZE && first < 0) {
		if (*(p1++) - *(p2++))
			first = pos;
		pos++;
	}

	/* No changes found */
	if (first < 0)
		goto requeue;

	len = HT16K33_FB_SIZE - first;
	p1 = fbdev->cache + HT16K33_FB_SIZE - 1;
	p2 = fbdev->buffer + HT16K33_FB_SIZE - 1;

	/* Determine i2c transfer length */
	while (len > 1) {
		if (*(p1--) - *(p2--))
			break;
		len--;
	}

	p1 = fbdev->cache + first;
	p2 = fbdev->buffer + first;
	if (!i2c_smbus_write_i2c_block_data(priv->client, first, len, p2))
		memcpy(p1, p2, len);
requeue:
	ht16k33_fb_queue(priv);
}

static int ht16k33_initialize(struct ht16k33_priv *priv)
{
	uint8_t byte;
	int err;
	uint8_t data[HT16K33_MATRIX_LED_MAX_COLS * 2];

	/* Clear RAM (8 * 16 bits) */
	memset(data, 0, sizeof(data));
	err = i2c_smbus_write_block_data(priv->client, 0, sizeof(data), data);
	if (err)
		return err;

	/* Turn on internal oscillator */
	byte = REG_SYSTEM_SETUP_OSC_ON | REG_SYSTEM_SETUP;
	err = i2c_smbus_write_byte(priv->client, byte);
	if (err)
		return err;

	/* Configure INT pin */
	byte = REG_ROWINT_SET | REG_ROWINT_SET_INT_ACT_HIGH;
	if (priv->client->irq > 0)
		byte |= REG_ROWINT_SET_INT_EN;
	return i2c_smbus_write_byte(priv->client, byte);
}

static int ht16k33_bl_update_status(struct backlight_device *bl)
{
	int brightness = bl->props.brightness;
	struct ht16k33_priv *priv = bl_get_data(bl);

	if (bl->props.power != FB_BLANK_UNBLANK ||
	    bl->props.fb_blank != FB_BLANK_UNBLANK ||
	    bl->props.state & BL_CORE_FBBLANK || brightness == 0) {
		return ht16k33_display_off(priv);
	}

	ht16k33_display_on(priv);
	return i2c_smbus_write_byte(priv->client,
				    REG_BRIGHTNESS | (brightness - 1));
}

static int ht16k33_bl_check_fb(struct backlight_device *bl, struct fb_info *fi)
{
	struct ht16k33_priv *priv = bl_get_data(bl);

	return (fi == NULL) || (fi->par == priv);
}

static const struct backlight_ops ht16k33_bl_ops = {
	.update_status	= ht16k33_bl_update_status,
	.check_fb	= ht16k33_bl_check_fb,
};

/*
 * Blank events will be passed to the actual device handling the backlight when
 * we return zero here.
 */
static int ht16k33_blank(int blank, struct fb_info *info)
{
	return 0;
}

static int ht16k33_mmap(struct fb_info *info, struct vm_area_struct *vma)
{
	struct ht16k33_priv *priv = info->par;
	struct page *pages = virt_to_page(priv->fbdev.buffer);

	return vm_map_pages_zero(vma, &pages, 1);
}

static const struct fb_ops ht16k33_fb_ops = {
	.owner = THIS_MODULE,
	.fb_read = fb_sys_read,
	.fb_write = fb_sys_write,
	.fb_blank = ht16k33_blank,
	.fb_fillrect = sys_fillrect,
	.fb_copyarea = sys_copyarea,
	.fb_imageblit = sys_imageblit,
	.fb_mmap = ht16k33_mmap,
};

/*
 * This gets the keys from keypad and reports it to input subsystem.
 * Returns true if a key is pressed.
 */
static bool ht16k33_keypad_scan(struct ht16k33_keypad *keypad)
{
	const unsigned short *keycodes = keypad->dev->keycode;
	u16 new_state[HT16K33_MATRIX_KEYPAD_MAX_COLS];
	__le16 data[HT16K33_MATRIX_KEYPAD_MAX_COLS];
	unsigned long bits_changed;
	int row, col, code;
	int rc;
	bool pressed = false;

	rc = i2c_smbus_read_i2c_block_data(keypad->client, 0x40,
					   sizeof(data), (u8 *)data);
	if (rc != sizeof(data)) {
		dev_err(&keypad->client->dev,
			"Failed to read key data, rc=%d\n", rc);
		return false;
	}

	for (col = 0; col < keypad->cols; col++) {
		new_state[col] = le16_to_cpu(data[col]);
		if (new_state[col])
			pressed = true;
		bits_changed = keypad->last_key_state[col] ^ new_state[col];

		for_each_set_bit(row, &bits_changed, BITS_PER_LONG) {
			code = MATRIX_SCAN_CODE(row, col, keypad->row_shift);
			input_event(keypad->dev, EV_MSC, MSC_SCAN, code);
			input_report_key(keypad->dev, keycodes[code],
					 new_state[col] & BIT(row));
		}
	}
	input_sync(keypad->dev);
	memcpy(keypad->last_key_state, new_state, sizeof(u16) * keypad->cols);

	return pressed;
}

static irqreturn_t ht16k33_keypad_irq_thread(int irq, void *dev)
{
	struct ht16k33_keypad *keypad = dev;

	do {
		wait_event_timeout(keypad->wait, keypad->stopped,
				    msecs_to_jiffies(keypad->debounce_ms));
		if (keypad->stopped)
			break;
	} while (ht16k33_keypad_scan(keypad));

	return IRQ_HANDLED;
}

static int ht16k33_keypad_start(struct input_dev *dev)
{
	struct ht16k33_keypad *keypad = input_get_drvdata(dev);

	keypad->stopped = false;
	mb();
	enable_irq(keypad->client->irq);

	return 0;
}

static void ht16k33_keypad_stop(struct input_dev *dev)
{
	struct ht16k33_keypad *keypad = input_get_drvdata(dev);

	keypad->stopped = true;
	mb();
	wake_up(&keypad->wait);
	disable_irq(keypad->client->irq);
}

static int ht16k33_keypad_probe(struct i2c_client *client,
				struct ht16k33_keypad *keypad)
{
	struct device_node *node = client->dev.of_node;
	u32 rows = HT16K33_MATRIX_KEYPAD_MAX_ROWS;
	u32 cols = HT16K33_MATRIX_KEYPAD_MAX_COLS;
	int err;

	keypad->client = client;
	init_waitqueue_head(&keypad->wait);

	keypad->dev = devm_input_allocate_device(&client->dev);
	if (!keypad->dev)
		return -ENOMEM;

	input_set_drvdata(keypad->dev, keypad);

	keypad->dev->name = DRIVER_NAME"-keypad";
	keypad->dev->id.bustype = BUS_I2C;
	keypad->dev->open = ht16k33_keypad_start;
	keypad->dev->close = ht16k33_keypad_stop;

	if (!of_get_property(node, "linux,no-autorepeat", NULL))
		__set_bit(EV_REP, keypad->dev->evbit);

	err = of_property_read_u32(node, "debounce-delay-ms",
				   &keypad->debounce_ms);
	if (err) {
		dev_err(&client->dev, "key debounce delay not specified\n");
		return err;
	}

	err = matrix_keypad_parse_of_params(&client->dev, &rows, &cols);
	if (err)
		return err;
	if (rows > HT16K33_MATRIX_KEYPAD_MAX_ROWS ||
	    cols > HT16K33_MATRIX_KEYPAD_MAX_COLS) {
		dev_err(&client->dev, "%u rows or %u cols out of range in DT\n",
			rows, cols);
		return -ERANGE;
	}

	keypad->rows = rows;
	keypad->cols = cols;
	keypad->row_shift = get_count_order(cols);

	err = matrix_keypad_build_keymap(NULL, NULL, rows, cols, NULL,
					 keypad->dev);
	if (err) {
		dev_err(&client->dev, "failed to build keymap\n");
		return err;
	}

	err = devm_request_threaded_irq(&client->dev, client->irq,
					NULL, ht16k33_keypad_irq_thread,
					IRQF_TRIGGER_HIGH | IRQF_ONESHOT,
					DRIVER_NAME, keypad);
	if (err) {
		dev_err(&client->dev, "irq request failed %d, error %d\n",
			client->irq, err);
		return err;
	}

	ht16k33_keypad_stop(keypad->dev);

	err = input_register_device(keypad->dev);
	if (err)
		return err;

	return 0;
}

static int ht16k33_probe(struct i2c_client *client,
				  const struct i2c_device_id *id)
{
	int err;
	uint32_t dft_brightness;
	struct backlight_device *bl;
	struct backlight_properties bl_props;
	struct ht16k33_priv *priv;
	struct ht16k33_fbdev *fbdev;
	struct device_node *node = client->dev.of_node;

	if (!i2c_check_functionality(client->adapter, I2C_FUNC_I2C)) {
		dev_err(&client->dev, "i2c_check_functionality error\n");
		return -EIO;
	}

	priv = devm_kzalloc(&client->dev, sizeof(*priv), GFP_KERNEL);
	if (!priv)
		return -ENOMEM;

	priv->client = client;
	i2c_set_clientdata(client, priv);
	fbdev = &priv->fbdev;

	err = ht16k33_initialize(priv);
	if (err)
		return err;

	/* Backlight */
	memset(&bl_props, 0, sizeof(struct backlight_properties));
	bl_props.type = BACKLIGHT_RAW;
	bl_props.max_brightness = MAX_BRIGHTNESS;

	bl = devm_backlight_device_register(&client->dev, DRIVER_NAME"-bl",
					    &client->dev, priv,
					    &ht16k33_bl_ops, &bl_props);
	if (IS_ERR(bl)) {
		dev_err(&client->dev, "failed to register backlight\n");
		return PTR_ERR(bl);
	}

	err = of_property_read_u32(node, "default-brightness-level",
				   &dft_brightness);
	if (err) {
		dft_brightness = MAX_BRIGHTNESS;
	} else if (dft_brightness > MAX_BRIGHTNESS) {
		dev_warn(&client->dev,
			 "invalid default brightness level: %u, using %u\n",
			 dft_brightness, MAX_BRIGHTNESS);
		dft_brightness = MAX_BRIGHTNESS;
	}

	bl->props.brightness = dft_brightness;
	ht16k33_bl_update_status(bl);

	/* Framebuffer (2 bytes per column) */
	BUILD_BUG_ON(PAGE_SIZE < HT16K33_FB_SIZE);
	fbdev->buffer = (unsigned char *) get_zeroed_page(GFP_KERNEL);
	if (!fbdev->buffer)
		return -ENOMEM;

	fbdev->cache = devm_kmalloc(&client->dev, HT16K33_FB_SIZE, GFP_KERNEL);
	if (!fbdev->cache) {
		err = -ENOMEM;
		goto err_fbdev_buffer;
	}

	fbdev->info = framebuffer_alloc(0, &client->dev);
	if (!fbdev->info) {
		err = -ENOMEM;
		goto err_fbdev_buffer;
	}

	err = of_property_read_u32(node, "refresh-rate-hz",
		&fbdev->refresh_rate);
	if (err) {
		dev_err(&client->dev, "refresh rate not specified\n");
		goto err_fbdev_info;
	}
	fb_bl_default_curve(fbdev->info, 0, MIN_BRIGHTNESS, MAX_BRIGHTNESS);

	INIT_DELAYED_WORK(&fbdev->work, ht16k33_fb_update);
	fbdev->info->fbops = &ht16k33_fb_ops;
	fbdev->info->screen_base = (char __iomem *) fbdev->buffer;
	fbdev->info->screen_size = HT16K33_FB_SIZE;
	fbdev->info->fix = ht16k33_fb_fix;
	fbdev->info->var = ht16k33_fb_var;
	fbdev->info->bl_dev = bl;
	fbdev->info->pseudo_palette = NULL;
	fbdev->info->flags = FBINFO_FLAG_DEFAULT;
	fbdev->info->par = priv;

	err = register_framebuffer(fbdev->info);
	if (err)
		goto err_fbdev_info;

<<<<<<< HEAD
	err = ht16k33_keypad_probe(client, &priv->keypad);
	if (err)
		goto err_fbdev_unregister;
=======
	/* Keypad */
	if (client->irq > 0) {
		err = ht16k33_keypad_probe(client, &priv->keypad);
		if (err)
			goto err_fbdev_unregister;
	}
>>>>>>> 3b17187f

	ht16k33_fb_queue(priv);
	return 0;

err_fbdev_unregister:
	unregister_framebuffer(fbdev->info);
err_fbdev_info:
	framebuffer_release(fbdev->info);
err_fbdev_buffer:
	free_page((unsigned long) fbdev->buffer);

	return err;
}

static int ht16k33_remove(struct i2c_client *client)
{
	struct ht16k33_priv *priv = i2c_get_clientdata(client);
	struct ht16k33_fbdev *fbdev = &priv->fbdev;

	cancel_delayed_work_sync(&fbdev->work);
	unregister_framebuffer(fbdev->info);
	framebuffer_release(fbdev->info);
	free_page((unsigned long) fbdev->buffer);

	return 0;
}

static const struct i2c_device_id ht16k33_i2c_match[] = {
	{ "ht16k33", 0 },
	{ }
};
MODULE_DEVICE_TABLE(i2c, ht16k33_i2c_match);

static const struct of_device_id ht16k33_of_match[] = {
	{ .compatible = "holtek,ht16k33", },
	{ }
};
MODULE_DEVICE_TABLE(of, ht16k33_of_match);

static struct i2c_driver ht16k33_driver = {
	.probe		= ht16k33_probe,
	.remove		= ht16k33_remove,
	.driver		= {
		.name		= DRIVER_NAME,
		.of_match_table	= of_match_ptr(ht16k33_of_match),
	},
	.id_table = ht16k33_i2c_match,
};
module_i2c_driver(ht16k33_driver);

MODULE_DESCRIPTION("Holtek HT16K33 driver");
MODULE_LICENSE("GPL");
MODULE_AUTHOR("Robin van der Gracht <robin@protonic.nl>");<|MERGE_RESOLUTION|>--- conflicted
+++ resolved
@@ -491,18 +491,12 @@
 	if (err)
 		goto err_fbdev_info;
 
-<<<<<<< HEAD
-	err = ht16k33_keypad_probe(client, &priv->keypad);
-	if (err)
-		goto err_fbdev_unregister;
-=======
 	/* Keypad */
 	if (client->irq > 0) {
 		err = ht16k33_keypad_probe(client, &priv->keypad);
 		if (err)
 			goto err_fbdev_unregister;
 	}
->>>>>>> 3b17187f
 
 	ht16k33_fb_queue(priv);
 	return 0;
