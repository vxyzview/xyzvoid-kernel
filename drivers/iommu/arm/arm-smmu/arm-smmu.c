// SPDX-License-Identifier: GPL-2.0-only
/*
 * IOMMU API for ARM architected SMMU implementations.
 *
 * Copyright (C) 2013 ARM Limited
 *
 * Author: Will Deacon <will.deacon@arm.com>
 *
 * This driver currently supports:
 *	- SMMUv1 and v2 implementations
 *	- Stream-matching and stream-indexing
 *	- v7/v8 long-descriptor format
 *	- Non-secure access to the SMMU
 *	- Context fault reporting
 *	- Extended Stream ID (16 bit)
 */

#define pr_fmt(fmt) "arm-smmu: " fmt

#include <linux/acpi.h>
#include <linux/acpi_iort.h>
#include <linux/bitfield.h>
#include <linux/delay.h>
#include <linux/dma-mapping.h>
#include <linux/err.h>
#include <linux/interrupt.h>
#include <linux/io.h>
#include <linux/iopoll.h>
#include <linux/module.h>
#include <linux/of.h>
#include <linux/of_address.h>
#include <linux/pci.h>
#include <linux/platform_device.h>
#include <linux/pm_runtime.h>
#include <linux/ratelimit.h>
#include <linux/slab.h>

#include <linux/fsl/mc.h>

#include "arm-smmu.h"
#include "../../dma-iommu.h"

/*
 * Apparently, some Qualcomm arm64 platforms which appear to expose their SMMU
 * global register space are still, in fact, using a hypervisor to mediate it
 * by trapping and emulating register accesses. Sadly, some deployed versions
 * of said trapping code have bugs wherein they go horribly wrong for stores
 * using r31 (i.e. XZR/WZR) as the source register.
 */
#define QCOM_DUMMY_VAL -1

#define MSI_IOVA_BASE			0x8000000
#define MSI_IOVA_LENGTH			0x100000

static int force_stage;
module_param(force_stage, int, S_IRUGO);
MODULE_PARM_DESC(force_stage,
	"Force SMMU mappings to be installed at a particular stage of translation. A value of '1' or '2' forces the corresponding stage. All other values are ignored (i.e. no stage is forced). Note that selecting a specific stage will disable support for nested translation.");
static bool disable_bypass =
	IS_ENABLED(CONFIG_ARM_SMMU_DISABLE_BYPASS_BY_DEFAULT);
module_param(disable_bypass, bool, S_IRUGO);
MODULE_PARM_DESC(disable_bypass,
	"Disable bypass streams such that incoming transactions from devices that are not attached to an iommu domain will report an abort back to the device and will not be allowed to pass through the SMMU.");

#define s2cr_init_val (struct arm_smmu_s2cr){				\
	.type = disable_bypass ? S2CR_TYPE_FAULT : S2CR_TYPE_BYPASS,	\
}

static bool using_legacy_binding, using_generic_binding;

static inline int arm_smmu_rpm_get(struct arm_smmu_device *smmu)
{
	if (pm_runtime_enabled(smmu->dev))
		return pm_runtime_resume_and_get(smmu->dev);

	return 0;
}

static inline void arm_smmu_rpm_put(struct arm_smmu_device *smmu)
{
	if (pm_runtime_enabled(smmu->dev))
		pm_runtime_put_autosuspend(smmu->dev);
}

static struct arm_smmu_domain *to_smmu_domain(struct iommu_domain *dom)
{
	return container_of(dom, struct arm_smmu_domain, domain);
}

static struct platform_driver arm_smmu_driver;
static struct iommu_ops arm_smmu_ops;

#ifdef CONFIG_ARM_SMMU_LEGACY_DT_BINDINGS
static struct device_node *dev_get_dev_node(struct device *dev)
{
	if (dev_is_pci(dev)) {
		struct pci_bus *bus = to_pci_dev(dev)->bus;

		while (!pci_is_root_bus(bus))
			bus = bus->parent;
		return of_node_get(bus->bridge->parent->of_node);
	}

	return of_node_get(dev->of_node);
}

static int __arm_smmu_get_pci_sid(struct pci_dev *pdev, u16 alias, void *data)
{
	*((__be32 *)data) = cpu_to_be32(alias);
	return 0; /* Continue walking */
}

static int __find_legacy_master_phandle(struct device *dev, void *data)
{
	struct of_phandle_iterator *it = *(void **)data;
	struct device_node *np = it->node;
	int err;

	of_for_each_phandle(it, err, dev->of_node, "mmu-masters",
			    "#stream-id-cells", -1)
		if (it->node == np) {
			*(void **)data = dev;
			return 1;
		}
	it->node = np;
	return err == -ENOENT ? 0 : err;
}

static int arm_smmu_register_legacy_master(struct device *dev,
					   struct arm_smmu_device **smmu)
{
	struct device *smmu_dev;
	struct device_node *np;
	struct of_phandle_iterator it;
	void *data = &it;
	u32 *sids;
	__be32 pci_sid;
	int err;

	np = dev_get_dev_node(dev);
	if (!np || !of_property_present(np, "#stream-id-cells")) {
		of_node_put(np);
		return -ENODEV;
	}

	it.node = np;
	err = driver_for_each_device(&arm_smmu_driver.driver, NULL, &data,
				     __find_legacy_master_phandle);
	smmu_dev = data;
	of_node_put(np);
	if (err == 0)
		return -ENODEV;
	if (err < 0)
		return err;

	if (dev_is_pci(dev)) {
		/* "mmu-masters" assumes Stream ID == Requester ID */
		pci_for_each_dma_alias(to_pci_dev(dev), __arm_smmu_get_pci_sid,
				       &pci_sid);
		it.cur = &pci_sid;
		it.cur_count = 1;
	}

	err = iommu_fwspec_init(dev, &smmu_dev->of_node->fwnode,
				&arm_smmu_ops);
	if (err)
		return err;

	sids = kcalloc(it.cur_count, sizeof(*sids), GFP_KERNEL);
	if (!sids)
		return -ENOMEM;

	*smmu = dev_get_drvdata(smmu_dev);
	of_phandle_iterator_args(&it, sids, it.cur_count);
	err = iommu_fwspec_add_ids(dev, sids, it.cur_count);
	kfree(sids);
	return err;
}
#else
static int arm_smmu_register_legacy_master(struct device *dev,
					   struct arm_smmu_device **smmu)
{
	return -ENODEV;
}
#endif /* CONFIG_ARM_SMMU_LEGACY_DT_BINDINGS */

static void __arm_smmu_free_bitmap(unsigned long *map, int idx)
{
	clear_bit(idx, map);
}

/* Wait for any pending TLB invalidations to complete */
static void __arm_smmu_tlb_sync(struct arm_smmu_device *smmu, int page,
				int sync, int status)
{
	unsigned int spin_cnt, delay;
	u32 reg;

	if (smmu->impl && unlikely(smmu->impl->tlb_sync))
		return smmu->impl->tlb_sync(smmu, page, sync, status);

	arm_smmu_writel(smmu, page, sync, QCOM_DUMMY_VAL);
	for (delay = 1; delay < TLB_LOOP_TIMEOUT; delay *= 2) {
		for (spin_cnt = TLB_SPIN_COUNT; spin_cnt > 0; spin_cnt--) {
			reg = arm_smmu_readl(smmu, page, status);
			if (!(reg & ARM_SMMU_sTLBGSTATUS_GSACTIVE))
				return;
			cpu_relax();
		}
		udelay(delay);
	}
	dev_err_ratelimited(smmu->dev,
			    "TLB sync timed out -- SMMU may be deadlocked\n");
}

static void arm_smmu_tlb_sync_global(struct arm_smmu_device *smmu)
{
	unsigned long flags;

	spin_lock_irqsave(&smmu->global_sync_lock, flags);
	__arm_smmu_tlb_sync(smmu, ARM_SMMU_GR0, ARM_SMMU_GR0_sTLBGSYNC,
			    ARM_SMMU_GR0_sTLBGSTATUS);
	spin_unlock_irqrestore(&smmu->global_sync_lock, flags);
}

static void arm_smmu_tlb_sync_context(struct arm_smmu_domain *smmu_domain)
{
	struct arm_smmu_device *smmu = smmu_domain->smmu;
	unsigned long flags;

	spin_lock_irqsave(&smmu_domain->cb_lock, flags);
	__arm_smmu_tlb_sync(smmu, ARM_SMMU_CB(smmu, smmu_domain->cfg.cbndx),
			    ARM_SMMU_CB_TLBSYNC, ARM_SMMU_CB_TLBSTATUS);
	spin_unlock_irqrestore(&smmu_domain->cb_lock, flags);
}

static void arm_smmu_tlb_inv_context_s1(void *cookie)
{
	struct arm_smmu_domain *smmu_domain = cookie;
	/*
	 * The TLBI write may be relaxed, so ensure that PTEs cleared by the
	 * current CPU are visible beforehand.
	 */
	wmb();
	arm_smmu_cb_write(smmu_domain->smmu, smmu_domain->cfg.cbndx,
			  ARM_SMMU_CB_S1_TLBIASID, smmu_domain->cfg.asid);
	arm_smmu_tlb_sync_context(smmu_domain);
}

static void arm_smmu_tlb_inv_context_s2(void *cookie)
{
	struct arm_smmu_domain *smmu_domain = cookie;
	struct arm_smmu_device *smmu = smmu_domain->smmu;

	/* See above */
	wmb();
	arm_smmu_gr0_write(smmu, ARM_SMMU_GR0_TLBIVMID, smmu_domain->cfg.vmid);
	arm_smmu_tlb_sync_global(smmu);
}

static void arm_smmu_tlb_inv_range_s1(unsigned long iova, size_t size,
				      size_t granule, void *cookie, int reg)
{
	struct arm_smmu_domain *smmu_domain = cookie;
	struct arm_smmu_device *smmu = smmu_domain->smmu;
	struct arm_smmu_cfg *cfg = &smmu_domain->cfg;
	int idx = cfg->cbndx;

	if (smmu->features & ARM_SMMU_FEAT_COHERENT_WALK)
		wmb();

	if (cfg->fmt != ARM_SMMU_CTX_FMT_AARCH64) {
		iova = (iova >> 12) << 12;
		iova |= cfg->asid;
		do {
			arm_smmu_cb_write(smmu, idx, reg, iova);
			iova += granule;
		} while (size -= granule);
	} else {
		iova >>= 12;
		iova |= (u64)cfg->asid << 48;
		do {
			arm_smmu_cb_writeq(smmu, idx, reg, iova);
			iova += granule >> 12;
		} while (size -= granule);
	}
}

static void arm_smmu_tlb_inv_range_s2(unsigned long iova, size_t size,
				      size_t granule, void *cookie, int reg)
{
	struct arm_smmu_domain *smmu_domain = cookie;
	struct arm_smmu_device *smmu = smmu_domain->smmu;
	int idx = smmu_domain->cfg.cbndx;

	if (smmu->features & ARM_SMMU_FEAT_COHERENT_WALK)
		wmb();

	iova >>= 12;
	do {
		if (smmu_domain->cfg.fmt == ARM_SMMU_CTX_FMT_AARCH64)
			arm_smmu_cb_writeq(smmu, idx, reg, iova);
		else
			arm_smmu_cb_write(smmu, idx, reg, iova);
		iova += granule >> 12;
	} while (size -= granule);
}

static void arm_smmu_tlb_inv_walk_s1(unsigned long iova, size_t size,
				     size_t granule, void *cookie)
{
	struct arm_smmu_domain *smmu_domain = cookie;
	struct arm_smmu_cfg *cfg = &smmu_domain->cfg;

	if (cfg->flush_walk_prefer_tlbiasid) {
		arm_smmu_tlb_inv_context_s1(cookie);
	} else {
		arm_smmu_tlb_inv_range_s1(iova, size, granule, cookie,
					  ARM_SMMU_CB_S1_TLBIVA);
		arm_smmu_tlb_sync_context(cookie);
	}
}

static void arm_smmu_tlb_add_page_s1(struct iommu_iotlb_gather *gather,
				     unsigned long iova, size_t granule,
				     void *cookie)
{
	arm_smmu_tlb_inv_range_s1(iova, granule, granule, cookie,
				  ARM_SMMU_CB_S1_TLBIVAL);
}

static void arm_smmu_tlb_inv_walk_s2(unsigned long iova, size_t size,
				     size_t granule, void *cookie)
{
	arm_smmu_tlb_inv_range_s2(iova, size, granule, cookie,
				  ARM_SMMU_CB_S2_TLBIIPAS2);
	arm_smmu_tlb_sync_context(cookie);
}

static void arm_smmu_tlb_add_page_s2(struct iommu_iotlb_gather *gather,
				     unsigned long iova, size_t granule,
				     void *cookie)
{
	arm_smmu_tlb_inv_range_s2(iova, granule, granule, cookie,
				  ARM_SMMU_CB_S2_TLBIIPAS2L);
}

static void arm_smmu_tlb_inv_walk_s2_v1(unsigned long iova, size_t size,
					size_t granule, void *cookie)
{
	arm_smmu_tlb_inv_context_s2(cookie);
}
/*
 * On MMU-401 at least, the cost of firing off multiple TLBIVMIDs appears
 * almost negligible, but the benefit of getting the first one in as far ahead
 * of the sync as possible is significant, hence we don't just make this a
 * no-op and call arm_smmu_tlb_inv_context_s2() from .iotlb_sync as you might
 * think.
 */
static void arm_smmu_tlb_add_page_s2_v1(struct iommu_iotlb_gather *gather,
					unsigned long iova, size_t granule,
					void *cookie)
{
	struct arm_smmu_domain *smmu_domain = cookie;
	struct arm_smmu_device *smmu = smmu_domain->smmu;

	if (smmu->features & ARM_SMMU_FEAT_COHERENT_WALK)
		wmb();

	arm_smmu_gr0_write(smmu, ARM_SMMU_GR0_TLBIVMID, smmu_domain->cfg.vmid);
}

static const struct iommu_flush_ops arm_smmu_s1_tlb_ops = {
	.tlb_flush_all	= arm_smmu_tlb_inv_context_s1,
	.tlb_flush_walk	= arm_smmu_tlb_inv_walk_s1,
	.tlb_add_page	= arm_smmu_tlb_add_page_s1,
};

static const struct iommu_flush_ops arm_smmu_s2_tlb_ops_v2 = {
	.tlb_flush_all	= arm_smmu_tlb_inv_context_s2,
	.tlb_flush_walk	= arm_smmu_tlb_inv_walk_s2,
	.tlb_add_page	= arm_smmu_tlb_add_page_s2,
};

static const struct iommu_flush_ops arm_smmu_s2_tlb_ops_v1 = {
	.tlb_flush_all	= arm_smmu_tlb_inv_context_s2,
	.tlb_flush_walk	= arm_smmu_tlb_inv_walk_s2_v1,
	.tlb_add_page	= arm_smmu_tlb_add_page_s2_v1,
};

static irqreturn_t arm_smmu_context_fault(int irq, void *dev)
{
	u32 fsr, fsynr, cbfrsynra;
	unsigned long iova;
	struct iommu_domain *domain = dev;
	struct arm_smmu_domain *smmu_domain = to_smmu_domain(domain);
	struct arm_smmu_device *smmu = smmu_domain->smmu;
	int idx = smmu_domain->cfg.cbndx;
	int ret;

	fsr = arm_smmu_cb_read(smmu, idx, ARM_SMMU_CB_FSR);
	if (!(fsr & ARM_SMMU_FSR_FAULT))
		return IRQ_NONE;

	fsynr = arm_smmu_cb_read(smmu, idx, ARM_SMMU_CB_FSYNR0);
	iova = arm_smmu_cb_readq(smmu, idx, ARM_SMMU_CB_FAR);
	cbfrsynra = arm_smmu_gr1_read(smmu, ARM_SMMU_GR1_CBFRSYNRA(idx));

	ret = report_iommu_fault(domain, NULL, iova,
		fsynr & ARM_SMMU_FSYNR0_WNR ? IOMMU_FAULT_WRITE : IOMMU_FAULT_READ);

	if (ret == -ENOSYS)
		dev_err_ratelimited(smmu->dev,
		"Unhandled context fault: fsr=0x%x, iova=0x%08lx, fsynr=0x%x, cbfrsynra=0x%x, cb=%d\n",
			    fsr, iova, fsynr, cbfrsynra, idx);

	arm_smmu_cb_write(smmu, idx, ARM_SMMU_CB_FSR, fsr);
	return IRQ_HANDLED;
}

static irqreturn_t arm_smmu_global_fault(int irq, void *dev)
{
	u32 gfsr, gfsynr0, gfsynr1, gfsynr2;
	struct arm_smmu_device *smmu = dev;
	static DEFINE_RATELIMIT_STATE(rs, DEFAULT_RATELIMIT_INTERVAL,
				      DEFAULT_RATELIMIT_BURST);

	gfsr = arm_smmu_gr0_read(smmu, ARM_SMMU_GR0_sGFSR);
	gfsynr0 = arm_smmu_gr0_read(smmu, ARM_SMMU_GR0_sGFSYNR0);
	gfsynr1 = arm_smmu_gr0_read(smmu, ARM_SMMU_GR0_sGFSYNR1);
	gfsynr2 = arm_smmu_gr0_read(smmu, ARM_SMMU_GR0_sGFSYNR2);

	if (!gfsr)
		return IRQ_NONE;

	if (__ratelimit(&rs)) {
		if (IS_ENABLED(CONFIG_ARM_SMMU_DISABLE_BYPASS_BY_DEFAULT) &&
		    (gfsr & ARM_SMMU_sGFSR_USF))
			dev_err(smmu->dev,
				"Blocked unknown Stream ID 0x%hx; boot with \"arm-smmu.disable_bypass=0\" to allow, but this may have security implications\n",
				(u16)gfsynr1);
		else
			dev_err(smmu->dev,
				"Unexpected global fault, this could be serious\n");
		dev_err(smmu->dev,
			"\tGFSR 0x%08x, GFSYNR0 0x%08x, GFSYNR1 0x%08x, GFSYNR2 0x%08x\n",
			gfsr, gfsynr0, gfsynr1, gfsynr2);
	}

	arm_smmu_gr0_write(smmu, ARM_SMMU_GR0_sGFSR, gfsr);
	return IRQ_HANDLED;
}

static void arm_smmu_init_context_bank(struct arm_smmu_domain *smmu_domain,
				       struct io_pgtable_cfg *pgtbl_cfg)
{
	struct arm_smmu_cfg *cfg = &smmu_domain->cfg;
	struct arm_smmu_cb *cb = &smmu_domain->smmu->cbs[cfg->cbndx];
	bool stage1 = cfg->cbar != CBAR_TYPE_S2_TRANS;

	cb->cfg = cfg;

	/* TCR */
	if (stage1) {
		if (cfg->fmt == ARM_SMMU_CTX_FMT_AARCH32_S) {
			cb->tcr[0] = pgtbl_cfg->arm_v7s_cfg.tcr;
		} else {
			cb->tcr[0] = arm_smmu_lpae_tcr(pgtbl_cfg);
			cb->tcr[1] = arm_smmu_lpae_tcr2(pgtbl_cfg);
			if (cfg->fmt == ARM_SMMU_CTX_FMT_AARCH64)
				cb->tcr[1] |= ARM_SMMU_TCR2_AS;
			else
				cb->tcr[0] |= ARM_SMMU_TCR_EAE;
		}
	} else {
		cb->tcr[0] = arm_smmu_lpae_vtcr(pgtbl_cfg);
	}

	/* TTBRs */
	if (stage1) {
		if (cfg->fmt == ARM_SMMU_CTX_FMT_AARCH32_S) {
			cb->ttbr[0] = pgtbl_cfg->arm_v7s_cfg.ttbr;
			cb->ttbr[1] = 0;
		} else {
			cb->ttbr[0] = FIELD_PREP(ARM_SMMU_TTBRn_ASID,
						 cfg->asid);
			cb->ttbr[1] = FIELD_PREP(ARM_SMMU_TTBRn_ASID,
						 cfg->asid);

			if (pgtbl_cfg->quirks & IO_PGTABLE_QUIRK_ARM_TTBR1)
				cb->ttbr[1] |= pgtbl_cfg->arm_lpae_s1_cfg.ttbr;
			else
				cb->ttbr[0] |= pgtbl_cfg->arm_lpae_s1_cfg.ttbr;
		}
	} else {
		cb->ttbr[0] = pgtbl_cfg->arm_lpae_s2_cfg.vttbr;
	}

	/* MAIRs (stage-1 only) */
	if (stage1) {
		if (cfg->fmt == ARM_SMMU_CTX_FMT_AARCH32_S) {
			cb->mair[0] = pgtbl_cfg->arm_v7s_cfg.prrr;
			cb->mair[1] = pgtbl_cfg->arm_v7s_cfg.nmrr;
		} else {
			cb->mair[0] = pgtbl_cfg->arm_lpae_s1_cfg.mair;
			cb->mair[1] = pgtbl_cfg->arm_lpae_s1_cfg.mair >> 32;
		}
	}
}

void arm_smmu_write_context_bank(struct arm_smmu_device *smmu, int idx)
{
	u32 reg;
	bool stage1;
	struct arm_smmu_cb *cb = &smmu->cbs[idx];
	struct arm_smmu_cfg *cfg = cb->cfg;

	/* Unassigned context banks only need disabling */
	if (!cfg) {
		arm_smmu_cb_write(smmu, idx, ARM_SMMU_CB_SCTLR, 0);
		return;
	}

	stage1 = cfg->cbar != CBAR_TYPE_S2_TRANS;

	/* CBA2R */
	if (smmu->version > ARM_SMMU_V1) {
		if (cfg->fmt == ARM_SMMU_CTX_FMT_AARCH64)
			reg = ARM_SMMU_CBA2R_VA64;
		else
			reg = 0;
		/* 16-bit VMIDs live in CBA2R */
		if (smmu->features & ARM_SMMU_FEAT_VMID16)
			reg |= FIELD_PREP(ARM_SMMU_CBA2R_VMID16, cfg->vmid);

		arm_smmu_gr1_write(smmu, ARM_SMMU_GR1_CBA2R(idx), reg);
	}

	/* CBAR */
	reg = FIELD_PREP(ARM_SMMU_CBAR_TYPE, cfg->cbar);
	if (smmu->version < ARM_SMMU_V2)
		reg |= FIELD_PREP(ARM_SMMU_CBAR_IRPTNDX, cfg->irptndx);

	/*
	 * Use the weakest shareability/memory types, so they are
	 * overridden by the ttbcr/pte.
	 */
	if (stage1) {
		reg |= FIELD_PREP(ARM_SMMU_CBAR_S1_BPSHCFG,
				  ARM_SMMU_CBAR_S1_BPSHCFG_NSH) |
		       FIELD_PREP(ARM_SMMU_CBAR_S1_MEMATTR,
				  ARM_SMMU_CBAR_S1_MEMATTR_WB);
	} else if (!(smmu->features & ARM_SMMU_FEAT_VMID16)) {
		/* 8-bit VMIDs live in CBAR */
		reg |= FIELD_PREP(ARM_SMMU_CBAR_VMID, cfg->vmid);
	}
	arm_smmu_gr1_write(smmu, ARM_SMMU_GR1_CBAR(idx), reg);

	/*
	 * TCR
	 * We must write this before the TTBRs, since it determines the
	 * access behaviour of some fields (in particular, ASID[15:8]).
	 */
	if (stage1 && smmu->version > ARM_SMMU_V1)
		arm_smmu_cb_write(smmu, idx, ARM_SMMU_CB_TCR2, cb->tcr[1]);
	arm_smmu_cb_write(smmu, idx, ARM_SMMU_CB_TCR, cb->tcr[0]);

	/* TTBRs */
	if (cfg->fmt == ARM_SMMU_CTX_FMT_AARCH32_S) {
		arm_smmu_cb_write(smmu, idx, ARM_SMMU_CB_CONTEXTIDR, cfg->asid);
		arm_smmu_cb_write(smmu, idx, ARM_SMMU_CB_TTBR0, cb->ttbr[0]);
		arm_smmu_cb_write(smmu, idx, ARM_SMMU_CB_TTBR1, cb->ttbr[1]);
	} else {
		arm_smmu_cb_writeq(smmu, idx, ARM_SMMU_CB_TTBR0, cb->ttbr[0]);
		if (stage1)
			arm_smmu_cb_writeq(smmu, idx, ARM_SMMU_CB_TTBR1,
					   cb->ttbr[1]);
	}

	/* MAIRs (stage-1 only) */
	if (stage1) {
		arm_smmu_cb_write(smmu, idx, ARM_SMMU_CB_S1_MAIR0, cb->mair[0]);
		arm_smmu_cb_write(smmu, idx, ARM_SMMU_CB_S1_MAIR1, cb->mair[1]);
	}

	/* SCTLR */
	reg = ARM_SMMU_SCTLR_CFIE | ARM_SMMU_SCTLR_CFRE | ARM_SMMU_SCTLR_AFE |
	      ARM_SMMU_SCTLR_TRE | ARM_SMMU_SCTLR_M;
	if (stage1)
		reg |= ARM_SMMU_SCTLR_S1_ASIDPNE;
	if (IS_ENABLED(CONFIG_CPU_BIG_ENDIAN))
		reg |= ARM_SMMU_SCTLR_E;

	if (smmu->impl && smmu->impl->write_sctlr)
		smmu->impl->write_sctlr(smmu, idx, reg);
	else
		arm_smmu_cb_write(smmu, idx, ARM_SMMU_CB_SCTLR, reg);
}

static int arm_smmu_alloc_context_bank(struct arm_smmu_domain *smmu_domain,
				       struct arm_smmu_device *smmu,
				       struct device *dev, unsigned int start)
{
	if (smmu->impl && smmu->impl->alloc_context_bank)
		return smmu->impl->alloc_context_bank(smmu_domain, smmu, dev, start);

	return __arm_smmu_alloc_bitmap(smmu->context_map, start, smmu->num_context_banks);
}

static int arm_smmu_init_domain_context(struct iommu_domain *domain,
					struct arm_smmu_device *smmu,
					struct device *dev)
{
	int irq, start, ret = 0;
	unsigned long ias, oas;
	struct io_pgtable_ops *pgtbl_ops;
	struct io_pgtable_cfg pgtbl_cfg;
	enum io_pgtable_fmt fmt;
	struct arm_smmu_domain *smmu_domain = to_smmu_domain(domain);
	struct arm_smmu_cfg *cfg = &smmu_domain->cfg;
	irqreturn_t (*context_fault)(int irq, void *dev);

	mutex_lock(&smmu_domain->init_mutex);
	if (smmu_domain->smmu)
		goto out_unlock;

	if (domain->type == IOMMU_DOMAIN_IDENTITY) {
		smmu_domain->stage = ARM_SMMU_DOMAIN_BYPASS;
		smmu_domain->smmu = smmu;
		goto out_unlock;
	}

	/*
	 * Mapping the requested stage onto what we support is surprisingly
	 * complicated, mainly because the spec allows S1+S2 SMMUs without
	 * support for nested translation. That means we end up with the
	 * following table:
	 *
	 * Requested        Supported        Actual
	 *     S1               N              S1
	 *     S1             S1+S2            S1
	 *     S1               S2             S2
	 *     S1               S1             S1
	 *     N                N              N
	 *     N              S1+S2            S2
	 *     N                S2             S2
	 *     N                S1             S1
	 *
	 * Note that you can't actually request stage-2 mappings.
	 */
	if (!(smmu->features & ARM_SMMU_FEAT_TRANS_S1))
		smmu_domain->stage = ARM_SMMU_DOMAIN_S2;
	if (!(smmu->features & ARM_SMMU_FEAT_TRANS_S2))
		smmu_domain->stage = ARM_SMMU_DOMAIN_S1;

	/*
	 * Choosing a suitable context format is even more fiddly. Until we
	 * grow some way for the caller to express a preference, and/or move
	 * the decision into the io-pgtable code where it arguably belongs,
	 * just aim for the closest thing to the rest of the system, and hope
	 * that the hardware isn't esoteric enough that we can't assume AArch64
	 * support to be a superset of AArch32 support...
	 */
	if (smmu->features & ARM_SMMU_FEAT_FMT_AARCH32_L)
		cfg->fmt = ARM_SMMU_CTX_FMT_AARCH32_L;
	if (IS_ENABLED(CONFIG_IOMMU_IO_PGTABLE_ARMV7S) &&
	    !IS_ENABLED(CONFIG_64BIT) && !IS_ENABLED(CONFIG_ARM_LPAE) &&
	    (smmu->features & ARM_SMMU_FEAT_FMT_AARCH32_S) &&
	    (smmu_domain->stage == ARM_SMMU_DOMAIN_S1))
		cfg->fmt = ARM_SMMU_CTX_FMT_AARCH32_S;
	if ((IS_ENABLED(CONFIG_64BIT) || cfg->fmt == ARM_SMMU_CTX_FMT_NONE) &&
	    (smmu->features & (ARM_SMMU_FEAT_FMT_AARCH64_64K |
			       ARM_SMMU_FEAT_FMT_AARCH64_16K |
			       ARM_SMMU_FEAT_FMT_AARCH64_4K)))
		cfg->fmt = ARM_SMMU_CTX_FMT_AARCH64;

	if (cfg->fmt == ARM_SMMU_CTX_FMT_NONE) {
		ret = -EINVAL;
		goto out_unlock;
	}

	switch (smmu_domain->stage) {
	case ARM_SMMU_DOMAIN_S1:
		cfg->cbar = CBAR_TYPE_S1_TRANS_S2_BYPASS;
		start = smmu->num_s2_context_banks;
		ias = smmu->va_size;
		oas = smmu->ipa_size;
		if (cfg->fmt == ARM_SMMU_CTX_FMT_AARCH64) {
			fmt = ARM_64_LPAE_S1;
		} else if (cfg->fmt == ARM_SMMU_CTX_FMT_AARCH32_L) {
			fmt = ARM_32_LPAE_S1;
			ias = min(ias, 32UL);
			oas = min(oas, 40UL);
		} else {
			fmt = ARM_V7S;
			ias = min(ias, 32UL);
			oas = min(oas, 32UL);
		}
		smmu_domain->flush_ops = &arm_smmu_s1_tlb_ops;
		break;
	case ARM_SMMU_DOMAIN_NESTED:
		/*
		 * We will likely want to change this if/when KVM gets
		 * involved.
		 */
	case ARM_SMMU_DOMAIN_S2:
		cfg->cbar = CBAR_TYPE_S2_TRANS;
		start = 0;
		ias = smmu->ipa_size;
		oas = smmu->pa_size;
		if (cfg->fmt == ARM_SMMU_CTX_FMT_AARCH64) {
			fmt = ARM_64_LPAE_S2;
		} else {
			fmt = ARM_32_LPAE_S2;
			ias = min(ias, 40UL);
			oas = min(oas, 40UL);
		}
		if (smmu->version == ARM_SMMU_V2)
			smmu_domain->flush_ops = &arm_smmu_s2_tlb_ops_v2;
		else
			smmu_domain->flush_ops = &arm_smmu_s2_tlb_ops_v1;
		break;
	default:
		ret = -EINVAL;
		goto out_unlock;
	}

	ret = arm_smmu_alloc_context_bank(smmu_domain, smmu, dev, start);
	if (ret < 0) {
		goto out_unlock;
	}

	smmu_domain->smmu = smmu;

	cfg->cbndx = ret;
	if (smmu->version < ARM_SMMU_V2) {
		cfg->irptndx = atomic_inc_return(&smmu->irptndx);
		cfg->irptndx %= smmu->num_context_irqs;
	} else {
		cfg->irptndx = cfg->cbndx;
	}

	if (smmu_domain->stage == ARM_SMMU_DOMAIN_S2)
		cfg->vmid = cfg->cbndx + 1;
	else
		cfg->asid = cfg->cbndx;

	pgtbl_cfg = (struct io_pgtable_cfg) {
		.pgsize_bitmap	= smmu->pgsize_bitmap,
		.ias		= ias,
		.oas		= oas,
		.coherent_walk	= smmu->features & ARM_SMMU_FEAT_COHERENT_WALK,
		.tlb		= smmu_domain->flush_ops,
		.iommu_dev	= smmu->dev,
	};

	if (smmu->impl && smmu->impl->init_context) {
		ret = smmu->impl->init_context(smmu_domain, &pgtbl_cfg, dev);
		if (ret)
			goto out_clear_smmu;
	}

	if (smmu_domain->pgtbl_quirks)
		pgtbl_cfg.quirks |= smmu_domain->pgtbl_quirks;

	pgtbl_ops = alloc_io_pgtable_ops(fmt, &pgtbl_cfg, smmu_domain);
	if (!pgtbl_ops) {
		ret = -ENOMEM;
		goto out_clear_smmu;
	}

	/* Update the domain's page sizes to reflect the page table format */
	domain->pgsize_bitmap = pgtbl_cfg.pgsize_bitmap;

	if (pgtbl_cfg.quirks & IO_PGTABLE_QUIRK_ARM_TTBR1) {
		domain->geometry.aperture_start = ~0UL << ias;
		domain->geometry.aperture_end = ~0UL;
	} else {
		domain->geometry.aperture_end = (1UL << ias) - 1;
	}

	domain->geometry.force_aperture = true;

	/* Initialise the context bank with our page table cfg */
	arm_smmu_init_context_bank(smmu_domain, &pgtbl_cfg);
	arm_smmu_write_context_bank(smmu, cfg->cbndx);

	/*
	 * Request context fault interrupt. Do this last to avoid the
	 * handler seeing a half-initialised domain state.
	 */
	irq = smmu->irqs[cfg->irptndx];

	if (smmu->impl && smmu->impl->context_fault)
		context_fault = smmu->impl->context_fault;
	else
		context_fault = arm_smmu_context_fault;

	ret = devm_request_irq(smmu->dev, irq, context_fault,
			       IRQF_SHARED, "arm-smmu-context-fault", domain);
	if (ret < 0) {
		dev_err(smmu->dev, "failed to request context IRQ %d (%u)\n",
			cfg->irptndx, irq);
		cfg->irptndx = ARM_SMMU_INVALID_IRPTNDX;
	}

	mutex_unlock(&smmu_domain->init_mutex);

	/* Publish page table ops for map/unmap */
	smmu_domain->pgtbl_ops = pgtbl_ops;
	return 0;

out_clear_smmu:
	__arm_smmu_free_bitmap(smmu->context_map, cfg->cbndx);
	smmu_domain->smmu = NULL;
out_unlock:
	mutex_unlock(&smmu_domain->init_mutex);
	return ret;
}

static void arm_smmu_destroy_domain_context(struct iommu_domain *domain)
{
	struct arm_smmu_domain *smmu_domain = to_smmu_domain(domain);
	struct arm_smmu_device *smmu = smmu_domain->smmu;
	struct arm_smmu_cfg *cfg = &smmu_domain->cfg;
	int ret, irq;

	if (!smmu || domain->type == IOMMU_DOMAIN_IDENTITY)
		return;

	ret = arm_smmu_rpm_get(smmu);
	if (ret < 0)
		return;

	/*
	 * Disable the context bank and free the page tables before freeing
	 * it.
	 */
	smmu->cbs[cfg->cbndx].cfg = NULL;
	arm_smmu_write_context_bank(smmu, cfg->cbndx);

	if (cfg->irptndx != ARM_SMMU_INVALID_IRPTNDX) {
		irq = smmu->irqs[cfg->irptndx];
		devm_free_irq(smmu->dev, irq, domain);
	}

	free_io_pgtable_ops(smmu_domain->pgtbl_ops);
	__arm_smmu_free_bitmap(smmu->context_map, cfg->cbndx);

	arm_smmu_rpm_put(smmu);
}

static struct iommu_domain *arm_smmu_domain_alloc(unsigned type)
{
	struct arm_smmu_domain *smmu_domain;

	if (type != IOMMU_DOMAIN_UNMANAGED && type != IOMMU_DOMAIN_IDENTITY) {
		if (using_legacy_binding || type != IOMMU_DOMAIN_DMA)
			return NULL;
	}
	/*
	 * Allocate the domain and initialise some of its data structures.
	 * We can't really do anything meaningful until we've added a
	 * master.
	 */
	smmu_domain = kzalloc(sizeof(*smmu_domain), GFP_KERNEL);
	if (!smmu_domain)
		return NULL;

	mutex_init(&smmu_domain->init_mutex);
	spin_lock_init(&smmu_domain->cb_lock);

	return &smmu_domain->domain;
}

static void arm_smmu_domain_free(struct iommu_domain *domain)
{
	struct arm_smmu_domain *smmu_domain = to_smmu_domain(domain);

	/*
	 * Free the domain resources. We assume that all devices have
	 * already been detached.
	 */
	arm_smmu_destroy_domain_context(domain);
	kfree(smmu_domain);
}

static void arm_smmu_write_smr(struct arm_smmu_device *smmu, int idx)
{
	struct arm_smmu_smr *smr = smmu->smrs + idx;
	u32 reg = FIELD_PREP(ARM_SMMU_SMR_ID, smr->id) |
		  FIELD_PREP(ARM_SMMU_SMR_MASK, smr->mask);

	if (!(smmu->features & ARM_SMMU_FEAT_EXIDS) && smr->valid)
		reg |= ARM_SMMU_SMR_VALID;
	arm_smmu_gr0_write(smmu, ARM_SMMU_GR0_SMR(idx), reg);
}

static void arm_smmu_write_s2cr(struct arm_smmu_device *smmu, int idx)
{
	struct arm_smmu_s2cr *s2cr = smmu->s2crs + idx;
	u32 reg;

	if (smmu->impl && smmu->impl->write_s2cr) {
		smmu->impl->write_s2cr(smmu, idx);
		return;
	}

	reg = FIELD_PREP(ARM_SMMU_S2CR_TYPE, s2cr->type) |
	      FIELD_PREP(ARM_SMMU_S2CR_CBNDX, s2cr->cbndx) |
	      FIELD_PREP(ARM_SMMU_S2CR_PRIVCFG, s2cr->privcfg);

	if (smmu->features & ARM_SMMU_FEAT_EXIDS && smmu->smrs &&
	    smmu->smrs[idx].valid)
		reg |= ARM_SMMU_S2CR_EXIDVALID;
	arm_smmu_gr0_write(smmu, ARM_SMMU_GR0_S2CR(idx), reg);
}

static void arm_smmu_write_sme(struct arm_smmu_device *smmu, int idx)
{
	arm_smmu_write_s2cr(smmu, idx);
	if (smmu->smrs)
		arm_smmu_write_smr(smmu, idx);
}

/*
 * The width of SMR's mask field depends on sCR0_EXIDENABLE, so this function
 * should be called after sCR0 is written.
 */
static void arm_smmu_test_smr_masks(struct arm_smmu_device *smmu)
{
	u32 smr;
	int i;

	if (!smmu->smrs)
		return;
	/*
	 * If we've had to accommodate firmware memory regions, we may
	 * have live SMRs by now; tread carefully...
	 *
	 * Somewhat perversely, not having a free SMR for this test implies we
	 * can get away without it anyway, as we'll only be able to 'allocate'
	 * these SMRs for the ID/mask values we're already trusting to be OK.
	 */
	for (i = 0; i < smmu->num_mapping_groups; i++)
		if (!smmu->smrs[i].valid)
			goto smr_ok;
	return;
smr_ok:
	/*
	 * SMR.ID bits may not be preserved if the corresponding MASK
	 * bits are set, so check each one separately. We can reject
	 * masters later if they try to claim IDs outside these masks.
	 */
	smr = FIELD_PREP(ARM_SMMU_SMR_ID, smmu->streamid_mask);
	arm_smmu_gr0_write(smmu, ARM_SMMU_GR0_SMR(i), smr);
	smr = arm_smmu_gr0_read(smmu, ARM_SMMU_GR0_SMR(i));
	smmu->streamid_mask = FIELD_GET(ARM_SMMU_SMR_ID, smr);

	smr = FIELD_PREP(ARM_SMMU_SMR_MASK, smmu->streamid_mask);
	arm_smmu_gr0_write(smmu, ARM_SMMU_GR0_SMR(i), smr);
	smr = arm_smmu_gr0_read(smmu, ARM_SMMU_GR0_SMR(i));
	smmu->smr_mask_mask = FIELD_GET(ARM_SMMU_SMR_MASK, smr);
}

static int arm_smmu_find_sme(struct arm_smmu_device *smmu, u16 id, u16 mask)
{
	struct arm_smmu_smr *smrs = smmu->smrs;
	int i, free_idx = -ENOSPC;

	/* Stream indexing is blissfully easy */
	if (!smrs)
		return id;

	/* Validating SMRs is... less so */
	for (i = 0; i < smmu->num_mapping_groups; ++i) {
		if (!smrs[i].valid) {
			/*
			 * Note the first free entry we come across, which
			 * we'll claim in the end if nothing else matches.
			 */
			if (free_idx < 0)
				free_idx = i;
			continue;
		}
		/*
		 * If the new entry is _entirely_ matched by an existing entry,
		 * then reuse that, with the guarantee that there also cannot
		 * be any subsequent conflicting entries. In normal use we'd
		 * expect simply identical entries for this case, but there's
		 * no harm in accommodating the generalisation.
		 */
		if ((mask & smrs[i].mask) == mask &&
		    !((id ^ smrs[i].id) & ~smrs[i].mask))
			return i;
		/*
		 * If the new entry has any other overlap with an existing one,
		 * though, then there always exists at least one stream ID
		 * which would cause a conflict, and we can't allow that risk.
		 */
		if (!((id ^ smrs[i].id) & ~(smrs[i].mask | mask)))
			return -EINVAL;
	}

	return free_idx;
}

static bool arm_smmu_free_sme(struct arm_smmu_device *smmu, int idx)
{
	if (--smmu->s2crs[idx].count)
		return false;

	smmu->s2crs[idx] = s2cr_init_val;
	if (smmu->smrs)
		smmu->smrs[idx].valid = false;

	return true;
}

static int arm_smmu_master_alloc_smes(struct device *dev)
{
	struct iommu_fwspec *fwspec = dev_iommu_fwspec_get(dev);
	struct arm_smmu_master_cfg *cfg = dev_iommu_priv_get(dev);
	struct arm_smmu_device *smmu = cfg->smmu;
	struct arm_smmu_smr *smrs = smmu->smrs;
	int i, idx, ret;

	mutex_lock(&smmu->stream_map_mutex);
	/* Figure out a viable stream map entry allocation */
	for_each_cfg_sme(cfg, fwspec, i, idx) {
		u16 sid = FIELD_GET(ARM_SMMU_SMR_ID, fwspec->ids[i]);
		u16 mask = FIELD_GET(ARM_SMMU_SMR_MASK, fwspec->ids[i]);

		if (idx != INVALID_SMENDX) {
			ret = -EEXIST;
			goto out_err;
		}

		ret = arm_smmu_find_sme(smmu, sid, mask);
		if (ret < 0)
			goto out_err;

		idx = ret;
		if (smrs && smmu->s2crs[idx].count == 0) {
			smrs[idx].id = sid;
			smrs[idx].mask = mask;
			smrs[idx].valid = true;
		}
		smmu->s2crs[idx].count++;
		cfg->smendx[i] = (s16)idx;
	}

	/* It worked! Now, poke the actual hardware */
	for_each_cfg_sme(cfg, fwspec, i, idx)
		arm_smmu_write_sme(smmu, idx);

	mutex_unlock(&smmu->stream_map_mutex);
	return 0;

out_err:
	while (i--) {
		arm_smmu_free_sme(smmu, cfg->smendx[i]);
		cfg->smendx[i] = INVALID_SMENDX;
	}
	mutex_unlock(&smmu->stream_map_mutex);
	return ret;
}

static void arm_smmu_master_free_smes(struct arm_smmu_master_cfg *cfg,
				      struct iommu_fwspec *fwspec)
{
	struct arm_smmu_device *smmu = cfg->smmu;
	int i, idx;

	mutex_lock(&smmu->stream_map_mutex);
	for_each_cfg_sme(cfg, fwspec, i, idx) {
		if (arm_smmu_free_sme(smmu, idx))
			arm_smmu_write_sme(smmu, idx);
		cfg->smendx[i] = INVALID_SMENDX;
	}
	mutex_unlock(&smmu->stream_map_mutex);
}

static int arm_smmu_domain_add_master(struct arm_smmu_domain *smmu_domain,
				      struct arm_smmu_master_cfg *cfg,
				      struct iommu_fwspec *fwspec)
{
	struct arm_smmu_device *smmu = smmu_domain->smmu;
	struct arm_smmu_s2cr *s2cr = smmu->s2crs;
	u8 cbndx = smmu_domain->cfg.cbndx;
	enum arm_smmu_s2cr_type type;
	int i, idx;

	if (smmu_domain->stage == ARM_SMMU_DOMAIN_BYPASS)
		type = S2CR_TYPE_BYPASS;
	else
		type = S2CR_TYPE_TRANS;

	for_each_cfg_sme(cfg, fwspec, i, idx) {
		if (type == s2cr[idx].type && cbndx == s2cr[idx].cbndx)
			continue;

		s2cr[idx].type = type;
		s2cr[idx].privcfg = S2CR_PRIVCFG_DEFAULT;
		s2cr[idx].cbndx = cbndx;
		arm_smmu_write_s2cr(smmu, idx);
	}
	return 0;
}

static int arm_smmu_attach_dev(struct iommu_domain *domain, struct device *dev)
{
	struct arm_smmu_domain *smmu_domain = to_smmu_domain(domain);
	struct iommu_fwspec *fwspec = dev_iommu_fwspec_get(dev);
	struct arm_smmu_master_cfg *cfg;
	struct arm_smmu_device *smmu;
	int ret;

	if (!fwspec || fwspec->ops != &arm_smmu_ops) {
		dev_err(dev, "cannot attach to SMMU, is it on the same bus?\n");
		return -ENXIO;
	}

	/*
	 * FIXME: The arch/arm DMA API code tries to attach devices to its own
	 * domains between of_xlate() and probe_device() - we have no way to cope
	 * with that, so until ARM gets converted to rely on groups and default
	 * domains, just say no (but more politely than by dereferencing NULL).
	 * This should be at least a WARN_ON once that's sorted.
	 */
	cfg = dev_iommu_priv_get(dev);
	if (!cfg)
		return -ENODEV;

	smmu = cfg->smmu;

	ret = arm_smmu_rpm_get(smmu);
	if (ret < 0)
		return ret;

	/* Ensure that the domain is finalised */
	ret = arm_smmu_init_domain_context(domain, smmu, dev);
	if (ret < 0)
		goto rpm_put;

	/*
	 * Sanity check the domain. We don't support domains across
	 * different SMMUs.
	 */
	if (smmu_domain->smmu != smmu) {
		ret = -EINVAL;
		goto rpm_put;
	}

	/* Looks ok, so add the device to the domain */
	ret = arm_smmu_domain_add_master(smmu_domain, cfg, fwspec);

	/*
	 * Setup an autosuspend delay to avoid bouncing runpm state.
	 * Otherwise, if a driver for a suspended consumer device
	 * unmaps buffers, it will runpm resume/suspend for each one.
	 *
	 * For example, when used by a GPU device, when an application
	 * or game exits, it can trigger unmapping 100s or 1000s of
	 * buffers.  With a runpm cycle for each buffer, that adds up
	 * to 5-10sec worth of reprogramming the context bank, while
	 * the system appears to be locked up to the user.
	 */
	pm_runtime_set_autosuspend_delay(smmu->dev, 20);
	pm_runtime_use_autosuspend(smmu->dev);

rpm_put:
	arm_smmu_rpm_put(smmu);
	return ret;
}

static int arm_smmu_map_pages(struct iommu_domain *domain, unsigned long iova,
			      phys_addr_t paddr, size_t pgsize, size_t pgcount,
			      int prot, gfp_t gfp, size_t *mapped)
{
	struct io_pgtable_ops *ops = to_smmu_domain(domain)->pgtbl_ops;
	struct arm_smmu_device *smmu = to_smmu_domain(domain)->smmu;
	int ret;

	if (!ops)
		return -ENODEV;

	arm_smmu_rpm_get(smmu);
	ret = ops->map_pages(ops, iova, paddr, pgsize, pgcount, prot, gfp, mapped);
	arm_smmu_rpm_put(smmu);

	return ret;
}

static size_t arm_smmu_unmap_pages(struct iommu_domain *domain, unsigned long iova,
				   size_t pgsize, size_t pgcount,
				   struct iommu_iotlb_gather *iotlb_gather)
{
	struct io_pgtable_ops *ops = to_smmu_domain(domain)->pgtbl_ops;
	struct arm_smmu_device *smmu = to_smmu_domain(domain)->smmu;
	size_t ret;

	if (!ops)
		return 0;

	arm_smmu_rpm_get(smmu);
	ret = ops->unmap_pages(ops, iova, pgsize, pgcount, iotlb_gather);
	arm_smmu_rpm_put(smmu);

	return ret;
}

static void arm_smmu_flush_iotlb_all(struct iommu_domain *domain)
{
	struct arm_smmu_domain *smmu_domain = to_smmu_domain(domain);
	struct arm_smmu_device *smmu = smmu_domain->smmu;

	if (smmu_domain->flush_ops) {
		arm_smmu_rpm_get(smmu);
		smmu_domain->flush_ops->tlb_flush_all(smmu_domain);
		arm_smmu_rpm_put(smmu);
	}
}

static void arm_smmu_iotlb_sync(struct iommu_domain *domain,
				struct iommu_iotlb_gather *gather)
{
	struct arm_smmu_domain *smmu_domain = to_smmu_domain(domain);
	struct arm_smmu_device *smmu = smmu_domain->smmu;

	if (!smmu)
		return;

	arm_smmu_rpm_get(smmu);
	if (smmu->version == ARM_SMMU_V2 ||
	    smmu_domain->stage == ARM_SMMU_DOMAIN_S1)
		arm_smmu_tlb_sync_context(smmu_domain);
	else
		arm_smmu_tlb_sync_global(smmu);
	arm_smmu_rpm_put(smmu);
}

static phys_addr_t arm_smmu_iova_to_phys_hard(struct iommu_domain *domain,
					      dma_addr_t iova)
{
	struct arm_smmu_domain *smmu_domain = to_smmu_domain(domain);
	struct arm_smmu_device *smmu = smmu_domain->smmu;
	struct arm_smmu_cfg *cfg = &smmu_domain->cfg;
	struct io_pgtable_ops *ops= smmu_domain->pgtbl_ops;
	struct device *dev = smmu->dev;
	void __iomem *reg;
	u32 tmp;
	u64 phys;
	unsigned long va, flags;
	int ret, idx = cfg->cbndx;
	phys_addr_t addr = 0;

	ret = arm_smmu_rpm_get(smmu);
	if (ret < 0)
		return 0;

	spin_lock_irqsave(&smmu_domain->cb_lock, flags);
	va = iova & ~0xfffUL;
	if (cfg->fmt == ARM_SMMU_CTX_FMT_AARCH64)
		arm_smmu_cb_writeq(smmu, idx, ARM_SMMU_CB_ATS1PR, va);
	else
		arm_smmu_cb_write(smmu, idx, ARM_SMMU_CB_ATS1PR, va);

	reg = arm_smmu_page(smmu, ARM_SMMU_CB(smmu, idx)) + ARM_SMMU_CB_ATSR;
	if (readl_poll_timeout_atomic(reg, tmp, !(tmp & ARM_SMMU_ATSR_ACTIVE),
				      5, 50)) {
		spin_unlock_irqrestore(&smmu_domain->cb_lock, flags);
		dev_err(dev,
			"iova to phys timed out on %pad. Falling back to software table walk.\n",
			&iova);
		arm_smmu_rpm_put(smmu);
		return ops->iova_to_phys(ops, iova);
	}

	phys = arm_smmu_cb_readq(smmu, idx, ARM_SMMU_CB_PAR);
	spin_unlock_irqrestore(&smmu_domain->cb_lock, flags);
	if (phys & ARM_SMMU_CB_PAR_F) {
		dev_err(dev, "translation fault!\n");
		dev_err(dev, "PAR = 0x%llx\n", phys);
		goto out;
	}

	addr = (phys & GENMASK_ULL(39, 12)) | (iova & 0xfff);
out:
	arm_smmu_rpm_put(smmu);

	return addr;
}

static phys_addr_t arm_smmu_iova_to_phys(struct iommu_domain *domain,
					dma_addr_t iova)
{
	struct arm_smmu_domain *smmu_domain = to_smmu_domain(domain);
	struct io_pgtable_ops *ops = smmu_domain->pgtbl_ops;

	if (!ops)
		return 0;

	if (smmu_domain->smmu->features & ARM_SMMU_FEAT_TRANS_OPS &&
			smmu_domain->stage == ARM_SMMU_DOMAIN_S1)
		return arm_smmu_iova_to_phys_hard(domain, iova);

	return ops->iova_to_phys(ops, iova);
}

static bool arm_smmu_capable(struct device *dev, enum iommu_cap cap)
{
	struct arm_smmu_master_cfg *cfg = dev_iommu_priv_get(dev);

	switch (cap) {
	case IOMMU_CAP_CACHE_COHERENCY:
		/*
		 * It's overwhelmingly the case in practice that when the pagetable
		 * walk interface is connected to a coherent interconnect, all the
		 * translation interfaces are too. Furthermore if the device is
		 * natively coherent, then its translation interface must also be.
		 */
		return cfg->smmu->features & ARM_SMMU_FEAT_COHERENT_WALK ||
			device_get_dma_attr(dev) == DEV_DMA_COHERENT;
	case IOMMU_CAP_NOEXEC:
	case IOMMU_CAP_DEFERRED_FLUSH:
		return true;
	default:
		return false;
	}
}

static
struct arm_smmu_device *arm_smmu_get_by_fwnode(struct fwnode_handle *fwnode)
{
	struct device *dev = driver_find_device_by_fwnode(&arm_smmu_driver.driver,
							  fwnode);
	put_device(dev);
	return dev ? dev_get_drvdata(dev) : NULL;
}

static struct iommu_device *arm_smmu_probe_device(struct device *dev)
{
	struct arm_smmu_device *smmu = NULL;
	struct arm_smmu_master_cfg *cfg;
	struct iommu_fwspec *fwspec = dev_iommu_fwspec_get(dev);
	int i, ret;

	if (using_legacy_binding) {
		ret = arm_smmu_register_legacy_master(dev, &smmu);

		/*
		 * If dev->iommu_fwspec is initally NULL, arm_smmu_register_legacy_master()
		 * will allocate/initialise a new one. Thus we need to update fwspec for
		 * later use.
		 */
		fwspec = dev_iommu_fwspec_get(dev);
		if (ret)
			goto out_free;
	} else if (fwspec && fwspec->ops == &arm_smmu_ops) {
		smmu = arm_smmu_get_by_fwnode(fwspec->iommu_fwnode);
	} else {
		return ERR_PTR(-ENODEV);
	}

	ret = -EINVAL;
	for (i = 0; i < fwspec->num_ids; i++) {
		u16 sid = FIELD_GET(ARM_SMMU_SMR_ID, fwspec->ids[i]);
		u16 mask = FIELD_GET(ARM_SMMU_SMR_MASK, fwspec->ids[i]);

		if (sid & ~smmu->streamid_mask) {
			dev_err(dev, "stream ID 0x%x out of range for SMMU (0x%x)\n",
				sid, smmu->streamid_mask);
			goto out_free;
		}
		if (mask & ~smmu->smr_mask_mask) {
			dev_err(dev, "SMR mask 0x%x out of range for SMMU (0x%x)\n",
				mask, smmu->smr_mask_mask);
			goto out_free;
		}
	}

	ret = -ENOMEM;
	cfg = kzalloc(offsetof(struct arm_smmu_master_cfg, smendx[i]),
		      GFP_KERNEL);
	if (!cfg)
		goto out_free;

	cfg->smmu = smmu;
	dev_iommu_priv_set(dev, cfg);
	while (i--)
		cfg->smendx[i] = INVALID_SMENDX;

	ret = arm_smmu_rpm_get(smmu);
	if (ret < 0)
		goto out_cfg_free;

	ret = arm_smmu_master_alloc_smes(dev);
	arm_smmu_rpm_put(smmu);

	if (ret)
		goto out_cfg_free;

	device_link_add(dev, smmu->dev,
			DL_FLAG_PM_RUNTIME | DL_FLAG_AUTOREMOVE_SUPPLIER);

	return &smmu->iommu;

out_cfg_free:
	kfree(cfg);
out_free:
	iommu_fwspec_free(dev);
	return ERR_PTR(ret);
}

static void arm_smmu_release_device(struct device *dev)
{
	struct iommu_fwspec *fwspec = dev_iommu_fwspec_get(dev);
	struct arm_smmu_master_cfg *cfg = dev_iommu_priv_get(dev);
	int ret;

	ret = arm_smmu_rpm_get(cfg->smmu);
	if (ret < 0)
		return;

	arm_smmu_master_free_smes(cfg, fwspec);

	arm_smmu_rpm_put(cfg->smmu);

	dev_iommu_priv_set(dev, NULL);
	kfree(cfg);
}

static void arm_smmu_probe_finalize(struct device *dev)
{
	struct arm_smmu_master_cfg *cfg;
	struct arm_smmu_device *smmu;

	cfg = dev_iommu_priv_get(dev);
	smmu = cfg->smmu;

	if (smmu->impl && smmu->impl->probe_finalize)
		smmu->impl->probe_finalize(smmu, dev);
}

static struct iommu_group *arm_smmu_device_group(struct device *dev)
{
	struct arm_smmu_master_cfg *cfg = dev_iommu_priv_get(dev);
	struct iommu_fwspec *fwspec = dev_iommu_fwspec_get(dev);
	struct arm_smmu_device *smmu = cfg->smmu;
	struct iommu_group *group = NULL;
	int i, idx;

	mutex_lock(&smmu->stream_map_mutex);
	for_each_cfg_sme(cfg, fwspec, i, idx) {
		if (group && smmu->s2crs[idx].group &&
		    group != smmu->s2crs[idx].group) {
			mutex_unlock(&smmu->stream_map_mutex);
			return ERR_PTR(-EINVAL);
		}

		group = smmu->s2crs[idx].group;
	}

	if (group) {
		mutex_unlock(&smmu->stream_map_mutex);
		return iommu_group_ref_get(group);
	}

	if (dev_is_pci(dev))
		group = pci_device_group(dev);
	else if (dev_is_fsl_mc(dev))
		group = fsl_mc_device_group(dev);
	else
		group = generic_device_group(dev);

	/* Remember group for faster lookups */
	if (!IS_ERR(group))
		for_each_cfg_sme(cfg, fwspec, i, idx)
			smmu->s2crs[idx].group = group;

	mutex_unlock(&smmu->stream_map_mutex);
	return group;
}

static int arm_smmu_enable_nesting(struct iommu_domain *domain)
{
	struct arm_smmu_domain *smmu_domain = to_smmu_domain(domain);
	int ret = 0;

	mutex_lock(&smmu_domain->init_mutex);
	if (smmu_domain->smmu)
		ret = -EPERM;
	else
		smmu_domain->stage = ARM_SMMU_DOMAIN_NESTED;
	mutex_unlock(&smmu_domain->init_mutex);

	return ret;
}

static int arm_smmu_set_pgtable_quirks(struct iommu_domain *domain,
		unsigned long quirks)
{
	struct arm_smmu_domain *smmu_domain = to_smmu_domain(domain);
	int ret = 0;

	mutex_lock(&smmu_domain->init_mutex);
	if (smmu_domain->smmu)
		ret = -EPERM;
	else
		smmu_domain->pgtbl_quirks = quirks;
	mutex_unlock(&smmu_domain->init_mutex);

	return ret;
}

static int arm_smmu_of_xlate(struct device *dev, struct of_phandle_args *args)
{
	u32 mask, fwid = 0;

	if (args->args_count > 0)
		fwid |= FIELD_PREP(ARM_SMMU_SMR_ID, args->args[0]);

	if (args->args_count > 1)
		fwid |= FIELD_PREP(ARM_SMMU_SMR_MASK, args->args[1]);
	else if (!of_property_read_u32(args->np, "stream-match-mask", &mask))
		fwid |= FIELD_PREP(ARM_SMMU_SMR_MASK, mask);

	return iommu_fwspec_add_ids(dev, &fwid, 1);
}

static void arm_smmu_get_resv_regions(struct device *dev,
				      struct list_head *head)
{
	struct iommu_resv_region *region;
	int prot = IOMMU_WRITE | IOMMU_NOEXEC | IOMMU_MMIO;

	region = iommu_alloc_resv_region(MSI_IOVA_BASE, MSI_IOVA_LENGTH,
					 prot, IOMMU_RESV_SW_MSI, GFP_KERNEL);
	if (!region)
		return;

	list_add_tail(&region->list, head);

	iommu_dma_get_resv_regions(dev, head);
}

static int arm_smmu_def_domain_type(struct device *dev)
{
	struct arm_smmu_master_cfg *cfg = dev_iommu_priv_get(dev);
	const struct arm_smmu_impl *impl = cfg->smmu->impl;

	if (using_legacy_binding)
		return IOMMU_DOMAIN_IDENTITY;

	if (impl && impl->def_domain_type)
		return impl->def_domain_type(dev);

	return 0;
}

static struct iommu_ops arm_smmu_ops = {
	.capable		= arm_smmu_capable,
	.domain_alloc		= arm_smmu_domain_alloc,
	.probe_device		= arm_smmu_probe_device,
	.release_device		= arm_smmu_release_device,
	.probe_finalize		= arm_smmu_probe_finalize,
	.device_group		= arm_smmu_device_group,
	.of_xlate		= arm_smmu_of_xlate,
	.get_resv_regions	= arm_smmu_get_resv_regions,
	.def_domain_type	= arm_smmu_def_domain_type,
	.pgsize_bitmap		= -1UL, /* Restricted during device attach */
	.owner			= THIS_MODULE,
	.default_domain_ops = &(const struct iommu_domain_ops) {
		.attach_dev		= arm_smmu_attach_dev,
		.map_pages		= arm_smmu_map_pages,
		.unmap_pages		= arm_smmu_unmap_pages,
		.flush_iotlb_all	= arm_smmu_flush_iotlb_all,
		.iotlb_sync		= arm_smmu_iotlb_sync,
		.iova_to_phys		= arm_smmu_iova_to_phys,
		.enable_nesting		= arm_smmu_enable_nesting,
		.set_pgtable_quirks	= arm_smmu_set_pgtable_quirks,
		.free			= arm_smmu_domain_free,
	}
};

static void arm_smmu_device_reset(struct arm_smmu_device *smmu)
{
	int i;
	u32 reg;

	/* clear global FSR */
	reg = arm_smmu_gr0_read(smmu, ARM_SMMU_GR0_sGFSR);
	arm_smmu_gr0_write(smmu, ARM_SMMU_GR0_sGFSR, reg);

	/*
	 * Reset stream mapping groups: Initial values mark all SMRn as
	 * invalid and all S2CRn as bypass unless overridden.
	 */
	for (i = 0; i < smmu->num_mapping_groups; ++i)
		arm_smmu_write_sme(smmu, i);

	/* Make sure all context banks are disabled and clear CB_FSR  */
	for (i = 0; i < smmu->num_context_banks; ++i) {
		arm_smmu_write_context_bank(smmu, i);
		arm_smmu_cb_write(smmu, i, ARM_SMMU_CB_FSR, ARM_SMMU_FSR_FAULT);
	}

	/* Invalidate the TLB, just in case */
	arm_smmu_gr0_write(smmu, ARM_SMMU_GR0_TLBIALLH, QCOM_DUMMY_VAL);
	arm_smmu_gr0_write(smmu, ARM_SMMU_GR0_TLBIALLNSNH, QCOM_DUMMY_VAL);

	reg = arm_smmu_gr0_read(smmu, ARM_SMMU_GR0_sCR0);

	/* Enable fault reporting */
	reg |= (ARM_SMMU_sCR0_GFRE | ARM_SMMU_sCR0_GFIE |
		ARM_SMMU_sCR0_GCFGFRE | ARM_SMMU_sCR0_GCFGFIE);

	/* Disable TLB broadcasting. */
	reg |= (ARM_SMMU_sCR0_VMIDPNE | ARM_SMMU_sCR0_PTM);

	/* Enable client access, handling unmatched streams as appropriate */
	reg &= ~ARM_SMMU_sCR0_CLIENTPD;
	if (disable_bypass)
		reg |= ARM_SMMU_sCR0_USFCFG;
	else
		reg &= ~ARM_SMMU_sCR0_USFCFG;

	/* Disable forced broadcasting */
	reg &= ~ARM_SMMU_sCR0_FB;

	/* Don't upgrade barriers */
	reg &= ~(ARM_SMMU_sCR0_BSU);

	if (smmu->features & ARM_SMMU_FEAT_VMID16)
		reg |= ARM_SMMU_sCR0_VMID16EN;

	if (smmu->features & ARM_SMMU_FEAT_EXIDS)
		reg |= ARM_SMMU_sCR0_EXIDENABLE;

	if (smmu->impl && smmu->impl->reset)
		smmu->impl->reset(smmu);

	/* Push the button */
	arm_smmu_tlb_sync_global(smmu);
	arm_smmu_gr0_write(smmu, ARM_SMMU_GR0_sCR0, reg);
}

static int arm_smmu_id_size_to_bits(int size)
{
	switch (size) {
	case 0:
		return 32;
	case 1:
		return 36;
	case 2:
		return 40;
	case 3:
		return 42;
	case 4:
		return 44;
	case 5:
	default:
		return 48;
	}
}

static int arm_smmu_device_cfg_probe(struct arm_smmu_device *smmu)
{
	unsigned int size;
	u32 id;
	bool cttw_reg, cttw_fw = smmu->features & ARM_SMMU_FEAT_COHERENT_WALK;
	int i, ret;

	dev_notice(smmu->dev, "probing hardware configuration...\n");
	dev_notice(smmu->dev, "SMMUv%d with:\n",
			smmu->version == ARM_SMMU_V2 ? 2 : 1);

	/* ID0 */
	id = arm_smmu_gr0_read(smmu, ARM_SMMU_GR0_ID0);

	/* Restrict available stages based on module parameter */
	if (force_stage == 1)
		id &= ~(ARM_SMMU_ID0_S2TS | ARM_SMMU_ID0_NTS);
	else if (force_stage == 2)
		id &= ~(ARM_SMMU_ID0_S1TS | ARM_SMMU_ID0_NTS);

	if (id & ARM_SMMU_ID0_S1TS) {
		smmu->features |= ARM_SMMU_FEAT_TRANS_S1;
		dev_notice(smmu->dev, "\tstage 1 translation\n");
	}

	if (id & ARM_SMMU_ID0_S2TS) {
		smmu->features |= ARM_SMMU_FEAT_TRANS_S2;
		dev_notice(smmu->dev, "\tstage 2 translation\n");
	}

	if (id & ARM_SMMU_ID0_NTS) {
		smmu->features |= ARM_SMMU_FEAT_TRANS_NESTED;
		dev_notice(smmu->dev, "\tnested translation\n");
	}

	if (!(smmu->features &
		(ARM_SMMU_FEAT_TRANS_S1 | ARM_SMMU_FEAT_TRANS_S2))) {
		dev_err(smmu->dev, "\tno translation support!\n");
		return -ENODEV;
	}

	if ((id & ARM_SMMU_ID0_S1TS) &&
	    ((smmu->version < ARM_SMMU_V2) || !(id & ARM_SMMU_ID0_ATOSNS))) {
		smmu->features |= ARM_SMMU_FEAT_TRANS_OPS;
		dev_notice(smmu->dev, "\taddress translation ops\n");
	}

	/*
	 * In order for DMA API calls to work properly, we must defer to what
	 * the FW says about coherency, regardless of what the hardware claims.
	 * Fortunately, this also opens up a workaround for systems where the
	 * ID register value has ended up configured incorrectly.
	 */
	cttw_reg = !!(id & ARM_SMMU_ID0_CTTW);
	if (cttw_fw || cttw_reg)
		dev_notice(smmu->dev, "\t%scoherent table walk\n",
			   cttw_fw ? "" : "non-");
	if (cttw_fw != cttw_reg)
		dev_notice(smmu->dev,
			   "\t(IDR0.CTTW overridden by FW configuration)\n");

	/* Max. number of entries we have for stream matching/indexing */
	if (smmu->version == ARM_SMMU_V2 && id & ARM_SMMU_ID0_EXIDS) {
		smmu->features |= ARM_SMMU_FEAT_EXIDS;
		size = 1 << 16;
	} else {
		size = 1 << FIELD_GET(ARM_SMMU_ID0_NUMSIDB, id);
	}
	smmu->streamid_mask = size - 1;
	if (id & ARM_SMMU_ID0_SMS) {
		smmu->features |= ARM_SMMU_FEAT_STREAM_MATCH;
		size = FIELD_GET(ARM_SMMU_ID0_NUMSMRG, id);
		if (size == 0) {
			dev_err(smmu->dev,
				"stream-matching supported, but no SMRs present!\n");
			return -ENODEV;
		}

		/* Zero-initialised to mark as invalid */
		smmu->smrs = devm_kcalloc(smmu->dev, size, sizeof(*smmu->smrs),
					  GFP_KERNEL);
		if (!smmu->smrs)
			return -ENOMEM;

		dev_notice(smmu->dev,
			   "\tstream matching with %u register groups", size);
	}
	/* s2cr->type == 0 means translation, so initialise explicitly */
	smmu->s2crs = devm_kmalloc_array(smmu->dev, size, sizeof(*smmu->s2crs),
					 GFP_KERNEL);
	if (!smmu->s2crs)
		return -ENOMEM;
	for (i = 0; i < size; i++)
		smmu->s2crs[i] = s2cr_init_val;

	smmu->num_mapping_groups = size;
	mutex_init(&smmu->stream_map_mutex);
	spin_lock_init(&smmu->global_sync_lock);

	if (smmu->version < ARM_SMMU_V2 ||
	    !(id & ARM_SMMU_ID0_PTFS_NO_AARCH32)) {
		smmu->features |= ARM_SMMU_FEAT_FMT_AARCH32_L;
		if (!(id & ARM_SMMU_ID0_PTFS_NO_AARCH32S))
			smmu->features |= ARM_SMMU_FEAT_FMT_AARCH32_S;
	}

	/* ID1 */
	id = arm_smmu_gr0_read(smmu, ARM_SMMU_GR0_ID1);
	smmu->pgshift = (id & ARM_SMMU_ID1_PAGESIZE) ? 16 : 12;

	/* Check for size mismatch of SMMU address space from mapped region */
	size = 1 << (FIELD_GET(ARM_SMMU_ID1_NUMPAGENDXB, id) + 1);
	if (smmu->numpage != 2 * size << smmu->pgshift)
		dev_warn(smmu->dev,
			"SMMU address space size (0x%x) differs from mapped region size (0x%x)!\n",
			2 * size << smmu->pgshift, smmu->numpage);
	/* Now properly encode NUMPAGE to subsequently derive SMMU_CB_BASE */
	smmu->numpage = size;

	smmu->num_s2_context_banks = FIELD_GET(ARM_SMMU_ID1_NUMS2CB, id);
	smmu->num_context_banks = FIELD_GET(ARM_SMMU_ID1_NUMCB, id);
	if (smmu->num_s2_context_banks > smmu->num_context_banks) {
		dev_err(smmu->dev, "impossible number of S2 context banks!\n");
		return -ENODEV;
	}
	dev_notice(smmu->dev, "\t%u context banks (%u stage-2 only)\n",
		   smmu->num_context_banks, smmu->num_s2_context_banks);
	smmu->cbs = devm_kcalloc(smmu->dev, smmu->num_context_banks,
				 sizeof(*smmu->cbs), GFP_KERNEL);
	if (!smmu->cbs)
		return -ENOMEM;

	/* ID2 */
	id = arm_smmu_gr0_read(smmu, ARM_SMMU_GR0_ID2);
	size = arm_smmu_id_size_to_bits(FIELD_GET(ARM_SMMU_ID2_IAS, id));
	smmu->ipa_size = size;

	/* The output mask is also applied for bypass */
	size = arm_smmu_id_size_to_bits(FIELD_GET(ARM_SMMU_ID2_OAS, id));
	smmu->pa_size = size;

	if (id & ARM_SMMU_ID2_VMID16)
		smmu->features |= ARM_SMMU_FEAT_VMID16;

	/*
	 * What the page table walker can address actually depends on which
	 * descriptor format is in use, but since a) we don't know that yet,
	 * and b) it can vary per context bank, this will have to do...
	 */
	if (dma_set_mask_and_coherent(smmu->dev, DMA_BIT_MASK(size)))
		dev_warn(smmu->dev,
			 "failed to set DMA mask for table walker\n");

	if (smmu->version < ARM_SMMU_V2) {
		smmu->va_size = smmu->ipa_size;
		if (smmu->version == ARM_SMMU_V1_64K)
			smmu->features |= ARM_SMMU_FEAT_FMT_AARCH64_64K;
	} else {
		size = FIELD_GET(ARM_SMMU_ID2_UBS, id);
		smmu->va_size = arm_smmu_id_size_to_bits(size);
		if (id & ARM_SMMU_ID2_PTFS_4K)
			smmu->features |= ARM_SMMU_FEAT_FMT_AARCH64_4K;
		if (id & ARM_SMMU_ID2_PTFS_16K)
			smmu->features |= ARM_SMMU_FEAT_FMT_AARCH64_16K;
		if (id & ARM_SMMU_ID2_PTFS_64K)
			smmu->features |= ARM_SMMU_FEAT_FMT_AARCH64_64K;
	}

	if (smmu->impl && smmu->impl->cfg_probe) {
		ret = smmu->impl->cfg_probe(smmu);
		if (ret)
			return ret;
	}

	/* Now we've corralled the various formats, what'll it do? */
	if (smmu->features & ARM_SMMU_FEAT_FMT_AARCH32_S)
		smmu->pgsize_bitmap |= SZ_4K | SZ_64K | SZ_1M | SZ_16M;
	if (smmu->features &
	    (ARM_SMMU_FEAT_FMT_AARCH32_L | ARM_SMMU_FEAT_FMT_AARCH64_4K))
		smmu->pgsize_bitmap |= SZ_4K | SZ_2M | SZ_1G;
	if (smmu->features & ARM_SMMU_FEAT_FMT_AARCH64_16K)
		smmu->pgsize_bitmap |= SZ_16K | SZ_32M;
	if (smmu->features & ARM_SMMU_FEAT_FMT_AARCH64_64K)
		smmu->pgsize_bitmap |= SZ_64K | SZ_512M;

	if (arm_smmu_ops.pgsize_bitmap == -1UL)
		arm_smmu_ops.pgsize_bitmap = smmu->pgsize_bitmap;
	else
		arm_smmu_ops.pgsize_bitmap |= smmu->pgsize_bitmap;
	dev_notice(smmu->dev, "\tSupported page sizes: 0x%08lx\n",
		   smmu->pgsize_bitmap);


	if (smmu->features & ARM_SMMU_FEAT_TRANS_S1)
		dev_notice(smmu->dev, "\tStage-1: %lu-bit VA -> %lu-bit IPA\n",
			   smmu->va_size, smmu->ipa_size);

	if (smmu->features & ARM_SMMU_FEAT_TRANS_S2)
		dev_notice(smmu->dev, "\tStage-2: %lu-bit IPA -> %lu-bit PA\n",
			   smmu->ipa_size, smmu->pa_size);

	return 0;
}

struct arm_smmu_match_data {
	enum arm_smmu_arch_version version;
	enum arm_smmu_implementation model;
};

#define ARM_SMMU_MATCH_DATA(name, ver, imp)	\
static const struct arm_smmu_match_data name = { .version = ver, .model = imp }

ARM_SMMU_MATCH_DATA(smmu_generic_v1, ARM_SMMU_V1, GENERIC_SMMU);
ARM_SMMU_MATCH_DATA(smmu_generic_v2, ARM_SMMU_V2, GENERIC_SMMU);
ARM_SMMU_MATCH_DATA(arm_mmu401, ARM_SMMU_V1_64K, GENERIC_SMMU);
ARM_SMMU_MATCH_DATA(arm_mmu500, ARM_SMMU_V2, ARM_MMU500);
ARM_SMMU_MATCH_DATA(cavium_smmuv2, ARM_SMMU_V2, CAVIUM_SMMUV2);
ARM_SMMU_MATCH_DATA(qcom_smmuv2, ARM_SMMU_V2, QCOM_SMMUV2);

static const struct of_device_id arm_smmu_of_match[] = {
	{ .compatible = "arm,smmu-v1", .data = &smmu_generic_v1 },
	{ .compatible = "arm,smmu-v2", .data = &smmu_generic_v2 },
	{ .compatible = "arm,mmu-400", .data = &smmu_generic_v1 },
	{ .compatible = "arm,mmu-401", .data = &arm_mmu401 },
	{ .compatible = "arm,mmu-500", .data = &arm_mmu500 },
	{ .compatible = "cavium,smmu-v2", .data = &cavium_smmuv2 },
	{ .compatible = "nvidia,smmu-500", .data = &arm_mmu500 },
	{ .compatible = "qcom,smmu-v2", .data = &qcom_smmuv2 },
	{ },
};
MODULE_DEVICE_TABLE(of, arm_smmu_of_match);

#ifdef CONFIG_ACPI
static int acpi_smmu_get_data(u32 model, struct arm_smmu_device *smmu)
{
	int ret = 0;

	switch (model) {
	case ACPI_IORT_SMMU_V1:
	case ACPI_IORT_SMMU_CORELINK_MMU400:
		smmu->version = ARM_SMMU_V1;
		smmu->model = GENERIC_SMMU;
		break;
	case ACPI_IORT_SMMU_CORELINK_MMU401:
		smmu->version = ARM_SMMU_V1_64K;
		smmu->model = GENERIC_SMMU;
		break;
	case ACPI_IORT_SMMU_V2:
		smmu->version = ARM_SMMU_V2;
		smmu->model = GENERIC_SMMU;
		break;
	case ACPI_IORT_SMMU_CORELINK_MMU500:
		smmu->version = ARM_SMMU_V2;
		smmu->model = ARM_MMU500;
		break;
	case ACPI_IORT_SMMU_CAVIUM_THUNDERX:
		smmu->version = ARM_SMMU_V2;
		smmu->model = CAVIUM_SMMUV2;
		break;
	default:
		ret = -ENODEV;
	}

	return ret;
}

static int arm_smmu_device_acpi_probe(struct arm_smmu_device *smmu,
				      u32 *global_irqs, u32 *pmu_irqs)
{
	struct device *dev = smmu->dev;
	struct acpi_iort_node *node =
		*(struct acpi_iort_node **)dev_get_platdata(dev);
	struct acpi_iort_smmu *iort_smmu;
	int ret;

	/* Retrieve SMMU1/2 specific data */
	iort_smmu = (struct acpi_iort_smmu *)node->node_data;

	ret = acpi_smmu_get_data(iort_smmu->model, smmu);
	if (ret < 0)
		return ret;

	/* Ignore the configuration access interrupt */
	*global_irqs = 1;
	*pmu_irqs = 0;

	if (iort_smmu->flags & ACPI_IORT_SMMU_COHERENT_WALK)
		smmu->features |= ARM_SMMU_FEAT_COHERENT_WALK;

	return 0;
}
#else
static inline int arm_smmu_device_acpi_probe(struct arm_smmu_device *smmu,
					     u32 *global_irqs, u32 *pmu_irqs)
{
	return -ENODEV;
}
#endif

static int arm_smmu_device_dt_probe(struct arm_smmu_device *smmu,
				    u32 *global_irqs, u32 *pmu_irqs)
{
	const struct arm_smmu_match_data *data;
	struct device *dev = smmu->dev;
	bool legacy_binding;

	if (of_property_read_u32(dev->of_node, "#global-interrupts", global_irqs))
		return dev_err_probe(dev, -ENODEV,
				     "missing #global-interrupts property\n");
	*pmu_irqs = 0;

	data = of_device_get_match_data(dev);
	smmu->version = data->version;
	smmu->model = data->model;

	legacy_binding = of_find_property(dev->of_node, "mmu-masters", NULL);
	if (legacy_binding && !using_generic_binding) {
		if (!using_legacy_binding) {
			pr_notice("deprecated \"mmu-masters\" DT property in use; %s support unavailable\n",
				  IS_ENABLED(CONFIG_ARM_SMMU_LEGACY_DT_BINDINGS) ? "DMA API" : "SMMU");
		}
		using_legacy_binding = true;
	} else if (!legacy_binding && !using_legacy_binding) {
		using_generic_binding = true;
	} else {
		dev_err(dev, "not probing due to mismatched DT properties\n");
		return -ENODEV;
	}

	if (of_dma_is_coherent(dev->of_node))
		smmu->features |= ARM_SMMU_FEAT_COHERENT_WALK;

	return 0;
}

static void arm_smmu_rmr_install_bypass_smr(struct arm_smmu_device *smmu)
{
	struct list_head rmr_list;
	struct iommu_resv_region *e;
	int idx, cnt = 0;
	u32 reg;

	INIT_LIST_HEAD(&rmr_list);
	iort_get_rmr_sids(dev_fwnode(smmu->dev), &rmr_list);

	/*
	 * Rather than trying to look at existing mappings that
	 * are setup by the firmware and then invalidate the ones
	 * that do no have matching RMR entries, just disable the
	 * SMMU until it gets enabled again in the reset routine.
	 */
	reg = arm_smmu_gr0_read(smmu, ARM_SMMU_GR0_sCR0);
	reg |= ARM_SMMU_sCR0_CLIENTPD;
	arm_smmu_gr0_write(smmu, ARM_SMMU_GR0_sCR0, reg);

	list_for_each_entry(e, &rmr_list, list) {
		struct iommu_iort_rmr_data *rmr;
		int i;

		rmr = container_of(e, struct iommu_iort_rmr_data, rr);
		for (i = 0; i < rmr->num_sids; i++) {
			idx = arm_smmu_find_sme(smmu, rmr->sids[i], ~0);
			if (idx < 0)
				continue;

			if (smmu->s2crs[idx].count == 0) {
				smmu->smrs[idx].id = rmr->sids[i];
				smmu->smrs[idx].mask = 0;
				smmu->smrs[idx].valid = true;
			}
			smmu->s2crs[idx].count++;
			smmu->s2crs[idx].type = S2CR_TYPE_BYPASS;
			smmu->s2crs[idx].privcfg = S2CR_PRIVCFG_DEFAULT;

			cnt++;
		}
	}

	dev_notice(smmu->dev, "\tpreserved %d boot mapping%s\n", cnt,
		   cnt == 1 ? "" : "s");
	iort_put_rmr_sids(dev_fwnode(smmu->dev), &rmr_list);
}

static int arm_smmu_device_probe(struct platform_device *pdev)
{
	struct resource *res;
	struct arm_smmu_device *smmu;
	struct device *dev = &pdev->dev;
	int num_irqs, i, err;
	u32 global_irqs, pmu_irqs;
	irqreturn_t (*global_fault)(int irq, void *dev);

	smmu = devm_kzalloc(dev, sizeof(*smmu), GFP_KERNEL);
	if (!smmu) {
		dev_err(dev, "failed to allocate arm_smmu_device\n");
		return -ENOMEM;
	}
	smmu->dev = dev;

	if (dev->of_node)
		err = arm_smmu_device_dt_probe(smmu, &global_irqs, &pmu_irqs);
	else
		err = arm_smmu_device_acpi_probe(smmu, &global_irqs, &pmu_irqs);
	if (err)
		return err;

	smmu->base = devm_platform_get_and_ioremap_resource(pdev, 0, &res);
	if (IS_ERR(smmu->base))
		return PTR_ERR(smmu->base);
	smmu->ioaddr = res->start;

	/*
	 * The resource size should effectively match the value of SMMU_TOP;
	 * stash that temporarily until we know PAGESIZE to validate it with.
	 */
	smmu->numpage = resource_size(res);

	smmu = arm_smmu_impl_init(smmu);
	if (IS_ERR(smmu))
		return PTR_ERR(smmu);

	num_irqs = platform_irq_count(pdev);

	smmu->num_context_irqs = num_irqs - global_irqs - pmu_irqs;
	if (smmu->num_context_irqs <= 0)
		return dev_err_probe(dev, -ENODEV,
				"found %d interrupts but expected at least %d\n",
				num_irqs, global_irqs + pmu_irqs + 1);

	smmu->irqs = devm_kcalloc(dev, smmu->num_context_irqs,
				  sizeof(*smmu->irqs), GFP_KERNEL);
	if (!smmu->irqs)
		return dev_err_probe(dev, -ENOMEM, "failed to allocate %d irqs\n",
				     smmu->num_context_irqs);

	for (i = 0; i < smmu->num_context_irqs; i++) {
		int irq = platform_get_irq(pdev, global_irqs + pmu_irqs + i);

		if (irq < 0)
			return irq;
		smmu->irqs[i] = irq;
	}

	err = devm_clk_bulk_get_all(dev, &smmu->clks);
	if (err < 0) {
		dev_err(dev, "failed to get clocks %d\n", err);
		return err;
	}
	smmu->num_clks = err;

	err = clk_bulk_prepare_enable(smmu->num_clks, smmu->clks);
	if (err)
		return err;

	err = arm_smmu_device_cfg_probe(smmu);
	if (err)
		return err;

	if (smmu->version == ARM_SMMU_V2) {
		if (smmu->num_context_banks > smmu->num_context_irqs) {
			dev_err(dev,
			      "found only %d context irq(s) but %d required\n",
			      smmu->num_context_irqs, smmu->num_context_banks);
			return -ENODEV;
		}

		/* Ignore superfluous interrupts */
		smmu->num_context_irqs = smmu->num_context_banks;
	}

	if (smmu->impl && smmu->impl->global_fault)
		global_fault = smmu->impl->global_fault;
	else
		global_fault = arm_smmu_global_fault;

	for (i = 0; i < global_irqs; i++) {
		int irq = platform_get_irq(pdev, i);

		if (irq < 0)
			return irq;

		err = devm_request_irq(dev, irq, global_fault, IRQF_SHARED,
				       "arm-smmu global fault", smmu);
		if (err)
			return dev_err_probe(dev, err,
					"failed to request global IRQ %d (%u)\n",
					i, irq);
	}

	err = iommu_device_sysfs_add(&smmu->iommu, smmu->dev, NULL,
				     "smmu.%pa", &smmu->ioaddr);
	if (err) {
		dev_err(dev, "Failed to register iommu in sysfs\n");
		return err;
	}

	err = iommu_device_register(&smmu->iommu, &arm_smmu_ops, dev);
	if (err) {
		dev_err(dev, "Failed to register iommu\n");
		iommu_device_sysfs_remove(&smmu->iommu);
		return err;
	}

	platform_set_drvdata(pdev, smmu);

	/* Check for RMRs and install bypass SMRs if any */
	arm_smmu_rmr_install_bypass_smr(smmu);

	arm_smmu_device_reset(smmu);
	arm_smmu_test_smr_masks(smmu);

	/*
	 * We want to avoid touching dev->power.lock in fastpaths unless
	 * it's really going to do something useful - pm_runtime_enabled()
	 * can serve as an ideal proxy for that decision. So, conditionally
	 * enable pm_runtime.
	 */
	if (dev->pm_domain) {
		pm_runtime_set_active(dev);
		pm_runtime_enable(dev);
	}

	return 0;
}

static void arm_smmu_device_shutdown(struct platform_device *pdev)
{
	struct arm_smmu_device *smmu = platform_get_drvdata(pdev);

<<<<<<< HEAD
	if (!smmu)
		return;

=======
>>>>>>> 98817289
	if (!bitmap_empty(smmu->context_map, ARM_SMMU_MAX_CBS))
		dev_notice(&pdev->dev, "disabling translation\n");

	arm_smmu_rpm_get(smmu);
	/* Turn the thing off */
	arm_smmu_gr0_write(smmu, ARM_SMMU_GR0_sCR0, ARM_SMMU_sCR0_CLIENTPD);
	arm_smmu_rpm_put(smmu);

	if (pm_runtime_enabled(smmu->dev))
		pm_runtime_force_suspend(smmu->dev);
	else
		clk_bulk_disable(smmu->num_clks, smmu->clks);

	clk_bulk_unprepare(smmu->num_clks, smmu->clks);
}

<<<<<<< HEAD
static int arm_smmu_device_remove(struct platform_device *pdev)
{
	struct arm_smmu_device *smmu = platform_get_drvdata(pdev);

	if (!smmu)
		return -ENODEV;

=======
static void arm_smmu_device_remove(struct platform_device *pdev)
{
	struct arm_smmu_device *smmu = platform_get_drvdata(pdev);

>>>>>>> 98817289
	iommu_device_unregister(&smmu->iommu);
	iommu_device_sysfs_remove(&smmu->iommu);

	arm_smmu_device_shutdown(pdev);
<<<<<<< HEAD

	return 0;
=======
>>>>>>> 98817289
}

static int __maybe_unused arm_smmu_runtime_resume(struct device *dev)
{
	struct arm_smmu_device *smmu = dev_get_drvdata(dev);
	int ret;

	ret = clk_bulk_enable(smmu->num_clks, smmu->clks);
	if (ret)
		return ret;

	arm_smmu_device_reset(smmu);

	return 0;
}

static int __maybe_unused arm_smmu_runtime_suspend(struct device *dev)
{
	struct arm_smmu_device *smmu = dev_get_drvdata(dev);

	clk_bulk_disable(smmu->num_clks, smmu->clks);

	return 0;
}

static int __maybe_unused arm_smmu_pm_resume(struct device *dev)
{
	int ret;
	struct arm_smmu_device *smmu = dev_get_drvdata(dev);

	ret = clk_bulk_prepare(smmu->num_clks, smmu->clks);
	if (ret)
		return ret;

	if (pm_runtime_suspended(dev))
		return 0;

	ret = arm_smmu_runtime_resume(dev);
	if (ret)
		clk_bulk_unprepare(smmu->num_clks, smmu->clks);

	return ret;
}

static int __maybe_unused arm_smmu_pm_suspend(struct device *dev)
{
	int ret = 0;
	struct arm_smmu_device *smmu = dev_get_drvdata(dev);

	if (pm_runtime_suspended(dev))
		goto clk_unprepare;

	ret = arm_smmu_runtime_suspend(dev);
	if (ret)
		return ret;

clk_unprepare:
	clk_bulk_unprepare(smmu->num_clks, smmu->clks);
	return ret;
}

static const struct dev_pm_ops arm_smmu_pm_ops = {
	SET_SYSTEM_SLEEP_PM_OPS(arm_smmu_pm_suspend, arm_smmu_pm_resume)
	SET_RUNTIME_PM_OPS(arm_smmu_runtime_suspend,
			   arm_smmu_runtime_resume, NULL)
};

static struct platform_driver arm_smmu_driver = {
	.driver	= {
		.name			= "arm-smmu",
		.of_match_table		= arm_smmu_of_match,
		.pm			= &arm_smmu_pm_ops,
		.suppress_bind_attrs    = true,
	},
	.probe	= arm_smmu_device_probe,
	.remove_new = arm_smmu_device_remove,
	.shutdown = arm_smmu_device_shutdown,
};
module_platform_driver(arm_smmu_driver);

MODULE_DESCRIPTION("IOMMU API for ARM architected SMMU implementations");
MODULE_AUTHOR("Will Deacon <will@kernel.org>");
MODULE_ALIAS("platform:arm-smmu");
MODULE_LICENSE("GPL v2");<|MERGE_RESOLUTION|>--- conflicted
+++ resolved
@@ -2194,12 +2194,6 @@
 {
 	struct arm_smmu_device *smmu = platform_get_drvdata(pdev);
 
-<<<<<<< HEAD
-	if (!smmu)
-		return;
-
-=======
->>>>>>> 98817289
 	if (!bitmap_empty(smmu->context_map, ARM_SMMU_MAX_CBS))
 		dev_notice(&pdev->dev, "disabling translation\n");
 
@@ -2216,29 +2210,14 @@
 	clk_bulk_unprepare(smmu->num_clks, smmu->clks);
 }
 
-<<<<<<< HEAD
-static int arm_smmu_device_remove(struct platform_device *pdev)
+static void arm_smmu_device_remove(struct platform_device *pdev)
 {
 	struct arm_smmu_device *smmu = platform_get_drvdata(pdev);
 
-	if (!smmu)
-		return -ENODEV;
-
-=======
-static void arm_smmu_device_remove(struct platform_device *pdev)
-{
-	struct arm_smmu_device *smmu = platform_get_drvdata(pdev);
-
->>>>>>> 98817289
 	iommu_device_unregister(&smmu->iommu);
 	iommu_device_sysfs_remove(&smmu->iommu);
 
 	arm_smmu_device_shutdown(pdev);
-<<<<<<< HEAD
-
-	return 0;
-=======
->>>>>>> 98817289
 }
 
 static int __maybe_unused arm_smmu_runtime_resume(struct device *dev)
