--- conflicted
+++ resolved
@@ -1185,12 +1185,7 @@
 
 		trace_swiotlb_bounced(dev, phys, size);
 
-<<<<<<< HEAD
-		aligned_size = iova_align(iovad, size);
-		phys = swiotlb_tbl_map_single(dev, phys, size, aligned_size,
-=======
 		phys = swiotlb_tbl_map_single(dev, phys, size,
->>>>>>> a6ad5510
 					      iova_mask(iovad), dir, attrs);
 
 		if (phys == DMA_MAPPING_ERROR)
@@ -1741,45 +1736,10 @@
 	return iova_rcache_range();
 }
 
-<<<<<<< HEAD
-static size_t iommu_dma_max_mapping_size(struct device *dev)
+size_t iommu_dma_max_mapping_size(struct device *dev)
 {
 	if (dev_is_untrusted(dev))
 		return swiotlb_max_mapping_size(dev);
-
-	return SIZE_MAX;
-}
-
-static const struct dma_map_ops iommu_dma_ops = {
-	.flags			= DMA_F_PCI_P2PDMA_SUPPORTED,
-	.alloc			= iommu_dma_alloc,
-	.free			= iommu_dma_free,
-	.alloc_pages		= dma_common_alloc_pages,
-	.free_pages		= dma_common_free_pages,
-	.alloc_noncontiguous	= iommu_dma_alloc_noncontiguous,
-	.free_noncontiguous	= iommu_dma_free_noncontiguous,
-	.mmap			= iommu_dma_mmap,
-	.get_sgtable		= iommu_dma_get_sgtable,
-	.map_page		= iommu_dma_map_page,
-	.unmap_page		= iommu_dma_unmap_page,
-	.map_sg			= iommu_dma_map_sg,
-	.unmap_sg		= iommu_dma_unmap_sg,
-	.sync_single_for_cpu	= iommu_dma_sync_single_for_cpu,
-	.sync_single_for_device	= iommu_dma_sync_single_for_device,
-	.sync_sg_for_cpu	= iommu_dma_sync_sg_for_cpu,
-	.sync_sg_for_device	= iommu_dma_sync_sg_for_device,
-	.map_resource		= iommu_dma_map_resource,
-	.unmap_resource		= iommu_dma_unmap_resource,
-	.get_merge_boundary	= iommu_dma_get_merge_boundary,
-	.opt_mapping_size	= iommu_dma_opt_mapping_size,
-	.max_mapping_size       = iommu_dma_max_mapping_size,
-};
-=======
-size_t iommu_dma_max_mapping_size(struct device *dev)
-{
-	if (dev_is_untrusted(dev))
-		return swiotlb_max_mapping_size(dev);
->>>>>>> a6ad5510
 
 	return SIZE_MAX;
 }
