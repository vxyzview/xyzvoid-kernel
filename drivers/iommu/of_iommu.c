--- conflicted
+++ resolved
@@ -102,30 +102,12 @@
 
 static void of_pci_check_device_ats(struct device *dev, struct device_node *np)
 {
-<<<<<<< HEAD
-	const struct iommu_ops *ops = NULL;
-	struct iommu_fwspec *fwspec;
-	int err = NO_IOMMU;
-=======
 	struct iommu_fwspec *fwspec = dev_iommu_fwspec_get(dev);
->>>>>>> a6ad5510
 
 	if (fwspec && of_property_read_bool(np, "ats-supported"))
 		fwspec->flags |= IOMMU_FWSPEC_PCI_RC_ATS;
 }
 
-<<<<<<< HEAD
-	/* Serialise to make dev->iommu stable under our potential fwspec */
-	mutex_lock(&iommu_probe_device_lock);
-	fwspec = dev_iommu_fwspec_get(dev);
-	if (fwspec) {
-		if (fwspec->ops) {
-			mutex_unlock(&iommu_probe_device_lock);
-			return fwspec->ops;
-		}
-		/* In the deferred case, start again from scratch */
-		iommu_fwspec_free(dev);
-=======
 /*
  * Returns:
  *  0 on success, an iommu was configured
@@ -146,7 +128,6 @@
 	if (dev_iommu_fwspec_get(dev)) {
 		mutex_unlock(&iommu_probe_device_lock);
 		return 0;
->>>>>>> a6ad5510
 	}
 
 	/*
@@ -168,30 +149,10 @@
 		err = of_iommu_configure_device(master_np, dev, id);
 	}
 
-<<<<<<< HEAD
-	/*
-	 * Two success conditions can be represented by non-negative err here:
-	 * >0 : there is no IOMMU, or one was unavailable for non-fatal reasons
-	 *  0 : we found an IOMMU, and dev->fwspec is initialised appropriately
-	 * <0 : any actual error
-	 */
-	if (!err) {
-		/* The fwspec pointer changed, read it again */
-		fwspec = dev_iommu_fwspec_get(dev);
-		ops    = fwspec->ops;
-	}
-	mutex_unlock(&iommu_probe_device_lock);
-
-	/*
-	 * If we have reason to believe the IOMMU driver missed the initial
-	 * probe for dev, replay it to get things in order.
-	 */
-=======
 	if (err)
 		iommu_fwspec_free(dev);
 	mutex_unlock(&iommu_probe_device_lock);
 
->>>>>>> a6ad5510
 	if (!err && dev->bus)
 		err = iommu_probe_device(dev);
 
