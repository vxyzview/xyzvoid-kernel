// SPDX-License-Identifier: GPL-2.0-only
/*
 * Copyright (C) 2007-2010 Advanced Micro Devices, Inc.
 * Author: Joerg Roedel <jroedel@suse.de>
 *         Leo Duran <leo.duran@amd.com>
 */

#define pr_fmt(fmt)     "AMD-Vi: " fmt
#define dev_fmt(fmt)    pr_fmt(fmt)

#include <linux/pci.h>
#include <linux/acpi.h>
#include <linux/list.h>
#include <linux/bitmap.h>
#include <linux/slab.h>
#include <linux/syscore_ops.h>
#include <linux/interrupt.h>
#include <linux/msi.h>
#include <linux/irq.h>
#include <linux/amd-iommu.h>
#include <linux/export.h>
#include <linux/kmemleak.h>
#include <linux/mem_encrypt.h>
#include <asm/pci-direct.h>
#include <asm/iommu.h>
#include <asm/apic.h>
#include <asm/gart.h>
#include <asm/x86_init.h>
#include <asm/iommu_table.h>
#include <asm/io_apic.h>
#include <asm/irq_remapping.h>
#include <asm/set_memory.h>

#include <linux/crash_dump.h>

#include "amd_iommu.h"
#include "../irq_remapping.h"

/*
 * definitions for the ACPI scanning code
 */
#define IVRS_HEADER_LENGTH 48

#define ACPI_IVHD_TYPE_MAX_SUPPORTED	0x40
#define ACPI_IVMD_TYPE_ALL              0x20
#define ACPI_IVMD_TYPE                  0x21
#define ACPI_IVMD_TYPE_RANGE            0x22

#define IVHD_DEV_ALL                    0x01
#define IVHD_DEV_SELECT                 0x02
#define IVHD_DEV_SELECT_RANGE_START     0x03
#define IVHD_DEV_RANGE_END              0x04
#define IVHD_DEV_ALIAS                  0x42
#define IVHD_DEV_ALIAS_RANGE            0x43
#define IVHD_DEV_EXT_SELECT             0x46
#define IVHD_DEV_EXT_SELECT_RANGE       0x47
#define IVHD_DEV_SPECIAL		0x48
#define IVHD_DEV_ACPI_HID		0xf0

#define UID_NOT_PRESENT                 0
#define UID_IS_INTEGER                  1
#define UID_IS_CHARACTER                2

#define IVHD_SPECIAL_IOAPIC		1
#define IVHD_SPECIAL_HPET		2

#define IVHD_FLAG_HT_TUN_EN_MASK        0x01
#define IVHD_FLAG_PASSPW_EN_MASK        0x02
#define IVHD_FLAG_RESPASSPW_EN_MASK     0x04
#define IVHD_FLAG_ISOC_EN_MASK          0x08

#define IVMD_FLAG_EXCL_RANGE            0x08
#define IVMD_FLAG_IW                    0x04
#define IVMD_FLAG_IR                    0x02
#define IVMD_FLAG_UNITY_MAP             0x01

#define ACPI_DEVFLAG_INITPASS           0x01
#define ACPI_DEVFLAG_EXTINT             0x02
#define ACPI_DEVFLAG_NMI                0x04
#define ACPI_DEVFLAG_SYSMGT1            0x10
#define ACPI_DEVFLAG_SYSMGT2            0x20
#define ACPI_DEVFLAG_LINT0              0x40
#define ACPI_DEVFLAG_LINT1              0x80
#define ACPI_DEVFLAG_ATSDIS             0x10000000

#define LOOP_TIMEOUT	100000
/*
 * ACPI table definitions
 *
 * These data structures are laid over the table to parse the important values
 * out of it.
 */

extern const struct iommu_ops amd_iommu_ops;

/*
 * structure describing one IOMMU in the ACPI table. Typically followed by one
 * or more ivhd_entrys.
 */
struct ivhd_header {
	u8 type;
	u8 flags;
	u16 length;
	u16 devid;
	u16 cap_ptr;
	u64 mmio_phys;
	u16 pci_seg;
	u16 info;
	u32 efr_attr;

	/* Following only valid on IVHD type 11h and 40h */
	u64 efr_reg; /* Exact copy of MMIO_EXT_FEATURES */
	u64 res;
} __attribute__((packed));

/*
 * A device entry describing which devices a specific IOMMU translates and
 * which requestor ids they use.
 */
struct ivhd_entry {
	u8 type;
	u16 devid;
	u8 flags;
	u32 ext;
	u32 hidh;
	u64 cid;
	u8 uidf;
	u8 uidl;
	u8 uid;
} __attribute__((packed));

/*
 * An AMD IOMMU memory definition structure. It defines things like exclusion
 * ranges for devices and regions that should be unity mapped.
 */
struct ivmd_header {
	u8 type;
	u8 flags;
	u16 length;
	u16 devid;
	u16 aux;
	u64 resv;
	u64 range_start;
	u64 range_length;
} __attribute__((packed));

bool amd_iommu_dump;
bool amd_iommu_irq_remap __read_mostly;

enum io_pgtable_fmt amd_iommu_pgtable = AMD_IOMMU_V1;

int amd_iommu_guest_ir = AMD_IOMMU_GUEST_IR_VAPIC;
static int amd_iommu_xt_mode = IRQ_REMAP_XAPIC_MODE;

static bool amd_iommu_detected;
static bool amd_iommu_disabled __initdata;
static bool amd_iommu_force_enable __initdata;
static int amd_iommu_target_ivhd_type;

u16 amd_iommu_last_bdf;			/* largest PCI device id we have
					   to handle */
LIST_HEAD(amd_iommu_unity_map);		/* a list of required unity mappings
					   we find in ACPI */

LIST_HEAD(amd_iommu_list);		/* list of all AMD IOMMUs in the
					   system */

/* Array to assign indices to IOMMUs*/
struct amd_iommu *amd_iommus[MAX_IOMMUS];

/* Number of IOMMUs present in the system */
static int amd_iommus_present;

/* IOMMUs have a non-present cache? */
bool amd_iommu_np_cache __read_mostly;
bool amd_iommu_iotlb_sup __read_mostly = true;

u32 amd_iommu_max_pasid __read_mostly = ~0;

bool amd_iommu_v2_present __read_mostly;
static bool amd_iommu_pc_present __read_mostly;

bool amd_iommu_force_isolation __read_mostly;

/*
 * Pointer to the device table which is shared by all AMD IOMMUs
 * it is indexed by the PCI device id or the HT unit id and contains
 * information about the domain the device belongs to as well as the
 * page table root pointer.
 */
struct dev_table_entry *amd_iommu_dev_table;
/*
 * Pointer to a device table which the content of old device table
 * will be copied to. It's only be used in kdump kernel.
 */
static struct dev_table_entry *old_dev_tbl_cpy;

/*
 * The alias table is a driver specific data structure which contains the
 * mappings of the PCI device ids to the actual requestor ids on the IOMMU.
 * More than one device can share the same requestor id.
 */
u16 *amd_iommu_alias_table;

/*
 * The rlookup table is used to find the IOMMU which is responsible
 * for a specific device. It is also indexed by the PCI device id.
 */
struct amd_iommu **amd_iommu_rlookup_table;

/*
 * This table is used to find the irq remapping table for a given device id
 * quickly.
 */
struct irq_remap_table **irq_lookup_table;

/*
 * AMD IOMMU allows up to 2^16 different protection domains. This is a bitmap
 * to know which ones are already in use.
 */
unsigned long *amd_iommu_pd_alloc_bitmap;

static u32 dev_table_size;	/* size of the device table */
static u32 alias_table_size;	/* size of the alias table */
static u32 rlookup_table_size;	/* size if the rlookup table */

enum iommu_init_state {
	IOMMU_START_STATE,
	IOMMU_IVRS_DETECTED,
	IOMMU_ACPI_FINISHED,
	IOMMU_ENABLED,
	IOMMU_PCI_INIT,
	IOMMU_INTERRUPTS_EN,
	IOMMU_INITIALIZED,
	IOMMU_NOT_FOUND,
	IOMMU_INIT_ERROR,
	IOMMU_CMDLINE_DISABLED,
};

/* Early ioapic and hpet maps from kernel command line */
#define EARLY_MAP_SIZE		4
static struct devid_map __initdata early_ioapic_map[EARLY_MAP_SIZE];
static struct devid_map __initdata early_hpet_map[EARLY_MAP_SIZE];
static struct acpihid_map_entry __initdata early_acpihid_map[EARLY_MAP_SIZE];

static int __initdata early_ioapic_map_size;
static int __initdata early_hpet_map_size;
static int __initdata early_acpihid_map_size;

static bool __initdata cmdline_maps;

static enum iommu_init_state init_state = IOMMU_START_STATE;

static int amd_iommu_enable_interrupts(void);
static int __init iommu_go_to_state(enum iommu_init_state state);
static void init_device_table_dma(void);

static bool amd_iommu_pre_enabled = true;

static u32 amd_iommu_ivinfo __initdata;

bool translation_pre_enabled(struct amd_iommu *iommu)
{
	return (iommu->flags & AMD_IOMMU_FLAG_TRANS_PRE_ENABLED);
}

static void clear_translation_pre_enabled(struct amd_iommu *iommu)
{
	iommu->flags &= ~AMD_IOMMU_FLAG_TRANS_PRE_ENABLED;
}

static void init_translation_status(struct amd_iommu *iommu)
{
	u64 ctrl;

	ctrl = readq(iommu->mmio_base + MMIO_CONTROL_OFFSET);
	if (ctrl & (1<<CONTROL_IOMMU_EN))
		iommu->flags |= AMD_IOMMU_FLAG_TRANS_PRE_ENABLED;
}

static inline void update_last_devid(u16 devid)
{
	if (devid > amd_iommu_last_bdf)
		amd_iommu_last_bdf = devid;
}

static inline unsigned long tbl_size(int entry_size)
{
	unsigned shift = PAGE_SHIFT +
			 get_order(((int)amd_iommu_last_bdf + 1) * entry_size);

	return 1UL << shift;
}

int amd_iommu_get_num_iommus(void)
{
	return amd_iommus_present;
}

#ifdef CONFIG_IRQ_REMAP
static bool check_feature_on_all_iommus(u64 mask)
{
	bool ret = false;
	struct amd_iommu *iommu;

	for_each_iommu(iommu) {
		ret = iommu_feature(iommu, mask);
		if (!ret)
			return false;
	}

	return true;
}
#endif

/*
 * For IVHD type 0x11/0x40, EFR is also available via IVHD.
 * Default to IVHD EFR since it is available sooner
 * (i.e. before PCI init).
 */
static void __init early_iommu_features_init(struct amd_iommu *iommu,
					     struct ivhd_header *h)
{
	if (amd_iommu_ivinfo & IOMMU_IVINFO_EFRSUP)
		iommu->features = h->efr_reg;
}

/* Access to l1 and l2 indexed register spaces */

static u32 iommu_read_l1(struct amd_iommu *iommu, u16 l1, u8 address)
{
	u32 val;

	pci_write_config_dword(iommu->dev, 0xf8, (address | l1 << 16));
	pci_read_config_dword(iommu->dev, 0xfc, &val);
	return val;
}

static void iommu_write_l1(struct amd_iommu *iommu, u16 l1, u8 address, u32 val)
{
	pci_write_config_dword(iommu->dev, 0xf8, (address | l1 << 16 | 1 << 31));
	pci_write_config_dword(iommu->dev, 0xfc, val);
	pci_write_config_dword(iommu->dev, 0xf8, (address | l1 << 16));
}

static u32 iommu_read_l2(struct amd_iommu *iommu, u8 address)
{
	u32 val;

	pci_write_config_dword(iommu->dev, 0xf0, address);
	pci_read_config_dword(iommu->dev, 0xf4, &val);
	return val;
}

static void iommu_write_l2(struct amd_iommu *iommu, u8 address, u32 val)
{
	pci_write_config_dword(iommu->dev, 0xf0, (address | 1 << 8));
	pci_write_config_dword(iommu->dev, 0xf4, val);
}

/****************************************************************************
 *
 * AMD IOMMU MMIO register space handling functions
 *
 * These functions are used to program the IOMMU device registers in
 * MMIO space required for that driver.
 *
 ****************************************************************************/

/*
 * This function set the exclusion range in the IOMMU. DMA accesses to the
 * exclusion range are passed through untranslated
 */
static void iommu_set_exclusion_range(struct amd_iommu *iommu)
{
	u64 start = iommu->exclusion_start & PAGE_MASK;
	u64 limit = (start + iommu->exclusion_length - 1) & PAGE_MASK;
	u64 entry;

	if (!iommu->exclusion_start)
		return;

	entry = start | MMIO_EXCL_ENABLE_MASK;
	memcpy_toio(iommu->mmio_base + MMIO_EXCL_BASE_OFFSET,
			&entry, sizeof(entry));

	entry = limit;
	memcpy_toio(iommu->mmio_base + MMIO_EXCL_LIMIT_OFFSET,
			&entry, sizeof(entry));
}

static void iommu_set_cwwb_range(struct amd_iommu *iommu)
{
	u64 start = iommu_virt_to_phys((void *)iommu->cmd_sem);
	u64 entry = start & PM_ADDR_MASK;

	if (!iommu_feature(iommu, FEATURE_SNP))
		return;

	/* Note:
	 * Re-purpose Exclusion base/limit registers for Completion wait
	 * write-back base/limit.
	 */
	memcpy_toio(iommu->mmio_base + MMIO_EXCL_BASE_OFFSET,
		    &entry, sizeof(entry));

	/* Note:
	 * Default to 4 Kbytes, which can be specified by setting base
	 * address equal to the limit address.
	 */
	memcpy_toio(iommu->mmio_base + MMIO_EXCL_LIMIT_OFFSET,
		    &entry, sizeof(entry));
}

/* Programs the physical address of the device table into the IOMMU hardware */
static void iommu_set_device_table(struct amd_iommu *iommu)
{
	u64 entry;

	BUG_ON(iommu->mmio_base == NULL);

	entry = iommu_virt_to_phys(amd_iommu_dev_table);
	entry |= (dev_table_size >> 12) - 1;
	memcpy_toio(iommu->mmio_base + MMIO_DEV_TABLE_OFFSET,
			&entry, sizeof(entry));
}

/* Generic functions to enable/disable certain features of the IOMMU. */
static void iommu_feature_enable(struct amd_iommu *iommu, u8 bit)
{
	u64 ctrl;

	ctrl = readq(iommu->mmio_base +  MMIO_CONTROL_OFFSET);
	ctrl |= (1ULL << bit);
	writeq(ctrl, iommu->mmio_base +  MMIO_CONTROL_OFFSET);
}

static void iommu_feature_disable(struct amd_iommu *iommu, u8 bit)
{
	u64 ctrl;

	ctrl = readq(iommu->mmio_base + MMIO_CONTROL_OFFSET);
	ctrl &= ~(1ULL << bit);
	writeq(ctrl, iommu->mmio_base + MMIO_CONTROL_OFFSET);
}

static void iommu_set_inv_tlb_timeout(struct amd_iommu *iommu, int timeout)
{
	u64 ctrl;

	ctrl = readq(iommu->mmio_base + MMIO_CONTROL_OFFSET);
	ctrl &= ~CTRL_INV_TO_MASK;
	ctrl |= (timeout << CONTROL_INV_TIMEOUT) & CTRL_INV_TO_MASK;
	writeq(ctrl, iommu->mmio_base + MMIO_CONTROL_OFFSET);
}

/* Function to enable the hardware */
static void iommu_enable(struct amd_iommu *iommu)
{
	iommu_feature_enable(iommu, CONTROL_IOMMU_EN);
}

static void iommu_disable(struct amd_iommu *iommu)
{
	if (!iommu->mmio_base)
		return;

	/* Disable command buffer */
	iommu_feature_disable(iommu, CONTROL_CMDBUF_EN);

	/* Disable event logging and event interrupts */
	iommu_feature_disable(iommu, CONTROL_EVT_INT_EN);
	iommu_feature_disable(iommu, CONTROL_EVT_LOG_EN);

	/* Disable IOMMU GA_LOG */
	iommu_feature_disable(iommu, CONTROL_GALOG_EN);
	iommu_feature_disable(iommu, CONTROL_GAINT_EN);

	/* Disable IOMMU hardware itself */
	iommu_feature_disable(iommu, CONTROL_IOMMU_EN);
}

/*
 * mapping and unmapping functions for the IOMMU MMIO space. Each AMD IOMMU in
 * the system has one.
 */
static u8 __iomem * __init iommu_map_mmio_space(u64 address, u64 end)
{
	if (!request_mem_region(address, end, "amd_iommu")) {
		pr_err("Can not reserve memory region %llx-%llx for mmio\n",
			address, end);
		pr_err("This is a BIOS bug. Please contact your hardware vendor\n");
		return NULL;
	}

	return (u8 __iomem *)ioremap(address, end);
}

static void __init iommu_unmap_mmio_space(struct amd_iommu *iommu)
{
	if (iommu->mmio_base)
		iounmap(iommu->mmio_base);
	release_mem_region(iommu->mmio_phys, iommu->mmio_phys_end);
}

static inline u32 get_ivhd_header_size(struct ivhd_header *h)
{
	u32 size = 0;

	switch (h->type) {
	case 0x10:
		size = 24;
		break;
	case 0x11:
	case 0x40:
		size = 40;
		break;
	}
	return size;
}

/****************************************************************************
 *
 * The functions below belong to the first pass of AMD IOMMU ACPI table
 * parsing. In this pass we try to find out the highest device id this
 * code has to handle. Upon this information the size of the shared data
 * structures is determined later.
 *
 ****************************************************************************/

/*
 * This function calculates the length of a given IVHD entry
 */
static inline int ivhd_entry_length(u8 *ivhd)
{
	u32 type = ((struct ivhd_entry *)ivhd)->type;

	if (type < 0x80) {
		return 0x04 << (*ivhd >> 6);
	} else if (type == IVHD_DEV_ACPI_HID) {
		/* For ACPI_HID, offset 21 is uid len */
		return *((u8 *)ivhd + 21) + 22;
	}
	return 0;
}

/*
 * After reading the highest device id from the IOMMU PCI capability header
 * this function looks if there is a higher device id defined in the ACPI table
 */
static int __init find_last_devid_from_ivhd(struct ivhd_header *h)
{
	u8 *p = (void *)h, *end = (void *)h;
	struct ivhd_entry *dev;

	u32 ivhd_size = get_ivhd_header_size(h);

	if (!ivhd_size) {
		pr_err("Unsupported IVHD type %#x\n", h->type);
		return -EINVAL;
	}

	p += ivhd_size;
	end += h->length;

	while (p < end) {
		dev = (struct ivhd_entry *)p;
		switch (dev->type) {
		case IVHD_DEV_ALL:
			/* Use maximum BDF value for DEV_ALL */
			update_last_devid(0xffff);
			break;
		case IVHD_DEV_SELECT:
		case IVHD_DEV_RANGE_END:
		case IVHD_DEV_ALIAS:
		case IVHD_DEV_EXT_SELECT:
			/* all the above subfield types refer to device ids */
			update_last_devid(dev->devid);
			break;
		default:
			break;
		}
		p += ivhd_entry_length(p);
	}

	WARN_ON(p != end);

	return 0;
}

static int __init check_ivrs_checksum(struct acpi_table_header *table)
{
	int i;
	u8 checksum = 0, *p = (u8 *)table;

	for (i = 0; i < table->length; ++i)
		checksum += p[i];
	if (checksum != 0) {
		/* ACPI table corrupt */
		pr_err(FW_BUG "IVRS invalid checksum\n");
		return -ENODEV;
	}

	return 0;
}

/*
 * Iterate over all IVHD entries in the ACPI table and find the highest device
 * id which we need to handle. This is the first of three functions which parse
 * the ACPI table. So we check the checksum here.
 */
static int __init find_last_devid_acpi(struct acpi_table_header *table)
{
	u8 *p = (u8 *)table, *end = (u8 *)table;
	struct ivhd_header *h;

	p += IVRS_HEADER_LENGTH;

	end += table->length;
	while (p < end) {
		h = (struct ivhd_header *)p;
		if (h->type == amd_iommu_target_ivhd_type) {
			int ret = find_last_devid_from_ivhd(h);

			if (ret)
				return ret;
		}
		p += h->length;
	}
	WARN_ON(p != end);

	return 0;
}

/****************************************************************************
 *
 * The following functions belong to the code path which parses the ACPI table
 * the second time. In this ACPI parsing iteration we allocate IOMMU specific
 * data structures, initialize the device/alias/rlookup table and also
 * basically initialize the hardware.
 *
 ****************************************************************************/

/*
 * Allocates the command buffer. This buffer is per AMD IOMMU. We can
 * write commands to that buffer later and the IOMMU will execute them
 * asynchronously
 */
static int __init alloc_command_buffer(struct amd_iommu *iommu)
{
	iommu->cmd_buf = (void *)__get_free_pages(GFP_KERNEL | __GFP_ZERO,
						  get_order(CMD_BUFFER_SIZE));

	return iommu->cmd_buf ? 0 : -ENOMEM;
}

/*
 * This function resets the command buffer if the IOMMU stopped fetching
 * commands from it.
 */
void amd_iommu_reset_cmd_buffer(struct amd_iommu *iommu)
{
	iommu_feature_disable(iommu, CONTROL_CMDBUF_EN);

	writel(0x00, iommu->mmio_base + MMIO_CMD_HEAD_OFFSET);
	writel(0x00, iommu->mmio_base + MMIO_CMD_TAIL_OFFSET);
	iommu->cmd_buf_head = 0;
	iommu->cmd_buf_tail = 0;

	iommu_feature_enable(iommu, CONTROL_CMDBUF_EN);
}

/*
 * This function writes the command buffer address to the hardware and
 * enables it.
 */
static void iommu_enable_command_buffer(struct amd_iommu *iommu)
{
	u64 entry;

	BUG_ON(iommu->cmd_buf == NULL);

	entry = iommu_virt_to_phys(iommu->cmd_buf);
	entry |= MMIO_CMD_SIZE_512;

	memcpy_toio(iommu->mmio_base + MMIO_CMD_BUF_OFFSET,
		    &entry, sizeof(entry));

	amd_iommu_reset_cmd_buffer(iommu);
}

/*
 * This function disables the command buffer
 */
static void iommu_disable_command_buffer(struct amd_iommu *iommu)
{
	iommu_feature_disable(iommu, CONTROL_CMDBUF_EN);
}

static void __init free_command_buffer(struct amd_iommu *iommu)
{
	free_pages((unsigned long)iommu->cmd_buf, get_order(CMD_BUFFER_SIZE));
}

static void *__init iommu_alloc_4k_pages(struct amd_iommu *iommu,
					 gfp_t gfp, size_t size)
{
	int order = get_order(size);
	void *buf = (void *)__get_free_pages(gfp, order);

	if (buf &&
	    iommu_feature(iommu, FEATURE_SNP) &&
	    set_memory_4k((unsigned long)buf, (1 << order))) {
		free_pages((unsigned long)buf, order);
		buf = NULL;
	}

	return buf;
}

/* allocates the memory where the IOMMU will log its events to */
static int __init alloc_event_buffer(struct amd_iommu *iommu)
{
	iommu->evt_buf = iommu_alloc_4k_pages(iommu, GFP_KERNEL | __GFP_ZERO,
					      EVT_BUFFER_SIZE);

	return iommu->evt_buf ? 0 : -ENOMEM;
}

static void iommu_enable_event_buffer(struct amd_iommu *iommu)
{
	u64 entry;

	BUG_ON(iommu->evt_buf == NULL);

	entry = iommu_virt_to_phys(iommu->evt_buf) | EVT_LEN_MASK;

	memcpy_toio(iommu->mmio_base + MMIO_EVT_BUF_OFFSET,
		    &entry, sizeof(entry));

	/* set head and tail to zero manually */
	writel(0x00, iommu->mmio_base + MMIO_EVT_HEAD_OFFSET);
	writel(0x00, iommu->mmio_base + MMIO_EVT_TAIL_OFFSET);

	iommu_feature_enable(iommu, CONTROL_EVT_LOG_EN);
}

/*
 * This function disables the event log buffer
 */
static void iommu_disable_event_buffer(struct amd_iommu *iommu)
{
	iommu_feature_disable(iommu, CONTROL_EVT_LOG_EN);
}

static void __init free_event_buffer(struct amd_iommu *iommu)
{
	free_pages((unsigned long)iommu->evt_buf, get_order(EVT_BUFFER_SIZE));
}

/* allocates the memory where the IOMMU will log its events to */
static int __init alloc_ppr_log(struct amd_iommu *iommu)
{
	iommu->ppr_log = iommu_alloc_4k_pages(iommu, GFP_KERNEL | __GFP_ZERO,
					      PPR_LOG_SIZE);

	return iommu->ppr_log ? 0 : -ENOMEM;
}

static void iommu_enable_ppr_log(struct amd_iommu *iommu)
{
	u64 entry;

	if (iommu->ppr_log == NULL)
		return;

	entry = iommu_virt_to_phys(iommu->ppr_log) | PPR_LOG_SIZE_512;

	memcpy_toio(iommu->mmio_base + MMIO_PPR_LOG_OFFSET,
		    &entry, sizeof(entry));

	/* set head and tail to zero manually */
	writel(0x00, iommu->mmio_base + MMIO_PPR_HEAD_OFFSET);
	writel(0x00, iommu->mmio_base + MMIO_PPR_TAIL_OFFSET);

	iommu_feature_enable(iommu, CONTROL_PPRLOG_EN);
	iommu_feature_enable(iommu, CONTROL_PPR_EN);
}

static void __init free_ppr_log(struct amd_iommu *iommu)
{
	free_pages((unsigned long)iommu->ppr_log, get_order(PPR_LOG_SIZE));
}

static void free_ga_log(struct amd_iommu *iommu)
{
#ifdef CONFIG_IRQ_REMAP
	free_pages((unsigned long)iommu->ga_log, get_order(GA_LOG_SIZE));
	free_pages((unsigned long)iommu->ga_log_tail, get_order(8));
#endif
}

static int iommu_ga_log_enable(struct amd_iommu *iommu)
{
#ifdef CONFIG_IRQ_REMAP
	u32 status, i;

	if (!iommu->ga_log)
		return -EINVAL;

	status = readl(iommu->mmio_base + MMIO_STATUS_OFFSET);

	/* Check if already running */
	if (status & (MMIO_STATUS_GALOG_RUN_MASK))
		return 0;

	iommu_feature_enable(iommu, CONTROL_GAINT_EN);
	iommu_feature_enable(iommu, CONTROL_GALOG_EN);

	for (i = 0; i < LOOP_TIMEOUT; ++i) {
		status = readl(iommu->mmio_base + MMIO_STATUS_OFFSET);
		if (status & (MMIO_STATUS_GALOG_RUN_MASK))
			break;
	}

	if (i >= LOOP_TIMEOUT)
		return -EINVAL;
#endif /* CONFIG_IRQ_REMAP */
	return 0;
}

static int iommu_init_ga_log(struct amd_iommu *iommu)
{
#ifdef CONFIG_IRQ_REMAP
	u64 entry;

	if (!AMD_IOMMU_GUEST_IR_VAPIC(amd_iommu_guest_ir))
		return 0;

	iommu->ga_log = (u8 *)__get_free_pages(GFP_KERNEL | __GFP_ZERO,
					get_order(GA_LOG_SIZE));
	if (!iommu->ga_log)
		goto err_out;

	iommu->ga_log_tail = (u8 *)__get_free_pages(GFP_KERNEL | __GFP_ZERO,
					get_order(8));
	if (!iommu->ga_log_tail)
		goto err_out;

	entry = iommu_virt_to_phys(iommu->ga_log) | GA_LOG_SIZE_512;
	memcpy_toio(iommu->mmio_base + MMIO_GA_LOG_BASE_OFFSET,
		    &entry, sizeof(entry));
	entry = (iommu_virt_to_phys(iommu->ga_log_tail) &
		 (BIT_ULL(52)-1)) & ~7ULL;
	memcpy_toio(iommu->mmio_base + MMIO_GA_LOG_TAIL_OFFSET,
		    &entry, sizeof(entry));
	writel(0x00, iommu->mmio_base + MMIO_GA_HEAD_OFFSET);
	writel(0x00, iommu->mmio_base + MMIO_GA_TAIL_OFFSET);

	return 0;
err_out:
	free_ga_log(iommu);
	return -EINVAL;
<<<<<<< HEAD
}
#endif /* CONFIG_IRQ_REMAP */

static int iommu_init_ga(struct amd_iommu *iommu)
{
	int ret = 0;

#ifdef CONFIG_IRQ_REMAP
	ret = iommu_init_ga_log(iommu);
=======
#else
	return 0;
>>>>>>> 3b17187f
#endif /* CONFIG_IRQ_REMAP */
}

static int __init alloc_cwwb_sem(struct amd_iommu *iommu)
{
	iommu->cmd_sem = iommu_alloc_4k_pages(iommu, GFP_KERNEL | __GFP_ZERO, 1);

	return iommu->cmd_sem ? 0 : -ENOMEM;
}

static void __init free_cwwb_sem(struct amd_iommu *iommu)
{
	if (iommu->cmd_sem)
		free_page((unsigned long)iommu->cmd_sem);
}

static void iommu_enable_xt(struct amd_iommu *iommu)
{
#ifdef CONFIG_IRQ_REMAP
	/*
	 * XT mode (32-bit APIC destination ID) requires
	 * GA mode (128-bit IRTE support) as a prerequisite.
	 */
	if (AMD_IOMMU_GUEST_IR_GA(amd_iommu_guest_ir) &&
	    amd_iommu_xt_mode == IRQ_REMAP_X2APIC_MODE)
		iommu_feature_enable(iommu, CONTROL_XT_EN);
#endif /* CONFIG_IRQ_REMAP */
}

static void iommu_enable_gt(struct amd_iommu *iommu)
{
	if (!iommu_feature(iommu, FEATURE_GT))
		return;

	iommu_feature_enable(iommu, CONTROL_GT_EN);
}

/* sets a specific bit in the device table entry. */
static void set_dev_entry_bit(u16 devid, u8 bit)
{
	int i = (bit >> 6) & 0x03;
	int _bit = bit & 0x3f;

	amd_iommu_dev_table[devid].data[i] |= (1UL << _bit);
}

static int get_dev_entry_bit(u16 devid, u8 bit)
{
	int i = (bit >> 6) & 0x03;
	int _bit = bit & 0x3f;

	return (amd_iommu_dev_table[devid].data[i] & (1UL << _bit)) >> _bit;
}


static bool copy_device_table(void)
{
	u64 int_ctl, int_tab_len, entry = 0, last_entry = 0;
	struct dev_table_entry *old_devtb = NULL;
	u32 lo, hi, devid, old_devtb_size;
	phys_addr_t old_devtb_phys;
	struct amd_iommu *iommu;
	u16 dom_id, dte_v, irq_v;
	gfp_t gfp_flag;
	u64 tmp;

	if (!amd_iommu_pre_enabled)
		return false;

	pr_warn("Translation is already enabled - trying to copy translation structures\n");
	for_each_iommu(iommu) {
		/* All IOMMUs should use the same device table with the same size */
		lo = readl(iommu->mmio_base + MMIO_DEV_TABLE_OFFSET);
		hi = readl(iommu->mmio_base + MMIO_DEV_TABLE_OFFSET + 4);
		entry = (((u64) hi) << 32) + lo;
		if (last_entry && last_entry != entry) {
			pr_err("IOMMU:%d should use the same dev table as others!\n",
				iommu->index);
			return false;
		}
		last_entry = entry;

		old_devtb_size = ((entry & ~PAGE_MASK) + 1) << 12;
		if (old_devtb_size != dev_table_size) {
			pr_err("The device table size of IOMMU:%d is not expected!\n",
				iommu->index);
			return false;
		}
	}

	/*
	 * When SME is enabled in the first kernel, the entry includes the
	 * memory encryption mask(sme_me_mask), we must remove the memory
	 * encryption mask to obtain the true physical address in kdump kernel.
	 */
	old_devtb_phys = __sme_clr(entry) & PAGE_MASK;

	if (old_devtb_phys >= 0x100000000ULL) {
		pr_err("The address of old device table is above 4G, not trustworthy!\n");
		return false;
	}
	old_devtb = (sme_active() && is_kdump_kernel())
		    ? (__force void *)ioremap_encrypted(old_devtb_phys,
							dev_table_size)
		    : memremap(old_devtb_phys, dev_table_size, MEMREMAP_WB);

	if (!old_devtb)
		return false;

	gfp_flag = GFP_KERNEL | __GFP_ZERO | GFP_DMA32;
	old_dev_tbl_cpy = (void *)__get_free_pages(gfp_flag,
				get_order(dev_table_size));
	if (old_dev_tbl_cpy == NULL) {
		pr_err("Failed to allocate memory for copying old device table!\n");
		return false;
	}

	for (devid = 0; devid <= amd_iommu_last_bdf; ++devid) {
		old_dev_tbl_cpy[devid] = old_devtb[devid];
		dom_id = old_devtb[devid].data[1] & DEV_DOMID_MASK;
		dte_v = old_devtb[devid].data[0] & DTE_FLAG_V;

		if (dte_v && dom_id) {
			old_dev_tbl_cpy[devid].data[0] = old_devtb[devid].data[0];
			old_dev_tbl_cpy[devid].data[1] = old_devtb[devid].data[1];
			__set_bit(dom_id, amd_iommu_pd_alloc_bitmap);
			/* If gcr3 table existed, mask it out */
			if (old_devtb[devid].data[0] & DTE_FLAG_GV) {
				tmp = DTE_GCR3_VAL_B(~0ULL) << DTE_GCR3_SHIFT_B;
				tmp |= DTE_GCR3_VAL_C(~0ULL) << DTE_GCR3_SHIFT_C;
				old_dev_tbl_cpy[devid].data[1] &= ~tmp;
				tmp = DTE_GCR3_VAL_A(~0ULL) << DTE_GCR3_SHIFT_A;
				tmp |= DTE_FLAG_GV;
				old_dev_tbl_cpy[devid].data[0] &= ~tmp;
			}
		}

		irq_v = old_devtb[devid].data[2] & DTE_IRQ_REMAP_ENABLE;
		int_ctl = old_devtb[devid].data[2] & DTE_IRQ_REMAP_INTCTL_MASK;
		int_tab_len = old_devtb[devid].data[2] & DTE_INTTABLEN_MASK;
		if (irq_v && (int_ctl || int_tab_len)) {
			if ((int_ctl != DTE_IRQ_REMAP_INTCTL) ||
			    (int_tab_len != DTE_INTTABLEN)) {
				pr_err("Wrong old irq remapping flag: %#x\n", devid);
				return false;
			}

		        old_dev_tbl_cpy[devid].data[2] = old_devtb[devid].data[2];
		}
	}
	memunmap(old_devtb);

	return true;
}

void amd_iommu_apply_erratum_63(u16 devid)
{
	int sysmgt;

	sysmgt = get_dev_entry_bit(devid, DEV_ENTRY_SYSMGT1) |
		 (get_dev_entry_bit(devid, DEV_ENTRY_SYSMGT2) << 1);

	if (sysmgt == 0x01)
		set_dev_entry_bit(devid, DEV_ENTRY_IW);
}

/* Writes the specific IOMMU for a device into the rlookup table */
static void __init set_iommu_for_device(struct amd_iommu *iommu, u16 devid)
{
	amd_iommu_rlookup_table[devid] = iommu;
}

/*
 * This function takes the device specific flags read from the ACPI
 * table and sets up the device table entry with that information
 */
static void __init set_dev_entry_from_acpi(struct amd_iommu *iommu,
					   u16 devid, u32 flags, u32 ext_flags)
{
	if (flags & ACPI_DEVFLAG_INITPASS)
		set_dev_entry_bit(devid, DEV_ENTRY_INIT_PASS);
	if (flags & ACPI_DEVFLAG_EXTINT)
		set_dev_entry_bit(devid, DEV_ENTRY_EINT_PASS);
	if (flags & ACPI_DEVFLAG_NMI)
		set_dev_entry_bit(devid, DEV_ENTRY_NMI_PASS);
	if (flags & ACPI_DEVFLAG_SYSMGT1)
		set_dev_entry_bit(devid, DEV_ENTRY_SYSMGT1);
	if (flags & ACPI_DEVFLAG_SYSMGT2)
		set_dev_entry_bit(devid, DEV_ENTRY_SYSMGT2);
	if (flags & ACPI_DEVFLAG_LINT0)
		set_dev_entry_bit(devid, DEV_ENTRY_LINT0_PASS);
	if (flags & ACPI_DEVFLAG_LINT1)
		set_dev_entry_bit(devid, DEV_ENTRY_LINT1_PASS);

	amd_iommu_apply_erratum_63(devid);

	set_iommu_for_device(iommu, devid);
}

int __init add_special_device(u8 type, u8 id, u16 *devid, bool cmd_line)
{
	struct devid_map *entry;
	struct list_head *list;

	if (type == IVHD_SPECIAL_IOAPIC)
		list = &ioapic_map;
	else if (type == IVHD_SPECIAL_HPET)
		list = &hpet_map;
	else
		return -EINVAL;

	list_for_each_entry(entry, list, list) {
		if (!(entry->id == id && entry->cmd_line))
			continue;

		pr_info("Command-line override present for %s id %d - ignoring\n",
			type == IVHD_SPECIAL_IOAPIC ? "IOAPIC" : "HPET", id);

		*devid = entry->devid;

		return 0;
	}

	entry = kzalloc(sizeof(*entry), GFP_KERNEL);
	if (!entry)
		return -ENOMEM;

	entry->id	= id;
	entry->devid	= *devid;
	entry->cmd_line	= cmd_line;

	list_add_tail(&entry->list, list);

	return 0;
}

static int __init add_acpi_hid_device(u8 *hid, u8 *uid, u16 *devid,
				      bool cmd_line)
{
	struct acpihid_map_entry *entry;
	struct list_head *list = &acpihid_map;

	list_for_each_entry(entry, list, list) {
		if (strcmp(entry->hid, hid) ||
		    (*uid && *entry->uid && strcmp(entry->uid, uid)) ||
		    !entry->cmd_line)
			continue;

		pr_info("Command-line override for hid:%s uid:%s\n",
			hid, uid);
		*devid = entry->devid;
		return 0;
	}

	entry = kzalloc(sizeof(*entry), GFP_KERNEL);
	if (!entry)
		return -ENOMEM;

	memcpy(entry->uid, uid, strlen(uid));
	memcpy(entry->hid, hid, strlen(hid));
	entry->devid = *devid;
	entry->cmd_line	= cmd_line;
	entry->root_devid = (entry->devid & (~0x7));

	pr_info("%s, add hid:%s, uid:%s, rdevid:%d\n",
		entry->cmd_line ? "cmd" : "ivrs",
		entry->hid, entry->uid, entry->root_devid);

	list_add_tail(&entry->list, list);
	return 0;
}

static int __init add_early_maps(void)
{
	int i, ret;

	for (i = 0; i < early_ioapic_map_size; ++i) {
		ret = add_special_device(IVHD_SPECIAL_IOAPIC,
					 early_ioapic_map[i].id,
					 &early_ioapic_map[i].devid,
					 early_ioapic_map[i].cmd_line);
		if (ret)
			return ret;
	}

	for (i = 0; i < early_hpet_map_size; ++i) {
		ret = add_special_device(IVHD_SPECIAL_HPET,
					 early_hpet_map[i].id,
					 &early_hpet_map[i].devid,
					 early_hpet_map[i].cmd_line);
		if (ret)
			return ret;
	}

	for (i = 0; i < early_acpihid_map_size; ++i) {
		ret = add_acpi_hid_device(early_acpihid_map[i].hid,
					  early_acpihid_map[i].uid,
					  &early_acpihid_map[i].devid,
					  early_acpihid_map[i].cmd_line);
		if (ret)
			return ret;
	}

	return 0;
}

/*
 * Takes a pointer to an AMD IOMMU entry in the ACPI table and
 * initializes the hardware and our data structures with it.
 */
static int __init init_iommu_from_acpi(struct amd_iommu *iommu,
					struct ivhd_header *h)
{
	u8 *p = (u8 *)h;
	u8 *end = p, flags = 0;
	u16 devid = 0, devid_start = 0, devid_to = 0;
	u32 dev_i, ext_flags = 0;
	bool alias = false;
	struct ivhd_entry *e;
	u32 ivhd_size;
	int ret;


	ret = add_early_maps();
	if (ret)
		return ret;

	amd_iommu_apply_ivrs_quirks();

	/*
	 * First save the recommended feature enable bits from ACPI
	 */
	iommu->acpi_flags = h->flags;

	/*
	 * Done. Now parse the device entries
	 */
	ivhd_size = get_ivhd_header_size(h);
	if (!ivhd_size) {
		pr_err("Unsupported IVHD type %#x\n", h->type);
		return -EINVAL;
	}

	p += ivhd_size;

	end += h->length;


	while (p < end) {
		e = (struct ivhd_entry *)p;
		switch (e->type) {
		case IVHD_DEV_ALL:

			DUMP_printk("  DEV_ALL\t\t\tflags: %02x\n", e->flags);

			for (dev_i = 0; dev_i <= amd_iommu_last_bdf; ++dev_i)
				set_dev_entry_from_acpi(iommu, dev_i, e->flags, 0);
			break;
		case IVHD_DEV_SELECT:

			DUMP_printk("  DEV_SELECT\t\t\t devid: %02x:%02x.%x "
				    "flags: %02x\n",
				    PCI_BUS_NUM(e->devid),
				    PCI_SLOT(e->devid),
				    PCI_FUNC(e->devid),
				    e->flags);

			devid = e->devid;
			set_dev_entry_from_acpi(iommu, devid, e->flags, 0);
			break;
		case IVHD_DEV_SELECT_RANGE_START:

			DUMP_printk("  DEV_SELECT_RANGE_START\t "
				    "devid: %02x:%02x.%x flags: %02x\n",
				    PCI_BUS_NUM(e->devid),
				    PCI_SLOT(e->devid),
				    PCI_FUNC(e->devid),
				    e->flags);

			devid_start = e->devid;
			flags = e->flags;
			ext_flags = 0;
			alias = false;
			break;
		case IVHD_DEV_ALIAS:

			DUMP_printk("  DEV_ALIAS\t\t\t devid: %02x:%02x.%x "
				    "flags: %02x devid_to: %02x:%02x.%x\n",
				    PCI_BUS_NUM(e->devid),
				    PCI_SLOT(e->devid),
				    PCI_FUNC(e->devid),
				    e->flags,
				    PCI_BUS_NUM(e->ext >> 8),
				    PCI_SLOT(e->ext >> 8),
				    PCI_FUNC(e->ext >> 8));

			devid = e->devid;
			devid_to = e->ext >> 8;
			set_dev_entry_from_acpi(iommu, devid   , e->flags, 0);
			set_dev_entry_from_acpi(iommu, devid_to, e->flags, 0);
			amd_iommu_alias_table[devid] = devid_to;
			break;
		case IVHD_DEV_ALIAS_RANGE:

			DUMP_printk("  DEV_ALIAS_RANGE\t\t "
				    "devid: %02x:%02x.%x flags: %02x "
				    "devid_to: %02x:%02x.%x\n",
				    PCI_BUS_NUM(e->devid),
				    PCI_SLOT(e->devid),
				    PCI_FUNC(e->devid),
				    e->flags,
				    PCI_BUS_NUM(e->ext >> 8),
				    PCI_SLOT(e->ext >> 8),
				    PCI_FUNC(e->ext >> 8));

			devid_start = e->devid;
			flags = e->flags;
			devid_to = e->ext >> 8;
			ext_flags = 0;
			alias = true;
			break;
		case IVHD_DEV_EXT_SELECT:

			DUMP_printk("  DEV_EXT_SELECT\t\t devid: %02x:%02x.%x "
				    "flags: %02x ext: %08x\n",
				    PCI_BUS_NUM(e->devid),
				    PCI_SLOT(e->devid),
				    PCI_FUNC(e->devid),
				    e->flags, e->ext);

			devid = e->devid;
			set_dev_entry_from_acpi(iommu, devid, e->flags,
						e->ext);
			break;
		case IVHD_DEV_EXT_SELECT_RANGE:

			DUMP_printk("  DEV_EXT_SELECT_RANGE\t devid: "
				    "%02x:%02x.%x flags: %02x ext: %08x\n",
				    PCI_BUS_NUM(e->devid),
				    PCI_SLOT(e->devid),
				    PCI_FUNC(e->devid),
				    e->flags, e->ext);

			devid_start = e->devid;
			flags = e->flags;
			ext_flags = e->ext;
			alias = false;
			break;
		case IVHD_DEV_RANGE_END:

			DUMP_printk("  DEV_RANGE_END\t\t devid: %02x:%02x.%x\n",
				    PCI_BUS_NUM(e->devid),
				    PCI_SLOT(e->devid),
				    PCI_FUNC(e->devid));

			devid = e->devid;
			for (dev_i = devid_start; dev_i <= devid; ++dev_i) {
				if (alias) {
					amd_iommu_alias_table[dev_i] = devid_to;
					set_dev_entry_from_acpi(iommu,
						devid_to, flags, ext_flags);
				}
				set_dev_entry_from_acpi(iommu, dev_i,
							flags, ext_flags);
			}
			break;
		case IVHD_DEV_SPECIAL: {
			u8 handle, type;
			const char *var;
			u16 devid;
			int ret;

			handle = e->ext & 0xff;
			devid  = (e->ext >>  8) & 0xffff;
			type   = (e->ext >> 24) & 0xff;

			if (type == IVHD_SPECIAL_IOAPIC)
				var = "IOAPIC";
			else if (type == IVHD_SPECIAL_HPET)
				var = "HPET";
			else
				var = "UNKNOWN";

			DUMP_printk("  DEV_SPECIAL(%s[%d])\t\tdevid: %02x:%02x.%x\n",
				    var, (int)handle,
				    PCI_BUS_NUM(devid),
				    PCI_SLOT(devid),
				    PCI_FUNC(devid));

			ret = add_special_device(type, handle, &devid, false);
			if (ret)
				return ret;

			/*
			 * add_special_device might update the devid in case a
			 * command-line override is present. So call
			 * set_dev_entry_from_acpi after add_special_device.
			 */
			set_dev_entry_from_acpi(iommu, devid, e->flags, 0);

			break;
		}
		case IVHD_DEV_ACPI_HID: {
			u16 devid;
			u8 hid[ACPIHID_HID_LEN];
			u8 uid[ACPIHID_UID_LEN];
			int ret;

			if (h->type != 0x40) {
				pr_err(FW_BUG "Invalid IVHD device type %#x\n",
				       e->type);
				break;
			}

			memcpy(hid, (u8 *)(&e->ext), ACPIHID_HID_LEN - 1);
			hid[ACPIHID_HID_LEN - 1] = '\0';

			if (!(*hid)) {
				pr_err(FW_BUG "Invalid HID.\n");
				break;
			}

			uid[0] = '\0';
			switch (e->uidf) {
			case UID_NOT_PRESENT:

				if (e->uidl != 0)
					pr_warn(FW_BUG "Invalid UID length.\n");

				break;
			case UID_IS_INTEGER:

				sprintf(uid, "%d", e->uid);

				break;
			case UID_IS_CHARACTER:

				memcpy(uid, &e->uid, e->uidl);
				uid[e->uidl] = '\0';

				break;
			default:
				break;
			}

			devid = e->devid;
			DUMP_printk("  DEV_ACPI_HID(%s[%s])\t\tdevid: %02x:%02x.%x\n",
				    hid, uid,
				    PCI_BUS_NUM(devid),
				    PCI_SLOT(devid),
				    PCI_FUNC(devid));

			flags = e->flags;

			ret = add_acpi_hid_device(hid, uid, &devid, false);
			if (ret)
				return ret;

			/*
			 * add_special_device might update the devid in case a
			 * command-line override is present. So call
			 * set_dev_entry_from_acpi after add_special_device.
			 */
			set_dev_entry_from_acpi(iommu, devid, e->flags, 0);

			break;
		}
		default:
			break;
		}

		p += ivhd_entry_length(p);
	}

	return 0;
}

static void __init free_iommu_one(struct amd_iommu *iommu)
{
	free_cwwb_sem(iommu);
	free_command_buffer(iommu);
	free_event_buffer(iommu);
	free_ppr_log(iommu);
	free_ga_log(iommu);
	iommu_unmap_mmio_space(iommu);
}

static void __init free_iommu_all(void)
{
	struct amd_iommu *iommu, *next;

	for_each_iommu_safe(iommu, next) {
		list_del(&iommu->list);
		free_iommu_one(iommu);
		kfree(iommu);
	}
}

/*
 * Family15h Model 10h-1fh erratum 746 (IOMMU Logging May Stall Translations)
 * Workaround:
 *     BIOS should disable L2B micellaneous clock gating by setting
 *     L2_L2B_CK_GATE_CONTROL[CKGateL2BMiscDisable](D0F2xF4_x90[2]) = 1b
 */
static void amd_iommu_erratum_746_workaround(struct amd_iommu *iommu)
{
	u32 value;

	if ((boot_cpu_data.x86 != 0x15) ||
	    (boot_cpu_data.x86_model < 0x10) ||
	    (boot_cpu_data.x86_model > 0x1f))
		return;

	pci_write_config_dword(iommu->dev, 0xf0, 0x90);
	pci_read_config_dword(iommu->dev, 0xf4, &value);

	if (value & BIT(2))
		return;

	/* Select NB indirect register 0x90 and enable writing */
	pci_write_config_dword(iommu->dev, 0xf0, 0x90 | (1 << 8));

	pci_write_config_dword(iommu->dev, 0xf4, value | 0x4);
	pci_info(iommu->dev, "Applying erratum 746 workaround\n");

	/* Clear the enable writing bit */
	pci_write_config_dword(iommu->dev, 0xf0, 0x90);
}

/*
 * Family15h Model 30h-3fh (IOMMU Mishandles ATS Write Permission)
 * Workaround:
 *     BIOS should enable ATS write permission check by setting
 *     L2_DEBUG_3[AtsIgnoreIWDis](D0F2xF4_x47[0]) = 1b
 */
static void amd_iommu_ats_write_check_workaround(struct amd_iommu *iommu)
{
	u32 value;

	if ((boot_cpu_data.x86 != 0x15) ||
	    (boot_cpu_data.x86_model < 0x30) ||
	    (boot_cpu_data.x86_model > 0x3f))
		return;

	/* Test L2_DEBUG_3[AtsIgnoreIWDis] == 1 */
	value = iommu_read_l2(iommu, 0x47);

	if (value & BIT(0))
		return;

	/* Set L2_DEBUG_3[AtsIgnoreIWDis] = 1 */
	iommu_write_l2(iommu, 0x47, value | BIT(0));

	pci_info(iommu->dev, "Applying ATS write check workaround\n");
}

/*
 * This function clues the initialization function for one IOMMU
 * together and also allocates the command buffer and programs the
 * hardware. It does NOT enable the IOMMU. This is done afterwards.
 */
static int __init init_iommu_one(struct amd_iommu *iommu, struct ivhd_header *h)
{
	int ret;

	raw_spin_lock_init(&iommu->lock);
	iommu->cmd_sem_val = 0;

	/* Add IOMMU to internal data structures */
	list_add_tail(&iommu->list, &amd_iommu_list);
	iommu->index = amd_iommus_present++;

	if (unlikely(iommu->index >= MAX_IOMMUS)) {
		WARN(1, "System has more IOMMUs than supported by this driver\n");
		return -ENOSYS;
	}

	/* Index is fine - add IOMMU to the array */
	amd_iommus[iommu->index] = iommu;

	/*
	 * Copy data from ACPI table entry to the iommu struct
	 */
	iommu->devid   = h->devid;
	iommu->cap_ptr = h->cap_ptr;
	iommu->pci_seg = h->pci_seg;
	iommu->mmio_phys = h->mmio_phys;

	switch (h->type) {
	case 0x10:
		/* Check if IVHD EFR contains proper max banks/counters */
		if ((h->efr_attr != 0) &&
		    ((h->efr_attr & (0xF << 13)) != 0) &&
		    ((h->efr_attr & (0x3F << 17)) != 0))
			iommu->mmio_phys_end = MMIO_REG_END_OFFSET;
		else
			iommu->mmio_phys_end = MMIO_CNTR_CONF_OFFSET;

		/*
		 * Note: GA (128-bit IRTE) mode requires cmpxchg16b supports.
		 * GAM also requires GA mode. Therefore, we need to
		 * check cmpxchg16b support before enabling it.
		 */
		if (!boot_cpu_has(X86_FEATURE_CX16) ||
		    ((h->efr_attr & (0x1 << IOMMU_FEAT_GASUP_SHIFT)) == 0))
			amd_iommu_guest_ir = AMD_IOMMU_GUEST_IR_LEGACY;
		break;
	case 0x11:
	case 0x40:
		if (h->efr_reg & (1 << 9))
			iommu->mmio_phys_end = MMIO_REG_END_OFFSET;
		else
			iommu->mmio_phys_end = MMIO_CNTR_CONF_OFFSET;

		/*
		 * Note: GA (128-bit IRTE) mode requires cmpxchg16b supports.
		 * XT, GAM also requires GA mode. Therefore, we need to
		 * check cmpxchg16b support before enabling them.
		 */
		if (!boot_cpu_has(X86_FEATURE_CX16) ||
		    ((h->efr_reg & (0x1 << IOMMU_EFR_GASUP_SHIFT)) == 0)) {
			amd_iommu_guest_ir = AMD_IOMMU_GUEST_IR_LEGACY;
			break;
		}

		if (h->efr_reg & BIT(IOMMU_EFR_XTSUP_SHIFT))
			amd_iommu_xt_mode = IRQ_REMAP_X2APIC_MODE;

		early_iommu_features_init(iommu, h);

		break;
	default:
		return -EINVAL;
	}

	iommu->mmio_base = iommu_map_mmio_space(iommu->mmio_phys,
						iommu->mmio_phys_end);
	if (!iommu->mmio_base)
		return -ENOMEM;

	if (alloc_cwwb_sem(iommu))
		return -ENOMEM;

	if (alloc_command_buffer(iommu))
		return -ENOMEM;

	if (alloc_event_buffer(iommu))
		return -ENOMEM;

	iommu->int_enabled = false;

	init_translation_status(iommu);
	if (translation_pre_enabled(iommu) && !is_kdump_kernel()) {
		iommu_disable(iommu);
		clear_translation_pre_enabled(iommu);
		pr_warn("Translation was enabled for IOMMU:%d but we are not in kdump mode\n",
			iommu->index);
	}
	if (amd_iommu_pre_enabled)
		amd_iommu_pre_enabled = translation_pre_enabled(iommu);

	ret = init_iommu_from_acpi(iommu, h);
	if (ret)
		return ret;

	if (amd_iommu_irq_remap) {
		ret = amd_iommu_create_irq_domain(iommu);
		if (ret)
			return ret;
	}

	/*
	 * Make sure IOMMU is not considered to translate itself. The IVRS
	 * table tells us so, but this is a lie!
	 */
	amd_iommu_rlookup_table[iommu->devid] = NULL;

	return 0;
}

/**
 * get_highest_supported_ivhd_type - Look up the appropriate IVHD type
 * @ivrs: Pointer to the IVRS header
 *
 * This function search through all IVDB of the maximum supported IVHD
 */
static u8 get_highest_supported_ivhd_type(struct acpi_table_header *ivrs)
{
	u8 *base = (u8 *)ivrs;
	struct ivhd_header *ivhd = (struct ivhd_header *)
					(base + IVRS_HEADER_LENGTH);
	u8 last_type = ivhd->type;
	u16 devid = ivhd->devid;

	while (((u8 *)ivhd - base < ivrs->length) &&
	       (ivhd->type <= ACPI_IVHD_TYPE_MAX_SUPPORTED)) {
		u8 *p = (u8 *) ivhd;

		if (ivhd->devid == devid)
			last_type = ivhd->type;
		ivhd = (struct ivhd_header *)(p + ivhd->length);
	}

	return last_type;
}

/*
 * Iterates over all IOMMU entries in the ACPI table, allocates the
 * IOMMU structure and initializes it with init_iommu_one()
 */
static int __init init_iommu_all(struct acpi_table_header *table)
{
	u8 *p = (u8 *)table, *end = (u8 *)table;
	struct ivhd_header *h;
	struct amd_iommu *iommu;
	int ret;

	end += table->length;
	p += IVRS_HEADER_LENGTH;

	while (p < end) {
		h = (struct ivhd_header *)p;
		if (*p == amd_iommu_target_ivhd_type) {

			DUMP_printk("device: %02x:%02x.%01x cap: %04x "
				    "seg: %d flags: %01x info %04x\n",
				    PCI_BUS_NUM(h->devid), PCI_SLOT(h->devid),
				    PCI_FUNC(h->devid), h->cap_ptr,
				    h->pci_seg, h->flags, h->info);
			DUMP_printk("       mmio-addr: %016llx\n",
				    h->mmio_phys);

			iommu = kzalloc(sizeof(struct amd_iommu), GFP_KERNEL);
			if (iommu == NULL)
				return -ENOMEM;

			ret = init_iommu_one(iommu, h);
			if (ret)
				return ret;
		}
		p += h->length;

	}
	WARN_ON(p != end);

	return 0;
}

static void init_iommu_perf_ctr(struct amd_iommu *iommu)
{
	u64 val;
	struct pci_dev *pdev = iommu->dev;

	if (!iommu_feature(iommu, FEATURE_PC))
		return;

	amd_iommu_pc_present = true;

	pci_info(pdev, "IOMMU performance counters supported\n");

	val = readl(iommu->mmio_base + MMIO_CNTR_CONF_OFFSET);
	iommu->max_banks = (u8) ((val >> 12) & 0x3f);
	iommu->max_counters = (u8) ((val >> 7) & 0xf);

	return;
}

static ssize_t amd_iommu_show_cap(struct device *dev,
				  struct device_attribute *attr,
				  char *buf)
{
	struct amd_iommu *iommu = dev_to_amd_iommu(dev);
	return sprintf(buf, "%x\n", iommu->cap);
}
static DEVICE_ATTR(cap, S_IRUGO, amd_iommu_show_cap, NULL);

static ssize_t amd_iommu_show_features(struct device *dev,
				       struct device_attribute *attr,
				       char *buf)
{
	struct amd_iommu *iommu = dev_to_amd_iommu(dev);
	return sprintf(buf, "%llx\n", iommu->features);
}
static DEVICE_ATTR(features, S_IRUGO, amd_iommu_show_features, NULL);

static struct attribute *amd_iommu_attrs[] = {
	&dev_attr_cap.attr,
	&dev_attr_features.attr,
	NULL,
};

static struct attribute_group amd_iommu_group = {
	.name = "amd-iommu",
	.attrs = amd_iommu_attrs,
};

static const struct attribute_group *amd_iommu_groups[] = {
	&amd_iommu_group,
	NULL,
};

/*
 * Note: IVHD 0x11 and 0x40 also contains exact copy
 * of the IOMMU Extended Feature Register [MMIO Offset 0030h].
 * Default to EFR in IVHD since it is available sooner (i.e. before PCI init).
 */
static void __init late_iommu_features_init(struct amd_iommu *iommu)
{
	u64 features;

	if (!(iommu->cap & (1 << IOMMU_CAP_EFR)))
		return;

	/* read extended feature bits */
	features = readq(iommu->mmio_base + MMIO_EXT_FEATURES);

	if (!iommu->features) {
		iommu->features = features;
		return;
	}

	/*
	 * Sanity check and warn if EFR values from
	 * IVHD and MMIO conflict.
	 */
	if (features != iommu->features)
		pr_warn(FW_WARN "EFR mismatch. Use IVHD EFR (%#llx : %#llx).\n",
			features, iommu->features);
}

static int __init iommu_init_pci(struct amd_iommu *iommu)
{
	int cap_ptr = iommu->cap_ptr;
	int ret;

	iommu->dev = pci_get_domain_bus_and_slot(0, PCI_BUS_NUM(iommu->devid),
						 iommu->devid & 0xff);
	if (!iommu->dev)
		return -ENODEV;

	/* Prevent binding other PCI device drivers to IOMMU devices */
	iommu->dev->match_driver = false;

	pci_read_config_dword(iommu->dev, cap_ptr + MMIO_CAP_HDR_OFFSET,
			      &iommu->cap);

	if (!(iommu->cap & (1 << IOMMU_CAP_IOTLB)))
		amd_iommu_iotlb_sup = false;

	late_iommu_features_init(iommu);

	if (iommu_feature(iommu, FEATURE_GT)) {
		int glxval;
		u32 max_pasid;
		u64 pasmax;

		pasmax = iommu->features & FEATURE_PASID_MASK;
		pasmax >>= FEATURE_PASID_SHIFT;
		max_pasid  = (1 << (pasmax + 1)) - 1;

		amd_iommu_max_pasid = min(amd_iommu_max_pasid, max_pasid);

		BUG_ON(amd_iommu_max_pasid & ~PASID_MASK);

		glxval   = iommu->features & FEATURE_GLXVAL_MASK;
		glxval >>= FEATURE_GLXVAL_SHIFT;

		if (amd_iommu_max_glx_val == -1)
			amd_iommu_max_glx_val = glxval;
		else
			amd_iommu_max_glx_val = min(amd_iommu_max_glx_val, glxval);
	}

	if (iommu_feature(iommu, FEATURE_GT) &&
	    iommu_feature(iommu, FEATURE_PPR)) {
		iommu->is_iommu_v2   = true;
		amd_iommu_v2_present = true;
	}

	if (iommu_feature(iommu, FEATURE_PPR) && alloc_ppr_log(iommu))
		return -ENOMEM;

	ret = iommu_init_ga_log(iommu);
	if (ret)
		return ret;

	if (iommu->cap & (1UL << IOMMU_CAP_NPCACHE)) {
		pr_info("Using strict mode due to virtualization\n");
		iommu_set_dma_strict();
		amd_iommu_np_cache = true;
	}

	init_iommu_perf_ctr(iommu);

	if (is_rd890_iommu(iommu->dev)) {
		int i, j;

		iommu->root_pdev =
			pci_get_domain_bus_and_slot(0, iommu->dev->bus->number,
						    PCI_DEVFN(0, 0));

		/*
		 * Some rd890 systems may not be fully reconfigured by the
		 * BIOS, so it's necessary for us to store this information so
		 * it can be reprogrammed on resume
		 */
		pci_read_config_dword(iommu->dev, iommu->cap_ptr + 4,
				&iommu->stored_addr_lo);
		pci_read_config_dword(iommu->dev, iommu->cap_ptr + 8,
				&iommu->stored_addr_hi);

		/* Low bit locks writes to configuration space */
		iommu->stored_addr_lo &= ~1;

		for (i = 0; i < 6; i++)
			for (j = 0; j < 0x12; j++)
				iommu->stored_l1[i][j] = iommu_read_l1(iommu, i, j);

		for (i = 0; i < 0x83; i++)
			iommu->stored_l2[i] = iommu_read_l2(iommu, i);
	}

	amd_iommu_erratum_746_workaround(iommu);
	amd_iommu_ats_write_check_workaround(iommu);

	iommu_device_sysfs_add(&iommu->iommu, &iommu->dev->dev,
			       amd_iommu_groups, "ivhd%d", iommu->index);
	iommu_device_register(&iommu->iommu, &amd_iommu_ops, NULL);

	return pci_enable_device(iommu->dev);
}

static void print_iommu_info(void)
{
	static const char * const feat_str[] = {
		"PreF", "PPR", "X2APIC", "NX", "GT", "[5]",
		"IA", "GA", "HE", "PC"
	};
	struct amd_iommu *iommu;

	for_each_iommu(iommu) {
		struct pci_dev *pdev = iommu->dev;
		int i;

		pci_info(pdev, "Found IOMMU cap 0x%x\n", iommu->cap_ptr);

		if (iommu->cap & (1 << IOMMU_CAP_EFR)) {
			pr_info("Extended features (%#llx):", iommu->features);

			for (i = 0; i < ARRAY_SIZE(feat_str); ++i) {
				if (iommu_feature(iommu, (1ULL << i)))
					pr_cont(" %s", feat_str[i]);
			}

			if (iommu->features & FEATURE_GAM_VAPIC)
				pr_cont(" GA_vAPIC");

			pr_cont("\n");
		}
	}
	if (irq_remapping_enabled) {
		pr_info("Interrupt remapping enabled\n");
		if (AMD_IOMMU_GUEST_IR_VAPIC(amd_iommu_guest_ir))
			pr_info("Virtual APIC enabled\n");
		if (amd_iommu_xt_mode == IRQ_REMAP_X2APIC_MODE)
			pr_info("X2APIC enabled\n");
	}
}

static int __init amd_iommu_init_pci(void)
{
	struct amd_iommu *iommu;
	int ret;

	for_each_iommu(iommu) {
		ret = iommu_init_pci(iommu);
		if (ret)
			break;

		/* Need to setup range after PCI init */
		iommu_set_cwwb_range(iommu);
	}

	/*
	 * Order is important here to make sure any unity map requirements are
	 * fulfilled. The unity mappings are created and written to the device
	 * table during the amd_iommu_init_api() call.
	 *
	 * After that we call init_device_table_dma() to make sure any
	 * uninitialized DTE will block DMA, and in the end we flush the caches
	 * of all IOMMUs to make sure the changes to the device table are
	 * active.
	 */
	ret = amd_iommu_init_api();

	init_device_table_dma();

	for_each_iommu(iommu)
		iommu_flush_all_caches(iommu);

	if (!ret)
		print_iommu_info();

	return ret;
}

/****************************************************************************
 *
 * The following functions initialize the MSI interrupts for all IOMMUs
 * in the system. It's a bit challenging because there could be multiple
 * IOMMUs per PCI BDF but we can call pci_enable_msi(x) only once per
 * pci_dev.
 *
 ****************************************************************************/

static int iommu_setup_msi(struct amd_iommu *iommu)
{
	int r;

	r = pci_enable_msi(iommu->dev);
	if (r)
		return r;

	r = request_threaded_irq(iommu->dev->irq,
				 amd_iommu_int_handler,
				 amd_iommu_int_thread,
				 0, "AMD-Vi",
				 iommu);

	if (r) {
		pci_disable_msi(iommu->dev);
		return r;
	}

	return 0;
}

union intcapxt {
	u64	capxt;
	struct {
		u64	reserved_0		:  2,
			dest_mode_logical	:  1,
			reserved_1		:  5,
			destid_0_23		: 24,
			vector			:  8,
			reserved_2		: 16,
			destid_24_31		:  8;
	};
} __attribute__ ((packed));

/*
 * There isn't really any need to mask/unmask at the irqchip level because
 * the 64-bit INTCAPXT registers can be updated atomically without tearing
 * when the affinity is being updated.
 */
static void intcapxt_unmask_irq(struct irq_data *data)
{
}

static void intcapxt_mask_irq(struct irq_data *data)
{
}

static struct irq_chip intcapxt_controller;

static int intcapxt_irqdomain_activate(struct irq_domain *domain,
				       struct irq_data *irqd, bool reserve)
{
	struct amd_iommu *iommu = irqd->chip_data;
	struct irq_cfg *cfg = irqd_cfg(irqd);
	union intcapxt xt;

	xt.capxt = 0ULL;
	xt.dest_mode_logical = apic->dest_mode_logical;
	xt.vector = cfg->vector;
	xt.destid_0_23 = cfg->dest_apicid & GENMASK(23, 0);
	xt.destid_24_31 = cfg->dest_apicid >> 24;

	/**
	 * Current IOMMU implemtation uses the same IRQ for all
	 * 3 IOMMU interrupts.
	 */
	writeq(xt.capxt, iommu->mmio_base + MMIO_INTCAPXT_EVT_OFFSET);
	writeq(xt.capxt, iommu->mmio_base + MMIO_INTCAPXT_PPR_OFFSET);
	writeq(xt.capxt, iommu->mmio_base + MMIO_INTCAPXT_GALOG_OFFSET);
	return 0;
}

static void intcapxt_irqdomain_deactivate(struct irq_domain *domain,
					  struct irq_data *irqd)
{
	intcapxt_mask_irq(irqd);
}


static int intcapxt_irqdomain_alloc(struct irq_domain *domain, unsigned int virq,
				    unsigned int nr_irqs, void *arg)
{
	struct irq_alloc_info *info = arg;
	int i, ret;

	if (!info || info->type != X86_IRQ_ALLOC_TYPE_AMDVI)
		return -EINVAL;

	ret = irq_domain_alloc_irqs_parent(domain, virq, nr_irqs, arg);
	if (ret < 0)
		return ret;

	for (i = virq; i < virq + nr_irqs; i++) {
		struct irq_data *irqd = irq_domain_get_irq_data(domain, i);

		irqd->chip = &intcapxt_controller;
		irqd->chip_data = info->data;
		__irq_set_handler(i, handle_edge_irq, 0, "edge");
	}

	return ret;
}

static void intcapxt_irqdomain_free(struct irq_domain *domain, unsigned int virq,
				    unsigned int nr_irqs)
{
	irq_domain_free_irqs_top(domain, virq, nr_irqs);
}

static int intcapxt_set_affinity(struct irq_data *irqd,
				 const struct cpumask *mask, bool force)
{
	struct irq_data *parent = irqd->parent_data;
	int ret;

	ret = parent->chip->irq_set_affinity(parent, mask, force);
	if (ret < 0 || ret == IRQ_SET_MASK_OK_DONE)
		return ret;

	return intcapxt_irqdomain_activate(irqd->domain, irqd, false);
}

static struct irq_chip intcapxt_controller = {
	.name			= "IOMMU-MSI",
	.irq_unmask		= intcapxt_unmask_irq,
	.irq_mask		= intcapxt_mask_irq,
	.irq_ack		= irq_chip_ack_parent,
	.irq_retrigger		= irq_chip_retrigger_hierarchy,
	.irq_set_affinity       = intcapxt_set_affinity,
	.flags			= IRQCHIP_SKIP_SET_WAKE,
};

static const struct irq_domain_ops intcapxt_domain_ops = {
	.alloc			= intcapxt_irqdomain_alloc,
	.free			= intcapxt_irqdomain_free,
	.activate		= intcapxt_irqdomain_activate,
	.deactivate		= intcapxt_irqdomain_deactivate,
};


static struct irq_domain *iommu_irqdomain;

static struct irq_domain *iommu_get_irqdomain(void)
{
	struct fwnode_handle *fn;

	/* No need for locking here (yet) as the init is single-threaded */
	if (iommu_irqdomain)
		return iommu_irqdomain;

	fn = irq_domain_alloc_named_fwnode("AMD-Vi-MSI");
	if (!fn)
		return NULL;

	iommu_irqdomain = irq_domain_create_hierarchy(x86_vector_domain, 0, 0,
						      fn, &intcapxt_domain_ops,
						      NULL);
	if (!iommu_irqdomain)
		irq_domain_free_fwnode(fn);

	return iommu_irqdomain;
}

static int iommu_setup_intcapxt(struct amd_iommu *iommu)
{
	struct irq_domain *domain;
	struct irq_alloc_info info;
	int irq, ret;

	domain = iommu_get_irqdomain();
	if (!domain)
		return -ENXIO;

	init_irq_alloc_info(&info, NULL);
	info.type = X86_IRQ_ALLOC_TYPE_AMDVI;
	info.data = iommu;

	irq = irq_domain_alloc_irqs(domain, 1, NUMA_NO_NODE, &info);
	if (irq < 0) {
		irq_domain_remove(domain);
		return irq;
	}

	ret = request_threaded_irq(irq, amd_iommu_int_handler,
				   amd_iommu_int_thread, 0, "AMD-Vi", iommu);
	if (ret) {
		irq_domain_free_irqs(irq, 1);
		irq_domain_remove(domain);
		return ret;
	}

	iommu_feature_enable(iommu, CONTROL_INTCAPXT_EN);
	return 0;
}

static int iommu_init_irq(struct amd_iommu *iommu)
{
	int ret;

	if (iommu->int_enabled)
		goto enable_faults;

	if (amd_iommu_xt_mode == IRQ_REMAP_X2APIC_MODE)
		ret = iommu_setup_intcapxt(iommu);
	else if (iommu->dev->msi_cap)
		ret = iommu_setup_msi(iommu);
	else
		ret = -ENODEV;

	if (ret)
		return ret;

	iommu->int_enabled = true;
enable_faults:
	iommu_feature_enable(iommu, CONTROL_EVT_INT_EN);

	if (iommu->ppr_log != NULL)
		iommu_feature_enable(iommu, CONTROL_PPRINT_EN);

	iommu_ga_log_enable(iommu);

	return 0;
}

/****************************************************************************
 *
 * The next functions belong to the third pass of parsing the ACPI
 * table. In this last pass the memory mapping requirements are
 * gathered (like exclusion and unity mapping ranges).
 *
 ****************************************************************************/

static void __init free_unity_maps(void)
{
	struct unity_map_entry *entry, *next;

	list_for_each_entry_safe(entry, next, &amd_iommu_unity_map, list) {
		list_del(&entry->list);
		kfree(entry);
	}
}

/* called for unity map ACPI definition */
static int __init init_unity_map_range(struct ivmd_header *m)
{
	struct unity_map_entry *e = NULL;
	char *s;

	e = kzalloc(sizeof(*e), GFP_KERNEL);
	if (e == NULL)
		return -ENOMEM;

	switch (m->type) {
	default:
		kfree(e);
		return 0;
	case ACPI_IVMD_TYPE:
		s = "IVMD_TYPEi\t\t\t";
		e->devid_start = e->devid_end = m->devid;
		break;
	case ACPI_IVMD_TYPE_ALL:
		s = "IVMD_TYPE_ALL\t\t";
		e->devid_start = 0;
		e->devid_end = amd_iommu_last_bdf;
		break;
	case ACPI_IVMD_TYPE_RANGE:
		s = "IVMD_TYPE_RANGE\t\t";
		e->devid_start = m->devid;
		e->devid_end = m->aux;
		break;
	}
	e->address_start = PAGE_ALIGN(m->range_start);
	e->address_end = e->address_start + PAGE_ALIGN(m->range_length);
	e->prot = m->flags >> 1;

	/*
	 * Treat per-device exclusion ranges as r/w unity-mapped regions
	 * since some buggy BIOSes might lead to the overwritten exclusion
	 * range (exclusion_start and exclusion_length members). This
	 * happens when there are multiple exclusion ranges (IVMD entries)
	 * defined in ACPI table.
	 */
	if (m->flags & IVMD_FLAG_EXCL_RANGE)
		e->prot = (IVMD_FLAG_IW | IVMD_FLAG_IR) >> 1;

	DUMP_printk("%s devid_start: %02x:%02x.%x devid_end: %02x:%02x.%x"
		    " range_start: %016llx range_end: %016llx flags: %x\n", s,
		    PCI_BUS_NUM(e->devid_start), PCI_SLOT(e->devid_start),
		    PCI_FUNC(e->devid_start), PCI_BUS_NUM(e->devid_end),
		    PCI_SLOT(e->devid_end), PCI_FUNC(e->devid_end),
		    e->address_start, e->address_end, m->flags);

	list_add_tail(&e->list, &amd_iommu_unity_map);

	return 0;
}

/* iterates over all memory definitions we find in the ACPI table */
static int __init init_memory_definitions(struct acpi_table_header *table)
{
	u8 *p = (u8 *)table, *end = (u8 *)table;
	struct ivmd_header *m;

	end += table->length;
	p += IVRS_HEADER_LENGTH;

	while (p < end) {
		m = (struct ivmd_header *)p;
		if (m->flags & (IVMD_FLAG_UNITY_MAP | IVMD_FLAG_EXCL_RANGE))
			init_unity_map_range(m);

		p += m->length;
	}

	return 0;
}

/*
 * Init the device table to not allow DMA access for devices
 */
static void init_device_table_dma(void)
{
	u32 devid;

	for (devid = 0; devid <= amd_iommu_last_bdf; ++devid) {
		set_dev_entry_bit(devid, DEV_ENTRY_VALID);
		set_dev_entry_bit(devid, DEV_ENTRY_TRANSLATION);
	}
}

static void __init uninit_device_table_dma(void)
{
	u32 devid;

	for (devid = 0; devid <= amd_iommu_last_bdf; ++devid) {
		amd_iommu_dev_table[devid].data[0] = 0ULL;
		amd_iommu_dev_table[devid].data[1] = 0ULL;
	}
}

static void init_device_table(void)
{
	u32 devid;

	if (!amd_iommu_irq_remap)
		return;

	for (devid = 0; devid <= amd_iommu_last_bdf; ++devid)
		set_dev_entry_bit(devid, DEV_ENTRY_IRQ_TBL_EN);
}

static void iommu_init_flags(struct amd_iommu *iommu)
{
	iommu->acpi_flags & IVHD_FLAG_HT_TUN_EN_MASK ?
		iommu_feature_enable(iommu, CONTROL_HT_TUN_EN) :
		iommu_feature_disable(iommu, CONTROL_HT_TUN_EN);

	iommu->acpi_flags & IVHD_FLAG_PASSPW_EN_MASK ?
		iommu_feature_enable(iommu, CONTROL_PASSPW_EN) :
		iommu_feature_disable(iommu, CONTROL_PASSPW_EN);

	iommu->acpi_flags & IVHD_FLAG_RESPASSPW_EN_MASK ?
		iommu_feature_enable(iommu, CONTROL_RESPASSPW_EN) :
		iommu_feature_disable(iommu, CONTROL_RESPASSPW_EN);

	iommu->acpi_flags & IVHD_FLAG_ISOC_EN_MASK ?
		iommu_feature_enable(iommu, CONTROL_ISOC_EN) :
		iommu_feature_disable(iommu, CONTROL_ISOC_EN);

	/*
	 * make IOMMU memory accesses cache coherent
	 */
	iommu_feature_enable(iommu, CONTROL_COHERENT_EN);

	/* Set IOTLB invalidation timeout to 1s */
	iommu_set_inv_tlb_timeout(iommu, CTRL_INV_TO_1S);
}

static void iommu_apply_resume_quirks(struct amd_iommu *iommu)
{
	int i, j;
	u32 ioc_feature_control;
	struct pci_dev *pdev = iommu->root_pdev;

	/* RD890 BIOSes may not have completely reconfigured the iommu */
	if (!is_rd890_iommu(iommu->dev) || !pdev)
		return;

	/*
	 * First, we need to ensure that the iommu is enabled. This is
	 * controlled by a register in the northbridge
	 */

	/* Select Northbridge indirect register 0x75 and enable writing */
	pci_write_config_dword(pdev, 0x60, 0x75 | (1 << 7));
	pci_read_config_dword(pdev, 0x64, &ioc_feature_control);

	/* Enable the iommu */
	if (!(ioc_feature_control & 0x1))
		pci_write_config_dword(pdev, 0x64, ioc_feature_control | 1);

	/* Restore the iommu BAR */
	pci_write_config_dword(iommu->dev, iommu->cap_ptr + 4,
			       iommu->stored_addr_lo);
	pci_write_config_dword(iommu->dev, iommu->cap_ptr + 8,
			       iommu->stored_addr_hi);

	/* Restore the l1 indirect regs for each of the 6 l1s */
	for (i = 0; i < 6; i++)
		for (j = 0; j < 0x12; j++)
			iommu_write_l1(iommu, i, j, iommu->stored_l1[i][j]);

	/* Restore the l2 indirect regs */
	for (i = 0; i < 0x83; i++)
		iommu_write_l2(iommu, i, iommu->stored_l2[i]);

	/* Lock PCI setup registers */
	pci_write_config_dword(iommu->dev, iommu->cap_ptr + 4,
			       iommu->stored_addr_lo | 1);
}

static void iommu_enable_ga(struct amd_iommu *iommu)
{
#ifdef CONFIG_IRQ_REMAP
	switch (amd_iommu_guest_ir) {
	case AMD_IOMMU_GUEST_IR_VAPIC:
		iommu_feature_enable(iommu, CONTROL_GAM_EN);
		fallthrough;
	case AMD_IOMMU_GUEST_IR_LEGACY_GA:
		iommu_feature_enable(iommu, CONTROL_GA_EN);
		iommu->irte_ops = &irte_128_ops;
		break;
	default:
		iommu->irte_ops = &irte_32_ops;
		break;
	}
#endif
}

static void early_enable_iommu(struct amd_iommu *iommu)
{
	iommu_disable(iommu);
	iommu_init_flags(iommu);
	iommu_set_device_table(iommu);
	iommu_enable_command_buffer(iommu);
	iommu_enable_event_buffer(iommu);
	iommu_set_exclusion_range(iommu);
	iommu_enable_ga(iommu);
	iommu_enable_xt(iommu);
	iommu_enable(iommu);
	iommu_flush_all_caches(iommu);
}

/*
 * This function finally enables all IOMMUs found in the system after
 * they have been initialized.
 *
 * Or if in kdump kernel and IOMMUs are all pre-enabled, try to copy
 * the old content of device table entries. Not this case or copy failed,
 * just continue as normal kernel does.
 */
static void early_enable_iommus(void)
{
	struct amd_iommu *iommu;


	if (!copy_device_table()) {
		/*
		 * If come here because of failure in copying device table from old
		 * kernel with all IOMMUs enabled, print error message and try to
		 * free allocated old_dev_tbl_cpy.
		 */
		if (amd_iommu_pre_enabled)
			pr_err("Failed to copy DEV table from previous kernel.\n");
		if (old_dev_tbl_cpy != NULL)
			free_pages((unsigned long)old_dev_tbl_cpy,
					get_order(dev_table_size));

		for_each_iommu(iommu) {
			clear_translation_pre_enabled(iommu);
			early_enable_iommu(iommu);
		}
	} else {
		pr_info("Copied DEV table from previous kernel.\n");
		free_pages((unsigned long)amd_iommu_dev_table,
				get_order(dev_table_size));
		amd_iommu_dev_table = old_dev_tbl_cpy;
		for_each_iommu(iommu) {
			iommu_disable_command_buffer(iommu);
			iommu_disable_event_buffer(iommu);
			iommu_enable_command_buffer(iommu);
			iommu_enable_event_buffer(iommu);
			iommu_enable_ga(iommu);
			iommu_enable_xt(iommu);
			iommu_set_device_table(iommu);
			iommu_flush_all_caches(iommu);
		}
	}

#ifdef CONFIG_IRQ_REMAP
	/*
	 * Note: We have already checked GASup from IVRS table.
	 *       Now, we need to make sure that GAMSup is set.
	 */
	if (AMD_IOMMU_GUEST_IR_VAPIC(amd_iommu_guest_ir) &&
	    !check_feature_on_all_iommus(FEATURE_GAM_VAPIC))
		amd_iommu_guest_ir = AMD_IOMMU_GUEST_IR_LEGACY_GA;

	if (AMD_IOMMU_GUEST_IR_VAPIC(amd_iommu_guest_ir))
		amd_iommu_irq_ops.capability |= (1 << IRQ_POSTING_CAP);
#endif
}

static void enable_iommus_v2(void)
{
	struct amd_iommu *iommu;

	for_each_iommu(iommu) {
		iommu_enable_ppr_log(iommu);
		iommu_enable_gt(iommu);
	}
}

static void enable_iommus(void)
{
	early_enable_iommus();

	enable_iommus_v2();
}

static void disable_iommus(void)
{
	struct amd_iommu *iommu;

	for_each_iommu(iommu)
		iommu_disable(iommu);

#ifdef CONFIG_IRQ_REMAP
	if (AMD_IOMMU_GUEST_IR_VAPIC(amd_iommu_guest_ir))
		amd_iommu_irq_ops.capability &= ~(1 << IRQ_POSTING_CAP);
#endif
}

/*
 * Suspend/Resume support
 * disable suspend until real resume implemented
 */

static void amd_iommu_resume(void)
{
	struct amd_iommu *iommu;

	for_each_iommu(iommu)
		iommu_apply_resume_quirks(iommu);

	/* re-load the hardware */
	enable_iommus();

	amd_iommu_enable_interrupts();
}

static int amd_iommu_suspend(void)
{
	/* disable IOMMUs to go out of the way for BIOS */
	disable_iommus();

	return 0;
}

static struct syscore_ops amd_iommu_syscore_ops = {
	.suspend = amd_iommu_suspend,
	.resume = amd_iommu_resume,
};

static void __init free_iommu_resources(void)
{
	kmemleak_free(irq_lookup_table);
	free_pages((unsigned long)irq_lookup_table,
		   get_order(rlookup_table_size));
	irq_lookup_table = NULL;

	kmem_cache_destroy(amd_iommu_irq_cache);
	amd_iommu_irq_cache = NULL;

	free_pages((unsigned long)amd_iommu_rlookup_table,
		   get_order(rlookup_table_size));
	amd_iommu_rlookup_table = NULL;

	free_pages((unsigned long)amd_iommu_alias_table,
		   get_order(alias_table_size));
	amd_iommu_alias_table = NULL;

	free_pages((unsigned long)amd_iommu_dev_table,
		   get_order(dev_table_size));
	amd_iommu_dev_table = NULL;

	free_iommu_all();
}

/* SB IOAPIC is always on this device in AMD systems */
#define IOAPIC_SB_DEVID		((0x00 << 8) | PCI_DEVFN(0x14, 0))

static bool __init check_ioapic_information(void)
{
	const char *fw_bug = FW_BUG;
	bool ret, has_sb_ioapic;
	int idx;

	has_sb_ioapic = false;
	ret           = false;

	/*
	 * If we have map overrides on the kernel command line the
	 * messages in this function might not describe firmware bugs
	 * anymore - so be careful
	 */
	if (cmdline_maps)
		fw_bug = "";

	for (idx = 0; idx < nr_ioapics; idx++) {
		int devid, id = mpc_ioapic_id(idx);

		devid = get_ioapic_devid(id);
		if (devid < 0) {
			pr_err("%s: IOAPIC[%d] not in IVRS table\n",
				fw_bug, id);
			ret = false;
		} else if (devid == IOAPIC_SB_DEVID) {
			has_sb_ioapic = true;
			ret           = true;
		}
	}

	if (!has_sb_ioapic) {
		/*
		 * We expect the SB IOAPIC to be listed in the IVRS
		 * table. The system timer is connected to the SB IOAPIC
		 * and if we don't have it in the list the system will
		 * panic at boot time.  This situation usually happens
		 * when the BIOS is buggy and provides us the wrong
		 * device id for the IOAPIC in the system.
		 */
		pr_err("%s: No southbridge IOAPIC found\n", fw_bug);
	}

	if (!ret)
		pr_err("Disabling interrupt remapping\n");

	return ret;
}

static void __init free_dma_resources(void)
{
	free_pages((unsigned long)amd_iommu_pd_alloc_bitmap,
		   get_order(MAX_DOMAIN_ID/8));
	amd_iommu_pd_alloc_bitmap = NULL;

	free_unity_maps();
}

static void __init ivinfo_init(void *ivrs)
{
	amd_iommu_ivinfo = *((u32 *)(ivrs + IOMMU_IVINFO_OFFSET));
}

/*
 * This is the hardware init function for AMD IOMMU in the system.
 * This function is called either from amd_iommu_init or from the interrupt
 * remapping setup code.
 *
 * This function basically parses the ACPI table for AMD IOMMU (IVRS)
 * four times:
 *
 *	1 pass) Discover the most comprehensive IVHD type to use.
 *
 *	2 pass) Find the highest PCI device id the driver has to handle.
 *		Upon this information the size of the data structures is
 *		determined that needs to be allocated.
 *
 *	3 pass) Initialize the data structures just allocated with the
 *		information in the ACPI table about available AMD IOMMUs
 *		in the system. It also maps the PCI devices in the
 *		system to specific IOMMUs
 *
 *	4 pass) After the basic data structures are allocated and
 *		initialized we update them with information about memory
 *		remapping requirements parsed out of the ACPI table in
 *		this last pass.
 *
 * After everything is set up the IOMMUs are enabled and the necessary
 * hotplug and suspend notifiers are registered.
 */
static int __init early_amd_iommu_init(void)
{
	struct acpi_table_header *ivrs_base;
	int i, remap_cache_sz, ret;
	acpi_status status;

	if (!amd_iommu_detected)
		return -ENODEV;

	status = acpi_get_table("IVRS", 0, &ivrs_base);
	if (status == AE_NOT_FOUND)
		return -ENODEV;
	else if (ACPI_FAILURE(status)) {
		const char *err = acpi_format_exception(status);
		pr_err("IVRS table error: %s\n", err);
		return -EINVAL;
	}

	/*
	 * Validate checksum here so we don't need to do it when
	 * we actually parse the table
	 */
	ret = check_ivrs_checksum(ivrs_base);
	if (ret)
		goto out;

	ivinfo_init(ivrs_base);

	amd_iommu_target_ivhd_type = get_highest_supported_ivhd_type(ivrs_base);
	DUMP_printk("Using IVHD type %#x\n", amd_iommu_target_ivhd_type);

	/*
	 * First parse ACPI tables to find the largest Bus/Dev/Func
	 * we need to handle. Upon this information the shared data
	 * structures for the IOMMUs in the system will be allocated
	 */
	ret = find_last_devid_acpi(ivrs_base);
	if (ret)
		goto out;

	dev_table_size     = tbl_size(DEV_TABLE_ENTRY_SIZE);
	alias_table_size   = tbl_size(ALIAS_TABLE_ENTRY_SIZE);
	rlookup_table_size = tbl_size(RLOOKUP_TABLE_ENTRY_SIZE);

	/* Device table - directly used by all IOMMUs */
	ret = -ENOMEM;
	amd_iommu_dev_table = (void *)__get_free_pages(
				      GFP_KERNEL | __GFP_ZERO | GFP_DMA32,
				      get_order(dev_table_size));
	if (amd_iommu_dev_table == NULL)
		goto out;

	/*
	 * Alias table - map PCI Bus/Dev/Func to Bus/Dev/Func the
	 * IOMMU see for that device
	 */
	amd_iommu_alias_table = (void *)__get_free_pages(GFP_KERNEL,
			get_order(alias_table_size));
	if (amd_iommu_alias_table == NULL)
		goto out;

	/* IOMMU rlookup table - find the IOMMU for a specific device */
	amd_iommu_rlookup_table = (void *)__get_free_pages(
			GFP_KERNEL | __GFP_ZERO,
			get_order(rlookup_table_size));
	if (amd_iommu_rlookup_table == NULL)
		goto out;

	amd_iommu_pd_alloc_bitmap = (void *)__get_free_pages(
					    GFP_KERNEL | __GFP_ZERO,
					    get_order(MAX_DOMAIN_ID/8));
	if (amd_iommu_pd_alloc_bitmap == NULL)
		goto out;

	/*
	 * let all alias entries point to itself
	 */
	for (i = 0; i <= amd_iommu_last_bdf; ++i)
		amd_iommu_alias_table[i] = i;

	/*
	 * never allocate domain 0 because its used as the non-allocated and
	 * error value placeholder
	 */
	__set_bit(0, amd_iommu_pd_alloc_bitmap);

	/*
	 * now the data structures are allocated and basically initialized
	 * start the real acpi table scan
	 */
	ret = init_iommu_all(ivrs_base);
	if (ret)
		goto out;

	/* Disable any previously enabled IOMMUs */
	if (!is_kdump_kernel() || amd_iommu_disabled)
		disable_iommus();

	if (amd_iommu_irq_remap)
		amd_iommu_irq_remap = check_ioapic_information();

	if (amd_iommu_irq_remap) {
		/*
		 * Interrupt remapping enabled, create kmem_cache for the
		 * remapping tables.
		 */
		ret = -ENOMEM;
		if (!AMD_IOMMU_GUEST_IR_GA(amd_iommu_guest_ir))
			remap_cache_sz = MAX_IRQS_PER_TABLE * sizeof(u32);
		else
			remap_cache_sz = MAX_IRQS_PER_TABLE * (sizeof(u64) * 2);
		amd_iommu_irq_cache = kmem_cache_create("irq_remap_cache",
							remap_cache_sz,
							DTE_INTTAB_ALIGNMENT,
							0, NULL);
		if (!amd_iommu_irq_cache)
			goto out;

		irq_lookup_table = (void *)__get_free_pages(
				GFP_KERNEL | __GFP_ZERO,
				get_order(rlookup_table_size));
		kmemleak_alloc(irq_lookup_table, rlookup_table_size,
			       1, GFP_KERNEL);
		if (!irq_lookup_table)
			goto out;
	}

	ret = init_memory_definitions(ivrs_base);
	if (ret)
		goto out;

	/* init the device table */
	init_device_table();

out:
	/* Don't leak any ACPI memory */
	acpi_put_table(ivrs_base);

	return ret;
}

static int amd_iommu_enable_interrupts(void)
{
	struct amd_iommu *iommu;
	int ret = 0;

	for_each_iommu(iommu) {
		ret = iommu_init_irq(iommu);
		if (ret)
			goto out;
	}

out:
	return ret;
}

static bool __init detect_ivrs(void)
{
	struct acpi_table_header *ivrs_base;
	acpi_status status;
	int i;

	status = acpi_get_table("IVRS", 0, &ivrs_base);
	if (status == AE_NOT_FOUND)
		return false;
	else if (ACPI_FAILURE(status)) {
		const char *err = acpi_format_exception(status);
		pr_err("IVRS table error: %s\n", err);
		return false;
	}

	acpi_put_table(ivrs_base);

	if (amd_iommu_force_enable)
		goto out;

	/* Don't use IOMMU if there is Stoney Ridge graphics */
	for (i = 0; i < 32; i++) {
		u32 pci_id;

		pci_id = read_pci_config(0, i, 0, 0);
		if ((pci_id & 0xffff) == 0x1002 && (pci_id >> 16) == 0x98e4) {
			pr_info("Disable IOMMU on Stoney Ridge\n");
			return false;
		}
	}

out:
	/* Make sure ACS will be enabled during PCI probe */
	pci_request_acs();

	return true;
}

/****************************************************************************
 *
 * AMD IOMMU Initialization State Machine
 *
 ****************************************************************************/

static int __init state_next(void)
{
	int ret = 0;

	switch (init_state) {
	case IOMMU_START_STATE:
		if (!detect_ivrs()) {
			init_state	= IOMMU_NOT_FOUND;
			ret		= -ENODEV;
		} else {
			init_state	= IOMMU_IVRS_DETECTED;
		}
		break;
	case IOMMU_IVRS_DETECTED:
		if (amd_iommu_disabled) {
			init_state = IOMMU_CMDLINE_DISABLED;
			ret = -EINVAL;
		} else {
			ret = early_amd_iommu_init();
			init_state = ret ? IOMMU_INIT_ERROR : IOMMU_ACPI_FINISHED;
		}
		break;
	case IOMMU_ACPI_FINISHED:
		early_enable_iommus();
		x86_platform.iommu_shutdown = disable_iommus;
		init_state = IOMMU_ENABLED;
		break;
	case IOMMU_ENABLED:
		register_syscore_ops(&amd_iommu_syscore_ops);
		ret = amd_iommu_init_pci();
		init_state = ret ? IOMMU_INIT_ERROR : IOMMU_PCI_INIT;
		enable_iommus_v2();
		break;
	case IOMMU_PCI_INIT:
		ret = amd_iommu_enable_interrupts();
		init_state = ret ? IOMMU_INIT_ERROR : IOMMU_INTERRUPTS_EN;
		break;
	case IOMMU_INTERRUPTS_EN:
		init_state = IOMMU_INITIALIZED;
		break;
	case IOMMU_INITIALIZED:
		/* Nothing to do */
		break;
	case IOMMU_NOT_FOUND:
	case IOMMU_INIT_ERROR:
	case IOMMU_CMDLINE_DISABLED:
		/* Error states => do nothing */
		ret = -EINVAL;
		break;
	default:
		/* Unknown state */
		BUG();
	}

	if (ret) {
		free_dma_resources();
		if (!irq_remapping_enabled) {
			disable_iommus();
			free_iommu_resources();
		} else {
			struct amd_iommu *iommu;

			uninit_device_table_dma();
			for_each_iommu(iommu)
				iommu_flush_all_caches(iommu);
		}
	}
	return ret;
}

static int __init iommu_go_to_state(enum iommu_init_state state)
{
	int ret = -EINVAL;

	while (init_state != state) {
		if (init_state == IOMMU_NOT_FOUND         ||
		    init_state == IOMMU_INIT_ERROR        ||
		    init_state == IOMMU_CMDLINE_DISABLED)
			break;
		ret = state_next();
	}

	return ret;
}

#ifdef CONFIG_IRQ_REMAP
int __init amd_iommu_prepare(void)
{
	int ret;

	amd_iommu_irq_remap = true;

	ret = iommu_go_to_state(IOMMU_ACPI_FINISHED);
	if (ret) {
		amd_iommu_irq_remap = false;
		return ret;
	}

	return amd_iommu_irq_remap ? 0 : -ENODEV;
}

int __init amd_iommu_enable(void)
{
	int ret;

	ret = iommu_go_to_state(IOMMU_ENABLED);
	if (ret)
		return ret;

	irq_remapping_enabled = 1;
	return amd_iommu_xt_mode;
}

void amd_iommu_disable(void)
{
	amd_iommu_suspend();
}

int amd_iommu_reenable(int mode)
{
	amd_iommu_resume();

	return 0;
}

int __init amd_iommu_enable_faulting(void)
{
	/* We enable MSI later when PCI is initialized */
	return 0;
}
#endif

/*
 * This is the core init function for AMD IOMMU hardware in the system.
 * This function is called from the generic x86 DMA layer initialization
 * code.
 */
static int __init amd_iommu_init(void)
{
	struct amd_iommu *iommu;
	int ret;

	ret = iommu_go_to_state(IOMMU_INITIALIZED);
#ifdef CONFIG_GART_IOMMU
	if (ret && list_empty(&amd_iommu_list)) {
		/*
		 * We failed to initialize the AMD IOMMU - try fallback
		 * to GART if possible.
		 */
		gart_iommu_init();
	}
#endif

	for_each_iommu(iommu)
		amd_iommu_debugfs_setup(iommu);

	return ret;
}

static bool amd_iommu_sme_check(void)
{
	if (!sme_active() || (boot_cpu_data.x86 != 0x17))
		return true;

	/* For Fam17h, a specific level of support is required */
	if (boot_cpu_data.microcode >= 0x08001205)
		return true;

	if ((boot_cpu_data.microcode >= 0x08001126) &&
	    (boot_cpu_data.microcode <= 0x080011ff))
		return true;

	pr_notice("IOMMU not currently supported when SME is active\n");

	return false;
}

/****************************************************************************
 *
 * Early detect code. This code runs at IOMMU detection time in the DMA
 * layer. It just looks if there is an IVRS ACPI table to detect AMD
 * IOMMUs
 *
 ****************************************************************************/
int __init amd_iommu_detect(void)
{
	int ret;

	if (no_iommu || (iommu_detected && !gart_iommu_aperture))
		return -ENODEV;

	if (!amd_iommu_sme_check())
		return -ENODEV;

	ret = iommu_go_to_state(IOMMU_IVRS_DETECTED);
	if (ret)
		return ret;

	amd_iommu_detected = true;
	iommu_detected = 1;
	x86_init.iommu.iommu_init = amd_iommu_init;

	return 1;
}

/****************************************************************************
 *
 * Parsing functions for the AMD IOMMU specific kernel command line
 * options.
 *
 ****************************************************************************/

static int __init parse_amd_iommu_dump(char *str)
{
	amd_iommu_dump = true;

	return 1;
}

static int __init parse_amd_iommu_intr(char *str)
{
	for (; *str; ++str) {
		if (strncmp(str, "legacy", 6) == 0) {
			amd_iommu_guest_ir = AMD_IOMMU_GUEST_IR_LEGACY_GA;
			break;
		}
		if (strncmp(str, "vapic", 5) == 0) {
			amd_iommu_guest_ir = AMD_IOMMU_GUEST_IR_VAPIC;
			break;
		}
	}
	return 1;
}

static int __init parse_amd_iommu_options(char *str)
{
	for (; *str; ++str) {
		if (strncmp(str, "fullflush", 9) == 0) {
			pr_warn("amd_iommu=fullflush deprecated; use iommu.strict=1 instead\n");
			iommu_set_dma_strict();
		}
		if (strncmp(str, "force_enable", 12) == 0)
			amd_iommu_force_enable = true;
		if (strncmp(str, "off", 3) == 0)
			amd_iommu_disabled = true;
		if (strncmp(str, "force_isolation", 15) == 0)
			amd_iommu_force_isolation = true;
	}

	return 1;
}

static int __init parse_ivrs_ioapic(char *str)
{
	unsigned int bus, dev, fn;
	int ret, id, i;
	u16 devid;

	ret = sscanf(str, "[%d]=%x:%x.%x", &id, &bus, &dev, &fn);

	if (ret != 4) {
		pr_err("Invalid command line: ivrs_ioapic%s\n", str);
		return 1;
	}

	if (early_ioapic_map_size == EARLY_MAP_SIZE) {
		pr_err("Early IOAPIC map overflow - ignoring ivrs_ioapic%s\n",
			str);
		return 1;
	}

	devid = ((bus & 0xff) << 8) | ((dev & 0x1f) << 3) | (fn & 0x7);

	cmdline_maps			= true;
	i				= early_ioapic_map_size++;
	early_ioapic_map[i].id		= id;
	early_ioapic_map[i].devid	= devid;
	early_ioapic_map[i].cmd_line	= true;

	return 1;
}

static int __init parse_ivrs_hpet(char *str)
{
	unsigned int bus, dev, fn;
	int ret, id, i;
	u16 devid;

	ret = sscanf(str, "[%d]=%x:%x.%x", &id, &bus, &dev, &fn);

	if (ret != 4) {
		pr_err("Invalid command line: ivrs_hpet%s\n", str);
		return 1;
	}

	if (early_hpet_map_size == EARLY_MAP_SIZE) {
		pr_err("Early HPET map overflow - ignoring ivrs_hpet%s\n",
			str);
		return 1;
	}

	devid = ((bus & 0xff) << 8) | ((dev & 0x1f) << 3) | (fn & 0x7);

	cmdline_maps			= true;
	i				= early_hpet_map_size++;
	early_hpet_map[i].id		= id;
	early_hpet_map[i].devid		= devid;
	early_hpet_map[i].cmd_line	= true;

	return 1;
}

static int __init parse_ivrs_acpihid(char *str)
{
	u32 bus, dev, fn;
	char *hid, *uid, *p;
	char acpiid[ACPIHID_UID_LEN + ACPIHID_HID_LEN] = {0};
	int ret, i;

	ret = sscanf(str, "[%x:%x.%x]=%s", &bus, &dev, &fn, acpiid);
	if (ret != 4) {
		pr_err("Invalid command line: ivrs_acpihid(%s)\n", str);
		return 1;
	}

	p = acpiid;
	hid = strsep(&p, ":");
	uid = p;

	if (!hid || !(*hid) || !uid) {
		pr_err("Invalid command line: hid or uid\n");
		return 1;
	}

	i = early_acpihid_map_size++;
	memcpy(early_acpihid_map[i].hid, hid, strlen(hid));
	memcpy(early_acpihid_map[i].uid, uid, strlen(uid));
	early_acpihid_map[i].devid =
		((bus & 0xff) << 8) | ((dev & 0x1f) << 3) | (fn & 0x7);
	early_acpihid_map[i].cmd_line	= true;

	return 1;
}

__setup("amd_iommu_dump",	parse_amd_iommu_dump);
__setup("amd_iommu=",		parse_amd_iommu_options);
__setup("amd_iommu_intr=",	parse_amd_iommu_intr);
__setup("ivrs_ioapic",		parse_ivrs_ioapic);
__setup("ivrs_hpet",		parse_ivrs_hpet);
__setup("ivrs_acpihid",		parse_ivrs_acpihid);

IOMMU_INIT_FINISH(amd_iommu_detect,
		  gart_iommu_hole_init,
		  NULL,
		  NULL);

bool amd_iommu_v2_supported(void)
{
	return amd_iommu_v2_present;
}
EXPORT_SYMBOL(amd_iommu_v2_supported);

struct amd_iommu *get_amd_iommu(unsigned int idx)
{
	unsigned int i = 0;
	struct amd_iommu *iommu;

	for_each_iommu(iommu)
		if (i++ == idx)
			return iommu;
	return NULL;
}

/****************************************************************************
 *
 * IOMMU EFR Performance Counter support functionality. This code allows
 * access to the IOMMU PC functionality.
 *
 ****************************************************************************/

u8 amd_iommu_pc_get_max_banks(unsigned int idx)
{
	struct amd_iommu *iommu = get_amd_iommu(idx);

	if (iommu)
		return iommu->max_banks;

	return 0;
}
EXPORT_SYMBOL(amd_iommu_pc_get_max_banks);

bool amd_iommu_pc_supported(void)
{
	return amd_iommu_pc_present;
}
EXPORT_SYMBOL(amd_iommu_pc_supported);

u8 amd_iommu_pc_get_max_counters(unsigned int idx)
{
	struct amd_iommu *iommu = get_amd_iommu(idx);

	if (iommu)
		return iommu->max_counters;

	return 0;
}
EXPORT_SYMBOL(amd_iommu_pc_get_max_counters);

static int iommu_pc_get_set_reg(struct amd_iommu *iommu, u8 bank, u8 cntr,
				u8 fxn, u64 *value, bool is_write)
{
	u32 offset;
	u32 max_offset_lim;

	/* Make sure the IOMMU PC resource is available */
	if (!amd_iommu_pc_present)
		return -ENODEV;

	/* Check for valid iommu and pc register indexing */
	if (WARN_ON(!iommu || (fxn > 0x28) || (fxn & 7)))
		return -ENODEV;

	offset = (u32)(((0x40 | bank) << 12) | (cntr << 8) | fxn);

	/* Limit the offset to the hw defined mmio region aperture */
	max_offset_lim = (u32)(((0x40 | iommu->max_banks) << 12) |
				(iommu->max_counters << 8) | 0x28);
	if ((offset < MMIO_CNTR_REG_OFFSET) ||
	    (offset > max_offset_lim))
		return -EINVAL;

	if (is_write) {
		u64 val = *value & GENMASK_ULL(47, 0);

		writel((u32)val, iommu->mmio_base + offset);
		writel((val >> 32), iommu->mmio_base + offset + 4);
	} else {
		*value = readl(iommu->mmio_base + offset + 4);
		*value <<= 32;
		*value |= readl(iommu->mmio_base + offset);
		*value &= GENMASK_ULL(47, 0);
	}

	return 0;
}

int amd_iommu_pc_get_reg(struct amd_iommu *iommu, u8 bank, u8 cntr, u8 fxn, u64 *value)
{
	if (!iommu)
		return -EINVAL;

	return iommu_pc_get_set_reg(iommu, bank, cntr, fxn, value, false);
}

int amd_iommu_pc_set_reg(struct amd_iommu *iommu, u8 bank, u8 cntr, u8 fxn, u64 *value)
{
	if (!iommu)
		return -EINVAL;

	return iommu_pc_get_set_reg(iommu, bank, cntr, fxn, value, true);
}<|MERGE_RESOLUTION|>--- conflicted
+++ resolved
@@ -861,20 +861,8 @@
 err_out:
 	free_ga_log(iommu);
 	return -EINVAL;
-<<<<<<< HEAD
-}
-#endif /* CONFIG_IRQ_REMAP */
-
-static int iommu_init_ga(struct amd_iommu *iommu)
-{
-	int ret = 0;
-
-#ifdef CONFIG_IRQ_REMAP
-	ret = iommu_init_ga_log(iommu);
-=======
 #else
 	return 0;
->>>>>>> 3b17187f
 #endif /* CONFIG_IRQ_REMAP */
 }
 
