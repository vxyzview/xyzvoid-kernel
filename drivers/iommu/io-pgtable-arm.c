// SPDX-License-Identifier: GPL-2.0-only
/*
 * CPU-agnostic ARM page table allocator.
 *
 * Copyright (C) 2014 ARM Limited
 *
 * Author: Will Deacon <will.deacon@arm.com>
 */

#define pr_fmt(fmt)	"arm-lpae io-pgtable: " fmt

#include <linux/atomic.h>
#include <linux/bitops.h>
#include <linux/io-pgtable.h>
#include <linux/kernel.h>
#include <linux/sizes.h>
#include <linux/slab.h>
#include <linux/types.h>
#include <linux/dma-mapping.h>

#include <asm/barrier.h>

#define ARM_LPAE_MAX_ADDR_BITS		52
#define ARM_LPAE_S2_MAX_CONCAT_PAGES	16
#define ARM_LPAE_MAX_LEVELS		4

/* Struct accessors */
#define io_pgtable_to_data(x)						\
	container_of((x), struct arm_lpae_io_pgtable, iop)

#define io_pgtable_ops_to_data(x)					\
	io_pgtable_to_data(io_pgtable_ops_to_pgtable(x))

/*
 * For consistency with the architecture, we always consider
 * ARM_LPAE_MAX_LEVELS levels, with the walk starting at level n >=0
 */
#define ARM_LPAE_START_LVL(d)		(ARM_LPAE_MAX_LEVELS - (d)->levels)

/*
 * Calculate the right shift amount to get to the portion describing level l
 * in a virtual address mapped by the pagetable in d.
 */
#define ARM_LPAE_LVL_SHIFT(l,d)						\
	((((d)->levels - ((l) - ARM_LPAE_START_LVL(d) + 1))		\
	  * (d)->bits_per_level) + (d)->pg_shift)

#define ARM_LPAE_GRANULE(d)		(1UL << (d)->pg_shift)

#define ARM_LPAE_PAGES_PER_PGD(d)					\
	DIV_ROUND_UP((d)->pgd_size, ARM_LPAE_GRANULE(d))

/*
 * Calculate the index at level l used to map virtual address a using the
 * pagetable in d.
 */
#define ARM_LPAE_PGD_IDX(l,d)						\
	((l) == ARM_LPAE_START_LVL(d) ? ilog2(ARM_LPAE_PAGES_PER_PGD(d)) : 0)

#define ARM_LPAE_LVL_IDX(a,l,d)						\
	(((u64)(a) >> ARM_LPAE_LVL_SHIFT(l,d)) &			\
	 ((1 << ((d)->bits_per_level + ARM_LPAE_PGD_IDX(l,d))) - 1))

/* Calculate the block/page mapping size at level l for pagetable in d. */
#define ARM_LPAE_BLOCK_SIZE(l,d)					\
	(1ULL << (ilog2(sizeof(arm_lpae_iopte)) +			\
		((ARM_LPAE_MAX_LEVELS - (l)) * (d)->bits_per_level)))

/* Page table bits */
#define ARM_LPAE_PTE_TYPE_SHIFT		0
#define ARM_LPAE_PTE_TYPE_MASK		0x3

#define ARM_LPAE_PTE_TYPE_BLOCK		1
#define ARM_LPAE_PTE_TYPE_TABLE		3
#define ARM_LPAE_PTE_TYPE_PAGE		3

#define ARM_LPAE_PTE_ADDR_MASK		GENMASK_ULL(47,12)

#define ARM_LPAE_PTE_NSTABLE		(((arm_lpae_iopte)1) << 63)
#define ARM_LPAE_PTE_XN			(((arm_lpae_iopte)3) << 53)
#define ARM_LPAE_PTE_AF			(((arm_lpae_iopte)1) << 10)
#define ARM_LPAE_PTE_SH_NS		(((arm_lpae_iopte)0) << 8)
#define ARM_LPAE_PTE_SH_OS		(((arm_lpae_iopte)2) << 8)
#define ARM_LPAE_PTE_SH_IS		(((arm_lpae_iopte)3) << 8)
#define ARM_LPAE_PTE_NS			(((arm_lpae_iopte)1) << 5)
#define ARM_LPAE_PTE_VALID		(((arm_lpae_iopte)1) << 0)

#define ARM_LPAE_PTE_ATTR_LO_MASK	(((arm_lpae_iopte)0x3ff) << 2)
/* Ignore the contiguous bit for block splitting */
#define ARM_LPAE_PTE_ATTR_HI_MASK	(((arm_lpae_iopte)6) << 52)
#define ARM_LPAE_PTE_ATTR_MASK		(ARM_LPAE_PTE_ATTR_LO_MASK |	\
					 ARM_LPAE_PTE_ATTR_HI_MASK)
/* Software bit for solving coherency races */
#define ARM_LPAE_PTE_SW_SYNC		(((arm_lpae_iopte)1) << 55)

/* Stage-1 PTE */
#define ARM_LPAE_PTE_AP_UNPRIV		(((arm_lpae_iopte)1) << 6)
#define ARM_LPAE_PTE_AP_RDONLY		(((arm_lpae_iopte)2) << 6)
#define ARM_LPAE_PTE_ATTRINDX_SHIFT	2
#define ARM_LPAE_PTE_nG			(((arm_lpae_iopte)1) << 11)

/* Stage-2 PTE */
#define ARM_LPAE_PTE_HAP_FAULT		(((arm_lpae_iopte)0) << 6)
#define ARM_LPAE_PTE_HAP_READ		(((arm_lpae_iopte)1) << 6)
#define ARM_LPAE_PTE_HAP_WRITE		(((arm_lpae_iopte)2) << 6)
#define ARM_LPAE_PTE_MEMATTR_OIWB	(((arm_lpae_iopte)0xf) << 2)
#define ARM_LPAE_PTE_MEMATTR_NC		(((arm_lpae_iopte)0x5) << 2)
#define ARM_LPAE_PTE_MEMATTR_DEV	(((arm_lpae_iopte)0x1) << 2)

/* Register bits */
#define ARM_32_LPAE_TCR_EAE		(1 << 31)
#define ARM_64_LPAE_S2_TCR_RES1		(1 << 31)

#define ARM_LPAE_TCR_EPD1		(1 << 23)

#define ARM_LPAE_TCR_TG0_4K		(0 << 14)
#define ARM_LPAE_TCR_TG0_64K		(1 << 14)
#define ARM_LPAE_TCR_TG0_16K		(2 << 14)

#define ARM_LPAE_TCR_SH0_SHIFT		12
#define ARM_LPAE_TCR_SH0_MASK		0x3
#define ARM_LPAE_TCR_SH_NS		0
#define ARM_LPAE_TCR_SH_OS		2
#define ARM_LPAE_TCR_SH_IS		3

#define ARM_LPAE_TCR_ORGN0_SHIFT	10
#define ARM_LPAE_TCR_IRGN0_SHIFT	8
#define ARM_LPAE_TCR_RGN_MASK		0x3
#define ARM_LPAE_TCR_RGN_NC		0
#define ARM_LPAE_TCR_RGN_WBWA		1
#define ARM_LPAE_TCR_RGN_WT		2
#define ARM_LPAE_TCR_RGN_WB		3

#define ARM_LPAE_TCR_SL0_SHIFT		6
#define ARM_LPAE_TCR_SL0_MASK		0x3

#define ARM_LPAE_TCR_T0SZ_SHIFT		0
#define ARM_LPAE_TCR_SZ_MASK		0xf

#define ARM_LPAE_TCR_PS_SHIFT		16
#define ARM_LPAE_TCR_PS_MASK		0x7

#define ARM_LPAE_TCR_IPS_SHIFT		32
#define ARM_LPAE_TCR_IPS_MASK		0x7

#define ARM_LPAE_TCR_PS_32_BIT		0x0ULL
#define ARM_LPAE_TCR_PS_36_BIT		0x1ULL
#define ARM_LPAE_TCR_PS_40_BIT		0x2ULL
#define ARM_LPAE_TCR_PS_42_BIT		0x3ULL
#define ARM_LPAE_TCR_PS_44_BIT		0x4ULL
#define ARM_LPAE_TCR_PS_48_BIT		0x5ULL
#define ARM_LPAE_TCR_PS_52_BIT		0x6ULL

#define ARM_LPAE_MAIR_ATTR_SHIFT(n)	((n) << 3)
#define ARM_LPAE_MAIR_ATTR_MASK		0xff
#define ARM_LPAE_MAIR_ATTR_DEVICE	0x04
#define ARM_LPAE_MAIR_ATTR_NC		0x44
#define ARM_LPAE_MAIR_ATTR_INC_OWBRWA	0xf4
#define ARM_LPAE_MAIR_ATTR_WBRWA	0xff
#define ARM_LPAE_MAIR_ATTR_IDX_NC	0
#define ARM_LPAE_MAIR_ATTR_IDX_CACHE	1
#define ARM_LPAE_MAIR_ATTR_IDX_DEV	2
#define ARM_LPAE_MAIR_ATTR_IDX_INC_OCACHE	3

#define ARM_MALI_LPAE_TTBR_ADRMODE_TABLE (3u << 0)
#define ARM_MALI_LPAE_TTBR_READ_INNER	BIT(2)
#define ARM_MALI_LPAE_TTBR_SHARE_OUTER	BIT(4)

#define ARM_MALI_LPAE_MEMATTR_IMP_DEF	0x88ULL
#define ARM_MALI_LPAE_MEMATTR_WRITE_ALLOC 0x8DULL

/* IOPTE accessors */
#define iopte_deref(pte,d) __va(iopte_to_paddr(pte, d))

#define iopte_type(pte,l)					\
	(((pte) >> ARM_LPAE_PTE_TYPE_SHIFT) & ARM_LPAE_PTE_TYPE_MASK)

#define iopte_prot(pte)	((pte) & ARM_LPAE_PTE_ATTR_MASK)

struct arm_lpae_io_pgtable {
	struct io_pgtable	iop;

	int			levels;
	size_t			pgd_size;
	unsigned long		pg_shift;
	unsigned long		bits_per_level;

	void			*pgd;
};

typedef u64 arm_lpae_iopte;

static inline bool iopte_leaf(arm_lpae_iopte pte, int lvl,
			      enum io_pgtable_fmt fmt)
{
	if (lvl == (ARM_LPAE_MAX_LEVELS - 1) && fmt != ARM_MALI_LPAE)
		return iopte_type(pte, lvl) == ARM_LPAE_PTE_TYPE_PAGE;

	return iopte_type(pte, lvl) == ARM_LPAE_PTE_TYPE_BLOCK;
}

static arm_lpae_iopte paddr_to_iopte(phys_addr_t paddr,
				     struct arm_lpae_io_pgtable *data)
{
	arm_lpae_iopte pte = paddr;

	/* Of the bits which overlap, either 51:48 or 15:12 are always RES0 */
	return (pte | (pte >> (48 - 12))) & ARM_LPAE_PTE_ADDR_MASK;
}

static phys_addr_t iopte_to_paddr(arm_lpae_iopte pte,
				  struct arm_lpae_io_pgtable *data)
{
	u64 paddr = pte & ARM_LPAE_PTE_ADDR_MASK;

	if (data->pg_shift < 16)
		return paddr;

	/* Rotate the packed high-order bits back to the top */
	return (paddr | (paddr << (48 - 12))) & (ARM_LPAE_PTE_ADDR_MASK << 4);
}

static bool selftest_running = false;

static dma_addr_t __arm_lpae_dma_addr(void *pages)
{
	return (dma_addr_t)virt_to_phys(pages);
}

static void *__arm_lpae_alloc_pages(size_t size, gfp_t gfp,
				    struct io_pgtable_cfg *cfg)
{
	struct device *dev = cfg->iommu_dev;
	int order = get_order(size);
	struct page *p;
	dma_addr_t dma;
	void *pages;

	VM_BUG_ON((gfp & __GFP_HIGHMEM));
	p = alloc_pages_node(dev ? dev_to_node(dev) : NUMA_NO_NODE,
			     gfp | __GFP_ZERO, order);
	if (!p)
		return NULL;

	pages = page_address(p);
	if (!cfg->coherent_walk) {
		dma = dma_map_single(dev, pages, size, DMA_TO_DEVICE);
		if (dma_mapping_error(dev, dma))
			goto out_free;
		/*
		 * We depend on the IOMMU being able to work with any physical
		 * address directly, so if the DMA layer suggests otherwise by
		 * translating or truncating them, that bodes very badly...
		 */
		if (dma != virt_to_phys(pages))
			goto out_unmap;
	}

	return pages;

out_unmap:
	dev_err(dev, "Cannot accommodate DMA translation for IOMMU page tables\n");
	dma_unmap_single(dev, dma, size, DMA_TO_DEVICE);
out_free:
	__free_pages(p, order);
	return NULL;
}

static void __arm_lpae_free_pages(void *pages, size_t size,
				  struct io_pgtable_cfg *cfg)
{
	if (!cfg->coherent_walk)
		dma_unmap_single(cfg->iommu_dev, __arm_lpae_dma_addr(pages),
				 size, DMA_TO_DEVICE);
	free_pages((unsigned long)pages, get_order(size));
}

static void __arm_lpae_sync_pte(arm_lpae_iopte *ptep,
				struct io_pgtable_cfg *cfg)
{
	dma_sync_single_for_device(cfg->iommu_dev, __arm_lpae_dma_addr(ptep),
				   sizeof(*ptep), DMA_TO_DEVICE);
}

static void __arm_lpae_set_pte(arm_lpae_iopte *ptep, arm_lpae_iopte pte,
			       struct io_pgtable_cfg *cfg)
{
	*ptep = pte;

	if (!cfg->coherent_walk)
		__arm_lpae_sync_pte(ptep, cfg);
}

static size_t __arm_lpae_unmap(struct arm_lpae_io_pgtable *data,
			       struct iommu_iotlb_gather *gather,
			       unsigned long iova, size_t size, int lvl,
			       arm_lpae_iopte *ptep);

static void __arm_lpae_init_pte(struct arm_lpae_io_pgtable *data,
				phys_addr_t paddr, arm_lpae_iopte prot,
				int lvl, arm_lpae_iopte *ptep)
{
	arm_lpae_iopte pte = prot;

	if (data->iop.cfg.quirks & IO_PGTABLE_QUIRK_ARM_NS)
		pte |= ARM_LPAE_PTE_NS;

	if (data->iop.fmt != ARM_MALI_LPAE && lvl == ARM_LPAE_MAX_LEVELS - 1)
		pte |= ARM_LPAE_PTE_TYPE_PAGE;
	else
		pte |= ARM_LPAE_PTE_TYPE_BLOCK;

	if (data->iop.fmt != ARM_MALI_LPAE)
		pte |= ARM_LPAE_PTE_AF;
	pte |= ARM_LPAE_PTE_SH_IS;
	pte |= paddr_to_iopte(paddr, data);

	__arm_lpae_set_pte(ptep, pte, &data->iop.cfg);
}

static int arm_lpae_init_pte(struct arm_lpae_io_pgtable *data,
			     unsigned long iova, phys_addr_t paddr,
			     arm_lpae_iopte prot, int lvl,
			     arm_lpae_iopte *ptep)
{
	arm_lpae_iopte pte = *ptep;

	if (iopte_leaf(pte, lvl, data->iop.fmt)) {
		/* We require an unmap first */
		WARN_ON(!selftest_running);
		return -EEXIST;
	} else if (iopte_type(pte, lvl) == ARM_LPAE_PTE_TYPE_TABLE) {
		/*
		 * We need to unmap and free the old table before
		 * overwriting it with a block entry.
		 */
		arm_lpae_iopte *tblp;
		size_t sz = ARM_LPAE_BLOCK_SIZE(lvl, data);

		tblp = ptep - ARM_LPAE_LVL_IDX(iova, lvl, data);
		if (__arm_lpae_unmap(data, NULL, iova, sz, lvl, tblp) != sz) {
			WARN_ON(1);
			return -EINVAL;
		}
	}

	__arm_lpae_init_pte(data, paddr, prot, lvl, ptep);
	return 0;
}

static arm_lpae_iopte arm_lpae_install_table(arm_lpae_iopte *table,
					     arm_lpae_iopte *ptep,
					     arm_lpae_iopte curr,
					     struct io_pgtable_cfg *cfg)
{
	arm_lpae_iopte old, new;

	new = __pa(table) | ARM_LPAE_PTE_TYPE_TABLE;
	if (cfg->quirks & IO_PGTABLE_QUIRK_ARM_NS)
		new |= ARM_LPAE_PTE_NSTABLE;

	/*
	 * Ensure the table itself is visible before its PTE can be.
	 * Whilst we could get away with cmpxchg64_release below, this
	 * doesn't have any ordering semantics when !CONFIG_SMP.
	 */
	dma_wmb();

	old = cmpxchg64_relaxed(ptep, curr, new);

	if (cfg->coherent_walk || (old & ARM_LPAE_PTE_SW_SYNC))
		return old;

	/* Even if it's not ours, there's no point waiting; just kick it */
	__arm_lpae_sync_pte(ptep, cfg);
	if (old == curr)
		WRITE_ONCE(*ptep, new | ARM_LPAE_PTE_SW_SYNC);

	return old;
}

static int __arm_lpae_map(struct arm_lpae_io_pgtable *data, unsigned long iova,
			  phys_addr_t paddr, size_t size, arm_lpae_iopte prot,
			  int lvl, arm_lpae_iopte *ptep)
{
	arm_lpae_iopte *cptep, pte;
	size_t block_size = ARM_LPAE_BLOCK_SIZE(lvl, data);
	size_t tblsz = ARM_LPAE_GRANULE(data);
	struct io_pgtable_cfg *cfg = &data->iop.cfg;

	/* Find our entry at the current level */
	ptep += ARM_LPAE_LVL_IDX(iova, lvl, data);

	/* If we can install a leaf entry at this level, then do so */
	if (size == block_size && (size & cfg->pgsize_bitmap))
		return arm_lpae_init_pte(data, iova, paddr, prot, lvl, ptep);

	/* We can't allocate tables at the final level */
	if (WARN_ON(lvl >= ARM_LPAE_MAX_LEVELS - 1))
		return -EINVAL;

	/* Grab a pointer to the next level */
	pte = READ_ONCE(*ptep);
	if (!pte) {
		cptep = __arm_lpae_alloc_pages(tblsz, GFP_ATOMIC, cfg);
		if (!cptep)
			return -ENOMEM;

		pte = arm_lpae_install_table(cptep, ptep, 0, cfg);
		if (pte)
			__arm_lpae_free_pages(cptep, tblsz, cfg);
	} else if (!cfg->coherent_walk && !(pte & ARM_LPAE_PTE_SW_SYNC)) {
		__arm_lpae_sync_pte(ptep, cfg);
	}

	if (pte && !iopte_leaf(pte, lvl, data->iop.fmt)) {
		cptep = iopte_deref(pte, data);
	} else if (pte) {
		/* We require an unmap first */
		WARN_ON(!selftest_running);
		return -EEXIST;
	}

	/* Rinse, repeat */
	return __arm_lpae_map(data, iova, paddr, size, prot, lvl + 1, cptep);
}

static arm_lpae_iopte arm_lpae_prot_to_pte(struct arm_lpae_io_pgtable *data,
					   int prot)
{
	arm_lpae_iopte pte;

	if (data->iop.fmt == ARM_64_LPAE_S1 ||
	    data->iop.fmt == ARM_32_LPAE_S1) {
		pte = ARM_LPAE_PTE_nG;
		if (!(prot & IOMMU_WRITE) && (prot & IOMMU_READ))
			pte |= ARM_LPAE_PTE_AP_RDONLY;
		if (!(prot & IOMMU_PRIV))
			pte |= ARM_LPAE_PTE_AP_UNPRIV;
	} else {
		pte = ARM_LPAE_PTE_HAP_FAULT;
		if (prot & IOMMU_READ)
			pte |= ARM_LPAE_PTE_HAP_READ;
		if (prot & IOMMU_WRITE)
			pte |= ARM_LPAE_PTE_HAP_WRITE;
	}

	/*
	 * Note that this logic is structured to accommodate Mali LPAE
	 * having stage-1-like attributes but stage-2-like permissions.
	 */
	if (data->iop.fmt == ARM_64_LPAE_S2 ||
	    data->iop.fmt == ARM_32_LPAE_S2) {
		if (prot & IOMMU_MMIO)
			pte |= ARM_LPAE_PTE_MEMATTR_DEV;
		else if (prot & IOMMU_CACHE)
			pte |= ARM_LPAE_PTE_MEMATTR_OIWB;
		else
			pte |= ARM_LPAE_PTE_MEMATTR_NC;
	} else {
		if (prot & IOMMU_MMIO)
			pte |= (ARM_LPAE_MAIR_ATTR_IDX_DEV
				<< ARM_LPAE_PTE_ATTRINDX_SHIFT);
		else if (prot & IOMMU_CACHE)
			pte |= (ARM_LPAE_MAIR_ATTR_IDX_CACHE
				<< ARM_LPAE_PTE_ATTRINDX_SHIFT);
		else if (prot & IOMMU_QCOM_SYS_CACHE)
			pte |= (ARM_LPAE_MAIR_ATTR_IDX_INC_OCACHE
				<< ARM_LPAE_PTE_ATTRINDX_SHIFT);
	}

	if (prot & IOMMU_NOEXEC)
		pte |= ARM_LPAE_PTE_XN;

	return pte;
}

static int arm_lpae_map(struct io_pgtable_ops *ops, unsigned long iova,
			phys_addr_t paddr, size_t size, int iommu_prot)
{
	struct arm_lpae_io_pgtable *data = io_pgtable_ops_to_data(ops);
	arm_lpae_iopte *ptep = data->pgd;
	int ret, lvl = ARM_LPAE_START_LVL(data);
	arm_lpae_iopte prot;

	/* If no access, then nothing to do */
	if (!(iommu_prot & (IOMMU_READ | IOMMU_WRITE)))
		return 0;

	if (WARN_ON(iova >= (1ULL << data->iop.cfg.ias) ||
		    paddr >= (1ULL << data->iop.cfg.oas)))
		return -ERANGE;

	prot = arm_lpae_prot_to_pte(data, iommu_prot);
	ret = __arm_lpae_map(data, iova, paddr, size, prot, lvl, ptep);
	/*
	 * Synchronise all PTE updates for the new mapping before there's
	 * a chance for anything to kick off a table walk for the new iova.
	 */
	wmb();

	return ret;
}

static void __arm_lpae_free_pgtable(struct arm_lpae_io_pgtable *data, int lvl,
				    arm_lpae_iopte *ptep)
{
	arm_lpae_iopte *start, *end;
	unsigned long table_size;

	if (lvl == ARM_LPAE_START_LVL(data))
		table_size = data->pgd_size;
	else
		table_size = ARM_LPAE_GRANULE(data);

	start = ptep;

	/* Only leaf entries at the last level */
	if (lvl == ARM_LPAE_MAX_LEVELS - 1)
		end = ptep;
	else
		end = (void *)ptep + table_size;

	while (ptep != end) {
		arm_lpae_iopte pte = *ptep++;

		if (!pte || iopte_leaf(pte, lvl, data->iop.fmt))
			continue;

		__arm_lpae_free_pgtable(data, lvl + 1, iopte_deref(pte, data));
	}

	__arm_lpae_free_pages(start, table_size, &data->iop.cfg);
}

static void arm_lpae_free_pgtable(struct io_pgtable *iop)
{
	struct arm_lpae_io_pgtable *data = io_pgtable_to_data(iop);

	__arm_lpae_free_pgtable(data, ARM_LPAE_START_LVL(data), data->pgd);
	kfree(data);
}

static size_t arm_lpae_split_blk_unmap(struct arm_lpae_io_pgtable *data,
				       struct iommu_iotlb_gather *gather,
				       unsigned long iova, size_t size,
				       arm_lpae_iopte blk_pte, int lvl,
				       arm_lpae_iopte *ptep)
{
	struct io_pgtable_cfg *cfg = &data->iop.cfg;
	arm_lpae_iopte pte, *tablep;
	phys_addr_t blk_paddr;
	size_t tablesz = ARM_LPAE_GRANULE(data);
	size_t split_sz = ARM_LPAE_BLOCK_SIZE(lvl, data);
	int i, unmap_idx = -1;

	if (WARN_ON(lvl == ARM_LPAE_MAX_LEVELS))
		return 0;

	tablep = __arm_lpae_alloc_pages(tablesz, GFP_ATOMIC, cfg);
	if (!tablep)
		return 0; /* Bytes unmapped */

	if (size == split_sz)
		unmap_idx = ARM_LPAE_LVL_IDX(iova, lvl, data);

	blk_paddr = iopte_to_paddr(blk_pte, data);
	pte = iopte_prot(blk_pte);

	for (i = 0; i < tablesz / sizeof(pte); i++, blk_paddr += split_sz) {
		/* Unmap! */
		if (i == unmap_idx)
			continue;

		__arm_lpae_init_pte(data, blk_paddr, pte, lvl, &tablep[i]);
	}

	pte = arm_lpae_install_table(tablep, ptep, blk_pte, cfg);
	if (pte != blk_pte) {
		__arm_lpae_free_pages(tablep, tablesz, cfg);
		/*
		 * We may race against someone unmapping another part of this
		 * block, but anything else is invalid. We can't misinterpret
		 * a page entry here since we're never at the last level.
		 */
		if (iopte_type(pte, lvl - 1) != ARM_LPAE_PTE_TYPE_TABLE)
			return 0;

		tablep = iopte_deref(pte, data);
	} else if (unmap_idx >= 0) {
<<<<<<< HEAD
		io_pgtable_tlb_add_flush(&data->iop, iova, size, size, true);
		return size;
	}

	return __arm_lpae_unmap(data, iova, size, lvl, tablep);
=======
		io_pgtable_tlb_add_page(&data->iop, gather, iova, size);
		return size;
	}

	return __arm_lpae_unmap(data, gather, iova, size, lvl, tablep);
>>>>>>> f7688b48
}

static size_t __arm_lpae_unmap(struct arm_lpae_io_pgtable *data,
			       struct iommu_iotlb_gather *gather,
			       unsigned long iova, size_t size, int lvl,
			       arm_lpae_iopte *ptep)
{
	arm_lpae_iopte pte;
	struct io_pgtable *iop = &data->iop;

	/* Something went horribly wrong and we ran out of page table */
	if (WARN_ON(lvl == ARM_LPAE_MAX_LEVELS))
		return 0;

	ptep += ARM_LPAE_LVL_IDX(iova, lvl, data);
	pte = READ_ONCE(*ptep);
	if (WARN_ON(!pte))
		return 0;

	/* If the size matches this level, we're in the right place */
	if (size == ARM_LPAE_BLOCK_SIZE(lvl, data)) {
		__arm_lpae_set_pte(ptep, 0, &iop->cfg);

		if (!iopte_leaf(pte, lvl, iop->fmt)) {
			/* Also flush any partial walks */
			io_pgtable_tlb_flush_walk(iop, iova, size,
						  ARM_LPAE_GRANULE(data));
			ptep = iopte_deref(pte, data);
			__arm_lpae_free_pgtable(data, lvl + 1, ptep);
		} else if (iop->cfg.quirks & IO_PGTABLE_QUIRK_NON_STRICT) {
			/*
			 * Order the PTE update against queueing the IOVA, to
			 * guarantee that a flush callback from a different CPU
			 * has observed it before the TLBIALL can be issued.
			 */
			smp_wmb();
		} else {
			io_pgtable_tlb_add_page(iop, gather, iova, size);
		}

		return size;
	} else if (iopte_leaf(pte, lvl, iop->fmt)) {
		/*
		 * Insert a table at the next level to map the old region,
		 * minus the part we want to unmap
		 */
		return arm_lpae_split_blk_unmap(data, gather, iova, size, pte,
						lvl + 1, ptep);
	}

	/* Keep on walkin' */
	ptep = iopte_deref(pte, data);
	return __arm_lpae_unmap(data, gather, iova, size, lvl + 1, ptep);
}

static size_t arm_lpae_unmap(struct io_pgtable_ops *ops, unsigned long iova,
			     size_t size, struct iommu_iotlb_gather *gather)
{
	struct arm_lpae_io_pgtable *data = io_pgtable_ops_to_data(ops);
	arm_lpae_iopte *ptep = data->pgd;
	int lvl = ARM_LPAE_START_LVL(data);

	if (WARN_ON(iova >= (1ULL << data->iop.cfg.ias)))
		return 0;

	return __arm_lpae_unmap(data, gather, iova, size, lvl, ptep);
}

static phys_addr_t arm_lpae_iova_to_phys(struct io_pgtable_ops *ops,
					 unsigned long iova)
{
	struct arm_lpae_io_pgtable *data = io_pgtable_ops_to_data(ops);
	arm_lpae_iopte pte, *ptep = data->pgd;
	int lvl = ARM_LPAE_START_LVL(data);

	do {
		/* Valid IOPTE pointer? */
		if (!ptep)
			return 0;

		/* Grab the IOPTE we're interested in */
		ptep += ARM_LPAE_LVL_IDX(iova, lvl, data);
		pte = READ_ONCE(*ptep);

		/* Valid entry? */
		if (!pte)
			return 0;

		/* Leaf entry? */
		if (iopte_leaf(pte, lvl, data->iop.fmt))
			goto found_translation;

		/* Take it to the next level */
		ptep = iopte_deref(pte, data);
	} while (++lvl < ARM_LPAE_MAX_LEVELS);

	/* Ran out of page tables to walk */
	return 0;

found_translation:
	iova &= (ARM_LPAE_BLOCK_SIZE(lvl, data) - 1);
	return iopte_to_paddr(pte, data) | iova;
}

static void arm_lpae_restrict_pgsizes(struct io_pgtable_cfg *cfg)
{
	unsigned long granule, page_sizes;
	unsigned int max_addr_bits = 48;

	/*
	 * We need to restrict the supported page sizes to match the
	 * translation regime for a particular granule. Aim to match
	 * the CPU page size if possible, otherwise prefer smaller sizes.
	 * While we're at it, restrict the block sizes to match the
	 * chosen granule.
	 */
	if (cfg->pgsize_bitmap & PAGE_SIZE)
		granule = PAGE_SIZE;
	else if (cfg->pgsize_bitmap & ~PAGE_MASK)
		granule = 1UL << __fls(cfg->pgsize_bitmap & ~PAGE_MASK);
	else if (cfg->pgsize_bitmap & PAGE_MASK)
		granule = 1UL << __ffs(cfg->pgsize_bitmap & PAGE_MASK);
	else
		granule = 0;

	switch (granule) {
	case SZ_4K:
		page_sizes = (SZ_4K | SZ_2M | SZ_1G);
		break;
	case SZ_16K:
		page_sizes = (SZ_16K | SZ_32M);
		break;
	case SZ_64K:
		max_addr_bits = 52;
		page_sizes = (SZ_64K | SZ_512M);
		if (cfg->oas > 48)
			page_sizes |= 1ULL << 42; /* 4TB */
		break;
	default:
		page_sizes = 0;
	}

	cfg->pgsize_bitmap &= page_sizes;
	cfg->ias = min(cfg->ias, max_addr_bits);
	cfg->oas = min(cfg->oas, max_addr_bits);
}

static struct arm_lpae_io_pgtable *
arm_lpae_alloc_pgtable(struct io_pgtable_cfg *cfg)
{
	unsigned long va_bits, pgd_bits;
	struct arm_lpae_io_pgtable *data;

	arm_lpae_restrict_pgsizes(cfg);

	if (!(cfg->pgsize_bitmap & (SZ_4K | SZ_16K | SZ_64K)))
		return NULL;

	if (cfg->ias > ARM_LPAE_MAX_ADDR_BITS)
		return NULL;

	if (cfg->oas > ARM_LPAE_MAX_ADDR_BITS)
		return NULL;

	if (!selftest_running && cfg->iommu_dev->dma_pfn_offset) {
		dev_err(cfg->iommu_dev, "Cannot accommodate DMA offset for IOMMU page tables\n");
		return NULL;
	}

	data = kmalloc(sizeof(*data), GFP_KERNEL);
	if (!data)
		return NULL;

	data->pg_shift = __ffs(cfg->pgsize_bitmap);
	data->bits_per_level = data->pg_shift - ilog2(sizeof(arm_lpae_iopte));

	va_bits = cfg->ias - data->pg_shift;
	data->levels = DIV_ROUND_UP(va_bits, data->bits_per_level);

	/* Calculate the actual size of our pgd (without concatenation) */
	pgd_bits = va_bits - (data->bits_per_level * (data->levels - 1));
	data->pgd_size = 1UL << (pgd_bits + ilog2(sizeof(arm_lpae_iopte)));

	data->iop.ops = (struct io_pgtable_ops) {
		.map		= arm_lpae_map,
		.unmap		= arm_lpae_unmap,
		.iova_to_phys	= arm_lpae_iova_to_phys,
	};

	return data;
}

static struct io_pgtable *
arm_64_lpae_alloc_pgtable_s1(struct io_pgtable_cfg *cfg, void *cookie)
{
	u64 reg;
	struct arm_lpae_io_pgtable *data;

	if (cfg->quirks & ~(IO_PGTABLE_QUIRK_ARM_NS |
			    IO_PGTABLE_QUIRK_NON_STRICT))
		return NULL;

	data = arm_lpae_alloc_pgtable(cfg);
	if (!data)
		return NULL;

	/* TCR */
	if (cfg->coherent_walk) {
		reg = (ARM_LPAE_TCR_SH_IS << ARM_LPAE_TCR_SH0_SHIFT) |
		      (ARM_LPAE_TCR_RGN_WBWA << ARM_LPAE_TCR_IRGN0_SHIFT) |
		      (ARM_LPAE_TCR_RGN_WBWA << ARM_LPAE_TCR_ORGN0_SHIFT);
	} else {
		reg = (ARM_LPAE_TCR_SH_OS << ARM_LPAE_TCR_SH0_SHIFT) |
		      (ARM_LPAE_TCR_RGN_NC << ARM_LPAE_TCR_IRGN0_SHIFT) |
		      (ARM_LPAE_TCR_RGN_NC << ARM_LPAE_TCR_ORGN0_SHIFT);
	}

	switch (ARM_LPAE_GRANULE(data)) {
	case SZ_4K:
		reg |= ARM_LPAE_TCR_TG0_4K;
		break;
	case SZ_16K:
		reg |= ARM_LPAE_TCR_TG0_16K;
		break;
	case SZ_64K:
		reg |= ARM_LPAE_TCR_TG0_64K;
		break;
	}

	switch (cfg->oas) {
	case 32:
		reg |= (ARM_LPAE_TCR_PS_32_BIT << ARM_LPAE_TCR_IPS_SHIFT);
		break;
	case 36:
		reg |= (ARM_LPAE_TCR_PS_36_BIT << ARM_LPAE_TCR_IPS_SHIFT);
		break;
	case 40:
		reg |= (ARM_LPAE_TCR_PS_40_BIT << ARM_LPAE_TCR_IPS_SHIFT);
		break;
	case 42:
		reg |= (ARM_LPAE_TCR_PS_42_BIT << ARM_LPAE_TCR_IPS_SHIFT);
		break;
	case 44:
		reg |= (ARM_LPAE_TCR_PS_44_BIT << ARM_LPAE_TCR_IPS_SHIFT);
		break;
	case 48:
		reg |= (ARM_LPAE_TCR_PS_48_BIT << ARM_LPAE_TCR_IPS_SHIFT);
		break;
	case 52:
		reg |= (ARM_LPAE_TCR_PS_52_BIT << ARM_LPAE_TCR_IPS_SHIFT);
		break;
	default:
		goto out_free_data;
	}

	reg |= (64ULL - cfg->ias) << ARM_LPAE_TCR_T0SZ_SHIFT;

	/* Disable speculative walks through TTBR1 */
	reg |= ARM_LPAE_TCR_EPD1;
	cfg->arm_lpae_s1_cfg.tcr = reg;

	/* MAIRs */
	reg = (ARM_LPAE_MAIR_ATTR_NC
	       << ARM_LPAE_MAIR_ATTR_SHIFT(ARM_LPAE_MAIR_ATTR_IDX_NC)) |
	      (ARM_LPAE_MAIR_ATTR_WBRWA
	       << ARM_LPAE_MAIR_ATTR_SHIFT(ARM_LPAE_MAIR_ATTR_IDX_CACHE)) |
	      (ARM_LPAE_MAIR_ATTR_DEVICE
	       << ARM_LPAE_MAIR_ATTR_SHIFT(ARM_LPAE_MAIR_ATTR_IDX_DEV)) |
	      (ARM_LPAE_MAIR_ATTR_INC_OWBRWA
	       << ARM_LPAE_MAIR_ATTR_SHIFT(ARM_LPAE_MAIR_ATTR_IDX_INC_OCACHE));

	cfg->arm_lpae_s1_cfg.mair[0] = reg;
	cfg->arm_lpae_s1_cfg.mair[1] = 0;

	/* Looking good; allocate a pgd */
	data->pgd = __arm_lpae_alloc_pages(data->pgd_size, GFP_KERNEL, cfg);
	if (!data->pgd)
		goto out_free_data;

	/* Ensure the empty pgd is visible before any actual TTBR write */
	wmb();

	/* TTBRs */
	cfg->arm_lpae_s1_cfg.ttbr[0] = virt_to_phys(data->pgd);
	cfg->arm_lpae_s1_cfg.ttbr[1] = 0;
	return &data->iop;

out_free_data:
	kfree(data);
	return NULL;
}

static struct io_pgtable *
arm_64_lpae_alloc_pgtable_s2(struct io_pgtable_cfg *cfg, void *cookie)
{
	u64 reg, sl;
	struct arm_lpae_io_pgtable *data;

	/* The NS quirk doesn't apply at stage 2 */
	if (cfg->quirks & ~(IO_PGTABLE_QUIRK_NON_STRICT))
		return NULL;

	data = arm_lpae_alloc_pgtable(cfg);
	if (!data)
		return NULL;

	/*
	 * Concatenate PGDs at level 1 if possible in order to reduce
	 * the depth of the stage-2 walk.
	 */
	if (data->levels == ARM_LPAE_MAX_LEVELS) {
		unsigned long pgd_pages;

		pgd_pages = data->pgd_size >> ilog2(sizeof(arm_lpae_iopte));
		if (pgd_pages <= ARM_LPAE_S2_MAX_CONCAT_PAGES) {
			data->pgd_size = pgd_pages << data->pg_shift;
			data->levels--;
		}
	}

	/* VTCR */
	reg = ARM_64_LPAE_S2_TCR_RES1 |
	     (ARM_LPAE_TCR_SH_IS << ARM_LPAE_TCR_SH0_SHIFT) |
	     (ARM_LPAE_TCR_RGN_WBWA << ARM_LPAE_TCR_IRGN0_SHIFT) |
	     (ARM_LPAE_TCR_RGN_WBWA << ARM_LPAE_TCR_ORGN0_SHIFT);

	sl = ARM_LPAE_START_LVL(data);

	switch (ARM_LPAE_GRANULE(data)) {
	case SZ_4K:
		reg |= ARM_LPAE_TCR_TG0_4K;
		sl++; /* SL0 format is different for 4K granule size */
		break;
	case SZ_16K:
		reg |= ARM_LPAE_TCR_TG0_16K;
		break;
	case SZ_64K:
		reg |= ARM_LPAE_TCR_TG0_64K;
		break;
	}

	switch (cfg->oas) {
	case 32:
		reg |= (ARM_LPAE_TCR_PS_32_BIT << ARM_LPAE_TCR_PS_SHIFT);
		break;
	case 36:
		reg |= (ARM_LPAE_TCR_PS_36_BIT << ARM_LPAE_TCR_PS_SHIFT);
		break;
	case 40:
		reg |= (ARM_LPAE_TCR_PS_40_BIT << ARM_LPAE_TCR_PS_SHIFT);
		break;
	case 42:
		reg |= (ARM_LPAE_TCR_PS_42_BIT << ARM_LPAE_TCR_PS_SHIFT);
		break;
	case 44:
		reg |= (ARM_LPAE_TCR_PS_44_BIT << ARM_LPAE_TCR_PS_SHIFT);
		break;
	case 48:
		reg |= (ARM_LPAE_TCR_PS_48_BIT << ARM_LPAE_TCR_PS_SHIFT);
		break;
	case 52:
		reg |= (ARM_LPAE_TCR_PS_52_BIT << ARM_LPAE_TCR_PS_SHIFT);
		break;
	default:
		goto out_free_data;
	}

	reg |= (64ULL - cfg->ias) << ARM_LPAE_TCR_T0SZ_SHIFT;
	reg |= (~sl & ARM_LPAE_TCR_SL0_MASK) << ARM_LPAE_TCR_SL0_SHIFT;
	cfg->arm_lpae_s2_cfg.vtcr = reg;

	/* Allocate pgd pages */
	data->pgd = __arm_lpae_alloc_pages(data->pgd_size, GFP_KERNEL, cfg);
	if (!data->pgd)
		goto out_free_data;

	/* Ensure the empty pgd is visible before any actual TTBR write */
	wmb();

	/* VTTBR */
	cfg->arm_lpae_s2_cfg.vttbr = virt_to_phys(data->pgd);
	return &data->iop;

out_free_data:
	kfree(data);
	return NULL;
}

static struct io_pgtable *
arm_32_lpae_alloc_pgtable_s1(struct io_pgtable_cfg *cfg, void *cookie)
{
	struct io_pgtable *iop;

	if (cfg->ias > 32 || cfg->oas > 40)
		return NULL;

	cfg->pgsize_bitmap &= (SZ_4K | SZ_2M | SZ_1G);
	iop = arm_64_lpae_alloc_pgtable_s1(cfg, cookie);
	if (iop) {
		cfg->arm_lpae_s1_cfg.tcr |= ARM_32_LPAE_TCR_EAE;
		cfg->arm_lpae_s1_cfg.tcr &= 0xffffffff;
	}

	return iop;
}

static struct io_pgtable *
arm_32_lpae_alloc_pgtable_s2(struct io_pgtable_cfg *cfg, void *cookie)
{
	struct io_pgtable *iop;

	if (cfg->ias > 40 || cfg->oas > 40)
		return NULL;

	cfg->pgsize_bitmap &= (SZ_4K | SZ_2M | SZ_1G);
	iop = arm_64_lpae_alloc_pgtable_s2(cfg, cookie);
	if (iop)
		cfg->arm_lpae_s2_cfg.vtcr &= 0xffffffff;

	return iop;
}

static struct io_pgtable *
arm_mali_lpae_alloc_pgtable(struct io_pgtable_cfg *cfg, void *cookie)
{
	struct arm_lpae_io_pgtable *data;

	/* No quirks for Mali (hopefully) */
	if (cfg->quirks)
		return NULL;

	if (cfg->ias > 48 || cfg->oas > 40)
		return NULL;

	cfg->pgsize_bitmap &= (SZ_4K | SZ_2M | SZ_1G);

	data = arm_lpae_alloc_pgtable(cfg);
	if (!data)
		return NULL;

	/* Mali seems to need a full 4-level table regardless of IAS */
	if (data->levels < ARM_LPAE_MAX_LEVELS) {
		data->levels = ARM_LPAE_MAX_LEVELS;
		data->pgd_size = sizeof(arm_lpae_iopte);
	}
	/*
	 * MEMATTR: Mali has no actual notion of a non-cacheable type, so the
	 * best we can do is mimic the out-of-tree driver and hope that the
	 * "implementation-defined caching policy" is good enough. Similarly,
	 * we'll use it for the sake of a valid attribute for our 'device'
	 * index, although callers should never request that in practice.
	 */
	cfg->arm_mali_lpae_cfg.memattr =
		(ARM_MALI_LPAE_MEMATTR_IMP_DEF
		 << ARM_LPAE_MAIR_ATTR_SHIFT(ARM_LPAE_MAIR_ATTR_IDX_NC)) |
		(ARM_MALI_LPAE_MEMATTR_WRITE_ALLOC
		 << ARM_LPAE_MAIR_ATTR_SHIFT(ARM_LPAE_MAIR_ATTR_IDX_CACHE)) |
		(ARM_MALI_LPAE_MEMATTR_IMP_DEF
		 << ARM_LPAE_MAIR_ATTR_SHIFT(ARM_LPAE_MAIR_ATTR_IDX_DEV));

	data->pgd = __arm_lpae_alloc_pages(data->pgd_size, GFP_KERNEL, cfg);
	if (!data->pgd)
		goto out_free_data;

	/* Ensure the empty pgd is visible before TRANSTAB can be written */
	wmb();

	cfg->arm_mali_lpae_cfg.transtab = virt_to_phys(data->pgd) |
					  ARM_MALI_LPAE_TTBR_READ_INNER |
					  ARM_MALI_LPAE_TTBR_ADRMODE_TABLE;
	return &data->iop;

out_free_data:
	kfree(data);
	return NULL;
}

struct io_pgtable_init_fns io_pgtable_arm_64_lpae_s1_init_fns = {
	.alloc	= arm_64_lpae_alloc_pgtable_s1,
	.free	= arm_lpae_free_pgtable,
};

struct io_pgtable_init_fns io_pgtable_arm_64_lpae_s2_init_fns = {
	.alloc	= arm_64_lpae_alloc_pgtable_s2,
	.free	= arm_lpae_free_pgtable,
};

struct io_pgtable_init_fns io_pgtable_arm_32_lpae_s1_init_fns = {
	.alloc	= arm_32_lpae_alloc_pgtable_s1,
	.free	= arm_lpae_free_pgtable,
};

struct io_pgtable_init_fns io_pgtable_arm_32_lpae_s2_init_fns = {
	.alloc	= arm_32_lpae_alloc_pgtable_s2,
	.free	= arm_lpae_free_pgtable,
};

struct io_pgtable_init_fns io_pgtable_arm_mali_lpae_init_fns = {
	.alloc	= arm_mali_lpae_alloc_pgtable,
	.free	= arm_lpae_free_pgtable,
};

#ifdef CONFIG_IOMMU_IO_PGTABLE_LPAE_SELFTEST

static struct io_pgtable_cfg *cfg_cookie;

static void dummy_tlb_flush_all(void *cookie)
{
	WARN_ON(cookie != cfg_cookie);
}

static void dummy_tlb_flush(unsigned long iova, size_t size, size_t granule,
			    void *cookie)
{
	WARN_ON(cookie != cfg_cookie);
	WARN_ON(!(size & cfg_cookie->pgsize_bitmap));
}

static void dummy_tlb_add_page(struct iommu_iotlb_gather *gather,
			       unsigned long iova, size_t granule, void *cookie)
{
	dummy_tlb_flush(iova, granule, granule, cookie);
}

static const struct iommu_flush_ops dummy_tlb_ops __initconst = {
	.tlb_flush_all	= dummy_tlb_flush_all,
	.tlb_flush_walk	= dummy_tlb_flush,
	.tlb_flush_leaf	= dummy_tlb_flush,
	.tlb_add_page	= dummy_tlb_add_page,
};

static void __init arm_lpae_dump_ops(struct io_pgtable_ops *ops)
{
	struct arm_lpae_io_pgtable *data = io_pgtable_ops_to_data(ops);
	struct io_pgtable_cfg *cfg = &data->iop.cfg;

	pr_err("cfg: pgsize_bitmap 0x%lx, ias %u-bit\n",
		cfg->pgsize_bitmap, cfg->ias);
	pr_err("data: %d levels, 0x%zx pgd_size, %lu pg_shift, %lu bits_per_level, pgd @ %p\n",
		data->levels, data->pgd_size, data->pg_shift,
		data->bits_per_level, data->pgd);
}

#define __FAIL(ops, i)	({						\
		WARN(1, "selftest: test failed for fmt idx %d\n", (i));	\
		arm_lpae_dump_ops(ops);					\
		selftest_running = false;				\
		-EFAULT;						\
})

static int __init arm_lpae_run_tests(struct io_pgtable_cfg *cfg)
{
	static const enum io_pgtable_fmt fmts[] = {
		ARM_64_LPAE_S1,
		ARM_64_LPAE_S2,
	};

	int i, j;
	unsigned long iova;
	size_t size;
	struct io_pgtable_ops *ops;

	selftest_running = true;

	for (i = 0; i < ARRAY_SIZE(fmts); ++i) {
		cfg_cookie = cfg;
		ops = alloc_io_pgtable_ops(fmts[i], cfg, cfg);
		if (!ops) {
			pr_err("selftest: failed to allocate io pgtable ops\n");
			return -ENOMEM;
		}

		/*
		 * Initial sanity checks.
		 * Empty page tables shouldn't provide any translations.
		 */
		if (ops->iova_to_phys(ops, 42))
			return __FAIL(ops, i);

		if (ops->iova_to_phys(ops, SZ_1G + 42))
			return __FAIL(ops, i);

		if (ops->iova_to_phys(ops, SZ_2G + 42))
			return __FAIL(ops, i);

		/*
		 * Distinct mappings of different granule sizes.
		 */
		iova = 0;
		for_each_set_bit(j, &cfg->pgsize_bitmap, BITS_PER_LONG) {
			size = 1UL << j;

			if (ops->map(ops, iova, iova, size, IOMMU_READ |
							    IOMMU_WRITE |
							    IOMMU_NOEXEC |
							    IOMMU_CACHE))
				return __FAIL(ops, i);

			/* Overlapping mappings */
			if (!ops->map(ops, iova, iova + size, size,
				      IOMMU_READ | IOMMU_NOEXEC))
				return __FAIL(ops, i);

			if (ops->iova_to_phys(ops, iova + 42) != (iova + 42))
				return __FAIL(ops, i);

			iova += SZ_1G;
		}

		/* Partial unmap */
		size = 1UL << __ffs(cfg->pgsize_bitmap);
		if (ops->unmap(ops, SZ_1G + size, size, NULL) != size)
			return __FAIL(ops, i);

		/* Remap of partial unmap */
		if (ops->map(ops, SZ_1G + size, size, size, IOMMU_READ))
			return __FAIL(ops, i);

		if (ops->iova_to_phys(ops, SZ_1G + size + 42) != (size + 42))
			return __FAIL(ops, i);

		/* Full unmap */
		iova = 0;
		for_each_set_bit(j, &cfg->pgsize_bitmap, BITS_PER_LONG) {
			size = 1UL << j;

			if (ops->unmap(ops, iova, size, NULL) != size)
				return __FAIL(ops, i);

			if (ops->iova_to_phys(ops, iova + 42))
				return __FAIL(ops, i);

			/* Remap full block */
			if (ops->map(ops, iova, iova, size, IOMMU_WRITE))
				return __FAIL(ops, i);

			if (ops->iova_to_phys(ops, iova + 42) != (iova + 42))
				return __FAIL(ops, i);

			iova += SZ_1G;
		}

		free_io_pgtable_ops(ops);
	}

	selftest_running = false;
	return 0;
}

static int __init arm_lpae_do_selftests(void)
{
	static const unsigned long pgsize[] = {
		SZ_4K | SZ_2M | SZ_1G,
		SZ_16K | SZ_32M,
		SZ_64K | SZ_512M,
	};

	static const unsigned int ias[] = {
		32, 36, 40, 42, 44, 48,
	};

	int i, j, pass = 0, fail = 0;
	struct io_pgtable_cfg cfg = {
		.tlb = &dummy_tlb_ops,
		.oas = 48,
		.coherent_walk = true,
	};

	for (i = 0; i < ARRAY_SIZE(pgsize); ++i) {
		for (j = 0; j < ARRAY_SIZE(ias); ++j) {
			cfg.pgsize_bitmap = pgsize[i];
			cfg.ias = ias[j];
			pr_info("selftest: pgsize_bitmap 0x%08lx, IAS %u\n",
				pgsize[i], ias[j]);
			if (arm_lpae_run_tests(&cfg))
				fail++;
			else
				pass++;
		}
	}

	pr_info("selftest: completed with %d PASS %d FAIL\n", pass, fail);
	return fail ? -EFAULT : 0;
}
subsys_initcall(arm_lpae_do_selftests);
#endif<|MERGE_RESOLUTION|>--- conflicted
+++ resolved
@@ -588,19 +588,11 @@
 
 		tablep = iopte_deref(pte, data);
 	} else if (unmap_idx >= 0) {
-<<<<<<< HEAD
-		io_pgtable_tlb_add_flush(&data->iop, iova, size, size, true);
-		return size;
-	}
-
-	return __arm_lpae_unmap(data, iova, size, lvl, tablep);
-=======
 		io_pgtable_tlb_add_page(&data->iop, gather, iova, size);
 		return size;
 	}
 
 	return __arm_lpae_unmap(data, gather, iova, size, lvl, tablep);
->>>>>>> f7688b48
 }
 
 static size_t __arm_lpae_unmap(struct arm_lpae_io_pgtable *data,
