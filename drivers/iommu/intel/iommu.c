--- conflicted
+++ resolved
@@ -1704,11 +1704,6 @@
 		bitmap_free(iommu->copied_tables);
 		iommu->copied_tables = NULL;
 	}
-<<<<<<< HEAD
-
-	g_iommus[iommu->seq_id] = NULL;
-=======
->>>>>>> e6f4ff3f
 
 	/* free context mapping */
 	free_context_table(iommu);
