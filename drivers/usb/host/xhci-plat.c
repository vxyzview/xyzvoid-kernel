// SPDX-License-Identifier: GPL-2.0
/*
 * xhci-plat.c - xHCI host controller driver platform Bus Glue.
 *
 * Copyright (C) 2012 Texas Instruments Incorporated - https://www.ti.com
 * Author: Sebastian Andrzej Siewior <bigeasy@linutronix.de>
 *
 * A lot of code borrowed from the Linux xHCI driver.
 */

#include <linux/clk.h>
#include <linux/dma-mapping.h>
#include <linux/module.h>
#include <linux/pci.h>
#include <linux/of.h>
#include <linux/of_device.h>
#include <linux/platform_device.h>
#include <linux/usb/phy.h>
#include <linux/slab.h>
#include <linux/acpi.h>
#include <linux/usb/of.h>
#include <linux/reset.h>

#include "xhci.h"
#include "xhci-plat.h"
#include "xhci-mvebu.h"

static struct hc_driver __read_mostly xhci_plat_hc_driver;

static int xhci_plat_setup(struct usb_hcd *hcd);
static int xhci_plat_start(struct usb_hcd *hcd);

static const struct xhci_driver_overrides xhci_plat_overrides __initconst = {
	.extra_priv_size = sizeof(struct xhci_plat_priv),
	.reset = xhci_plat_setup,
	.start = xhci_plat_start,
};

static void xhci_priv_plat_start(struct usb_hcd *hcd)
{
	struct xhci_plat_priv *priv = hcd_to_xhci_priv(hcd);

	if (priv->plat_start)
		priv->plat_start(hcd);
}

static int xhci_priv_init_quirk(struct usb_hcd *hcd)
{
	struct xhci_plat_priv *priv = hcd_to_xhci_priv(hcd);

	if (!priv->init_quirk)
		return 0;

	return priv->init_quirk(hcd);
}

static int xhci_priv_suspend_quirk(struct usb_hcd *hcd)
{
	struct xhci_plat_priv *priv = hcd_to_xhci_priv(hcd);

	if (!priv->suspend_quirk)
		return 0;

	return priv->suspend_quirk(hcd);
}

static int xhci_priv_resume_quirk(struct usb_hcd *hcd)
{
	struct xhci_plat_priv *priv = hcd_to_xhci_priv(hcd);

	if (!priv->resume_quirk)
		return 0;

	return priv->resume_quirk(hcd);
}

static void xhci_plat_quirks(struct device *dev, struct xhci_hcd *xhci)
{
	struct xhci_plat_priv *priv = xhci_to_priv(xhci);

	xhci->quirks |= priv->quirks;
}

/* called during probe() after chip reset completes */
static int xhci_plat_setup(struct usb_hcd *hcd)
{
	int ret;


	ret = xhci_priv_init_quirk(hcd);
	if (ret)
		return ret;

	return xhci_gen_setup(hcd, xhci_plat_quirks);
}

static int xhci_plat_start(struct usb_hcd *hcd)
{
	xhci_priv_plat_start(hcd);
	return xhci_run(hcd);
}

#ifdef CONFIG_OF
static const struct xhci_plat_priv xhci_plat_marvell_armada = {
	.init_quirk = xhci_mvebu_mbus_init_quirk,
};

static const struct xhci_plat_priv xhci_plat_marvell_armada3700 = {
	.init_quirk = xhci_mvebu_a3700_init_quirk,
};

static const struct xhci_plat_priv xhci_plat_brcm = {
	.quirks = XHCI_RESET_ON_RESUME | XHCI_SUSPEND_RESUME_CLKS,
};

static const struct of_device_id usb_xhci_of_match[] = {
	{
		.compatible = "generic-xhci",
	}, {
		.compatible = "xhci-platform",
	}, {
		.compatible = "marvell,armada-375-xhci",
		.data = &xhci_plat_marvell_armada,
	}, {
		.compatible = "marvell,armada-380-xhci",
		.data = &xhci_plat_marvell_armada,
	}, {
		.compatible = "marvell,armada3700-xhci",
		.data = &xhci_plat_marvell_armada3700,
	}, {
		.compatible = "brcm,xhci-brcm-v2",
		.data = &xhci_plat_brcm,
	}, {
		.compatible = "brcm,bcm2711-xhci",
		.data = &xhci_plat_brcm,
	}, {
		.compatible = "brcm,bcm7445-xhci",
		.data = &xhci_plat_brcm,
	},
	{},
};
MODULE_DEVICE_TABLE(of, usb_xhci_of_match);
#endif

int xhci_plat_probe(struct platform_device *pdev, struct device *sysdev, const struct xhci_plat_priv *priv_match)
{
	const struct hc_driver	*driver;
	struct device		*tmpdev;
	struct xhci_hcd		*xhci;
	struct resource         *res;
	struct usb_hcd		*hcd, *usb3_hcd;
	int			ret;
	int			irq;
	struct xhci_plat_priv	*priv = NULL;
	bool			of_match;

	if (usb_disabled())
		return -ENODEV;

	driver = &xhci_plat_hc_driver;

	irq = platform_get_irq(pdev, 0);
	if (irq < 0)
		return irq;

	if (!sysdev)
		sysdev = &pdev->dev;

	ret = dma_set_mask_and_coherent(sysdev, DMA_BIT_MASK(64));
	if (ret)
		return ret;

	pm_runtime_set_active(&pdev->dev);
	pm_runtime_enable(&pdev->dev);
	pm_runtime_get_noresume(&pdev->dev);

	hcd = __usb_create_hcd(driver, sysdev, &pdev->dev,
			       dev_name(&pdev->dev), NULL);
	if (!hcd) {
		ret = -ENOMEM;
		goto disable_runtime;
	}

	hcd->regs = devm_platform_get_and_ioremap_resource(pdev, 0, &res);
	if (IS_ERR(hcd->regs)) {
		ret = PTR_ERR(hcd->regs);
		goto put_hcd;
	}

	hcd->rsrc_start = res->start;
	hcd->rsrc_len = resource_size(res);

	xhci = hcd_to_xhci(hcd);

	xhci->allow_single_roothub = 1;

	/*
	 * Not all platforms have clks so it is not an error if the
	 * clock do not exist.
	 */
	xhci->reg_clk = devm_clk_get_optional(&pdev->dev, "reg");
	if (IS_ERR(xhci->reg_clk)) {
		ret = PTR_ERR(xhci->reg_clk);
		goto put_hcd;
	}

	xhci->clk = devm_clk_get_optional(&pdev->dev, NULL);
	if (IS_ERR(xhci->clk)) {
		ret = PTR_ERR(xhci->clk);
		goto put_hcd;
	}

	xhci->reset = devm_reset_control_array_get_optional_shared(&pdev->dev);
	if (IS_ERR(xhci->reset)) {
		ret = PTR_ERR(xhci->reset);
		goto put_hcd;
	}

	ret = reset_control_deassert(xhci->reset);
	if (ret)
		goto put_hcd;

	ret = clk_prepare_enable(xhci->reg_clk);
	if (ret)
		goto err_reset;

	ret = clk_prepare_enable(xhci->clk);
	if (ret)
		goto disable_reg_clk;

	if (priv_match) {
		priv = hcd_to_xhci_priv(hcd);
		/* Just copy data for now */
		*priv = *priv_match;
	}

	device_set_wakeup_capable(&pdev->dev, true);

	xhci->main_hcd = hcd;

	/* imod_interval is the interrupt moderation value in nanoseconds. */
	xhci->imod_interval = 40000;

	/* Iterate over all parent nodes for finding quirks */
	for (tmpdev = &pdev->dev; tmpdev; tmpdev = tmpdev->parent) {

		if (device_property_read_bool(tmpdev, "usb2-lpm-disable"))
			xhci->quirks |= XHCI_HW_LPM_DISABLE;

		if (device_property_read_bool(tmpdev, "usb3-lpm-capable"))
			xhci->quirks |= XHCI_LPM_SUPPORT;

		if (device_property_read_bool(tmpdev, "quirk-broken-port-ped"))
			xhci->quirks |= XHCI_BROKEN_PORT_PED;

		if (device_property_read_bool(tmpdev, "xhci-sg-trb-cache-size-quirk"))
			xhci->quirks |= XHCI_SG_TRB_CACHE_SIZE_QUIRK;

<<<<<<< HEAD
=======
		if (device_property_read_bool(tmpdev, "write-64-hi-lo-quirk"))
			xhci->quirks |= XHCI_WRITE_64_HI_LO;

		if (device_property_read_bool(tmpdev, "xhci-missing-cas-quirk"))
			xhci->quirks |= XHCI_MISSING_CAS;

		if (device_property_read_bool(tmpdev, "xhci-skip-phy-init-quirk"))
			xhci->quirks |= XHCI_SKIP_PHY_INIT;

>>>>>>> a6ad5510
		device_property_read_u32(tmpdev, "imod-interval-ns",
					 &xhci->imod_interval);
	}

	/*
	 * Drivers such as dwc3 manages PHYs themself (and rely on driver name
	 * matching for the xhci platform device).
	 */
	of_match = of_match_device(pdev->dev.driver->of_match_table, &pdev->dev);
	if (of_match) {
		hcd->usb_phy = devm_usb_get_phy_by_phandle(sysdev, "usb-phy", 0);
		if (IS_ERR(hcd->usb_phy)) {
			ret = PTR_ERR(hcd->usb_phy);
			if (ret == -EPROBE_DEFER)
				goto disable_clk;
			hcd->usb_phy = NULL;
		} else {
			ret = usb_phy_init(hcd->usb_phy);
			if (ret)
				goto disable_clk;
		}
	}

	hcd->tpl_support = of_usb_host_tpl_support(sysdev->of_node);

	if ((priv && (priv->quirks & XHCI_SKIP_PHY_INIT)) ||
	    (xhci->quirks & XHCI_SKIP_PHY_INIT))
		hcd->skip_phy_initialization = 1;

	if (priv && (priv->quirks & XHCI_SG_TRB_CACHE_SIZE_QUIRK))
		xhci->quirks |= XHCI_SG_TRB_CACHE_SIZE_QUIRK;

	ret = usb_add_hcd(hcd, irq, IRQF_SHARED);
	if (ret)
		goto disable_usb_phy;

	if (!xhci_has_one_roothub(xhci)) {
		xhci->shared_hcd = __usb_create_hcd(driver, sysdev, &pdev->dev,
						    dev_name(&pdev->dev), hcd);
		if (!xhci->shared_hcd) {
			ret = -ENOMEM;
			goto dealloc_usb2_hcd;
		}

		if (of_match) {
			xhci->shared_hcd->usb_phy = devm_usb_get_phy_by_phandle(sysdev,
										"usb-phy", 1);
			if (IS_ERR(xhci->shared_hcd->usb_phy)) {
				xhci->shared_hcd->usb_phy = NULL;
			} else {
				ret = usb_phy_init(xhci->shared_hcd->usb_phy);
				if (ret)
					dev_err(sysdev, "%s init usb3phy fail (ret=%d)\n",
						__func__, ret);
			}
		}

		xhci->shared_hcd->tpl_support = hcd->tpl_support;
	}

	usb3_hcd = xhci_get_usb3_hcd(xhci);
	if (usb3_hcd && HCC_MAX_PSA(xhci->hcc_params) >= 4)
		usb3_hcd->can_do_streams = 1;

	if (xhci->shared_hcd) {
		ret = usb_add_hcd(xhci->shared_hcd, irq, IRQF_SHARED);
		if (ret)
			goto put_usb3_hcd;
	}

	device_enable_async_suspend(&pdev->dev);
	pm_runtime_put_noidle(&pdev->dev);

	/*
	 * Prevent runtime pm from being on as default, users should enable
	 * runtime pm using power/control in sysfs.
	 */
	pm_runtime_forbid(&pdev->dev);

	return 0;


put_usb3_hcd:
	usb_put_hcd(xhci->shared_hcd);

dealloc_usb2_hcd:
	usb_remove_hcd(hcd);

disable_usb_phy:
	usb_phy_shutdown(hcd->usb_phy);

disable_clk:
	clk_disable_unprepare(xhci->clk);

disable_reg_clk:
	clk_disable_unprepare(xhci->reg_clk);

err_reset:
	reset_control_assert(xhci->reset);

put_hcd:
	usb_put_hcd(hcd);

disable_runtime:
	pm_runtime_put_noidle(&pdev->dev);
	pm_runtime_disable(&pdev->dev);

	return ret;
}
EXPORT_SYMBOL_GPL(xhci_plat_probe);

static int xhci_generic_plat_probe(struct platform_device *pdev)
{
	const struct xhci_plat_priv *priv_match;
	struct device *sysdev;
	int ret;

	/*
	 * sysdev must point to a device that is known to the system firmware
	 * or PCI hardware. We handle these three cases here:
	 * 1. xhci_plat comes from firmware
	 * 2. xhci_plat is child of a device from firmware (dwc3-plat)
	 * 3. xhci_plat is grandchild of a pci device (dwc3-pci)
	 */
	for (sysdev = &pdev->dev; sysdev; sysdev = sysdev->parent) {
		if (is_of_node(sysdev->fwnode) ||
			is_acpi_device_node(sysdev->fwnode))
			break;
		else if (dev_is_pci(sysdev))
			break;
	}

	if (!sysdev)
		sysdev = &pdev->dev;

	if (WARN_ON(!sysdev->dma_mask)) {
		/* Platform did not initialize dma_mask */
		ret = dma_coerce_mask_and_coherent(sysdev, DMA_BIT_MASK(64));
		if (ret)
			return ret;
	}

	if (pdev->dev.of_node)
		priv_match = of_device_get_match_data(&pdev->dev);
	else
		priv_match = dev_get_platdata(&pdev->dev);

	return xhci_plat_probe(pdev, sysdev, priv_match);
}

void xhci_plat_remove(struct platform_device *dev)
{
	struct usb_hcd	*hcd = platform_get_drvdata(dev);
	struct xhci_hcd	*xhci = hcd_to_xhci(hcd);
	struct clk *clk = xhci->clk;
	struct clk *reg_clk = xhci->reg_clk;
	struct usb_hcd *shared_hcd = xhci->shared_hcd;

	xhci->xhc_state |= XHCI_STATE_REMOVING;
	pm_runtime_get_sync(&dev->dev);

	if (shared_hcd) {
		usb_remove_hcd(shared_hcd);
		xhci->shared_hcd = NULL;
	}

	usb_phy_shutdown(hcd->usb_phy);

	usb_remove_hcd(hcd);

	if (shared_hcd)
		usb_put_hcd(shared_hcd);

	clk_disable_unprepare(clk);
	clk_disable_unprepare(reg_clk);
	reset_control_assert(xhci->reset);
	usb_put_hcd(hcd);

	pm_runtime_disable(&dev->dev);
	pm_runtime_put_noidle(&dev->dev);
	pm_runtime_set_suspended(&dev->dev);
}
EXPORT_SYMBOL_GPL(xhci_plat_remove);

static int xhci_plat_suspend(struct device *dev)
{
	struct usb_hcd	*hcd = dev_get_drvdata(dev);
	struct xhci_hcd	*xhci = hcd_to_xhci(hcd);
	int ret;

	if (pm_runtime_suspended(dev))
		pm_runtime_resume(dev);

	ret = xhci_priv_suspend_quirk(hcd);
	if (ret)
		return ret;
	/*
	 * xhci_suspend() needs `do_wakeup` to know whether host is allowed
	 * to do wakeup during suspend.
	 */
	ret = xhci_suspend(xhci, device_may_wakeup(dev));
	if (ret)
		return ret;

	if (!device_may_wakeup(dev) && (xhci->quirks & XHCI_SUSPEND_RESUME_CLKS)) {
		clk_disable_unprepare(xhci->clk);
		clk_disable_unprepare(xhci->reg_clk);
	}

	return 0;
}

static int xhci_plat_resume_common(struct device *dev, struct pm_message pmsg)
{
	struct usb_hcd	*hcd = dev_get_drvdata(dev);
	struct xhci_hcd	*xhci = hcd_to_xhci(hcd);
	int ret;

	if (!device_may_wakeup(dev) && (xhci->quirks & XHCI_SUSPEND_RESUME_CLKS)) {
		ret = clk_prepare_enable(xhci->clk);
		if (ret)
			return ret;

		ret = clk_prepare_enable(xhci->reg_clk);
		if (ret) {
			clk_disable_unprepare(xhci->clk);
			return ret;
		}
	}

	ret = xhci_priv_resume_quirk(hcd);
	if (ret)
		goto disable_clks;

	ret = xhci_resume(xhci, pmsg);
	if (ret)
		goto disable_clks;

	pm_runtime_disable(dev);
	pm_runtime_set_active(dev);
	pm_runtime_enable(dev);

	return 0;

disable_clks:
	if (!device_may_wakeup(dev) && (xhci->quirks & XHCI_SUSPEND_RESUME_CLKS)) {
		clk_disable_unprepare(xhci->clk);
		clk_disable_unprepare(xhci->reg_clk);
	}

	return ret;
}

static int xhci_plat_resume(struct device *dev)
{
	return xhci_plat_resume_common(dev, PMSG_RESUME);
}

static int xhci_plat_restore(struct device *dev)
{
	return xhci_plat_resume_common(dev, PMSG_RESTORE);
}

static int __maybe_unused xhci_plat_runtime_suspend(struct device *dev)
{
	struct usb_hcd  *hcd = dev_get_drvdata(dev);
	struct xhci_hcd *xhci = hcd_to_xhci(hcd);
	int ret;

	ret = xhci_priv_suspend_quirk(hcd);
	if (ret)
		return ret;

	return xhci_suspend(xhci, true);
}

static int __maybe_unused xhci_plat_runtime_resume(struct device *dev)
{
	struct usb_hcd  *hcd = dev_get_drvdata(dev);
	struct xhci_hcd *xhci = hcd_to_xhci(hcd);

	return xhci_resume(xhci, PMSG_AUTO_RESUME);
}

const struct dev_pm_ops xhci_plat_pm_ops = {
	.suspend = pm_sleep_ptr(xhci_plat_suspend),
	.resume = pm_sleep_ptr(xhci_plat_resume),
	.freeze = pm_sleep_ptr(xhci_plat_suspend),
	.thaw = pm_sleep_ptr(xhci_plat_resume),
	.poweroff = pm_sleep_ptr(xhci_plat_suspend),
	.restore = pm_sleep_ptr(xhci_plat_restore),

	SET_RUNTIME_PM_OPS(xhci_plat_runtime_suspend,
			   xhci_plat_runtime_resume,
			   NULL)
};
EXPORT_SYMBOL_GPL(xhci_plat_pm_ops);

#ifdef CONFIG_ACPI
static const struct acpi_device_id usb_xhci_acpi_match[] = {
	/* XHCI-compliant USB Controller */
	{ "PNP0D10", },
	{ }
};
MODULE_DEVICE_TABLE(acpi, usb_xhci_acpi_match);
#endif

static struct platform_driver usb_generic_xhci_driver = {
	.probe	= xhci_generic_plat_probe,
	.remove_new = xhci_plat_remove,
	.shutdown = usb_hcd_platform_shutdown,
	.driver	= {
		.name = "xhci-hcd",
		.pm = &xhci_plat_pm_ops,
		.of_match_table = of_match_ptr(usb_xhci_of_match),
		.acpi_match_table = ACPI_PTR(usb_xhci_acpi_match),
	},
};
MODULE_ALIAS("platform:xhci-hcd");

static int __init xhci_plat_init(void)
{
	xhci_init_driver(&xhci_plat_hc_driver, &xhci_plat_overrides);
	return platform_driver_register(&usb_generic_xhci_driver);
}
module_init(xhci_plat_init);

static void __exit xhci_plat_exit(void)
{
	platform_driver_unregister(&usb_generic_xhci_driver);
}
module_exit(xhci_plat_exit);

MODULE_DESCRIPTION("xHCI Platform Host Controller Driver");
MODULE_LICENSE("GPL");<|MERGE_RESOLUTION|>--- conflicted
+++ resolved
@@ -256,8 +256,6 @@
 		if (device_property_read_bool(tmpdev, "xhci-sg-trb-cache-size-quirk"))
 			xhci->quirks |= XHCI_SG_TRB_CACHE_SIZE_QUIRK;
 
-<<<<<<< HEAD
-=======
 		if (device_property_read_bool(tmpdev, "write-64-hi-lo-quirk"))
 			xhci->quirks |= XHCI_WRITE_64_HI_LO;
 
@@ -267,7 +265,6 @@
 		if (device_property_read_bool(tmpdev, "xhci-skip-phy-init-quirk"))
 			xhci->quirks |= XHCI_SKIP_PHY_INIT;
 
->>>>>>> a6ad5510
 		device_property_read_u32(tmpdev, "imod-interval-ns",
 					 &xhci->imod_interval);
 	}
