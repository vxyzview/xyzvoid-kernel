--- conflicted
+++ resolved
@@ -389,13 +389,8 @@
 		xhci->quirks |= XHCI_DEFAULT_PM_RUNTIME_ALLOW;
 
 	if (pdev->vendor == PCI_VENDOR_ID_ETRON &&
-<<<<<<< HEAD
-	    (pdev->device == PCI_DEVICE_ID_EJ168 ||
-	     pdev->device == PCI_DEVICE_ID_EJ188)) {
-=======
 	    (pdev->device == PCI_DEVICE_ID_ETRON_EJ168 ||
 	     pdev->device == PCI_DEVICE_ID_ETRON_EJ188)) {
->>>>>>> 4e3ac415
 		xhci->quirks |= XHCI_ETRON_HOST;
 		xhci->quirks |= XHCI_RESET_ON_RESUME;
 		xhci->quirks |= XHCI_BROKEN_STREAMS;
