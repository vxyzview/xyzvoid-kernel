--- conflicted
+++ resolved
@@ -1295,10 +1295,6 @@
 	/* actual_length of the URB has already been set */
 	bool			urb_length_set;
 	bool			error_mid_td;
-<<<<<<< HEAD
-	unsigned int		num_trbs;
-=======
->>>>>>> a6ad5510
 };
 
 /*
