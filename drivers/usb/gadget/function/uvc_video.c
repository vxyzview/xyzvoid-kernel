// SPDX-License-Identifier: GPL-2.0+
/*
 *	uvc_video.c  --  USB Video Class Gadget driver
 *
 *	Copyright (C) 2009-2010
 *	    Laurent Pinchart (laurent.pinchart@ideasonboard.com)
 */

#include <linux/kernel.h>
#include <linux/device.h>
#include <linux/errno.h>
#include <linux/usb/ch9.h>
#include <linux/usb/gadget.h>
#include <linux/usb/video.h>
#include <linux/unaligned.h>

#include <media/v4l2-dev.h>

#include "uvc.h"
#include "uvc_queue.h"
#include "uvc_video.h"
#include "uvc_trace.h"

/* --------------------------------------------------------------------------
 * Video codecs
 */

static int
uvc_video_encode_header(struct uvc_video *video, struct uvc_buffer *buf,
		u8 *data, int len)
{
	struct uvc_device *uvc = container_of(video, struct uvc_device, video);
	struct usb_composite_dev *cdev = uvc->func.config->cdev;
	struct timespec64 ts = ns_to_timespec64(buf->buf.vb2_buf.timestamp);
	int pos = 2;

	data[1] = UVC_STREAM_EOH | video->fid;

	if (video->queue.flags & UVC_QUEUE_DROP_INCOMPLETE)
		data[1] |= UVC_STREAM_ERR;

	if (video->queue.buf_used == 0 && ts.tv_sec) {
		/* dwClockFrequency is 48 MHz */
		u32 pts = ((u64)ts.tv_sec * USEC_PER_SEC + ts.tv_nsec / NSEC_PER_USEC) * 48;

		data[1] |= UVC_STREAM_PTS;
		put_unaligned_le32(pts, &data[pos]);
		pos += 4;
	}

	if (cdev->gadget->ops->get_frame) {
		u32 sof, stc;

		sof = usb_gadget_frame_number(cdev->gadget);
		ktime_get_ts64(&ts);
		stc = ((u64)ts.tv_sec * USEC_PER_SEC + ts.tv_nsec / NSEC_PER_USEC) * 48;

		data[1] |= UVC_STREAM_SCR;
		put_unaligned_le32(stc, &data[pos]);
		put_unaligned_le16(sof, &data[pos+4]);
		pos += 6;
	}

	data[0] = pos;

	if (buf->bytesused - video->queue.buf_used <= len - pos)
		data[1] |= UVC_STREAM_EOF;

	return pos;
}

static int
uvc_video_encode_data(struct uvc_video *video, struct uvc_buffer *buf,
		u8 *data, int len)
{
	struct uvc_video_queue *queue = &video->queue;
	unsigned int nbytes;
	void *mem;

	/* Copy video data to the USB buffer. */
	mem = buf->mem + queue->buf_used;
	nbytes = min_t(unsigned int, len, buf->bytesused - queue->buf_used);

	memcpy(data, mem, nbytes);
	queue->buf_used += nbytes;

	return nbytes;
}

static void
uvc_video_encode_bulk(struct usb_request *req, struct uvc_video *video,
		struct uvc_buffer *buf)
{
	void *mem = req->buf;
	struct uvc_request *ureq = req->context;
	int len = video->req_size;
	int ret;

	/* Add a header at the beginning of the payload. */
	if (video->payload_size == 0) {
		ret = uvc_video_encode_header(video, buf, mem, len);
		video->payload_size += ret;
		mem += ret;
		len -= ret;
	}

	/* Process video data. */
	len = min_t(int, video->max_payload_size - video->payload_size, len);
	ret = uvc_video_encode_data(video, buf, mem, len);

	video->payload_size += ret;
	len -= ret;

	req->length = video->req_size - len;
	req->zero = video->payload_size == video->max_payload_size;

	if (buf->bytesused == video->queue.buf_used) {
		video->queue.buf_used = 0;
		buf->state = UVC_BUF_STATE_DONE;
		list_del(&buf->queue);
		video->fid ^= UVC_STREAM_FID;
		ureq->last_buf = buf;

		video->payload_size = 0;
	}

	if (video->payload_size == video->max_payload_size ||
	    video->queue.flags & UVC_QUEUE_DROP_INCOMPLETE ||
	    buf->bytesused == video->queue.buf_used)
		video->payload_size = 0;
}

static void
uvc_video_encode_isoc_sg(struct usb_request *req, struct uvc_video *video,
		struct uvc_buffer *buf)
{
	unsigned int pending = buf->bytesused - video->queue.buf_used;
	struct uvc_request *ureq = req->context;
	struct scatterlist *sg, *iter;
	unsigned int len = buf->req_payload_size;
	unsigned int sg_left, part = 0;
	unsigned int i;
	int header_len;

	sg = ureq->sgt.sgl;
	sg_init_table(sg, ureq->sgt.nents);

	/* Init the header. */
	header_len = uvc_video_encode_header(video, buf, ureq->header,
					     buf->req_payload_size);
	sg_set_buf(sg, ureq->header, header_len);
	len -= header_len;

	if (pending <= len)
		len = pending;

	req->length = (len == pending) ? len + header_len :
		buf->req_payload_size;

	/* Init the pending sgs with payload */
	sg = sg_next(sg);

	for_each_sg(sg, iter, ureq->sgt.nents - 1, i) {
		if (!len || !buf->sg || !buf->sg->length)
			break;

		sg_left = buf->sg->length - buf->offset;
		part = min_t(unsigned int, len, sg_left);

		sg_set_page(iter, sg_page(buf->sg), part, buf->offset);

		if (part == sg_left) {
			buf->offset = 0;
			buf->sg = sg_next(buf->sg);
		} else {
			buf->offset += part;
		}
		len -= part;
	}

	/* Assign the video data with header. */
	req->buf = NULL;
	req->sg	= ureq->sgt.sgl;
	req->num_sgs = i + 1;

	req->length -= len;
	video->queue.buf_used += req->length - header_len;

	if (buf->bytesused == video->queue.buf_used || !buf->sg ||
			video->queue.flags & UVC_QUEUE_DROP_INCOMPLETE) {
		video->queue.buf_used = 0;
		buf->state = UVC_BUF_STATE_DONE;
		buf->offset = 0;
		list_del(&buf->queue);
		video->fid ^= UVC_STREAM_FID;
		ureq->last_buf = buf;
	}
}

static void
uvc_video_encode_isoc(struct usb_request *req, struct uvc_video *video,
		struct uvc_buffer *buf)
{
	void *mem = req->buf;
	struct uvc_request *ureq = req->context;
	int len = buf->req_payload_size;
	int ret;

	/* Add the header. */
	ret = uvc_video_encode_header(video, buf, mem, len);
	mem += ret;
	len -= ret;

	/* Process video data. */
	ret = uvc_video_encode_data(video, buf, mem, len);
	len -= ret;

	req->length = buf->req_payload_size - len;

	if (buf->bytesused == video->queue.buf_used ||
			video->queue.flags & UVC_QUEUE_DROP_INCOMPLETE) {
		video->queue.buf_used = 0;
		buf->state = UVC_BUF_STATE_DONE;
		list_del(&buf->queue);
		video->fid ^= UVC_STREAM_FID;
		ureq->last_buf = buf;
	}
}

/* --------------------------------------------------------------------------
 * Request handling
 */

/*
 * Callers must take care to hold req_lock when this function may be called
 * from multiple threads. For example, when frames are streaming to the host.
 */
static void
uvc_video_free_request(struct uvc_request *ureq, struct usb_ep *ep)
{
	sg_free_table(&ureq->sgt);
	if (ureq->req && ep) {
		usb_ep_free_request(ep, ureq->req);
		ureq->req = NULL;
	}

	kfree(ureq->req_buffer);
	ureq->req_buffer = NULL;

	if (!list_empty(&ureq->list))
		list_del_init(&ureq->list);

	kfree(ureq);
}

static int uvcg_video_ep_queue(struct uvc_video *video, struct usb_request *req)
{
	int ret;

	ret = usb_ep_queue(video->ep, req, GFP_ATOMIC);
	if (ret < 0) {
		uvcg_err(&video->uvc->func, "Failed to queue request (%d).\n",
			 ret);

		/* If the endpoint is disabled the descriptor may be NULL. */
		if (video->ep->desc) {
			/* Isochronous endpoints can't be halted. */
			if (usb_endpoint_xfer_bulk(video->ep->desc))
				usb_ep_set_halt(video->ep);
		}
	}

	atomic_inc(&video->queued);

	trace_uvcg_video_queue(req, atomic_read(&video->queued));

	return ret;
}

/* This function must be called with video->req_lock held. */
static int uvcg_video_usb_req_queue(struct uvc_video *video,
	struct usb_request *req, bool queue_to_ep)
{
	bool is_bulk = video->max_payload_size;
	struct list_head *list = NULL;

	if (!video->is_enabled)
		return -ENODEV;

	if (queue_to_ep) {
		struct uvc_request *ureq = req->context;
		/*
		 * With USB3 handling more requests at a higher speed, we can't
		 * afford to generate an interrupt for every request. Decide to
		 * interrupt:
		 *
		 * - When no more requests are available in the free queue, as
		 *   this may be our last chance to refill the endpoint's
		 *   request queue.
		 *
		 * - When this is request is the last request for the video
		 *   buffer, as we want to start sending the next video buffer
		 *   ASAP in case it doesn't get started already in the next
		 *   iteration of this loop.
		 *
		 * - Four times over the length of the requests queue (as
		 *   indicated by video->uvc_num_requests), as a trade-off
		 *   between latency and interrupt load.
		 */
		if (list_empty(&video->req_free) || ureq->last_buf ||
			!(video->req_int_count %
			min(DIV_ROUND_UP(video->uvc_num_requests, 4), UVCG_REQ_MAX_INT_COUNT))) {
			video->req_int_count = 0;
			req->no_interrupt = 0;
		} else {
			req->no_interrupt = 1;
		}
		video->req_int_count++;
		return uvcg_video_ep_queue(video, req);
	}
	/*
	 * If we're not queuing to the ep, for isoc we're queuing
	 * to the req_ready list, otherwise req_free.
	 */
	list = is_bulk ? &video->req_free : &video->req_ready;
	list_add_tail(&req->list, list);
	return 0;
}

static void
uvc_video_complete(struct usb_ep *ep, struct usb_request *req)
{
	struct uvc_request *ureq = req->context;
	struct uvc_video *video = ureq->video;
	struct uvc_video_queue *queue = &video->queue;
	struct uvc_buffer *last_buf;
	unsigned long flags;

	spin_lock_irqsave(&video->req_lock, flags);
	atomic_dec(&video->queued);
	if (!video->is_enabled) {
		/*
		 * When is_enabled is false, uvcg_video_disable() ensures
		 * that in-flight uvc_buffers are returned, so we can
		 * safely call free_request without worrying about
		 * last_buf.
		 */
		uvc_video_free_request(ureq, ep);
		spin_unlock_irqrestore(&video->req_lock, flags);
		return;
	}

	last_buf = ureq->last_buf;
	ureq->last_buf = NULL;
	spin_unlock_irqrestore(&video->req_lock, flags);

	switch (req->status) {
	case 0:
		break;

	case -EXDEV:
		uvcg_dbg(&video->uvc->func, "VS request missed xfer.\n");
		if (req->length != 0)
			queue->flags |= UVC_QUEUE_DROP_INCOMPLETE;
		break;

	case -ESHUTDOWN:	/* disconnect from host. */
		uvcg_dbg(&video->uvc->func, "VS request cancelled.\n");
		uvcg_queue_cancel(queue, 1);
		break;

	default:
		uvcg_warn(&video->uvc->func,
			  "VS request completed with status %d.\n",
			  req->status);
		uvcg_queue_cancel(queue, 0);
	}

	if (last_buf) {
		spin_lock_irqsave(&queue->irqlock, flags);
		uvcg_complete_buffer(queue, last_buf);
		spin_unlock_irqrestore(&queue->irqlock, flags);
	}

	spin_lock_irqsave(&video->req_lock, flags);
	/*
	 * Video stream might have been disabled while we were
	 * processing the current usb_request. So make sure
	 * we're still streaming before queueing the usb_request
	 * back to req_free
	 */
	if (!video->is_enabled) {
		uvc_video_free_request(ureq, ep);
		spin_unlock_irqrestore(&video->req_lock, flags);
		uvcg_queue_cancel(queue, 0);

		return;
	}

	list_add_tail(&req->list, &video->req_free);
	/*
	 * Queue work to the wq as well since it is possible that a
	 * buffer may not have been completely encoded with the set of
	 * in-flight usb requests for whih the complete callbacks are
	 * firing.
	 * In that case, if we do not queue work to the worker thread,
	 * the buffer will never be marked as complete - and therefore
	 * not be returned to userpsace. As a result,
	 * dequeue -> queue -> dequeue flow of uvc buffers will not
	 * happen. Since there are is a new free request wake up the pump.
	 */
	queue_work(video->async_wq, &video->pump);

	trace_uvcg_video_complete(req, atomic_read(&video->queued));

	spin_unlock_irqrestore(&video->req_lock, flags);

	kthread_queue_work(video->kworker, &video->hw_submit);
}

static void uvcg_video_hw_submit(struct kthread_work *work)
{
	struct uvc_video *video = container_of(work, struct uvc_video, hw_submit);
	bool is_bulk = video->max_payload_size;
	unsigned long flags;
	struct usb_request *req;
	int ret = 0;

	while (true) {
		if (!video->ep->enabled)
			return;
		spin_lock_irqsave(&video->req_lock, flags);
		/*
		 * Here we check whether any request is available in the ready
		 * list. If it is, queue it to the ep and add the current
		 * usb_request to the req_free list - for video_pump to fill in.
		 * Otherwise, just use the current usb_request to queue a 0
		 * length request to the ep. Since we always add to the req_free
		 * list if we dequeue from the ready list, there will never
		 * be a situation where the req_free list is completely out of
		 * requests and cannot recover.
		 */
		if (!list_empty(&video->req_ready)) {
			req = list_first_entry(&video->req_ready,
					       struct usb_request, list);
		} else {
			if (list_empty(&video->req_free) ||
			    (atomic_read(&video->queued) > UVCG_REQ_MAX_ZERO_COUNT)) {
				spin_unlock_irqrestore(&video->req_lock, flags);

				return;
			}
			req = list_first_entry(&video->req_free, struct usb_request,
					       list);
			req->length = 0;
		}
		list_del(&req->list);

		/*
		 * Queue to the endpoint. The actual queueing to ep will
		 * only happen on one thread - the async_wq for bulk endpoints
		 * and this thread for isoc endpoints.
		 */
<<<<<<< HEAD
		list_add_tail(&to_queue->list, &video->req_free);
		/*
		 * There is a new free request - wake up the pump.
		 */
		queue_work(video->async_wq, &video->pump);
	}
=======
		ret = uvcg_video_usb_req_queue(video, req, !is_bulk);
		if (ret < 0) {
			/*
			 * Endpoint error, but the stream is still enabled.
			 * Put request back in req_free for it to be cleaned
			 * up later.
			 */
			list_add_tail(&req->list, &video->req_free);
			/*
			 * There is a new free request - wake up the pump.
			 */
			queue_work(video->async_wq, &video->pump);
>>>>>>> 4e3ac415

		}

		spin_unlock_irqrestore(&video->req_lock, flags);
	}
}

static int
uvc_video_free_requests(struct uvc_video *video)
{
	struct uvc_request *ureq, *temp;

	list_for_each_entry_safe(ureq, temp, &video->ureqs, list)
		uvc_video_free_request(ureq, video->ep);

	INIT_LIST_HEAD(&video->ureqs);
	INIT_LIST_HEAD(&video->req_free);
	INIT_LIST_HEAD(&video->req_ready);
	return 0;
}

static void
uvc_video_prep_requests(struct uvc_video *video)
{
	struct uvc_device *uvc = container_of(video, struct uvc_device, video);
	struct usb_composite_dev *cdev = uvc->func.config->cdev;
	unsigned int interval_duration = video->ep->desc->bInterval * 1250;
	unsigned int max_req_size, req_size, header_size;
	unsigned int nreq;

	max_req_size = video->ep->maxpacket
		 * max_t(unsigned int, video->ep->maxburst, 1)
		 * (video->ep->mult);

	if (!usb_endpoint_xfer_isoc(video->ep->desc)) {
		video->req_size = max_req_size;
		video->reqs_per_frame = video->uvc_num_requests =
			DIV_ROUND_UP(video->imagesize, max_req_size);

		return;
	}

	if (cdev->gadget->speed < USB_SPEED_HIGH)
		interval_duration = video->ep->desc->bInterval * 10000;

	nreq = DIV_ROUND_UP(video->interval, interval_duration);

	header_size = nreq * UVCG_REQUEST_HEADER_LEN;

	req_size = DIV_ROUND_UP(video->imagesize + header_size, nreq);

	if (req_size > max_req_size) {
		/* The prepared interval length and expected buffer size
		 * is not possible to stream with the currently configured
		 * isoc bandwidth. Fallback to the maximum.
		 */
		req_size = max_req_size;
	}
	video->req_size = req_size;

	/* We need to compensate the amount of requests to be
	 * allocated with the maximum amount of zero length requests.
	 * Since it is possible that hw_submit will initially
	 * enqueue some zero length requests and we then will not be
	 * able to fully encode one frame.
	 */
	video->uvc_num_requests = nreq + UVCG_REQ_MAX_ZERO_COUNT;
	video->reqs_per_frame = nreq;
}

static int
uvc_video_alloc_requests(struct uvc_video *video)
{
	struct uvc_request *ureq;
	unsigned int i;
	int ret = -ENOMEM;

	/*
	 * calculate in uvc_video_prep_requests
	 * - video->uvc_num_requests
	 * - video->req_size
	 */
	uvc_video_prep_requests(video);

	for (i = 0; i < video->uvc_num_requests; i++) {
		ureq = kzalloc(sizeof(struct uvc_request), GFP_KERNEL);
		if (ureq == NULL)
			goto error;

		INIT_LIST_HEAD(&ureq->list);

		list_add_tail(&ureq->list, &video->ureqs);

		ureq->req_buffer = kmalloc(video->req_size, GFP_KERNEL);
		if (ureq->req_buffer == NULL)
			goto error;

		ureq->req = usb_ep_alloc_request(video->ep, GFP_KERNEL);
		if (ureq->req == NULL)
			goto error;

		ureq->req->buf = ureq->req_buffer;
		ureq->req->length = 0;
		ureq->req->complete = uvc_video_complete;
		ureq->req->context = ureq;
		ureq->video = video;
		ureq->last_buf = NULL;

		list_add_tail(&ureq->req->list, &video->req_free);
		/* req_size/PAGE_SIZE + 1 for overruns and + 1 for header */
		sg_alloc_table(&ureq->sgt,
			       DIV_ROUND_UP(video->req_size - UVCG_REQUEST_HEADER_LEN,
					    PAGE_SIZE) + 2, GFP_KERNEL);
	}

	return 0;

error:
	uvc_video_free_requests(video);
	return ret;
}

/* --------------------------------------------------------------------------
 * Video streaming
 */

/*
 * uvcg_video_pump - Pump video data into the USB requests
 *
 * This function fills the available USB requests (listed in req_free) with
 * video data from the queued buffers.
 */
static void uvcg_video_pump(struct work_struct *work)
{
	struct uvc_video *video = container_of(work, struct uvc_video, pump);
	struct uvc_video_queue *queue = &video->queue;
	/* video->max_payload_size is only set when using bulk transfer */
	bool is_bulk = video->max_payload_size;
	struct usb_request *req = NULL;
	struct uvc_buffer *buf;
	unsigned long flags;
	int ret = 0;

	while (true) {
		if (!video->ep->enabled)
			return;

		/*
		 * Check is_enabled and retrieve the first available USB
		 * request, protected by the request lock.
		 */
		spin_lock_irqsave(&video->req_lock, flags);
		if (!video->is_enabled || list_empty(&video->req_free)) {
			spin_unlock_irqrestore(&video->req_lock, flags);
			return;
		}
		req = list_first_entry(&video->req_free, struct usb_request,
					list);
		list_del(&req->list);
		spin_unlock_irqrestore(&video->req_lock, flags);

		/*
		 * Retrieve the first available video buffer and fill the
		 * request, protected by the video queue irqlock.
		 */
		spin_lock_irqsave(&queue->irqlock, flags);
		buf = uvcg_queue_head(queue);
		if (!buf) {
			/*
			 * Either the queue has been disconnected or no video buffer
			 * available for bulk transfer. Either way, stop processing
			 * further.
			 */
			spin_unlock_irqrestore(&queue->irqlock, flags);
			break;
		}

		video->encode(req, video, buf);

		spin_unlock_irqrestore(&queue->irqlock, flags);

		spin_lock_irqsave(&video->req_lock, flags);
		/* For bulk end points we queue from the worker thread
		 * since we would preferably not want to wait on requests
		 * to be ready, in the uvcg_video_complete() handler.
		 * For isoc endpoints we add the request to the ready list
		 * and only queue it to the endpoint from the complete handler.
		 */
		ret = uvcg_video_usb_req_queue(video, req, is_bulk);
		spin_unlock_irqrestore(&video->req_lock, flags);

		if (ret < 0) {
			uvcg_queue_cancel(queue, 0);
			break;
		}
	}
	spin_lock_irqsave(&video->req_lock, flags);
	if (video->is_enabled)
		list_add_tail(&req->list, &video->req_free);
	else
		uvc_video_free_request(req->context, video->ep);
	spin_unlock_irqrestore(&video->req_lock, flags);
}

/*
 * Disable the video stream
 */
int
uvcg_video_disable(struct uvc_video *video)
{
	unsigned long flags;
	struct list_head inflight_bufs;
	struct usb_request *req, *temp;
	struct uvc_buffer *buf, *btemp;
	struct uvc_request *ureq, *utemp;

	if (video->ep == NULL) {
		uvcg_info(&video->uvc->func,
			  "Video disable failed, device is uninitialized.\n");
		return -ENODEV;
	}

	INIT_LIST_HEAD(&inflight_bufs);
	spin_lock_irqsave(&video->req_lock, flags);
	video->is_enabled = false;

	/*
	 * Remove any in-flight buffers from the uvc_requests
	 * because we want to return them before cancelling the
	 * queue. This ensures that we aren't stuck waiting for
	 * all complete callbacks to come through before disabling
	 * vb2 queue.
	 */
	list_for_each_entry(ureq, &video->ureqs, list) {
		if (ureq->last_buf) {
			list_add_tail(&ureq->last_buf->queue, &inflight_bufs);
			ureq->last_buf = NULL;
		}
	}
	spin_unlock_irqrestore(&video->req_lock, flags);

	cancel_work_sync(&video->pump);
	uvcg_queue_cancel(&video->queue, 0);

	spin_lock_irqsave(&video->req_lock, flags);
	/*
	 * Remove all uvc_requests from ureqs with list_del_init
	 * This lets uvc_video_free_request correctly identify
	 * if the uvc_request is attached to a list or not when freeing
	 * memory.
	 */
	list_for_each_entry_safe(ureq, utemp, &video->ureqs, list)
		list_del_init(&ureq->list);

	list_for_each_entry_safe(req, temp, &video->req_free, list) {
		list_del(&req->list);
		uvc_video_free_request(req->context, video->ep);
	}

	list_for_each_entry_safe(req, temp, &video->req_ready, list) {
		list_del(&req->list);
		uvc_video_free_request(req->context, video->ep);
	}

	INIT_LIST_HEAD(&video->ureqs);
	INIT_LIST_HEAD(&video->req_free);
	INIT_LIST_HEAD(&video->req_ready);
	spin_unlock_irqrestore(&video->req_lock, flags);

	/*
	 * Return all the video buffers before disabling the queue.
	 */
	spin_lock_irqsave(&video->queue.irqlock, flags);
	list_for_each_entry_safe(buf, btemp, &inflight_bufs, queue) {
		list_del(&buf->queue);
		uvcg_complete_buffer(&video->queue, buf);
	}
	spin_unlock_irqrestore(&video->queue.irqlock, flags);

	uvcg_queue_enable(&video->queue, 0);
	return 0;
}

/*
 * Enable the video stream.
 */
int uvcg_video_enable(struct uvc_video *video)
{
	int ret;

	if (video->ep == NULL) {
		uvcg_info(&video->uvc->func,
			  "Video enable failed, device is uninitialized.\n");
		return -ENODEV;
	}

	/*
	 * Safe to access request related fields without req_lock because
	 * this is the only thread currently active, and no other
	 * request handling thread will become active until this function
	 * returns.
	 */
	video->is_enabled = true;

	if ((ret = uvcg_queue_enable(&video->queue, 1)) < 0)
		return ret;

	if ((ret = uvc_video_alloc_requests(video)) < 0)
		return ret;

	if (video->max_payload_size) {
		video->encode = uvc_video_encode_bulk;
		video->payload_size = 0;
	} else
		video->encode = video->queue.use_sg ?
			uvc_video_encode_isoc_sg : uvc_video_encode_isoc;

	video->req_int_count = 0;

	atomic_set(&video->queued, 0);

	kthread_queue_work(video->kworker, &video->hw_submit);
	queue_work(video->async_wq, &video->pump);

	return ret;
}

/*
 * Initialize the UVC video stream.
 */
int uvcg_video_init(struct uvc_video *video, struct uvc_device *uvc)
{
	video->is_enabled = false;
	INIT_LIST_HEAD(&video->ureqs);
	INIT_LIST_HEAD(&video->req_free);
	INIT_LIST_HEAD(&video->req_ready);
	spin_lock_init(&video->req_lock);
	INIT_WORK(&video->pump, uvcg_video_pump);

	/* Allocate a work queue for asynchronous video pump handler. */
	video->async_wq = alloc_workqueue("uvcgadget", WQ_UNBOUND | WQ_HIGHPRI, 0);
	if (!video->async_wq)
		return -EINVAL;

	/* Allocate a kthread for asynchronous hw submit handler. */
	video->kworker = kthread_create_worker(0, "UVCG");
	if (IS_ERR(video->kworker)) {
		uvcg_err(&video->uvc->func, "failed to create UVCG kworker\n");
		return PTR_ERR(video->kworker);
	}

	kthread_init_work(&video->hw_submit, uvcg_video_hw_submit);

	sched_set_fifo(video->kworker->task);

	video->uvc = uvc;
	video->fcc = V4L2_PIX_FMT_YUYV;
	video->bpp = 16;
	video->width = 320;
	video->height = 240;
	video->imagesize = 320 * 240 * 2;
	video->interval = 666666;

	/* Initialize the video buffers queue. */
	uvcg_queue_init(&video->queue, uvc->v4l2_dev.dev->parent,
			V4L2_BUF_TYPE_VIDEO_OUTPUT, &video->mutex);
	return 0;
}<|MERGE_RESOLUTION|>--- conflicted
+++ resolved
@@ -461,14 +461,6 @@
 		 * only happen on one thread - the async_wq for bulk endpoints
 		 * and this thread for isoc endpoints.
 		 */
-<<<<<<< HEAD
-		list_add_tail(&to_queue->list, &video->req_free);
-		/*
-		 * There is a new free request - wake up the pump.
-		 */
-		queue_work(video->async_wq, &video->pump);
-	}
-=======
 		ret = uvcg_video_usb_req_queue(video, req, !is_bulk);
 		if (ret < 0) {
 			/*
@@ -481,7 +473,6 @@
 			 * There is a new free request - wake up the pump.
 			 */
 			queue_work(video->async_wq, &video->pump);
->>>>>>> 4e3ac415
 
 		}
 
