// SPDX-License-Identifier: GPL-2.0
/* Target based USB-Gadget
 *
 * UAS protocol handling, target callbacks, configfs handling,
 * BBB (USB Mass Storage Class Bulk-Only (BBB) and Transport protocol handling.
 *
 * Author: Sebastian Andrzej Siewior <bigeasy at linutronix dot de>
 */
#include <linux/kernel.h>
#include <linux/module.h>
#include <linux/types.h>
#include <linux/string.h>
#include <linux/configfs.h>
#include <linux/ctype.h>
#include <linux/delay.h>
#include <linux/usb/ch9.h>
#include <linux/usb/composite.h>
#include <linux/usb/gadget.h>
#include <linux/usb/storage.h>
#include <scsi/scsi_tcq.h>
#include <target/target_core_base.h>
#include <target/target_core_fabric.h>
#include <linux/unaligned.h>

#include "tcm.h"
#include "u_tcm.h"
#include "configfs.h"

#define TPG_INSTANCES		1

struct tpg_instance {
	struct usb_function_instance	*func_inst;
	struct usbg_tpg			*tpg;
};

static struct tpg_instance tpg_instances[TPG_INSTANCES];

static DEFINE_MUTEX(tpg_instances_lock);

static inline struct f_uas *to_f_uas(struct usb_function *f)
{
	return container_of(f, struct f_uas, function);
}

/* Start bot.c code */

static int bot_enqueue_cmd_cbw(struct f_uas *fu)
{
	int ret;

	if (fu->flags & USBG_BOT_CMD_PEND)
		return 0;

	ret = usb_ep_queue(fu->ep_out, fu->cmd[0].req, GFP_ATOMIC);
	if (!ret)
		fu->flags |= USBG_BOT_CMD_PEND;
	return ret;
}

static void bot_status_complete(struct usb_ep *ep, struct usb_request *req)
{
	struct usbg_cmd *cmd = req->context;
	struct f_uas *fu = cmd->fu;

	transport_generic_free_cmd(&cmd->se_cmd, 0);
	if (req->status == -ESHUTDOWN)
		return;

	if (req->status < 0)
		pr_err("ERR %s(%d)\n", __func__, __LINE__);

	/* CSW completed, wait for next CBW */
	bot_enqueue_cmd_cbw(fu);
}

static void bot_enqueue_sense_code(struct f_uas *fu, struct usbg_cmd *cmd)
{
	struct bulk_cs_wrap *csw = &fu->bot_status.csw;
	int ret;
	unsigned int csw_stat;

	csw_stat = cmd->csw_code;
	csw->Tag = cmd->bot_tag;
	csw->Status = csw_stat;
	fu->bot_status.req->context = cmd;
	ret = usb_ep_queue(fu->ep_in, fu->bot_status.req, GFP_ATOMIC);
	if (ret)
		pr_err("%s(%d) ERR: %d\n", __func__, __LINE__, ret);
}

static void bot_err_compl(struct usb_ep *ep, struct usb_request *req)
{
	struct usbg_cmd *cmd = req->context;
	struct f_uas *fu = cmd->fu;

	if (req->status < 0)
		pr_err("ERR %s(%d)\n", __func__, __LINE__);

	if (cmd->data_len) {
		if (cmd->data_len > ep->maxpacket) {
			req->length = ep->maxpacket;
			cmd->data_len -= ep->maxpacket;
		} else {
			req->length = cmd->data_len;
			cmd->data_len = 0;
		}

		usb_ep_queue(ep, req, GFP_ATOMIC);
		return;
	}
	bot_enqueue_sense_code(fu, cmd);
}

static void bot_send_bad_status(struct usbg_cmd *cmd)
{
	struct f_uas *fu = cmd->fu;
	struct bulk_cs_wrap *csw = &fu->bot_status.csw;
	struct usb_request *req;
	struct usb_ep *ep;

	csw->Residue = cpu_to_le32(cmd->data_len);

	if (cmd->data_len) {
		if (cmd->is_read) {
			ep = fu->ep_in;
			req = fu->bot_req_in;
		} else {
			ep = fu->ep_out;
			req = fu->bot_req_out;
		}

		if (cmd->data_len > fu->ep_in->maxpacket) {
			req->length = ep->maxpacket;
			cmd->data_len -= ep->maxpacket;
		} else {
			req->length = cmd->data_len;
			cmd->data_len = 0;
		}
		req->complete = bot_err_compl;
		req->context = cmd;
		req->buf = fu->cmd[0].buf;
		usb_ep_queue(ep, req, GFP_KERNEL);
	} else {
		bot_enqueue_sense_code(fu, cmd);
	}
}

static int bot_send_status(struct usbg_cmd *cmd, bool moved_data)
{
	struct f_uas *fu = cmd->fu;
	struct bulk_cs_wrap *csw = &fu->bot_status.csw;
	int ret;

	if (cmd->se_cmd.scsi_status == SAM_STAT_GOOD) {
		if (!moved_data && cmd->data_len) {
			/*
			 * the host wants to move data, we don't. Fill / empty
			 * the pipe and then send the csw with reside set.
			 */
			cmd->csw_code = US_BULK_STAT_OK;
			bot_send_bad_status(cmd);
			return 0;
		}

		csw->Tag = cmd->bot_tag;
		csw->Residue = cpu_to_le32(0);
		csw->Status = US_BULK_STAT_OK;
		fu->bot_status.req->context = cmd;

		ret = usb_ep_queue(fu->ep_in, fu->bot_status.req, GFP_KERNEL);
		if (ret)
			pr_err("%s(%d) ERR: %d\n", __func__, __LINE__, ret);
	} else {
		cmd->csw_code = US_BULK_STAT_FAIL;
		bot_send_bad_status(cmd);
	}
	return 0;
}

/*
 * Called after command (no data transfer) or after the write (to device)
 * operation is completed
 */
static int bot_send_status_response(struct usbg_cmd *cmd)
{
	bool moved_data = false;

	if (!cmd->is_read)
		moved_data = true;
	return bot_send_status(cmd, moved_data);
}

/* Read request completed, now we have to send the CSW */
static void bot_read_compl(struct usb_ep *ep, struct usb_request *req)
{
	struct usbg_cmd *cmd = req->context;

	if (req->status < 0)
		pr_err("ERR %s(%d)\n", __func__, __LINE__);

	if (req->status == -ESHUTDOWN) {
		transport_generic_free_cmd(&cmd->se_cmd, 0);
		return;
	}

	bot_send_status(cmd, true);
}

static int bot_send_read_response(struct usbg_cmd *cmd)
{
	struct f_uas *fu = cmd->fu;
	struct se_cmd *se_cmd = &cmd->se_cmd;
	struct usb_gadget *gadget = fuas_to_gadget(fu);
	int ret;

	if (!cmd->data_len) {
		cmd->csw_code = US_BULK_STAT_PHASE;
		bot_send_bad_status(cmd);
		return 0;
	}

	if (!gadget->sg_supported) {
		cmd->data_buf = kmalloc(se_cmd->data_length, GFP_ATOMIC);
		if (!cmd->data_buf)
			return -ENOMEM;

		sg_copy_to_buffer(se_cmd->t_data_sg,
				se_cmd->t_data_nents,
				cmd->data_buf,
				se_cmd->data_length);

		fu->bot_req_in->buf = cmd->data_buf;
	} else {
		fu->bot_req_in->buf = NULL;
		fu->bot_req_in->num_sgs = se_cmd->t_data_nents;
		fu->bot_req_in->sg = se_cmd->t_data_sg;
	}

	fu->bot_req_in->complete = bot_read_compl;
	fu->bot_req_in->length = se_cmd->data_length;
	fu->bot_req_in->context = cmd;
	ret = usb_ep_queue(fu->ep_in, fu->bot_req_in, GFP_ATOMIC);
	if (ret)
		pr_err("%s(%d)\n", __func__, __LINE__);
	return 0;
}

static void usbg_data_write_cmpl(struct usb_ep *, struct usb_request *);
static int usbg_prepare_w_request(struct usbg_cmd *, struct usb_request *);

static int bot_send_write_request(struct usbg_cmd *cmd)
{
	struct f_uas *fu = cmd->fu;
<<<<<<< HEAD
	struct se_cmd *se_cmd = &cmd->se_cmd;
=======
>>>>>>> d12acd7b
	int ret;

	cmd->fu = fu;

	if (!cmd->data_len) {
		cmd->csw_code = US_BULK_STAT_PHASE;
		return -EINVAL;
	}

	ret = usbg_prepare_w_request(cmd, fu->bot_req_out);
	if (ret)
		goto cleanup;
	ret = usb_ep_queue(fu->ep_out, fu->bot_req_out, GFP_KERNEL);
	if (ret)
		pr_err("%s(%d)\n", __func__, __LINE__);

cleanup:
	return ret;
}

static int bot_submit_command(struct f_uas *, void *, unsigned int);

static void bot_cmd_complete(struct usb_ep *ep, struct usb_request *req)
{
	struct f_uas *fu = req->context;
	int ret;

	if (req->status == -ESHUTDOWN)
		return;

	fu->flags &= ~USBG_BOT_CMD_PEND;

	if (req->status < 0) {
		struct usb_gadget *gadget = fuas_to_gadget(fu);

		dev_err(&gadget->dev, "BOT command req err (%d)\n", req->status);
		bot_enqueue_cmd_cbw(fu);
		return;
	}

	ret = bot_submit_command(fu, req->buf, req->actual);
	if (ret) {
		pr_err("%s(%d): %d\n", __func__, __LINE__, ret);
		if (!(fu->flags & USBG_BOT_WEDGED))
			usb_ep_set_wedge(fu->ep_in);

		fu->flags |= USBG_BOT_WEDGED;
		bot_enqueue_cmd_cbw(fu);
	} else if (fu->flags & USBG_BOT_WEDGED) {
		fu->flags &= ~USBG_BOT_WEDGED;
		usb_ep_clear_halt(fu->ep_in);
	}
}

static int bot_prepare_reqs(struct f_uas *fu)
{
	int ret;

	fu->bot_req_in = usb_ep_alloc_request(fu->ep_in, GFP_KERNEL);
	if (!fu->bot_req_in)
		goto err;

	fu->bot_req_out = usb_ep_alloc_request(fu->ep_out, GFP_KERNEL);
	if (!fu->bot_req_out)
		goto err_out;

	fu->cmd[0].req = usb_ep_alloc_request(fu->ep_out, GFP_KERNEL);
	if (!fu->cmd[0].req)
		goto err_cmd;

	fu->bot_status.req = usb_ep_alloc_request(fu->ep_in, GFP_KERNEL);
	if (!fu->bot_status.req)
		goto err_sts;

	fu->bot_status.req->buf = &fu->bot_status.csw;
	fu->bot_status.req->length = US_BULK_CS_WRAP_LEN;
	fu->bot_status.req->complete = bot_status_complete;
	fu->bot_status.csw.Signature = cpu_to_le32(US_BULK_CS_SIGN);

	fu->cmd[0].buf = kmalloc(fu->ep_out->maxpacket, GFP_KERNEL);
	if (!fu->cmd[0].buf)
		goto err_buf;

	fu->cmd[0].req->complete = bot_cmd_complete;
	fu->cmd[0].req->buf = fu->cmd[0].buf;
	fu->cmd[0].req->length = fu->ep_out->maxpacket;
	fu->cmd[0].req->context = fu;

	ret = bot_enqueue_cmd_cbw(fu);
	if (ret)
		goto err_queue;
	return 0;
err_queue:
	kfree(fu->cmd[0].buf);
	fu->cmd[0].buf = NULL;
err_buf:
	usb_ep_free_request(fu->ep_in, fu->bot_status.req);
err_sts:
	usb_ep_free_request(fu->ep_out, fu->cmd[0].req);
	fu->cmd[0].req = NULL;
err_cmd:
	usb_ep_free_request(fu->ep_out, fu->bot_req_out);
	fu->bot_req_out = NULL;
err_out:
	usb_ep_free_request(fu->ep_in, fu->bot_req_in);
	fu->bot_req_in = NULL;
err:
	pr_err("BOT: endpoint setup failed\n");
	return -ENOMEM;
}

static void bot_cleanup_old_alt(struct f_uas *fu)
{
	if (!(fu->flags & USBG_ENABLED))
		return;

	usb_ep_disable(fu->ep_in);
	usb_ep_disable(fu->ep_out);

	if (!fu->bot_req_in)
		return;

	usb_ep_free_request(fu->ep_in, fu->bot_req_in);
	usb_ep_free_request(fu->ep_out, fu->bot_req_out);
	usb_ep_free_request(fu->ep_out, fu->cmd[0].req);
	usb_ep_free_request(fu->ep_in, fu->bot_status.req);

	kfree(fu->cmd[0].buf);

	fu->bot_req_in = NULL;
	fu->bot_req_out = NULL;
	fu->cmd[0].req = NULL;
	fu->bot_status.req = NULL;
	fu->cmd[0].buf = NULL;
}

static void bot_set_alt(struct f_uas *fu)
{
	struct usb_function *f = &fu->function;
	struct usb_gadget *gadget = f->config->cdev->gadget;
	int ret;

	fu->flags = USBG_IS_BOT;

	config_ep_by_speed_and_alt(gadget, f, fu->ep_in, USB_G_ALT_INT_BBB);
	ret = usb_ep_enable(fu->ep_in);
	if (ret)
		goto err_b_in;

	config_ep_by_speed_and_alt(gadget, f, fu->ep_out, USB_G_ALT_INT_BBB);
	ret = usb_ep_enable(fu->ep_out);
	if (ret)
		goto err_b_out;

	ret = bot_prepare_reqs(fu);
	if (ret)
		goto err_wq;
	fu->flags |= USBG_ENABLED;
	pr_info("Using the BOT protocol\n");
	return;
err_wq:
	usb_ep_disable(fu->ep_out);
err_b_out:
	usb_ep_disable(fu->ep_in);
err_b_in:
	fu->flags = USBG_IS_BOT;
}

static int usbg_bot_setup(struct usb_function *f,
		const struct usb_ctrlrequest *ctrl)
{
	struct f_uas *fu = to_f_uas(f);
	struct usb_composite_dev *cdev = f->config->cdev;
	u16 w_value = le16_to_cpu(ctrl->wValue);
	u16 w_length = le16_to_cpu(ctrl->wLength);
	int luns;
	u8 *ret_lun;

	switch (ctrl->bRequest) {
	case US_BULK_GET_MAX_LUN:
		if (ctrl->bRequestType != (USB_DIR_IN | USB_TYPE_CLASS |
					USB_RECIP_INTERFACE))
			return -ENOTSUPP;

		if (w_length < 1)
			return -EINVAL;
		if (w_value != 0)
			return -EINVAL;
		luns = atomic_read(&fu->tpg->tpg_port_count);
		if (!luns) {
			pr_err("No LUNs configured?\n");
			return -EINVAL;
		}
		luns--;
		if (luns > US_BULK_MAX_LUN_LIMIT) {
			pr_info_once("Limiting the number of luns to 16\n");
			luns = US_BULK_MAX_LUN_LIMIT;
		}
		ret_lun = cdev->req->buf;
		*ret_lun = luns;
		cdev->req->length = 1;
		return usb_ep_queue(cdev->gadget->ep0, cdev->req, GFP_ATOMIC);

	case US_BULK_RESET_REQUEST:
		/* XXX maybe we should remove previous requests for IN + OUT */
		if (fu->flags & USBG_BOT_WEDGED) {
			fu->flags &= ~USBG_BOT_WEDGED;
			usb_ep_clear_halt(fu->ep_in);
		}

		bot_enqueue_cmd_cbw(fu);
		return 0;
	}
	return -ENOTSUPP;
}

/* Start uas.c code */

static int tcm_to_uasp_response(enum tcm_tmrsp_table code)
{
	switch (code) {
	case TMR_FUNCTION_FAILED:
		return RC_TMF_FAILED;
	case TMR_FUNCTION_COMPLETE:
	case TMR_TASK_DOES_NOT_EXIST:
		return RC_TMF_COMPLETE;
	case TMR_LUN_DOES_NOT_EXIST:
		return RC_INCORRECT_LUN;
	case TMR_FUNCTION_REJECTED:
	case TMR_TASK_MGMT_FUNCTION_NOT_SUPPORTED:
	default:
		return RC_TMF_NOT_SUPPORTED;
	}
}

static unsigned char uasp_to_tcm_func(int code)
{
	switch (code) {
	case TMF_ABORT_TASK:
		return TMR_ABORT_TASK;
	case TMF_ABORT_TASK_SET:
		return TMR_ABORT_TASK_SET;
	case TMF_CLEAR_TASK_SET:
		return TMR_CLEAR_TASK_SET;
	case TMF_LOGICAL_UNIT_RESET:
		return TMR_LUN_RESET;
	case TMF_CLEAR_ACA:
		return TMR_CLEAR_ACA;
	case TMF_I_T_NEXUS_RESET:
	case TMF_QUERY_TASK:
	case TMF_QUERY_TASK_SET:
	case TMF_QUERY_ASYNC_EVENT:
	default:
		return TMR_UNKNOWN;
	}
}

static void uasp_cleanup_one_stream(struct f_uas *fu, struct uas_stream *stream)
{
	/* We have either all three allocated or none */
	if (!stream->req_in)
		return;

	usb_ep_free_request(fu->ep_in, stream->req_in);
	usb_ep_free_request(fu->ep_out, stream->req_out);
	usb_ep_free_request(fu->ep_status, stream->req_status);

	stream->req_in = NULL;
	stream->req_out = NULL;
	stream->req_status = NULL;
}

static void uasp_free_cmdreq(struct f_uas *fu)
{
	int i;

	for (i = 0; i < USBG_NUM_CMDS; i++) {
		usb_ep_free_request(fu->ep_cmd, fu->cmd[i].req);
		kfree(fu->cmd[i].buf);
		fu->cmd[i].req = NULL;
		fu->cmd[i].buf = NULL;
	}
}

static void uasp_cleanup_old_alt(struct f_uas *fu)
{
	int i;

	if (!(fu->flags & USBG_ENABLED))
		return;

	usb_ep_disable(fu->ep_in);
	usb_ep_disable(fu->ep_out);
	usb_ep_disable(fu->ep_status);
	usb_ep_disable(fu->ep_cmd);

	for (i = 0; i < USBG_NUM_CMDS; i++)
		uasp_cleanup_one_stream(fu, &fu->stream[i]);
	uasp_free_cmdreq(fu);
}

static void uasp_status_data_cmpl(struct usb_ep *ep, struct usb_request *req);

static int uasp_prepare_r_request(struct usbg_cmd *cmd)
{
	struct se_cmd *se_cmd = &cmd->se_cmd;
	struct f_uas *fu = cmd->fu;
	struct usb_gadget *gadget = fuas_to_gadget(fu);
	struct uas_stream *stream = &fu->stream[se_cmd->map_tag];

	if (!gadget->sg_supported) {
		cmd->data_buf = kmalloc(se_cmd->data_length, GFP_ATOMIC);
		if (!cmd->data_buf)
			return -ENOMEM;

		sg_copy_to_buffer(se_cmd->t_data_sg,
				se_cmd->t_data_nents,
				cmd->data_buf,
				se_cmd->data_length);

		stream->req_in->buf = cmd->data_buf;
	} else {
		stream->req_in->buf = NULL;
		stream->req_in->num_sgs = se_cmd->t_data_nents;
		stream->req_in->sg = se_cmd->t_data_sg;
	}

	stream->req_in->is_last = 1;
	stream->req_in->stream_id = cmd->tag;
	stream->req_in->complete = uasp_status_data_cmpl;
	stream->req_in->length = se_cmd->data_length;
	stream->req_in->context = cmd;

	cmd->state = UASP_SEND_STATUS;
	return 0;
}

static void uasp_prepare_status(struct usbg_cmd *cmd)
{
	struct se_cmd *se_cmd = &cmd->se_cmd;
	struct sense_iu *iu = &cmd->sense_iu;
	struct uas_stream *stream = &cmd->fu->stream[se_cmd->map_tag];

	cmd->state = UASP_QUEUE_COMMAND;
	iu->iu_id = IU_ID_STATUS;
	iu->tag = cpu_to_be16(cmd->tag);

	/*
	 * iu->status_qual = cpu_to_be16(STATUS QUALIFIER SAM-4. Where R U?);
	 */
	iu->len = cpu_to_be16(se_cmd->scsi_sense_length);
	iu->status = se_cmd->scsi_status;
	stream->req_status->is_last = 1;
	stream->req_status->stream_id = cmd->tag;
	stream->req_status->context = cmd;
	stream->req_status->length = se_cmd->scsi_sense_length + 16;
	stream->req_status->buf = iu;
	stream->req_status->complete = uasp_status_data_cmpl;
}

static void uasp_prepare_response(struct usbg_cmd *cmd)
{
	struct se_cmd *se_cmd = &cmd->se_cmd;
	struct response_iu *rsp_iu = &cmd->response_iu;
	struct uas_stream *stream = &cmd->fu->stream[se_cmd->map_tag];

	cmd->state = UASP_QUEUE_COMMAND;
	rsp_iu->iu_id = IU_ID_RESPONSE;
	rsp_iu->tag = cpu_to_be16(cmd->tag);

	if (cmd->tmr_rsp != RC_RESPONSE_UNKNOWN)
		rsp_iu->response_code = cmd->tmr_rsp;
	else
		rsp_iu->response_code =
			tcm_to_uasp_response(se_cmd->se_tmr_req->response);

	/*
	 * The UASP driver must support all the task management functions listed
	 * in Table 20 of UAS-r04. To remain compliant while indicate that the
	 * TMR did not go through, report RC_TMF_FAILED instead of
	 * RC_TMF_NOT_SUPPORTED and print a warning to the user.
	 */
	switch (cmd->tmr_func) {
	case TMF_ABORT_TASK:
	case TMF_ABORT_TASK_SET:
	case TMF_CLEAR_TASK_SET:
	case TMF_LOGICAL_UNIT_RESET:
	case TMF_CLEAR_ACA:
	case TMF_I_T_NEXUS_RESET:
	case TMF_QUERY_TASK:
	case TMF_QUERY_TASK_SET:
	case TMF_QUERY_ASYNC_EVENT:
		if (rsp_iu->response_code == RC_TMF_NOT_SUPPORTED) {
			struct usb_gadget *gadget = fuas_to_gadget(cmd->fu);

			dev_warn(&gadget->dev, "TMF function %d not supported\n",
				 cmd->tmr_func);
			rsp_iu->response_code = RC_TMF_FAILED;
		}
		break;
	default:
		break;
	}

	stream->req_status->is_last = 1;
	stream->req_status->stream_id = cmd->tag;
	stream->req_status->context = cmd;
	stream->req_status->length = sizeof(struct response_iu);
	stream->req_status->buf = rsp_iu;
	stream->req_status->complete = uasp_status_data_cmpl;
}

static void usbg_release_cmd(struct se_cmd *se_cmd);
static int uasp_send_tm_response(struct usbg_cmd *cmd);

static void uasp_status_data_cmpl(struct usb_ep *ep, struct usb_request *req)
{
	struct usbg_cmd *cmd = req->context;
	struct f_uas *fu = cmd->fu;
	struct uas_stream *stream = &fu->stream[cmd->se_cmd.map_tag];
	int ret;

	if (req->status == -ESHUTDOWN)
		goto cleanup;

	switch (cmd->state) {
	case UASP_SEND_DATA:
		ret = uasp_prepare_r_request(cmd);
		if (ret)
			goto cleanup;
		ret = usb_ep_queue(fu->ep_in, stream->req_in, GFP_ATOMIC);
		if (ret)
			pr_err("%s(%d) => %d\n", __func__, __LINE__, ret);
		break;

	case UASP_RECEIVE_DATA:
		ret = usbg_prepare_w_request(cmd, stream->req_out);
		if (ret)
			goto cleanup;
		ret = usb_ep_queue(fu->ep_out, stream->req_out, GFP_ATOMIC);
		if (ret)
			pr_err("%s(%d) => %d\n", __func__, __LINE__, ret);
		break;

	case UASP_SEND_STATUS:
		uasp_prepare_status(cmd);
		ret = usb_ep_queue(fu->ep_status, stream->req_status,
				GFP_ATOMIC);
		if (ret)
			pr_err("%s(%d) => %d\n", __func__, __LINE__, ret);
		break;

	case UASP_QUEUE_COMMAND:
		/*
		 * Overlapped command detected and cancelled.
		 * So send overlapped attempted status.
		 */
		if (cmd->tmr_rsp == RC_OVERLAPPED_TAG &&
		    req->status == -ECONNRESET) {
			uasp_send_tm_response(cmd);
			return;
		}

		hash_del(&stream->node);

		/*
		 * If no command submitted to target core here, just free the
		 * bitmap index. This is for the cases where f_tcm handles
		 * status response instead of the target core.
		 */
		if (cmd->tmr_rsp != RC_OVERLAPPED_TAG &&
		    cmd->tmr_rsp != RC_RESPONSE_UNKNOWN) {
			struct se_session *se_sess;

			se_sess = fu->tpg->tpg_nexus->tvn_se_sess;
			sbitmap_queue_clear(&se_sess->sess_tag_pool,
					    cmd->se_cmd.map_tag,
					    cmd->se_cmd.map_cpu);
		} else {
			transport_generic_free_cmd(&cmd->se_cmd, 0);
		}

		usb_ep_queue(fu->ep_cmd, cmd->req, GFP_ATOMIC);
		complete(&stream->cmd_completion);
		break;

	default:
		BUG();
	}
	return;

cleanup:
	hash_del(&stream->node);
	transport_generic_free_cmd(&cmd->se_cmd, 0);
}

static int uasp_send_status_response(struct usbg_cmd *cmd)
{
	struct f_uas *fu = cmd->fu;
	struct uas_stream *stream = &fu->stream[cmd->se_cmd.map_tag];
	struct sense_iu *iu = &cmd->sense_iu;

	iu->tag = cpu_to_be16(cmd->tag);
	cmd->fu = fu;
	uasp_prepare_status(cmd);
	return usb_ep_queue(fu->ep_status, stream->req_status, GFP_ATOMIC);
}

static int uasp_send_tm_response(struct usbg_cmd *cmd)
{
	struct f_uas *fu = cmd->fu;
	struct uas_stream *stream = &fu->stream[cmd->se_cmd.map_tag];
	struct response_iu *iu = &cmd->response_iu;

	iu->tag = cpu_to_be16(cmd->tag);
	cmd->fu = fu;
	uasp_prepare_response(cmd);
	return usb_ep_queue(fu->ep_status, stream->req_status, GFP_ATOMIC);
}

static int uasp_send_read_response(struct usbg_cmd *cmd)
{
	struct f_uas *fu = cmd->fu;
	struct uas_stream *stream = &fu->stream[cmd->se_cmd.map_tag];
	struct sense_iu *iu = &cmd->sense_iu;
	int ret;

	cmd->fu = fu;

	iu->tag = cpu_to_be16(cmd->tag);
	if (fu->flags & USBG_USE_STREAMS) {

		ret = uasp_prepare_r_request(cmd);
		if (ret)
			goto out;
		ret = usb_ep_queue(fu->ep_in, stream->req_in, GFP_ATOMIC);
		if (ret) {
			pr_err("%s(%d) => %d\n", __func__, __LINE__, ret);
			kfree(cmd->data_buf);
			cmd->data_buf = NULL;
		}

	} else {

		iu->iu_id = IU_ID_READ_READY;
		iu->tag = cpu_to_be16(cmd->tag);

		stream->req_status->complete = uasp_status_data_cmpl;
		stream->req_status->context = cmd;

		cmd->state = UASP_SEND_DATA;
		stream->req_status->buf = iu;
		stream->req_status->length = sizeof(struct iu);

		ret = usb_ep_queue(fu->ep_status, stream->req_status,
				GFP_ATOMIC);
		if (ret)
			pr_err("%s(%d) => %d\n", __func__, __LINE__, ret);
	}
out:
	return ret;
}

static int uasp_send_write_request(struct usbg_cmd *cmd)
{
	struct f_uas *fu = cmd->fu;
	struct se_cmd *se_cmd = &cmd->se_cmd;
	struct uas_stream *stream = &fu->stream[se_cmd->map_tag];
	struct sense_iu *iu = &cmd->sense_iu;
	int ret;

	cmd->fu = fu;

	iu->tag = cpu_to_be16(cmd->tag);

	if (fu->flags & USBG_USE_STREAMS) {

		ret = usbg_prepare_w_request(cmd, stream->req_out);
		if (ret)
			goto cleanup;
		ret = usb_ep_queue(fu->ep_out, stream->req_out, GFP_ATOMIC);
		if (ret)
			pr_err("%s(%d)\n", __func__, __LINE__);

	} else {

		iu->iu_id = IU_ID_WRITE_READY;
		iu->tag = cpu_to_be16(cmd->tag);

		stream->req_status->complete = uasp_status_data_cmpl;
		stream->req_status->context = cmd;

		cmd->state = UASP_RECEIVE_DATA;
		stream->req_status->buf = iu;
		stream->req_status->length = sizeof(struct iu);

		ret = usb_ep_queue(fu->ep_status, stream->req_status,
				GFP_ATOMIC);
		if (ret)
			pr_err("%s(%d)\n", __func__, __LINE__);
	}

cleanup:
	return ret;
}

static int usbg_submit_command(struct f_uas *, struct usb_request *);

static void uasp_cmd_complete(struct usb_ep *ep, struct usb_request *req)
{
	struct f_uas *fu = req->context;

	if (req->status == -ESHUTDOWN)
		return;

	if (req->status < 0) {
		usb_ep_queue(fu->ep_cmd, req, GFP_ATOMIC);
		return;
	}

	usbg_submit_command(fu, req);
}

static int uasp_alloc_stream_res(struct f_uas *fu, struct uas_stream *stream)
{
	init_completion(&stream->cmd_completion);

	stream->req_in = usb_ep_alloc_request(fu->ep_in, GFP_KERNEL);
	if (!stream->req_in)
		goto out;

	stream->req_out = usb_ep_alloc_request(fu->ep_out, GFP_KERNEL);
	if (!stream->req_out)
		goto err_out;

	stream->req_status = usb_ep_alloc_request(fu->ep_status, GFP_KERNEL);
	if (!stream->req_status)
		goto err_sts;

	return 0;

err_sts:
	usb_ep_free_request(fu->ep_out, stream->req_out);
	stream->req_out = NULL;
err_out:
	usb_ep_free_request(fu->ep_in, stream->req_in);
	stream->req_in = NULL;
out:
	return -ENOMEM;
}

static int uasp_alloc_cmd(struct f_uas *fu, int i)
{
	fu->cmd[i].req = usb_ep_alloc_request(fu->ep_cmd, GFP_KERNEL);
	if (!fu->cmd[i].req)
		goto err;

	fu->cmd[i].buf = kmalloc(fu->ep_cmd->maxpacket, GFP_KERNEL);
	if (!fu->cmd[i].buf)
		goto err_buf;

	fu->cmd[i].req->complete = uasp_cmd_complete;
	fu->cmd[i].req->buf = fu->cmd[i].buf;
	fu->cmd[i].req->length = fu->ep_cmd->maxpacket;
	fu->cmd[i].req->context = fu;
	return 0;

err_buf:
	usb_ep_free_request(fu->ep_cmd, fu->cmd[i].req);
err:
	return -ENOMEM;
}

static int uasp_prepare_reqs(struct f_uas *fu)
{
	int ret;
	int i;

	for (i = 0; i < USBG_NUM_CMDS; i++) {
		ret = uasp_alloc_stream_res(fu, &fu->stream[i]);
		if (ret)
			goto err_cleanup;
	}

	for (i = 0; i < USBG_NUM_CMDS; i++) {
		ret = uasp_alloc_cmd(fu, i);
		if (ret)
			goto err_free_stream;

		ret = usb_ep_queue(fu->ep_cmd, fu->cmd[i].req, GFP_ATOMIC);
		if (ret)
			goto err_free_stream;
	}

	return 0;

err_free_stream:
	uasp_free_cmdreq(fu);

err_cleanup:
	if (i) {
		do {
			uasp_cleanup_one_stream(fu, &fu->stream[i - 1]);
			i--;
		} while (i);
	}
	pr_err("UASP: endpoint setup failed\n");
	return ret;
}

static void uasp_set_alt(struct f_uas *fu)
{
	struct usb_function *f = &fu->function;
	struct usb_gadget *gadget = f->config->cdev->gadget;
	int ret;

	fu->flags = USBG_IS_UAS;

	if (gadget->speed >= USB_SPEED_SUPER)
		fu->flags |= USBG_USE_STREAMS;

	config_ep_by_speed_and_alt(gadget, f, fu->ep_in, USB_G_ALT_INT_UAS);
	ret = usb_ep_enable(fu->ep_in);
	if (ret)
		goto err_b_in;

	config_ep_by_speed_and_alt(gadget, f, fu->ep_out, USB_G_ALT_INT_UAS);
	ret = usb_ep_enable(fu->ep_out);
	if (ret)
		goto err_b_out;

	config_ep_by_speed_and_alt(gadget, f, fu->ep_cmd, USB_G_ALT_INT_UAS);
	ret = usb_ep_enable(fu->ep_cmd);
	if (ret)
		goto err_cmd;
	config_ep_by_speed_and_alt(gadget, f, fu->ep_status, USB_G_ALT_INT_UAS);
	ret = usb_ep_enable(fu->ep_status);
	if (ret)
		goto err_status;

	ret = uasp_prepare_reqs(fu);
	if (ret)
		goto err_wq;
	fu->flags |= USBG_ENABLED;

	pr_info("Using the UAS protocol\n");
	return;
err_wq:
	usb_ep_disable(fu->ep_status);
err_status:
	usb_ep_disable(fu->ep_cmd);
err_cmd:
	usb_ep_disable(fu->ep_out);
err_b_out:
	usb_ep_disable(fu->ep_in);
err_b_in:
	fu->flags = 0;
}

static int get_cmd_dir(const unsigned char *cdb)
{
	int ret;

	switch (cdb[0]) {
	case READ_6:
	case READ_10:
	case READ_12:
	case READ_16:
	case INQUIRY:
	case MODE_SENSE:
	case MODE_SENSE_10:
	case SERVICE_ACTION_IN_16:
	case MAINTENANCE_IN:
	case PERSISTENT_RESERVE_IN:
	case SECURITY_PROTOCOL_IN:
	case ACCESS_CONTROL_IN:
	case REPORT_LUNS:
	case READ_BLOCK_LIMITS:
	case READ_POSITION:
	case READ_CAPACITY:
	case READ_TOC:
	case READ_FORMAT_CAPACITIES:
	case REQUEST_SENSE:
	case ATA_12:
	case ATA_16:
		ret = DMA_FROM_DEVICE;
		break;

	case WRITE_6:
	case WRITE_10:
	case WRITE_12:
	case WRITE_16:
	case MODE_SELECT:
	case MODE_SELECT_10:
	case WRITE_VERIFY:
	case WRITE_VERIFY_12:
	case PERSISTENT_RESERVE_OUT:
	case MAINTENANCE_OUT:
	case SECURITY_PROTOCOL_OUT:
	case ACCESS_CONTROL_OUT:
		ret = DMA_TO_DEVICE;
		break;
	case ALLOW_MEDIUM_REMOVAL:
	case TEST_UNIT_READY:
	case SYNCHRONIZE_CACHE:
	case START_STOP:
	case ERASE:
	case REZERO_UNIT:
	case SEEK_10:
	case SPACE:
	case VERIFY:
	case WRITE_FILEMARKS:
		ret = DMA_NONE;
		break;
	default:
#define CMD_DIR_MSG "target: Unknown data direction for SCSI Opcode 0x%02x\n"
		pr_warn(CMD_DIR_MSG, cdb[0]);
#undef CMD_DIR_MSG
		ret = -EINVAL;
	}
	return ret;
}

static void usbg_data_write_cmpl(struct usb_ep *ep, struct usb_request *req)
{
	struct usbg_cmd *cmd = req->context;
	struct se_cmd *se_cmd = &cmd->se_cmd;

	cmd->state = UASP_QUEUE_COMMAND;

	if (req->status == -ESHUTDOWN) {
		struct uas_stream *stream = &cmd->fu->stream[se_cmd->map_tag];

		hash_del(&stream->node);
		target_put_sess_cmd(se_cmd);
		transport_generic_free_cmd(&cmd->se_cmd, 0);
		return;
	}

	if (req->status) {
		pr_err("%s() state %d transfer failed\n", __func__, cmd->state);
		goto cleanup;
	}

	if (req->num_sgs == 0) {
		sg_copy_from_buffer(se_cmd->t_data_sg,
				se_cmd->t_data_nents,
				cmd->data_buf,
				se_cmd->data_length);
	}

	cmd->flags |= USBG_CMD_PENDING_DATA_WRITE;
	queue_work(cmd->fu->tpg->workqueue, &cmd->work);
	return;

cleanup:
	target_put_sess_cmd(se_cmd);
<<<<<<< HEAD
	transport_generic_free_cmd(&cmd->se_cmd, 0);
=======

	/* Command was aborted due to overlapped tag */
	if (cmd->state == UASP_QUEUE_COMMAND &&
	    cmd->tmr_rsp == RC_OVERLAPPED_TAG) {
		uasp_send_tm_response(cmd);
		return;
	}

	transport_send_check_condition_and_sense(se_cmd,
			TCM_CHECK_CONDITION_ABORT_CMD, 0);
>>>>>>> d12acd7b
}

static int usbg_prepare_w_request(struct usbg_cmd *cmd, struct usb_request *req)
{
	struct se_cmd *se_cmd = &cmd->se_cmd;
	struct f_uas *fu = cmd->fu;
	struct usb_gadget *gadget = fuas_to_gadget(fu);

	if (!gadget->sg_supported) {
		cmd->data_buf = kmalloc(se_cmd->data_length, GFP_ATOMIC);
		if (!cmd->data_buf)
			return -ENOMEM;

		req->buf = cmd->data_buf;
	} else {
		req->buf = NULL;
		req->num_sgs = se_cmd->t_data_nents;
		req->sg = se_cmd->t_data_sg;
	}

	req->is_last = 1;
	req->stream_id = cmd->tag;
	req->complete = usbg_data_write_cmpl;
	req->length = se_cmd->data_length;
	req->context = cmd;

	cmd->state = UASP_SEND_STATUS;
	return 0;
}

static int usbg_send_status_response(struct se_cmd *se_cmd)
{
	struct usbg_cmd *cmd = container_of(se_cmd, struct usbg_cmd,
			se_cmd);
	struct f_uas *fu = cmd->fu;

	if (fu->flags & USBG_IS_BOT)
		return bot_send_status_response(cmd);
	else
		return uasp_send_status_response(cmd);
}

static int usbg_send_write_request(struct se_cmd *se_cmd)
{
	struct usbg_cmd *cmd = container_of(se_cmd, struct usbg_cmd,
			se_cmd);
	struct f_uas *fu = cmd->fu;

	if (fu->flags & USBG_IS_BOT)
		return bot_send_write_request(cmd);
	else
		return uasp_send_write_request(cmd);
}

static int usbg_send_read_response(struct se_cmd *se_cmd)
{
	struct usbg_cmd *cmd = container_of(se_cmd, struct usbg_cmd,
			se_cmd);
	struct f_uas *fu = cmd->fu;

	if (fu->flags & USBG_IS_BOT)
		return bot_send_read_response(cmd);
	else
		return uasp_send_read_response(cmd);
}

static void usbg_aborted_task(struct se_cmd *se_cmd);

static void usbg_submit_tmr(struct usbg_cmd *cmd)
{
	struct se_session *se_sess;
	struct se_cmd *se_cmd;
	int flags = TARGET_SCF_ACK_KREF;

	se_cmd = &cmd->se_cmd;
	se_sess = cmd->fu->tpg->tpg_nexus->tvn_se_sess;

	target_submit_tmr(se_cmd, se_sess,
			  cmd->response_iu.add_response_info,
			  cmd->unpacked_lun, NULL, uasp_to_tcm_func(cmd->tmr_func),
			  GFP_ATOMIC, cmd->tag, flags);
}

static void usbg_submit_cmd(struct usbg_cmd *cmd)
{
	struct se_cmd *se_cmd;
	struct tcm_usbg_nexus *tv_nexus;
	struct usbg_tpg *tpg;
	int dir, flags = (TARGET_SCF_UNKNOWN_SIZE | TARGET_SCF_ACK_KREF);

	/*
	 * Note: each command will spawn its own process, and each stage of the
	 * command is processed sequentially. Should this no longer be the case,
	 * locking is needed.
	 */
	if (cmd->flags & USBG_CMD_PENDING_DATA_WRITE) {
		target_execute_cmd(&cmd->se_cmd);
		cmd->flags &= ~USBG_CMD_PENDING_DATA_WRITE;
		return;
	}

	se_cmd = &cmd->se_cmd;
	tpg = cmd->fu->tpg;
	tv_nexus = tpg->tpg_nexus;
	dir = get_cmd_dir(cmd->cmd_buf);
	if (dir < 0)
		goto out;

	target_submit_cmd(se_cmd, tv_nexus->tvn_se_sess, cmd->cmd_buf,
			  cmd->sense_iu.sense, cmd->unpacked_lun, 0,
			  cmd->prio_attr, dir, flags);

	return;

out:
	__target_init_cmd(se_cmd,
			  tv_nexus->tvn_se_sess->se_tpg->se_tpg_tfo,
			  tv_nexus->tvn_se_sess, cmd->data_len, DMA_NONE,
			  cmd->prio_attr, cmd->sense_iu.sense,
			  cmd->unpacked_lun, NULL);
	transport_send_check_condition_and_sense(se_cmd,
			TCM_UNSUPPORTED_SCSI_OPCODE, 0);
<<<<<<< HEAD
=======
}

static void usbg_cmd_work(struct work_struct *work)
{
	struct usbg_cmd *cmd = container_of(work, struct usbg_cmd, work);

	/*
	 * Failure is detected by f_tcm here. Skip submitting the command to the
	 * target core if we already know the failing response and send the usb
	 * response to the host directly.
	 */
	if (cmd->tmr_rsp != RC_RESPONSE_UNKNOWN)
		goto skip;

	if (cmd->tmr_func)
		usbg_submit_tmr(cmd);
	else
		usbg_submit_cmd(cmd);

	return;

skip:
	if (cmd->tmr_rsp == RC_OVERLAPPED_TAG) {
		struct f_uas *fu = cmd->fu;
		struct se_session *se_sess;
		struct uas_stream *stream = NULL;
		struct hlist_node *tmp;
		struct usbg_cmd *active_cmd = NULL;

		se_sess = cmd->fu->tpg->tpg_nexus->tvn_se_sess;

		hash_for_each_possible_safe(fu->stream_hash, stream, tmp, node, cmd->tag) {
			int i = stream - &fu->stream[0];

			active_cmd = &((struct usbg_cmd *)se_sess->sess_cmd_map)[i];
			if (active_cmd->tag == cmd->tag)
				break;
		}

		/* Sanity check */
		if (!stream || (active_cmd && active_cmd->tag != cmd->tag)) {
			usbg_submit_command(cmd->fu, cmd->req);
			return;
		}

		reinit_completion(&stream->cmd_completion);

		/*
		 * A UASP command consists of the command, data, and status
		 * stages, each operating sequentially from different endpoints.
		 *
		 * Each USB endpoint operates independently, and depending on
		 * hardware implementation, a completion callback for a transfer
		 * from one endpoint may not reflect the order of completion on
		 * the wire. This is particularly true for devices with
		 * endpoints that have independent interrupts and event buffers.
		 *
		 * The driver must still detect misbehaving hosts and respond
		 * with an overlap status. To reduce false overlap failures,
		 * allow the active and matching stream ID a brief 1ms to
		 * complete before responding with an overlap command failure.
		 * Overlap failure should be rare.
		 */
		wait_for_completion_timeout(&stream->cmd_completion, msecs_to_jiffies(1));

		/* If the previous stream is completed, retry the command. */
		if (!hash_hashed(&stream->node)) {
			usbg_submit_command(cmd->fu, cmd->req);
			return;
		}

		/*
		 * The command isn't submitted to the target core, so we're safe
		 * to remove the bitmap index from the session tag pool.
		 */
		sbitmap_queue_clear(&se_sess->sess_tag_pool,
				    cmd->se_cmd.map_tag,
				    cmd->se_cmd.map_cpu);

		/*
		 * Overlap command tag detected. Cancel any pending transfer of
		 * the command submitted to target core.
		 */
		active_cmd->tmr_rsp = RC_OVERLAPPED_TAG;
		usbg_aborted_task(&active_cmd->se_cmd);

		/* Send the response after the transfer is aborted. */
		return;
	}

	uasp_send_tm_response(cmd);
>>>>>>> d12acd7b
}

static struct usbg_cmd *usbg_get_cmd(struct f_uas *fu,
		struct tcm_usbg_nexus *tv_nexus, u32 scsi_tag)
{
	struct se_session *se_sess = tv_nexus->tvn_se_sess;
	struct usbg_cmd *cmd;
	int tag, cpu;

	tag = sbitmap_queue_get(&se_sess->sess_tag_pool, &cpu);
	if (tag < 0)
		return ERR_PTR(-ENOMEM);

	cmd = &((struct usbg_cmd *)se_sess->sess_cmd_map)[tag];
	memset(cmd, 0, sizeof(*cmd));
	cmd->se_cmd.map_tag = tag;
	cmd->se_cmd.map_cpu = cpu;
	cmd->se_cmd.cpuid = cpu;
	cmd->se_cmd.tag = cmd->tag = scsi_tag;
	cmd->fu = fu;

	return cmd;
}

static void usbg_release_cmd(struct se_cmd *);

static int usbg_submit_command(struct f_uas *fu, struct usb_request *req)
{
	struct iu *iu = req->buf;
	struct usbg_cmd *cmd;
	struct usbg_tpg *tpg = fu->tpg;
	struct tcm_usbg_nexus *tv_nexus;
	struct uas_stream *stream;
	struct hlist_node *tmp;
	struct command_iu *cmd_iu;
	u32 cmd_len;
	u16 scsi_tag;

	tv_nexus = tpg->tpg_nexus;
	if (!tv_nexus) {
		pr_err("Missing nexus, ignoring command\n");
		return -EINVAL;
	}

	scsi_tag = be16_to_cpup(&iu->tag);
	cmd = usbg_get_cmd(fu, tv_nexus, scsi_tag);
	if (IS_ERR(cmd)) {
		pr_err("usbg_get_cmd failed\n");
		return -ENOMEM;
	}

	cmd->req = req;
	cmd->fu = fu;
	cmd->tag = scsi_tag;
	cmd->se_cmd.tag = scsi_tag;
	cmd->tmr_func = 0;
	cmd->tmr_rsp = RC_RESPONSE_UNKNOWN;
	cmd->flags = 0;

	cmd_iu = (struct command_iu *)iu;

	/* Command and Task Management IUs share the same LUN offset */
	cmd->unpacked_lun = scsilun_to_int(&cmd_iu->lun);

	if (iu->iu_id != IU_ID_COMMAND && iu->iu_id != IU_ID_TASK_MGMT) {
		cmd->tmr_rsp = RC_INVALID_INFO_UNIT;
		goto skip;
	}

	hash_for_each_possible_safe(fu->stream_hash, stream, tmp, node, scsi_tag) {
		struct usbg_cmd *active_cmd;
		struct se_session *se_sess;
		int i = stream - &fu->stream[0];

		se_sess = cmd->fu->tpg->tpg_nexus->tvn_se_sess;
		active_cmd = &((struct usbg_cmd *)se_sess->sess_cmd_map)[i];

		if (active_cmd->tag == scsi_tag) {
			cmd->tmr_rsp = RC_OVERLAPPED_TAG;
			goto skip;
		}
	}

	stream = &fu->stream[cmd->se_cmd.map_tag];
	hash_add(fu->stream_hash, &stream->node, scsi_tag);

	if (iu->iu_id == IU_ID_TASK_MGMT) {
		struct task_mgmt_iu *tm_iu;

		tm_iu = (struct task_mgmt_iu *)iu;
		cmd->tmr_func = tm_iu->function;
		goto skip;
	}

	cmd_len = (cmd_iu->len & ~0x3) + 16;
	if (cmd_len > USBG_MAX_CMD) {
		target_free_tag(tv_nexus->tvn_se_sess, &cmd->se_cmd);
		hash_del(&stream->node);
		return -EINVAL;
	}
	memcpy(cmd->cmd_buf, cmd_iu->cdb, cmd_len);

	switch (cmd_iu->prio_attr & 0x7) {
	case UAS_HEAD_TAG:
		cmd->prio_attr = TCM_HEAD_TAG;
		break;
	case UAS_ORDERED_TAG:
		cmd->prio_attr = TCM_ORDERED_TAG;
		break;
	case UAS_ACA:
		cmd->prio_attr = TCM_ACA_TAG;
		break;
	default:
		pr_debug_once("Unsupported prio_attr: %02x.\n",
				cmd_iu->prio_attr);
		fallthrough;
	case UAS_SIMPLE_TAG:
		cmd->prio_attr = TCM_SIMPLE_TAG;
		break;
	}

skip:
	INIT_WORK(&cmd->work, usbg_cmd_work);
	queue_work(tpg->workqueue, &cmd->work);

	return 0;
}

static void bot_cmd_work(struct work_struct *work)
{
	struct usbg_cmd *cmd = container_of(work, struct usbg_cmd, work);
	struct se_cmd *se_cmd;
	struct tcm_usbg_nexus *tv_nexus;
	struct usbg_tpg *tpg;
	int flags = TARGET_SCF_ACK_KREF;
	int dir;

	/*
	 * Note: each command will spawn its own process, and each stage of the
	 * command is processed sequentially. Should this no longer be the case,
	 * locking is needed.
	 */
	if (cmd->flags & USBG_CMD_PENDING_DATA_WRITE) {
		target_execute_cmd(&cmd->se_cmd);
		cmd->flags &= ~USBG_CMD_PENDING_DATA_WRITE;
		return;
	}

	se_cmd = &cmd->se_cmd;
	tpg = cmd->fu->tpg;
	tv_nexus = tpg->tpg_nexus;
	dir = get_cmd_dir(cmd->cmd_buf);
	if (dir < 0)
		goto out;

	target_submit_cmd(se_cmd, tv_nexus->tvn_se_sess,
			  cmd->cmd_buf, cmd->sense_iu.sense, cmd->unpacked_lun,
			  cmd->data_len, cmd->prio_attr, dir, flags);
	return;

out:
	__target_init_cmd(se_cmd,
			  tv_nexus->tvn_se_sess->se_tpg->se_tpg_tfo,
			  tv_nexus->tvn_se_sess, cmd->data_len, DMA_NONE,
			  cmd->prio_attr, cmd->sense_iu.sense,
			  cmd->unpacked_lun, NULL);
	transport_send_check_condition_and_sense(se_cmd,
				TCM_UNSUPPORTED_SCSI_OPCODE, 0);
}

static int bot_submit_command(struct f_uas *fu,
		void *cmdbuf, unsigned int len)
{
	struct bulk_cb_wrap *cbw = cmdbuf;
	struct usbg_cmd *cmd;
	struct usbg_tpg *tpg = fu->tpg;
	struct tcm_usbg_nexus *tv_nexus;
	u32 cmd_len;

	if (cbw->Signature != cpu_to_le32(US_BULK_CB_SIGN)) {
		pr_err("Wrong signature on CBW\n");
		return -EINVAL;
	}
	if (len != 31) {
		pr_err("Wrong length for CBW\n");
		return -EINVAL;
	}

	cmd_len = cbw->Length;
	if (cmd_len < 1 || cmd_len > 16)
		return -EINVAL;

	tv_nexus = tpg->tpg_nexus;
	if (!tv_nexus) {
		pr_err("Missing nexus, ignoring command\n");
		return -ENODEV;
	}

	cmd = usbg_get_cmd(fu, tv_nexus, cbw->Tag);
	if (IS_ERR(cmd)) {
		pr_err("usbg_get_cmd failed\n");
		return -ENOMEM;
	}
	memcpy(cmd->cmd_buf, cbw->CDB, cmd_len);

	cmd->bot_tag = cbw->Tag;
	cmd->prio_attr = TCM_SIMPLE_TAG;
	cmd->unpacked_lun = cbw->Lun;
	cmd->is_read = cbw->Flags & US_BULK_FLAG_IN ? 1 : 0;
	cmd->data_len = le32_to_cpu(cbw->DataTransferLength);
	cmd->se_cmd.tag = le32_to_cpu(cmd->bot_tag);
	cmd->flags = 0;

	INIT_WORK(&cmd->work, bot_cmd_work);
	queue_work(tpg->workqueue, &cmd->work);

	return 0;
}

/* Start fabric.c code */

static int usbg_check_true(struct se_portal_group *se_tpg)
{
	return 1;
}

static char *usbg_get_fabric_wwn(struct se_portal_group *se_tpg)
{
	struct usbg_tpg *tpg = container_of(se_tpg,
				struct usbg_tpg, se_tpg);
	struct usbg_tport *tport = tpg->tport;

	return &tport->tport_name[0];
}

static u16 usbg_get_tag(struct se_portal_group *se_tpg)
{
	struct usbg_tpg *tpg = container_of(se_tpg,
				struct usbg_tpg, se_tpg);
	return tpg->tport_tpgt;
}

static void usbg_release_cmd(struct se_cmd *se_cmd)
{
	struct usbg_cmd *cmd = container_of(se_cmd, struct usbg_cmd,
			se_cmd);
	struct se_session *se_sess = se_cmd->se_sess;

	cmd->tag = 0;
	kfree(cmd->data_buf);
	target_free_tag(se_sess, se_cmd);
}

static void usbg_queue_tm_rsp(struct se_cmd *se_cmd)
{
	struct usbg_cmd *cmd = container_of(se_cmd, struct usbg_cmd, se_cmd);

	uasp_send_tm_response(cmd);
}

static void usbg_aborted_task(struct se_cmd *se_cmd)
{
	struct usbg_cmd *cmd = container_of(se_cmd, struct usbg_cmd, se_cmd);
	struct f_uas *fu = cmd->fu;
	struct usb_gadget *gadget = fuas_to_gadget(fu);
	struct uas_stream *stream = &fu->stream[se_cmd->map_tag];
	int ret = 0;

	if (stream->req_out->status == -EINPROGRESS)
		ret = usb_ep_dequeue(fu->ep_out, stream->req_out);
	else if (stream->req_in->status == -EINPROGRESS)
		ret = usb_ep_dequeue(fu->ep_in, stream->req_in);
	else if (stream->req_status->status == -EINPROGRESS)
		ret = usb_ep_dequeue(fu->ep_status, stream->req_status);

	if (ret)
		dev_err(&gadget->dev, "Failed to abort cmd tag %d, (%d)\n",
			cmd->tag, ret);

	cmd->state = UASP_QUEUE_COMMAND;
}

static const char *usbg_check_wwn(const char *name)
{
	const char *n;
	unsigned int len;

	n = strstr(name, "naa.");
	if (!n)
		return NULL;
	n += 4;
	len = strlen(n);
	if (len == 0 || len > USBG_NAMELEN - 1)
		return NULL;
	return n;
}

static int usbg_init_nodeacl(struct se_node_acl *se_nacl, const char *name)
{
	if (!usbg_check_wwn(name))
		return -EINVAL;
	return 0;
}

static struct se_portal_group *usbg_make_tpg(struct se_wwn *wwn,
					     const char *name)
{
	struct usbg_tport *tport = container_of(wwn, struct usbg_tport,
			tport_wwn);
	struct usbg_tpg *tpg;
	unsigned long tpgt;
	int ret;
	struct f_tcm_opts *opts;
	unsigned i;

	if (strstr(name, "tpgt_") != name)
		return ERR_PTR(-EINVAL);
	if (kstrtoul(name + 5, 0, &tpgt) || tpgt > UINT_MAX)
		return ERR_PTR(-EINVAL);
	ret = -ENODEV;
	mutex_lock(&tpg_instances_lock);
	for (i = 0; i < TPG_INSTANCES; ++i)
		if (tpg_instances[i].func_inst && !tpg_instances[i].tpg)
			break;
	if (i == TPG_INSTANCES)
		goto unlock_inst;

	opts = container_of(tpg_instances[i].func_inst, struct f_tcm_opts,
		func_inst);
	mutex_lock(&opts->dep_lock);
	if (!opts->ready)
		goto unlock_dep;

	if (opts->has_dep) {
		if (!try_module_get(opts->dependent))
			goto unlock_dep;
	} else {
		ret = configfs_depend_item_unlocked(
			wwn->wwn_group.cg_subsys,
			&opts->func_inst.group.cg_item);
		if (ret)
			goto unlock_dep;
	}

	tpg = kzalloc(sizeof(struct usbg_tpg), GFP_KERNEL);
	ret = -ENOMEM;
	if (!tpg)
		goto unref_dep;
	mutex_init(&tpg->tpg_mutex);
	atomic_set(&tpg->tpg_port_count, 0);
	tpg->workqueue = alloc_workqueue("tcm_usb_gadget",
					 WQ_UNBOUND, WQ_UNBOUND_MAX_ACTIVE);
	if (!tpg->workqueue)
		goto free_tpg;

	tpg->tport = tport;
	tpg->tport_tpgt = tpgt;

	/*
	 * SPC doesn't assign a protocol identifier for USB-SCSI, so we
	 * pretend to be SAS..
	 */
	ret = core_tpg_register(wwn, &tpg->se_tpg, SCSI_PROTOCOL_SAS);
	if (ret < 0)
		goto free_workqueue;

	tpg_instances[i].tpg = tpg;
	tpg->fi = tpg_instances[i].func_inst;
	mutex_unlock(&opts->dep_lock);
	mutex_unlock(&tpg_instances_lock);
	return &tpg->se_tpg;

free_workqueue:
	destroy_workqueue(tpg->workqueue);
free_tpg:
	kfree(tpg);
unref_dep:
	if (opts->has_dep)
		module_put(opts->dependent);
	else
		configfs_undepend_item_unlocked(&opts->func_inst.group.cg_item);
unlock_dep:
	mutex_unlock(&opts->dep_lock);
unlock_inst:
	mutex_unlock(&tpg_instances_lock);

	return ERR_PTR(ret);
}

static int tcm_usbg_drop_nexus(struct usbg_tpg *);

static void usbg_drop_tpg(struct se_portal_group *se_tpg)
{
	struct usbg_tpg *tpg = container_of(se_tpg,
				struct usbg_tpg, se_tpg);
	unsigned i;
	struct f_tcm_opts *opts;

	tcm_usbg_drop_nexus(tpg);
	core_tpg_deregister(se_tpg);
	destroy_workqueue(tpg->workqueue);

	mutex_lock(&tpg_instances_lock);
	for (i = 0; i < TPG_INSTANCES; ++i)
		if (tpg_instances[i].tpg == tpg)
			break;
	if (i < TPG_INSTANCES) {
		tpg_instances[i].tpg = NULL;
		opts = container_of(tpg_instances[i].func_inst,
			struct f_tcm_opts, func_inst);
		mutex_lock(&opts->dep_lock);
		if (opts->has_dep)
			module_put(opts->dependent);
		else
			configfs_undepend_item_unlocked(
				&opts->func_inst.group.cg_item);
		mutex_unlock(&opts->dep_lock);
	}
	mutex_unlock(&tpg_instances_lock);

	kfree(tpg);
}

static struct se_wwn *usbg_make_tport(
	struct target_fabric_configfs *tf,
	struct config_group *group,
	const char *name)
{
	struct usbg_tport *tport;
	const char *wnn_name;
	u64 wwpn = 0;

	wnn_name = usbg_check_wwn(name);
	if (!wnn_name)
		return ERR_PTR(-EINVAL);

	tport = kzalloc(sizeof(struct usbg_tport), GFP_KERNEL);
	if (!(tport))
		return ERR_PTR(-ENOMEM);

	tport->tport_wwpn = wwpn;
	snprintf(tport->tport_name, sizeof(tport->tport_name), "%s", wnn_name);
	return &tport->tport_wwn;
}

static void usbg_drop_tport(struct se_wwn *wwn)
{
	struct usbg_tport *tport = container_of(wwn,
				struct usbg_tport, tport_wwn);
	kfree(tport);
}

/*
 * If somebody feels like dropping the version property, go ahead.
 */
static ssize_t usbg_wwn_version_show(struct config_item *item,  char *page)
{
	return sprintf(page, "usb-gadget fabric module\n");
}

CONFIGFS_ATTR_RO(usbg_wwn_, version);

static struct configfs_attribute *usbg_wwn_attrs[] = {
	&usbg_wwn_attr_version,
	NULL,
};

static int usbg_attach(struct usbg_tpg *);
static void usbg_detach(struct usbg_tpg *);

static int usbg_enable_tpg(struct se_portal_group *se_tpg, bool enable)
{
	struct usbg_tpg  *tpg = container_of(se_tpg, struct usbg_tpg, se_tpg);
	int ret = 0;

	if (enable)
		ret = usbg_attach(tpg);
	else
		usbg_detach(tpg);
	if (ret)
		return ret;

	tpg->gadget_connect = enable;

	return 0;
}

static ssize_t tcm_usbg_tpg_nexus_show(struct config_item *item, char *page)
{
	struct se_portal_group *se_tpg = to_tpg(item);
	struct usbg_tpg *tpg = container_of(se_tpg, struct usbg_tpg, se_tpg);
	struct tcm_usbg_nexus *tv_nexus;
	ssize_t ret;

	mutex_lock(&tpg->tpg_mutex);
	tv_nexus = tpg->tpg_nexus;
	if (!tv_nexus) {
		ret = -ENODEV;
		goto out;
	}
	ret = sysfs_emit(page, "%s\n",
			 tv_nexus->tvn_se_sess->se_node_acl->initiatorname);
out:
	mutex_unlock(&tpg->tpg_mutex);
	return ret;
}

static int usbg_alloc_sess_cb(struct se_portal_group *se_tpg,
			      struct se_session *se_sess, void *p)
{
	struct usbg_tpg *tpg = container_of(se_tpg,
				struct usbg_tpg, se_tpg);

	tpg->tpg_nexus = p;
	return 0;
}

static int tcm_usbg_make_nexus(struct usbg_tpg *tpg, char *name)
{
	struct tcm_usbg_nexus *tv_nexus;
	int ret = 0;

	mutex_lock(&tpg->tpg_mutex);
	if (tpg->tpg_nexus) {
		ret = -EEXIST;
		pr_debug("tpg->tpg_nexus already exists\n");
		goto out_unlock;
	}

	tv_nexus = kzalloc(sizeof(*tv_nexus), GFP_KERNEL);
	if (!tv_nexus) {
		ret = -ENOMEM;
		goto out_unlock;
	}

	tv_nexus->tvn_se_sess = target_setup_session(&tpg->se_tpg,
						     USB_G_DEFAULT_SESSION_TAGS,
						     sizeof(struct usbg_cmd),
						     TARGET_PROT_NORMAL, name,
						     tv_nexus, usbg_alloc_sess_cb);
	if (IS_ERR(tv_nexus->tvn_se_sess)) {
#define MAKE_NEXUS_MSG "core_tpg_check_initiator_node_acl() failed for %s\n"
		pr_debug(MAKE_NEXUS_MSG, name);
#undef MAKE_NEXUS_MSG
		ret = PTR_ERR(tv_nexus->tvn_se_sess);
		kfree(tv_nexus);
	}

out_unlock:
	mutex_unlock(&tpg->tpg_mutex);
	return ret;
}

static int tcm_usbg_drop_nexus(struct usbg_tpg *tpg)
{
	struct se_session *se_sess;
	struct tcm_usbg_nexus *tv_nexus;
	int ret = -ENODEV;

	mutex_lock(&tpg->tpg_mutex);
	tv_nexus = tpg->tpg_nexus;
	if (!tv_nexus)
		goto out;

	se_sess = tv_nexus->tvn_se_sess;
	if (!se_sess)
		goto out;

	if (atomic_read(&tpg->tpg_port_count)) {
		ret = -EPERM;
#define MSG "Unable to remove Host I_T Nexus with active TPG port count: %d\n"
		pr_err(MSG, atomic_read(&tpg->tpg_port_count));
#undef MSG
		goto out;
	}

	pr_debug("Removing I_T Nexus to Initiator Port: %s\n",
			tv_nexus->tvn_se_sess->se_node_acl->initiatorname);
	/*
	 * Release the SCSI I_T Nexus to the emulated vHost Target Port
	 */
	target_remove_session(se_sess);
	tpg->tpg_nexus = NULL;

	kfree(tv_nexus);
	ret = 0;
out:
	mutex_unlock(&tpg->tpg_mutex);
	return ret;
}

static ssize_t tcm_usbg_tpg_nexus_store(struct config_item *item,
		const char *page, size_t count)
{
	struct se_portal_group *se_tpg = to_tpg(item);
	struct usbg_tpg *tpg = container_of(se_tpg, struct usbg_tpg, se_tpg);
	unsigned char i_port[USBG_NAMELEN], *ptr;
	int ret;

	if (!strncmp(page, "NULL", 4)) {
		ret = tcm_usbg_drop_nexus(tpg);
		return (!ret) ? count : ret;
	}
	if (strlen(page) >= USBG_NAMELEN) {

#define NEXUS_STORE_MSG "Emulated NAA Sas Address: %s, exceeds max: %d\n"
		pr_err(NEXUS_STORE_MSG, page, USBG_NAMELEN);
#undef NEXUS_STORE_MSG
		return -EINVAL;
	}
	snprintf(i_port, USBG_NAMELEN, "%s", page);

	ptr = strstr(i_port, "naa.");
	if (!ptr) {
		pr_err("Missing 'naa.' prefix\n");
		return -EINVAL;
	}

	if (i_port[strlen(i_port) - 1] == '\n')
		i_port[strlen(i_port) - 1] = '\0';

	ret = tcm_usbg_make_nexus(tpg, &i_port[0]);
	if (ret < 0)
		return ret;
	return count;
}

CONFIGFS_ATTR(tcm_usbg_tpg_, nexus);

static struct configfs_attribute *usbg_base_attrs[] = {
	&tcm_usbg_tpg_attr_nexus,
	NULL,
};

static int usbg_port_link(struct se_portal_group *se_tpg, struct se_lun *lun)
{
	struct usbg_tpg *tpg = container_of(se_tpg, struct usbg_tpg, se_tpg);

	atomic_inc(&tpg->tpg_port_count);
	smp_mb__after_atomic();
	return 0;
}

static void usbg_port_unlink(struct se_portal_group *se_tpg,
		struct se_lun *se_lun)
{
	struct usbg_tpg *tpg = container_of(se_tpg, struct usbg_tpg, se_tpg);

	atomic_dec(&tpg->tpg_port_count);
	smp_mb__after_atomic();
}

static int usbg_check_stop_free(struct se_cmd *se_cmd)
{
	return target_put_sess_cmd(se_cmd);
}

static const struct target_core_fabric_ops usbg_ops = {
	.module				= THIS_MODULE,
	.fabric_name			= "usb_gadget",
	.tpg_get_wwn			= usbg_get_fabric_wwn,
	.tpg_get_tag			= usbg_get_tag,
	.tpg_check_demo_mode		= usbg_check_true,
	.release_cmd			= usbg_release_cmd,
	.sess_get_initiator_sid		= NULL,
	.write_pending			= usbg_send_write_request,
	.queue_data_in			= usbg_send_read_response,
	.queue_status			= usbg_send_status_response,
	.queue_tm_rsp			= usbg_queue_tm_rsp,
	.aborted_task			= usbg_aborted_task,
	.check_stop_free		= usbg_check_stop_free,

	.fabric_make_wwn		= usbg_make_tport,
	.fabric_drop_wwn		= usbg_drop_tport,
	.fabric_make_tpg		= usbg_make_tpg,
	.fabric_enable_tpg		= usbg_enable_tpg,
	.fabric_drop_tpg		= usbg_drop_tpg,
	.fabric_post_link		= usbg_port_link,
	.fabric_pre_unlink		= usbg_port_unlink,
	.fabric_init_nodeacl		= usbg_init_nodeacl,

	.tfc_wwn_attrs			= usbg_wwn_attrs,
	.tfc_tpg_base_attrs		= usbg_base_attrs,

	.default_submit_type		= TARGET_DIRECT_SUBMIT,
	.direct_submit_supp		= 1,
};

/* Start gadget.c code */

static struct usb_interface_descriptor bot_intf_desc = {
	.bLength =              sizeof(bot_intf_desc),
	.bDescriptorType =      USB_DT_INTERFACE,
	.bNumEndpoints =        2,
	.bAlternateSetting =	USB_G_ALT_INT_BBB,
	.bInterfaceClass =      USB_CLASS_MASS_STORAGE,
	.bInterfaceSubClass =   USB_SC_SCSI,
	.bInterfaceProtocol =   USB_PR_BULK,
};

static struct usb_interface_descriptor uasp_intf_desc = {
	.bLength =		sizeof(uasp_intf_desc),
	.bDescriptorType =	USB_DT_INTERFACE,
	.bNumEndpoints =	4,
	.bAlternateSetting =	USB_G_ALT_INT_UAS,
	.bInterfaceClass =	USB_CLASS_MASS_STORAGE,
	.bInterfaceSubClass =	USB_SC_SCSI,
	.bInterfaceProtocol =	USB_PR_UAS,
};

static struct usb_endpoint_descriptor uasp_bi_desc = {
	.bLength =		USB_DT_ENDPOINT_SIZE,
	.bDescriptorType =	USB_DT_ENDPOINT,
	.bEndpointAddress =	USB_DIR_IN,
	.bmAttributes =		USB_ENDPOINT_XFER_BULK,
	.wMaxPacketSize =	cpu_to_le16(512),
};

static struct usb_endpoint_descriptor uasp_fs_bi_desc = {
	.bLength =		USB_DT_ENDPOINT_SIZE,
	.bDescriptorType =	USB_DT_ENDPOINT,
	.bEndpointAddress =	USB_DIR_IN,
	.bmAttributes =		USB_ENDPOINT_XFER_BULK,
};

static struct usb_pipe_usage_descriptor uasp_bi_pipe_desc = {
	.bLength =		sizeof(uasp_bi_pipe_desc),
	.bDescriptorType =	USB_DT_PIPE_USAGE,
	.bPipeID =		DATA_IN_PIPE_ID,
};

static struct usb_endpoint_descriptor uasp_ss_bi_desc = {
	.bLength =		USB_DT_ENDPOINT_SIZE,
	.bDescriptorType =	USB_DT_ENDPOINT,
	.bEndpointAddress =	USB_DIR_IN,
	.bmAttributes =		USB_ENDPOINT_XFER_BULK,
	.wMaxPacketSize =	cpu_to_le16(1024),
};

static struct usb_ss_ep_comp_descriptor uasp_bi_ep_comp_desc = {
	.bLength =		sizeof(uasp_bi_ep_comp_desc),
	.bDescriptorType =	USB_DT_SS_ENDPOINT_COMP,
	.bMaxBurst =		15,
	.bmAttributes =		UASP_SS_EP_COMP_LOG_STREAMS,
	.wBytesPerInterval =	0,
};

static struct usb_ss_ep_comp_descriptor bot_bi_ep_comp_desc = {
	.bLength =		sizeof(bot_bi_ep_comp_desc),
	.bDescriptorType =	USB_DT_SS_ENDPOINT_COMP,
	.bMaxBurst =		15,
};

static struct usb_endpoint_descriptor uasp_bo_desc = {
	.bLength =		USB_DT_ENDPOINT_SIZE,
	.bDescriptorType =	USB_DT_ENDPOINT,
	.bEndpointAddress =	USB_DIR_OUT,
	.bmAttributes =		USB_ENDPOINT_XFER_BULK,
	.wMaxPacketSize =	cpu_to_le16(512),
};

static struct usb_endpoint_descriptor uasp_fs_bo_desc = {
	.bLength =		USB_DT_ENDPOINT_SIZE,
	.bDescriptorType =	USB_DT_ENDPOINT,
	.bEndpointAddress =	USB_DIR_OUT,
	.bmAttributes =		USB_ENDPOINT_XFER_BULK,
};

static struct usb_pipe_usage_descriptor uasp_bo_pipe_desc = {
	.bLength =		sizeof(uasp_bo_pipe_desc),
	.bDescriptorType =	USB_DT_PIPE_USAGE,
	.bPipeID =		DATA_OUT_PIPE_ID,
};

static struct usb_endpoint_descriptor uasp_ss_bo_desc = {
	.bLength =		USB_DT_ENDPOINT_SIZE,
	.bDescriptorType =	USB_DT_ENDPOINT,
	.bEndpointAddress =	USB_DIR_OUT,
	.bmAttributes =		USB_ENDPOINT_XFER_BULK,
	.wMaxPacketSize =	cpu_to_le16(0x400),
};

static struct usb_ss_ep_comp_descriptor uasp_bo_ep_comp_desc = {
	.bLength =		sizeof(uasp_bo_ep_comp_desc),
	.bDescriptorType =	USB_DT_SS_ENDPOINT_COMP,
	.bMaxBurst =		15,
	.bmAttributes =		UASP_SS_EP_COMP_LOG_STREAMS,
};

static struct usb_ss_ep_comp_descriptor bot_bo_ep_comp_desc = {
	.bLength =		sizeof(bot_bo_ep_comp_desc),
	.bDescriptorType =	USB_DT_SS_ENDPOINT_COMP,
	.bMaxBurst =		15,
};

static struct usb_endpoint_descriptor uasp_status_desc = {
	.bLength =		USB_DT_ENDPOINT_SIZE,
	.bDescriptorType =	USB_DT_ENDPOINT,
	.bEndpointAddress =	USB_DIR_IN,
	.bmAttributes =		USB_ENDPOINT_XFER_BULK,
	.wMaxPacketSize =	cpu_to_le16(512),
};

static struct usb_endpoint_descriptor uasp_fs_status_desc = {
	.bLength =		USB_DT_ENDPOINT_SIZE,
	.bDescriptorType =	USB_DT_ENDPOINT,
	.bEndpointAddress =	USB_DIR_IN,
	.bmAttributes =		USB_ENDPOINT_XFER_BULK,
};

static struct usb_pipe_usage_descriptor uasp_status_pipe_desc = {
	.bLength =		sizeof(uasp_status_pipe_desc),
	.bDescriptorType =	USB_DT_PIPE_USAGE,
	.bPipeID =		STATUS_PIPE_ID,
};

static struct usb_endpoint_descriptor uasp_ss_status_desc = {
	.bLength =		USB_DT_ENDPOINT_SIZE,
	.bDescriptorType =	USB_DT_ENDPOINT,
	.bEndpointAddress =	USB_DIR_IN,
	.bmAttributes =		USB_ENDPOINT_XFER_BULK,
	.wMaxPacketSize =	cpu_to_le16(1024),
};

static struct usb_ss_ep_comp_descriptor uasp_status_in_ep_comp_desc = {
	.bLength =		sizeof(uasp_status_in_ep_comp_desc),
	.bDescriptorType =	USB_DT_SS_ENDPOINT_COMP,
	.bmAttributes =		UASP_SS_EP_COMP_LOG_STREAMS,
};

static struct usb_endpoint_descriptor uasp_cmd_desc = {
	.bLength =		USB_DT_ENDPOINT_SIZE,
	.bDescriptorType =	USB_DT_ENDPOINT,
	.bEndpointAddress =	USB_DIR_OUT,
	.bmAttributes =		USB_ENDPOINT_XFER_BULK,
	.wMaxPacketSize =	cpu_to_le16(512),
};

static struct usb_endpoint_descriptor uasp_fs_cmd_desc = {
	.bLength =		USB_DT_ENDPOINT_SIZE,
	.bDescriptorType =	USB_DT_ENDPOINT,
	.bEndpointAddress =	USB_DIR_OUT,
	.bmAttributes =		USB_ENDPOINT_XFER_BULK,
};

static struct usb_pipe_usage_descriptor uasp_cmd_pipe_desc = {
	.bLength =		sizeof(uasp_cmd_pipe_desc),
	.bDescriptorType =	USB_DT_PIPE_USAGE,
	.bPipeID =		CMD_PIPE_ID,
};

static struct usb_endpoint_descriptor uasp_ss_cmd_desc = {
	.bLength =		USB_DT_ENDPOINT_SIZE,
	.bDescriptorType =	USB_DT_ENDPOINT,
	.bEndpointAddress =	USB_DIR_OUT,
	.bmAttributes =		USB_ENDPOINT_XFER_BULK,
	.wMaxPacketSize =	cpu_to_le16(1024),
};

static struct usb_ss_ep_comp_descriptor uasp_cmd_comp_desc = {
	.bLength =		sizeof(uasp_cmd_comp_desc),
	.bDescriptorType =	USB_DT_SS_ENDPOINT_COMP,
};

static struct usb_descriptor_header *uasp_fs_function_desc[] = {
	(struct usb_descriptor_header *) &bot_intf_desc,
	(struct usb_descriptor_header *) &uasp_fs_bi_desc,
	(struct usb_descriptor_header *) &uasp_fs_bo_desc,

	(struct usb_descriptor_header *) &uasp_intf_desc,
	(struct usb_descriptor_header *) &uasp_fs_bi_desc,
	(struct usb_descriptor_header *) &uasp_bi_pipe_desc,
	(struct usb_descriptor_header *) &uasp_fs_bo_desc,
	(struct usb_descriptor_header *) &uasp_bo_pipe_desc,
	(struct usb_descriptor_header *) &uasp_fs_status_desc,
	(struct usb_descriptor_header *) &uasp_status_pipe_desc,
	(struct usb_descriptor_header *) &uasp_fs_cmd_desc,
	(struct usb_descriptor_header *) &uasp_cmd_pipe_desc,
	NULL,
};

static struct usb_descriptor_header *uasp_hs_function_desc[] = {
	(struct usb_descriptor_header *) &bot_intf_desc,
	(struct usb_descriptor_header *) &uasp_bi_desc,
	(struct usb_descriptor_header *) &uasp_bo_desc,

	(struct usb_descriptor_header *) &uasp_intf_desc,
	(struct usb_descriptor_header *) &uasp_bi_desc,
	(struct usb_descriptor_header *) &uasp_bi_pipe_desc,
	(struct usb_descriptor_header *) &uasp_bo_desc,
	(struct usb_descriptor_header *) &uasp_bo_pipe_desc,
	(struct usb_descriptor_header *) &uasp_status_desc,
	(struct usb_descriptor_header *) &uasp_status_pipe_desc,
	(struct usb_descriptor_header *) &uasp_cmd_desc,
	(struct usb_descriptor_header *) &uasp_cmd_pipe_desc,
	NULL,
};

static struct usb_descriptor_header *uasp_ss_function_desc[] = {
	(struct usb_descriptor_header *) &bot_intf_desc,
	(struct usb_descriptor_header *) &uasp_ss_bi_desc,
	(struct usb_descriptor_header *) &bot_bi_ep_comp_desc,
	(struct usb_descriptor_header *) &uasp_ss_bo_desc,
	(struct usb_descriptor_header *) &bot_bo_ep_comp_desc,

	(struct usb_descriptor_header *) &uasp_intf_desc,
	(struct usb_descriptor_header *) &uasp_ss_bi_desc,
	(struct usb_descriptor_header *) &uasp_bi_ep_comp_desc,
	(struct usb_descriptor_header *) &uasp_bi_pipe_desc,
	(struct usb_descriptor_header *) &uasp_ss_bo_desc,
	(struct usb_descriptor_header *) &uasp_bo_ep_comp_desc,
	(struct usb_descriptor_header *) &uasp_bo_pipe_desc,
	(struct usb_descriptor_header *) &uasp_ss_status_desc,
	(struct usb_descriptor_header *) &uasp_status_in_ep_comp_desc,
	(struct usb_descriptor_header *) &uasp_status_pipe_desc,
	(struct usb_descriptor_header *) &uasp_ss_cmd_desc,
	(struct usb_descriptor_header *) &uasp_cmd_comp_desc,
	(struct usb_descriptor_header *) &uasp_cmd_pipe_desc,
	NULL,
};

static struct usb_string	tcm_us_strings[] = {
	[USB_G_STR_INT_UAS].s		= "USB Attached SCSI",
	[USB_G_STR_INT_BBB].s		= "Bulk Only Transport",
	{ },
};

static struct usb_gadget_strings tcm_stringtab = {
	.language = 0x0409,
	.strings = tcm_us_strings,
};

static struct usb_gadget_strings *tcm_strings[] = {
	&tcm_stringtab,
	NULL,
};

static int tcm_bind(struct usb_configuration *c, struct usb_function *f)
{
	struct f_uas		*fu = to_f_uas(f);
	struct usb_string	*us;
	struct usb_gadget	*gadget = c->cdev->gadget;
	struct usb_ep		*ep;
	struct f_tcm_opts	*opts;
	int			iface;
	int			ret;

	opts = container_of(f->fi, struct f_tcm_opts, func_inst);

	mutex_lock(&opts->dep_lock);
	if (!opts->can_attach) {
		mutex_unlock(&opts->dep_lock);
		return -ENODEV;
	}
	mutex_unlock(&opts->dep_lock);
	us = usb_gstrings_attach(c->cdev, tcm_strings,
		ARRAY_SIZE(tcm_us_strings));
	if (IS_ERR(us))
		return PTR_ERR(us);
	bot_intf_desc.iInterface = us[USB_G_STR_INT_BBB].id;
	uasp_intf_desc.iInterface = us[USB_G_STR_INT_UAS].id;

	iface = usb_interface_id(c, f);
	if (iface < 0)
		return iface;

	bot_intf_desc.bInterfaceNumber = iface;
	uasp_intf_desc.bInterfaceNumber = iface;
	fu->iface = iface;
	ep = usb_ep_autoconfig(gadget, &uasp_fs_bi_desc);
	if (!ep)
		goto ep_fail;

	fu->ep_in = ep;

	ep = usb_ep_autoconfig(gadget, &uasp_fs_bo_desc);
	if (!ep)
		goto ep_fail;
	fu->ep_out = ep;

	ep = usb_ep_autoconfig(gadget, &uasp_fs_status_desc);
	if (!ep)
		goto ep_fail;
	fu->ep_status = ep;

	ep = usb_ep_autoconfig(gadget, &uasp_fs_cmd_desc);
	if (!ep)
		goto ep_fail;
	fu->ep_cmd = ep;

	/* Assume endpoint addresses are the same for both speeds */
	uasp_bi_desc.bEndpointAddress =	uasp_fs_bi_desc.bEndpointAddress;
	uasp_bo_desc.bEndpointAddress = uasp_fs_bo_desc.bEndpointAddress;
	uasp_status_desc.bEndpointAddress =
		uasp_fs_status_desc.bEndpointAddress;
	uasp_cmd_desc.bEndpointAddress = uasp_fs_cmd_desc.bEndpointAddress;

	uasp_ss_bi_desc.bEndpointAddress = uasp_fs_bi_desc.bEndpointAddress;
	uasp_ss_bo_desc.bEndpointAddress = uasp_fs_bo_desc.bEndpointAddress;
	uasp_ss_status_desc.bEndpointAddress =
		uasp_fs_status_desc.bEndpointAddress;
	uasp_ss_cmd_desc.bEndpointAddress = uasp_fs_cmd_desc.bEndpointAddress;

	ret = usb_assign_descriptors(f, uasp_fs_function_desc,
			uasp_hs_function_desc, uasp_ss_function_desc,
			uasp_ss_function_desc);
	if (ret)
		goto ep_fail;

	return 0;
ep_fail:
	pr_err("Can't claim all required eps\n");

	return -ENOTSUPP;
}

struct guas_setup_wq {
	struct work_struct work;
	struct f_uas *fu;
	unsigned int alt;
};

static void tcm_delayed_set_alt(struct work_struct *wq)
{
	struct guas_setup_wq *work = container_of(wq, struct guas_setup_wq,
			work);
	struct f_uas *fu = work->fu;
	int alt = work->alt;

	kfree(work);

	if (fu->flags & USBG_IS_BOT)
		bot_cleanup_old_alt(fu);
	if (fu->flags & USBG_IS_UAS)
		uasp_cleanup_old_alt(fu);

	if (alt == USB_G_ALT_INT_BBB)
		bot_set_alt(fu);
	else if (alt == USB_G_ALT_INT_UAS)
		uasp_set_alt(fu);
	usb_composite_setup_continue(fu->function.config->cdev);
}

static int tcm_get_alt(struct usb_function *f, unsigned intf)
{
	struct f_uas *fu = to_f_uas(f);

	if (fu->iface != intf)
		return -EOPNOTSUPP;

	if (fu->flags & USBG_IS_BOT)
		return USB_G_ALT_INT_BBB;
	else if (fu->flags & USBG_IS_UAS)
		return USB_G_ALT_INT_UAS;

	return -EOPNOTSUPP;
}

static int tcm_set_alt(struct usb_function *f, unsigned intf, unsigned alt)
{
	struct f_uas *fu = to_f_uas(f);

	if (fu->iface != intf)
		return -EOPNOTSUPP;

	if ((alt == USB_G_ALT_INT_BBB) || (alt == USB_G_ALT_INT_UAS)) {
		struct guas_setup_wq *work;

		work = kmalloc(sizeof(*work), GFP_ATOMIC);
		if (!work)
			return -ENOMEM;
		INIT_WORK(&work->work, tcm_delayed_set_alt);
		work->fu = fu;
		work->alt = alt;
		schedule_work(&work->work);
		return USB_GADGET_DELAYED_STATUS;
	}
	return -EOPNOTSUPP;
}

static void tcm_disable(struct usb_function *f)
{
	struct f_uas *fu = to_f_uas(f);

	if (fu->flags & USBG_IS_UAS)
		uasp_cleanup_old_alt(fu);
	else if (fu->flags & USBG_IS_BOT)
		bot_cleanup_old_alt(fu);
	fu->flags = 0;
}

static int tcm_setup(struct usb_function *f,
		const struct usb_ctrlrequest *ctrl)
{
	struct f_uas *fu = to_f_uas(f);

	if (!(fu->flags & USBG_IS_BOT))
		return -EOPNOTSUPP;

	return usbg_bot_setup(f, ctrl);
}

static inline struct f_tcm_opts *to_f_tcm_opts(struct config_item *item)
{
	return container_of(to_config_group(item), struct f_tcm_opts,
		func_inst.group);
}

static void tcm_attr_release(struct config_item *item)
{
	struct f_tcm_opts *opts = to_f_tcm_opts(item);

	usb_put_function_instance(&opts->func_inst);
}

static struct configfs_item_operations tcm_item_ops = {
	.release		= tcm_attr_release,
};

static const struct config_item_type tcm_func_type = {
	.ct_item_ops	= &tcm_item_ops,
	.ct_owner	= THIS_MODULE,
};

static void tcm_free_inst(struct usb_function_instance *f)
{
	struct f_tcm_opts *opts;
	unsigned i;

	opts = container_of(f, struct f_tcm_opts, func_inst);

	mutex_lock(&tpg_instances_lock);
	for (i = 0; i < TPG_INSTANCES; ++i)
		if (tpg_instances[i].func_inst == f)
			break;
	if (i < TPG_INSTANCES)
		tpg_instances[i].func_inst = NULL;
	mutex_unlock(&tpg_instances_lock);

	kfree(opts);
}

static int tcm_register_callback(struct usb_function_instance *f)
{
	struct f_tcm_opts *opts = container_of(f, struct f_tcm_opts, func_inst);

	mutex_lock(&opts->dep_lock);
	opts->can_attach = true;
	mutex_unlock(&opts->dep_lock);

	return 0;
}

static void tcm_unregister_callback(struct usb_function_instance *f)
{
	struct f_tcm_opts *opts = container_of(f, struct f_tcm_opts, func_inst);

	mutex_lock(&opts->dep_lock);
	unregister_gadget_item(opts->
		func_inst.group.cg_item.ci_parent->ci_parent);
	opts->can_attach = false;
	mutex_unlock(&opts->dep_lock);
}

static int usbg_attach(struct usbg_tpg *tpg)
{
	struct usb_function_instance *f = tpg->fi;
	struct f_tcm_opts *opts = container_of(f, struct f_tcm_opts, func_inst);

	if (opts->tcm_register_callback)
		return opts->tcm_register_callback(f);

	return 0;
}

static void usbg_detach(struct usbg_tpg *tpg)
{
	struct usb_function_instance *f = tpg->fi;
	struct f_tcm_opts *opts = container_of(f, struct f_tcm_opts, func_inst);

	if (opts->tcm_unregister_callback)
		opts->tcm_unregister_callback(f);
}

static int tcm_set_name(struct usb_function_instance *f, const char *name)
{
	struct f_tcm_opts *opts = container_of(f, struct f_tcm_opts, func_inst);

	pr_debug("tcm: Activating %s\n", name);

	mutex_lock(&opts->dep_lock);
	opts->ready = true;
	mutex_unlock(&opts->dep_lock);

	return 0;
}

static struct usb_function_instance *tcm_alloc_inst(void)
{
	struct f_tcm_opts *opts;
	int i;


	opts = kzalloc(sizeof(*opts), GFP_KERNEL);
	if (!opts)
		return ERR_PTR(-ENOMEM);

	mutex_lock(&tpg_instances_lock);
	for (i = 0; i < TPG_INSTANCES; ++i)
		if (!tpg_instances[i].func_inst)
			break;

	if (i == TPG_INSTANCES) {
		mutex_unlock(&tpg_instances_lock);
		kfree(opts);
		return ERR_PTR(-EBUSY);
	}
	tpg_instances[i].func_inst = &opts->func_inst;
	mutex_unlock(&tpg_instances_lock);

	mutex_init(&opts->dep_lock);
	opts->func_inst.set_inst_name = tcm_set_name;
	opts->func_inst.free_func_inst = tcm_free_inst;
	opts->tcm_register_callback = tcm_register_callback;
	opts->tcm_unregister_callback = tcm_unregister_callback;

	config_group_init_type_name(&opts->func_inst.group, "",
			&tcm_func_type);

	return &opts->func_inst;
}

static void tcm_free(struct usb_function *f)
{
	struct f_uas *tcm = to_f_uas(f);

	kfree(tcm);
}

static void tcm_unbind(struct usb_configuration *c, struct usb_function *f)
{
	usb_free_all_descriptors(f);
}

static struct usb_function *tcm_alloc(struct usb_function_instance *fi)
{
	struct f_uas *fu;
	unsigned i;

	mutex_lock(&tpg_instances_lock);
	for (i = 0; i < TPG_INSTANCES; ++i)
		if (tpg_instances[i].func_inst == fi)
			break;
	if (i == TPG_INSTANCES) {
		mutex_unlock(&tpg_instances_lock);
		return ERR_PTR(-ENODEV);
	}

	fu = kzalloc(sizeof(*fu), GFP_KERNEL);
	if (!fu) {
		mutex_unlock(&tpg_instances_lock);
		return ERR_PTR(-ENOMEM);
	}

	fu->function.name = "Target Function";
	fu->function.bind = tcm_bind;
	fu->function.unbind = tcm_unbind;
	fu->function.set_alt = tcm_set_alt;
	fu->function.get_alt = tcm_get_alt;
	fu->function.setup = tcm_setup;
	fu->function.disable = tcm_disable;
	fu->function.free_func = tcm_free;
	fu->tpg = tpg_instances[i].tpg;

	hash_init(fu->stream_hash);
	mutex_unlock(&tpg_instances_lock);

	return &fu->function;
}

DECLARE_USB_FUNCTION(tcm, tcm_alloc_inst, tcm_alloc);

static int __init tcm_init(void)
{
	int ret;

	ret = usb_function_register(&tcmusb_func);
	if (ret)
		return ret;

	ret = target_register_template(&usbg_ops);
	if (ret)
		usb_function_unregister(&tcmusb_func);

	return ret;
}
module_init(tcm_init);

static void __exit tcm_exit(void)
{
	target_unregister_template(&usbg_ops);
	usb_function_unregister(&tcmusb_func);
}
module_exit(tcm_exit);

MODULE_DESCRIPTION("Target based USB-Gadget");
MODULE_LICENSE("GPL");
MODULE_AUTHOR("Sebastian Andrzej Siewior");<|MERGE_RESOLUTION|>--- conflicted
+++ resolved
@@ -251,10 +251,6 @@
 static int bot_send_write_request(struct usbg_cmd *cmd)
 {
 	struct f_uas *fu = cmd->fu;
-<<<<<<< HEAD
-	struct se_cmd *se_cmd = &cmd->se_cmd;
-=======
->>>>>>> d12acd7b
 	int ret;
 
 	cmd->fu = fu;
@@ -1112,9 +1108,6 @@
 
 cleanup:
 	target_put_sess_cmd(se_cmd);
-<<<<<<< HEAD
-	transport_generic_free_cmd(&cmd->se_cmd, 0);
-=======
 
 	/* Command was aborted due to overlapped tag */
 	if (cmd->state == UASP_QUEUE_COMMAND &&
@@ -1125,7 +1118,6 @@
 
 	transport_send_check_condition_and_sense(se_cmd,
 			TCM_CHECK_CONDITION_ABORT_CMD, 0);
->>>>>>> d12acd7b
 }
 
 static int usbg_prepare_w_request(struct usbg_cmd *cmd, struct usb_request *req)
@@ -1248,8 +1240,6 @@
 			  cmd->unpacked_lun, NULL);
 	transport_send_check_condition_and_sense(se_cmd,
 			TCM_UNSUPPORTED_SCSI_OPCODE, 0);
-<<<<<<< HEAD
-=======
 }
 
 static void usbg_cmd_work(struct work_struct *work)
@@ -1341,7 +1331,6 @@
 	}
 
 	uasp_send_tm_response(cmd);
->>>>>>> d12acd7b
 }
 
 static struct usbg_cmd *usbg_get_cmd(struct f_uas *fu,
