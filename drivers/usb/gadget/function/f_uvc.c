// SPDX-License-Identifier: GPL-2.0+
/*
 *	uvc_gadget.c  --  USB Video Class Gadget driver
 *
 *	Copyright (C) 2009-2010
 *	    Laurent Pinchart (laurent.pinchart@ideasonboard.com)
 */

#include <linux/device.h>
#include <linux/errno.h>
#include <linux/fs.h>
#include <linux/kernel.h>
#include <linux/list.h>
#include <linux/module.h>
#include <linux/mutex.h>
#include <linux/string.h>
#include <linux/usb/ch9.h>
#include <linux/usb/gadget.h>
#include <linux/usb/g_uvc.h>
#include <linux/usb/video.h>
#include <linux/vmalloc.h>
#include <linux/wait.h>

#include <media/v4l2-dev.h>
#include <media/v4l2-event.h>

#include "uvc.h"
#include "uvc_configfs.h"
#include "uvc_v4l2.h"
#include "uvc_video.h"

unsigned int uvc_gadget_trace_param;
module_param_named(trace, uvc_gadget_trace_param, uint, 0644);
MODULE_PARM_DESC(trace, "Trace level bitmask");

/* --------------------------------------------------------------------------
 * Function descriptors
 */

/* string IDs are assigned dynamically */

#define UVC_STRING_CONTROL_IDX			0
#define UVC_STRING_STREAMING_IDX		1

static struct usb_string uvc_en_us_strings[] = {
	/* [UVC_STRING_CONTROL_IDX].s = DYNAMIC, */
	[UVC_STRING_STREAMING_IDX].s = "Video Streaming",
	{  }
};

static struct usb_gadget_strings uvc_stringtab = {
	.language = 0x0409,	/* en-us */
	.strings = uvc_en_us_strings,
};

static struct usb_gadget_strings *uvc_function_strings[] = {
	&uvc_stringtab,
	NULL,
};

#define UVC_INTF_VIDEO_CONTROL			0
#define UVC_INTF_VIDEO_STREAMING		1

#define UVC_STATUS_MAX_PACKET_SIZE		16	/* 16 bytes status */

static struct usb_interface_assoc_descriptor uvc_iad = {
	.bLength		= sizeof(uvc_iad),
	.bDescriptorType	= USB_DT_INTERFACE_ASSOCIATION,
	.bFirstInterface	= 0,
	.bInterfaceCount	= 2,
	.bFunctionClass		= USB_CLASS_VIDEO,
	.bFunctionSubClass	= UVC_SC_VIDEO_INTERFACE_COLLECTION,
	.bFunctionProtocol	= 0x00,
	.iFunction		= 0,
};

static struct usb_interface_descriptor uvc_control_intf = {
	.bLength		= USB_DT_INTERFACE_SIZE,
	.bDescriptorType	= USB_DT_INTERFACE,
	.bInterfaceNumber	= UVC_INTF_VIDEO_CONTROL,
	.bAlternateSetting	= 0,
	.bNumEndpoints		= 1,
	.bInterfaceClass	= USB_CLASS_VIDEO,
	.bInterfaceSubClass	= UVC_SC_VIDEOCONTROL,
	.bInterfaceProtocol	= 0x00,
	.iInterface		= 0,
};

static struct usb_endpoint_descriptor uvc_control_ep = {
	.bLength		= USB_DT_ENDPOINT_SIZE,
	.bDescriptorType	= USB_DT_ENDPOINT,
	.bEndpointAddress	= USB_DIR_IN,
	.bmAttributes		= USB_ENDPOINT_XFER_INT,
	.wMaxPacketSize		= cpu_to_le16(UVC_STATUS_MAX_PACKET_SIZE),
	.bInterval		= 8,
};

static struct usb_ss_ep_comp_descriptor uvc_ss_control_comp = {
	.bLength		= sizeof(uvc_ss_control_comp),
	.bDescriptorType	= USB_DT_SS_ENDPOINT_COMP,
	/* The following 3 values can be tweaked if necessary. */
	.bMaxBurst		= 0,
	.bmAttributes		= 0,
	.wBytesPerInterval	= cpu_to_le16(UVC_STATUS_MAX_PACKET_SIZE),
};

static struct uvc_control_endpoint_descriptor uvc_control_cs_ep = {
	.bLength		= UVC_DT_CONTROL_ENDPOINT_SIZE,
	.bDescriptorType	= USB_DT_CS_ENDPOINT,
	.bDescriptorSubType	= UVC_EP_INTERRUPT,
	.wMaxTransferSize	= cpu_to_le16(UVC_STATUS_MAX_PACKET_SIZE),
};

static struct usb_interface_descriptor uvc_streaming_intf_alt0 = {
	.bLength		= USB_DT_INTERFACE_SIZE,
	.bDescriptorType	= USB_DT_INTERFACE,
	.bInterfaceNumber	= UVC_INTF_VIDEO_STREAMING,
	.bAlternateSetting	= 0,
	.bNumEndpoints		= 0,
	.bInterfaceClass	= USB_CLASS_VIDEO,
	.bInterfaceSubClass	= UVC_SC_VIDEOSTREAMING,
	.bInterfaceProtocol	= 0x00,
	.iInterface		= 0,
};

static struct usb_interface_descriptor uvc_streaming_intf_alt1 = {
	.bLength		= USB_DT_INTERFACE_SIZE,
	.bDescriptorType	= USB_DT_INTERFACE,
	.bInterfaceNumber	= UVC_INTF_VIDEO_STREAMING,
	.bAlternateSetting	= 1,
	.bNumEndpoints		= 1,
	.bInterfaceClass	= USB_CLASS_VIDEO,
	.bInterfaceSubClass	= UVC_SC_VIDEOSTREAMING,
	.bInterfaceProtocol	= 0x00,
	.iInterface		= 0,
};

static struct usb_endpoint_descriptor uvc_fs_streaming_ep = {
	.bLength		= USB_DT_ENDPOINT_SIZE,
	.bDescriptorType	= USB_DT_ENDPOINT,
	.bEndpointAddress	= USB_DIR_IN,
	.bmAttributes		= USB_ENDPOINT_SYNC_ASYNC
				| USB_ENDPOINT_XFER_ISOC,
	/*
	 * The wMaxPacketSize and bInterval values will be initialized from
	 * module parameters.
	 */
};

static struct usb_endpoint_descriptor uvc_hs_streaming_ep = {
	.bLength		= USB_DT_ENDPOINT_SIZE,
	.bDescriptorType	= USB_DT_ENDPOINT,
	.bEndpointAddress	= USB_DIR_IN,
	.bmAttributes		= USB_ENDPOINT_SYNC_ASYNC
				| USB_ENDPOINT_XFER_ISOC,
	/*
	 * The wMaxPacketSize and bInterval values will be initialized from
	 * module parameters.
	 */
};

static struct usb_endpoint_descriptor uvc_ss_streaming_ep = {
	.bLength		= USB_DT_ENDPOINT_SIZE,
	.bDescriptorType	= USB_DT_ENDPOINT,

	.bEndpointAddress	= USB_DIR_IN,
	.bmAttributes		= USB_ENDPOINT_SYNC_ASYNC
				| USB_ENDPOINT_XFER_ISOC,
	/*
	 * The wMaxPacketSize and bInterval values will be initialized from
	 * module parameters.
	 */
};

static struct usb_ss_ep_comp_descriptor uvc_ss_streaming_comp = {
	.bLength		= sizeof(uvc_ss_streaming_comp),
	.bDescriptorType	= USB_DT_SS_ENDPOINT_COMP,
	/*
	 * The bMaxBurst, bmAttributes and wBytesPerInterval values will be
	 * initialized from module parameters.
	 */
};

static const struct usb_descriptor_header * const uvc_fs_streaming[] = {
	(struct usb_descriptor_header *) &uvc_streaming_intf_alt1,
	(struct usb_descriptor_header *) &uvc_fs_streaming_ep,
	NULL,
};

static const struct usb_descriptor_header * const uvc_hs_streaming[] = {
	(struct usb_descriptor_header *) &uvc_streaming_intf_alt1,
	(struct usb_descriptor_header *) &uvc_hs_streaming_ep,
	NULL,
};

static const struct usb_descriptor_header * const uvc_ss_streaming[] = {
	(struct usb_descriptor_header *) &uvc_streaming_intf_alt1,
	(struct usb_descriptor_header *) &uvc_ss_streaming_ep,
	(struct usb_descriptor_header *) &uvc_ss_streaming_comp,
	NULL,
};

/* --------------------------------------------------------------------------
 * Control requests
 */

static void
uvc_function_ep0_complete(struct usb_ep *ep, struct usb_request *req)
{
	struct uvc_device *uvc = req->context;
	struct v4l2_event v4l2_event;
	struct uvc_event *uvc_event = (void *)&v4l2_event.u.data;

	if (uvc->event_setup_out) {
		uvc->event_setup_out = 0;

		memset(&v4l2_event, 0, sizeof(v4l2_event));
		v4l2_event.type = UVC_EVENT_DATA;
		uvc_event->data.length = min_t(unsigned int, req->actual,
			sizeof(uvc_event->data.data));
		memcpy(&uvc_event->data.data, req->buf, uvc_event->data.length);
		v4l2_event_queue(&uvc->vdev, &v4l2_event);
	}
}

static int
uvc_function_setup(struct usb_function *f, const struct usb_ctrlrequest *ctrl)
{
	struct uvc_device *uvc = to_uvc(f);
	struct v4l2_event v4l2_event;
	struct uvc_event *uvc_event = (void *)&v4l2_event.u.data;

	if ((ctrl->bRequestType & USB_TYPE_MASK) != USB_TYPE_CLASS) {
		uvcg_info(f, "invalid request type\n");
		return -EINVAL;
	}

	/* Stall too big requests. */
	if (le16_to_cpu(ctrl->wLength) > UVC_MAX_REQUEST_SIZE)
		return -EINVAL;

	/*
	 * Tell the complete callback to generate an event for the next request
	 * that will be enqueued by UVCIOC_SEND_RESPONSE.
	 */
	uvc->event_setup_out = !(ctrl->bRequestType & USB_DIR_IN);
	uvc->event_length = le16_to_cpu(ctrl->wLength);

	memset(&v4l2_event, 0, sizeof(v4l2_event));
	v4l2_event.type = UVC_EVENT_SETUP;
	memcpy(&uvc_event->req, ctrl, sizeof(uvc_event->req));
	v4l2_event_queue(&uvc->vdev, &v4l2_event);

	return 0;
}

void uvc_function_setup_continue(struct uvc_device *uvc)
{
	struct usb_composite_dev *cdev = uvc->func.config->cdev;

	usb_composite_setup_continue(cdev);
}

static int
uvc_function_get_alt(struct usb_function *f, unsigned interface)
{
	struct uvc_device *uvc = to_uvc(f);

	uvcg_info(f, "%s(%u)\n", __func__, interface);

	if (interface == uvc->control_intf)
		return 0;
	else if (interface != uvc->streaming_intf)
		return -EINVAL;
	else
		return uvc->video.ep->enabled ? 1 : 0;
}

static int
uvc_function_set_alt(struct usb_function *f, unsigned interface, unsigned alt)
{
	struct uvc_device *uvc = to_uvc(f);
	struct usb_composite_dev *cdev = f->config->cdev;
	struct v4l2_event v4l2_event;
	struct uvc_event *uvc_event = (void *)&v4l2_event.u.data;
	int ret;

	uvcg_info(f, "%s(%u, %u)\n", __func__, interface, alt);

	if (interface == uvc->control_intf) {
		if (alt)
			return -EINVAL;

		uvcg_info(f, "reset UVC Control\n");
		usb_ep_disable(uvc->control_ep);

		if (!uvc->control_ep->desc)
			if (config_ep_by_speed(cdev->gadget, f, uvc->control_ep))
				return -EINVAL;

		usb_ep_enable(uvc->control_ep);

		if (uvc->state == UVC_STATE_DISCONNECTED) {
			memset(&v4l2_event, 0, sizeof(v4l2_event));
			v4l2_event.type = UVC_EVENT_CONNECT;
			uvc_event->speed = cdev->gadget->speed;
			v4l2_event_queue(&uvc->vdev, &v4l2_event);

			uvc->state = UVC_STATE_CONNECTED;
		}

		return 0;
	}

	if (interface != uvc->streaming_intf)
		return -EINVAL;

	/* TODO
	if (usb_endpoint_xfer_bulk(&uvc->desc.vs_ep))
		return alt ? -EINVAL : 0;
	*/

	switch (alt) {
	case 0:
		if (uvc->state != UVC_STATE_STREAMING)
			return 0;

		if (uvc->video.ep)
			usb_ep_disable(uvc->video.ep);

		memset(&v4l2_event, 0, sizeof(v4l2_event));
		v4l2_event.type = UVC_EVENT_STREAMOFF;
		v4l2_event_queue(&uvc->vdev, &v4l2_event);

		uvc->state = UVC_STATE_CONNECTED;
		return 0;

	case 1:
		if (uvc->state != UVC_STATE_CONNECTED)
			return 0;

		if (!uvc->video.ep)
			return -EINVAL;

		uvcg_info(f, "reset UVC\n");
		usb_ep_disable(uvc->video.ep);

		ret = config_ep_by_speed(f->config->cdev->gadget,
				&(uvc->func), uvc->video.ep);
		if (ret)
			return ret;
		usb_ep_enable(uvc->video.ep);

		memset(&v4l2_event, 0, sizeof(v4l2_event));
		v4l2_event.type = UVC_EVENT_STREAMON;
		v4l2_event_queue(&uvc->vdev, &v4l2_event);
		return USB_GADGET_DELAYED_STATUS;

	default:
		return -EINVAL;
	}
}

static void
uvc_function_disable(struct usb_function *f)
{
	struct uvc_device *uvc = to_uvc(f);
	struct v4l2_event v4l2_event;

	uvcg_info(f, "%s()\n", __func__);

	memset(&v4l2_event, 0, sizeof(v4l2_event));
	v4l2_event.type = UVC_EVENT_DISCONNECT;
	v4l2_event_queue(&uvc->vdev, &v4l2_event);

	uvc->state = UVC_STATE_DISCONNECTED;

	usb_ep_disable(uvc->video.ep);
	usb_ep_disable(uvc->control_ep);
}

/* --------------------------------------------------------------------------
 * Connection / disconnection
 */

void
uvc_function_connect(struct uvc_device *uvc)
{
	int ret;

	if ((ret = usb_function_activate(&uvc->func)) < 0)
		uvcg_info(&uvc->func, "UVC connect failed with %d\n", ret);
}

void
uvc_function_disconnect(struct uvc_device *uvc)
{
	int ret;

	if ((ret = usb_function_deactivate(&uvc->func)) < 0)
		uvcg_info(&uvc->func, "UVC disconnect failed with %d\n", ret);
}

/* --------------------------------------------------------------------------
 * USB probe and disconnect
 */

static ssize_t function_name_show(struct device *dev,
				  struct device_attribute *attr, char *buf)
{
	struct uvc_device *uvc = dev_get_drvdata(dev);

	return sprintf(buf, "%s\n", uvc->func.fi->group.cg_item.ci_name);
}

static DEVICE_ATTR_RO(function_name);

static int
uvc_register_video(struct uvc_device *uvc)
{
	struct usb_composite_dev *cdev = uvc->func.config->cdev;
	int ret;

	/* TODO reference counting. */
	memset(&uvc->vdev, 0, sizeof(uvc->vdev));
	uvc->vdev.v4l2_dev = &uvc->v4l2_dev;
	uvc->vdev.v4l2_dev->dev = &cdev->gadget->dev;
	uvc->vdev.fops = &uvc_v4l2_fops;
	uvc->vdev.ioctl_ops = &uvc_v4l2_ioctl_ops;
	uvc->vdev.release = video_device_release_empty;
	uvc->vdev.vfl_dir = VFL_DIR_TX;
	uvc->vdev.lock = &uvc->video.mutex;
	uvc->vdev.device_caps = V4L2_CAP_VIDEO_OUTPUT | V4L2_CAP_STREAMING;
	strscpy(uvc->vdev.name, cdev->gadget->name, sizeof(uvc->vdev.name));

	video_set_drvdata(&uvc->vdev, uvc);

	ret = video_register_device(&uvc->vdev, VFL_TYPE_VIDEO, -1);
	if (ret < 0)
		return ret;

	ret = device_create_file(&uvc->vdev.dev, &dev_attr_function_name);
	if (ret < 0) {
		video_unregister_device(&uvc->vdev);
		return ret;
	}

	return 0;
}

#define UVC_COPY_DESCRIPTOR(mem, dst, desc) \
	do { \
		memcpy(mem, desc, (desc)->bLength); \
		*(dst)++ = mem; \
		mem += (desc)->bLength; \
	} while (0);

#define UVC_COPY_DESCRIPTORS(mem, dst, src) \
	do { \
		const struct usb_descriptor_header * const *__src; \
		for (__src = src; *__src; ++__src) { \
			memcpy(mem, *__src, (*__src)->bLength); \
			*dst++ = mem; \
			mem += (*__src)->bLength; \
		} \
	} while (0)

static struct usb_descriptor_header **
uvc_copy_descriptors(struct uvc_device *uvc, enum usb_device_speed speed)
{
	struct uvc_input_header_descriptor *uvc_streaming_header;
	struct uvc_header_descriptor *uvc_control_header;
	const struct uvc_descriptor_header * const *uvc_control_desc;
	const struct uvc_descriptor_header * const *uvc_streaming_cls;
	const struct usb_descriptor_header * const *uvc_streaming_std;
	const struct usb_descriptor_header * const *src;
	struct usb_descriptor_header **dst;
	struct usb_descriptor_header **hdr;
	unsigned int control_size;
	unsigned int streaming_size;
	unsigned int n_desc;
	unsigned int bytes;
	void *mem;

	switch (speed) {
	case USB_SPEED_SUPER:
		uvc_control_desc = uvc->desc.ss_control;
		uvc_streaming_cls = uvc->desc.ss_streaming;
		uvc_streaming_std = uvc_ss_streaming;
		break;

	case USB_SPEED_HIGH:
		uvc_control_desc = uvc->desc.fs_control;
		uvc_streaming_cls = uvc->desc.hs_streaming;
		uvc_streaming_std = uvc_hs_streaming;
		break;

	case USB_SPEED_FULL:
	default:
		uvc_control_desc = uvc->desc.fs_control;
		uvc_streaming_cls = uvc->desc.fs_streaming;
		uvc_streaming_std = uvc_fs_streaming;
		break;
	}

	if (!uvc_control_desc || !uvc_streaming_cls)
		return ERR_PTR(-ENODEV);

	/*
	 * Descriptors layout
	 *
	 * uvc_iad
	 * uvc_control_intf
	 * Class-specific UVC control descriptors
	 * uvc_control_ep
	 * uvc_control_cs_ep
	 * uvc_ss_control_comp (for SS only)
	 * uvc_streaming_intf_alt0
	 * Class-specific UVC streaming descriptors
	 * uvc_{fs|hs}_streaming
	 */

	/* Count descriptors and compute their size. */
	control_size = 0;
	streaming_size = 0;
	bytes = uvc_iad.bLength + uvc_control_intf.bLength
	      + uvc_control_ep.bLength + uvc_control_cs_ep.bLength
	      + uvc_streaming_intf_alt0.bLength;

	if (speed == USB_SPEED_SUPER) {
		bytes += uvc_ss_control_comp.bLength;
		n_desc = 6;
	} else {
		n_desc = 5;
	}

	for (src = (const struct usb_descriptor_header **)uvc_control_desc;
	     *src; ++src) {
		control_size += (*src)->bLength;
		bytes += (*src)->bLength;
		n_desc++;
	}
	for (src = (const struct usb_descriptor_header **)uvc_streaming_cls;
	     *src; ++src) {
		streaming_size += (*src)->bLength;
		bytes += (*src)->bLength;
		n_desc++;
	}
	for (src = uvc_streaming_std; *src; ++src) {
		bytes += (*src)->bLength;
		n_desc++;
	}

	mem = kmalloc((n_desc + 1) * sizeof(*src) + bytes, GFP_KERNEL);
	if (mem == NULL)
		return NULL;

	hdr = mem;
	dst = mem;
	mem += (n_desc + 1) * sizeof(*src);

	/* Copy the descriptors. */
	UVC_COPY_DESCRIPTOR(mem, dst, &uvc_iad);
	UVC_COPY_DESCRIPTOR(mem, dst, &uvc_control_intf);

	uvc_control_header = mem;
	UVC_COPY_DESCRIPTORS(mem, dst,
		(const struct usb_descriptor_header **)uvc_control_desc);
	uvc_control_header->wTotalLength = cpu_to_le16(control_size);
	uvc_control_header->bInCollection = 1;
	uvc_control_header->baInterfaceNr[0] = uvc->streaming_intf;

	UVC_COPY_DESCRIPTOR(mem, dst, &uvc_control_ep);
	if (speed == USB_SPEED_SUPER)
		UVC_COPY_DESCRIPTOR(mem, dst, &uvc_ss_control_comp);

	UVC_COPY_DESCRIPTOR(mem, dst, &uvc_control_cs_ep);
	UVC_COPY_DESCRIPTOR(mem, dst, &uvc_streaming_intf_alt0);

	uvc_streaming_header = mem;
	UVC_COPY_DESCRIPTORS(mem, dst,
		(const struct usb_descriptor_header**)uvc_streaming_cls);
	uvc_streaming_header->wTotalLength = cpu_to_le16(streaming_size);
	uvc_streaming_header->bEndpointAddress = uvc->video.ep->address;

	UVC_COPY_DESCRIPTORS(mem, dst, uvc_streaming_std);

	*dst = NULL;
	return hdr;
}

static int
uvc_function_bind(struct usb_configuration *c, struct usb_function *f)
{
	struct usb_composite_dev *cdev = c->cdev;
	struct uvc_device *uvc = to_uvc(f);
	struct usb_string *us;
	unsigned int max_packet_mult;
	unsigned int max_packet_size;
	struct usb_ep *ep;
	struct f_uvc_opts *opts;
	int ret = -EINVAL;

	uvcg_info(f, "%s()\n", __func__);

	opts = fi_to_f_uvc_opts(f->fi);
	/* Sanity check the streaming endpoint module parameters. */
	opts->streaming_interval = clamp(opts->streaming_interval, 1U, 16U);
	opts->streaming_maxpacket = clamp(opts->streaming_maxpacket, 1U, 3072U);
	opts->streaming_maxburst = min(opts->streaming_maxburst, 15U);

	/* For SS, wMaxPacketSize has to be 1024 if bMaxBurst is not 0 */
	if (opts->streaming_maxburst &&
	    (opts->streaming_maxpacket % 1024) != 0) {
		opts->streaming_maxpacket = roundup(opts->streaming_maxpacket, 1024);
		uvcg_info(f, "overriding streaming_maxpacket to %d\n",
			  opts->streaming_maxpacket);
	}

	/*
	 * Fill in the FS/HS/SS Video Streaming specific descriptors from the
	 * module parameters.
	 *
	 * NOTE: We assume that the user knows what they are doing and won't
	 * give parameters that their UDC doesn't support.
	 */
	if (opts->streaming_maxpacket <= 1024) {
		max_packet_mult = 1;
		max_packet_size = opts->streaming_maxpacket;
	} else if (opts->streaming_maxpacket <= 2048) {
		max_packet_mult = 2;
		max_packet_size = opts->streaming_maxpacket / 2;
	} else {
		max_packet_mult = 3;
		max_packet_size = opts->streaming_maxpacket / 3;
	}

	uvc_fs_streaming_ep.wMaxPacketSize =
		cpu_to_le16(min(opts->streaming_maxpacket, 1023U));
	uvc_fs_streaming_ep.bInterval = opts->streaming_interval;

	uvc_hs_streaming_ep.wMaxPacketSize =
		cpu_to_le16(max_packet_size | ((max_packet_mult - 1) << 11));

	/* A high-bandwidth endpoint must specify a bInterval value of 1 */
	if (max_packet_mult > 1)
		uvc_hs_streaming_ep.bInterval = 1;
	else
		uvc_hs_streaming_ep.bInterval = opts->streaming_interval;

	uvc_ss_streaming_ep.wMaxPacketSize = cpu_to_le16(max_packet_size);
	uvc_ss_streaming_ep.bInterval = opts->streaming_interval;
	uvc_ss_streaming_comp.bmAttributes = max_packet_mult - 1;
	uvc_ss_streaming_comp.bMaxBurst = opts->streaming_maxburst;
	uvc_ss_streaming_comp.wBytesPerInterval =
		cpu_to_le16(max_packet_size * max_packet_mult *
			    (opts->streaming_maxburst + 1));

	/* Allocate endpoints. */
	ep = usb_ep_autoconfig(cdev->gadget, &uvc_control_ep);
	if (!ep) {
		uvcg_info(f, "Unable to allocate control EP\n");
		goto error;
	}
	uvc->control_ep = ep;

	if (gadget_is_superspeed(c->cdev->gadget))
		ep = usb_ep_autoconfig_ss(cdev->gadget, &uvc_ss_streaming_ep,
					  &uvc_ss_streaming_comp);
	else if (gadget_is_dualspeed(cdev->gadget))
		ep = usb_ep_autoconfig(cdev->gadget, &uvc_hs_streaming_ep);
	else
		ep = usb_ep_autoconfig(cdev->gadget, &uvc_fs_streaming_ep);

	if (!ep) {
		uvcg_info(f, "Unable to allocate streaming EP\n");
		goto error;
	}
	uvc->video.ep = ep;

	uvc_fs_streaming_ep.bEndpointAddress = uvc->video.ep->address;
	uvc_hs_streaming_ep.bEndpointAddress = uvc->video.ep->address;
	uvc_ss_streaming_ep.bEndpointAddress = uvc->video.ep->address;

	uvc_en_us_strings[UVC_STRING_CONTROL_IDX].s = opts->function_name;
	us = usb_gstrings_attach(cdev, uvc_function_strings,
				 ARRAY_SIZE(uvc_en_us_strings));
	if (IS_ERR(us)) {
		ret = PTR_ERR(us);
		goto error;
	}
	uvc_iad.iFunction = us[UVC_STRING_CONTROL_IDX].id;
	uvc_control_intf.iInterface = us[UVC_STRING_CONTROL_IDX].id;
	ret = us[UVC_STRING_STREAMING_IDX].id;
	uvc_streaming_intf_alt0.iInterface = ret;
	uvc_streaming_intf_alt1.iInterface = ret;

	/* Allocate interface IDs. */
	if ((ret = usb_interface_id(c, f)) < 0)
		goto error;
	uvc_iad.bFirstInterface = ret;
	uvc_control_intf.bInterfaceNumber = ret;
	uvc->control_intf = ret;
	opts->control_interface = ret;

	if ((ret = usb_interface_id(c, f)) < 0)
		goto error;
	uvc_streaming_intf_alt0.bInterfaceNumber = ret;
	uvc_streaming_intf_alt1.bInterfaceNumber = ret;
	uvc->streaming_intf = ret;
	opts->streaming_interface = ret;

	/* Copy descriptors */
	f->fs_descriptors = uvc_copy_descriptors(uvc, USB_SPEED_FULL);
	if (IS_ERR(f->fs_descriptors)) {
		ret = PTR_ERR(f->fs_descriptors);
		f->fs_descriptors = NULL;
		goto error;
	}
	if (gadget_is_dualspeed(cdev->gadget)) {
		f->hs_descriptors = uvc_copy_descriptors(uvc, USB_SPEED_HIGH);
		if (IS_ERR(f->hs_descriptors)) {
			ret = PTR_ERR(f->hs_descriptors);
			f->hs_descriptors = NULL;
			goto error;
		}
	}
	if (gadget_is_superspeed(c->cdev->gadget)) {
		f->ss_descriptors = uvc_copy_descriptors(uvc, USB_SPEED_SUPER);
		if (IS_ERR(f->ss_descriptors)) {
			ret = PTR_ERR(f->ss_descriptors);
			f->ss_descriptors = NULL;
			goto error;
		}
	}

	/* Preallocate control endpoint request. */
	uvc->control_req = usb_ep_alloc_request(cdev->gadget->ep0, GFP_KERNEL);
	uvc->control_buf = kmalloc(UVC_MAX_REQUEST_SIZE, GFP_KERNEL);
	if (uvc->control_req == NULL || uvc->control_buf == NULL) {
		ret = -ENOMEM;
		goto error;
	}

	uvc->control_req->buf = uvc->control_buf;
	uvc->control_req->complete = uvc_function_ep0_complete;
	uvc->control_req->context = uvc;

	if (v4l2_device_register(&cdev->gadget->dev, &uvc->v4l2_dev)) {
		uvcg_err(f, "failed to register V4L2 device\n");
		goto error;
	}

	/* Initialise video. */
	ret = uvcg_video_init(&uvc->video, uvc);
	if (ret < 0)
		goto v4l2_error;

	/* Register a V4L2 device. */
	ret = uvc_register_video(uvc);
	if (ret < 0) {
		uvcg_err(f, "failed to register video device\n");
		goto v4l2_error;
	}

	return 0;

v4l2_error:
	v4l2_device_unregister(&uvc->v4l2_dev);
error:
	if (uvc->control_req)
		usb_ep_free_request(cdev->gadget->ep0, uvc->control_req);
	kfree(uvc->control_buf);

	usb_free_all_descriptors(f);
	return ret;
}

/* --------------------------------------------------------------------------
 * USB gadget function
 */

static void uvc_free_inst(struct usb_function_instance *f)
{
	struct f_uvc_opts *opts = fi_to_f_uvc_opts(f);

	mutex_destroy(&opts->lock);
	kfree(opts);
}

static struct usb_function_instance *uvc_alloc_inst(void)
{
	struct f_uvc_opts *opts;
	struct uvc_camera_terminal_descriptor *cd;
	struct uvc_processing_unit_descriptor *pd;
	struct uvc_output_terminal_descriptor *od;
	struct uvc_color_matching_descriptor *md;
	struct uvc_descriptor_header **ctl_cls;
	int ret;

	opts = kzalloc(sizeof(*opts), GFP_KERNEL);
	if (!opts)
		return ERR_PTR(-ENOMEM);
	opts->func_inst.free_func_inst = uvc_free_inst;
	mutex_init(&opts->lock);

	cd = &opts->uvc_camera_terminal;
	cd->bLength			= UVC_DT_CAMERA_TERMINAL_SIZE(3);
	cd->bDescriptorType		= USB_DT_CS_INTERFACE;
	cd->bDescriptorSubType		= UVC_VC_INPUT_TERMINAL;
	cd->bTerminalID			= 1;
	cd->wTerminalType		= cpu_to_le16(0x0201);
	cd->bAssocTerminal		= 0;
	cd->iTerminal			= 0;
	cd->wObjectiveFocalLengthMin	= cpu_to_le16(0);
	cd->wObjectiveFocalLengthMax	= cpu_to_le16(0);
	cd->wOcularFocalLength		= cpu_to_le16(0);
	cd->bControlSize		= 3;
	cd->bmControls[0]		= 2;
	cd->bmControls[1]		= 0;
	cd->bmControls[2]		= 0;

	pd = &opts->uvc_processing;
	pd->bLength			= UVC_DT_PROCESSING_UNIT_SIZE(2);
	pd->bDescriptorType		= USB_DT_CS_INTERFACE;
	pd->bDescriptorSubType		= UVC_VC_PROCESSING_UNIT;
	pd->bUnitID			= 2;
	pd->bSourceID			= 1;
	pd->wMaxMultiplier		= cpu_to_le16(16*1024);
	pd->bControlSize		= 2;
	pd->bmControls[0]		= 1;
	pd->bmControls[1]		= 0;
	pd->iProcessing			= 0;
	pd->bmVideoStandards		= 0;

	od = &opts->uvc_output_terminal;
	od->bLength			= UVC_DT_OUTPUT_TERMINAL_SIZE;
	od->bDescriptorType		= USB_DT_CS_INTERFACE;
	od->bDescriptorSubType		= UVC_VC_OUTPUT_TERMINAL;
	od->bTerminalID			= 3;
	od->wTerminalType		= cpu_to_le16(0x0101);
	od->bAssocTerminal		= 0;
	od->bSourceID			= 2;
	od->iTerminal			= 0;

	md = &opts->uvc_color_matching;
	md->bLength			= UVC_DT_COLOR_MATCHING_SIZE;
	md->bDescriptorType		= USB_DT_CS_INTERFACE;
	md->bDescriptorSubType		= UVC_VS_COLORFORMAT;
	md->bColorPrimaries		= 1;
	md->bTransferCharacteristics	= 1;
	md->bMatrixCoefficients		= 4;

	/* Prepare fs control class descriptors for configfs-based gadgets */
	ctl_cls = opts->uvc_fs_control_cls;
	ctl_cls[0] = NULL;	/* assigned elsewhere by configfs */
	ctl_cls[1] = (struct uvc_descriptor_header *)cd;
	ctl_cls[2] = (struct uvc_descriptor_header *)pd;
	ctl_cls[3] = (struct uvc_descriptor_header *)od;
	ctl_cls[4] = NULL;	/* NULL-terminate */
	opts->fs_control =
		(const struct uvc_descriptor_header * const *)ctl_cls;

	/* Prepare hs control class descriptors for configfs-based gadgets */
	ctl_cls = opts->uvc_ss_control_cls;
	ctl_cls[0] = NULL;	/* assigned elsewhere by configfs */
	ctl_cls[1] = (struct uvc_descriptor_header *)cd;
	ctl_cls[2] = (struct uvc_descriptor_header *)pd;
	ctl_cls[3] = (struct uvc_descriptor_header *)od;
	ctl_cls[4] = NULL;	/* NULL-terminate */
	opts->ss_control =
		(const struct uvc_descriptor_header * const *)ctl_cls;

	opts->streaming_interval = 1;
	opts->streaming_maxpacket = 1024;
	snprintf(opts->function_name, sizeof(opts->function_name), "UVC Camera");

	ret = uvcg_attach_configfs(opts);
	if (ret < 0) {
		kfree(opts);
		return ERR_PTR(ret);
	}

	return &opts->func_inst;
}

static void uvc_free(struct usb_function *f)
{
	struct uvc_device *uvc = to_uvc(f);
	struct f_uvc_opts *opts = container_of(f->fi, struct f_uvc_opts,
					       func_inst);
	config_item_put(&uvc->header->item);
	--opts->refcnt;
	kfree(uvc);
}

static void uvc_function_unbind(struct usb_configuration *c,
				struct usb_function *f)
{
	struct usb_composite_dev *cdev = c->cdev;
	struct uvc_device *uvc = to_uvc(f);
<<<<<<< HEAD
	long wait_ret = 1;

	uvcg_info(f, "%s()\n", __func__);

	/* If we know we're connected via v4l2, then there should be a cleanup
=======
	struct uvc_video *video = &uvc->video;
	long wait_ret = 1;

	uvcg_info(f, "%s()\n", __func__);

	if (video->async_wq)
		destroy_workqueue(video->async_wq);

	/*
	 * If we know we're connected via v4l2, then there should be a cleanup
>>>>>>> d60c95ef
	 * of the device from userspace either via UVC_EVENT_DISCONNECT or
	 * though the video device removal uevent. Allow some time for the
	 * application to close out before things get deleted.
	 */
	if (uvc->func_connected) {
		uvcg_dbg(f, "waiting for clean disconnect\n");
		wait_ret = wait_event_interruptible_timeout(uvc->func_connected_queue,
				uvc->func_connected == false, msecs_to_jiffies(500));
		uvcg_dbg(f, "done waiting with ret: %ld\n", wait_ret);
	}

	device_remove_file(&uvc->vdev.dev, &dev_attr_function_name);
	video_unregister_device(&uvc->vdev);
	v4l2_device_unregister(&uvc->v4l2_dev);

	if (uvc->func_connected) {
<<<<<<< HEAD
		/* Wait for the release to occur to ensure there are no longer any
=======
		/*
		 * Wait for the release to occur to ensure there are no longer any
>>>>>>> d60c95ef
		 * pending operations that may cause panics when resources are cleaned
		 * up.
		 */
		uvcg_warn(f, "%s no clean disconnect, wait for release\n", __func__);
		wait_ret = wait_event_interruptible_timeout(uvc->func_connected_queue,
				uvc->func_connected == false, msecs_to_jiffies(1000));
		uvcg_dbg(f, "done waiting for release with ret: %ld\n", wait_ret);
	}

	usb_ep_free_request(cdev->gadget->ep0, uvc->control_req);
	kfree(uvc->control_buf);

	usb_free_all_descriptors(f);
}

static struct usb_function *uvc_alloc(struct usb_function_instance *fi)
{
	struct uvc_device *uvc;
	struct f_uvc_opts *opts;
	struct uvc_descriptor_header **strm_cls;
	struct config_item *streaming, *header, *h;

	uvc = kzalloc(sizeof(*uvc), GFP_KERNEL);
	if (uvc == NULL)
		return ERR_PTR(-ENOMEM);

	mutex_init(&uvc->video.mutex);
	uvc->state = UVC_STATE_DISCONNECTED;
	init_waitqueue_head(&uvc->func_connected_queue);
	opts = fi_to_f_uvc_opts(fi);

	mutex_lock(&opts->lock);
	if (opts->uvc_fs_streaming_cls) {
		strm_cls = opts->uvc_fs_streaming_cls;
		opts->fs_streaming =
			(const struct uvc_descriptor_header * const *)strm_cls;
	}
	if (opts->uvc_hs_streaming_cls) {
		strm_cls = opts->uvc_hs_streaming_cls;
		opts->hs_streaming =
			(const struct uvc_descriptor_header * const *)strm_cls;
	}
	if (opts->uvc_ss_streaming_cls) {
		strm_cls = opts->uvc_ss_streaming_cls;
		opts->ss_streaming =
			(const struct uvc_descriptor_header * const *)strm_cls;
	}

	uvc->desc.fs_control = opts->fs_control;
	uvc->desc.ss_control = opts->ss_control;
	uvc->desc.fs_streaming = opts->fs_streaming;
	uvc->desc.hs_streaming = opts->hs_streaming;
	uvc->desc.ss_streaming = opts->ss_streaming;

	streaming = config_group_find_item(&opts->func_inst.group, "streaming");
	if (!streaming)
		goto err_config;

	header = config_group_find_item(to_config_group(streaming), "header");
	config_item_put(streaming);
	if (!header)
		goto err_config;

	h = config_group_find_item(to_config_group(header), "h");
	config_item_put(header);
	if (!h)
		goto err_config;

	uvc->header = to_uvcg_streaming_header(h);
	if (!uvc->header->linked) {
		mutex_unlock(&opts->lock);
		kfree(uvc);
		return ERR_PTR(-EBUSY);
	}

	++opts->refcnt;
	mutex_unlock(&opts->lock);

	/* Register the function. */
	uvc->func.name = "uvc";
	uvc->func.bind = uvc_function_bind;
	uvc->func.unbind = uvc_function_unbind;
	uvc->func.get_alt = uvc_function_get_alt;
	uvc->func.set_alt = uvc_function_set_alt;
	uvc->func.disable = uvc_function_disable;
	uvc->func.setup = uvc_function_setup;
	uvc->func.free_func = uvc_free;
	uvc->func.bind_deactivated = true;

	return &uvc->func;

err_config:
	mutex_unlock(&opts->lock);
	kfree(uvc);
	return ERR_PTR(-ENOENT);
}

DECLARE_USB_FUNCTION_INIT(uvc, uvc_alloc_inst, uvc_alloc);
MODULE_LICENSE("GPL");
MODULE_AUTHOR("Laurent Pinchart");<|MERGE_RESOLUTION|>--- conflicted
+++ resolved
@@ -899,13 +899,6 @@
 {
 	struct usb_composite_dev *cdev = c->cdev;
 	struct uvc_device *uvc = to_uvc(f);
-<<<<<<< HEAD
-	long wait_ret = 1;
-
-	uvcg_info(f, "%s()\n", __func__);
-
-	/* If we know we're connected via v4l2, then there should be a cleanup
-=======
 	struct uvc_video *video = &uvc->video;
 	long wait_ret = 1;
 
@@ -916,7 +909,6 @@
 
 	/*
 	 * If we know we're connected via v4l2, then there should be a cleanup
->>>>>>> d60c95ef
 	 * of the device from userspace either via UVC_EVENT_DISCONNECT or
 	 * though the video device removal uevent. Allow some time for the
 	 * application to close out before things get deleted.
@@ -933,12 +925,8 @@
 	v4l2_device_unregister(&uvc->v4l2_dev);
 
 	if (uvc->func_connected) {
-<<<<<<< HEAD
-		/* Wait for the release to occur to ensure there are no longer any
-=======
 		/*
 		 * Wait for the release to occur to ensure there are no longer any
->>>>>>> d60c95ef
 		 * pending operations that may cause panics when resources are cleaned
 		 * up.
 		 */
