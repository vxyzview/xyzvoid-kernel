--- conflicted
+++ resolved
@@ -263,12 +263,8 @@
 	}
 	queue->buf_used = 0;
 
-<<<<<<< HEAD
-	/* This must be protected by the irqlock spinlock to avoid race
-=======
 	/*
 	 * This must be protected by the irqlock spinlock to avoid race
->>>>>>> d60c95ef
 	 * conditions between uvc_queue_buffer and the disconnection event that
 	 * could result in an interruptible wait in uvc_dequeue_buffer. Do not
 	 * blindly replace this logic by checking for the UVC_DEV_DISCONNECTED
