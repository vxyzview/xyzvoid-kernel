--- conflicted
+++ resolved
@@ -1451,15 +1451,10 @@
 
 	mutex_lock(&ncm_opts->lock);
 	gether_set_gadget(ncm_opts->net, cdev->gadget);
-<<<<<<< HEAD
-	if (!ncm_opts->bound)
-		status = gether_register_netdev(ncm_opts->net);
-=======
 	if (!ncm_opts->bound) {
 		ncm_opts->net->mtu = (ncm_opts->max_segment_size - ETH_HLEN);
 		status = gether_register_netdev(ncm_opts->net);
 	}
->>>>>>> a6ad5510
 	mutex_unlock(&ncm_opts->lock);
 
 	if (status)
