--- conflicted
+++ resolved
@@ -1127,12 +1127,9 @@
 
 static int ucsi_register_port(struct ucsi *ucsi, struct ucsi_connector *con)
 {
-<<<<<<< HEAD
-=======
 	struct usb_power_delivery_desc desc = { ucsi->cap.pd_version};
 	struct usb_power_delivery_capabilities_desc pd_caps;
 	struct usb_power_delivery_capabilities *pd_cap;
->>>>>>> 5729a900
 	struct typec_capability *cap = &con->typec_cap;
 	enum typec_accessory *accessory = cap->accessory;
 	enum usb_role u_role = USB_ROLE_NONE;
