--- conflicted
+++ resolved
@@ -580,65 +580,26 @@
 
 static irqreturn_t tps25750_interrupt(int irq, void *data)
 {
-	int intev_len = TPS_65981_2_6_INTEVENT_LEN;
 	struct tps6598x *tps = data;
-<<<<<<< HEAD
-	u64 event1[2] = { };
-	u64 event2[2] = { };
-	u32 version;
-=======
 	u64 event[2] = { };
->>>>>>> a6ad5510
 	u32 status;
 	int ret;
 
 	mutex_lock(&tps->lock);
 
-<<<<<<< HEAD
-	ret = tps6598x_read32(tps, TPS_REG_VERSION, &version);
-	if (ret)
-		dev_warn(tps->dev, "%s: failed to read version (%d)\n",
-			 __func__, ret);
-
-	if (TPS_VERSION_HW_VERSION(version) == TPS_VERSION_HW_65987_8_DH ||
-	    TPS_VERSION_HW_VERSION(version) == TPS_VERSION_HW_65987_8_DK)
-		intev_len = TPS_65987_8_INTEVENT_LEN;
-
-	ret = tps6598x_block_read(tps, TPS_REG_INT_EVENT1, event1, intev_len);
-
-	ret = tps6598x_block_read(tps, TPS_REG_INT_EVENT1, event1, intev_len);
-=======
 	ret = tps6598x_block_read(tps, TPS_REG_INT_EVENT1, event, 11);
->>>>>>> a6ad5510
 	if (ret) {
-		dev_err(tps->dev, "%s: failed to read event1\n", __func__);
+		dev_err(tps->dev, "%s: failed to read events\n", __func__);
 		goto err_unlock;
 	}
-<<<<<<< HEAD
-	ret = tps6598x_block_read(tps, TPS_REG_INT_EVENT2, event2, intev_len);
-	if (ret) {
-		dev_err(tps->dev, "%s: failed to read event2\n", __func__);
-		goto err_unlock;
-	}
-	trace_tps6598x_irq(event1[0], event2[0]);
-
-	if (!(event1[0] | event1[1] | event2[0] | event2[1]))
-=======
 	trace_tps25750_irq(event[0]);
 
 	if (!(event[0] | event[1]))
->>>>>>> a6ad5510
 		goto err_unlock;
 
 	if (!tps6598x_read_status(tps, &status))
 		goto err_clear_ints;
 
-<<<<<<< HEAD
-	if ((event1[0] | event2[0]) & TPS_REG_INT_POWER_STATUS_UPDATE)
-		if (!tps6598x_read_power_status(tps))
-			goto err_clear_ints;
-
-=======
 	if (event[0] & TPS_REG_INT_POWER_STATUS_UPDATE)
 		if (!tps6598x_read_power_status(tps))
 			goto err_clear_ints;
@@ -714,7 +675,6 @@
 		if (!tps6598x_read_power_status(tps))
 			goto err_clear_ints;
 
->>>>>>> a6ad5510
 	if ((event1[0] | event2[0]) & TPS_REG_INT_DATA_STATUS_UPDATE)
 		if (!tps6598x_read_data_status(tps))
 			goto err_clear_ints;
