--- conflicted
+++ resolved
@@ -431,11 +431,7 @@
 
 	ret = nb7vpq904m_parse_data_lanes_mapping(nb7);
 	if (ret)
-<<<<<<< HEAD
-		goto err_switch_put;
-=======
 		goto err_mux_put;
->>>>>>> a6ad5510
 
 	ret = regulator_enable(nb7->vcc_supply);
 	if (ret)
@@ -478,12 +474,9 @@
 	gpiod_set_value(nb7->enable_gpio, 0);
 	regulator_disable(nb7->vcc_supply);
 
-<<<<<<< HEAD
-=======
 err_mux_put:
 	typec_mux_put(nb7->typec_mux);
 
->>>>>>> a6ad5510
 err_switch_put:
 	typec_switch_put(nb7->typec_switch);
 
@@ -501,10 +494,7 @@
 
 	regulator_disable(nb7->vcc_supply);
 
-<<<<<<< HEAD
-=======
 	typec_mux_put(nb7->typec_mux);
->>>>>>> a6ad5510
 	typec_switch_put(nb7->typec_switch);
 }
 
