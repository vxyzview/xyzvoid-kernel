// SPDX-License-Identifier: (GPL-2.0+ OR BSD-3-Clause)
/*
 * platform.c - DesignWare HS OTG Controller platform driver
 *
 * Copyright (C) Matthijs Kooijman <matthijs@stdin.nl>
 */

#include <linux/kernel.h>
#include <linux/module.h>
#include <linux/slab.h>
#include <linux/clk.h>
#include <linux/device.h>
#include <linux/dma-mapping.h>
#include <linux/of_device.h>
#include <linux/mutex.h>
#include <linux/platform_device.h>
#include <linux/phy/phy.h>
#include <linux/platform_data/s3c-hsotg.h>
#include <linux/reset.h>

#include <linux/usb/of.h>

#include "core.h"
#include "hcd.h"
#include "debug.h"

static const char dwc2_driver_name[] = "dwc2";

/*
 * Check the dr_mode against the module configuration and hardware
 * capabilities.
 *
 * The hardware, module, and dr_mode, can each be set to host, device,
 * or otg. Check that all these values are compatible and adjust the
 * value of dr_mode if possible.
 *
 *                      actual
 *    HW  MOD dr_mode   dr_mode
 *  ------------------------------
 *   HST  HST  any    :  HST
 *   HST  DEV  any    :  ---
 *   HST  OTG  any    :  HST
 *
 *   DEV  HST  any    :  ---
 *   DEV  DEV  any    :  DEV
 *   DEV  OTG  any    :  DEV
 *
 *   OTG  HST  any    :  HST
 *   OTG  DEV  any    :  DEV
 *   OTG  OTG  any    :  dr_mode
 */
static int dwc2_get_dr_mode(struct dwc2_hsotg *hsotg)
{
	enum usb_dr_mode mode;

	hsotg->dr_mode = usb_get_dr_mode(hsotg->dev);
	if (hsotg->dr_mode == USB_DR_MODE_UNKNOWN)
		hsotg->dr_mode = USB_DR_MODE_OTG;

	mode = hsotg->dr_mode;

	if (dwc2_hw_is_device(hsotg)) {
		if (IS_ENABLED(CONFIG_USB_DWC2_HOST)) {
			dev_err(hsotg->dev,
				"Controller does not support host mode.\n");
			return -EINVAL;
		}
		mode = USB_DR_MODE_PERIPHERAL;
	} else if (dwc2_hw_is_host(hsotg)) {
		if (IS_ENABLED(CONFIG_USB_DWC2_PERIPHERAL)) {
			dev_err(hsotg->dev,
				"Controller does not support device mode.\n");
			return -EINVAL;
		}
		mode = USB_DR_MODE_HOST;
	} else {
		if (IS_ENABLED(CONFIG_USB_DWC2_HOST))
			mode = USB_DR_MODE_HOST;
		else if (IS_ENABLED(CONFIG_USB_DWC2_PERIPHERAL))
			mode = USB_DR_MODE_PERIPHERAL;
	}

	if (mode != hsotg->dr_mode) {
		dev_warn(hsotg->dev,
			 "Configuration mismatch. dr_mode forced to %s\n",
			mode == USB_DR_MODE_HOST ? "host" : "device");

		hsotg->dr_mode = mode;
	}

	return 0;
}

static int __dwc2_lowlevel_hw_enable(struct dwc2_hsotg *hsotg)
{
	struct platform_device *pdev = to_platform_device(hsotg->dev);
	int ret;

	ret = regulator_bulk_enable(ARRAY_SIZE(hsotg->supplies),
				    hsotg->supplies);
	if (ret)
		return ret;

	if (hsotg->utmi_clk) {
		ret = clk_prepare_enable(hsotg->utmi_clk);
		if (ret)
			goto err_dis_reg;
	}

	if (hsotg->clk) {
		ret = clk_prepare_enable(hsotg->clk);
		if (ret)
			goto err_dis_utmi_clk;
	}

	if (hsotg->uphy) {
		ret = usb_phy_init(hsotg->uphy);
	} else if (hsotg->plat && hsotg->plat->phy_init) {
		ret = hsotg->plat->phy_init(pdev, hsotg->plat->phy_type);
	} else {
		ret = phy_init(hsotg->phy);
		if (ret == 0) {
			ret = phy_power_on(hsotg->phy);
			if (ret)
				phy_exit(hsotg->phy);
		}
	}

	if (ret)
		goto err_dis_clk;

	return 0;

err_dis_clk:
	if (hsotg->clk)
		clk_disable_unprepare(hsotg->clk);

err_dis_utmi_clk:
	if (hsotg->utmi_clk)
		clk_disable_unprepare(hsotg->utmi_clk);

err_dis_reg:
	regulator_bulk_disable(ARRAY_SIZE(hsotg->supplies), hsotg->supplies);

	return ret;
}

/**
 * dwc2_lowlevel_hw_enable - enable platform lowlevel hw resources
 * @hsotg: The driver state
 *
 * A wrapper for platform code responsible for controlling
 * low-level USB platform resources (phy, clock, regulators)
 */
int dwc2_lowlevel_hw_enable(struct dwc2_hsotg *hsotg)
{
	int ret = __dwc2_lowlevel_hw_enable(hsotg);

	if (ret == 0)
		hsotg->ll_hw_enabled = true;
	return ret;
}

static int __dwc2_lowlevel_hw_disable(struct dwc2_hsotg *hsotg)
{
	struct platform_device *pdev = to_platform_device(hsotg->dev);
	int ret = 0;

	if (hsotg->uphy) {
		usb_phy_shutdown(hsotg->uphy);
	} else if (hsotg->plat && hsotg->plat->phy_exit) {
		ret = hsotg->plat->phy_exit(pdev, hsotg->plat->phy_type);
	} else {
		ret = phy_power_off(hsotg->phy);
		if (ret == 0)
			ret = phy_exit(hsotg->phy);
	}
	if (ret)
		return ret;

	if (hsotg->clk)
		clk_disable_unprepare(hsotg->clk);

	if (hsotg->utmi_clk)
		clk_disable_unprepare(hsotg->utmi_clk);

	return regulator_bulk_disable(ARRAY_SIZE(hsotg->supplies), hsotg->supplies);
}

/**
 * dwc2_lowlevel_hw_disable - disable platform lowlevel hw resources
 * @hsotg: The driver state
 *
 * A wrapper for platform code responsible for controlling
 * low-level USB platform resources (phy, clock, regulators)
 */
int dwc2_lowlevel_hw_disable(struct dwc2_hsotg *hsotg)
{
	int ret = __dwc2_lowlevel_hw_disable(hsotg);

	if (ret == 0)
		hsotg->ll_hw_enabled = false;
	return ret;
}

static void dwc2_reset_control_assert(void *data)
{
	reset_control_assert(data);
}

static int dwc2_lowlevel_hw_init(struct dwc2_hsotg *hsotg)
{
	int i, ret;

	hsotg->reset = devm_reset_control_get_optional(hsotg->dev, "dwc2");
	if (IS_ERR(hsotg->reset))
		return dev_err_probe(hsotg->dev, PTR_ERR(hsotg->reset),
				     "error getting reset control\n");

	reset_control_deassert(hsotg->reset);
	ret = devm_add_action_or_reset(hsotg->dev, dwc2_reset_control_assert,
				       hsotg->reset);
	if (ret)
		return ret;

	hsotg->reset_ecc = devm_reset_control_get_optional(hsotg->dev, "dwc2-ecc");
	if (IS_ERR(hsotg->reset_ecc))
		return dev_err_probe(hsotg->dev, PTR_ERR(hsotg->reset_ecc),
				     "error getting reset control for ecc\n");

	reset_control_deassert(hsotg->reset_ecc);
	ret = devm_add_action_or_reset(hsotg->dev, dwc2_reset_control_assert,
				       hsotg->reset_ecc);
	if (ret)
		return ret;

	/*
	 * Attempt to find a generic PHY, then look for an old style
	 * USB PHY and then fall back to pdata
	 */
	hsotg->phy = devm_phy_get(hsotg->dev, "usb2-phy");
	if (IS_ERR(hsotg->phy)) {
		ret = PTR_ERR(hsotg->phy);
		switch (ret) {
		case -ENODEV:
		case -ENOSYS:
			hsotg->phy = NULL;
			break;
		default:
			return dev_err_probe(hsotg->dev, ret, "error getting phy\n");
		}
	}

	if (!hsotg->phy) {
		hsotg->uphy = devm_usb_get_phy(hsotg->dev, USB_PHY_TYPE_USB2);
		if (IS_ERR(hsotg->uphy)) {
			ret = PTR_ERR(hsotg->uphy);
			switch (ret) {
			case -ENODEV:
			case -ENXIO:
				hsotg->uphy = NULL;
				break;
			default:
				return dev_err_probe(hsotg->dev, ret, "error getting usb phy\n");
			}
		}
	}

	hsotg->plat = dev_get_platdata(hsotg->dev);

	/* Clock */
	hsotg->clk = devm_clk_get_optional(hsotg->dev, "otg");
	if (IS_ERR(hsotg->clk))
		return dev_err_probe(hsotg->dev, PTR_ERR(hsotg->clk), "cannot get otg clock\n");

	hsotg->utmi_clk = devm_clk_get_optional(hsotg->dev, "utmi");
	if (IS_ERR(hsotg->utmi_clk))
		return dev_err_probe(hsotg->dev, PTR_ERR(hsotg->utmi_clk),
				     "cannot get utmi clock\n");

	/* Regulators */
	for (i = 0; i < ARRAY_SIZE(hsotg->supplies); i++)
		hsotg->supplies[i].supply = dwc2_hsotg_supply_names[i];

	ret = devm_regulator_bulk_get(hsotg->dev, ARRAY_SIZE(hsotg->supplies),
				      hsotg->supplies);
	if (ret)
		return dev_err_probe(hsotg->dev, ret, "failed to request supplies\n");

	return 0;
}

/**
 * dwc2_driver_remove() - Called when the DWC_otg core is unregistered with the
 * DWC_otg driver
 *
 * @dev: Platform device
 *
 * This routine is called, for example, when the rmmod command is executed. The
 * device may or may not be electrically present. If it is present, the driver
 * stops device processing. Any resources used on behalf of this device are
 * freed.
 */
static void dwc2_driver_remove(struct platform_device *dev)
{
	struct dwc2_hsotg *hsotg = platform_get_drvdata(dev);
	struct dwc2_gregs_backup *gr;
	int ret = 0;

	gr = &hsotg->gr_backup;

	/* Exit Hibernation when driver is removed. */
	if (hsotg->hibernated) {
		if (gr->gotgctl & GOTGCTL_CURMODE_HOST)
			ret = dwc2_exit_hibernation(hsotg, 0, 0, 1);
		else
			ret = dwc2_exit_hibernation(hsotg, 0, 0, 0);

		if (ret)
			dev_err(hsotg->dev,
				"exit hibernation failed.\n");
	}

	/* Exit Partial Power Down when driver is removed. */
	if (hsotg->in_ppd) {
		ret = dwc2_exit_partial_power_down(hsotg, 0, true);
		if (ret)
			dev_err(hsotg->dev,
				"exit partial_power_down failed\n");
	}

	/* Exit clock gating when driver is removed. */
	if (hsotg->params.power_down == DWC2_POWER_DOWN_PARAM_NONE &&
	    hsotg->bus_suspended) {
		if (dwc2_is_device_mode(hsotg))
			dwc2_gadget_exit_clock_gating(hsotg, 0);
		else
			dwc2_host_exit_clock_gating(hsotg, 0);
	}

	dwc2_debugfs_exit(hsotg);
	if (hsotg->hcd_enabled)
		dwc2_hcd_remove(hsotg);
	if (hsotg->gadget_enabled)
		dwc2_hsotg_remove(hsotg);

	dwc2_drd_exit(hsotg);

	if (hsotg->params.activate_stm_id_vb_detection)
		regulator_disable(hsotg->usb33d);

	if (hsotg->ll_hw_enabled)
		dwc2_lowlevel_hw_disable(hsotg);
<<<<<<< HEAD

	return 0;
=======
>>>>>>> 238589d0
}

/**
 * dwc2_driver_shutdown() - Called on device shutdown
 *
 * @dev: Platform device
 *
 * In specific conditions (involving usb hubs) dwc2 devices can create a
 * lot of interrupts, even to the point of overwhelming devices running
 * at low frequencies. Some devices need to do special clock handling
 * at shutdown-time which may bring the system clock below the threshold
 * of being able to handle the dwc2 interrupts. Disabling dwc2-irqs
 * prevents reboots/poweroffs from getting stuck in such cases.
 */
static void dwc2_driver_shutdown(struct platform_device *dev)
{
	struct dwc2_hsotg *hsotg = platform_get_drvdata(dev);

	dwc2_disable_global_interrupts(hsotg);
	synchronize_irq(hsotg->irq);
}

/**
 * dwc2_check_core_endianness() - Returns true if core and AHB have
 * opposite endianness.
 * @hsotg:	Programming view of the DWC_otg controller.
 */
static bool dwc2_check_core_endianness(struct dwc2_hsotg *hsotg)
{
	u32 snpsid;

	snpsid = ioread32(hsotg->regs + GSNPSID);
	if ((snpsid & GSNPSID_ID_MASK) == DWC2_OTG_ID ||
	    (snpsid & GSNPSID_ID_MASK) == DWC2_FS_IOT_ID ||
	    (snpsid & GSNPSID_ID_MASK) == DWC2_HS_IOT_ID)
		return false;
	return true;
}

/**
 * dwc2_check_core_version() - Check core version
 *
 * @hsotg: Programming view of the DWC_otg controller
 *
 */
int dwc2_check_core_version(struct dwc2_hsotg *hsotg)
{
	struct dwc2_hw_params *hw = &hsotg->hw_params;

	/*
	 * Attempt to ensure this device is really a DWC_otg Controller.
	 * Read and verify the GSNPSID register contents. The value should be
	 * 0x45f4xxxx, 0x5531xxxx or 0x5532xxxx
	 */

	hw->snpsid = dwc2_readl(hsotg, GSNPSID);
	if ((hw->snpsid & GSNPSID_ID_MASK) != DWC2_OTG_ID &&
	    (hw->snpsid & GSNPSID_ID_MASK) != DWC2_FS_IOT_ID &&
	    (hw->snpsid & GSNPSID_ID_MASK) != DWC2_HS_IOT_ID) {
		dev_err(hsotg->dev, "Bad value for GSNPSID: 0x%08x\n",
			hw->snpsid);
		return -ENODEV;
	}

	dev_dbg(hsotg->dev, "Core Release: %1x.%1x%1x%1x (snpsid=%x)\n",
		hw->snpsid >> 12 & 0xf, hw->snpsid >> 8 & 0xf,
		hw->snpsid >> 4 & 0xf, hw->snpsid & 0xf, hw->snpsid);
	return 0;
}

/**
 * dwc2_driver_probe() - Called when the DWC_otg core is bound to the DWC_otg
 * driver
 *
 * @dev: Platform device
 *
 * This routine creates the driver components required to control the device
 * (core, HCD, and PCD) and initializes the device. The driver components are
 * stored in a dwc2_hsotg structure. A reference to the dwc2_hsotg is saved
 * in the device private data. This allows the driver to access the dwc2_hsotg
 * structure on subsequent calls to driver methods for this device.
 */
static int dwc2_driver_probe(struct platform_device *dev)
{
	struct dwc2_hsotg *hsotg;
	struct resource *res;
	int retval;

	hsotg = devm_kzalloc(&dev->dev, sizeof(*hsotg), GFP_KERNEL);
	if (!hsotg)
		return -ENOMEM;

	hsotg->dev = &dev->dev;

	/*
	 * Use reasonable defaults so platforms don't have to provide these.
	 */
	if (!dev->dev.dma_mask)
		dev->dev.dma_mask = &dev->dev.coherent_dma_mask;
	retval = dma_set_coherent_mask(&dev->dev, DMA_BIT_MASK(32));
	if (retval) {
		dev_err(&dev->dev, "can't set coherent DMA mask: %d\n", retval);
		return retval;
	}

	hsotg->regs = devm_platform_get_and_ioremap_resource(dev, 0, &res);
	if (IS_ERR(hsotg->regs))
		return PTR_ERR(hsotg->regs);

	dev_dbg(&dev->dev, "mapped PA %08lx to VA %p\n",
		(unsigned long)res->start, hsotg->regs);

	retval = dwc2_lowlevel_hw_init(hsotg);
	if (retval)
		return retval;

	spin_lock_init(&hsotg->lock);

	hsotg->irq = platform_get_irq(dev, 0);
	if (hsotg->irq < 0)
		return hsotg->irq;

	dev_dbg(hsotg->dev, "registering common handler for irq%d\n",
		hsotg->irq);
	retval = devm_request_irq(hsotg->dev, hsotg->irq,
				  dwc2_handle_common_intr, IRQF_SHARED,
				  dev_name(hsotg->dev), hsotg);
	if (retval)
		return retval;

	hsotg->vbus_supply = devm_regulator_get_optional(hsotg->dev, "vbus");
	if (IS_ERR(hsotg->vbus_supply)) {
		retval = PTR_ERR(hsotg->vbus_supply);
		hsotg->vbus_supply = NULL;
		if (retval != -ENODEV)
			return retval;
	}

	retval = dwc2_lowlevel_hw_enable(hsotg);
	if (retval)
		return retval;

	hsotg->needs_byte_swap = dwc2_check_core_endianness(hsotg);

	retval = dwc2_get_dr_mode(hsotg);
	if (retval)
		goto error;

	hsotg->need_phy_for_wake =
		of_property_read_bool(dev->dev.of_node,
				      "snps,need-phy-for-wake");

	/*
	 * Before performing any core related operations
	 * check core version.
	 */
	retval = dwc2_check_core_version(hsotg);
	if (retval)
		goto error;

	/*
	 * Reset before dwc2_get_hwparams() then it could get power-on real
	 * reset value form registers.
	 */
	retval = dwc2_core_reset(hsotg, false);
	if (retval)
		goto error;

	/* Detect config values from hardware */
	retval = dwc2_get_hwparams(hsotg);
	if (retval)
		goto error;

	/*
	 * For OTG cores, set the force mode bits to reflect the value
	 * of dr_mode. Force mode bits should not be touched at any
	 * other time after this.
	 */
	dwc2_force_dr_mode(hsotg);

	retval = dwc2_init_params(hsotg);
	if (retval)
		goto error;

	if (hsotg->params.activate_stm_id_vb_detection) {
		u32 ggpio;

		hsotg->usb33d = devm_regulator_get(hsotg->dev, "usb33d");
		if (IS_ERR(hsotg->usb33d)) {
			retval = PTR_ERR(hsotg->usb33d);
			dev_err_probe(hsotg->dev, retval, "failed to request usb33d supply\n");
			goto error;
		}
		retval = regulator_enable(hsotg->usb33d);
		if (retval) {
			dev_err_probe(hsotg->dev, retval, "failed to enable usb33d supply\n");
			goto error;
		}

		ggpio = dwc2_readl(hsotg, GGPIO);
		ggpio |= GGPIO_STM32_OTG_GCCFG_IDEN;
		ggpio |= GGPIO_STM32_OTG_GCCFG_VBDEN;
		dwc2_writel(hsotg, ggpio, GGPIO);

		/* ID/VBUS detection startup time */
		usleep_range(5000, 7000);
	}

	retval = dwc2_drd_init(hsotg);
	if (retval) {
		dev_err_probe(hsotg->dev, retval, "failed to initialize dual-role\n");
		goto error_init;
	}

	if (hsotg->dr_mode != USB_DR_MODE_HOST) {
		retval = dwc2_gadget_init(hsotg);
		if (retval)
			goto error_drd;
		hsotg->gadget_enabled = 1;
	}

	/*
	 * If we need PHY for wakeup we must be wakeup capable.
	 * When we have a device that can wake without the PHY we
	 * can adjust this condition.
	 */
	if (hsotg->need_phy_for_wake)
		device_set_wakeup_capable(&dev->dev, true);

	hsotg->reset_phy_on_wake =
		of_property_read_bool(dev->dev.of_node,
				      "snps,reset-phy-on-wake");
	if (hsotg->reset_phy_on_wake && !hsotg->phy) {
		dev_warn(hsotg->dev,
			 "Quirk reset-phy-on-wake only supports generic PHYs\n");
		hsotg->reset_phy_on_wake = false;
	}

	if (hsotg->dr_mode != USB_DR_MODE_PERIPHERAL) {
		retval = dwc2_hcd_init(hsotg);
		if (retval) {
			if (hsotg->gadget_enabled)
				dwc2_hsotg_remove(hsotg);
			goto error_drd;
		}
		hsotg->hcd_enabled = 1;
	}

	platform_set_drvdata(dev, hsotg);
	hsotg->hibernated = 0;

	dwc2_debugfs_init(hsotg);

	/* Gadget code manages lowlevel hw on its own */
	if (hsotg->dr_mode == USB_DR_MODE_PERIPHERAL)
		dwc2_lowlevel_hw_disable(hsotg);

#if IS_ENABLED(CONFIG_USB_DWC2_PERIPHERAL) || \
	IS_ENABLED(CONFIG_USB_DWC2_DUAL_ROLE)
	/* Postponed adding a new gadget to the udc class driver list */
	if (hsotg->gadget_enabled) {
		retval = usb_add_gadget_udc(hsotg->dev, &hsotg->gadget);
		if (retval) {
			hsotg->gadget.udc = NULL;
			dwc2_hsotg_remove(hsotg);
			goto error_debugfs;
		}
	}
#endif /* CONFIG_USB_DWC2_PERIPHERAL || CONFIG_USB_DWC2_DUAL_ROLE */
	return 0;

#if IS_ENABLED(CONFIG_USB_DWC2_PERIPHERAL) || \
	IS_ENABLED(CONFIG_USB_DWC2_DUAL_ROLE)
error_debugfs:
	dwc2_debugfs_exit(hsotg);
	if (hsotg->hcd_enabled)
		dwc2_hcd_remove(hsotg);
#endif
error_drd:
	dwc2_drd_exit(hsotg);

error_init:
	if (hsotg->params.activate_stm_id_vb_detection)
		regulator_disable(hsotg->usb33d);
error:
	if (hsotg->ll_hw_enabled)
		dwc2_lowlevel_hw_disable(hsotg);
	return retval;
}

static int __maybe_unused dwc2_suspend(struct device *dev)
{
	struct dwc2_hsotg *dwc2 = dev_get_drvdata(dev);
	bool is_device_mode = dwc2_is_device_mode(dwc2);
	int ret = 0;

	if (is_device_mode)
		dwc2_hsotg_suspend(dwc2);

	dwc2_drd_suspend(dwc2);

	if (dwc2->params.activate_stm_id_vb_detection) {
		unsigned long flags;
		u32 ggpio, gotgctl;

		/*
		 * Need to force the mode to the current mode to avoid Mode
		 * Mismatch Interrupt when ID detection will be disabled.
		 */
		dwc2_force_mode(dwc2, !is_device_mode);

		spin_lock_irqsave(&dwc2->lock, flags);
		gotgctl = dwc2_readl(dwc2, GOTGCTL);
		/* bypass debounce filter, enable overrides */
		gotgctl |= GOTGCTL_DBNCE_FLTR_BYPASS;
		gotgctl |= GOTGCTL_BVALOEN | GOTGCTL_AVALOEN;
		/* Force A / B session if needed */
		if (gotgctl & GOTGCTL_ASESVLD)
			gotgctl |= GOTGCTL_AVALOVAL;
		if (gotgctl & GOTGCTL_BSESVLD)
			gotgctl |= GOTGCTL_BVALOVAL;
		dwc2_writel(dwc2, gotgctl, GOTGCTL);
		spin_unlock_irqrestore(&dwc2->lock, flags);

		ggpio = dwc2_readl(dwc2, GGPIO);
		ggpio &= ~GGPIO_STM32_OTG_GCCFG_IDEN;
		ggpio &= ~GGPIO_STM32_OTG_GCCFG_VBDEN;
		dwc2_writel(dwc2, ggpio, GGPIO);

		regulator_disable(dwc2->usb33d);
	}

	if (dwc2->ll_hw_enabled &&
	    (is_device_mode || dwc2_host_can_poweroff_phy(dwc2))) {
		ret = __dwc2_lowlevel_hw_disable(dwc2);
		dwc2->phy_off_for_suspend = true;
	}

	return ret;
}

static int __maybe_unused dwc2_resume(struct device *dev)
{
	struct dwc2_hsotg *dwc2 = dev_get_drvdata(dev);
	int ret = 0;

	if (dwc2->phy_off_for_suspend && dwc2->ll_hw_enabled) {
		ret = __dwc2_lowlevel_hw_enable(dwc2);
		if (ret)
			return ret;
	}
	dwc2->phy_off_for_suspend = false;

	if (dwc2->params.activate_stm_id_vb_detection) {
		unsigned long flags;
		u32 ggpio, gotgctl;

		ret = regulator_enable(dwc2->usb33d);
		if (ret)
			return ret;

		ggpio = dwc2_readl(dwc2, GGPIO);
		ggpio |= GGPIO_STM32_OTG_GCCFG_IDEN;
		ggpio |= GGPIO_STM32_OTG_GCCFG_VBDEN;
		dwc2_writel(dwc2, ggpio, GGPIO);

		/* ID/VBUS detection startup time */
		usleep_range(5000, 7000);

		spin_lock_irqsave(&dwc2->lock, flags);
		gotgctl = dwc2_readl(dwc2, GOTGCTL);
		gotgctl &= ~GOTGCTL_DBNCE_FLTR_BYPASS;
		gotgctl &= ~(GOTGCTL_BVALOEN | GOTGCTL_AVALOEN |
			     GOTGCTL_BVALOVAL | GOTGCTL_AVALOVAL);
		dwc2_writel(dwc2, gotgctl, GOTGCTL);
		spin_unlock_irqrestore(&dwc2->lock, flags);
	}

	if (!dwc2->role_sw) {
		/* Need to restore FORCEDEVMODE/FORCEHOSTMODE */
		dwc2_force_dr_mode(dwc2);
	} else {
		dwc2_drd_resume(dwc2);
	}

	if (dwc2_is_device_mode(dwc2))
		ret = dwc2_hsotg_resume(dwc2);

	return ret;
}

static const struct dev_pm_ops dwc2_dev_pm_ops = {
	SET_SYSTEM_SLEEP_PM_OPS(dwc2_suspend, dwc2_resume)
};

static struct platform_driver dwc2_platform_driver = {
	.driver = {
		.name = dwc2_driver_name,
		.of_match_table = dwc2_of_match_table,
		.acpi_match_table = ACPI_PTR(dwc2_acpi_match),
		.pm = &dwc2_dev_pm_ops,
	},
	.probe = dwc2_driver_probe,
	.remove_new = dwc2_driver_remove,
	.shutdown = dwc2_driver_shutdown,
};

module_platform_driver(dwc2_platform_driver);<|MERGE_RESOLUTION|>--- conflicted
+++ resolved
@@ -351,11 +351,6 @@
 
 	if (hsotg->ll_hw_enabled)
 		dwc2_lowlevel_hw_disable(hsotg);
-<<<<<<< HEAD
-
-	return 0;
-=======
->>>>>>> 238589d0
 }
 
 /**
