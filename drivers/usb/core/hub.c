--- conflicted
+++ resolved
@@ -634,8 +634,6 @@
 		ret = 0;
 	}
 	mutex_unlock(&hub->status_mutex);
-<<<<<<< HEAD
-=======
 
 	/*
 	 * There is no need to lock status_mutex here, because status_mutex
@@ -664,7 +662,6 @@
 		}
 	}
 
->>>>>>> a6ad5510
 	return ret;
 }
 
