// SPDX-License-Identifier: GPL-2.0
/*
 * gadget.c - DesignWare USB3 DRD Controller Gadget Framework Link
 *
 * Copyright (C) 2010-2011 Texas Instruments Incorporated - https://www.ti.com
 *
 * Authors: Felipe Balbi <balbi@ti.com>,
 *	    Sebastian Andrzej Siewior <bigeasy@linutronix.de>
 */

#include <linux/kernel.h>
#include <linux/delay.h>
#include <linux/slab.h>
#include <linux/spinlock.h>
#include <linux/platform_device.h>
#include <linux/pm_runtime.h>
#include <linux/interrupt.h>
#include <linux/io.h>
#include <linux/list.h>
#include <linux/dma-mapping.h>

#include <linux/usb/ch9.h>
#include <linux/usb/gadget.h>

#include "debug.h"
#include "core.h"
#include "gadget.h"
#include "io.h"

#define DWC3_ALIGN_FRAME(d, n)	(((d)->frame_number + ((d)->interval * (n))) \
					& ~((d)->interval - 1))

/**
 * dwc3_gadget_set_test_mode - enables usb2 test modes
 * @dwc: pointer to our context structure
 * @mode: the mode to set (J, K SE0 NAK, Force Enable)
 *
 * Caller should take care of locking. This function will return 0 on
 * success or -EINVAL if wrong Test Selector is passed.
 */
int dwc3_gadget_set_test_mode(struct dwc3 *dwc, int mode)
{
	u32		reg;

	reg = dwc3_readl(dwc->regs, DWC3_DCTL);
	reg &= ~DWC3_DCTL_TSTCTRL_MASK;

	switch (mode) {
	case USB_TEST_J:
	case USB_TEST_K:
	case USB_TEST_SE0_NAK:
	case USB_TEST_PACKET:
	case USB_TEST_FORCE_ENABLE:
		reg |= mode << 1;
		break;
	default:
		return -EINVAL;
	}

	dwc3_gadget_dctl_write_safe(dwc, reg);

	return 0;
}

/**
 * dwc3_gadget_get_link_state - gets current state of usb link
 * @dwc: pointer to our context structure
 *
 * Caller should take care of locking. This function will
 * return the link state on success (>= 0) or -ETIMEDOUT.
 */
int dwc3_gadget_get_link_state(struct dwc3 *dwc)
{
	u32		reg;

	reg = dwc3_readl(dwc->regs, DWC3_DSTS);

	return DWC3_DSTS_USBLNKST(reg);
}

/**
 * dwc3_gadget_set_link_state - sets usb link to a particular state
 * @dwc: pointer to our context structure
 * @state: the state to put link into
 *
 * Caller should take care of locking. This function will
 * return 0 on success or -ETIMEDOUT.
 */
int dwc3_gadget_set_link_state(struct dwc3 *dwc, enum dwc3_link_state state)
{
	int		retries = 10000;
	u32		reg;

	/*
	 * Wait until device controller is ready. Only applies to 1.94a and
	 * later RTL.
	 */
	if (!DWC3_VER_IS_PRIOR(DWC3, 194A)) {
		while (--retries) {
			reg = dwc3_readl(dwc->regs, DWC3_DSTS);
			if (reg & DWC3_DSTS_DCNRD)
				udelay(5);
			else
				break;
		}

		if (retries <= 0)
			return -ETIMEDOUT;
	}

	reg = dwc3_readl(dwc->regs, DWC3_DCTL);
	reg &= ~DWC3_DCTL_ULSTCHNGREQ_MASK;

	/* set no action before sending new link state change */
	dwc3_writel(dwc->regs, DWC3_DCTL, reg);

	/* set requested state */
	reg |= DWC3_DCTL_ULSTCHNGREQ(state);
	dwc3_writel(dwc->regs, DWC3_DCTL, reg);

	/*
	 * The following code is racy when called from dwc3_gadget_wakeup,
	 * and is not needed, at least on newer versions
	 */
	if (!DWC3_VER_IS_PRIOR(DWC3, 194A))
		return 0;

	/* wait for a change in DSTS */
	retries = 10000;
	while (--retries) {
		reg = dwc3_readl(dwc->regs, DWC3_DSTS);

		if (DWC3_DSTS_USBLNKST(reg) == state)
			return 0;

		udelay(5);
	}

	return -ETIMEDOUT;
}

/**
 * dwc3_ep_inc_trb - increment a trb index.
 * @index: Pointer to the TRB index to increment.
 *
 * The index should never point to the link TRB. After incrementing,
 * if it is point to the link TRB, wrap around to the beginning. The
 * link TRB is always at the last TRB entry.
 */
static void dwc3_ep_inc_trb(u8 *index)
{
	(*index)++;
	if (*index == (DWC3_TRB_NUM - 1))
		*index = 0;
}

/**
 * dwc3_ep_inc_enq - increment endpoint's enqueue pointer
 * @dep: The endpoint whose enqueue pointer we're incrementing
 */
static void dwc3_ep_inc_enq(struct dwc3_ep *dep)
{
	dwc3_ep_inc_trb(&dep->trb_enqueue);
}

/**
 * dwc3_ep_inc_deq - increment endpoint's dequeue pointer
 * @dep: The endpoint whose enqueue pointer we're incrementing
 */
static void dwc3_ep_inc_deq(struct dwc3_ep *dep)
{
	dwc3_ep_inc_trb(&dep->trb_dequeue);
}

static void dwc3_gadget_del_and_unmap_request(struct dwc3_ep *dep,
		struct dwc3_request *req, int status)
{
	struct dwc3			*dwc = dep->dwc;

	list_del(&req->list);
	req->remaining = 0;
	req->needs_extra_trb = false;

	if (req->request.status == -EINPROGRESS)
		req->request.status = status;

	if (req->trb)
		usb_gadget_unmap_request_by_dev(dwc->sysdev,
				&req->request, req->direction);

	req->trb = NULL;
	trace_dwc3_gadget_giveback(req);

	if (dep->number > 1)
		pm_runtime_put(dwc->dev);
}

/**
 * dwc3_gadget_giveback - call struct usb_request's ->complete callback
 * @dep: The endpoint to whom the request belongs to
 * @req: The request we're giving back
 * @status: completion code for the request
 *
 * Must be called with controller's lock held and interrupts disabled. This
 * function will unmap @req and call its ->complete() callback to notify upper
 * layers that it has completed.
 */
void dwc3_gadget_giveback(struct dwc3_ep *dep, struct dwc3_request *req,
		int status)
{
	struct dwc3			*dwc = dep->dwc;

	dwc3_gadget_del_and_unmap_request(dep, req, status);
	req->status = DWC3_REQUEST_STATUS_COMPLETED;

	spin_unlock(&dwc->lock);
	usb_gadget_giveback_request(&dep->endpoint, &req->request);
	spin_lock(&dwc->lock);
}

/**
 * dwc3_send_gadget_generic_command - issue a generic command for the controller
 * @dwc: pointer to the controller context
 * @cmd: the command to be issued
 * @param: command parameter
 *
 * Caller should take care of locking. Issue @cmd with a given @param to @dwc
 * and wait for its completion.
 */
int dwc3_send_gadget_generic_command(struct dwc3 *dwc, unsigned int cmd,
		u32 param)
{
	u32		timeout = 500;
	int		status = 0;
	int		ret = 0;
	u32		reg;

	dwc3_writel(dwc->regs, DWC3_DGCMDPAR, param);
	dwc3_writel(dwc->regs, DWC3_DGCMD, cmd | DWC3_DGCMD_CMDACT);

	do {
		reg = dwc3_readl(dwc->regs, DWC3_DGCMD);
		if (!(reg & DWC3_DGCMD_CMDACT)) {
			status = DWC3_DGCMD_STATUS(reg);
			if (status)
				ret = -EINVAL;
			break;
		}
	} while (--timeout);

	if (!timeout) {
		ret = -ETIMEDOUT;
		status = -ETIMEDOUT;
	}

	trace_dwc3_gadget_generic_cmd(cmd, param, status);

	return ret;
}

static int __dwc3_gadget_wakeup(struct dwc3 *dwc);

/**
 * dwc3_send_gadget_ep_cmd - issue an endpoint command
 * @dep: the endpoint to which the command is going to be issued
 * @cmd: the command to be issued
 * @params: parameters to the command
 *
 * Caller should handle locking. This function will issue @cmd with given
 * @params to @dep and wait for its completion.
 */
int dwc3_send_gadget_ep_cmd(struct dwc3_ep *dep, unsigned int cmd,
		struct dwc3_gadget_ep_cmd_params *params)
{
	const struct usb_endpoint_descriptor *desc = dep->endpoint.desc;
	struct dwc3		*dwc = dep->dwc;
	u32			timeout = 5000;
	u32			saved_config = 0;
	u32			reg;

	int			cmd_status = 0;
	int			ret = -EINVAL;

	/*
	 * When operating in USB 2.0 speeds (HS/FS), if GUSB2PHYCFG.ENBLSLPM or
	 * GUSB2PHYCFG.SUSPHY is set, it must be cleared before issuing an
	 * endpoint command.
	 *
	 * Save and clear both GUSB2PHYCFG.ENBLSLPM and GUSB2PHYCFG.SUSPHY
	 * settings. Restore them after the command is completed.
	 *
	 * DWC_usb3 3.30a and DWC_usb31 1.90a programming guide section 3.2.2
	 */
	if (dwc->gadget->speed <= USB_SPEED_HIGH ||
	    DWC3_DEPCMD_CMD(cmd) == DWC3_DEPCMD_ENDTRANSFER) {
		reg = dwc3_readl(dwc->regs, DWC3_GUSB2PHYCFG(0));
		if (unlikely(reg & DWC3_GUSB2PHYCFG_SUSPHY)) {
			saved_config |= DWC3_GUSB2PHYCFG_SUSPHY;
			reg &= ~DWC3_GUSB2PHYCFG_SUSPHY;
		}

		if (reg & DWC3_GUSB2PHYCFG_ENBLSLPM) {
			saved_config |= DWC3_GUSB2PHYCFG_ENBLSLPM;
			reg &= ~DWC3_GUSB2PHYCFG_ENBLSLPM;
		}

		if (saved_config)
			dwc3_writel(dwc->regs, DWC3_GUSB2PHYCFG(0), reg);
	}

	if (DWC3_DEPCMD_CMD(cmd) == DWC3_DEPCMD_STARTTRANSFER) {
		int link_state;

		/*
		 * Initiate remote wakeup if the link state is in U3 when
		 * operating in SS/SSP or L1/L2 when operating in HS/FS. If the
		 * link state is in U1/U2, no remote wakeup is needed. The Start
		 * Transfer command will initiate the link recovery.
		 */
		link_state = dwc3_gadget_get_link_state(dwc);
		switch (link_state) {
		case DWC3_LINK_STATE_U2:
			if (dwc->gadget->speed >= USB_SPEED_SUPER)
				break;

			fallthrough;
		case DWC3_LINK_STATE_U3:
			ret = __dwc3_gadget_wakeup(dwc);
			dev_WARN_ONCE(dwc->dev, ret, "wakeup failed --> %d\n",
					ret);
			break;
		}
	}

	/*
	 * For some commands such as Update Transfer command, DEPCMDPARn
	 * registers are reserved. Since the driver often sends Update Transfer
	 * command, don't write to DEPCMDPARn to avoid register write delays and
	 * improve performance.
	 */
	if (DWC3_DEPCMD_CMD(cmd) != DWC3_DEPCMD_UPDATETRANSFER) {
		dwc3_writel(dep->regs, DWC3_DEPCMDPAR0, params->param0);
		dwc3_writel(dep->regs, DWC3_DEPCMDPAR1, params->param1);
		dwc3_writel(dep->regs, DWC3_DEPCMDPAR2, params->param2);
	}

	/*
	 * Synopsys Databook 2.60a states in section 6.3.2.5.6 of that if we're
	 * not relying on XferNotReady, we can make use of a special "No
	 * Response Update Transfer" command where we should clear both CmdAct
	 * and CmdIOC bits.
	 *
	 * With this, we don't need to wait for command completion and can
	 * straight away issue further commands to the endpoint.
	 *
	 * NOTICE: We're making an assumption that control endpoints will never
	 * make use of Update Transfer command. This is a safe assumption
	 * because we can never have more than one request at a time with
	 * Control Endpoints. If anybody changes that assumption, this chunk
	 * needs to be updated accordingly.
	 */
	if (DWC3_DEPCMD_CMD(cmd) == DWC3_DEPCMD_UPDATETRANSFER &&
			!usb_endpoint_xfer_isoc(desc))
		cmd &= ~(DWC3_DEPCMD_CMDIOC | DWC3_DEPCMD_CMDACT);
	else
		cmd |= DWC3_DEPCMD_CMDACT;

	dwc3_writel(dep->regs, DWC3_DEPCMD, cmd);

	if (!(cmd & DWC3_DEPCMD_CMDACT) ||
		(DWC3_DEPCMD_CMD(cmd) == DWC3_DEPCMD_ENDTRANSFER &&
		!(cmd & DWC3_DEPCMD_CMDIOC))) {
		ret = 0;
		goto skip_status;
	}

	do {
		reg = dwc3_readl(dep->regs, DWC3_DEPCMD);
		if (!(reg & DWC3_DEPCMD_CMDACT)) {
			cmd_status = DWC3_DEPCMD_STATUS(reg);

			switch (cmd_status) {
			case 0:
				ret = 0;
				break;
			case DEPEVT_TRANSFER_NO_RESOURCE:
				dev_WARN(dwc->dev, "No resource for %s\n",
					 dep->name);
				ret = -EINVAL;
				break;
			case DEPEVT_TRANSFER_BUS_EXPIRY:
				/*
				 * SW issues START TRANSFER command to
				 * isochronous ep with future frame interval. If
				 * future interval time has already passed when
				 * core receives the command, it will respond
				 * with an error status of 'Bus Expiry'.
				 *
				 * Instead of always returning -EINVAL, let's
				 * give a hint to the gadget driver that this is
				 * the case by returning -EAGAIN.
				 */
				ret = -EAGAIN;
				break;
			default:
				dev_WARN(dwc->dev, "UNKNOWN cmd status\n");
			}

			break;
		}
	} while (--timeout);

	if (timeout == 0) {
		ret = -ETIMEDOUT;
		cmd_status = -ETIMEDOUT;
	}

skip_status:
	trace_dwc3_gadget_ep_cmd(dep, cmd, params, cmd_status);

	if (DWC3_DEPCMD_CMD(cmd) == DWC3_DEPCMD_STARTTRANSFER) {
		if (ret == 0)
			dep->flags |= DWC3_EP_TRANSFER_STARTED;

		if (ret != -ETIMEDOUT)
			dwc3_gadget_ep_get_transfer_index(dep);
	}

	if (saved_config) {
		reg = dwc3_readl(dwc->regs, DWC3_GUSB2PHYCFG(0));
		reg |= saved_config;
		dwc3_writel(dwc->regs, DWC3_GUSB2PHYCFG(0), reg);
	}

	return ret;
}

static int dwc3_send_clear_stall_ep_cmd(struct dwc3_ep *dep)
{
	struct dwc3 *dwc = dep->dwc;
	struct dwc3_gadget_ep_cmd_params params;
	u32 cmd = DWC3_DEPCMD_CLEARSTALL;

	/*
	 * As of core revision 2.60a the recommended programming model
	 * is to set the ClearPendIN bit when issuing a Clear Stall EP
	 * command for IN endpoints. This is to prevent an issue where
	 * some (non-compliant) hosts may not send ACK TPs for pending
	 * IN transfers due to a mishandled error condition. Synopsys
	 * STAR 9000614252.
	 */
	if (dep->direction &&
	    !DWC3_VER_IS_PRIOR(DWC3, 260A) &&
	    (dwc->gadget->speed >= USB_SPEED_SUPER))
		cmd |= DWC3_DEPCMD_CLEARPENDIN;

	memset(&params, 0, sizeof(params));

	return dwc3_send_gadget_ep_cmd(dep, cmd, &params);
}

static dma_addr_t dwc3_trb_dma_offset(struct dwc3_ep *dep,
		struct dwc3_trb *trb)
{
	u32		offset = (char *) trb - (char *) dep->trb_pool;

	return dep->trb_pool_dma + offset;
}

static int dwc3_alloc_trb_pool(struct dwc3_ep *dep)
{
	struct dwc3		*dwc = dep->dwc;

	if (dep->trb_pool)
		return 0;

	dep->trb_pool = dma_alloc_coherent(dwc->sysdev,
			sizeof(struct dwc3_trb) * DWC3_TRB_NUM,
			&dep->trb_pool_dma, GFP_KERNEL);
	if (!dep->trb_pool) {
		dev_err(dep->dwc->dev, "failed to allocate trb pool for %s\n",
				dep->name);
		return -ENOMEM;
	}

	return 0;
}

static void dwc3_free_trb_pool(struct dwc3_ep *dep)
{
	struct dwc3		*dwc = dep->dwc;

	dma_free_coherent(dwc->sysdev, sizeof(struct dwc3_trb) * DWC3_TRB_NUM,
			dep->trb_pool, dep->trb_pool_dma);

	dep->trb_pool = NULL;
	dep->trb_pool_dma = 0;
}

static int dwc3_gadget_set_xfer_resource(struct dwc3_ep *dep)
{
	struct dwc3_gadget_ep_cmd_params params;

	memset(&params, 0x00, sizeof(params));

	params.param0 = DWC3_DEPXFERCFG_NUM_XFER_RES(1);

	return dwc3_send_gadget_ep_cmd(dep, DWC3_DEPCMD_SETTRANSFRESOURCE,
			&params);
}

/**
 * dwc3_gadget_start_config - configure ep resources
 * @dep: endpoint that is being enabled
 *
 * Issue a %DWC3_DEPCMD_DEPSTARTCFG command to @dep. After the command's
 * completion, it will set Transfer Resource for all available endpoints.
 *
 * The assignment of transfer resources cannot perfectly follow the data book
 * due to the fact that the controller driver does not have all knowledge of the
 * configuration in advance. It is given this information piecemeal by the
 * composite gadget framework after every SET_CONFIGURATION and
 * SET_INTERFACE. Trying to follow the databook programming model in this
 * scenario can cause errors. For two reasons:
 *
 * 1) The databook says to do %DWC3_DEPCMD_DEPSTARTCFG for every
 * %USB_REQ_SET_CONFIGURATION and %USB_REQ_SET_INTERFACE (8.1.5). This is
 * incorrect in the scenario of multiple interfaces.
 *
 * 2) The databook does not mention doing more %DWC3_DEPCMD_DEPXFERCFG for new
 * endpoint on alt setting (8.1.6).
 *
 * The following simplified method is used instead:
 *
 * All hardware endpoints can be assigned a transfer resource and this setting
 * will stay persistent until either a core reset or hibernation. So whenever we
 * do a %DWC3_DEPCMD_DEPSTARTCFG(0) we can go ahead and do
 * %DWC3_DEPCMD_DEPXFERCFG for every hardware endpoint as well. We are
 * guaranteed that there are as many transfer resources as endpoints.
 *
 * This function is called for each endpoint when it is being enabled but is
 * triggered only when called for EP0-out, which always happens first, and which
 * should only happen in one of the above conditions.
 */
static int dwc3_gadget_start_config(struct dwc3_ep *dep)
{
	struct dwc3_gadget_ep_cmd_params params;
	struct dwc3		*dwc;
	u32			cmd;
	int			i;
	int			ret;

	if (dep->number)
		return 0;

	memset(&params, 0x00, sizeof(params));
	cmd = DWC3_DEPCMD_DEPSTARTCFG;
	dwc = dep->dwc;

	ret = dwc3_send_gadget_ep_cmd(dep, cmd, &params);
	if (ret)
		return ret;

	for (i = 0; i < DWC3_ENDPOINTS_NUM; i++) {
		struct dwc3_ep *dep = dwc->eps[i];

		if (!dep)
			continue;

		ret = dwc3_gadget_set_xfer_resource(dep);
		if (ret)
			return ret;
	}

	return 0;
}

static int dwc3_gadget_set_ep_config(struct dwc3_ep *dep, unsigned int action)
{
	const struct usb_ss_ep_comp_descriptor *comp_desc;
	const struct usb_endpoint_descriptor *desc;
	struct dwc3_gadget_ep_cmd_params params;
	struct dwc3 *dwc = dep->dwc;

	comp_desc = dep->endpoint.comp_desc;
	desc = dep->endpoint.desc;

	memset(&params, 0x00, sizeof(params));

	params.param0 = DWC3_DEPCFG_EP_TYPE(usb_endpoint_type(desc))
		| DWC3_DEPCFG_MAX_PACKET_SIZE(usb_endpoint_maxp(desc));

	/* Burst size is only needed in SuperSpeed mode */
	if (dwc->gadget->speed >= USB_SPEED_SUPER) {
		u32 burst = dep->endpoint.maxburst;

		params.param0 |= DWC3_DEPCFG_BURST_SIZE(burst - 1);
	}

	params.param0 |= action;
	if (action == DWC3_DEPCFG_ACTION_RESTORE)
		params.param2 |= dep->saved_state;

	if (usb_endpoint_xfer_control(desc))
		params.param1 = DWC3_DEPCFG_XFER_COMPLETE_EN;

	if (dep->number <= 1 || usb_endpoint_xfer_isoc(desc))
		params.param1 |= DWC3_DEPCFG_XFER_NOT_READY_EN;

	if (usb_ss_max_streams(comp_desc) && usb_endpoint_xfer_bulk(desc)) {
		params.param1 |= DWC3_DEPCFG_STREAM_CAPABLE
			| DWC3_DEPCFG_XFER_COMPLETE_EN
			| DWC3_DEPCFG_STREAM_EVENT_EN;
		dep->stream_capable = true;
	}

	if (!usb_endpoint_xfer_control(desc))
		params.param1 |= DWC3_DEPCFG_XFER_IN_PROGRESS_EN;

	/*
	 * We are doing 1:1 mapping for endpoints, meaning
	 * Physical Endpoints 2 maps to Logical Endpoint 2 and
	 * so on. We consider the direction bit as part of the physical
	 * endpoint number. So USB endpoint 0x81 is 0x03.
	 */
	params.param1 |= DWC3_DEPCFG_EP_NUMBER(dep->number);

	/*
	 * We must use the lower 16 TX FIFOs even though
	 * HW might have more
	 */
	if (dep->direction)
		params.param0 |= DWC3_DEPCFG_FIFO_NUMBER(dep->number >> 1);

	if (desc->bInterval) {
		u8 bInterval_m1;

		/*
		 * Valid range for DEPCFG.bInterval_m1 is from 0 to 13.
		 *
		 * NOTE: The programming guide incorrectly stated bInterval_m1
		 * must be set to 0 when operating in fullspeed. Internally the
		 * controller does not have this limitation. See DWC_usb3x
		 * programming guide section 3.2.2.1.
		 */
		bInterval_m1 = min_t(u8, desc->bInterval - 1, 13);

		if (usb_endpoint_type(desc) == USB_ENDPOINT_XFER_INT &&
		    dwc->gadget->speed == USB_SPEED_FULL)
			dep->interval = desc->bInterval;
		else
			dep->interval = 1 << (desc->bInterval - 1);

		params.param1 |= DWC3_DEPCFG_BINTERVAL_M1(bInterval_m1);
	}

	return dwc3_send_gadget_ep_cmd(dep, DWC3_DEPCMD_SETEPCONFIG, &params);
}

/**
 * dwc3_gadget_calc_tx_fifo_size - calculates the txfifo size value
 * @dwc: pointer to the DWC3 context
 * @mult: multiplier to be used when calculating the fifo_size
 *
 * Calculates the size value based on the equation below:
 *
 * DWC3 revision 280A and prior:
 * fifo_size = mult * (max_packet / mdwidth) + 1;
 *
 * DWC3 revision 290A and onwards:
 * fifo_size = mult * ((max_packet + mdwidth)/mdwidth + 1) + 1
 *
 * The max packet size is set to 1024, as the txfifo requirements mainly apply
 * to super speed USB use cases.  However, it is safe to overestimate the fifo
 * allocations for other scenarios, i.e. high speed USB.
 */
static int dwc3_gadget_calc_tx_fifo_size(struct dwc3 *dwc, int mult)
{
	int max_packet = 1024;
	int fifo_size;
	int mdwidth;

	mdwidth = dwc3_mdwidth(dwc);

	/* MDWIDTH is represented in bits, we need it in bytes */
	mdwidth >>= 3;

	if (DWC3_VER_IS_PRIOR(DWC3, 290A))
		fifo_size = mult * (max_packet / mdwidth) + 1;
	else
		fifo_size = mult * ((max_packet + mdwidth) / mdwidth) + 1;
	return fifo_size;
}

/**
 * dwc3_gadget_clear_tx_fifos - Clears txfifo allocation
 * @dwc: pointer to the DWC3 context
 *
 * Iterates through all the endpoint registers and clears the previous txfifo
 * allocations.
 */
void dwc3_gadget_clear_tx_fifos(struct dwc3 *dwc)
{
	struct dwc3_ep *dep;
	int fifo_depth;
	int size;
	int num;

	if (!dwc->do_fifo_resize)
		return;

	/* Read ep0IN related TXFIFO size */
	dep = dwc->eps[1];
	size = dwc3_readl(dwc->regs, DWC3_GTXFIFOSIZ(0));
	if (DWC3_IP_IS(DWC3))
		fifo_depth = DWC3_GTXFIFOSIZ_TXFDEP(size);
	else
		fifo_depth = DWC31_GTXFIFOSIZ_TXFDEP(size);

	dwc->last_fifo_depth = fifo_depth;
	/* Clear existing TXFIFO for all IN eps except ep0 */
	for (num = 3; num < min_t(int, dwc->num_eps, DWC3_ENDPOINTS_NUM);
	     num += 2) {
		dep = dwc->eps[num];
		/* Don't change TXFRAMNUM on usb31 version */
		size = DWC3_IP_IS(DWC3) ? 0 :
			dwc3_readl(dwc->regs, DWC3_GTXFIFOSIZ(num >> 1)) &
				   DWC31_GTXFIFOSIZ_TXFRAMNUM;

		dwc3_writel(dwc->regs, DWC3_GTXFIFOSIZ(num >> 1), size);
		dep->flags &= ~DWC3_EP_TXFIFO_RESIZED;
	}
	dwc->num_ep_resized = 0;
}

/*
 * dwc3_gadget_resize_tx_fifos - reallocate fifo spaces for current use-case
 * @dwc: pointer to our context structure
 *
 * This function will a best effort FIFO allocation in order
 * to improve FIFO usage and throughput, while still allowing
 * us to enable as many endpoints as possible.
 *
 * Keep in mind that this operation will be highly dependent
 * on the configured size for RAM1 - which contains TxFifo -,
 * the amount of endpoints enabled on coreConsultant tool, and
 * the width of the Master Bus.
 *
 * In general, FIFO depths are represented with the following equation:
 *
 * fifo_size = mult * ((max_packet + mdwidth)/mdwidth + 1) + 1
 *
 * In conjunction with dwc3_gadget_check_config(), this resizing logic will
 * ensure that all endpoints will have enough internal memory for one max
 * packet per endpoint.
 */
static int dwc3_gadget_resize_tx_fifos(struct dwc3_ep *dep)
{
	struct dwc3 *dwc = dep->dwc;
	int fifo_0_start;
	int ram1_depth;
	int fifo_size;
	int min_depth;
	int num_in_ep;
	int remaining;
	int num_fifos = 1;
	int fifo;
	int tmp;

	if (!dwc->do_fifo_resize)
		return 0;

	/* resize IN endpoints except ep0 */
	if (!usb_endpoint_dir_in(dep->endpoint.desc) || dep->number <= 1)
		return 0;

	/* bail if already resized */
	if (dep->flags & DWC3_EP_TXFIFO_RESIZED)
		return 0;

	ram1_depth = DWC3_RAM1_DEPTH(dwc->hwparams.hwparams7);

	if ((dep->endpoint.maxburst > 1 &&
	     usb_endpoint_xfer_bulk(dep->endpoint.desc)) ||
	    usb_endpoint_xfer_isoc(dep->endpoint.desc))
		num_fifos = 3;

	if (dep->endpoint.maxburst > 6 &&
	    (usb_endpoint_xfer_bulk(dep->endpoint.desc) ||
	     usb_endpoint_xfer_isoc(dep->endpoint.desc)) && DWC3_IP_IS(DWC31))
		num_fifos = dwc->tx_fifo_resize_max_num;

	/* FIFO size for a single buffer */
	fifo = dwc3_gadget_calc_tx_fifo_size(dwc, 1);

	/* Calculate the number of remaining EPs w/o any FIFO */
	num_in_ep = dwc->max_cfg_eps;
	num_in_ep -= dwc->num_ep_resized;

	/* Reserve at least one FIFO for the number of IN EPs */
	min_depth = num_in_ep * (fifo + 1);
	remaining = ram1_depth - min_depth - dwc->last_fifo_depth;
	remaining = max_t(int, 0, remaining);
	/*
	 * We've already reserved 1 FIFO per EP, so check what we can fit in
	 * addition to it.  If there is not enough remaining space, allocate
	 * all the remaining space to the EP.
	 */
	fifo_size = (num_fifos - 1) * fifo;
	if (remaining < fifo_size)
		fifo_size = remaining;

	fifo_size += fifo;
	/* Last increment according to the TX FIFO size equation */
	fifo_size++;

	/* Check if TXFIFOs start at non-zero addr */
	tmp = dwc3_readl(dwc->regs, DWC3_GTXFIFOSIZ(0));
	fifo_0_start = DWC3_GTXFIFOSIZ_TXFSTADDR(tmp);

	fifo_size |= (fifo_0_start + (dwc->last_fifo_depth << 16));
	if (DWC3_IP_IS(DWC3))
		dwc->last_fifo_depth += DWC3_GTXFIFOSIZ_TXFDEP(fifo_size);
	else
		dwc->last_fifo_depth += DWC31_GTXFIFOSIZ_TXFDEP(fifo_size);

	/* Check fifo size allocation doesn't exceed available RAM size. */
	if (dwc->last_fifo_depth >= ram1_depth) {
		dev_err(dwc->dev, "Fifosize(%d) > RAM size(%d) %s depth:%d\n",
			dwc->last_fifo_depth, ram1_depth,
			dep->endpoint.name, fifo_size);
		if (DWC3_IP_IS(DWC3))
			fifo_size = DWC3_GTXFIFOSIZ_TXFDEP(fifo_size);
		else
			fifo_size = DWC31_GTXFIFOSIZ_TXFDEP(fifo_size);

		dwc->last_fifo_depth -= fifo_size;
		return -ENOMEM;
	}

	dwc3_writel(dwc->regs, DWC3_GTXFIFOSIZ(dep->number >> 1), fifo_size);
	dep->flags |= DWC3_EP_TXFIFO_RESIZED;
	dwc->num_ep_resized++;

	return 0;
}

/**
 * __dwc3_gadget_ep_enable - initializes a hw endpoint
 * @dep: endpoint to be initialized
 * @action: one of INIT, MODIFY or RESTORE
 *
 * Caller should take care of locking. Execute all necessary commands to
 * initialize a HW endpoint so it can be used by a gadget driver.
 */
static int __dwc3_gadget_ep_enable(struct dwc3_ep *dep, unsigned int action)
{
	const struct usb_endpoint_descriptor *desc = dep->endpoint.desc;
	struct dwc3		*dwc = dep->dwc;

	u32			reg;
	int			ret;

	if (!(dep->flags & DWC3_EP_ENABLED)) {
		ret = dwc3_gadget_resize_tx_fifos(dep);
		if (ret)
			return ret;

		ret = dwc3_gadget_start_config(dep);
		if (ret)
			return ret;
	}

	ret = dwc3_gadget_set_ep_config(dep, action);
	if (ret)
		return ret;

	if (!(dep->flags & DWC3_EP_ENABLED)) {
		struct dwc3_trb	*trb_st_hw;
		struct dwc3_trb	*trb_link;

		dep->type = usb_endpoint_type(desc);
		dep->flags |= DWC3_EP_ENABLED;

		reg = dwc3_readl(dwc->regs, DWC3_DALEPENA);
		reg |= DWC3_DALEPENA_EP(dep->number);
		dwc3_writel(dwc->regs, DWC3_DALEPENA, reg);

		dep->trb_dequeue = 0;
		dep->trb_enqueue = 0;

		if (usb_endpoint_xfer_control(desc))
			goto out;

		/* Initialize the TRB ring */
		memset(dep->trb_pool, 0,
		       sizeof(struct dwc3_trb) * DWC3_TRB_NUM);

		/* Link TRB. The HWO bit is never reset */
		trb_st_hw = &dep->trb_pool[0];

		trb_link = &dep->trb_pool[DWC3_TRB_NUM - 1];
		trb_link->bpl = lower_32_bits(dwc3_trb_dma_offset(dep, trb_st_hw));
		trb_link->bph = upper_32_bits(dwc3_trb_dma_offset(dep, trb_st_hw));
		trb_link->ctrl |= DWC3_TRBCTL_LINK_TRB;
		trb_link->ctrl |= DWC3_TRB_CTRL_HWO;
	}

	/*
	 * Issue StartTransfer here with no-op TRB so we can always rely on No
	 * Response Update Transfer command.
	 */
	if (usb_endpoint_xfer_bulk(desc) ||
			usb_endpoint_xfer_int(desc)) {
		struct dwc3_gadget_ep_cmd_params params;
		struct dwc3_trb	*trb;
		dma_addr_t trb_dma;
		u32 cmd;

		memset(&params, 0, sizeof(params));
		trb = &dep->trb_pool[0];
		trb_dma = dwc3_trb_dma_offset(dep, trb);

		params.param0 = upper_32_bits(trb_dma);
		params.param1 = lower_32_bits(trb_dma);

		cmd = DWC3_DEPCMD_STARTTRANSFER;

		ret = dwc3_send_gadget_ep_cmd(dep, cmd, &params);
		if (ret < 0)
			return ret;

		if (dep->stream_capable) {
			/*
			 * For streams, at start, there maybe a race where the
			 * host primes the endpoint before the function driver
			 * queues a request to initiate a stream. In that case,
			 * the controller will not see the prime to generate the
			 * ERDY and start stream. To workaround this, issue a
			 * no-op TRB as normal, but end it immediately. As a
			 * result, when the function driver queues the request,
			 * the next START_TRANSFER command will cause the
			 * controller to generate an ERDY to initiate the
			 * stream.
			 */
			dwc3_stop_active_transfer(dep, true, true);

			/*
			 * All stream eps will reinitiate stream on NoStream
			 * rejection until we can determine that the host can
			 * prime after the first transfer.
			 *
			 * However, if the controller is capable of
			 * TXF_FLUSH_BYPASS, then IN direction endpoints will
			 * automatically restart the stream without the driver
			 * initiation.
			 */
			if (!dep->direction ||
			    !(dwc->hwparams.hwparams9 &
			      DWC3_GHWPARAMS9_DEV_TXF_FLUSH_BYPASS))
				dep->flags |= DWC3_EP_FORCE_RESTART_STREAM;
		}
	}

out:
	trace_dwc3_gadget_ep_enable(dep);

	return 0;
}

<<<<<<< HEAD
static void dwc3_remove_requests(struct dwc3 *dwc, struct dwc3_ep *dep, int status)
=======
void dwc3_remove_requests(struct dwc3 *dwc, struct dwc3_ep *dep, int status)
>>>>>>> 2cb8e624
{
	struct dwc3_request		*req;

	dwc3_stop_active_transfer(dep, true, false);

	/* If endxfer is delayed, avoid unmapping requests */
	if (dep->flags & DWC3_EP_DELAY_STOP)
		return;

	/* - giveback all requests to gadget driver */
	while (!list_empty(&dep->started_list)) {
		req = next_request(&dep->started_list);

		dwc3_gadget_giveback(dep, req, status);
	}

	while (!list_empty(&dep->pending_list)) {
		req = next_request(&dep->pending_list);

		dwc3_gadget_giveback(dep, req, status);
	}

	while (!list_empty(&dep->cancelled_list)) {
		req = next_request(&dep->cancelled_list);

		dwc3_gadget_giveback(dep, req, status);
	}
}

/**
 * __dwc3_gadget_ep_disable - disables a hw endpoint
 * @dep: the endpoint to disable
 *
 * This function undoes what __dwc3_gadget_ep_enable did and also removes
 * requests which are currently being processed by the hardware and those which
 * are not yet scheduled.
 *
 * Caller should take care of locking.
 */
static int __dwc3_gadget_ep_disable(struct dwc3_ep *dep)
{
	struct dwc3		*dwc = dep->dwc;
	u32			reg;
	u32			mask;

	trace_dwc3_gadget_ep_disable(dep);

	/* make sure HW endpoint isn't stalled */
	if (dep->flags & DWC3_EP_STALL)
		__dwc3_gadget_ep_set_halt(dep, 0, false);

	reg = dwc3_readl(dwc->regs, DWC3_DALEPENA);
	reg &= ~DWC3_DALEPENA_EP(dep->number);
	dwc3_writel(dwc->regs, DWC3_DALEPENA, reg);

	dwc3_remove_requests(dwc, dep, -ESHUTDOWN);

	dep->stream_capable = false;
	dep->type = 0;
<<<<<<< HEAD
	dep->flags &= DWC3_EP_TXFIFO_RESIZED;
=======
	mask = DWC3_EP_TXFIFO_RESIZED;
	/*
	 * dwc3_remove_requests() can exit early if DWC3 EP delayed stop is
	 * set.  Do not clear DEP flags, so that the end transfer command will
	 * be reattempted during the next SETUP stage.
	 */
	if (dep->flags & DWC3_EP_DELAY_STOP)
		mask |= (DWC3_EP_DELAY_STOP | DWC3_EP_TRANSFER_STARTED);
	dep->flags &= mask;
>>>>>>> 2cb8e624

	/* Clear out the ep descriptors for non-ep0 */
	if (dep->number > 1) {
		dep->endpoint.comp_desc = NULL;
		dep->endpoint.desc = NULL;
	}

	return 0;
}

/* -------------------------------------------------------------------------- */

static int dwc3_gadget_ep0_enable(struct usb_ep *ep,
		const struct usb_endpoint_descriptor *desc)
{
	return -EINVAL;
}

static int dwc3_gadget_ep0_disable(struct usb_ep *ep)
{
	return -EINVAL;
}

/* -------------------------------------------------------------------------- */

static int dwc3_gadget_ep_enable(struct usb_ep *ep,
		const struct usb_endpoint_descriptor *desc)
{
	struct dwc3_ep			*dep;
	struct dwc3			*dwc;
	unsigned long			flags;
	int				ret;

	if (!ep || !desc || desc->bDescriptorType != USB_DT_ENDPOINT) {
		pr_debug("dwc3: invalid parameters\n");
		return -EINVAL;
	}

	if (!desc->wMaxPacketSize) {
		pr_debug("dwc3: missing wMaxPacketSize\n");
		return -EINVAL;
	}

	dep = to_dwc3_ep(ep);
	dwc = dep->dwc;

	if (dev_WARN_ONCE(dwc->dev, dep->flags & DWC3_EP_ENABLED,
					"%s is already enabled\n",
					dep->name))
		return 0;

	spin_lock_irqsave(&dwc->lock, flags);
	ret = __dwc3_gadget_ep_enable(dep, DWC3_DEPCFG_ACTION_INIT);
	spin_unlock_irqrestore(&dwc->lock, flags);

	return ret;
}

static int dwc3_gadget_ep_disable(struct usb_ep *ep)
{
	struct dwc3_ep			*dep;
	struct dwc3			*dwc;
	unsigned long			flags;
	int				ret;

	if (!ep) {
		pr_debug("dwc3: invalid parameters\n");
		return -EINVAL;
	}

	dep = to_dwc3_ep(ep);
	dwc = dep->dwc;

	if (dev_WARN_ONCE(dwc->dev, !(dep->flags & DWC3_EP_ENABLED),
					"%s is already disabled\n",
					dep->name))
		return 0;

	spin_lock_irqsave(&dwc->lock, flags);
	ret = __dwc3_gadget_ep_disable(dep);
	spin_unlock_irqrestore(&dwc->lock, flags);

	return ret;
}

static struct usb_request *dwc3_gadget_ep_alloc_request(struct usb_ep *ep,
		gfp_t gfp_flags)
{
	struct dwc3_request		*req;
	struct dwc3_ep			*dep = to_dwc3_ep(ep);

	req = kzalloc(sizeof(*req), gfp_flags);
	if (!req)
		return NULL;

	req->direction	= dep->direction;
	req->epnum	= dep->number;
	req->dep	= dep;
	req->status	= DWC3_REQUEST_STATUS_UNKNOWN;

	trace_dwc3_alloc_request(req);

	return &req->request;
}

static void dwc3_gadget_ep_free_request(struct usb_ep *ep,
		struct usb_request *request)
{
	struct dwc3_request		*req = to_dwc3_request(request);

	trace_dwc3_free_request(req);
	kfree(req);
}

/**
 * dwc3_ep_prev_trb - returns the previous TRB in the ring
 * @dep: The endpoint with the TRB ring
 * @index: The index of the current TRB in the ring
 *
 * Returns the TRB prior to the one pointed to by the index. If the
 * index is 0, we will wrap backwards, skip the link TRB, and return
 * the one just before that.
 */
static struct dwc3_trb *dwc3_ep_prev_trb(struct dwc3_ep *dep, u8 index)
{
	u8 tmp = index;

	if (!tmp)
		tmp = DWC3_TRB_NUM - 1;

	return &dep->trb_pool[tmp - 1];
}

static u32 dwc3_calc_trbs_left(struct dwc3_ep *dep)
{
	u8			trbs_left;

	/*
	 * If the enqueue & dequeue are equal then the TRB ring is either full
	 * or empty. It's considered full when there are DWC3_TRB_NUM-1 of TRBs
	 * pending to be processed by the driver.
	 */
	if (dep->trb_enqueue == dep->trb_dequeue) {
		/*
		 * If there is any request remained in the started_list at
		 * this point, that means there is no TRB available.
		 */
		if (!list_empty(&dep->started_list))
			return 0;

		return DWC3_TRB_NUM - 1;
	}

	trbs_left = dep->trb_dequeue - dep->trb_enqueue;
	trbs_left &= (DWC3_TRB_NUM - 1);

	if (dep->trb_dequeue < dep->trb_enqueue)
		trbs_left--;

	return trbs_left;
}

/**
 * dwc3_prepare_one_trb - setup one TRB from one request
 * @dep: endpoint for which this request is prepared
 * @req: dwc3_request pointer
 * @trb_length: buffer size of the TRB
 * @chain: should this TRB be chained to the next?
 * @node: only for isochronous endpoints. First TRB needs different type.
 * @use_bounce_buffer: set to use bounce buffer
 * @must_interrupt: set to interrupt on TRB completion
 */
static void dwc3_prepare_one_trb(struct dwc3_ep *dep,
		struct dwc3_request *req, unsigned int trb_length,
		unsigned int chain, unsigned int node, bool use_bounce_buffer,
		bool must_interrupt)
{
	struct dwc3_trb		*trb;
	dma_addr_t		dma;
	unsigned int		stream_id = req->request.stream_id;
	unsigned int		short_not_ok = req->request.short_not_ok;
	unsigned int		no_interrupt = req->request.no_interrupt;
	unsigned int		is_last = req->request.is_last;
	struct dwc3		*dwc = dep->dwc;
	struct usb_gadget	*gadget = dwc->gadget;
	enum usb_device_speed	speed = gadget->speed;

	if (use_bounce_buffer)
		dma = dep->dwc->bounce_addr;
	else if (req->request.num_sgs > 0)
		dma = sg_dma_address(req->start_sg);
	else
		dma = req->request.dma;

	trb = &dep->trb_pool[dep->trb_enqueue];

	if (!req->trb) {
		dwc3_gadget_move_started_request(req);
		req->trb = trb;
		req->trb_dma = dwc3_trb_dma_offset(dep, trb);
	}

	req->num_trbs++;

	trb->size = DWC3_TRB_SIZE_LENGTH(trb_length);
	trb->bpl = lower_32_bits(dma);
	trb->bph = upper_32_bits(dma);

	switch (usb_endpoint_type(dep->endpoint.desc)) {
	case USB_ENDPOINT_XFER_CONTROL:
		trb->ctrl = DWC3_TRBCTL_CONTROL_SETUP;
		break;

	case USB_ENDPOINT_XFER_ISOC:
		if (!node) {
			trb->ctrl = DWC3_TRBCTL_ISOCHRONOUS_FIRST;

			/*
			 * USB Specification 2.0 Section 5.9.2 states that: "If
			 * there is only a single transaction in the microframe,
			 * only a DATA0 data packet PID is used.  If there are
			 * two transactions per microframe, DATA1 is used for
			 * the first transaction data packet and DATA0 is used
			 * for the second transaction data packet.  If there are
			 * three transactions per microframe, DATA2 is used for
			 * the first transaction data packet, DATA1 is used for
			 * the second, and DATA0 is used for the third."
			 *
			 * IOW, we should satisfy the following cases:
			 *
			 * 1) length <= maxpacket
			 *	- DATA0
			 *
			 * 2) maxpacket < length <= (2 * maxpacket)
			 *	- DATA1, DATA0
			 *
			 * 3) (2 * maxpacket) < length <= (3 * maxpacket)
			 *	- DATA2, DATA1, DATA0
			 */
			if (speed == USB_SPEED_HIGH) {
				struct usb_ep *ep = &dep->endpoint;
				unsigned int mult = 2;
				unsigned int maxp = usb_endpoint_maxp(ep->desc);

				if (req->request.length <= (2 * maxp))
					mult--;

				if (req->request.length <= maxp)
					mult--;

				trb->size |= DWC3_TRB_SIZE_PCM1(mult);
			}
		} else {
			trb->ctrl = DWC3_TRBCTL_ISOCHRONOUS;
		}

		if (!no_interrupt && !chain)
			trb->ctrl |= DWC3_TRB_CTRL_ISP_IMI;
		break;

	case USB_ENDPOINT_XFER_BULK:
	case USB_ENDPOINT_XFER_INT:
		trb->ctrl = DWC3_TRBCTL_NORMAL;
		break;
	default:
		/*
		 * This is only possible with faulty memory because we
		 * checked it already :)
		 */
		dev_WARN(dwc->dev, "Unknown endpoint type %d\n",
				usb_endpoint_type(dep->endpoint.desc));
	}

	/*
	 * Enable Continue on Short Packet
	 * when endpoint is not a stream capable
	 */
	if (usb_endpoint_dir_out(dep->endpoint.desc)) {
		if (!dep->stream_capable)
			trb->ctrl |= DWC3_TRB_CTRL_CSP;

		if (short_not_ok)
			trb->ctrl |= DWC3_TRB_CTRL_ISP_IMI;
	}

	/* All TRBs setup for MST must set CSP=1 when LST=0 */
	if (dep->stream_capable && DWC3_MST_CAPABLE(&dwc->hwparams))
		trb->ctrl |= DWC3_TRB_CTRL_CSP;

	if ((!no_interrupt && !chain) || must_interrupt)
		trb->ctrl |= DWC3_TRB_CTRL_IOC;

	if (chain)
		trb->ctrl |= DWC3_TRB_CTRL_CHN;
	else if (dep->stream_capable && is_last &&
		 !DWC3_MST_CAPABLE(&dwc->hwparams))
		trb->ctrl |= DWC3_TRB_CTRL_LST;

	if (usb_endpoint_xfer_bulk(dep->endpoint.desc) && dep->stream_capable)
		trb->ctrl |= DWC3_TRB_CTRL_SID_SOFN(stream_id);

	/*
	 * As per data book 4.2.3.2TRB Control Bit Rules section
	 *
	 * The controller autonomously checks the HWO field of a TRB to determine if the
	 * entire TRB is valid. Therefore, software must ensure that the rest of the TRB
	 * is valid before setting the HWO field to '1'. In most systems, this means that
	 * software must update the fourth DWORD of a TRB last.
	 *
	 * However there is a possibility of CPU re-ordering here which can cause
	 * controller to observe the HWO bit set prematurely.
	 * Add a write memory barrier to prevent CPU re-ordering.
	 */
	wmb();
	trb->ctrl |= DWC3_TRB_CTRL_HWO;

	dwc3_ep_inc_enq(dep);

	trace_dwc3_prepare_trb(dep, trb);
}

static bool dwc3_needs_extra_trb(struct dwc3_ep *dep, struct dwc3_request *req)
{
	unsigned int maxp = usb_endpoint_maxp(dep->endpoint.desc);
	unsigned int rem = req->request.length % maxp;

	if ((req->request.length && req->request.zero && !rem &&
			!usb_endpoint_xfer_isoc(dep->endpoint.desc)) ||
			(!req->direction && rem))
		return true;

	return false;
}

/**
 * dwc3_prepare_last_sg - prepare TRBs for the last SG entry
 * @dep: The endpoint that the request belongs to
 * @req: The request to prepare
 * @entry_length: The last SG entry size
 * @node: Indicates whether this is not the first entry (for isoc only)
 *
 * Return the number of TRBs prepared.
 */
static int dwc3_prepare_last_sg(struct dwc3_ep *dep,
		struct dwc3_request *req, unsigned int entry_length,
		unsigned int node)
{
	unsigned int maxp = usb_endpoint_maxp(dep->endpoint.desc);
	unsigned int rem = req->request.length % maxp;
	unsigned int num_trbs = 1;

	if (dwc3_needs_extra_trb(dep, req))
		num_trbs++;

	if (dwc3_calc_trbs_left(dep) < num_trbs)
		return 0;

	req->needs_extra_trb = num_trbs > 1;

	/* Prepare a normal TRB */
	if (req->direction || req->request.length)
		dwc3_prepare_one_trb(dep, req, entry_length,
				req->needs_extra_trb, node, false, false);

	/* Prepare extra TRBs for ZLP and MPS OUT transfer alignment */
	if ((!req->direction && !req->request.length) || req->needs_extra_trb)
		dwc3_prepare_one_trb(dep, req,
				req->direction ? 0 : maxp - rem,
				false, 1, true, false);

	return num_trbs;
}

static int dwc3_prepare_trbs_sg(struct dwc3_ep *dep,
		struct dwc3_request *req)
{
	struct scatterlist *sg = req->start_sg;
	struct scatterlist *s;
	int		i;
	unsigned int length = req->request.length;
	unsigned int remaining = req->request.num_mapped_sgs
		- req->num_queued_sgs;
	unsigned int num_trbs = req->num_trbs;
	bool needs_extra_trb = dwc3_needs_extra_trb(dep, req);

	/*
	 * If we resume preparing the request, then get the remaining length of
	 * the request and resume where we left off.
	 */
	for_each_sg(req->request.sg, s, req->num_queued_sgs, i)
		length -= sg_dma_len(s);

	for_each_sg(sg, s, remaining, i) {
		unsigned int num_trbs_left = dwc3_calc_trbs_left(dep);
		unsigned int trb_length;
		bool must_interrupt = false;
		bool last_sg = false;

		trb_length = min_t(unsigned int, length, sg_dma_len(s));

		length -= trb_length;

		/*
		 * IOMMU driver is coalescing the list of sgs which shares a
		 * page boundary into one and giving it to USB driver. With
		 * this the number of sgs mapped is not equal to the number of
		 * sgs passed. So mark the chain bit to false if it isthe last
		 * mapped sg.
		 */
		if ((i == remaining - 1) || !length)
			last_sg = true;

		if (!num_trbs_left)
			break;

		if (last_sg) {
			if (!dwc3_prepare_last_sg(dep, req, trb_length, i))
				break;
		} else {
			/*
			 * Look ahead to check if we have enough TRBs for the
			 * next SG entry. If not, set interrupt on this TRB to
			 * resume preparing the next SG entry when more TRBs are
			 * free.
			 */
			if (num_trbs_left == 1 || (needs_extra_trb &&
					num_trbs_left <= 2 &&
					sg_dma_len(sg_next(s)) >= length))
				must_interrupt = true;

			dwc3_prepare_one_trb(dep, req, trb_length, 1, i, false,
					must_interrupt);
		}

		/*
		 * There can be a situation where all sgs in sglist are not
		 * queued because of insufficient trb number. To handle this
		 * case, update start_sg to next sg to be queued, so that
		 * we have free trbs we can continue queuing from where we
		 * previously stopped
		 */
		if (!last_sg)
			req->start_sg = sg_next(s);

		req->num_queued_sgs++;
		req->num_pending_sgs--;

		/*
		 * The number of pending SG entries may not correspond to the
		 * number of mapped SG entries. If all the data are queued, then
		 * don't include unused SG entries.
		 */
		if (length == 0) {
			req->num_pending_sgs = 0;
			break;
		}

		if (must_interrupt)
			break;
	}

	return req->num_trbs - num_trbs;
}

static int dwc3_prepare_trbs_linear(struct dwc3_ep *dep,
		struct dwc3_request *req)
{
	return dwc3_prepare_last_sg(dep, req, req->request.length, 0);
}

/*
 * dwc3_prepare_trbs - setup TRBs from requests
 * @dep: endpoint for which requests are being prepared
 *
 * The function goes through the requests list and sets up TRBs for the
 * transfers. The function returns once there are no more TRBs available or
 * it runs out of requests.
 *
 * Returns the number of TRBs prepared or negative errno.
 */
static int dwc3_prepare_trbs(struct dwc3_ep *dep)
{
	struct dwc3_request	*req, *n;
	int			ret = 0;

	BUILD_BUG_ON_NOT_POWER_OF_2(DWC3_TRB_NUM);

	/*
	 * We can get in a situation where there's a request in the started list
	 * but there weren't enough TRBs to fully kick it in the first time
	 * around, so it has been waiting for more TRBs to be freed up.
	 *
	 * In that case, we should check if we have a request with pending_sgs
	 * in the started list and prepare TRBs for that request first,
	 * otherwise we will prepare TRBs completely out of order and that will
	 * break things.
	 */
	list_for_each_entry(req, &dep->started_list, list) {
		if (req->num_pending_sgs > 0) {
			ret = dwc3_prepare_trbs_sg(dep, req);
			if (!ret || req->num_pending_sgs)
				return ret;
		}

		if (!dwc3_calc_trbs_left(dep))
			return ret;

		/*
		 * Don't prepare beyond a transfer. In DWC_usb32, its transfer
		 * burst capability may try to read and use TRBs beyond the
		 * active transfer instead of stopping.
		 */
		if (dep->stream_capable && req->request.is_last &&
		    !DWC3_MST_CAPABLE(&dep->dwc->hwparams))
			return ret;
	}

	list_for_each_entry_safe(req, n, &dep->pending_list, list) {
		struct dwc3	*dwc = dep->dwc;

		ret = usb_gadget_map_request_by_dev(dwc->sysdev, &req->request,
						    dep->direction);
		if (ret)
			return ret;

		req->sg			= req->request.sg;
		req->start_sg		= req->sg;
		req->num_queued_sgs	= 0;
		req->num_pending_sgs	= req->request.num_mapped_sgs;

		if (req->num_pending_sgs > 0) {
			ret = dwc3_prepare_trbs_sg(dep, req);
			if (req->num_pending_sgs)
				return ret;
		} else {
			ret = dwc3_prepare_trbs_linear(dep, req);
		}

		if (!ret || !dwc3_calc_trbs_left(dep))
			return ret;

		/*
		 * Don't prepare beyond a transfer. In DWC_usb32, its transfer
		 * burst capability may try to read and use TRBs beyond the
		 * active transfer instead of stopping.
		 */
		if (dep->stream_capable && req->request.is_last &&
		    !DWC3_MST_CAPABLE(&dwc->hwparams))
			return ret;
	}

	return ret;
}

static void dwc3_gadget_ep_cleanup_cancelled_requests(struct dwc3_ep *dep);

static int __dwc3_gadget_kick_transfer(struct dwc3_ep *dep)
{
	struct dwc3_gadget_ep_cmd_params params;
	struct dwc3_request		*req;
	int				starting;
	int				ret;
	u32				cmd;

	/*
	 * Note that it's normal to have no new TRBs prepared (i.e. ret == 0).
	 * This happens when we need to stop and restart a transfer such as in
	 * the case of reinitiating a stream or retrying an isoc transfer.
	 */
	ret = dwc3_prepare_trbs(dep);
	if (ret < 0)
		return ret;

	starting = !(dep->flags & DWC3_EP_TRANSFER_STARTED);

	/*
	 * If there's no new TRB prepared and we don't need to restart a
	 * transfer, there's no need to update the transfer.
	 */
	if (!ret && !starting)
		return ret;

	req = next_request(&dep->started_list);
	if (!req) {
		dep->flags |= DWC3_EP_PENDING_REQUEST;
		return 0;
	}

	memset(&params, 0, sizeof(params));

	if (starting) {
		params.param0 = upper_32_bits(req->trb_dma);
		params.param1 = lower_32_bits(req->trb_dma);
		cmd = DWC3_DEPCMD_STARTTRANSFER;

		if (dep->stream_capable)
			cmd |= DWC3_DEPCMD_PARAM(req->request.stream_id);

		if (usb_endpoint_xfer_isoc(dep->endpoint.desc))
			cmd |= DWC3_DEPCMD_PARAM(dep->frame_number);
	} else {
		cmd = DWC3_DEPCMD_UPDATETRANSFER |
			DWC3_DEPCMD_PARAM(dep->resource_index);
	}

	ret = dwc3_send_gadget_ep_cmd(dep, cmd, &params);
	if (ret < 0) {
		struct dwc3_request *tmp;

		if (ret == -EAGAIN)
			return ret;

		dwc3_stop_active_transfer(dep, true, true);

		list_for_each_entry_safe(req, tmp, &dep->started_list, list)
			dwc3_gadget_move_cancelled_request(req, DWC3_REQUEST_STATUS_DEQUEUED);

		/* If ep isn't started, then there's no end transfer pending */
		if (!(dep->flags & DWC3_EP_END_TRANSFER_PENDING))
			dwc3_gadget_ep_cleanup_cancelled_requests(dep);

		return ret;
	}

	if (dep->stream_capable && req->request.is_last &&
	    !DWC3_MST_CAPABLE(&dep->dwc->hwparams))
		dep->flags |= DWC3_EP_WAIT_TRANSFER_COMPLETE;

	return 0;
}

static int __dwc3_gadget_get_frame(struct dwc3 *dwc)
{
	u32			reg;

	reg = dwc3_readl(dwc->regs, DWC3_DSTS);
	return DWC3_DSTS_SOFFN(reg);
}

/**
 * __dwc3_stop_active_transfer - stop the current active transfer
 * @dep: isoc endpoint
 * @force: set forcerm bit in the command
 * @interrupt: command complete interrupt after End Transfer command
 *
 * When setting force, the ForceRM bit will be set. In that case
 * the controller won't update the TRB progress on command
 * completion. It also won't clear the HWO bit in the TRB.
 * The command will also not complete immediately in that case.
 */
static int __dwc3_stop_active_transfer(struct dwc3_ep *dep, bool force, bool interrupt)
{
	struct dwc3_gadget_ep_cmd_params params;
	u32 cmd;
	int ret;

	cmd = DWC3_DEPCMD_ENDTRANSFER;
	cmd |= force ? DWC3_DEPCMD_HIPRI_FORCERM : 0;
	cmd |= interrupt ? DWC3_DEPCMD_CMDIOC : 0;
	cmd |= DWC3_DEPCMD_PARAM(dep->resource_index);
	memset(&params, 0, sizeof(params));
	ret = dwc3_send_gadget_ep_cmd(dep, cmd, &params);
	/*
	 * If the End Transfer command was timed out while the device is
	 * not in SETUP phase, it's possible that an incoming Setup packet
	 * may prevent the command's completion. Let's retry when the
	 * ep0state returns to EP0_SETUP_PHASE.
	 */
	if (ret == -ETIMEDOUT && dep->dwc->ep0state != EP0_SETUP_PHASE) {
		dep->flags |= DWC3_EP_DELAY_STOP;
		return 0;
	}
	WARN_ON_ONCE(ret);
	dep->resource_index = 0;

	if (!interrupt)
		dep->flags &= ~DWC3_EP_TRANSFER_STARTED;
	else if (!ret)
		dep->flags |= DWC3_EP_END_TRANSFER_PENDING;

	return ret;
}

/**
 * dwc3_gadget_start_isoc_quirk - workaround invalid frame number
 * @dep: isoc endpoint
 *
 * This function tests for the correct combination of BIT[15:14] from the 16-bit
 * microframe number reported by the XferNotReady event for the future frame
 * number to start the isoc transfer.
 *
 * In DWC_usb31 version 1.70a-ea06 and prior, for highspeed and fullspeed
 * isochronous IN, BIT[15:14] of the 16-bit microframe number reported by the
 * XferNotReady event are invalid. The driver uses this number to schedule the
 * isochronous transfer and passes it to the START TRANSFER command. Because
 * this number is invalid, the command may fail. If BIT[15:14] matches the
 * internal 16-bit microframe, the START TRANSFER command will pass and the
 * transfer will start at the scheduled time, if it is off by 1, the command
 * will still pass, but the transfer will start 2 seconds in the future. For all
 * other conditions, the START TRANSFER command will fail with bus-expiry.
 *
 * In order to workaround this issue, we can test for the correct combination of
 * BIT[15:14] by sending START TRANSFER commands with different values of
 * BIT[15:14]: 'b00, 'b01, 'b10, and 'b11. Each combination is 2^14 uframe apart
 * (or 2 seconds). 4 seconds into the future will result in a bus-expiry status.
 * As the result, within the 4 possible combinations for BIT[15:14], there will
 * be 2 successful and 2 failure START COMMAND status. One of the 2 successful
 * command status will result in a 2-second delay start. The smaller BIT[15:14]
 * value is the correct combination.
 *
 * Since there are only 4 outcomes and the results are ordered, we can simply
 * test 2 START TRANSFER commands with BIT[15:14] combinations 'b00 and 'b01 to
 * deduce the smaller successful combination.
 *
 * Let test0 = test status for combination 'b00 and test1 = test status for 'b01
 * of BIT[15:14]. The correct combination is as follow:
 *
 * if test0 fails and test1 passes, BIT[15:14] is 'b01
 * if test0 fails and test1 fails, BIT[15:14] is 'b10
 * if test0 passes and test1 fails, BIT[15:14] is 'b11
 * if test0 passes and test1 passes, BIT[15:14] is 'b00
 *
 * Synopsys STAR 9001202023: Wrong microframe number for isochronous IN
 * endpoints.
 */
static int dwc3_gadget_start_isoc_quirk(struct dwc3_ep *dep)
{
	int cmd_status = 0;
	bool test0;
	bool test1;

	while (dep->combo_num < 2) {
		struct dwc3_gadget_ep_cmd_params params;
		u32 test_frame_number;
		u32 cmd;

		/*
		 * Check if we can start isoc transfer on the next interval or
		 * 4 uframes in the future with BIT[15:14] as dep->combo_num
		 */
		test_frame_number = dep->frame_number & DWC3_FRNUMBER_MASK;
		test_frame_number |= dep->combo_num << 14;
		test_frame_number += max_t(u32, 4, dep->interval);

		params.param0 = upper_32_bits(dep->dwc->bounce_addr);
		params.param1 = lower_32_bits(dep->dwc->bounce_addr);

		cmd = DWC3_DEPCMD_STARTTRANSFER;
		cmd |= DWC3_DEPCMD_PARAM(test_frame_number);
		cmd_status = dwc3_send_gadget_ep_cmd(dep, cmd, &params);

		/* Redo if some other failure beside bus-expiry is received */
		if (cmd_status && cmd_status != -EAGAIN) {
			dep->start_cmd_status = 0;
			dep->combo_num = 0;
			return 0;
		}

		/* Store the first test status */
		if (dep->combo_num == 0)
			dep->start_cmd_status = cmd_status;

		dep->combo_num++;

		/*
		 * End the transfer if the START_TRANSFER command is successful
		 * to wait for the next XferNotReady to test the command again
		 */
		if (cmd_status == 0) {
			dwc3_stop_active_transfer(dep, true, true);
			return 0;
		}
	}

	/* test0 and test1 are both completed at this point */
	test0 = (dep->start_cmd_status == 0);
	test1 = (cmd_status == 0);

	if (!test0 && test1)
		dep->combo_num = 1;
	else if (!test0 && !test1)
		dep->combo_num = 2;
	else if (test0 && !test1)
		dep->combo_num = 3;
	else if (test0 && test1)
		dep->combo_num = 0;

	dep->frame_number &= DWC3_FRNUMBER_MASK;
	dep->frame_number |= dep->combo_num << 14;
	dep->frame_number += max_t(u32, 4, dep->interval);

	/* Reinitialize test variables */
	dep->start_cmd_status = 0;
	dep->combo_num = 0;

	return __dwc3_gadget_kick_transfer(dep);
}

static int __dwc3_gadget_start_isoc(struct dwc3_ep *dep)
{
	const struct usb_endpoint_descriptor *desc = dep->endpoint.desc;
	struct dwc3 *dwc = dep->dwc;
	int ret;
	int i;

	if (list_empty(&dep->pending_list) &&
	    list_empty(&dep->started_list)) {
		dep->flags |= DWC3_EP_PENDING_REQUEST;
		return -EAGAIN;
	}

	if (!dwc->dis_start_transfer_quirk &&
	    (DWC3_VER_IS_PRIOR(DWC31, 170A) ||
	     DWC3_VER_TYPE_IS_WITHIN(DWC31, 170A, EA01, EA06))) {
		if (dwc->gadget->speed <= USB_SPEED_HIGH && dep->direction)
			return dwc3_gadget_start_isoc_quirk(dep);
	}

	if (desc->bInterval <= 14 &&
	    dwc->gadget->speed >= USB_SPEED_HIGH) {
		u32 frame = __dwc3_gadget_get_frame(dwc);
		bool rollover = frame <
				(dep->frame_number & DWC3_FRNUMBER_MASK);

		/*
		 * frame_number is set from XferNotReady and may be already
		 * out of date. DSTS only provides the lower 14 bit of the
		 * current frame number. So add the upper two bits of
		 * frame_number and handle a possible rollover.
		 * This will provide the correct frame_number unless more than
		 * rollover has happened since XferNotReady.
		 */

		dep->frame_number = (dep->frame_number & ~DWC3_FRNUMBER_MASK) |
				     frame;
		if (rollover)
			dep->frame_number += BIT(14);
	}

	for (i = 0; i < DWC3_ISOC_MAX_RETRIES; i++) {
		int future_interval = i + 1;

		/* Give the controller at least 500us to schedule transfers */
		if (desc->bInterval < 3)
			future_interval += 3 - desc->bInterval;

		dep->frame_number = DWC3_ALIGN_FRAME(dep, future_interval);

		ret = __dwc3_gadget_kick_transfer(dep);
		if (ret != -EAGAIN)
			break;
	}

	/*
	 * After a number of unsuccessful start attempts due to bus-expiry
	 * status, issue END_TRANSFER command and retry on the next XferNotReady
	 * event.
	 */
	if (ret == -EAGAIN)
		ret = __dwc3_stop_active_transfer(dep, false, true);

	return ret;
}

static int __dwc3_gadget_ep_queue(struct dwc3_ep *dep, struct dwc3_request *req)
{
	struct dwc3		*dwc = dep->dwc;

	if (!dep->endpoint.desc || !dwc->pullups_connected || !dwc->connected) {
		dev_dbg(dwc->dev, "%s: can't queue to disabled endpoint\n",
				dep->name);
		return -ESHUTDOWN;
	}

	if (WARN(req->dep != dep, "request %pK belongs to '%s'\n",
				&req->request, req->dep->name))
		return -EINVAL;

	if (WARN(req->status < DWC3_REQUEST_STATUS_COMPLETED,
				"%s: request %pK already in flight\n",
				dep->name, &req->request))
		return -EINVAL;

	pm_runtime_get(dwc->dev);

	req->request.actual	= 0;
	req->request.status	= -EINPROGRESS;

	trace_dwc3_ep_queue(req);

	list_add_tail(&req->list, &dep->pending_list);
	req->status = DWC3_REQUEST_STATUS_QUEUED;

	if (dep->flags & DWC3_EP_WAIT_TRANSFER_COMPLETE)
		return 0;

	/*
	 * Start the transfer only after the END_TRANSFER is completed
	 * and endpoint STALL is cleared.
	 */
	if ((dep->flags & DWC3_EP_END_TRANSFER_PENDING) ||
	    (dep->flags & DWC3_EP_WEDGE) ||
	    (dep->flags & DWC3_EP_DELAY_STOP) ||
	    (dep->flags & DWC3_EP_STALL)) {
		dep->flags |= DWC3_EP_DELAY_START;
		return 0;
	}

	/*
	 * NOTICE: Isochronous endpoints should NEVER be prestarted. We must
	 * wait for a XferNotReady event so we will know what's the current
	 * (micro-)frame number.
	 *
	 * Without this trick, we are very, very likely gonna get Bus Expiry
	 * errors which will force us issue EndTransfer command.
	 */
	if (usb_endpoint_xfer_isoc(dep->endpoint.desc)) {
		if (!(dep->flags & DWC3_EP_TRANSFER_STARTED)) {
			if ((dep->flags & DWC3_EP_PENDING_REQUEST))
				return __dwc3_gadget_start_isoc(dep);

			return 0;
		}
	}

	__dwc3_gadget_kick_transfer(dep);

	return 0;
}

static int dwc3_gadget_ep_queue(struct usb_ep *ep, struct usb_request *request,
	gfp_t gfp_flags)
{
	struct dwc3_request		*req = to_dwc3_request(request);
	struct dwc3_ep			*dep = to_dwc3_ep(ep);
	struct dwc3			*dwc = dep->dwc;

	unsigned long			flags;

	int				ret;

	spin_lock_irqsave(&dwc->lock, flags);
	ret = __dwc3_gadget_ep_queue(dep, req);
	spin_unlock_irqrestore(&dwc->lock, flags);

	return ret;
}

static void dwc3_gadget_ep_skip_trbs(struct dwc3_ep *dep, struct dwc3_request *req)
{
	int i;

	/* If req->trb is not set, then the request has not started */
	if (!req->trb)
		return;

	/*
	 * If request was already started, this means we had to
	 * stop the transfer. With that we also need to ignore
	 * all TRBs used by the request, however TRBs can only
	 * be modified after completion of END_TRANSFER
	 * command. So what we do here is that we wait for
	 * END_TRANSFER completion and only after that, we jump
	 * over TRBs by clearing HWO and incrementing dequeue
	 * pointer.
	 */
	for (i = 0; i < req->num_trbs; i++) {
		struct dwc3_trb *trb;

		trb = &dep->trb_pool[dep->trb_dequeue];
		trb->ctrl &= ~DWC3_TRB_CTRL_HWO;
		dwc3_ep_inc_deq(dep);
	}

	req->num_trbs = 0;
}

static void dwc3_gadget_ep_cleanup_cancelled_requests(struct dwc3_ep *dep)
{
	struct dwc3_request		*req;
	struct dwc3			*dwc = dep->dwc;

	while (!list_empty(&dep->cancelled_list)) {
		req = next_request(&dep->cancelled_list);
		dwc3_gadget_ep_skip_trbs(dep, req);
		switch (req->status) {
		case DWC3_REQUEST_STATUS_DISCONNECTED:
			dwc3_gadget_giveback(dep, req, -ESHUTDOWN);
			break;
		case DWC3_REQUEST_STATUS_DEQUEUED:
			dwc3_gadget_giveback(dep, req, -ECONNRESET);
			break;
		case DWC3_REQUEST_STATUS_STALLED:
			dwc3_gadget_giveback(dep, req, -EPIPE);
			break;
		default:
			dev_err(dwc->dev, "request cancelled with wrong reason:%d\n", req->status);
			dwc3_gadget_giveback(dep, req, -ECONNRESET);
			break;
		}
		/*
		 * The endpoint is disabled, let the dwc3_remove_requests()
		 * handle the cleanup.
		 */
		if (!dep->endpoint.desc)
			break;
	}
}

static int dwc3_gadget_ep_dequeue(struct usb_ep *ep,
		struct usb_request *request)
{
	struct dwc3_request		*req = to_dwc3_request(request);
	struct dwc3_request		*r = NULL;

	struct dwc3_ep			*dep = to_dwc3_ep(ep);
	struct dwc3			*dwc = dep->dwc;

	unsigned long			flags;
	int				ret = 0;

	trace_dwc3_ep_dequeue(req);

	spin_lock_irqsave(&dwc->lock, flags);

	list_for_each_entry(r, &dep->cancelled_list, list) {
		if (r == req)
			goto out;
	}

	list_for_each_entry(r, &dep->pending_list, list) {
		if (r == req) {
			dwc3_gadget_giveback(dep, req, -ECONNRESET);
			goto out;
		}
	}

	list_for_each_entry(r, &dep->started_list, list) {
		if (r == req) {
			struct dwc3_request *t;

			/* wait until it is processed */
			dwc3_stop_active_transfer(dep, true, true);

			/*
			 * Remove any started request if the transfer is
			 * cancelled.
			 */
			list_for_each_entry_safe(r, t, &dep->started_list, list)
				dwc3_gadget_move_cancelled_request(r,
						DWC3_REQUEST_STATUS_DEQUEUED);

			dep->flags &= ~DWC3_EP_WAIT_TRANSFER_COMPLETE;

			goto out;
		}
	}

	dev_err(dwc->dev, "request %pK was not queued to %s\n",
		request, ep->name);
	ret = -EINVAL;
out:
	spin_unlock_irqrestore(&dwc->lock, flags);

	return ret;
}

int __dwc3_gadget_ep_set_halt(struct dwc3_ep *dep, int value, int protocol)
{
	struct dwc3_gadget_ep_cmd_params	params;
	struct dwc3				*dwc = dep->dwc;
	struct dwc3_request			*req;
	struct dwc3_request			*tmp;
	int					ret;

	if (usb_endpoint_xfer_isoc(dep->endpoint.desc)) {
		dev_err(dwc->dev, "%s is of Isochronous type\n", dep->name);
		return -EINVAL;
	}

	memset(&params, 0x00, sizeof(params));

	if (value) {
		struct dwc3_trb *trb;

		unsigned int transfer_in_flight;
		unsigned int started;

		if (dep->number > 1)
			trb = dwc3_ep_prev_trb(dep, dep->trb_enqueue);
		else
			trb = &dwc->ep0_trb[dep->trb_enqueue];

		transfer_in_flight = trb->ctrl & DWC3_TRB_CTRL_HWO;
		started = !list_empty(&dep->started_list);

		if (!protocol && ((dep->direction && transfer_in_flight) ||
				(!dep->direction && started))) {
			return -EAGAIN;
		}

		ret = dwc3_send_gadget_ep_cmd(dep, DWC3_DEPCMD_SETSTALL,
				&params);
		if (ret)
			dev_err(dwc->dev, "failed to set STALL on %s\n",
					dep->name);
		else
			dep->flags |= DWC3_EP_STALL;
	} else {
		/*
		 * Don't issue CLEAR_STALL command to control endpoints. The
		 * controller automatically clears the STALL when it receives
		 * the SETUP token.
		 */
		if (dep->number <= 1) {
			dep->flags &= ~(DWC3_EP_STALL | DWC3_EP_WEDGE);
			return 0;
		}

		dwc3_stop_active_transfer(dep, true, true);

		list_for_each_entry_safe(req, tmp, &dep->started_list, list)
			dwc3_gadget_move_cancelled_request(req, DWC3_REQUEST_STATUS_STALLED);

		if (dep->flags & DWC3_EP_END_TRANSFER_PENDING ||
		    (dep->flags & DWC3_EP_DELAY_STOP)) {
			dep->flags |= DWC3_EP_PENDING_CLEAR_STALL;
			if (protocol)
				dwc->clear_stall_protocol = dep->number;

			return 0;
		}

		dwc3_gadget_ep_cleanup_cancelled_requests(dep);

		ret = dwc3_send_clear_stall_ep_cmd(dep);
		if (ret) {
			dev_err(dwc->dev, "failed to clear STALL on %s\n",
					dep->name);
			return ret;
		}

		dep->flags &= ~(DWC3_EP_STALL | DWC3_EP_WEDGE);

		if ((dep->flags & DWC3_EP_DELAY_START) &&
		    !usb_endpoint_xfer_isoc(dep->endpoint.desc))
			__dwc3_gadget_kick_transfer(dep);

		dep->flags &= ~DWC3_EP_DELAY_START;
	}

	return ret;
}

static int dwc3_gadget_ep_set_halt(struct usb_ep *ep, int value)
{
	struct dwc3_ep			*dep = to_dwc3_ep(ep);
	struct dwc3			*dwc = dep->dwc;

	unsigned long			flags;

	int				ret;

	spin_lock_irqsave(&dwc->lock, flags);
	ret = __dwc3_gadget_ep_set_halt(dep, value, false);
	spin_unlock_irqrestore(&dwc->lock, flags);

	return ret;
}

static int dwc3_gadget_ep_set_wedge(struct usb_ep *ep)
{
	struct dwc3_ep			*dep = to_dwc3_ep(ep);
	struct dwc3			*dwc = dep->dwc;
	unsigned long			flags;
	int				ret;

	spin_lock_irqsave(&dwc->lock, flags);
	dep->flags |= DWC3_EP_WEDGE;

	if (dep->number == 0 || dep->number == 1)
		ret = __dwc3_gadget_ep0_set_halt(ep, 1);
	else
		ret = __dwc3_gadget_ep_set_halt(dep, 1, false);
	spin_unlock_irqrestore(&dwc->lock, flags);

	return ret;
}

/* -------------------------------------------------------------------------- */

static struct usb_endpoint_descriptor dwc3_gadget_ep0_desc = {
	.bLength	= USB_DT_ENDPOINT_SIZE,
	.bDescriptorType = USB_DT_ENDPOINT,
	.bmAttributes	= USB_ENDPOINT_XFER_CONTROL,
};

static const struct usb_ep_ops dwc3_gadget_ep0_ops = {
	.enable		= dwc3_gadget_ep0_enable,
	.disable	= dwc3_gadget_ep0_disable,
	.alloc_request	= dwc3_gadget_ep_alloc_request,
	.free_request	= dwc3_gadget_ep_free_request,
	.queue		= dwc3_gadget_ep0_queue,
	.dequeue	= dwc3_gadget_ep_dequeue,
	.set_halt	= dwc3_gadget_ep0_set_halt,
	.set_wedge	= dwc3_gadget_ep_set_wedge,
};

static const struct usb_ep_ops dwc3_gadget_ep_ops = {
	.enable		= dwc3_gadget_ep_enable,
	.disable	= dwc3_gadget_ep_disable,
	.alloc_request	= dwc3_gadget_ep_alloc_request,
	.free_request	= dwc3_gadget_ep_free_request,
	.queue		= dwc3_gadget_ep_queue,
	.dequeue	= dwc3_gadget_ep_dequeue,
	.set_halt	= dwc3_gadget_ep_set_halt,
	.set_wedge	= dwc3_gadget_ep_set_wedge,
};

/* -------------------------------------------------------------------------- */

static int dwc3_gadget_get_frame(struct usb_gadget *g)
{
	struct dwc3		*dwc = gadget_to_dwc(g);

	return __dwc3_gadget_get_frame(dwc);
}

static int __dwc3_gadget_wakeup(struct dwc3 *dwc)
{
	int			retries;

	int			ret;
	u32			reg;

	u8			link_state;

	/*
	 * According to the Databook Remote wakeup request should
	 * be issued only when the device is in early suspend state.
	 *
	 * We can check that via USB Link State bits in DSTS register.
	 */
	reg = dwc3_readl(dwc->regs, DWC3_DSTS);

	link_state = DWC3_DSTS_USBLNKST(reg);

	switch (link_state) {
	case DWC3_LINK_STATE_RESET:
	case DWC3_LINK_STATE_RX_DET:	/* in HS, means Early Suspend */
	case DWC3_LINK_STATE_U3:	/* in HS, means SUSPEND */
	case DWC3_LINK_STATE_U2:	/* in HS, means Sleep (L1) */
	case DWC3_LINK_STATE_U1:
	case DWC3_LINK_STATE_RESUME:
		break;
	default:
		return -EINVAL;
	}

	ret = dwc3_gadget_set_link_state(dwc, DWC3_LINK_STATE_RECOV);
	if (ret < 0) {
		dev_err(dwc->dev, "failed to put link in Recovery\n");
		return ret;
	}

	/* Recent versions do this automatically */
	if (DWC3_VER_IS_PRIOR(DWC3, 194A)) {
		/* write zeroes to Link Change Request */
		reg = dwc3_readl(dwc->regs, DWC3_DCTL);
		reg &= ~DWC3_DCTL_ULSTCHNGREQ_MASK;
		dwc3_writel(dwc->regs, DWC3_DCTL, reg);
	}

	/* poll until Link State changes to ON */
	retries = 20000;

	while (retries--) {
		reg = dwc3_readl(dwc->regs, DWC3_DSTS);

		/* in HS, means ON */
		if (DWC3_DSTS_USBLNKST(reg) == DWC3_LINK_STATE_U0)
			break;
	}

	if (DWC3_DSTS_USBLNKST(reg) != DWC3_LINK_STATE_U0) {
		dev_err(dwc->dev, "failed to send remote wakeup\n");
		return -EINVAL;
	}

	return 0;
}

static int dwc3_gadget_wakeup(struct usb_gadget *g)
{
	struct dwc3		*dwc = gadget_to_dwc(g);
	unsigned long		flags;
	int			ret;

	spin_lock_irqsave(&dwc->lock, flags);
	ret = __dwc3_gadget_wakeup(dwc);
	spin_unlock_irqrestore(&dwc->lock, flags);

	return ret;
}

static int dwc3_gadget_set_selfpowered(struct usb_gadget *g,
		int is_selfpowered)
{
	struct dwc3		*dwc = gadget_to_dwc(g);
	unsigned long		flags;

	spin_lock_irqsave(&dwc->lock, flags);
	g->is_selfpowered = !!is_selfpowered;
	spin_unlock_irqrestore(&dwc->lock, flags);

	return 0;
}

static void dwc3_stop_active_transfers(struct dwc3 *dwc)
{
	u32 epnum;

	for (epnum = 2; epnum < dwc->num_eps; epnum++) {
		struct dwc3_ep *dep;

		dep = dwc->eps[epnum];
		if (!dep)
			continue;

		dwc3_remove_requests(dwc, dep, -ESHUTDOWN);
	}
}

static void __dwc3_gadget_set_ssp_rate(struct dwc3 *dwc)
{
	enum usb_ssp_rate	ssp_rate = dwc->gadget_ssp_rate;
	u32			reg;

	if (ssp_rate == USB_SSP_GEN_UNKNOWN)
		ssp_rate = dwc->max_ssp_rate;

	reg = dwc3_readl(dwc->regs, DWC3_DCFG);
	reg &= ~DWC3_DCFG_SPEED_MASK;
	reg &= ~DWC3_DCFG_NUMLANES(~0);

	if (ssp_rate == USB_SSP_GEN_1x2)
		reg |= DWC3_DCFG_SUPERSPEED;
	else if (dwc->max_ssp_rate != USB_SSP_GEN_1x2)
		reg |= DWC3_DCFG_SUPERSPEED_PLUS;

	if (ssp_rate != USB_SSP_GEN_2x1 &&
	    dwc->max_ssp_rate != USB_SSP_GEN_2x1)
		reg |= DWC3_DCFG_NUMLANES(1);

	dwc3_writel(dwc->regs, DWC3_DCFG, reg);
}

static void __dwc3_gadget_set_speed(struct dwc3 *dwc)
{
	enum usb_device_speed	speed;
	u32			reg;

	speed = dwc->gadget_max_speed;
	if (speed == USB_SPEED_UNKNOWN || speed > dwc->maximum_speed)
		speed = dwc->maximum_speed;

	if (speed == USB_SPEED_SUPER_PLUS &&
	    DWC3_IP_IS(DWC32)) {
		__dwc3_gadget_set_ssp_rate(dwc);
		return;
	}

	reg = dwc3_readl(dwc->regs, DWC3_DCFG);
	reg &= ~(DWC3_DCFG_SPEED_MASK);

	/*
	 * WORKAROUND: DWC3 revision < 2.20a have an issue
	 * which would cause metastability state on Run/Stop
	 * bit if we try to force the IP to USB2-only mode.
	 *
	 * Because of that, we cannot configure the IP to any
	 * speed other than the SuperSpeed
	 *
	 * Refers to:
	 *
	 * STAR#9000525659: Clock Domain Crossing on DCTL in
	 * USB 2.0 Mode
	 */
	if (DWC3_VER_IS_PRIOR(DWC3, 220A) &&
	    !dwc->dis_metastability_quirk) {
		reg |= DWC3_DCFG_SUPERSPEED;
	} else {
		switch (speed) {
		case USB_SPEED_FULL:
			reg |= DWC3_DCFG_FULLSPEED;
			break;
		case USB_SPEED_HIGH:
			reg |= DWC3_DCFG_HIGHSPEED;
			break;
		case USB_SPEED_SUPER:
			reg |= DWC3_DCFG_SUPERSPEED;
			break;
		case USB_SPEED_SUPER_PLUS:
			if (DWC3_IP_IS(DWC3))
				reg |= DWC3_DCFG_SUPERSPEED;
			else
				reg |= DWC3_DCFG_SUPERSPEED_PLUS;
			break;
		default:
			dev_err(dwc->dev, "invalid speed (%d)\n", speed);

			if (DWC3_IP_IS(DWC3))
				reg |= DWC3_DCFG_SUPERSPEED;
			else
				reg |= DWC3_DCFG_SUPERSPEED_PLUS;
		}
	}

	if (DWC3_IP_IS(DWC32) &&
	    speed > USB_SPEED_UNKNOWN &&
	    speed < USB_SPEED_SUPER_PLUS)
		reg &= ~DWC3_DCFG_NUMLANES(~0);

	dwc3_writel(dwc->regs, DWC3_DCFG, reg);
}

static int dwc3_gadget_run_stop(struct dwc3 *dwc, int is_on, int suspend)
{
	u32			reg;
	u32			timeout = 2000;

	if (pm_runtime_suspended(dwc->dev))
		return 0;

	reg = dwc3_readl(dwc->regs, DWC3_DCTL);
	if (is_on) {
		if (DWC3_VER_IS_WITHIN(DWC3, ANY, 187A)) {
			reg &= ~DWC3_DCTL_TRGTULST_MASK;
			reg |= DWC3_DCTL_TRGTULST_RX_DET;
		}

		if (!DWC3_VER_IS_PRIOR(DWC3, 194A))
			reg &= ~DWC3_DCTL_KEEP_CONNECT;
		reg |= DWC3_DCTL_RUN_STOP;

		if (dwc->has_hibernation)
			reg |= DWC3_DCTL_KEEP_CONNECT;

		__dwc3_gadget_set_speed(dwc);
		dwc->pullups_connected = true;
	} else {
		reg &= ~DWC3_DCTL_RUN_STOP;

		if (dwc->has_hibernation && !suspend)
			reg &= ~DWC3_DCTL_KEEP_CONNECT;

		dwc->pullups_connected = false;
	}

	dwc3_gadget_dctl_write_safe(dwc, reg);

	do {
		usleep_range(1000, 2000);
		reg = dwc3_readl(dwc->regs, DWC3_DSTS);
		reg &= DWC3_DSTS_DEVCTRLHLT;
	} while (--timeout && !(!is_on ^ !reg));

	if (!timeout)
		return -ETIMEDOUT;

	return 0;
}

static void dwc3_gadget_disable_irq(struct dwc3 *dwc);
static void __dwc3_gadget_stop(struct dwc3 *dwc);
static int __dwc3_gadget_start(struct dwc3 *dwc);

static int dwc3_gadget_soft_disconnect(struct dwc3 *dwc)
{
	unsigned long flags;

	spin_lock_irqsave(&dwc->lock, flags);
	dwc->connected = false;

	/*
	 * Per databook, when we want to stop the gadget, if a control transfer
	 * is still in process, complete it and get the core into setup phase.
	 */
	if (dwc->ep0state != EP0_SETUP_PHASE) {
		int ret;

		if (dwc->delayed_status)
			dwc3_ep0_send_delayed_status(dwc);

		reinit_completion(&dwc->ep0_in_setup);

		spin_unlock_irqrestore(&dwc->lock, flags);
		ret = wait_for_completion_timeout(&dwc->ep0_in_setup,
				msecs_to_jiffies(DWC3_PULL_UP_TIMEOUT));
		spin_lock_irqsave(&dwc->lock, flags);
		if (ret == 0)
			dev_warn(dwc->dev, "timed out waiting for SETUP phase\n");
	}

	/*
	 * In the Synopsys DesignWare Cores USB3 Databook Rev. 3.30a
	 * Section 4.1.8 Table 4-7, it states that for a device-initiated
	 * disconnect, the SW needs to ensure that it sends "a DEPENDXFER
	 * command for any active transfers" before clearing the RunStop
	 * bit.
	 */
	dwc3_stop_active_transfers(dwc);
	__dwc3_gadget_stop(dwc);
	spin_unlock_irqrestore(&dwc->lock, flags);

	/*
	 * Note: if the GEVNTCOUNT indicates events in the event buffer, the
	 * driver needs to acknowledge them before the controller can halt.
	 * Simply let the interrupt handler acknowledges and handle the
	 * remaining event generated by the controller while polling for
	 * DSTS.DEVCTLHLT.
	 */
	return dwc3_gadget_run_stop(dwc, false, false);
}

static int dwc3_gadget_pullup(struct usb_gadget *g, int is_on)
{
	struct dwc3		*dwc = gadget_to_dwc(g);
	int			ret;

	is_on = !!is_on;

	dwc->softconnect = is_on;

	/*
	 * Avoid issuing a runtime resume if the device is already in the
	 * suspended state during gadget disconnect.  DWC3 gadget was already
	 * halted/stopped during runtime suspend.
	 */
	if (!is_on) {
		pm_runtime_barrier(dwc->dev);
		if (pm_runtime_suspended(dwc->dev))
			return 0;
	}

	/*
	 * Check the return value for successful resume, or error.  For a
	 * successful resume, the DWC3 runtime PM resume routine will handle
	 * the run stop sequence, so avoid duplicate operations here.
	 */
	ret = pm_runtime_get_sync(dwc->dev);
	if (!ret || ret < 0) {
		pm_runtime_put(dwc->dev);
		return 0;
	}

	if (dwc->pullups_connected == is_on) {
		pm_runtime_put(dwc->dev);
		return 0;
	}

	synchronize_irq(dwc->irq_gadget);

	if (!is_on) {
		ret = dwc3_gadget_soft_disconnect(dwc);
	} else {
		/*
		 * In the Synopsys DWC_usb31 1.90a programming guide section
		 * 4.1.9, it specifies that for a reconnect after a
		 * device-initiated disconnect requires a core soft reset
		 * (DCTL.CSftRst) before enabling the run/stop bit.
		 */
		dwc3_core_soft_reset(dwc);

		dwc3_event_buffers_setup(dwc);
		__dwc3_gadget_start(dwc);
		ret = dwc3_gadget_run_stop(dwc, true, false);
	}

	pm_runtime_put(dwc->dev);

	return ret;
}

static void dwc3_gadget_enable_irq(struct dwc3 *dwc)
{
	u32			reg;

	/* Enable all but Start and End of Frame IRQs */
	reg = (DWC3_DEVTEN_EVNTOVERFLOWEN |
			DWC3_DEVTEN_CMDCMPLTEN |
			DWC3_DEVTEN_ERRTICERREN |
			DWC3_DEVTEN_WKUPEVTEN |
			DWC3_DEVTEN_CONNECTDONEEN |
			DWC3_DEVTEN_USBRSTEN |
			DWC3_DEVTEN_DISCONNEVTEN);

	if (DWC3_VER_IS_PRIOR(DWC3, 250A))
		reg |= DWC3_DEVTEN_ULSTCNGEN;

	/* On 2.30a and above this bit enables U3/L2-L1 Suspend Events */
	if (!DWC3_VER_IS_PRIOR(DWC3, 230A))
		reg |= DWC3_DEVTEN_U3L2L1SUSPEN;

	dwc3_writel(dwc->regs, DWC3_DEVTEN, reg);
}

static void dwc3_gadget_disable_irq(struct dwc3 *dwc)
{
	/* mask all interrupts */
	dwc3_writel(dwc->regs, DWC3_DEVTEN, 0x00);
}

static irqreturn_t dwc3_interrupt(int irq, void *_dwc);
static irqreturn_t dwc3_thread_interrupt(int irq, void *_dwc);

/**
 * dwc3_gadget_setup_nump - calculate and initialize NUMP field of %DWC3_DCFG
 * @dwc: pointer to our context structure
 *
 * The following looks like complex but it's actually very simple. In order to
 * calculate the number of packets we can burst at once on OUT transfers, we're
 * gonna use RxFIFO size.
 *
 * To calculate RxFIFO size we need two numbers:
 * MDWIDTH = size, in bits, of the internal memory bus
 * RAM2_DEPTH = depth, in MDWIDTH, of internal RAM2 (where RxFIFO sits)
 *
 * Given these two numbers, the formula is simple:
 *
 * RxFIFO Size = (RAM2_DEPTH * MDWIDTH / 8) - 24 - 16;
 *
 * 24 bytes is for 3x SETUP packets
 * 16 bytes is a clock domain crossing tolerance
 *
 * Given RxFIFO Size, NUMP = RxFIFOSize / 1024;
 */
static void dwc3_gadget_setup_nump(struct dwc3 *dwc)
{
	u32 ram2_depth;
	u32 mdwidth;
	u32 nump;
	u32 reg;

	ram2_depth = DWC3_GHWPARAMS7_RAM2_DEPTH(dwc->hwparams.hwparams7);
	mdwidth = dwc3_mdwidth(dwc);

	nump = ((ram2_depth * mdwidth / 8) - 24 - 16) / 1024;
	nump = min_t(u32, nump, 16);

	/* update NumP */
	reg = dwc3_readl(dwc->regs, DWC3_DCFG);
	reg &= ~DWC3_DCFG_NUMP_MASK;
	reg |= nump << DWC3_DCFG_NUMP_SHIFT;
	dwc3_writel(dwc->regs, DWC3_DCFG, reg);
}

static int __dwc3_gadget_start(struct dwc3 *dwc)
{
	struct dwc3_ep		*dep;
	int			ret = 0;
	u32			reg;

	/*
	 * Use IMOD if enabled via dwc->imod_interval. Otherwise, if
	 * the core supports IMOD, disable it.
	 */
	if (dwc->imod_interval) {
		dwc3_writel(dwc->regs, DWC3_DEV_IMOD(0), dwc->imod_interval);
		dwc3_writel(dwc->regs, DWC3_GEVNTCOUNT(0), DWC3_GEVNTCOUNT_EHB);
	} else if (dwc3_has_imod(dwc)) {
		dwc3_writel(dwc->regs, DWC3_DEV_IMOD(0), 0);
	}

	/*
	 * We are telling dwc3 that we want to use DCFG.NUMP as ACK TP's NUMP
	 * field instead of letting dwc3 itself calculate that automatically.
	 *
	 * This way, we maximize the chances that we'll be able to get several
	 * bursts of data without going through any sort of endpoint throttling.
	 */
	reg = dwc3_readl(dwc->regs, DWC3_GRXTHRCFG);
	if (DWC3_IP_IS(DWC3))
		reg &= ~DWC3_GRXTHRCFG_PKTCNTSEL;
	else
		reg &= ~DWC31_GRXTHRCFG_PKTCNTSEL;

	dwc3_writel(dwc->regs, DWC3_GRXTHRCFG, reg);

	dwc3_gadget_setup_nump(dwc);

	/*
	 * Currently the controller handles single stream only. So, Ignore
	 * Packet Pending bit for stream selection and don't search for another
	 * stream if the host sends Data Packet with PP=0 (for OUT direction) or
	 * ACK with NumP=0 and PP=0 (for IN direction). This slightly improves
	 * the stream performance.
	 */
	reg = dwc3_readl(dwc->regs, DWC3_DCFG);
	reg |= DWC3_DCFG_IGNSTRMPP;
	dwc3_writel(dwc->regs, DWC3_DCFG, reg);

	/* Enable MST by default if the device is capable of MST */
	if (DWC3_MST_CAPABLE(&dwc->hwparams)) {
		reg = dwc3_readl(dwc->regs, DWC3_DCFG1);
		reg &= ~DWC3_DCFG1_DIS_MST_ENH;
		dwc3_writel(dwc->regs, DWC3_DCFG1, reg);
	}

	/* Start with SuperSpeed Default */
	dwc3_gadget_ep0_desc.wMaxPacketSize = cpu_to_le16(512);

	dep = dwc->eps[0];
	dep->flags = 0;
	ret = __dwc3_gadget_ep_enable(dep, DWC3_DEPCFG_ACTION_INIT);
	if (ret) {
		dev_err(dwc->dev, "failed to enable %s\n", dep->name);
		goto err0;
	}

	dep = dwc->eps[1];
	dep->flags = 0;
	ret = __dwc3_gadget_ep_enable(dep, DWC3_DEPCFG_ACTION_INIT);
	if (ret) {
		dev_err(dwc->dev, "failed to enable %s\n", dep->name);
		goto err1;
	}

	/* begin to receive SETUP packets */
	dwc->ep0state = EP0_SETUP_PHASE;
	dwc->ep0_bounced = false;
	dwc->link_state = DWC3_LINK_STATE_SS_DIS;
	dwc->delayed_status = false;
	dwc3_ep0_out_start(dwc);

	dwc3_gadget_enable_irq(dwc);

	return 0;

err1:
	__dwc3_gadget_ep_disable(dwc->eps[0]);

err0:
	return ret;
}

static int dwc3_gadget_start(struct usb_gadget *g,
		struct usb_gadget_driver *driver)
{
	struct dwc3		*dwc = gadget_to_dwc(g);
	unsigned long		flags;
	int			ret;
	int			irq;

	irq = dwc->irq_gadget;
	ret = request_threaded_irq(irq, dwc3_interrupt, dwc3_thread_interrupt,
			IRQF_SHARED, "dwc3", dwc->ev_buf);
	if (ret) {
		dev_err(dwc->dev, "failed to request irq #%d --> %d\n",
				irq, ret);
		return ret;
	}

	spin_lock_irqsave(&dwc->lock, flags);
	dwc->gadget_driver	= driver;
	spin_unlock_irqrestore(&dwc->lock, flags);

	return 0;
}

static void __dwc3_gadget_stop(struct dwc3 *dwc)
{
	dwc3_gadget_disable_irq(dwc);
	__dwc3_gadget_ep_disable(dwc->eps[0]);
	__dwc3_gadget_ep_disable(dwc->eps[1]);
}

static int dwc3_gadget_stop(struct usb_gadget *g)
{
	struct dwc3		*dwc = gadget_to_dwc(g);
	unsigned long		flags;

	spin_lock_irqsave(&dwc->lock, flags);
	dwc->gadget_driver	= NULL;
	dwc->max_cfg_eps = 0;
	spin_unlock_irqrestore(&dwc->lock, flags);

	free_irq(dwc->irq_gadget, dwc->ev_buf);

	return 0;
}

static void dwc3_gadget_config_params(struct usb_gadget *g,
				      struct usb_dcd_config_params *params)
{
	struct dwc3		*dwc = gadget_to_dwc(g);

	params->besl_baseline = USB_DEFAULT_BESL_UNSPECIFIED;
	params->besl_deep = USB_DEFAULT_BESL_UNSPECIFIED;

	/* Recommended BESL */
	if (!dwc->dis_enblslpm_quirk) {
		/*
		 * If the recommended BESL baseline is 0 or if the BESL deep is
		 * less than 2, Microsoft's Windows 10 host usb stack will issue
		 * a usb reset immediately after it receives the extended BOS
		 * descriptor and the enumeration will fail. To maintain
		 * compatibility with the Windows' usb stack, let's set the
		 * recommended BESL baseline to 1 and clamp the BESL deep to be
		 * within 2 to 15.
		 */
		params->besl_baseline = 1;
		if (dwc->is_utmi_l1_suspend)
			params->besl_deep =
				clamp_t(u8, dwc->hird_threshold, 2, 15);
	}

	/* U1 Device exit Latency */
	if (dwc->dis_u1_entry_quirk)
		params->bU1devExitLat = 0;
	else
		params->bU1devExitLat = DWC3_DEFAULT_U1_DEV_EXIT_LAT;

	/* U2 Device exit Latency */
	if (dwc->dis_u2_entry_quirk)
		params->bU2DevExitLat = 0;
	else
		params->bU2DevExitLat =
				cpu_to_le16(DWC3_DEFAULT_U2_DEV_EXIT_LAT);
}

static void dwc3_gadget_set_speed(struct usb_gadget *g,
				  enum usb_device_speed speed)
{
	struct dwc3		*dwc = gadget_to_dwc(g);
	unsigned long		flags;

	spin_lock_irqsave(&dwc->lock, flags);
	dwc->gadget_max_speed = speed;
	spin_unlock_irqrestore(&dwc->lock, flags);
}

static void dwc3_gadget_set_ssp_rate(struct usb_gadget *g,
				     enum usb_ssp_rate rate)
{
	struct dwc3		*dwc = gadget_to_dwc(g);
	unsigned long		flags;

	spin_lock_irqsave(&dwc->lock, flags);
	dwc->gadget_max_speed = USB_SPEED_SUPER_PLUS;
	dwc->gadget_ssp_rate = rate;
	spin_unlock_irqrestore(&dwc->lock, flags);
}

static int dwc3_gadget_vbus_draw(struct usb_gadget *g, unsigned int mA)
{
	struct dwc3		*dwc = gadget_to_dwc(g);
	union power_supply_propval	val = {0};
	int				ret;

	if (dwc->usb2_phy)
		return usb_phy_set_power(dwc->usb2_phy, mA);

	if (!dwc->usb_psy)
		return -EOPNOTSUPP;

	val.intval = 1000 * mA;
	ret = power_supply_set_property(dwc->usb_psy, POWER_SUPPLY_PROP_INPUT_CURRENT_LIMIT, &val);

	return ret;
}

/**
 * dwc3_gadget_check_config - ensure dwc3 can support the USB configuration
 * @g: pointer to the USB gadget
 *
 * Used to record the maximum number of endpoints being used in a USB composite
 * device. (across all configurations)  This is to be used in the calculation
 * of the TXFIFO sizes when resizing internal memory for individual endpoints.
 * It will help ensured that the resizing logic reserves enough space for at
 * least one max packet.
 */
static int dwc3_gadget_check_config(struct usb_gadget *g)
{
	struct dwc3 *dwc = gadget_to_dwc(g);
	struct usb_ep *ep;
	int fifo_size = 0;
	int ram1_depth;
	int ep_num = 0;

	if (!dwc->do_fifo_resize)
		return 0;

	list_for_each_entry(ep, &g->ep_list, ep_list) {
		/* Only interested in the IN endpoints */
		if (ep->claimed && (ep->address & USB_DIR_IN))
			ep_num++;
	}

	if (ep_num <= dwc->max_cfg_eps)
		return 0;

	/* Update the max number of eps in the composition */
	dwc->max_cfg_eps = ep_num;

	fifo_size = dwc3_gadget_calc_tx_fifo_size(dwc, dwc->max_cfg_eps);
	/* Based on the equation, increment by one for every ep */
	fifo_size += dwc->max_cfg_eps;

	/* Check if we can fit a single fifo per endpoint */
	ram1_depth = DWC3_RAM1_DEPTH(dwc->hwparams.hwparams7);
	if (fifo_size > ram1_depth)
		return -ENOMEM;

	return 0;
}

static void dwc3_gadget_async_callbacks(struct usb_gadget *g, bool enable)
{
	struct dwc3		*dwc = gadget_to_dwc(g);
	unsigned long		flags;

	spin_lock_irqsave(&dwc->lock, flags);
	dwc->async_callbacks = enable;
	spin_unlock_irqrestore(&dwc->lock, flags);
}

static const struct usb_gadget_ops dwc3_gadget_ops = {
	.get_frame		= dwc3_gadget_get_frame,
	.wakeup			= dwc3_gadget_wakeup,
	.set_selfpowered	= dwc3_gadget_set_selfpowered,
	.pullup			= dwc3_gadget_pullup,
	.udc_start		= dwc3_gadget_start,
	.udc_stop		= dwc3_gadget_stop,
	.udc_set_speed		= dwc3_gadget_set_speed,
	.udc_set_ssp_rate	= dwc3_gadget_set_ssp_rate,
	.get_config_params	= dwc3_gadget_config_params,
	.vbus_draw		= dwc3_gadget_vbus_draw,
	.check_config		= dwc3_gadget_check_config,
	.udc_async_callbacks	= dwc3_gadget_async_callbacks,
};

/* -------------------------------------------------------------------------- */

static int dwc3_gadget_init_control_endpoint(struct dwc3_ep *dep)
{
	struct dwc3 *dwc = dep->dwc;

	usb_ep_set_maxpacket_limit(&dep->endpoint, 512);
	dep->endpoint.maxburst = 1;
	dep->endpoint.ops = &dwc3_gadget_ep0_ops;
	if (!dep->direction)
		dwc->gadget->ep0 = &dep->endpoint;

	dep->endpoint.caps.type_control = true;

	return 0;
}

static int dwc3_gadget_init_in_endpoint(struct dwc3_ep *dep)
{
	struct dwc3 *dwc = dep->dwc;
	u32 mdwidth;
	int size;
	int maxpacket;

	mdwidth = dwc3_mdwidth(dwc);

	/* MDWIDTH is represented in bits, we need it in bytes */
	mdwidth /= 8;

	size = dwc3_readl(dwc->regs, DWC3_GTXFIFOSIZ(dep->number >> 1));
	if (DWC3_IP_IS(DWC3))
		size = DWC3_GTXFIFOSIZ_TXFDEP(size);
	else
		size = DWC31_GTXFIFOSIZ_TXFDEP(size);

	/*
	 * maxpacket size is determined as part of the following, after assuming
	 * a mult value of one maxpacket:
	 * DWC3 revision 280A and prior:
	 * fifo_size = mult * (max_packet / mdwidth) + 1;
	 * maxpacket = mdwidth * (fifo_size - 1);
	 *
	 * DWC3 revision 290A and onwards:
	 * fifo_size = mult * ((max_packet + mdwidth)/mdwidth + 1) + 1
	 * maxpacket = mdwidth * ((fifo_size - 1) - 1) - mdwidth;
	 */
	if (DWC3_VER_IS_PRIOR(DWC3, 290A))
		maxpacket = mdwidth * (size - 1);
	else
		maxpacket = mdwidth * ((size - 1) - 1) - mdwidth;

	/* Functionally, space for one max packet is sufficient */
	size = min_t(int, maxpacket, 1024);
	usb_ep_set_maxpacket_limit(&dep->endpoint, size);

	dep->endpoint.max_streams = 16;
	dep->endpoint.ops = &dwc3_gadget_ep_ops;
	list_add_tail(&dep->endpoint.ep_list,
			&dwc->gadget->ep_list);
	dep->endpoint.caps.type_iso = true;
	dep->endpoint.caps.type_bulk = true;
	dep->endpoint.caps.type_int = true;

	return dwc3_alloc_trb_pool(dep);
}

static int dwc3_gadget_init_out_endpoint(struct dwc3_ep *dep)
{
	struct dwc3 *dwc = dep->dwc;
	u32 mdwidth;
	int size;

	mdwidth = dwc3_mdwidth(dwc);

	/* MDWIDTH is represented in bits, convert to bytes */
	mdwidth /= 8;

	/* All OUT endpoints share a single RxFIFO space */
	size = dwc3_readl(dwc->regs, DWC3_GRXFIFOSIZ(0));
	if (DWC3_IP_IS(DWC3))
		size = DWC3_GRXFIFOSIZ_RXFDEP(size);
	else
		size = DWC31_GRXFIFOSIZ_RXFDEP(size);

	/* FIFO depth is in MDWDITH bytes */
	size *= mdwidth;

	/*
	 * To meet performance requirement, a minimum recommended RxFIFO size
	 * is defined as follow:
	 * RxFIFO size >= (3 x MaxPacketSize) +
	 * (3 x 8 bytes setup packets size) + (16 bytes clock crossing margin)
	 *
	 * Then calculate the max packet limit as below.
	 */
	size -= (3 * 8) + 16;
	if (size < 0)
		size = 0;
	else
		size /= 3;

	usb_ep_set_maxpacket_limit(&dep->endpoint, size);
	dep->endpoint.max_streams = 16;
	dep->endpoint.ops = &dwc3_gadget_ep_ops;
	list_add_tail(&dep->endpoint.ep_list,
			&dwc->gadget->ep_list);
	dep->endpoint.caps.type_iso = true;
	dep->endpoint.caps.type_bulk = true;
	dep->endpoint.caps.type_int = true;

	return dwc3_alloc_trb_pool(dep);
}

static int dwc3_gadget_init_endpoint(struct dwc3 *dwc, u8 epnum)
{
	struct dwc3_ep			*dep;
	bool				direction = epnum & 1;
	int				ret;
	u8				num = epnum >> 1;

	dep = kzalloc(sizeof(*dep), GFP_KERNEL);
	if (!dep)
		return -ENOMEM;

	dep->dwc = dwc;
	dep->number = epnum;
	dep->direction = direction;
	dep->regs = dwc->regs + DWC3_DEP_BASE(epnum);
	dwc->eps[epnum] = dep;
	dep->combo_num = 0;
	dep->start_cmd_status = 0;

	snprintf(dep->name, sizeof(dep->name), "ep%u%s", num,
			direction ? "in" : "out");

	dep->endpoint.name = dep->name;

	if (!(dep->number > 1)) {
		dep->endpoint.desc = &dwc3_gadget_ep0_desc;
		dep->endpoint.comp_desc = NULL;
	}

	if (num == 0)
		ret = dwc3_gadget_init_control_endpoint(dep);
	else if (direction)
		ret = dwc3_gadget_init_in_endpoint(dep);
	else
		ret = dwc3_gadget_init_out_endpoint(dep);

	if (ret)
		return ret;

	dep->endpoint.caps.dir_in = direction;
	dep->endpoint.caps.dir_out = !direction;

	INIT_LIST_HEAD(&dep->pending_list);
	INIT_LIST_HEAD(&dep->started_list);
	INIT_LIST_HEAD(&dep->cancelled_list);

	dwc3_debugfs_create_endpoint_dir(dep);

	return 0;
}

static int dwc3_gadget_init_endpoints(struct dwc3 *dwc, u8 total)
{
	u8				epnum;

	INIT_LIST_HEAD(&dwc->gadget->ep_list);

	for (epnum = 0; epnum < total; epnum++) {
		int			ret;

		ret = dwc3_gadget_init_endpoint(dwc, epnum);
		if (ret)
			return ret;
	}

	return 0;
}

static void dwc3_gadget_free_endpoints(struct dwc3 *dwc)
{
	struct dwc3_ep			*dep;
	u8				epnum;

	for (epnum = 0; epnum < DWC3_ENDPOINTS_NUM; epnum++) {
		dep = dwc->eps[epnum];
		if (!dep)
			continue;
		/*
		 * Physical endpoints 0 and 1 are special; they form the
		 * bi-directional USB endpoint 0.
		 *
		 * For those two physical endpoints, we don't allocate a TRB
		 * pool nor do we add them the endpoints list. Due to that, we
		 * shouldn't do these two operations otherwise we would end up
		 * with all sorts of bugs when removing dwc3.ko.
		 */
		if (epnum != 0 && epnum != 1) {
			dwc3_free_trb_pool(dep);
			list_del(&dep->endpoint.ep_list);
		}

		debugfs_remove_recursive(debugfs_lookup(dep->name,
				debugfs_lookup(dev_name(dep->dwc->dev),
					       usb_debug_root)));
		kfree(dep);
	}
}

/* -------------------------------------------------------------------------- */

static int dwc3_gadget_ep_reclaim_completed_trb(struct dwc3_ep *dep,
		struct dwc3_request *req, struct dwc3_trb *trb,
		const struct dwc3_event_depevt *event, int status, int chain)
{
	unsigned int		count;

	dwc3_ep_inc_deq(dep);

	trace_dwc3_complete_trb(dep, trb);
	req->num_trbs--;

	/*
	 * If we're in the middle of series of chained TRBs and we
	 * receive a short transfer along the way, DWC3 will skip
	 * through all TRBs including the last TRB in the chain (the
	 * where CHN bit is zero. DWC3 will also avoid clearing HWO
	 * bit and SW has to do it manually.
	 *
	 * We're going to do that here to avoid problems of HW trying
	 * to use bogus TRBs for transfers.
	 */
	if (chain && (trb->ctrl & DWC3_TRB_CTRL_HWO))
		trb->ctrl &= ~DWC3_TRB_CTRL_HWO;

	/*
	 * For isochronous transfers, the first TRB in a service interval must
	 * have the Isoc-First type. Track and report its interval frame number.
	 */
	if (usb_endpoint_xfer_isoc(dep->endpoint.desc) &&
	    (trb->ctrl & DWC3_TRBCTL_ISOCHRONOUS_FIRST)) {
		unsigned int frame_number;

		frame_number = DWC3_TRB_CTRL_GET_SID_SOFN(trb->ctrl);
		frame_number &= ~(dep->interval - 1);
		req->request.frame_number = frame_number;
	}

	/*
	 * We use bounce buffer for requests that needs extra TRB or OUT ZLP. If
	 * this TRB points to the bounce buffer address, it's a MPS alignment
	 * TRB. Don't add it to req->remaining calculation.
	 */
	if (trb->bpl == lower_32_bits(dep->dwc->bounce_addr) &&
	    trb->bph == upper_32_bits(dep->dwc->bounce_addr)) {
		trb->ctrl &= ~DWC3_TRB_CTRL_HWO;
		return 1;
	}

	count = trb->size & DWC3_TRB_SIZE_MASK;
	req->remaining += count;

	if ((trb->ctrl & DWC3_TRB_CTRL_HWO) && status != -ESHUTDOWN)
		return 1;

	if (event->status & DEPEVT_STATUS_SHORT && !chain)
		return 1;

	if ((trb->ctrl & DWC3_TRB_CTRL_ISP_IMI) &&
	    DWC3_TRB_SIZE_TRBSTS(trb->size) == DWC3_TRBSTS_MISSED_ISOC)
		return 1;

	if ((trb->ctrl & DWC3_TRB_CTRL_IOC) ||
	    (trb->ctrl & DWC3_TRB_CTRL_LST))
		return 1;

	return 0;
}

static int dwc3_gadget_ep_reclaim_trb_sg(struct dwc3_ep *dep,
		struct dwc3_request *req, const struct dwc3_event_depevt *event,
		int status)
{
	struct dwc3_trb *trb = &dep->trb_pool[dep->trb_dequeue];
	struct scatterlist *sg = req->sg;
	struct scatterlist *s;
	unsigned int num_queued = req->num_queued_sgs;
	unsigned int i;
	int ret = 0;

	for_each_sg(sg, s, num_queued, i) {
		trb = &dep->trb_pool[dep->trb_dequeue];

		req->sg = sg_next(s);
		req->num_queued_sgs--;

		ret = dwc3_gadget_ep_reclaim_completed_trb(dep, req,
				trb, event, status, true);
		if (ret)
			break;
	}

	return ret;
}

static int dwc3_gadget_ep_reclaim_trb_linear(struct dwc3_ep *dep,
		struct dwc3_request *req, const struct dwc3_event_depevt *event,
		int status)
{
	struct dwc3_trb *trb = &dep->trb_pool[dep->trb_dequeue];

	return dwc3_gadget_ep_reclaim_completed_trb(dep, req, trb,
			event, status, false);
}

static bool dwc3_gadget_ep_request_completed(struct dwc3_request *req)
{
	return req->num_pending_sgs == 0 && req->num_queued_sgs == 0;
}

static int dwc3_gadget_ep_cleanup_completed_request(struct dwc3_ep *dep,
		const struct dwc3_event_depevt *event,
		struct dwc3_request *req, int status)
{
	int request_status;
	int ret;

	if (req->request.num_mapped_sgs)
		ret = dwc3_gadget_ep_reclaim_trb_sg(dep, req, event,
				status);
	else
		ret = dwc3_gadget_ep_reclaim_trb_linear(dep, req, event,
				status);

	req->request.actual = req->request.length - req->remaining;

	if (!dwc3_gadget_ep_request_completed(req))
		goto out;

	if (req->needs_extra_trb) {
		ret = dwc3_gadget_ep_reclaim_trb_linear(dep, req, event,
				status);
		req->needs_extra_trb = false;
	}

	/*
	 * The event status only reflects the status of the TRB with IOC set.
	 * For the requests that don't set interrupt on completion, the driver
	 * needs to check and return the status of the completed TRBs associated
	 * with the request. Use the status of the last TRB of the request.
	 */
	if (req->request.no_interrupt) {
		struct dwc3_trb *trb;

		trb = dwc3_ep_prev_trb(dep, dep->trb_dequeue);
		switch (DWC3_TRB_SIZE_TRBSTS(trb->size)) {
		case DWC3_TRBSTS_MISSED_ISOC:
			/* Isoc endpoint only */
			request_status = -EXDEV;
			break;
		case DWC3_TRB_STS_XFER_IN_PROG:
			/* Applicable when End Transfer with ForceRM=0 */
		case DWC3_TRBSTS_SETUP_PENDING:
			/* Control endpoint only */
		case DWC3_TRBSTS_OK:
		default:
			request_status = 0;
			break;
		}
	} else {
		request_status = status;
	}

	dwc3_gadget_giveback(dep, req, request_status);

out:
	return ret;
}

static void dwc3_gadget_ep_cleanup_completed_requests(struct dwc3_ep *dep,
		const struct dwc3_event_depevt *event, int status)
{
	struct dwc3_request	*req;

	while (!list_empty(&dep->started_list)) {
		int ret;

		req = next_request(&dep->started_list);
		ret = dwc3_gadget_ep_cleanup_completed_request(dep, event,
				req, status);
		if (ret)
			break;
		/*
		 * The endpoint is disabled, let the dwc3_remove_requests()
		 * handle the cleanup.
		 */
		if (!dep->endpoint.desc)
			break;
	}
}

static bool dwc3_gadget_ep_should_continue(struct dwc3_ep *dep)
{
	struct dwc3_request	*req;
	struct dwc3		*dwc = dep->dwc;

	if (!dep->endpoint.desc || !dwc->pullups_connected ||
	    !dwc->connected)
		return false;

	if (!list_empty(&dep->pending_list))
		return true;

	/*
	 * We only need to check the first entry of the started list. We can
	 * assume the completed requests are removed from the started list.
	 */
	req = next_request(&dep->started_list);
	if (!req)
		return false;

	return !dwc3_gadget_ep_request_completed(req);
}

static void dwc3_gadget_endpoint_frame_from_event(struct dwc3_ep *dep,
		const struct dwc3_event_depevt *event)
{
	dep->frame_number = event->parameters;
}

static bool dwc3_gadget_endpoint_trbs_complete(struct dwc3_ep *dep,
		const struct dwc3_event_depevt *event, int status)
{
	struct dwc3		*dwc = dep->dwc;
	bool			no_started_trb = true;

	dwc3_gadget_ep_cleanup_completed_requests(dep, event, status);

	if (dep->flags & DWC3_EP_END_TRANSFER_PENDING)
		goto out;

	if (!dep->endpoint.desc)
		return no_started_trb;

	if (usb_endpoint_xfer_isoc(dep->endpoint.desc) &&
		list_empty(&dep->started_list) &&
		(list_empty(&dep->pending_list) || status == -EXDEV))
		dwc3_stop_active_transfer(dep, true, true);
	else if (dwc3_gadget_ep_should_continue(dep))
		if (__dwc3_gadget_kick_transfer(dep) == 0)
			no_started_trb = false;

out:
	/*
	 * WORKAROUND: This is the 2nd half of U1/U2 -> U0 workaround.
	 * See dwc3_gadget_linksts_change_interrupt() for 1st half.
	 */
	if (DWC3_VER_IS_PRIOR(DWC3, 183A)) {
		u32		reg;
		int		i;

		for (i = 0; i < DWC3_ENDPOINTS_NUM; i++) {
			dep = dwc->eps[i];

			if (!(dep->flags & DWC3_EP_ENABLED))
				continue;

			if (!list_empty(&dep->started_list))
				return no_started_trb;
		}

		reg = dwc3_readl(dwc->regs, DWC3_DCTL);
		reg |= dwc->u1u2;
		dwc3_writel(dwc->regs, DWC3_DCTL, reg);

		dwc->u1u2 = 0;
	}

	return no_started_trb;
}

static void dwc3_gadget_endpoint_transfer_in_progress(struct dwc3_ep *dep,
		const struct dwc3_event_depevt *event)
{
	int status = 0;

	if (!dep->endpoint.desc)
		return;

	if (usb_endpoint_xfer_isoc(dep->endpoint.desc))
		dwc3_gadget_endpoint_frame_from_event(dep, event);

	if (event->status & DEPEVT_STATUS_BUSERR)
		status = -ECONNRESET;

	if (event->status & DEPEVT_STATUS_MISSED_ISOC)
		status = -EXDEV;

	dwc3_gadget_endpoint_trbs_complete(dep, event, status);
}

static void dwc3_gadget_endpoint_transfer_complete(struct dwc3_ep *dep,
		const struct dwc3_event_depevt *event)
{
	int status = 0;

	dep->flags &= ~DWC3_EP_TRANSFER_STARTED;

	if (event->status & DEPEVT_STATUS_BUSERR)
		status = -ECONNRESET;

	if (dwc3_gadget_endpoint_trbs_complete(dep, event, status))
		dep->flags &= ~DWC3_EP_WAIT_TRANSFER_COMPLETE;
}

static void dwc3_gadget_endpoint_transfer_not_ready(struct dwc3_ep *dep,
		const struct dwc3_event_depevt *event)
{
	dwc3_gadget_endpoint_frame_from_event(dep, event);

	/*
	 * The XferNotReady event is generated only once before the endpoint
	 * starts. It will be generated again when END_TRANSFER command is
	 * issued. For some controller versions, the XferNotReady event may be
	 * generated while the END_TRANSFER command is still in process. Ignore
	 * it and wait for the next XferNotReady event after the command is
	 * completed.
	 */
	if (dep->flags & DWC3_EP_END_TRANSFER_PENDING)
		return;

	(void) __dwc3_gadget_start_isoc(dep);
}

static void dwc3_gadget_endpoint_command_complete(struct dwc3_ep *dep,
		const struct dwc3_event_depevt *event)
{
	u8 cmd = DEPEVT_PARAMETER_CMD(event->parameters);

	if (cmd != DWC3_DEPCMD_ENDTRANSFER)
		return;

	/*
	 * The END_TRANSFER command will cause the controller to generate a
	 * NoStream Event, and it's not due to the host DP NoStream rejection.
	 * Ignore the next NoStream event.
	 */
	if (dep->stream_capable)
		dep->flags |= DWC3_EP_IGNORE_NEXT_NOSTREAM;

	dep->flags &= ~DWC3_EP_END_TRANSFER_PENDING;
	dep->flags &= ~DWC3_EP_TRANSFER_STARTED;
	dwc3_gadget_ep_cleanup_cancelled_requests(dep);

	if (dep->flags & DWC3_EP_PENDING_CLEAR_STALL) {
		struct dwc3 *dwc = dep->dwc;

		dep->flags &= ~DWC3_EP_PENDING_CLEAR_STALL;
		if (dwc3_send_clear_stall_ep_cmd(dep)) {
			struct usb_ep *ep0 = &dwc->eps[0]->endpoint;

			dev_err(dwc->dev, "failed to clear STALL on %s\n", dep->name);
			if (dwc->delayed_status)
				__dwc3_gadget_ep0_set_halt(ep0, 1);
			return;
		}

		dep->flags &= ~(DWC3_EP_STALL | DWC3_EP_WEDGE);
		if (dwc->clear_stall_protocol == dep->number)
			dwc3_ep0_send_delayed_status(dwc);
	}

	if ((dep->flags & DWC3_EP_DELAY_START) &&
	    !usb_endpoint_xfer_isoc(dep->endpoint.desc))
		__dwc3_gadget_kick_transfer(dep);

	dep->flags &= ~DWC3_EP_DELAY_START;
}

static void dwc3_gadget_endpoint_stream_event(struct dwc3_ep *dep,
		const struct dwc3_event_depevt *event)
{
	struct dwc3 *dwc = dep->dwc;

	if (event->status == DEPEVT_STREAMEVT_FOUND) {
		dep->flags |= DWC3_EP_FIRST_STREAM_PRIMED;
		goto out;
	}

	/* Note: NoStream rejection event param value is 0 and not 0xFFFF */
	switch (event->parameters) {
	case DEPEVT_STREAM_PRIME:
		/*
		 * If the host can properly transition the endpoint state from
		 * idle to prime after a NoStream rejection, there's no need to
		 * force restarting the endpoint to reinitiate the stream. To
		 * simplify the check, assume the host follows the USB spec if
		 * it primed the endpoint more than once.
		 */
		if (dep->flags & DWC3_EP_FORCE_RESTART_STREAM) {
			if (dep->flags & DWC3_EP_FIRST_STREAM_PRIMED)
				dep->flags &= ~DWC3_EP_FORCE_RESTART_STREAM;
			else
				dep->flags |= DWC3_EP_FIRST_STREAM_PRIMED;
		}

		break;
	case DEPEVT_STREAM_NOSTREAM:
		if ((dep->flags & DWC3_EP_IGNORE_NEXT_NOSTREAM) ||
		    !(dep->flags & DWC3_EP_FORCE_RESTART_STREAM) ||
		    (!DWC3_MST_CAPABLE(&dwc->hwparams) &&
		     !(dep->flags & DWC3_EP_WAIT_TRANSFER_COMPLETE)))
			break;

		/*
		 * If the host rejects a stream due to no active stream, by the
		 * USB and xHCI spec, the endpoint will be put back to idle
		 * state. When the host is ready (buffer added/updated), it will
		 * prime the endpoint to inform the usb device controller. This
		 * triggers the device controller to issue ERDY to restart the
		 * stream. However, some hosts don't follow this and keep the
		 * endpoint in the idle state. No prime will come despite host
		 * streams are updated, and the device controller will not be
		 * triggered to generate ERDY to move the next stream data. To
		 * workaround this and maintain compatibility with various
		 * hosts, force to reinitiate the stream until the host is ready
		 * instead of waiting for the host to prime the endpoint.
		 */
		if (DWC3_VER_IS_WITHIN(DWC32, 100A, ANY)) {
			unsigned int cmd = DWC3_DGCMD_SET_ENDPOINT_PRIME;

			dwc3_send_gadget_generic_command(dwc, cmd, dep->number);
		} else {
			dep->flags |= DWC3_EP_DELAY_START;
			dwc3_stop_active_transfer(dep, true, true);
			return;
		}
		break;
	}

out:
	dep->flags &= ~DWC3_EP_IGNORE_NEXT_NOSTREAM;
}

static void dwc3_endpoint_interrupt(struct dwc3 *dwc,
		const struct dwc3_event_depevt *event)
{
	struct dwc3_ep		*dep;
	u8			epnum = event->endpoint_number;

	dep = dwc->eps[epnum];

	if (!(dep->flags & DWC3_EP_ENABLED)) {
		if ((epnum > 1) && !(dep->flags & DWC3_EP_TRANSFER_STARTED))
			return;

		/* Handle only EPCMDCMPLT when EP disabled */
		if ((event->endpoint_event != DWC3_DEPEVT_EPCMDCMPLT) &&
			!(epnum <= 1 && event->endpoint_event == DWC3_DEPEVT_XFERCOMPLETE))
			return;
	}

	if (epnum == 0 || epnum == 1) {
		dwc3_ep0_interrupt(dwc, event);
		return;
	}

	switch (event->endpoint_event) {
	case DWC3_DEPEVT_XFERINPROGRESS:
		dwc3_gadget_endpoint_transfer_in_progress(dep, event);
		break;
	case DWC3_DEPEVT_XFERNOTREADY:
		dwc3_gadget_endpoint_transfer_not_ready(dep, event);
		break;
	case DWC3_DEPEVT_EPCMDCMPLT:
		dwc3_gadget_endpoint_command_complete(dep, event);
		break;
	case DWC3_DEPEVT_XFERCOMPLETE:
		dwc3_gadget_endpoint_transfer_complete(dep, event);
		break;
	case DWC3_DEPEVT_STREAMEVT:
		dwc3_gadget_endpoint_stream_event(dep, event);
		break;
	case DWC3_DEPEVT_RXTXFIFOEVT:
		break;
	}
}

static void dwc3_disconnect_gadget(struct dwc3 *dwc)
{
	if (dwc->async_callbacks && dwc->gadget_driver->disconnect) {
		spin_unlock(&dwc->lock);
		dwc->gadget_driver->disconnect(dwc->gadget);
		spin_lock(&dwc->lock);
	}
}

static void dwc3_suspend_gadget(struct dwc3 *dwc)
{
	if (dwc->async_callbacks && dwc->gadget_driver->suspend) {
		spin_unlock(&dwc->lock);
		dwc->gadget_driver->suspend(dwc->gadget);
		spin_lock(&dwc->lock);
	}
}

static void dwc3_resume_gadget(struct dwc3 *dwc)
{
	if (dwc->async_callbacks && dwc->gadget_driver->resume) {
		spin_unlock(&dwc->lock);
		dwc->gadget_driver->resume(dwc->gadget);
		spin_lock(&dwc->lock);
	}
}

static void dwc3_reset_gadget(struct dwc3 *dwc)
{
	if (!dwc->gadget_driver)
		return;

	if (dwc->async_callbacks && dwc->gadget->speed != USB_SPEED_UNKNOWN) {
		spin_unlock(&dwc->lock);
		usb_gadget_udc_reset(dwc->gadget, dwc->gadget_driver);
		spin_lock(&dwc->lock);
	}
}

void dwc3_stop_active_transfer(struct dwc3_ep *dep, bool force,
	bool interrupt)
{
	struct dwc3 *dwc = dep->dwc;

	/*
	 * Only issue End Transfer command to the control endpoint of a started
	 * Data Phase. Typically we should only do so in error cases such as
	 * invalid/unexpected direction as described in the control transfer
	 * flow of the programming guide.
	 */
	if (dep->number <= 1 && dwc->ep0state != EP0_DATA_PHASE)
		return;

	if (!(dep->flags & DWC3_EP_TRANSFER_STARTED) ||
	    (dep->flags & DWC3_EP_DELAY_STOP) ||
	    (dep->flags & DWC3_EP_END_TRANSFER_PENDING))
		return;

	/*
	 * If a Setup packet is received but yet to DMA out, the controller will
	 * not process the End Transfer command of any endpoint. Polling of its
	 * DEPCMD.CmdAct may block setting up TRB for Setup packet, causing a
	 * timeout. Delay issuing the End Transfer command until the Setup TRB is
	 * prepared.
	 */
	if (dwc->ep0state != EP0_SETUP_PHASE && !dwc->delayed_status) {
		dep->flags |= DWC3_EP_DELAY_STOP;
		return;
	}

	/*
	 * NOTICE: We are violating what the Databook says about the
	 * EndTransfer command. Ideally we would _always_ wait for the
	 * EndTransfer Command Completion IRQ, but that's causing too
	 * much trouble synchronizing between us and gadget driver.
	 *
	 * We have discussed this with the IP Provider and it was
	 * suggested to giveback all requests here.
	 *
	 * Note also that a similar handling was tested by Synopsys
	 * (thanks a lot Paul) and nothing bad has come out of it.
	 * In short, what we're doing is issuing EndTransfer with
	 * CMDIOC bit set and delay kicking transfer until the
	 * EndTransfer command had completed.
	 *
	 * As of IP version 3.10a of the DWC_usb3 IP, the controller
	 * supports a mode to work around the above limitation. The
	 * software can poll the CMDACT bit in the DEPCMD register
	 * after issuing a EndTransfer command. This mode is enabled
	 * by writing GUCTL2[14]. This polling is already done in the
	 * dwc3_send_gadget_ep_cmd() function so if the mode is
	 * enabled, the EndTransfer command will have completed upon
	 * returning from this function.
	 *
	 * This mode is NOT available on the DWC_usb31 IP.
	 */

	__dwc3_stop_active_transfer(dep, force, interrupt);
}

static void dwc3_clear_stall_all_ep(struct dwc3 *dwc)
{
	u32 epnum;

	for (epnum = 1; epnum < DWC3_ENDPOINTS_NUM; epnum++) {
		struct dwc3_ep *dep;
		int ret;

		dep = dwc->eps[epnum];
		if (!dep)
			continue;

		if (!(dep->flags & DWC3_EP_STALL))
			continue;

		dep->flags &= ~DWC3_EP_STALL;

		ret = dwc3_send_clear_stall_ep_cmd(dep);
		WARN_ON_ONCE(ret);
	}
}

static void dwc3_gadget_disconnect_interrupt(struct dwc3 *dwc)
{
	int			reg;

	dwc3_gadget_set_link_state(dwc, DWC3_LINK_STATE_RX_DET);

	reg = dwc3_readl(dwc->regs, DWC3_DCTL);
	reg &= ~DWC3_DCTL_INITU1ENA;
	reg &= ~DWC3_DCTL_INITU2ENA;
	dwc3_gadget_dctl_write_safe(dwc, reg);

	dwc->connected = false;

	dwc3_disconnect_gadget(dwc);

	dwc->gadget->speed = USB_SPEED_UNKNOWN;
	dwc->setup_packet_pending = false;
	usb_gadget_set_state(dwc->gadget, USB_STATE_NOTATTACHED);

	if (dwc->ep0state != EP0_SETUP_PHASE) {
		unsigned int    dir;

		dir = !!dwc->ep0_expect_in;
		if (dwc->ep0state == EP0_DATA_PHASE)
			dwc3_ep0_end_control_data(dwc, dwc->eps[dir]);
		else
			dwc3_ep0_end_control_data(dwc, dwc->eps[!dir]);
		dwc3_ep0_stall_and_restart(dwc);
	}
}

static void dwc3_gadget_reset_interrupt(struct dwc3 *dwc)
{
	u32			reg;

	/*
	 * Ideally, dwc3_reset_gadget() would trigger the function
	 * drivers to stop any active transfers through ep disable.
	 * However, for functions which defer ep disable, such as mass
	 * storage, we will need to rely on the call to stop active
	 * transfers here, and avoid allowing of request queuing.
	 */
	dwc->connected = false;

	/*
	 * WORKAROUND: DWC3 revisions <1.88a have an issue which
	 * would cause a missing Disconnect Event if there's a
	 * pending Setup Packet in the FIFO.
	 *
	 * There's no suggested workaround on the official Bug
	 * report, which states that "unless the driver/application
	 * is doing any special handling of a disconnect event,
	 * there is no functional issue".
	 *
	 * Unfortunately, it turns out that we _do_ some special
	 * handling of a disconnect event, namely complete all
	 * pending transfers, notify gadget driver of the
	 * disconnection, and so on.
	 *
	 * Our suggested workaround is to follow the Disconnect
	 * Event steps here, instead, based on a setup_packet_pending
	 * flag. Such flag gets set whenever we have a SETUP_PENDING
	 * status for EP0 TRBs and gets cleared on XferComplete for the
	 * same endpoint.
	 *
	 * Refers to:
	 *
	 * STAR#9000466709: RTL: Device : Disconnect event not
	 * generated if setup packet pending in FIFO
	 */
	if (DWC3_VER_IS_PRIOR(DWC3, 188A)) {
		if (dwc->setup_packet_pending)
			dwc3_gadget_disconnect_interrupt(dwc);
	}

	dwc3_reset_gadget(dwc);

	/*
	 * From SNPS databook section 8.1.2, the EP0 should be in setup
	 * phase. So ensure that EP0 is in setup phase by issuing a stall
	 * and restart if EP0 is not in setup phase.
	 */
	if (dwc->ep0state != EP0_SETUP_PHASE) {
		unsigned int	dir;

		dir = !!dwc->ep0_expect_in;
		if (dwc->ep0state == EP0_DATA_PHASE)
			dwc3_ep0_end_control_data(dwc, dwc->eps[dir]);
		else
			dwc3_ep0_end_control_data(dwc, dwc->eps[!dir]);

		dwc->eps[0]->trb_enqueue = 0;
		dwc->eps[1]->trb_enqueue = 0;

		dwc3_ep0_stall_and_restart(dwc);
	}

	/*
	 * In the Synopsis DesignWare Cores USB3 Databook Rev. 3.30a
	 * Section 4.1.2 Table 4-2, it states that during a USB reset, the SW
	 * needs to ensure that it sends "a DEPENDXFER command for any active
	 * transfers."
	 */
	dwc3_stop_active_transfers(dwc);
	dwc->connected = true;

	reg = dwc3_readl(dwc->regs, DWC3_DCTL);
	reg &= ~DWC3_DCTL_TSTCTRL_MASK;
	dwc3_gadget_dctl_write_safe(dwc, reg);
	dwc->test_mode = false;
	dwc3_clear_stall_all_ep(dwc);

	/* Reset device address to zero */
	reg = dwc3_readl(dwc->regs, DWC3_DCFG);
	reg &= ~(DWC3_DCFG_DEVADDR_MASK);
	dwc3_writel(dwc->regs, DWC3_DCFG, reg);
}

static void dwc3_gadget_conndone_interrupt(struct dwc3 *dwc)
{
	struct dwc3_ep		*dep;
	int			ret;
	u32			reg;
	u8			lanes = 1;
	u8			speed;

	if (!dwc->softconnect)
		return;

	reg = dwc3_readl(dwc->regs, DWC3_DSTS);
	speed = reg & DWC3_DSTS_CONNECTSPD;
	dwc->speed = speed;

	if (DWC3_IP_IS(DWC32))
		lanes = DWC3_DSTS_CONNLANES(reg) + 1;

	dwc->gadget->ssp_rate = USB_SSP_GEN_UNKNOWN;

	/*
	 * RAMClkSel is reset to 0 after USB reset, so it must be reprogrammed
	 * each time on Connect Done.
	 *
	 * Currently we always use the reset value. If any platform
	 * wants to set this to a different value, we need to add a
	 * setting and update GCTL.RAMCLKSEL here.
	 */

	switch (speed) {
	case DWC3_DSTS_SUPERSPEED_PLUS:
		dwc3_gadget_ep0_desc.wMaxPacketSize = cpu_to_le16(512);
		dwc->gadget->ep0->maxpacket = 512;
		dwc->gadget->speed = USB_SPEED_SUPER_PLUS;

		if (lanes > 1)
			dwc->gadget->ssp_rate = USB_SSP_GEN_2x2;
		else
			dwc->gadget->ssp_rate = USB_SSP_GEN_2x1;
		break;
	case DWC3_DSTS_SUPERSPEED:
		/*
		 * WORKAROUND: DWC3 revisions <1.90a have an issue which
		 * would cause a missing USB3 Reset event.
		 *
		 * In such situations, we should force a USB3 Reset
		 * event by calling our dwc3_gadget_reset_interrupt()
		 * routine.
		 *
		 * Refers to:
		 *
		 * STAR#9000483510: RTL: SS : USB3 reset event may
		 * not be generated always when the link enters poll
		 */
		if (DWC3_VER_IS_PRIOR(DWC3, 190A))
			dwc3_gadget_reset_interrupt(dwc);

		dwc3_gadget_ep0_desc.wMaxPacketSize = cpu_to_le16(512);
		dwc->gadget->ep0->maxpacket = 512;
		dwc->gadget->speed = USB_SPEED_SUPER;

		if (lanes > 1) {
			dwc->gadget->speed = USB_SPEED_SUPER_PLUS;
			dwc->gadget->ssp_rate = USB_SSP_GEN_1x2;
		}
		break;
	case DWC3_DSTS_HIGHSPEED:
		dwc3_gadget_ep0_desc.wMaxPacketSize = cpu_to_le16(64);
		dwc->gadget->ep0->maxpacket = 64;
		dwc->gadget->speed = USB_SPEED_HIGH;
		break;
	case DWC3_DSTS_FULLSPEED:
		dwc3_gadget_ep0_desc.wMaxPacketSize = cpu_to_le16(64);
		dwc->gadget->ep0->maxpacket = 64;
		dwc->gadget->speed = USB_SPEED_FULL;
		break;
	}

	dwc->eps[1]->endpoint.maxpacket = dwc->gadget->ep0->maxpacket;

	/* Enable USB2 LPM Capability */

	if (!DWC3_VER_IS_WITHIN(DWC3, ANY, 194A) &&
	    !dwc->usb2_gadget_lpm_disable &&
	    (speed != DWC3_DSTS_SUPERSPEED) &&
	    (speed != DWC3_DSTS_SUPERSPEED_PLUS)) {
		reg = dwc3_readl(dwc->regs, DWC3_DCFG);
		reg |= DWC3_DCFG_LPM_CAP;
		dwc3_writel(dwc->regs, DWC3_DCFG, reg);

		reg = dwc3_readl(dwc->regs, DWC3_DCTL);
		reg &= ~(DWC3_DCTL_HIRD_THRES_MASK | DWC3_DCTL_L1_HIBER_EN);

		reg |= DWC3_DCTL_HIRD_THRES(dwc->hird_threshold |
					    (dwc->is_utmi_l1_suspend << 4));

		/*
		 * When dwc3 revisions >= 2.40a, LPM Erratum is enabled and
		 * DCFG.LPMCap is set, core responses with an ACK and the
		 * BESL value in the LPM token is less than or equal to LPM
		 * NYET threshold.
		 */
		WARN_ONCE(DWC3_VER_IS_PRIOR(DWC3, 240A) && dwc->has_lpm_erratum,
				"LPM Erratum not available on dwc3 revisions < 2.40a\n");

		if (dwc->has_lpm_erratum && !DWC3_VER_IS_PRIOR(DWC3, 240A))
			reg |= DWC3_DCTL_NYET_THRES(dwc->lpm_nyet_threshold);

		dwc3_gadget_dctl_write_safe(dwc, reg);
	} else {
		if (dwc->usb2_gadget_lpm_disable) {
			reg = dwc3_readl(dwc->regs, DWC3_DCFG);
			reg &= ~DWC3_DCFG_LPM_CAP;
			dwc3_writel(dwc->regs, DWC3_DCFG, reg);
		}

		reg = dwc3_readl(dwc->regs, DWC3_DCTL);
		reg &= ~DWC3_DCTL_HIRD_THRES_MASK;
		dwc3_gadget_dctl_write_safe(dwc, reg);
	}

	dep = dwc->eps[0];
	ret = __dwc3_gadget_ep_enable(dep, DWC3_DEPCFG_ACTION_MODIFY);
	if (ret) {
		dev_err(dwc->dev, "failed to enable %s\n", dep->name);
		return;
	}

	dep = dwc->eps[1];
	ret = __dwc3_gadget_ep_enable(dep, DWC3_DEPCFG_ACTION_MODIFY);
	if (ret) {
		dev_err(dwc->dev, "failed to enable %s\n", dep->name);
		return;
	}

	/*
	 * Configure PHY via GUSB3PIPECTLn if required.
	 *
	 * Update GTXFIFOSIZn
	 *
	 * In both cases reset values should be sufficient.
	 */
}

static void dwc3_gadget_wakeup_interrupt(struct dwc3 *dwc)
{
	/*
	 * TODO take core out of low power mode when that's
	 * implemented.
	 */

	if (dwc->async_callbacks && dwc->gadget_driver->resume) {
		spin_unlock(&dwc->lock);
		dwc->gadget_driver->resume(dwc->gadget);
		spin_lock(&dwc->lock);
	}
}

static void dwc3_gadget_linksts_change_interrupt(struct dwc3 *dwc,
		unsigned int evtinfo)
{
	enum dwc3_link_state	next = evtinfo & DWC3_LINK_STATE_MASK;
	unsigned int		pwropt;

	/*
	 * WORKAROUND: DWC3 < 2.50a have an issue when configured without
	 * Hibernation mode enabled which would show up when device detects
	 * host-initiated U3 exit.
	 *
	 * In that case, device will generate a Link State Change Interrupt
	 * from U3 to RESUME which is only necessary if Hibernation is
	 * configured in.
	 *
	 * There are no functional changes due to such spurious event and we
	 * just need to ignore it.
	 *
	 * Refers to:
	 *
	 * STAR#9000570034 RTL: SS Resume event generated in non-Hibernation
	 * operational mode
	 */
	pwropt = DWC3_GHWPARAMS1_EN_PWROPT(dwc->hwparams.hwparams1);
	if (DWC3_VER_IS_PRIOR(DWC3, 250A) &&
			(pwropt != DWC3_GHWPARAMS1_EN_PWROPT_HIB)) {
		if ((dwc->link_state == DWC3_LINK_STATE_U3) &&
				(next == DWC3_LINK_STATE_RESUME)) {
			return;
		}
	}

	/*
	 * WORKAROUND: DWC3 Revisions <1.83a have an issue which, depending
	 * on the link partner, the USB session might do multiple entry/exit
	 * of low power states before a transfer takes place.
	 *
	 * Due to this problem, we might experience lower throughput. The
	 * suggested workaround is to disable DCTL[12:9] bits if we're
	 * transitioning from U1/U2 to U0 and enable those bits again
	 * after a transfer completes and there are no pending transfers
	 * on any of the enabled endpoints.
	 *
	 * This is the first half of that workaround.
	 *
	 * Refers to:
	 *
	 * STAR#9000446952: RTL: Device SS : if U1/U2 ->U0 takes >128us
	 * core send LGO_Ux entering U0
	 */
	if (DWC3_VER_IS_PRIOR(DWC3, 183A)) {
		if (next == DWC3_LINK_STATE_U0) {
			u32	u1u2;
			u32	reg;

			switch (dwc->link_state) {
			case DWC3_LINK_STATE_U1:
			case DWC3_LINK_STATE_U2:
				reg = dwc3_readl(dwc->regs, DWC3_DCTL);
				u1u2 = reg & (DWC3_DCTL_INITU2ENA
						| DWC3_DCTL_ACCEPTU2ENA
						| DWC3_DCTL_INITU1ENA
						| DWC3_DCTL_ACCEPTU1ENA);

				if (!dwc->u1u2)
					dwc->u1u2 = reg & u1u2;

				reg &= ~u1u2;

				dwc3_gadget_dctl_write_safe(dwc, reg);
				break;
			default:
				/* do nothing */
				break;
			}
		}
	}

	switch (next) {
	case DWC3_LINK_STATE_U1:
		if (dwc->speed == USB_SPEED_SUPER)
			dwc3_suspend_gadget(dwc);
		break;
	case DWC3_LINK_STATE_U2:
	case DWC3_LINK_STATE_U3:
		dwc3_suspend_gadget(dwc);
		break;
	case DWC3_LINK_STATE_RESUME:
		dwc3_resume_gadget(dwc);
		break;
	default:
		/* do nothing */
		break;
	}

	dwc->link_state = next;
}

static void dwc3_gadget_suspend_interrupt(struct dwc3 *dwc,
					  unsigned int evtinfo)
{
	enum dwc3_link_state next = evtinfo & DWC3_LINK_STATE_MASK;

	if (dwc->link_state != next && next == DWC3_LINK_STATE_U3)
		dwc3_suspend_gadget(dwc);

	dwc->link_state = next;
}

static void dwc3_gadget_hibernation_interrupt(struct dwc3 *dwc,
		unsigned int evtinfo)
{
	unsigned int is_ss = evtinfo & BIT(4);

	/*
	 * WORKAROUND: DWC3 revision 2.20a with hibernation support
	 * have a known issue which can cause USB CV TD.9.23 to fail
	 * randomly.
	 *
	 * Because of this issue, core could generate bogus hibernation
	 * events which SW needs to ignore.
	 *
	 * Refers to:
	 *
	 * STAR#9000546576: Device Mode Hibernation: Issue in USB 2.0
	 * Device Fallback from SuperSpeed
	 */
	if (is_ss ^ (dwc->speed == USB_SPEED_SUPER))
		return;

	/* enter hibernation here */
}

static void dwc3_gadget_interrupt(struct dwc3 *dwc,
		const struct dwc3_event_devt *event)
{
	switch (event->type) {
	case DWC3_DEVICE_EVENT_DISCONNECT:
		dwc3_gadget_disconnect_interrupt(dwc);
		break;
	case DWC3_DEVICE_EVENT_RESET:
		dwc3_gadget_reset_interrupt(dwc);
		break;
	case DWC3_DEVICE_EVENT_CONNECT_DONE:
		dwc3_gadget_conndone_interrupt(dwc);
		break;
	case DWC3_DEVICE_EVENT_WAKEUP:
		dwc3_gadget_wakeup_interrupt(dwc);
		break;
	case DWC3_DEVICE_EVENT_HIBER_REQ:
		if (dev_WARN_ONCE(dwc->dev, !dwc->has_hibernation,
					"unexpected hibernation event\n"))
			break;

		dwc3_gadget_hibernation_interrupt(dwc, event->event_info);
		break;
	case DWC3_DEVICE_EVENT_LINK_STATUS_CHANGE:
		dwc3_gadget_linksts_change_interrupt(dwc, event->event_info);
		break;
	case DWC3_DEVICE_EVENT_SUSPEND:
		/* It changed to be suspend event for version 2.30a and above */
		if (!DWC3_VER_IS_PRIOR(DWC3, 230A)) {
			/*
			 * Ignore suspend event until the gadget enters into
			 * USB_STATE_CONFIGURED state.
			 */
			if (dwc->gadget->state >= USB_STATE_CONFIGURED)
				dwc3_gadget_suspend_interrupt(dwc,
						event->event_info);
		}
		break;
	case DWC3_DEVICE_EVENT_SOF:
	case DWC3_DEVICE_EVENT_ERRATIC_ERROR:
	case DWC3_DEVICE_EVENT_CMD_CMPL:
	case DWC3_DEVICE_EVENT_OVERFLOW:
		break;
	default:
		dev_WARN(dwc->dev, "UNKNOWN IRQ %d\n", event->type);
	}
}

static void dwc3_process_event_entry(struct dwc3 *dwc,
		const union dwc3_event *event)
{
	trace_dwc3_event(event->raw, dwc);

	if (!event->type.is_devspec)
		dwc3_endpoint_interrupt(dwc, &event->depevt);
	else if (event->type.type == DWC3_EVENT_TYPE_DEV)
		dwc3_gadget_interrupt(dwc, &event->devt);
	else
		dev_err(dwc->dev, "UNKNOWN IRQ type %d\n", event->raw);
}

static irqreturn_t dwc3_process_event_buf(struct dwc3_event_buffer *evt)
{
	struct dwc3 *dwc = evt->dwc;
	irqreturn_t ret = IRQ_NONE;
	int left;

	left = evt->count;

	if (!(evt->flags & DWC3_EVENT_PENDING))
		return IRQ_NONE;

	while (left > 0) {
		union dwc3_event event;

		event.raw = *(u32 *) (evt->cache + evt->lpos);

		dwc3_process_event_entry(dwc, &event);

		/*
		 * FIXME we wrap around correctly to the next entry as
		 * almost all entries are 4 bytes in size. There is one
		 * entry which has 12 bytes which is a regular entry
		 * followed by 8 bytes data. ATM I don't know how
		 * things are organized if we get next to the a
		 * boundary so I worry about that once we try to handle
		 * that.
		 */
		evt->lpos = (evt->lpos + 4) % evt->length;
		left -= 4;
	}

	evt->count = 0;
	ret = IRQ_HANDLED;

	/* Unmask interrupt */
	dwc3_writel(dwc->regs, DWC3_GEVNTSIZ(0),
		    DWC3_GEVNTSIZ_SIZE(evt->length));

	if (dwc->imod_interval) {
		dwc3_writel(dwc->regs, DWC3_GEVNTCOUNT(0), DWC3_GEVNTCOUNT_EHB);
		dwc3_writel(dwc->regs, DWC3_DEV_IMOD(0), dwc->imod_interval);
	}

	/* Keep the clearing of DWC3_EVENT_PENDING at the end */
	evt->flags &= ~DWC3_EVENT_PENDING;

	return ret;
}

static irqreturn_t dwc3_thread_interrupt(int irq, void *_evt)
{
	struct dwc3_event_buffer *evt = _evt;
	struct dwc3 *dwc = evt->dwc;
	unsigned long flags;
	irqreturn_t ret = IRQ_NONE;

	local_bh_disable();
	spin_lock_irqsave(&dwc->lock, flags);
	ret = dwc3_process_event_buf(evt);
	spin_unlock_irqrestore(&dwc->lock, flags);
	local_bh_enable();

	return ret;
}

static irqreturn_t dwc3_check_event_buf(struct dwc3_event_buffer *evt)
{
	struct dwc3 *dwc = evt->dwc;
	u32 amount;
	u32 count;

	if (pm_runtime_suspended(dwc->dev)) {
		pm_runtime_get(dwc->dev);
		disable_irq_nosync(dwc->irq_gadget);
		dwc->pending_events = true;
		return IRQ_HANDLED;
	}

	/*
	 * With PCIe legacy interrupt, test shows that top-half irq handler can
	 * be called again after HW interrupt deassertion. Check if bottom-half
	 * irq event handler completes before caching new event to prevent
	 * losing events.
	 */
	if (evt->flags & DWC3_EVENT_PENDING)
		return IRQ_HANDLED;

	count = dwc3_readl(dwc->regs, DWC3_GEVNTCOUNT(0));
	count &= DWC3_GEVNTCOUNT_MASK;
	if (!count)
		return IRQ_NONE;

	evt->count = count;
	evt->flags |= DWC3_EVENT_PENDING;

	/* Mask interrupt */
	dwc3_writel(dwc->regs, DWC3_GEVNTSIZ(0),
		    DWC3_GEVNTSIZ_INTMASK | DWC3_GEVNTSIZ_SIZE(evt->length));

	amount = min(count, evt->length - evt->lpos);
	memcpy(evt->cache + evt->lpos, evt->buf + evt->lpos, amount);

	if (amount < count)
		memcpy(evt->cache, evt->buf, count - amount);

	dwc3_writel(dwc->regs, DWC3_GEVNTCOUNT(0), count);

	return IRQ_WAKE_THREAD;
}

static irqreturn_t dwc3_interrupt(int irq, void *_evt)
{
	struct dwc3_event_buffer	*evt = _evt;

	return dwc3_check_event_buf(evt);
}

static int dwc3_gadget_get_irq(struct dwc3 *dwc)
{
	struct platform_device *dwc3_pdev = to_platform_device(dwc->dev);
	int irq;

	irq = platform_get_irq_byname_optional(dwc3_pdev, "peripheral");
	if (irq > 0)
		goto out;

	if (irq == -EPROBE_DEFER)
		goto out;

	irq = platform_get_irq_byname_optional(dwc3_pdev, "dwc_usb3");
	if (irq > 0)
		goto out;

	if (irq == -EPROBE_DEFER)
		goto out;

	irq = platform_get_irq(dwc3_pdev, 0);
	if (irq > 0)
		goto out;

	if (!irq)
		irq = -EINVAL;

out:
	return irq;
}

static void dwc_gadget_release(struct device *dev)
{
	struct usb_gadget *gadget = container_of(dev, struct usb_gadget, dev);

	kfree(gadget);
}

/**
 * dwc3_gadget_init - initializes gadget related registers
 * @dwc: pointer to our controller context structure
 *
 * Returns 0 on success otherwise negative errno.
 */
int dwc3_gadget_init(struct dwc3 *dwc)
{
	int ret;
	int irq;
	struct device *dev;

	irq = dwc3_gadget_get_irq(dwc);
	if (irq < 0) {
		ret = irq;
		goto err0;
	}

	dwc->irq_gadget = irq;

	dwc->ep0_trb = dma_alloc_coherent(dwc->sysdev,
					  sizeof(*dwc->ep0_trb) * 2,
					  &dwc->ep0_trb_addr, GFP_KERNEL);
	if (!dwc->ep0_trb) {
		dev_err(dwc->dev, "failed to allocate ep0 trb\n");
		ret = -ENOMEM;
		goto err0;
	}

	dwc->setup_buf = kzalloc(DWC3_EP0_SETUP_SIZE, GFP_KERNEL);
	if (!dwc->setup_buf) {
		ret = -ENOMEM;
		goto err1;
	}

	dwc->bounce = dma_alloc_coherent(dwc->sysdev, DWC3_BOUNCE_SIZE,
			&dwc->bounce_addr, GFP_KERNEL);
	if (!dwc->bounce) {
		ret = -ENOMEM;
		goto err2;
	}

	init_completion(&dwc->ep0_in_setup);
	dwc->gadget = kzalloc(sizeof(struct usb_gadget), GFP_KERNEL);
	if (!dwc->gadget) {
		ret = -ENOMEM;
		goto err3;
	}


	usb_initialize_gadget(dwc->dev, dwc->gadget, dwc_gadget_release);
	dev				= &dwc->gadget->dev;
	dev->platform_data		= dwc;
	dwc->gadget->ops		= &dwc3_gadget_ops;
	dwc->gadget->speed		= USB_SPEED_UNKNOWN;
	dwc->gadget->ssp_rate		= USB_SSP_GEN_UNKNOWN;
	dwc->gadget->sg_supported	= true;
	dwc->gadget->name		= "dwc3-gadget";
	dwc->gadget->lpm_capable	= !dwc->usb2_gadget_lpm_disable;

	/*
	 * FIXME We might be setting max_speed to <SUPER, however versions
	 * <2.20a of dwc3 have an issue with metastability (documented
	 * elsewhere in this driver) which tells us we can't set max speed to
	 * anything lower than SUPER.
	 *
	 * Because gadget.max_speed is only used by composite.c and function
	 * drivers (i.e. it won't go into dwc3's registers) we are allowing this
	 * to happen so we avoid sending SuperSpeed Capability descriptor
	 * together with our BOS descriptor as that could confuse host into
	 * thinking we can handle super speed.
	 *
	 * Note that, in fact, we won't even support GetBOS requests when speed
	 * is less than super speed because we don't have means, yet, to tell
	 * composite.c that we are USB 2.0 + LPM ECN.
	 */
	if (DWC3_VER_IS_PRIOR(DWC3, 220A) &&
	    !dwc->dis_metastability_quirk)
		dev_info(dwc->dev, "changing max_speed on rev %08x\n",
				dwc->revision);

	dwc->gadget->max_speed		= dwc->maximum_speed;
	dwc->gadget->max_ssp_rate	= dwc->max_ssp_rate;

	/*
	 * REVISIT: Here we should clear all pending IRQs to be
	 * sure we're starting from a well known location.
	 */

	ret = dwc3_gadget_init_endpoints(dwc, dwc->num_eps);
	if (ret)
		goto err4;

	ret = usb_add_gadget(dwc->gadget);
	if (ret) {
		dev_err(dwc->dev, "failed to add gadget\n");
		goto err5;
	}

	if (DWC3_IP_IS(DWC32) && dwc->maximum_speed == USB_SPEED_SUPER_PLUS)
		dwc3_gadget_set_ssp_rate(dwc->gadget, dwc->max_ssp_rate);
	else
		dwc3_gadget_set_speed(dwc->gadget, dwc->maximum_speed);

	return 0;

err5:
	dwc3_gadget_free_endpoints(dwc);
err4:
	usb_put_gadget(dwc->gadget);
	dwc->gadget = NULL;
err3:
	dma_free_coherent(dwc->sysdev, DWC3_BOUNCE_SIZE, dwc->bounce,
			dwc->bounce_addr);

err2:
	kfree(dwc->setup_buf);

err1:
	dma_free_coherent(dwc->sysdev, sizeof(*dwc->ep0_trb) * 2,
			dwc->ep0_trb, dwc->ep0_trb_addr);

err0:
	return ret;
}

/* -------------------------------------------------------------------------- */

void dwc3_gadget_exit(struct dwc3 *dwc)
{
	if (!dwc->gadget)
		return;

	usb_del_gadget(dwc->gadget);
	dwc3_gadget_free_endpoints(dwc);
	usb_put_gadget(dwc->gadget);
	dma_free_coherent(dwc->sysdev, DWC3_BOUNCE_SIZE, dwc->bounce,
			  dwc->bounce_addr);
	kfree(dwc->setup_buf);
	dma_free_coherent(dwc->sysdev, sizeof(*dwc->ep0_trb) * 2,
			  dwc->ep0_trb, dwc->ep0_trb_addr);
}

int dwc3_gadget_suspend(struct dwc3 *dwc)
{
	unsigned long flags;

	if (!dwc->gadget_driver)
		return 0;

	dwc3_gadget_run_stop(dwc, false, false);

	spin_lock_irqsave(&dwc->lock, flags);
	dwc3_disconnect_gadget(dwc);
	__dwc3_gadget_stop(dwc);
	spin_unlock_irqrestore(&dwc->lock, flags);

	return 0;
}

int dwc3_gadget_resume(struct dwc3 *dwc)
{
	int			ret;

	if (!dwc->gadget_driver || !dwc->softconnect)
		return 0;

	ret = __dwc3_gadget_start(dwc);
	if (ret < 0)
		goto err0;

	ret = dwc3_gadget_run_stop(dwc, true, false);
	if (ret < 0)
		goto err1;

	return 0;

err1:
	__dwc3_gadget_stop(dwc);

err0:
	return ret;
}

void dwc3_gadget_process_pending_events(struct dwc3 *dwc)
{
	if (dwc->pending_events) {
		dwc3_interrupt(dwc->irq_gadget, dwc->ev_buf);
		dwc->pending_events = false;
		enable_irq(dwc->irq_gadget);
	}
}<|MERGE_RESOLUTION|>--- conflicted
+++ resolved
@@ -968,11 +968,7 @@
 	return 0;
 }
 
-<<<<<<< HEAD
-static void dwc3_remove_requests(struct dwc3 *dwc, struct dwc3_ep *dep, int status)
-=======
 void dwc3_remove_requests(struct dwc3 *dwc, struct dwc3_ep *dep, int status)
->>>>>>> 2cb8e624
 {
 	struct dwc3_request		*req;
 
@@ -1032,9 +1028,6 @@
 
 	dep->stream_capable = false;
 	dep->type = 0;
-<<<<<<< HEAD
-	dep->flags &= DWC3_EP_TXFIFO_RESIZED;
-=======
 	mask = DWC3_EP_TXFIFO_RESIZED;
 	/*
 	 * dwc3_remove_requests() can exit early if DWC3 EP delayed stop is
@@ -1044,7 +1037,6 @@
 	if (dep->flags & DWC3_EP_DELAY_STOP)
 		mask |= (DWC3_EP_DELAY_STOP | DWC3_EP_TRANSFER_STARTED);
 	dep->flags &= mask;
->>>>>>> 2cb8e624
 
 	/* Clear out the ep descriptors for non-ep0 */
 	if (dep->number > 1) {
