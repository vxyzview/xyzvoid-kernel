--- conflicted
+++ resolved
@@ -259,14 +259,8 @@
 
 	qcom->icc_path_apps = of_icc_get(dev, "apps-usb");
 	if (IS_ERR(qcom->icc_path_apps)) {
-<<<<<<< HEAD
-		dev_err(dev, "failed to get apps-usb path: %ld\n",
-				PTR_ERR(qcom->icc_path_apps));
-		ret = PTR_ERR(qcom->icc_path_apps);
-=======
 		ret = dev_err_probe(dev, PTR_ERR(qcom->icc_path_apps),
 				    "failed to get apps-usb path\n");
->>>>>>> 98817289
 		goto put_path_ddr;
 	}
 
@@ -808,19 +802,11 @@
 
 	return urs_usb;
 }
-<<<<<<< HEAD
 
 static void dwc3_qcom_destroy_urs_usb_platdev(struct platform_device *urs_usb)
 {
 	struct fwnode_handle *fwh = urs_usb->dev.fwnode;
 
-=======
-
-static void dwc3_qcom_destroy_urs_usb_platdev(struct platform_device *urs_usb)
-{
-	struct fwnode_handle *fwh = urs_usb->dev.fwnode;
-
->>>>>>> 98817289
 	platform_device_unregister(urs_usb);
 	fwnode_handle_put(fwh);
 }
