// SPDX-License-Identifier: GPL-2.0
/* Copyright (c) 2018, The Linux Foundation. All rights reserved.
 *
 * Inspired by dwc3-of-simple.c
 */

#include <linux/acpi.h>
#include <linux/io.h>
#include <linux/of.h>
#include <linux/clk.h>
#include <linux/irq.h>
#include <linux/of_clk.h>
#include <linux/module.h>
#include <linux/kernel.h>
#include <linux/extcon.h>
#include <linux/interconnect.h>
#include <linux/of_platform.h>
#include <linux/platform_device.h>
#include <linux/phy/phy.h>
#include <linux/usb/of.h>
#include <linux/reset.h>
#include <linux/iopoll.h>
#include <linux/usb/hcd.h>
#include <linux/usb.h>
#include "core.h"

/* USB QSCRATCH Hardware registers */
#define QSCRATCH_HS_PHY_CTRL			0x10
#define UTMI_OTG_VBUS_VALID			BIT(20)
#define SW_SESSVLD_SEL				BIT(28)

#define QSCRATCH_SS_PHY_CTRL			0x30
#define LANE0_PWR_PRESENT			BIT(24)

#define QSCRATCH_GENERAL_CFG			0x08
#define PIPE_UTMI_CLK_SEL			BIT(0)
#define PIPE3_PHYSTATUS_SW			BIT(3)
#define PIPE_UTMI_CLK_DIS			BIT(8)

#define PWR_EVNT_IRQ_STAT_REG			0x58
#define PWR_EVNT_LPM_IN_L2_MASK			BIT(4)
#define PWR_EVNT_LPM_OUT_L2_MASK		BIT(5)

#define SDM845_QSCRATCH_BASE_OFFSET		0xf8800
#define SDM845_QSCRATCH_SIZE			0x400
#define SDM845_DWC3_CORE_SIZE			0xcd00

/* Interconnect path bandwidths in MBps */
#define USB_MEMORY_AVG_HS_BW MBps_to_icc(240)
#define USB_MEMORY_PEAK_HS_BW MBps_to_icc(700)
#define USB_MEMORY_AVG_SS_BW  MBps_to_icc(1000)
#define USB_MEMORY_PEAK_SS_BW MBps_to_icc(2500)
#define APPS_USB_AVG_BW 0
#define APPS_USB_PEAK_BW MBps_to_icc(40)

struct dwc3_acpi_pdata {
	u32			qscratch_base_offset;
	u32			qscratch_base_size;
	u32			dwc3_core_base_size;
	int			hs_phy_irq_index;
	int			dp_hs_phy_irq_index;
	int			dm_hs_phy_irq_index;
	int			ss_phy_irq_index;
	bool			is_urs;
};

struct dwc3_qcom {
	struct device		*dev;
	void __iomem		*qscratch_base;
	struct platform_device	*dwc3;
	struct platform_device	*urs_usb;
	struct clk		**clks;
	int			num_clocks;
	struct reset_control	*resets;

	int			hs_phy_irq;
	int			dp_hs_phy_irq;
	int			dm_hs_phy_irq;
	int			ss_phy_irq;
	enum usb_device_speed	usb2_speed;

	struct extcon_dev	*edev;
	struct extcon_dev	*host_edev;
	struct notifier_block	vbus_nb;
	struct notifier_block	host_nb;

	const struct dwc3_acpi_pdata *acpi_pdata;

	enum usb_dr_mode	mode;
	bool			is_suspended;
	bool			pm_suspended;
	struct icc_path		*icc_path_ddr;
	struct icc_path		*icc_path_apps;
};

static inline void dwc3_qcom_setbits(void __iomem *base, u32 offset, u32 val)
{
	u32 reg;

	reg = readl(base + offset);
	reg |= val;
	writel(reg, base + offset);

	/* ensure that above write is through */
	readl(base + offset);
}

static inline void dwc3_qcom_clrbits(void __iomem *base, u32 offset, u32 val)
{
	u32 reg;

	reg = readl(base + offset);
	reg &= ~val;
	writel(reg, base + offset);

	/* ensure that above write is through */
	readl(base + offset);
}

static void dwc3_qcom_vbus_override_enable(struct dwc3_qcom *qcom, bool enable)
{
	if (enable) {
		dwc3_qcom_setbits(qcom->qscratch_base, QSCRATCH_SS_PHY_CTRL,
				  LANE0_PWR_PRESENT);
		dwc3_qcom_setbits(qcom->qscratch_base, QSCRATCH_HS_PHY_CTRL,
				  UTMI_OTG_VBUS_VALID | SW_SESSVLD_SEL);
	} else {
		dwc3_qcom_clrbits(qcom->qscratch_base, QSCRATCH_SS_PHY_CTRL,
				  LANE0_PWR_PRESENT);
		dwc3_qcom_clrbits(qcom->qscratch_base, QSCRATCH_HS_PHY_CTRL,
				  UTMI_OTG_VBUS_VALID | SW_SESSVLD_SEL);
	}
}

static int dwc3_qcom_vbus_notifier(struct notifier_block *nb,
				   unsigned long event, void *ptr)
{
	struct dwc3_qcom *qcom = container_of(nb, struct dwc3_qcom, vbus_nb);

	/* enable vbus override for device mode */
	dwc3_qcom_vbus_override_enable(qcom, event);
	qcom->mode = event ? USB_DR_MODE_PERIPHERAL : USB_DR_MODE_HOST;

	return NOTIFY_DONE;
}

static int dwc3_qcom_host_notifier(struct notifier_block *nb,
				   unsigned long event, void *ptr)
{
	struct dwc3_qcom *qcom = container_of(nb, struct dwc3_qcom, host_nb);

	/* disable vbus override in host mode */
	dwc3_qcom_vbus_override_enable(qcom, !event);
	qcom->mode = event ? USB_DR_MODE_HOST : USB_DR_MODE_PERIPHERAL;

	return NOTIFY_DONE;
}

static int dwc3_qcom_register_extcon(struct dwc3_qcom *qcom)
{
	struct device		*dev = qcom->dev;
	struct extcon_dev	*host_edev;
	int			ret;

	if (!of_property_read_bool(dev->of_node, "extcon"))
		return 0;

	qcom->edev = extcon_get_edev_by_phandle(dev, 0);
	if (IS_ERR(qcom->edev))
		return dev_err_probe(dev, PTR_ERR(qcom->edev),
				     "Failed to get extcon\n");

	qcom->vbus_nb.notifier_call = dwc3_qcom_vbus_notifier;

	qcom->host_edev = extcon_get_edev_by_phandle(dev, 1);
	if (IS_ERR(qcom->host_edev))
		qcom->host_edev = NULL;

	ret = devm_extcon_register_notifier(dev, qcom->edev, EXTCON_USB,
					    &qcom->vbus_nb);
	if (ret < 0) {
		dev_err(dev, "VBUS notifier register failed\n");
		return ret;
	}

	if (qcom->host_edev)
		host_edev = qcom->host_edev;
	else
		host_edev = qcom->edev;

	qcom->host_nb.notifier_call = dwc3_qcom_host_notifier;
	ret = devm_extcon_register_notifier(dev, host_edev, EXTCON_USB_HOST,
					    &qcom->host_nb);
	if (ret < 0) {
		dev_err(dev, "Host notifier register failed\n");
		return ret;
	}

	/* Update initial VBUS override based on extcon state */
	if (extcon_get_state(qcom->edev, EXTCON_USB) ||
	    !extcon_get_state(host_edev, EXTCON_USB_HOST))
		dwc3_qcom_vbus_notifier(&qcom->vbus_nb, true, qcom->edev);
	else
		dwc3_qcom_vbus_notifier(&qcom->vbus_nb, false, qcom->edev);

	return 0;
}

static int dwc3_qcom_interconnect_enable(struct dwc3_qcom *qcom)
{
	int ret;

	ret = icc_enable(qcom->icc_path_ddr);
	if (ret)
		return ret;

	ret = icc_enable(qcom->icc_path_apps);
	if (ret)
		icc_disable(qcom->icc_path_ddr);

	return ret;
}

static int dwc3_qcom_interconnect_disable(struct dwc3_qcom *qcom)
{
	int ret;

	ret = icc_disable(qcom->icc_path_ddr);
	if (ret)
		return ret;

	ret = icc_disable(qcom->icc_path_apps);
	if (ret)
		icc_enable(qcom->icc_path_ddr);

	return ret;
}

/**
 * dwc3_qcom_interconnect_init() - Get interconnect path handles
 * and set bandwidth.
 * @qcom:			Pointer to the concerned usb core.
 *
 */
static int dwc3_qcom_interconnect_init(struct dwc3_qcom *qcom)
{
	enum usb_device_speed max_speed;
	struct device *dev = qcom->dev;
	int ret;

	if (has_acpi_companion(dev))
		return 0;

	qcom->icc_path_ddr = of_icc_get(dev, "usb-ddr");
	if (IS_ERR(qcom->icc_path_ddr)) {
		return dev_err_probe(dev, PTR_ERR(qcom->icc_path_ddr),
				     "failed to get usb-ddr path\n");
	}

	qcom->icc_path_apps = of_icc_get(dev, "apps-usb");
	if (IS_ERR(qcom->icc_path_apps)) {
		ret = dev_err_probe(dev, PTR_ERR(qcom->icc_path_apps),
				    "failed to get apps-usb path\n");
		goto put_path_ddr;
	}

	max_speed = usb_get_maximum_speed(&qcom->dwc3->dev);
	if (max_speed >= USB_SPEED_SUPER || max_speed == USB_SPEED_UNKNOWN) {
		ret = icc_set_bw(qcom->icc_path_ddr,
				USB_MEMORY_AVG_SS_BW, USB_MEMORY_PEAK_SS_BW);
	} else {
		ret = icc_set_bw(qcom->icc_path_ddr,
				USB_MEMORY_AVG_HS_BW, USB_MEMORY_PEAK_HS_BW);
	}
	if (ret) {
		dev_err(dev, "failed to set bandwidth for usb-ddr path: %d\n", ret);
		goto put_path_apps;
	}

	ret = icc_set_bw(qcom->icc_path_apps, APPS_USB_AVG_BW, APPS_USB_PEAK_BW);
	if (ret) {
		dev_err(dev, "failed to set bandwidth for apps-usb path: %d\n", ret);
		goto put_path_apps;
	}

	return 0;

put_path_apps:
	icc_put(qcom->icc_path_apps);
put_path_ddr:
	icc_put(qcom->icc_path_ddr);
	return ret;
}

/**
 * dwc3_qcom_interconnect_exit() - Release interconnect path handles
 * @qcom:			Pointer to the concerned usb core.
 *
 * This function is used to release interconnect path handle.
 */
static void dwc3_qcom_interconnect_exit(struct dwc3_qcom *qcom)
{
	icc_put(qcom->icc_path_ddr);
	icc_put(qcom->icc_path_apps);
}

/* Only usable in contexts where the role can not change. */
static bool dwc3_qcom_is_host(struct dwc3_qcom *qcom)
{
	struct dwc3 *dwc;

	/*
	 * FIXME: Fix this layering violation.
	 */
	dwc = platform_get_drvdata(qcom->dwc3);

	/* Core driver may not have probed yet. */
	if (!dwc)
		return false;

	return dwc->xhci;
}

static enum usb_device_speed dwc3_qcom_read_usb2_speed(struct dwc3_qcom *qcom)
{
	struct dwc3 *dwc = platform_get_drvdata(qcom->dwc3);
	struct usb_device *udev;
	struct usb_hcd __maybe_unused *hcd;

	/*
	 * FIXME: Fix this layering violation.
	 */
	hcd = platform_get_drvdata(dwc->xhci);

	/*
	 * It is possible to query the speed of all children of
	 * USB2.0 root hub via usb_hub_for_each_child(). DWC3 code
	 * currently supports only 1 port per controller. So
	 * this is sufficient.
	 */
#ifdef CONFIG_USB
	udev = usb_hub_find_child(hcd->self.root_hub, 1);
#else
	udev = NULL;
#endif
	if (!udev)
		return USB_SPEED_UNKNOWN;

	return udev->speed;
}

static void dwc3_qcom_enable_wakeup_irq(int irq, unsigned int polarity)
{
	if (!irq)
		return;

	if (polarity)
		irq_set_irq_type(irq, polarity);

	enable_irq(irq);
	enable_irq_wake(irq);
}

static void dwc3_qcom_disable_wakeup_irq(int irq)
{
	if (!irq)
		return;

	disable_irq_wake(irq);
	disable_irq_nosync(irq);
}

static void dwc3_qcom_disable_interrupts(struct dwc3_qcom *qcom)
{
	dwc3_qcom_disable_wakeup_irq(qcom->hs_phy_irq);

	if (qcom->usb2_speed == USB_SPEED_LOW) {
		dwc3_qcom_disable_wakeup_irq(qcom->dm_hs_phy_irq);
	} else if ((qcom->usb2_speed == USB_SPEED_HIGH) ||
			(qcom->usb2_speed == USB_SPEED_FULL)) {
		dwc3_qcom_disable_wakeup_irq(qcom->dp_hs_phy_irq);
	} else {
		dwc3_qcom_disable_wakeup_irq(qcom->dp_hs_phy_irq);
		dwc3_qcom_disable_wakeup_irq(qcom->dm_hs_phy_irq);
	}

	dwc3_qcom_disable_wakeup_irq(qcom->ss_phy_irq);
}

static void dwc3_qcom_enable_interrupts(struct dwc3_qcom *qcom)
{
	dwc3_qcom_enable_wakeup_irq(qcom->hs_phy_irq, 0);

	/*
	 * Configure DP/DM line interrupts based on the USB2 device attached to
	 * the root hub port. When HS/FS device is connected, configure the DP line
	 * as falling edge to detect both disconnect and remote wakeup scenarios. When
	 * LS device is connected, configure DM line as falling edge to detect both
	 * disconnect and remote wakeup. When no device is connected, configure both
	 * DP and DM lines as rising edge to detect HS/HS/LS device connect scenario.
	 */

	if (qcom->usb2_speed == USB_SPEED_LOW) {
		dwc3_qcom_enable_wakeup_irq(qcom->dm_hs_phy_irq,
						IRQ_TYPE_EDGE_FALLING);
	} else if ((qcom->usb2_speed == USB_SPEED_HIGH) ||
			(qcom->usb2_speed == USB_SPEED_FULL)) {
		dwc3_qcom_enable_wakeup_irq(qcom->dp_hs_phy_irq,
						IRQ_TYPE_EDGE_FALLING);
	} else {
		dwc3_qcom_enable_wakeup_irq(qcom->dp_hs_phy_irq,
						IRQ_TYPE_EDGE_RISING);
		dwc3_qcom_enable_wakeup_irq(qcom->dm_hs_phy_irq,
						IRQ_TYPE_EDGE_RISING);
	}

	dwc3_qcom_enable_wakeup_irq(qcom->ss_phy_irq, 0);
}

static int dwc3_qcom_suspend(struct dwc3_qcom *qcom, bool wakeup)
{
	u32 val;
	int i, ret;

	if (qcom->is_suspended)
		return 0;

	val = readl(qcom->qscratch_base + PWR_EVNT_IRQ_STAT_REG);
	if (!(val & PWR_EVNT_LPM_IN_L2_MASK))
		dev_err(qcom->dev, "HS-PHY not in L2\n");

	for (i = qcom->num_clocks - 1; i >= 0; i--)
		clk_disable_unprepare(qcom->clks[i]);

	ret = dwc3_qcom_interconnect_disable(qcom);
	if (ret)
		dev_warn(qcom->dev, "failed to disable interconnect: %d\n", ret);

	/*
	 * The role is stable during suspend as role switching is done from a
	 * freezable workqueue.
	 */
	if (dwc3_qcom_is_host(qcom) && wakeup) {
		qcom->usb2_speed = dwc3_qcom_read_usb2_speed(qcom);
		dwc3_qcom_enable_interrupts(qcom);
	}

	qcom->is_suspended = true;

	return 0;
}

static int dwc3_qcom_resume(struct dwc3_qcom *qcom, bool wakeup)
{
	int ret;
	int i;

	if (!qcom->is_suspended)
		return 0;

	if (dwc3_qcom_is_host(qcom) && wakeup)
		dwc3_qcom_disable_interrupts(qcom);

	for (i = 0; i < qcom->num_clocks; i++) {
		ret = clk_prepare_enable(qcom->clks[i]);
		if (ret < 0) {
			while (--i >= 0)
				clk_disable_unprepare(qcom->clks[i]);
			return ret;
		}
	}

	ret = dwc3_qcom_interconnect_enable(qcom);
	if (ret)
		dev_warn(qcom->dev, "failed to enable interconnect: %d\n", ret);

	/* Clear existing events from PHY related to L2 in/out */
	dwc3_qcom_setbits(qcom->qscratch_base, PWR_EVNT_IRQ_STAT_REG,
			  PWR_EVNT_LPM_IN_L2_MASK | PWR_EVNT_LPM_OUT_L2_MASK);

	qcom->is_suspended = false;

	return 0;
}

static irqreturn_t qcom_dwc3_resume_irq(int irq, void *data)
{
	struct dwc3_qcom *qcom = data;
	struct dwc3	*dwc = platform_get_drvdata(qcom->dwc3);

	/* If pm_suspended then let pm_resume take care of resuming h/w */
	if (qcom->pm_suspended)
		return IRQ_HANDLED;

	/*
	 * This is safe as role switching is done from a freezable workqueue
	 * and the wakeup interrupts are disabled as part of resume.
	 */
	if (dwc3_qcom_is_host(qcom))
		pm_runtime_resume(&dwc->xhci->dev);

	return IRQ_HANDLED;
}

static void dwc3_qcom_select_utmi_clk(struct dwc3_qcom *qcom)
{
	/* Configure dwc3 to use UTMI clock as PIPE clock not present */
	dwc3_qcom_setbits(qcom->qscratch_base, QSCRATCH_GENERAL_CFG,
			  PIPE_UTMI_CLK_DIS);

	usleep_range(100, 1000);

	dwc3_qcom_setbits(qcom->qscratch_base, QSCRATCH_GENERAL_CFG,
			  PIPE_UTMI_CLK_SEL | PIPE3_PHYSTATUS_SW);

	usleep_range(100, 1000);

	dwc3_qcom_clrbits(qcom->qscratch_base, QSCRATCH_GENERAL_CFG,
			  PIPE_UTMI_CLK_DIS);
}

static int dwc3_qcom_get_irq(struct platform_device *pdev,
			     const char *name, int num)
{
	struct dwc3_qcom *qcom = platform_get_drvdata(pdev);
	struct platform_device *pdev_irq = qcom->urs_usb ? qcom->urs_usb : pdev;
	struct device_node *np = pdev->dev.of_node;
	int ret;

	if (np)
		ret = platform_get_irq_byname_optional(pdev_irq, name);
	else
		ret = platform_get_irq_optional(pdev_irq, num);

	return ret;
}

static int dwc3_qcom_setup_irq(struct platform_device *pdev)
{
	struct dwc3_qcom *qcom = platform_get_drvdata(pdev);
	const struct dwc3_acpi_pdata *pdata = qcom->acpi_pdata;
	int irq;
	int ret;

	irq = dwc3_qcom_get_irq(pdev, "hs_phy_irq",
				pdata ? pdata->hs_phy_irq_index : -1);
	if (irq > 0) {
		/* Keep wakeup interrupts disabled until suspend */
		ret = devm_request_threaded_irq(qcom->dev, irq, NULL,
					qcom_dwc3_resume_irq,
<<<<<<< HEAD
					IRQF_ONESHOT,
=======
					IRQF_ONESHOT | IRQF_NO_AUTOEN,
>>>>>>> 7bbf3b67
					"qcom_dwc3 HS", qcom);
		if (ret) {
			dev_err(qcom->dev, "hs_phy_irq failed: %d\n", ret);
			return ret;
		}
		qcom->hs_phy_irq = irq;
	}

	irq = dwc3_qcom_get_irq(pdev, "dp_hs_phy_irq",
				pdata ? pdata->dp_hs_phy_irq_index : -1);
	if (irq > 0) {
		ret = devm_request_threaded_irq(qcom->dev, irq, NULL,
					qcom_dwc3_resume_irq,
<<<<<<< HEAD
					IRQF_ONESHOT,
=======
					IRQF_ONESHOT | IRQF_NO_AUTOEN,
>>>>>>> 7bbf3b67
					"qcom_dwc3 DP_HS", qcom);
		if (ret) {
			dev_err(qcom->dev, "dp_hs_phy_irq failed: %d\n", ret);
			return ret;
		}
		qcom->dp_hs_phy_irq = irq;
	}

	irq = dwc3_qcom_get_irq(pdev, "dm_hs_phy_irq",
				pdata ? pdata->dm_hs_phy_irq_index : -1);
	if (irq > 0) {
		ret = devm_request_threaded_irq(qcom->dev, irq, NULL,
					qcom_dwc3_resume_irq,
<<<<<<< HEAD
					IRQF_ONESHOT,
=======
					IRQF_ONESHOT | IRQF_NO_AUTOEN,
>>>>>>> 7bbf3b67
					"qcom_dwc3 DM_HS", qcom);
		if (ret) {
			dev_err(qcom->dev, "dm_hs_phy_irq failed: %d\n", ret);
			return ret;
		}
		qcom->dm_hs_phy_irq = irq;
	}

	irq = dwc3_qcom_get_irq(pdev, "ss_phy_irq",
				pdata ? pdata->ss_phy_irq_index : -1);
	if (irq > 0) {
		ret = devm_request_threaded_irq(qcom->dev, irq, NULL,
					qcom_dwc3_resume_irq,
<<<<<<< HEAD
					IRQF_ONESHOT,
=======
					IRQF_ONESHOT | IRQF_NO_AUTOEN,
>>>>>>> 7bbf3b67
					"qcom_dwc3 SS", qcom);
		if (ret) {
			dev_err(qcom->dev, "ss_phy_irq failed: %d\n", ret);
			return ret;
		}
		qcom->ss_phy_irq = irq;
	}

	return 0;
}

static int dwc3_qcom_clk_init(struct dwc3_qcom *qcom, int count)
{
	struct device		*dev = qcom->dev;
	struct device_node	*np = dev->of_node;
	int			i;

	if (!np || !count)
		return 0;

	if (count < 0)
		return count;

	qcom->num_clocks = count;

	qcom->clks = devm_kcalloc(dev, qcom->num_clocks,
				  sizeof(struct clk *), GFP_KERNEL);
	if (!qcom->clks)
		return -ENOMEM;

	for (i = 0; i < qcom->num_clocks; i++) {
		struct clk	*clk;
		int		ret;

		clk = of_clk_get(np, i);
		if (IS_ERR(clk)) {
			while (--i >= 0)
				clk_put(qcom->clks[i]);
			return PTR_ERR(clk);
		}

		ret = clk_prepare_enable(clk);
		if (ret < 0) {
			while (--i >= 0) {
				clk_disable_unprepare(qcom->clks[i]);
				clk_put(qcom->clks[i]);
			}
			clk_put(clk);

			return ret;
		}

		qcom->clks[i] = clk;
	}

	return 0;
}

static const struct property_entry dwc3_qcom_acpi_properties[] = {
	PROPERTY_ENTRY_STRING("dr_mode", "host"),
	{}
};

static const struct software_node dwc3_qcom_swnode = {
	.properties = dwc3_qcom_acpi_properties,
};

static int dwc3_qcom_acpi_register_core(struct platform_device *pdev)
{
	struct dwc3_qcom	*qcom = platform_get_drvdata(pdev);
	struct device		*dev = &pdev->dev;
	struct resource		*res, *child_res = NULL;
	struct platform_device	*pdev_irq = qcom->urs_usb ? qcom->urs_usb :
							    pdev;
	int			irq;
	int			ret;

	qcom->dwc3 = platform_device_alloc("dwc3", PLATFORM_DEVID_AUTO);
	if (!qcom->dwc3)
		return -ENOMEM;

	qcom->dwc3->dev.parent = dev;
	qcom->dwc3->dev.type = dev->type;
	qcom->dwc3->dev.dma_mask = dev->dma_mask;
	qcom->dwc3->dev.dma_parms = dev->dma_parms;
	qcom->dwc3->dev.coherent_dma_mask = dev->coherent_dma_mask;

	child_res = kcalloc(2, sizeof(*child_res), GFP_KERNEL);
	if (!child_res) {
		platform_device_put(qcom->dwc3);
		return -ENOMEM;
	}

	res = platform_get_resource(pdev, IORESOURCE_MEM, 0);
	if (!res) {
		dev_err(&pdev->dev, "failed to get memory resource\n");
		ret = -ENODEV;
		goto out;
	}

	child_res[0].flags = res->flags;
	child_res[0].start = res->start;
	child_res[0].end = child_res[0].start +
		qcom->acpi_pdata->dwc3_core_base_size;

	irq = platform_get_irq(pdev_irq, 0);
	if (irq < 0) {
		ret = irq;
		goto out;
	}
	child_res[1].flags = IORESOURCE_IRQ;
	child_res[1].start = child_res[1].end = irq;

	ret = platform_device_add_resources(qcom->dwc3, child_res, 2);
	if (ret) {
		dev_err(&pdev->dev, "failed to add resources\n");
		goto out;
	}

	ret = device_add_software_node(&qcom->dwc3->dev, &dwc3_qcom_swnode);
	if (ret < 0) {
		dev_err(&pdev->dev, "failed to add properties\n");
		goto out;
	}

	ret = platform_device_add(qcom->dwc3);
	if (ret) {
		dev_err(&pdev->dev, "failed to add device\n");
		device_remove_software_node(&qcom->dwc3->dev);
		goto out;
	}
	kfree(child_res);
	return 0;

out:
	platform_device_put(qcom->dwc3);
	kfree(child_res);
	return ret;
}

static int dwc3_qcom_of_register_core(struct platform_device *pdev)
{
	struct dwc3_qcom	*qcom = platform_get_drvdata(pdev);
	struct device_node	*np = pdev->dev.of_node, *dwc3_np;
	struct device		*dev = &pdev->dev;
	int			ret;

	dwc3_np = of_get_compatible_child(np, "snps,dwc3");
	if (!dwc3_np) {
		dev_err(dev, "failed to find dwc3 core child\n");
		return -ENODEV;
	}

	ret = of_platform_populate(np, NULL, NULL, dev);
	if (ret) {
		dev_err(dev, "failed to register dwc3 core - %d\n", ret);
		goto node_put;
	}

	qcom->dwc3 = of_find_device_by_node(dwc3_np);
	if (!qcom->dwc3) {
		ret = -ENODEV;
		dev_err(dev, "failed to get dwc3 platform device\n");
		of_platform_depopulate(dev);
	}

node_put:
	of_node_put(dwc3_np);

	return ret;
}

static struct platform_device *dwc3_qcom_create_urs_usb_platdev(struct device *dev)
{
	struct platform_device *urs_usb = NULL;
	struct fwnode_handle *fwh;
	struct acpi_device *adev;
	char name[8];
	int ret;
	int id;

	/* Figure out device id */
	ret = sscanf(fwnode_get_name(dev->fwnode), "URS%d", &id);
	if (!ret)
		return NULL;

	/* Find the child using name */
	snprintf(name, sizeof(name), "USB%d", id);
	fwh = fwnode_get_named_child_node(dev->fwnode, name);
	if (!fwh)
		return NULL;

	adev = to_acpi_device_node(fwh);
	if (!adev)
		goto err_put_handle;

	urs_usb = acpi_create_platform_device(adev, NULL);
	if (IS_ERR_OR_NULL(urs_usb))
		goto err_put_handle;

	return urs_usb;

err_put_handle:
	fwnode_handle_put(fwh);

	return urs_usb;
}

static void dwc3_qcom_destroy_urs_usb_platdev(struct platform_device *urs_usb)
{
	struct fwnode_handle *fwh = urs_usb->dev.fwnode;

	platform_device_unregister(urs_usb);
	fwnode_handle_put(fwh);
}

static int dwc3_qcom_probe(struct platform_device *pdev)
{
	struct device_node	*np = pdev->dev.of_node;
	struct device		*dev = &pdev->dev;
	struct dwc3_qcom	*qcom;
	struct resource		*res, *parent_res = NULL;
	struct resource		local_res;
	int			ret, i;
	bool			ignore_pipe_clk;
	bool			wakeup_source;

	qcom = devm_kzalloc(&pdev->dev, sizeof(*qcom), GFP_KERNEL);
	if (!qcom)
		return -ENOMEM;

	platform_set_drvdata(pdev, qcom);
	qcom->dev = &pdev->dev;

	if (has_acpi_companion(dev)) {
		qcom->acpi_pdata = acpi_device_get_match_data(dev);
		if (!qcom->acpi_pdata) {
			dev_err(&pdev->dev, "no supporting ACPI device data\n");
			return -EINVAL;
		}
	}

	qcom->resets = devm_reset_control_array_get_optional_exclusive(dev);
	if (IS_ERR(qcom->resets)) {
		return dev_err_probe(&pdev->dev, PTR_ERR(qcom->resets),
				     "failed to get resets\n");
	}

	ret = reset_control_assert(qcom->resets);
	if (ret) {
		dev_err(&pdev->dev, "failed to assert resets, err=%d\n", ret);
		return ret;
	}

	usleep_range(10, 1000);

	ret = reset_control_deassert(qcom->resets);
	if (ret) {
		dev_err(&pdev->dev, "failed to deassert resets, err=%d\n", ret);
		goto reset_assert;
	}

	ret = dwc3_qcom_clk_init(qcom, of_clk_get_parent_count(np));
	if (ret) {
		dev_err_probe(dev, ret, "failed to get clocks\n");
		goto reset_assert;
	}

	res = platform_get_resource(pdev, IORESOURCE_MEM, 0);

	if (np) {
		parent_res = res;
	} else {
		memcpy(&local_res, res, sizeof(struct resource));
		parent_res = &local_res;

		parent_res->start = res->start +
			qcom->acpi_pdata->qscratch_base_offset;
		parent_res->end = parent_res->start +
			qcom->acpi_pdata->qscratch_base_size;

		if (qcom->acpi_pdata->is_urs) {
			qcom->urs_usb = dwc3_qcom_create_urs_usb_platdev(dev);
			if (IS_ERR_OR_NULL(qcom->urs_usb)) {
				dev_err(dev, "failed to create URS USB platdev\n");
				if (!qcom->urs_usb)
					ret = -ENODEV;
				else
					ret = PTR_ERR(qcom->urs_usb);
				goto clk_disable;
			}
		}
	}

	qcom->qscratch_base = devm_ioremap_resource(dev, parent_res);
	if (IS_ERR(qcom->qscratch_base)) {
		ret = PTR_ERR(qcom->qscratch_base);
		goto free_urs;
	}

	ret = dwc3_qcom_setup_irq(pdev);
	if (ret) {
		dev_err(dev, "failed to setup IRQs, err=%d\n", ret);
		goto free_urs;
	}

	/*
	 * Disable pipe_clk requirement if specified. Used when dwc3
	 * operates without SSPHY and only HS/FS/LS modes are supported.
	 */
	ignore_pipe_clk = device_property_read_bool(dev,
				"qcom,select-utmi-as-pipe-clk");
	if (ignore_pipe_clk)
		dwc3_qcom_select_utmi_clk(qcom);

	if (np)
		ret = dwc3_qcom_of_register_core(pdev);
	else
		ret = dwc3_qcom_acpi_register_core(pdev);

	if (ret) {
		dev_err(dev, "failed to register DWC3 Core, err=%d\n", ret);
		goto free_urs;
	}

	ret = dwc3_qcom_interconnect_init(qcom);
	if (ret)
		goto depopulate;

	qcom->mode = usb_get_dr_mode(&qcom->dwc3->dev);

	/* enable vbus override for device mode */
	if (qcom->mode != USB_DR_MODE_HOST)
		dwc3_qcom_vbus_override_enable(qcom, true);

	/* register extcon to override sw_vbus on Vbus change later */
	ret = dwc3_qcom_register_extcon(qcom);
	if (ret)
		goto interconnect_exit;

	wakeup_source = of_property_read_bool(dev->of_node, "wakeup-source");
	device_init_wakeup(&pdev->dev, wakeup_source);
	device_init_wakeup(&qcom->dwc3->dev, wakeup_source);

	qcom->is_suspended = false;
	pm_runtime_set_active(dev);
	pm_runtime_enable(dev);
	pm_runtime_forbid(dev);

	return 0;

interconnect_exit:
	dwc3_qcom_interconnect_exit(qcom);
depopulate:
	if (np) {
		of_platform_depopulate(&pdev->dev);
	} else {
		device_remove_software_node(&qcom->dwc3->dev);
		platform_device_del(qcom->dwc3);
	}
	platform_device_put(qcom->dwc3);
free_urs:
	if (qcom->urs_usb)
		dwc3_qcom_destroy_urs_usb_platdev(qcom->urs_usb);
clk_disable:
	for (i = qcom->num_clocks - 1; i >= 0; i--) {
		clk_disable_unprepare(qcom->clks[i]);
		clk_put(qcom->clks[i]);
	}
reset_assert:
	reset_control_assert(qcom->resets);

	return ret;
}

static void dwc3_qcom_remove(struct platform_device *pdev)
{
	struct dwc3_qcom *qcom = platform_get_drvdata(pdev);
	struct device_node *np = pdev->dev.of_node;
	struct device *dev = &pdev->dev;
	int i;

	if (np) {
		of_platform_depopulate(&pdev->dev);
	} else {
		device_remove_software_node(&qcom->dwc3->dev);
		platform_device_del(qcom->dwc3);
	}
	platform_device_put(qcom->dwc3);

	if (qcom->urs_usb)
		dwc3_qcom_destroy_urs_usb_platdev(qcom->urs_usb);

	for (i = qcom->num_clocks - 1; i >= 0; i--) {
		clk_disable_unprepare(qcom->clks[i]);
		clk_put(qcom->clks[i]);
	}
	qcom->num_clocks = 0;

	dwc3_qcom_interconnect_exit(qcom);
	reset_control_assert(qcom->resets);

	pm_runtime_allow(dev);
	pm_runtime_disable(dev);
}

static int __maybe_unused dwc3_qcom_pm_suspend(struct device *dev)
{
	struct dwc3_qcom *qcom = dev_get_drvdata(dev);
	bool wakeup = device_may_wakeup(dev);
	int ret;

	ret = dwc3_qcom_suspend(qcom, wakeup);
	if (ret)
		return ret;

	qcom->pm_suspended = true;

	return 0;
}

static int __maybe_unused dwc3_qcom_pm_resume(struct device *dev)
{
	struct dwc3_qcom *qcom = dev_get_drvdata(dev);
	bool wakeup = device_may_wakeup(dev);
	int ret;

	ret = dwc3_qcom_resume(qcom, wakeup);
	if (ret)
		return ret;

	qcom->pm_suspended = false;

	return 0;
}

static int __maybe_unused dwc3_qcom_runtime_suspend(struct device *dev)
{
	struct dwc3_qcom *qcom = dev_get_drvdata(dev);

	return dwc3_qcom_suspend(qcom, true);
}

static int __maybe_unused dwc3_qcom_runtime_resume(struct device *dev)
{
	struct dwc3_qcom *qcom = dev_get_drvdata(dev);

	return dwc3_qcom_resume(qcom, true);
}

static const struct dev_pm_ops dwc3_qcom_dev_pm_ops = {
	SET_SYSTEM_SLEEP_PM_OPS(dwc3_qcom_pm_suspend, dwc3_qcom_pm_resume)
	SET_RUNTIME_PM_OPS(dwc3_qcom_runtime_suspend, dwc3_qcom_runtime_resume,
			   NULL)
};

static const struct of_device_id dwc3_qcom_of_match[] = {
	{ .compatible = "qcom,dwc3" },
	{ }
};
MODULE_DEVICE_TABLE(of, dwc3_qcom_of_match);

#ifdef CONFIG_ACPI
static const struct dwc3_acpi_pdata sdm845_acpi_pdata = {
	.qscratch_base_offset = SDM845_QSCRATCH_BASE_OFFSET,
	.qscratch_base_size = SDM845_QSCRATCH_SIZE,
	.dwc3_core_base_size = SDM845_DWC3_CORE_SIZE,
	.hs_phy_irq_index = 1,
	.dp_hs_phy_irq_index = 4,
	.dm_hs_phy_irq_index = 3,
	.ss_phy_irq_index = 2
};

static const struct dwc3_acpi_pdata sdm845_acpi_urs_pdata = {
	.qscratch_base_offset = SDM845_QSCRATCH_BASE_OFFSET,
	.qscratch_base_size = SDM845_QSCRATCH_SIZE,
	.dwc3_core_base_size = SDM845_DWC3_CORE_SIZE,
	.hs_phy_irq_index = 1,
	.dp_hs_phy_irq_index = 4,
	.dm_hs_phy_irq_index = 3,
	.ss_phy_irq_index = 2,
	.is_urs = true,
};

static const struct acpi_device_id dwc3_qcom_acpi_match[] = {
	{ "QCOM2430", (unsigned long)&sdm845_acpi_pdata },
	{ "QCOM0304", (unsigned long)&sdm845_acpi_urs_pdata },
	{ "QCOM0497", (unsigned long)&sdm845_acpi_urs_pdata },
	{ "QCOM04A6", (unsigned long)&sdm845_acpi_pdata },
	{ },
};
MODULE_DEVICE_TABLE(acpi, dwc3_qcom_acpi_match);
#endif

static struct platform_driver dwc3_qcom_driver = {
	.probe		= dwc3_qcom_probe,
	.remove_new	= dwc3_qcom_remove,
	.driver		= {
		.name	= "dwc3-qcom",
		.pm	= &dwc3_qcom_dev_pm_ops,
		.of_match_table	= dwc3_qcom_of_match,
		.acpi_match_table = ACPI_PTR(dwc3_qcom_acpi_match),
	},
};

module_platform_driver(dwc3_qcom_driver);

MODULE_LICENSE("GPL v2");
MODULE_DESCRIPTION("DesignWare DWC3 QCOM Glue Driver");<|MERGE_RESOLUTION|>--- conflicted
+++ resolved
@@ -548,11 +548,7 @@
 		/* Keep wakeup interrupts disabled until suspend */
 		ret = devm_request_threaded_irq(qcom->dev, irq, NULL,
 					qcom_dwc3_resume_irq,
-<<<<<<< HEAD
-					IRQF_ONESHOT,
-=======
 					IRQF_ONESHOT | IRQF_NO_AUTOEN,
->>>>>>> 7bbf3b67
 					"qcom_dwc3 HS", qcom);
 		if (ret) {
 			dev_err(qcom->dev, "hs_phy_irq failed: %d\n", ret);
@@ -566,11 +562,7 @@
 	if (irq > 0) {
 		ret = devm_request_threaded_irq(qcom->dev, irq, NULL,
 					qcom_dwc3_resume_irq,
-<<<<<<< HEAD
-					IRQF_ONESHOT,
-=======
 					IRQF_ONESHOT | IRQF_NO_AUTOEN,
->>>>>>> 7bbf3b67
 					"qcom_dwc3 DP_HS", qcom);
 		if (ret) {
 			dev_err(qcom->dev, "dp_hs_phy_irq failed: %d\n", ret);
@@ -584,11 +576,7 @@
 	if (irq > 0) {
 		ret = devm_request_threaded_irq(qcom->dev, irq, NULL,
 					qcom_dwc3_resume_irq,
-<<<<<<< HEAD
-					IRQF_ONESHOT,
-=======
 					IRQF_ONESHOT | IRQF_NO_AUTOEN,
->>>>>>> 7bbf3b67
 					"qcom_dwc3 DM_HS", qcom);
 		if (ret) {
 			dev_err(qcom->dev, "dm_hs_phy_irq failed: %d\n", ret);
@@ -602,11 +590,7 @@
 	if (irq > 0) {
 		ret = devm_request_threaded_irq(qcom->dev, irq, NULL,
 					qcom_dwc3_resume_irq,
-<<<<<<< HEAD
-					IRQF_ONESHOT,
-=======
 					IRQF_ONESHOT | IRQF_NO_AUTOEN,
->>>>>>> 7bbf3b67
 					"qcom_dwc3 SS", qcom);
 		if (ret) {
 			dev_err(qcom->dev, "ss_phy_irq failed: %d\n", ret);
