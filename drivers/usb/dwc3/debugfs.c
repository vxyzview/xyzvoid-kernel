--- conflicted
+++ resolved
@@ -891,12 +891,8 @@
 	struct dentry		*dir;
 	struct dentry		*root;
 
-<<<<<<< HEAD
-	dir = debugfs_create_dir(dep->name, dep->dwc->root);
-=======
 	root = debugfs_lookup(dev_name(dep->dwc->dev), usb_debug_root);
 	dir = debugfs_create_dir(dep->name, root);
->>>>>>> 3b17187f
 	dwc3_debugfs_create_endpoint_files(dep, dir);
 }
 
