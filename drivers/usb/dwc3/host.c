--- conflicted
+++ resolved
@@ -13,11 +13,6 @@
 #include <linux/usb.h>
 #include <linux/usb/hcd.h>
 
-<<<<<<< HEAD
-#include "../host/xhci-plat.h"
-#include "core.h"
-
-=======
 #include "../host/xhci-port.h"
 #include "../host/xhci-ext-caps.h"
 #include "../host/xhci-caps.h"
@@ -65,7 +60,6 @@
 	}
 }
 
->>>>>>> 1b4861e3
 static void dwc3_xhci_plat_start(struct usb_hcd *hcd)
 {
 	struct platform_device *pdev;
