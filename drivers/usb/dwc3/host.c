--- conflicted
+++ resolved
@@ -104,11 +104,7 @@
 	 *
 	 * This following flag tells XHCI to do just that.
 	 */
-<<<<<<< HEAD
-	if (dwc->revision <= DWC3_REVISION_300A)
-=======
 	if (DWC3_VER_IS_WITHIN(DWC3, ANY, 300A))
->>>>>>> d1988041
 		props[prop_idx++] = PROPERTY_ENTRY_BOOL("quirk-broken-port-ped");
 
 	if (prop_idx) {
