// SPDX-License-Identifier: GPL-2.0-only
/*
 * EEPROMs access control driver for display configuration EEPROMs
 * on DigsyMTC board.
 *
 * (C) 2011 DENX Software Engineering, Anatolij Gustschin <agust@denx.de>
 *
 * FIXME: this driver is used on a device-tree probed platform: it
 * should be defined as a bit-banged SPI device and probed from the device
 * tree and not like this with static grabbing of a few numbered GPIO
 * lines at random.
 *
 * Add proper SPI and EEPROM in arch/powerpc/boot/dts/digsy_mtc.dts
 * and delete this driver.
 */

#include <linux/gpio/machine.h>
#include <linux/init.h>
#include <linux/platform_device.h>
#include <linux/property.h>
#include <linux/spi/spi.h>
#include <linux/spi/spi_gpio.h>

#define GPIO_EEPROM_CLK		216
#define GPIO_EEPROM_CS		210
#define GPIO_EEPROM_DI		217
#define GPIO_EEPROM_DO		249
#define GPIO_EEPROM_OE		255
#define EE_SPI_BUS_NUM	1

static const struct property_entry digsy_mtc_spi_properties[] = {
	PROPERTY_ENTRY_U32("data-size", 8),
	{ }
};

<<<<<<< HEAD
struct eeprom_93xx46_platform_data digsy_mtc_eeprom_data = {
	.flags		= EE_ADDR8 | EE_SIZE1K,
	.prepare	= digsy_mtc_op_prepare,
	.finish		= digsy_mtc_op_finish,
=======
static const struct software_node digsy_mtc_spi_node = {
	.properties = digsy_mtc_spi_properties,
>>>>>>> 7aa21fec
};

static struct spi_gpio_platform_data eeprom_spi_gpio_data = {
	.num_chipselect	= 1,
};

static struct platform_device digsy_mtc_eeprom = {
	.name	= "spi_gpio",
	.id	= EE_SPI_BUS_NUM,
	.dev	= {
		.platform_data	= &eeprom_spi_gpio_data,
	},
};

static struct gpiod_lookup_table eeprom_spi_gpiod_table = {
	.dev_id         = "spi_gpio",
	.table          = {
		GPIO_LOOKUP("gpio@b00", GPIO_EEPROM_CLK,
			    "sck", GPIO_ACTIVE_HIGH),
		GPIO_LOOKUP("gpio@b00", GPIO_EEPROM_DI,
			    "mosi", GPIO_ACTIVE_HIGH),
		GPIO_LOOKUP("gpio@b00", GPIO_EEPROM_DO,
			    "miso", GPIO_ACTIVE_HIGH),
		GPIO_LOOKUP("gpio@b00", GPIO_EEPROM_CS,
			    "cs", GPIO_ACTIVE_HIGH),
		GPIO_LOOKUP("gpio@b00", GPIO_EEPROM_OE,
			    "select", GPIO_ACTIVE_LOW),
		{ },
	},
};

static struct spi_board_info digsy_mtc_eeprom_info[] __initdata = {
	{
		.modalias		= "eeprom-93xx46",
		.max_speed_hz		= 1000000,
		.bus_num		= EE_SPI_BUS_NUM,
		.chip_select		= 0,
		.mode			= SPI_MODE_0,
	},
};

static int __init digsy_mtc_eeprom_devices_init(void)
{
	int ret;

	gpiod_add_lookup_table(&eeprom_spi_gpiod_table);
	spi_register_board_info(digsy_mtc_eeprom_info,
				ARRAY_SIZE(digsy_mtc_eeprom_info));

	ret = device_add_software_node(&digsy_mtc_eeprom.dev, &digsy_mtc_spi_node);
	if (ret)
		return ret;

	ret = platform_device_register(&digsy_mtc_eeprom);
	if (ret)
		device_remove_software_node(&digsy_mtc_eeprom.dev);

	return ret;
}
device_initcall(digsy_mtc_eeprom_devices_init);<|MERGE_RESOLUTION|>--- conflicted
+++ resolved
@@ -33,15 +33,8 @@
 	{ }
 };
 
-<<<<<<< HEAD
-struct eeprom_93xx46_platform_data digsy_mtc_eeprom_data = {
-	.flags		= EE_ADDR8 | EE_SIZE1K,
-	.prepare	= digsy_mtc_op_prepare,
-	.finish		= digsy_mtc_op_finish,
-=======
 static const struct software_node digsy_mtc_spi_node = {
 	.properties = digsy_mtc_spi_properties,
->>>>>>> 7aa21fec
 };
 
 static struct spi_gpio_platform_data eeprom_spi_gpio_data = {
