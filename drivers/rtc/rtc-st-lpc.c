--- conflicted
+++ resolved
@@ -228,20 +228,10 @@
 	enable_irq_wake(rtc->irq);
 	disable_irq(rtc->irq);
 
-<<<<<<< HEAD
-	rtc->clk = devm_clk_get(&pdev->dev, NULL);
-	if (IS_ERR(rtc->clk)) {
-		dev_err(&pdev->dev, "Unable to request clock\n");
-		return PTR_ERR(rtc->clk);
-	}
-
-	clk_prepare_enable(rtc->clk);
-=======
 	rtc->clk = devm_clk_get_enabled(&pdev->dev, NULL);
 	if (IS_ERR(rtc->clk))
 		return dev_err_probe(&pdev->dev, PTR_ERR(rtc->clk),
 				     "Unable to request clock\n");
->>>>>>> 238589d0
 
 	rtc->clkrate = clk_get_rate(rtc->clk);
 	if (!rtc->clkrate) {
