--- conflicted
+++ resolved
@@ -94,17 +94,6 @@
 	if (tm->tm_sec != bcd2bin(secs))
 		rzn1_rtc_get_time_snapshot(rtc, tm);
 
-<<<<<<< HEAD
-	tm->tm_sec = bcd2bin(tm->tm_sec);
-	tm->tm_min = bcd2bin(tm->tm_min);
-	tm->tm_hour = bcd2bin(tm->tm_hour);
-	tm->tm_wday = bcd2bin(tm->tm_wday);
-	tm->tm_mday = bcd2bin(tm->tm_mday);
-	tm->tm_mon = bcd2bin(tm->tm_mon) - 1;
-	tm->tm_year = bcd2bin(tm->tm_year) + 100;
-
-=======
->>>>>>> 4e3ac415
 	return 0;
 }
 
@@ -114,17 +103,6 @@
 	u32 val;
 	int ret;
 
-<<<<<<< HEAD
-	tm->tm_sec = bin2bcd(tm->tm_sec);
-	tm->tm_min = bin2bcd(tm->tm_min);
-	tm->tm_hour = bin2bcd(tm->tm_hour);
-	tm->tm_wday = bin2bcd(rzn1_rtc_tm_to_wday(tm));
-	tm->tm_mday = bin2bcd(tm->tm_mday);
-	tm->tm_mon = bin2bcd(tm->tm_mon + 1);
-	tm->tm_year = bin2bcd(tm->tm_year - 100);
-
-=======
->>>>>>> 4e3ac415
 	val = readl(rtc->base + RZN1_RTC_CTL2);
 	if (!(val & RZN1_RTC_CTL2_STOPPED)) {
 		/* Hold the counter if it was counting up */
