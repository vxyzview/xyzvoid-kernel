--- conflicted
+++ resolved
@@ -16,121 +16,14 @@
  */
 bool mc146818_avoid_UIP(void (*callback)(unsigned char seconds, void *param),
 			void *param)
-<<<<<<< HEAD
 {
 	int i;
 	unsigned long flags;
 	unsigned char seconds;
 
-	for (i = 0; i < 10; i++) {
-		spin_lock_irqsave(&rtc_lock, flags);
-
-		/*
-		 * Check whether there is an update in progress during which the
-		 * readout is unspecified. The maximum update time is ~2ms. Poll
-		 * every msec for completion.
-		 *
-		 * Store the second value before checking UIP so a long lasting
-		 * NMI which happens to hit after the UIP check cannot make
-		 * an update cycle invisible.
-		 */
-		seconds = CMOS_READ(RTC_SECONDS);
-
-		if (CMOS_READ(RTC_FREQ_SELECT) & RTC_UIP) {
-			spin_unlock_irqrestore(&rtc_lock, flags);
-			mdelay(1);
-			continue;
-		}
-
-		/* Revalidate the above readout */
-		if (seconds != CMOS_READ(RTC_SECONDS)) {
-			spin_unlock_irqrestore(&rtc_lock, flags);
-			continue;
-		}
-
-		if (callback)
-			callback(seconds, param);
-
-		/*
-		 * Check for the UIP bit again. If it is set now then
-		 * the above values may contain garbage.
-		 */
-		if (CMOS_READ(RTC_FREQ_SELECT) & RTC_UIP) {
-			spin_unlock_irqrestore(&rtc_lock, flags);
-			mdelay(1);
-			continue;
-		}
-
-		/*
-		 * A NMI might have interrupted the above sequence so check
-		 * whether the seconds value has changed which indicates that
-		 * the NMI took longer than the UIP bit was set. Unlikely, but
-		 * possible and there is also virt...
-		 */
-		if (seconds != CMOS_READ(RTC_SECONDS)) {
-			spin_unlock_irqrestore(&rtc_lock, flags);
-			continue;
-		}
-		spin_unlock_irqrestore(&rtc_lock, flags);
-
-		return true;
-	}
-	return false;
-}
-EXPORT_SYMBOL_GPL(mc146818_avoid_UIP);
-
-/*
- * If the UIP (Update-in-progress) bit of the RTC is set for more then
- * 10ms, the RTC is apparently broken or not present.
- */
-bool mc146818_does_rtc_work(void)
-{
-	int i;
-	unsigned char val;
-	unsigned long flags;
-
-	for (i = 0; i < 10; i++) {
-		spin_lock_irqsave(&rtc_lock, flags);
-		val = CMOS_READ(RTC_FREQ_SELECT);
-		spin_unlock_irqrestore(&rtc_lock, flags);
-
-		if ((val & RTC_UIP) == 0)
-			return true;
-
-		mdelay(1);
-	}
-
-	return false;
-}
-EXPORT_SYMBOL_GPL(mc146818_does_rtc_work);
-
-int mc146818_get_time(struct rtc_time *time)
-=======
->>>>>>> d60c95ef
-{
-	int i;
-	unsigned long flags;
-<<<<<<< HEAD
-	unsigned int iter_count = 0;
-	unsigned char century = 0;
-	bool retry;
-=======
-	unsigned char seconds;
->>>>>>> d60c95ef
-
 	for (i = 0; i < 100; i++) {
 		spin_lock_irqsave(&rtc_lock, flags);
 
-<<<<<<< HEAD
-again:
-	if (iter_count > 10) {
-		memset(time, 0, sizeof(*time));
-		return -EIO;
-	}
-	iter_count++;
-
-	spin_lock_irqsave(&rtc_lock, flags);
-=======
 		/*
 		 * Check whether there is an update in progress during which the
 		 * readout is unspecified. The maximum update time is ~2ms. Poll
@@ -141,7 +34,6 @@
 		 * an update cycle invisible.
 		 */
 		seconds = CMOS_READ(RTC_SECONDS);
->>>>>>> d60c95ef
 
 		if (CMOS_READ(RTC_FREQ_SELECT) & RTC_UIP) {
 			spin_unlock_irqrestore(&rtc_lock, flags);
@@ -266,15 +158,10 @@
 	time->tm_year += p.real_year - 72;
 #endif
 
-<<<<<<< HEAD
-	if (century > 19)
-		time->tm_year += (century - 19) * 100;
-=======
 #ifdef CONFIG_ACPI
 	if (p.century > 19)
 		time->tm_year += (p.century - 19) * 100;
 #endif
->>>>>>> d60c95ef
 
 	/*
 	 * Account for differences between how the RTC uses the values
