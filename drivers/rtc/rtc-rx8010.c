--- conflicted
+++ resolved
@@ -355,24 +355,11 @@
 }
 
 static const struct rtc_class_ops rx8010_rtc_ops_default = {
-<<<<<<< HEAD
-=======
 	.read_time = rx8010_get_time,
 	.set_time = rx8010_set_time,
 	.ioctl = rx8010_ioctl,
 };
 
-static const struct rtc_class_ops rx8010_rtc_ops_alarm = {
->>>>>>> d1988041
-	.read_time = rx8010_get_time,
-	.set_time = rx8010_set_time,
-	.ioctl = rx8010_ioctl,
-	.read_alarm = rx8010_read_alarm,
-	.set_alarm = rx8010_set_alarm,
-	.alarm_irq_enable = rx8010_alarm_irq_enable,
-};
-
-<<<<<<< HEAD
 static const struct rtc_class_ops rx8010_rtc_ops_alarm = {
 	.read_time = rx8010_get_time,
 	.set_time = rx8010_set_time,
@@ -382,12 +369,6 @@
 	.alarm_irq_enable = rx8010_alarm_irq_enable,
 };
 
-static int rx8010_probe(struct i2c_client *client,
-			const struct i2c_device_id *id)
-{
-	struct i2c_adapter *adapter = client->adapter;
-	const struct rtc_class_ops *rtc_ops;
-=======
 static const struct regmap_config rx8010_regmap_config = {
 	.name = "rx8010-rtc",
 	.reg_bits = 8,
@@ -397,7 +378,6 @@
 static int rx8010_probe(struct i2c_client *client)
 {
 	struct device *dev = &client->dev;
->>>>>>> d1988041
 	struct rx8010_data *rx8010;
 	int err = 0;
 
@@ -426,23 +406,9 @@
 						IRQF_TRIGGER_LOW | IRQF_ONESHOT,
 						"rx8010", client);
 		if (err) {
-<<<<<<< HEAD
-			dev_err(&client->dev, "unable to request IRQ\n");
+			dev_err(dev, "unable to request IRQ\n");
 			return err;
 		}
-
-		rtc_ops = &rx8010_rtc_ops_alarm;
-	} else {
-		rtc_ops = &rx8010_rtc_ops_default;
-	}
-
-	rx8010->rtc = devm_rtc_device_register(&client->dev, client->name,
-					       rtc_ops, THIS_MODULE);
-=======
-			dev_err(dev, "unable to request IRQ\n");
-			return err;
-		}
->>>>>>> d1988041
 
 		rx8010->rtc->ops = &rx8010_rtc_ops_alarm;
 	} else {
