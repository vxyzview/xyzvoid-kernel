--- conflicted
+++ resolved
@@ -374,11 +374,6 @@
 	if (dev->fb_helper)
 		return drm_fb_helper_hotplug_event(dev->fb_helper);
 
-<<<<<<< HEAD
-	drm_fb_helper_prepare(dev, fb_helper, &drm_fb_helper_generic_funcs);
-
-=======
->>>>>>> 5729a900
 	ret = drm_fb_helper_init(dev, fb_helper);
 	if (ret)
 		goto err_drm_err;
