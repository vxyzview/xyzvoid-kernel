/*
 * Copyright 2021 Advanced Micro Devices, Inc.
 *
 * Permission is hereby granted, free of charge, to any person obtaining a
 * copy of this software and associated documentation files (the "Software"),
 * to deal in the Software without restriction, including without limitation
 * the rights to use, copy, modify, merge, publish, distribute, sublicense,
 * and/or sell copies of the Software, and to permit persons to whom the
 * Software is furnished to do so, subject to the following conditions:
 *
 * The above copyright notice and this permission notice shall be included in
 * all copies or substantial portions of the Software.
 *
 * THE SOFTWARE IS PROVIDED "AS IS", WITHOUT WARRANTY OF ANY KIND, EXPRESS OR
 * IMPLIED, INCLUDING BUT NOT LIMITED TO THE WARRANTIES OF MERCHANTABILITY,
 * FITNESS FOR A PARTICULAR PURPOSE AND NONINFRINGEMENT.  IN NO EVENT SHALL
 * THE COPYRIGHT HOLDER(S) OR AUTHOR(S) BE LIABLE FOR ANY CLAIM, DAMAGES OR
 * OTHER LIABILITY, WHETHER IN AN ACTION OF CONTRACT, TORT OR OTHERWISE,
 * ARISING FROM, OUT OF OR IN CONNECTION WITH THE SOFTWARE OR THE USE OR
 * OTHER DEALINGS IN THE SOFTWARE.
 *
 */

#define SWSMU_CODE_LAYER_L2

#include <linux/firmware.h>
#include <linux/pci.h>
#include <linux/i2c.h>
#include "amdgpu.h"
#include "amdgpu_smu.h"
#include "atomfirmware.h"
#include "amdgpu_atomfirmware.h"
#include "amdgpu_atombios.h"
#include "smu_v13_0.h"
#include "smu13_driver_if_v13_0_0.h"
#include "soc15_common.h"
#include "atom.h"
#include "smu_v13_0_0_ppt.h"
#include "smu_v13_0_0_pptable.h"
#include "smu_v13_0_0_ppsmc.h"
#include "nbio/nbio_4_3_0_offset.h"
#include "nbio/nbio_4_3_0_sh_mask.h"
#include "mp/mp_13_0_0_offset.h"
#include "mp/mp_13_0_0_sh_mask.h"

#include "asic_reg/mp/mp_13_0_0_sh_mask.h"
#include "smu_cmn.h"
#include "amdgpu_ras.h"

/*
 * DO NOT use these for err/warn/info/debug messages.
 * Use dev_err, dev_warn, dev_info and dev_dbg instead.
 * They are more MGPU friendly.
 */
#undef pr_err
#undef pr_warn
#undef pr_info
#undef pr_debug

#define to_amdgpu_device(x) (container_of(x, struct amdgpu_device, pm.smu_i2c))

#define FEATURE_MASK(feature) (1ULL << feature)
#define SMC_DPM_FEATURE ( \
	FEATURE_MASK(FEATURE_DPM_GFXCLK_BIT)     | \
	FEATURE_MASK(FEATURE_DPM_UCLK_BIT)	 | \
	FEATURE_MASK(FEATURE_DPM_LINK_BIT)       | \
	FEATURE_MASK(FEATURE_DPM_SOCCLK_BIT)     | \
	FEATURE_MASK(FEATURE_DPM_FCLK_BIT)	 | \
	FEATURE_MASK(FEATURE_DPM_MP0CLK_BIT))

#define MP0_MP1_DATA_REGION_SIZE_COMBOPPTABLE	0x4000

#define mmMP1_SMN_C2PMSG_66                                                                            0x0282
#define mmMP1_SMN_C2PMSG_66_BASE_IDX                                                                   0

#define mmMP1_SMN_C2PMSG_82                                                                            0x0292
#define mmMP1_SMN_C2PMSG_82_BASE_IDX                                                                   0

#define mmMP1_SMN_C2PMSG_90                                                                            0x029a
#define mmMP1_SMN_C2PMSG_90_BASE_IDX                                                                   0

#define mmMP1_SMN_C2PMSG_75                                                                            0x028b
#define mmMP1_SMN_C2PMSG_75_BASE_IDX                                                                   0

#define mmMP1_SMN_C2PMSG_53                                                                            0x0275
#define mmMP1_SMN_C2PMSG_53_BASE_IDX                                                                   0

#define mmMP1_SMN_C2PMSG_54                                                                            0x0276
#define mmMP1_SMN_C2PMSG_54_BASE_IDX                                                                   0

#define DEBUGSMC_MSG_Mode1Reset	2

/*
 * SMU_v13_0_10 supports ECCTABLE since version 80.34.0,
 * use this to check ECCTABLE feature whether support
 */
#define SUPPORT_ECCTABLE_SMU_13_0_10_VERSION 0x00502200

#define PP_OD_FEATURE_GFXCLK_FMIN			0
#define PP_OD_FEATURE_GFXCLK_FMAX			1
#define PP_OD_FEATURE_UCLK_FMIN				2
#define PP_OD_FEATURE_UCLK_FMAX				3
#define PP_OD_FEATURE_GFX_VF_CURVE			4
#define PP_OD_FEATURE_FAN_CURVE_TEMP			5
#define PP_OD_FEATURE_FAN_CURVE_PWM			6
#define PP_OD_FEATURE_FAN_ACOUSTIC_LIMIT		7
#define PP_OD_FEATURE_FAN_ACOUSTIC_TARGET		8
#define PP_OD_FEATURE_FAN_TARGET_TEMPERATURE		9
#define PP_OD_FEATURE_FAN_MINIMUM_PWM			10

#define LINK_SPEED_MAX					3

static struct cmn2asic_msg_mapping smu_v13_0_0_message_map[SMU_MSG_MAX_COUNT] = {
	MSG_MAP(TestMessage,			PPSMC_MSG_TestMessage,                 1),
	MSG_MAP(GetSmuVersion,			PPSMC_MSG_GetSmuVersion,               1),
	MSG_MAP(GetDriverIfVersion,		PPSMC_MSG_GetDriverIfVersion,          1),
	MSG_MAP(SetAllowedFeaturesMaskLow,	PPSMC_MSG_SetAllowedFeaturesMaskLow,   0),
	MSG_MAP(SetAllowedFeaturesMaskHigh,	PPSMC_MSG_SetAllowedFeaturesMaskHigh,  0),
	MSG_MAP(EnableAllSmuFeatures,		PPSMC_MSG_EnableAllSmuFeatures,        0),
	MSG_MAP(DisableAllSmuFeatures,		PPSMC_MSG_DisableAllSmuFeatures,       0),
	MSG_MAP(EnableSmuFeaturesLow,		PPSMC_MSG_EnableSmuFeaturesLow,        1),
	MSG_MAP(EnableSmuFeaturesHigh,		PPSMC_MSG_EnableSmuFeaturesHigh,       1),
	MSG_MAP(DisableSmuFeaturesLow,		PPSMC_MSG_DisableSmuFeaturesLow,       1),
	MSG_MAP(DisableSmuFeaturesHigh,		PPSMC_MSG_DisableSmuFeaturesHigh,      1),
	MSG_MAP(GetEnabledSmuFeaturesLow,       PPSMC_MSG_GetRunningSmuFeaturesLow,    1),
	MSG_MAP(GetEnabledSmuFeaturesHigh,	PPSMC_MSG_GetRunningSmuFeaturesHigh,   1),
	MSG_MAP(SetWorkloadMask,		PPSMC_MSG_SetWorkloadMask,             1),
	MSG_MAP(SetPptLimit,			PPSMC_MSG_SetPptLimit,                 0),
	MSG_MAP(SetDriverDramAddrHigh,		PPSMC_MSG_SetDriverDramAddrHigh,       1),
	MSG_MAP(SetDriverDramAddrLow,		PPSMC_MSG_SetDriverDramAddrLow,        1),
	MSG_MAP(SetToolsDramAddrHigh,		PPSMC_MSG_SetToolsDramAddrHigh,        0),
	MSG_MAP(SetToolsDramAddrLow,		PPSMC_MSG_SetToolsDramAddrLow,         0),
	MSG_MAP(TransferTableSmu2Dram,		PPSMC_MSG_TransferTableSmu2Dram,       1),
	MSG_MAP(TransferTableDram2Smu,		PPSMC_MSG_TransferTableDram2Smu,       0),
	MSG_MAP(UseDefaultPPTable,		PPSMC_MSG_UseDefaultPPTable,           0),
	MSG_MAP(RunDcBtc,			PPSMC_MSG_RunDcBtc,                    0),
	MSG_MAP(EnterBaco,			PPSMC_MSG_EnterBaco,                   0),
	MSG_MAP(ExitBaco,			PPSMC_MSG_ExitBaco,                    0),
	MSG_MAP(SetSoftMinByFreq,		PPSMC_MSG_SetSoftMinByFreq,            1),
	MSG_MAP(SetSoftMaxByFreq,		PPSMC_MSG_SetSoftMaxByFreq,            1),
	MSG_MAP(SetHardMinByFreq,		PPSMC_MSG_SetHardMinByFreq,            1),
	MSG_MAP(SetHardMaxByFreq,		PPSMC_MSG_SetHardMaxByFreq,            0),
	MSG_MAP(GetMinDpmFreq,			PPSMC_MSG_GetMinDpmFreq,               1),
	MSG_MAP(GetMaxDpmFreq,			PPSMC_MSG_GetMaxDpmFreq,               1),
	MSG_MAP(GetDpmFreqByIndex,		PPSMC_MSG_GetDpmFreqByIndex,           1),
	MSG_MAP(PowerUpVcn,			PPSMC_MSG_PowerUpVcn,                  0),
	MSG_MAP(PowerDownVcn,			PPSMC_MSG_PowerDownVcn,                0),
	MSG_MAP(PowerUpJpeg,			PPSMC_MSG_PowerUpJpeg,                 0),
	MSG_MAP(PowerDownJpeg,			PPSMC_MSG_PowerDownJpeg,               0),
	MSG_MAP(GetDcModeMaxDpmFreq,		PPSMC_MSG_GetDcModeMaxDpmFreq,         1),
	MSG_MAP(OverridePcieParameters,		PPSMC_MSG_OverridePcieParameters,      0),
	MSG_MAP(DramLogSetDramAddrHigh,		PPSMC_MSG_DramLogSetDramAddrHigh,      0),
	MSG_MAP(DramLogSetDramAddrLow,		PPSMC_MSG_DramLogSetDramAddrLow,       0),
	MSG_MAP(DramLogSetDramSize,		PPSMC_MSG_DramLogSetDramSize,          0),
	MSG_MAP(AllowGfxOff,			PPSMC_MSG_AllowGfxOff,                 0),
	MSG_MAP(DisallowGfxOff,			PPSMC_MSG_DisallowGfxOff,              0),
	MSG_MAP(SetMGpuFanBoostLimitRpm,	PPSMC_MSG_SetMGpuFanBoostLimitRpm,     0),
	MSG_MAP(GetPptLimit,			PPSMC_MSG_GetPptLimit,                 0),
	MSG_MAP(NotifyPowerSource,		PPSMC_MSG_NotifyPowerSource,           0),
	MSG_MAP(Mode1Reset,			PPSMC_MSG_Mode1Reset,                  0),
	MSG_MAP(Mode2Reset,			PPSMC_MSG_Mode2Reset,	       		   0),
	MSG_MAP(PrepareMp1ForUnload,		PPSMC_MSG_PrepareMp1ForUnload,         0),
	MSG_MAP(DFCstateControl,		PPSMC_MSG_SetExternalClientDfCstateAllow, 0),
	MSG_MAP(ArmD3,				PPSMC_MSG_ArmD3,                       0),
	MSG_MAP(SetNumBadMemoryPagesRetired,	PPSMC_MSG_SetNumBadMemoryPagesRetired,   0),
	MSG_MAP(SetBadMemoryPagesRetiredFlagsPerChannel,
			    PPSMC_MSG_SetBadMemoryPagesRetiredFlagsPerChannel,   0),
	MSG_MAP(AllowGpo,			PPSMC_MSG_SetGpoAllow,           0),
	MSG_MAP(AllowIHHostInterrupt,		PPSMC_MSG_AllowIHHostInterrupt,       0),
	MSG_MAP(ReenableAcDcInterrupt,		PPSMC_MSG_ReenableAcDcInterrupt,       0),
	MSG_MAP(DALNotPresent,		PPSMC_MSG_DALNotPresent,       0),
	MSG_MAP(EnableUCLKShadow,		PPSMC_MSG_EnableUCLKShadow,            0),
};

static struct cmn2asic_mapping smu_v13_0_0_clk_map[SMU_CLK_COUNT] = {
	CLK_MAP(GFXCLK,		PPCLK_GFXCLK),
	CLK_MAP(SCLK,		PPCLK_GFXCLK),
	CLK_MAP(SOCCLK,		PPCLK_SOCCLK),
	CLK_MAP(FCLK,		PPCLK_FCLK),
	CLK_MAP(UCLK,		PPCLK_UCLK),
	CLK_MAP(MCLK,		PPCLK_UCLK),
	CLK_MAP(VCLK,		PPCLK_VCLK_0),
	CLK_MAP(VCLK1,		PPCLK_VCLK_1),
	CLK_MAP(DCLK,		PPCLK_DCLK_0),
	CLK_MAP(DCLK1,		PPCLK_DCLK_1),
	CLK_MAP(DCEFCLK,	PPCLK_DCFCLK),
};

static struct cmn2asic_mapping smu_v13_0_0_feature_mask_map[SMU_FEATURE_COUNT] = {
	FEA_MAP(FW_DATA_READ),
	FEA_MAP(DPM_GFXCLK),
	FEA_MAP(DPM_GFX_POWER_OPTIMIZER),
	FEA_MAP(DPM_UCLK),
	FEA_MAP(DPM_FCLK),
	FEA_MAP(DPM_SOCCLK),
	FEA_MAP(DPM_MP0CLK),
	FEA_MAP(DPM_LINK),
	FEA_MAP(DPM_DCN),
	FEA_MAP(VMEMP_SCALING),
	FEA_MAP(VDDIO_MEM_SCALING),
	FEA_MAP(DS_GFXCLK),
	FEA_MAP(DS_SOCCLK),
	FEA_MAP(DS_FCLK),
	FEA_MAP(DS_LCLK),
	FEA_MAP(DS_DCFCLK),
	FEA_MAP(DS_UCLK),
	FEA_MAP(GFX_ULV),
	FEA_MAP(FW_DSTATE),
	FEA_MAP(GFXOFF),
	FEA_MAP(BACO),
	FEA_MAP(MM_DPM),
	FEA_MAP(SOC_MPCLK_DS),
	FEA_MAP(BACO_MPCLK_DS),
	FEA_MAP(THROTTLERS),
	FEA_MAP(SMARTSHIFT),
	FEA_MAP(GTHR),
	FEA_MAP(ACDC),
	FEA_MAP(VR0HOT),
	FEA_MAP(FW_CTF),
	FEA_MAP(FAN_CONTROL),
	FEA_MAP(GFX_DCS),
	FEA_MAP(GFX_READ_MARGIN),
	FEA_MAP(LED_DISPLAY),
	FEA_MAP(GFXCLK_SPREAD_SPECTRUM),
	FEA_MAP(OUT_OF_BAND_MONITOR),
	FEA_MAP(OPTIMIZED_VMIN),
	FEA_MAP(GFX_IMU),
	FEA_MAP(BOOT_TIME_CAL),
	FEA_MAP(GFX_PCC_DFLL),
	FEA_MAP(SOC_CG),
	FEA_MAP(DF_CSTATE),
	FEA_MAP(GFX_EDC),
	FEA_MAP(BOOT_POWER_OPT),
	FEA_MAP(CLOCK_POWER_DOWN_BYPASS),
	FEA_MAP(DS_VCN),
	FEA_MAP(BACO_CG),
	FEA_MAP(MEM_TEMP_READ),
	FEA_MAP(ATHUB_MMHUB_PG),
	FEA_MAP(SOC_PCC),
	[SMU_FEATURE_DPM_VCLK_BIT] = {1, FEATURE_MM_DPM_BIT},
	[SMU_FEATURE_DPM_DCLK_BIT] = {1, FEATURE_MM_DPM_BIT},
	[SMU_FEATURE_PPT_BIT] = {1, FEATURE_THROTTLERS_BIT},
};

static struct cmn2asic_mapping smu_v13_0_0_table_map[SMU_TABLE_COUNT] = {
	TAB_MAP(PPTABLE),
	TAB_MAP(WATERMARKS),
	TAB_MAP(AVFS_PSM_DEBUG),
	TAB_MAP(PMSTATUSLOG),
	TAB_MAP(SMU_METRICS),
	TAB_MAP(DRIVER_SMU_CONFIG),
	TAB_MAP(ACTIVITY_MONITOR_COEFF),
	[SMU_TABLE_COMBO_PPTABLE] = {1, TABLE_COMBO_PPTABLE},
	TAB_MAP(I2C_COMMANDS),
	TAB_MAP(ECCINFO),
	TAB_MAP(OVERDRIVE),
	TAB_MAP(WIFIBAND),
};

static struct cmn2asic_mapping smu_v13_0_0_pwr_src_map[SMU_POWER_SOURCE_COUNT] = {
	PWR_MAP(AC),
	PWR_MAP(DC),
};

static struct cmn2asic_mapping smu_v13_0_0_workload_map[PP_SMC_POWER_PROFILE_COUNT] = {
	WORKLOAD_MAP(PP_SMC_POWER_PROFILE_BOOTUP_DEFAULT,	WORKLOAD_PPLIB_DEFAULT_BIT),
	WORKLOAD_MAP(PP_SMC_POWER_PROFILE_FULLSCREEN3D,		WORKLOAD_PPLIB_FULL_SCREEN_3D_BIT),
	WORKLOAD_MAP(PP_SMC_POWER_PROFILE_POWERSAVING,		WORKLOAD_PPLIB_POWER_SAVING_BIT),
	WORKLOAD_MAP(PP_SMC_POWER_PROFILE_VIDEO,		WORKLOAD_PPLIB_VIDEO_BIT),
	WORKLOAD_MAP(PP_SMC_POWER_PROFILE_VR,			WORKLOAD_PPLIB_VR_BIT),
	WORKLOAD_MAP(PP_SMC_POWER_PROFILE_COMPUTE,		WORKLOAD_PPLIB_COMPUTE_BIT),
	WORKLOAD_MAP(PP_SMC_POWER_PROFILE_CUSTOM,		WORKLOAD_PPLIB_CUSTOM_BIT),
	WORKLOAD_MAP(PP_SMC_POWER_PROFILE_WINDOW3D,		WORKLOAD_PPLIB_WINDOW_3D_BIT),
};

static const uint8_t smu_v13_0_0_throttler_map[] = {
	[THROTTLER_PPT0_BIT]		= (SMU_THROTTLER_PPT0_BIT),
	[THROTTLER_PPT1_BIT]		= (SMU_THROTTLER_PPT1_BIT),
	[THROTTLER_PPT2_BIT]		= (SMU_THROTTLER_PPT2_BIT),
	[THROTTLER_PPT3_BIT]		= (SMU_THROTTLER_PPT3_BIT),
	[THROTTLER_TDC_GFX_BIT]		= (SMU_THROTTLER_TDC_GFX_BIT),
	[THROTTLER_TDC_SOC_BIT]		= (SMU_THROTTLER_TDC_SOC_BIT),
	[THROTTLER_TEMP_EDGE_BIT]	= (SMU_THROTTLER_TEMP_EDGE_BIT),
	[THROTTLER_TEMP_HOTSPOT_BIT]	= (SMU_THROTTLER_TEMP_HOTSPOT_BIT),
	[THROTTLER_TEMP_MEM_BIT]	= (SMU_THROTTLER_TEMP_MEM_BIT),
	[THROTTLER_TEMP_VR_GFX_BIT]	= (SMU_THROTTLER_TEMP_VR_GFX_BIT),
	[THROTTLER_TEMP_VR_SOC_BIT]	= (SMU_THROTTLER_TEMP_VR_SOC_BIT),
	[THROTTLER_TEMP_VR_MEM0_BIT]	= (SMU_THROTTLER_TEMP_VR_MEM0_BIT),
	[THROTTLER_TEMP_VR_MEM1_BIT]	= (SMU_THROTTLER_TEMP_VR_MEM1_BIT),
	[THROTTLER_TEMP_LIQUID0_BIT]	= (SMU_THROTTLER_TEMP_LIQUID0_BIT),
	[THROTTLER_TEMP_LIQUID1_BIT]	= (SMU_THROTTLER_TEMP_LIQUID1_BIT),
	[THROTTLER_GFX_APCC_PLUS_BIT]	= (SMU_THROTTLER_APCC_BIT),
	[THROTTLER_FIT_BIT]		= (SMU_THROTTLER_FIT_BIT),
};

static int
smu_v13_0_0_get_allowed_feature_mask(struct smu_context *smu,
				  uint32_t *feature_mask, uint32_t num)
{
	struct amdgpu_device *adev = smu->adev;

	if (num > 2)
		return -EINVAL;

	memset(feature_mask, 0xff, sizeof(uint32_t) * num);

	if (!(adev->pm.pp_feature & PP_SCLK_DPM_MASK)) {
		*(uint64_t *)feature_mask &= ~FEATURE_MASK(FEATURE_DPM_GFXCLK_BIT);
		*(uint64_t *)feature_mask &= ~FEATURE_MASK(FEATURE_GFX_IMU_BIT);
	}

	if (!(adev->pg_flags & AMD_PG_SUPPORT_ATHUB) ||
	    !(adev->pg_flags & AMD_PG_SUPPORT_MMHUB))
		*(uint64_t *)feature_mask &= ~FEATURE_MASK(FEATURE_ATHUB_MMHUB_PG_BIT);

	if (!(adev->pm.pp_feature & PP_SOCCLK_DPM_MASK))
		*(uint64_t *)feature_mask &= ~FEATURE_MASK(FEATURE_DPM_SOCCLK_BIT);

	/* PMFW 78.58 contains a critical fix for gfxoff feature */
	if ((smu->smc_fw_version < 0x004e3a00) ||
	     !(adev->pm.pp_feature & PP_GFXOFF_MASK))
		*(uint64_t *)feature_mask &= ~FEATURE_MASK(FEATURE_GFXOFF_BIT);

	if (!(adev->pm.pp_feature & PP_MCLK_DPM_MASK)) {
		*(uint64_t *)feature_mask &= ~FEATURE_MASK(FEATURE_DPM_UCLK_BIT);
		*(uint64_t *)feature_mask &= ~FEATURE_MASK(FEATURE_VMEMP_SCALING_BIT);
		*(uint64_t *)feature_mask &= ~FEATURE_MASK(FEATURE_VDDIO_MEM_SCALING_BIT);
	}

	if (!(adev->pm.pp_feature & PP_SCLK_DEEP_SLEEP_MASK))
		*(uint64_t *)feature_mask &= ~FEATURE_MASK(FEATURE_DS_GFXCLK_BIT);

	if (!(adev->pm.pp_feature & PP_PCIE_DPM_MASK)) {
		*(uint64_t *)feature_mask &= ~FEATURE_MASK(FEATURE_DPM_LINK_BIT);
		*(uint64_t *)feature_mask &= ~FEATURE_MASK(FEATURE_DS_LCLK_BIT);
	}

	if (!(adev->pm.pp_feature & PP_ULV_MASK))
		*(uint64_t *)feature_mask &= ~FEATURE_MASK(FEATURE_GFX_ULV_BIT);

	return 0;
}

static int smu_v13_0_0_check_powerplay_table(struct smu_context *smu)
{
	struct smu_table_context *table_context = &smu->smu_table;
	struct smu_13_0_0_powerplay_table *powerplay_table =
		table_context->power_play_table;
	struct smu_baco_context *smu_baco = &smu->smu_baco;
	PPTable_t *pptable = smu->smu_table.driver_pptable;
	const OverDriveLimits_t * const overdrive_upperlimits =
				&pptable->SkuTable.OverDriveLimitsBasicMax;
	const OverDriveLimits_t * const overdrive_lowerlimits =
				&pptable->SkuTable.OverDriveLimitsMin;

	if (powerplay_table->platform_caps & SMU_13_0_0_PP_PLATFORM_CAP_HARDWAREDC)
		smu->dc_controlled_by_gpio = true;

	if (powerplay_table->platform_caps & SMU_13_0_0_PP_PLATFORM_CAP_BACO) {
		smu_baco->platform_support = true;

		if (powerplay_table->platform_caps & SMU_13_0_0_PP_PLATFORM_CAP_MACO)
			smu_baco->maco_support = true;
	}

	if (!overdrive_lowerlimits->FeatureCtrlMask ||
	    !overdrive_upperlimits->FeatureCtrlMask)
		smu->od_enabled = false;

	table_context->thermal_controller_type =
		powerplay_table->thermal_controller_type;

	/*
	 * Instead of having its own buffer space and get overdrive_table copied,
	 * smu->od_settings just points to the actual overdrive_table
	 */
	smu->od_settings = &powerplay_table->overdrive_table;

	smu->adev->pm.no_fan =
		!(pptable->SkuTable.FeaturesToRun[0] & (1 << FEATURE_FAN_CONTROL_BIT));

	return 0;
}

static int smu_v13_0_0_store_powerplay_table(struct smu_context *smu)
{
	struct smu_table_context *table_context = &smu->smu_table;
	struct smu_13_0_0_powerplay_table *powerplay_table =
		table_context->power_play_table;

	memcpy(table_context->driver_pptable, &powerplay_table->smc_pptable,
	       sizeof(PPTable_t));

	return 0;
}

#ifndef atom_smc_dpm_info_table_13_0_0
struct atom_smc_dpm_info_table_13_0_0 {
	struct atom_common_table_header table_header;
	BoardTable_t BoardTable;
};
#endif

static int smu_v13_0_0_append_powerplay_table(struct smu_context *smu)
{
	struct smu_table_context *table_context = &smu->smu_table;
	PPTable_t *smc_pptable = table_context->driver_pptable;
	struct atom_smc_dpm_info_table_13_0_0 *smc_dpm_table;
	BoardTable_t *BoardTable = &smc_pptable->BoardTable;
	int index, ret;

	index = get_index_into_master_table(atom_master_list_of_data_tables_v2_1,
					    smc_dpm_info);

	ret = amdgpu_atombios_get_data_table(smu->adev, index, NULL, NULL, NULL,
					     (uint8_t **)&smc_dpm_table);
	if (ret)
		return ret;

	memcpy(BoardTable, &smc_dpm_table->BoardTable, sizeof(BoardTable_t));

	return 0;
}

static int smu_v13_0_0_get_pptable_from_pmfw(struct smu_context *smu,
					     void **table,
					     uint32_t *size)
{
	struct smu_table_context *smu_table = &smu->smu_table;
	void *combo_pptable = smu_table->combo_pptable;
	int ret = 0;

	ret = smu_cmn_get_combo_pptable(smu);
	if (ret)
		return ret;

	*table = combo_pptable;
	*size = sizeof(struct smu_13_0_0_powerplay_table);

	return 0;
}

static int smu_v13_0_0_setup_pptable(struct smu_context *smu)
{
	struct smu_table_context *smu_table = &smu->smu_table;
	struct amdgpu_device *adev = smu->adev;
	int ret = 0;

	if (amdgpu_sriov_vf(smu->adev))
		return 0;

	ret = smu_v13_0_0_get_pptable_from_pmfw(smu,
						&smu_table->power_play_table,
						&smu_table->power_play_table_size);
	if (ret)
		return ret;

	ret = smu_v13_0_0_store_powerplay_table(smu);
	if (ret)
		return ret;

	/*
	 * With SCPM enabled, the operation below will be handled
	 * by PSP. Driver involvment is unnecessary and useless.
	 */
	if (!adev->scpm_enabled) {
		ret = smu_v13_0_0_append_powerplay_table(smu);
		if (ret)
			return ret;
	}

	ret = smu_v13_0_0_check_powerplay_table(smu);
	if (ret)
		return ret;

	return ret;
}

static int smu_v13_0_0_tables_init(struct smu_context *smu)
{
	struct smu_table_context *smu_table = &smu->smu_table;
	struct smu_table *tables = smu_table->tables;

	SMU_TABLE_INIT(tables, SMU_TABLE_PPTABLE, sizeof(PPTable_t),
		       PAGE_SIZE, AMDGPU_GEM_DOMAIN_VRAM);
	SMU_TABLE_INIT(tables, SMU_TABLE_WATERMARKS, sizeof(Watermarks_t),
		       PAGE_SIZE, AMDGPU_GEM_DOMAIN_VRAM);
	SMU_TABLE_INIT(tables, SMU_TABLE_SMU_METRICS, sizeof(SmuMetricsExternal_t),
		       PAGE_SIZE, AMDGPU_GEM_DOMAIN_VRAM);
	SMU_TABLE_INIT(tables, SMU_TABLE_I2C_COMMANDS, sizeof(SwI2cRequest_t),
		       PAGE_SIZE, AMDGPU_GEM_DOMAIN_VRAM);
	SMU_TABLE_INIT(tables, SMU_TABLE_OVERDRIVE, sizeof(OverDriveTableExternal_t),
		       PAGE_SIZE, AMDGPU_GEM_DOMAIN_VRAM);
	SMU_TABLE_INIT(tables, SMU_TABLE_PMSTATUSLOG, SMU13_TOOL_SIZE,
		       PAGE_SIZE, AMDGPU_GEM_DOMAIN_VRAM);
	SMU_TABLE_INIT(tables, SMU_TABLE_ACTIVITY_MONITOR_COEFF,
		       sizeof(DpmActivityMonitorCoeffIntExternal_t), PAGE_SIZE,
		       AMDGPU_GEM_DOMAIN_VRAM);
	SMU_TABLE_INIT(tables, SMU_TABLE_COMBO_PPTABLE, MP0_MP1_DATA_REGION_SIZE_COMBOPPTABLE,
			PAGE_SIZE, AMDGPU_GEM_DOMAIN_VRAM);
	SMU_TABLE_INIT(tables, SMU_TABLE_ECCINFO, sizeof(EccInfoTable_t),
			PAGE_SIZE, AMDGPU_GEM_DOMAIN_VRAM);
	SMU_TABLE_INIT(tables, SMU_TABLE_WIFIBAND,
		       sizeof(WifiBandEntryTable_t), PAGE_SIZE,
		       AMDGPU_GEM_DOMAIN_VRAM);

	smu_table->metrics_table = kzalloc(sizeof(SmuMetricsExternal_t), GFP_KERNEL);
	if (!smu_table->metrics_table)
		goto err0_out;
	smu_table->metrics_time = 0;

	smu_table->gpu_metrics_table_size = sizeof(struct gpu_metrics_v1_3);
	smu_table->gpu_metrics_table = kzalloc(smu_table->gpu_metrics_table_size, GFP_KERNEL);
	if (!smu_table->gpu_metrics_table)
		goto err1_out;

	smu_table->watermarks_table = kzalloc(sizeof(Watermarks_t), GFP_KERNEL);
	if (!smu_table->watermarks_table)
		goto err2_out;

	smu_table->ecc_table = kzalloc(tables[SMU_TABLE_ECCINFO].size, GFP_KERNEL);
	if (!smu_table->ecc_table)
		goto err3_out;

	return 0;

err3_out:
	kfree(smu_table->watermarks_table);
err2_out:
	kfree(smu_table->gpu_metrics_table);
err1_out:
	kfree(smu_table->metrics_table);
err0_out:
	return -ENOMEM;
}

static int smu_v13_0_0_allocate_dpm_context(struct smu_context *smu)
{
	struct smu_dpm_context *smu_dpm = &smu->smu_dpm;

	smu_dpm->dpm_context = kzalloc(sizeof(struct smu_13_0_dpm_context),
				       GFP_KERNEL);
	if (!smu_dpm->dpm_context)
		return -ENOMEM;

	smu_dpm->dpm_context_size = sizeof(struct smu_13_0_dpm_context);

	return 0;
}

static int smu_v13_0_0_init_smc_tables(struct smu_context *smu)
{
	int ret = 0;

	ret = smu_v13_0_0_tables_init(smu);
	if (ret)
		return ret;

	ret = smu_v13_0_0_allocate_dpm_context(smu);
	if (ret)
		return ret;

	return smu_v13_0_init_smc_tables(smu);
}

static int smu_v13_0_0_set_default_dpm_table(struct smu_context *smu)
{
	struct smu_13_0_dpm_context *dpm_context = smu->smu_dpm.dpm_context;
	struct smu_table_context *table_context = &smu->smu_table;
	PPTable_t *pptable = table_context->driver_pptable;
	SkuTable_t *skutable = &pptable->SkuTable;
	struct smu_13_0_dpm_table *dpm_table;
	struct smu_13_0_pcie_table *pcie_table;
	uint32_t link_level;
	int ret = 0;

	/* socclk dpm table setup */
	dpm_table = &dpm_context->dpm_tables.soc_table;
	if (smu_cmn_feature_is_enabled(smu, SMU_FEATURE_DPM_SOCCLK_BIT)) {
		ret = smu_v13_0_set_single_dpm_table(smu,
						     SMU_SOCCLK,
						     dpm_table);
		if (ret)
			return ret;
	} else {
		dpm_table->count = 1;
		dpm_table->dpm_levels[0].value = smu->smu_table.boot_values.socclk / 100;
		dpm_table->dpm_levels[0].enabled = true;
		dpm_table->min = dpm_table->dpm_levels[0].value;
		dpm_table->max = dpm_table->dpm_levels[0].value;
	}

	/* gfxclk dpm table setup */
	dpm_table = &dpm_context->dpm_tables.gfx_table;
	if (smu_cmn_feature_is_enabled(smu, SMU_FEATURE_DPM_GFXCLK_BIT)) {
		ret = smu_v13_0_set_single_dpm_table(smu,
						     SMU_GFXCLK,
						     dpm_table);
		if (ret)
			return ret;

		/*
		 * Update the reported maximum shader clock to the value
		 * which can be guarded to be achieved on all cards. This
		 * is aligned with Window setting. And considering that value
		 * might be not the peak frequency the card can achieve, it
		 * is normal some real-time clock frequency can overtake this
		 * labelled maximum clock frequency(for example in pp_dpm_sclk
		 * sysfs output).
		 */
		if (skutable->DriverReportedClocks.GameClockAc &&
		    (dpm_table->dpm_levels[dpm_table->count - 1].value >
		    skutable->DriverReportedClocks.GameClockAc)) {
			dpm_table->dpm_levels[dpm_table->count - 1].value =
				skutable->DriverReportedClocks.GameClockAc;
			dpm_table->max = skutable->DriverReportedClocks.GameClockAc;
		}
	} else {
		dpm_table->count = 1;
		dpm_table->dpm_levels[0].value = smu->smu_table.boot_values.gfxclk / 100;
		dpm_table->dpm_levels[0].enabled = true;
		dpm_table->min = dpm_table->dpm_levels[0].value;
		dpm_table->max = dpm_table->dpm_levels[0].value;
	}

	/* uclk dpm table setup */
	dpm_table = &dpm_context->dpm_tables.uclk_table;
	if (smu_cmn_feature_is_enabled(smu, SMU_FEATURE_DPM_UCLK_BIT)) {
		ret = smu_v13_0_set_single_dpm_table(smu,
						     SMU_UCLK,
						     dpm_table);
		if (ret)
			return ret;
	} else {
		dpm_table->count = 1;
		dpm_table->dpm_levels[0].value = smu->smu_table.boot_values.uclk / 100;
		dpm_table->dpm_levels[0].enabled = true;
		dpm_table->min = dpm_table->dpm_levels[0].value;
		dpm_table->max = dpm_table->dpm_levels[0].value;
	}

	/* fclk dpm table setup */
	dpm_table = &dpm_context->dpm_tables.fclk_table;
	if (smu_cmn_feature_is_enabled(smu, SMU_FEATURE_DPM_FCLK_BIT)) {
		ret = smu_v13_0_set_single_dpm_table(smu,
						     SMU_FCLK,
						     dpm_table);
		if (ret)
			return ret;
	} else {
		dpm_table->count = 1;
		dpm_table->dpm_levels[0].value = smu->smu_table.boot_values.fclk / 100;
		dpm_table->dpm_levels[0].enabled = true;
		dpm_table->min = dpm_table->dpm_levels[0].value;
		dpm_table->max = dpm_table->dpm_levels[0].value;
	}

	/* vclk dpm table setup */
	dpm_table = &dpm_context->dpm_tables.vclk_table;
	if (smu_cmn_feature_is_enabled(smu, SMU_FEATURE_DPM_VCLK_BIT)) {
		ret = smu_v13_0_set_single_dpm_table(smu,
						     SMU_VCLK,
						     dpm_table);
		if (ret)
			return ret;
	} else {
		dpm_table->count = 1;
		dpm_table->dpm_levels[0].value = smu->smu_table.boot_values.vclk / 100;
		dpm_table->dpm_levels[0].enabled = true;
		dpm_table->min = dpm_table->dpm_levels[0].value;
		dpm_table->max = dpm_table->dpm_levels[0].value;
	}

	/* dclk dpm table setup */
	dpm_table = &dpm_context->dpm_tables.dclk_table;
	if (smu_cmn_feature_is_enabled(smu, SMU_FEATURE_DPM_DCLK_BIT)) {
		ret = smu_v13_0_set_single_dpm_table(smu,
						     SMU_DCLK,
						     dpm_table);
		if (ret)
			return ret;
	} else {
		dpm_table->count = 1;
		dpm_table->dpm_levels[0].value = smu->smu_table.boot_values.dclk / 100;
		dpm_table->dpm_levels[0].enabled = true;
		dpm_table->min = dpm_table->dpm_levels[0].value;
		dpm_table->max = dpm_table->dpm_levels[0].value;
	}

	/* lclk dpm table setup */
	pcie_table = &dpm_context->dpm_tables.pcie_table;
	pcie_table->num_of_link_levels = 0;
	for (link_level = 0; link_level < NUM_LINK_LEVELS; link_level++) {
		if (!skutable->PcieGenSpeed[link_level] &&
		    !skutable->PcieLaneCount[link_level] &&
		    !skutable->LclkFreq[link_level])
			continue;

		pcie_table->pcie_gen[pcie_table->num_of_link_levels] =
					skutable->PcieGenSpeed[link_level];
		pcie_table->pcie_lane[pcie_table->num_of_link_levels] =
					skutable->PcieLaneCount[link_level];
		pcie_table->clk_freq[pcie_table->num_of_link_levels] =
					skutable->LclkFreq[link_level];
		pcie_table->num_of_link_levels++;
	}

	/* dcefclk dpm table setup */
	dpm_table = &dpm_context->dpm_tables.dcef_table;
	if (smu_cmn_feature_is_enabled(smu, SMU_FEATURE_DPM_DCN_BIT)) {
		ret = smu_v13_0_set_single_dpm_table(smu,
						     SMU_DCEFCLK,
						     dpm_table);
		if (ret)
			return ret;
	} else {
		dpm_table->count = 1;
		dpm_table->dpm_levels[0].value = smu->smu_table.boot_values.dcefclk / 100;
		dpm_table->dpm_levels[0].enabled = true;
		dpm_table->min = dpm_table->dpm_levels[0].value;
		dpm_table->max = dpm_table->dpm_levels[0].value;
	}

	return 0;
}

static bool smu_v13_0_0_is_dpm_running(struct smu_context *smu)
{
	int ret = 0;
	uint64_t feature_enabled;

	ret = smu_cmn_get_enabled_mask(smu, &feature_enabled);
	if (ret)
		return false;

	return !!(feature_enabled & SMC_DPM_FEATURE);
}

static void smu_v13_0_0_dump_pptable(struct smu_context *smu)
{
       struct smu_table_context *table_context = &smu->smu_table;
       PPTable_t *pptable = table_context->driver_pptable;
       SkuTable_t *skutable = &pptable->SkuTable;

       dev_info(smu->adev->dev, "Dumped PPTable:\n");

       dev_info(smu->adev->dev, "Version = 0x%08x\n", skutable->Version);
       dev_info(smu->adev->dev, "FeaturesToRun[0] = 0x%08x\n", skutable->FeaturesToRun[0]);
       dev_info(smu->adev->dev, "FeaturesToRun[1] = 0x%08x\n", skutable->FeaturesToRun[1]);
}

static int smu_v13_0_0_system_features_control(struct smu_context *smu,
						  bool en)
{
	return smu_v13_0_system_features_control(smu, en);
}

static uint32_t smu_v13_0_get_throttler_status(SmuMetrics_t *metrics)
{
	uint32_t throttler_status = 0;
	int i;

	for (i = 0; i < THROTTLER_COUNT; i++)
		throttler_status |=
			(metrics->ThrottlingPercentage[i] ? 1U << i : 0);

	return throttler_status;
}

#define SMU_13_0_0_BUSY_THRESHOLD	15
static int smu_v13_0_0_get_smu_metrics_data(struct smu_context *smu,
					    MetricsMember_t member,
					    uint32_t *value)
{
	struct smu_table_context *smu_table = &smu->smu_table;
	SmuMetrics_t *metrics =
		&(((SmuMetricsExternal_t *)(smu_table->metrics_table))->SmuMetrics);
	int ret = 0;

	ret = smu_cmn_get_metrics_table(smu,
					NULL,
					false);
	if (ret)
		return ret;

	switch (member) {
	case METRICS_CURR_GFXCLK:
		*value = metrics->CurrClock[PPCLK_GFXCLK];
		break;
	case METRICS_CURR_SOCCLK:
		*value = metrics->CurrClock[PPCLK_SOCCLK];
		break;
	case METRICS_CURR_UCLK:
		*value = metrics->CurrClock[PPCLK_UCLK];
		break;
	case METRICS_CURR_VCLK:
		*value = metrics->CurrClock[PPCLK_VCLK_0];
		break;
	case METRICS_CURR_VCLK1:
		*value = metrics->CurrClock[PPCLK_VCLK_1];
		break;
	case METRICS_CURR_DCLK:
		*value = metrics->CurrClock[PPCLK_DCLK_0];
		break;
	case METRICS_CURR_DCLK1:
		*value = metrics->CurrClock[PPCLK_DCLK_1];
		break;
	case METRICS_CURR_FCLK:
		*value = metrics->CurrClock[PPCLK_FCLK];
		break;
	case METRICS_CURR_DCEFCLK:
		*value = metrics->CurrClock[PPCLK_DCFCLK];
		break;
	case METRICS_AVERAGE_GFXCLK:
		if (metrics->AverageGfxActivity <= SMU_13_0_0_BUSY_THRESHOLD)
			*value = metrics->AverageGfxclkFrequencyPostDs;
		else
			*value = metrics->AverageGfxclkFrequencyPreDs;
		break;
	case METRICS_AVERAGE_FCLK:
		if (metrics->AverageUclkActivity <= SMU_13_0_0_BUSY_THRESHOLD)
			*value = metrics->AverageFclkFrequencyPostDs;
		else
			*value = metrics->AverageFclkFrequencyPreDs;
		break;
	case METRICS_AVERAGE_UCLK:
		if (metrics->AverageUclkActivity <= SMU_13_0_0_BUSY_THRESHOLD)
			*value = metrics->AverageMemclkFrequencyPostDs;
		else
			*value = metrics->AverageMemclkFrequencyPreDs;
		break;
	case METRICS_AVERAGE_VCLK:
		*value = metrics->AverageVclk0Frequency;
		break;
	case METRICS_AVERAGE_DCLK:
		*value = metrics->AverageDclk0Frequency;
		break;
	case METRICS_AVERAGE_VCLK1:
		*value = metrics->AverageVclk1Frequency;
		break;
	case METRICS_AVERAGE_DCLK1:
		*value = metrics->AverageDclk1Frequency;
		break;
	case METRICS_AVERAGE_GFXACTIVITY:
		*value = metrics->AverageGfxActivity;
		break;
	case METRICS_AVERAGE_MEMACTIVITY:
		*value = metrics->AverageUclkActivity;
		break;
	case METRICS_AVERAGE_SOCKETPOWER:
		*value = metrics->AverageSocketPower << 8;
		break;
	case METRICS_TEMPERATURE_EDGE:
		*value = metrics->AvgTemperature[TEMP_EDGE] *
			SMU_TEMPERATURE_UNITS_PER_CENTIGRADES;
		break;
	case METRICS_TEMPERATURE_HOTSPOT:
		*value = metrics->AvgTemperature[TEMP_HOTSPOT] *
			SMU_TEMPERATURE_UNITS_PER_CENTIGRADES;
		break;
	case METRICS_TEMPERATURE_MEM:
		*value = metrics->AvgTemperature[TEMP_MEM] *
			SMU_TEMPERATURE_UNITS_PER_CENTIGRADES;
		break;
	case METRICS_TEMPERATURE_VRGFX:
		*value = metrics->AvgTemperature[TEMP_VR_GFX] *
			SMU_TEMPERATURE_UNITS_PER_CENTIGRADES;
		break;
	case METRICS_TEMPERATURE_VRSOC:
		*value = metrics->AvgTemperature[TEMP_VR_SOC] *
			SMU_TEMPERATURE_UNITS_PER_CENTIGRADES;
		break;
	case METRICS_THROTTLER_STATUS:
		*value = smu_v13_0_get_throttler_status(metrics);
		break;
	case METRICS_CURR_FANSPEED:
		*value = metrics->AvgFanRpm;
		break;
	case METRICS_CURR_FANPWM:
		*value = metrics->AvgFanPwm;
		break;
	case METRICS_VOLTAGE_VDDGFX:
		*value = metrics->AvgVoltage[SVI_PLANE_GFX];
		break;
	case METRICS_PCIE_RATE:
		*value = metrics->PcieRate;
		break;
	case METRICS_PCIE_WIDTH:
		*value = metrics->PcieWidth;
		break;
	default:
		*value = UINT_MAX;
		break;
	}

	return ret;
}

static int smu_v13_0_0_get_dpm_ultimate_freq(struct smu_context *smu,
					     enum smu_clk_type clk_type,
					     uint32_t *min,
					     uint32_t *max)
{
	struct smu_13_0_dpm_context *dpm_context =
		smu->smu_dpm.dpm_context;
	struct smu_13_0_dpm_table *dpm_table;

	switch (clk_type) {
	case SMU_MCLK:
	case SMU_UCLK:
		/* uclk dpm table */
		dpm_table = &dpm_context->dpm_tables.uclk_table;
		break;
	case SMU_GFXCLK:
	case SMU_SCLK:
		/* gfxclk dpm table */
		dpm_table = &dpm_context->dpm_tables.gfx_table;
		break;
	case SMU_SOCCLK:
		/* socclk dpm table */
		dpm_table = &dpm_context->dpm_tables.soc_table;
		break;
	case SMU_FCLK:
		/* fclk dpm table */
		dpm_table = &dpm_context->dpm_tables.fclk_table;
		break;
	case SMU_VCLK:
	case SMU_VCLK1:
		/* vclk dpm table */
		dpm_table = &dpm_context->dpm_tables.vclk_table;
		break;
	case SMU_DCLK:
	case SMU_DCLK1:
		/* dclk dpm table */
		dpm_table = &dpm_context->dpm_tables.dclk_table;
		break;
	default:
		dev_err(smu->adev->dev, "Unsupported clock type!\n");
		return -EINVAL;
	}

	if (min)
		*min = dpm_table->min;
	if (max)
		*max = dpm_table->max;

	return 0;
}

static int smu_v13_0_0_read_sensor(struct smu_context *smu,
				   enum amd_pp_sensors sensor,
				   void *data,
				   uint32_t *size)
{
	struct smu_table_context *table_context = &smu->smu_table;
	PPTable_t *smc_pptable = table_context->driver_pptable;
	int ret = 0;

	switch (sensor) {
	case AMDGPU_PP_SENSOR_MAX_FAN_RPM:
		*(uint16_t *)data = smc_pptable->SkuTable.FanMaximumRpm;
		*size = 4;
		break;
	case AMDGPU_PP_SENSOR_MEM_LOAD:
		ret = smu_v13_0_0_get_smu_metrics_data(smu,
						       METRICS_AVERAGE_MEMACTIVITY,
						       (uint32_t *)data);
		*size = 4;
		break;
	case AMDGPU_PP_SENSOR_GPU_LOAD:
		ret = smu_v13_0_0_get_smu_metrics_data(smu,
						       METRICS_AVERAGE_GFXACTIVITY,
						       (uint32_t *)data);
		*size = 4;
		break;
	case AMDGPU_PP_SENSOR_GPU_AVG_POWER:
		ret = smu_v13_0_0_get_smu_metrics_data(smu,
						       METRICS_AVERAGE_SOCKETPOWER,
						       (uint32_t *)data);
		*size = 4;
		break;
	case AMDGPU_PP_SENSOR_HOTSPOT_TEMP:
		ret = smu_v13_0_0_get_smu_metrics_data(smu,
						       METRICS_TEMPERATURE_HOTSPOT,
						       (uint32_t *)data);
		*size = 4;
		break;
	case AMDGPU_PP_SENSOR_EDGE_TEMP:
		ret = smu_v13_0_0_get_smu_metrics_data(smu,
						       METRICS_TEMPERATURE_EDGE,
						       (uint32_t *)data);
		*size = 4;
		break;
	case AMDGPU_PP_SENSOR_MEM_TEMP:
		ret = smu_v13_0_0_get_smu_metrics_data(smu,
						       METRICS_TEMPERATURE_MEM,
						       (uint32_t *)data);
		*size = 4;
		break;
	case AMDGPU_PP_SENSOR_GFX_MCLK:
		ret = smu_v13_0_0_get_smu_metrics_data(smu,
						       METRICS_CURR_UCLK,
						       (uint32_t *)data);
		*(uint32_t *)data *= 100;
		*size = 4;
		break;
	case AMDGPU_PP_SENSOR_GFX_SCLK:
		ret = smu_v13_0_0_get_smu_metrics_data(smu,
						       METRICS_AVERAGE_GFXCLK,
						       (uint32_t *)data);
		*(uint32_t *)data *= 100;
		*size = 4;
		break;
	case AMDGPU_PP_SENSOR_VDDGFX:
		ret = smu_v13_0_0_get_smu_metrics_data(smu,
						       METRICS_VOLTAGE_VDDGFX,
						       (uint32_t *)data);
		*size = 4;
		break;
	case AMDGPU_PP_SENSOR_GPU_INPUT_POWER:
	default:
		ret = -EOPNOTSUPP;
		break;
	}

	return ret;
}

static int smu_v13_0_0_get_current_clk_freq_by_table(struct smu_context *smu,
						     enum smu_clk_type clk_type,
						     uint32_t *value)
{
	MetricsMember_t member_type;
	int clk_id = 0;

	clk_id = smu_cmn_to_asic_specific_index(smu,
						CMN2ASIC_MAPPING_CLK,
						clk_type);
	if (clk_id < 0)
		return -EINVAL;

	switch (clk_id) {
	case PPCLK_GFXCLK:
		member_type = METRICS_AVERAGE_GFXCLK;
		break;
	case PPCLK_UCLK:
		member_type = METRICS_CURR_UCLK;
		break;
	case PPCLK_FCLK:
		member_type = METRICS_CURR_FCLK;
		break;
	case PPCLK_SOCCLK:
		member_type = METRICS_CURR_SOCCLK;
		break;
	case PPCLK_VCLK_0:
		member_type = METRICS_AVERAGE_VCLK;
		break;
	case PPCLK_DCLK_0:
		member_type = METRICS_AVERAGE_DCLK;
		break;
	case PPCLK_VCLK_1:
		member_type = METRICS_AVERAGE_VCLK1;
		break;
	case PPCLK_DCLK_1:
		member_type = METRICS_AVERAGE_DCLK1;
		break;
	case PPCLK_DCFCLK:
		member_type = METRICS_CURR_DCEFCLK;
		break;
	default:
		return -EINVAL;
	}

	return smu_v13_0_0_get_smu_metrics_data(smu,
						member_type,
						value);
}

static bool smu_v13_0_0_is_od_feature_supported(struct smu_context *smu,
						int od_feature_bit)
{
	PPTable_t *pptable = smu->smu_table.driver_pptable;
	const OverDriveLimits_t * const overdrive_upperlimits =
				&pptable->SkuTable.OverDriveLimitsBasicMax;

	return overdrive_upperlimits->FeatureCtrlMask & (1U << od_feature_bit);
}

static void smu_v13_0_0_get_od_setting_limits(struct smu_context *smu,
					      int od_feature_bit,
					      int32_t *min,
					      int32_t *max)
{
	PPTable_t *pptable = smu->smu_table.driver_pptable;
	const OverDriveLimits_t * const overdrive_upperlimits =
				&pptable->SkuTable.OverDriveLimitsBasicMax;
	const OverDriveLimits_t * const overdrive_lowerlimits =
				&pptable->SkuTable.OverDriveLimitsMin;
	int32_t od_min_setting, od_max_setting;

	switch (od_feature_bit) {
	case PP_OD_FEATURE_GFXCLK_FMIN:
		od_min_setting = overdrive_lowerlimits->GfxclkFmin;
		od_max_setting = overdrive_upperlimits->GfxclkFmin;
		break;
	case PP_OD_FEATURE_GFXCLK_FMAX:
		od_min_setting = overdrive_lowerlimits->GfxclkFmax;
		od_max_setting = overdrive_upperlimits->GfxclkFmax;
		break;
	case PP_OD_FEATURE_UCLK_FMIN:
		od_min_setting = overdrive_lowerlimits->UclkFmin;
		od_max_setting = overdrive_upperlimits->UclkFmin;
		break;
	case PP_OD_FEATURE_UCLK_FMAX:
		od_min_setting = overdrive_lowerlimits->UclkFmax;
		od_max_setting = overdrive_upperlimits->UclkFmax;
		break;
	case PP_OD_FEATURE_GFX_VF_CURVE:
		od_min_setting = overdrive_lowerlimits->VoltageOffsetPerZoneBoundary;
		od_max_setting = overdrive_upperlimits->VoltageOffsetPerZoneBoundary;
		break;
	case PP_OD_FEATURE_FAN_CURVE_TEMP:
		od_min_setting = overdrive_lowerlimits->FanLinearTempPoints;
		od_max_setting = overdrive_upperlimits->FanLinearTempPoints;
		break;
	case PP_OD_FEATURE_FAN_CURVE_PWM:
		od_min_setting = overdrive_lowerlimits->FanLinearPwmPoints;
		od_max_setting = overdrive_upperlimits->FanLinearPwmPoints;
		break;
	case PP_OD_FEATURE_FAN_ACOUSTIC_LIMIT:
		od_min_setting = overdrive_lowerlimits->AcousticLimitRpmThreshold;
		od_max_setting = overdrive_upperlimits->AcousticLimitRpmThreshold;
		break;
	case PP_OD_FEATURE_FAN_ACOUSTIC_TARGET:
		od_min_setting = overdrive_lowerlimits->AcousticTargetRpmThreshold;
		od_max_setting = overdrive_upperlimits->AcousticTargetRpmThreshold;
		break;
	case PP_OD_FEATURE_FAN_TARGET_TEMPERATURE:
		od_min_setting = overdrive_lowerlimits->FanTargetTemperature;
		od_max_setting = overdrive_upperlimits->FanTargetTemperature;
		break;
	case PP_OD_FEATURE_FAN_MINIMUM_PWM:
		od_min_setting = overdrive_lowerlimits->FanMinimumPwm;
		od_max_setting = overdrive_upperlimits->FanMinimumPwm;
		break;
	default:
		od_min_setting = od_max_setting = INT_MAX;
		break;
	}

	if (min)
		*min = od_min_setting;
	if (max)
		*max = od_max_setting;
}

static void smu_v13_0_0_dump_od_table(struct smu_context *smu,
				      OverDriveTableExternal_t *od_table)
{
	struct amdgpu_device *adev = smu->adev;

	dev_dbg(adev->dev, "OD: Gfxclk: (%d, %d)\n", od_table->OverDriveTable.GfxclkFmin,
						     od_table->OverDriveTable.GfxclkFmax);
	dev_dbg(adev->dev, "OD: Uclk: (%d, %d)\n", od_table->OverDriveTable.UclkFmin,
						   od_table->OverDriveTable.UclkFmax);
}

static int smu_v13_0_0_get_overdrive_table(struct smu_context *smu,
					   OverDriveTableExternal_t *od_table)
{
	int ret = 0;

	ret = smu_cmn_update_table(smu,
				   SMU_TABLE_OVERDRIVE,
				   0,
				   (void *)od_table,
				   false);
	if (ret)
		dev_err(smu->adev->dev, "Failed to get overdrive table!\n");

	return ret;
}

static int smu_v13_0_0_upload_overdrive_table(struct smu_context *smu,
					      OverDriveTableExternal_t *od_table)
{
	int ret = 0;

	ret = smu_cmn_update_table(smu,
				   SMU_TABLE_OVERDRIVE,
				   0,
				   (void *)od_table,
				   true);
	if (ret)
		dev_err(smu->adev->dev, "Failed to upload overdrive table!\n");

	return ret;
}

static int smu_v13_0_0_print_clk_levels(struct smu_context *smu,
					enum smu_clk_type clk_type,
					char *buf)
{
	struct smu_dpm_context *smu_dpm = &smu->smu_dpm;
	struct smu_13_0_dpm_context *dpm_context = smu_dpm->dpm_context;
	OverDriveTableExternal_t *od_table =
		(OverDriveTableExternal_t *)smu->smu_table.overdrive_table;
	struct smu_13_0_dpm_table *single_dpm_table;
	struct smu_13_0_pcie_table *pcie_table;
	uint32_t gen_speed, lane_width;
	int i, curr_freq, size = 0;
	int32_t min_value, max_value;
	int ret = 0;

	smu_cmn_get_sysfs_buf(&buf, &size);

	if (amdgpu_ras_intr_triggered()) {
		size += sysfs_emit_at(buf, size, "unavailable\n");
		return size;
	}

	switch (clk_type) {
	case SMU_SCLK:
		single_dpm_table = &(dpm_context->dpm_tables.gfx_table);
		break;
	case SMU_MCLK:
		single_dpm_table = &(dpm_context->dpm_tables.uclk_table);
		break;
	case SMU_SOCCLK:
		single_dpm_table = &(dpm_context->dpm_tables.soc_table);
		break;
	case SMU_FCLK:
		single_dpm_table = &(dpm_context->dpm_tables.fclk_table);
		break;
	case SMU_VCLK:
	case SMU_VCLK1:
		single_dpm_table = &(dpm_context->dpm_tables.vclk_table);
		break;
	case SMU_DCLK:
	case SMU_DCLK1:
		single_dpm_table = &(dpm_context->dpm_tables.dclk_table);
		break;
	case SMU_DCEFCLK:
		single_dpm_table = &(dpm_context->dpm_tables.dcef_table);
		break;
	default:
		break;
	}

	switch (clk_type) {
	case SMU_SCLK:
	case SMU_MCLK:
	case SMU_SOCCLK:
	case SMU_FCLK:
	case SMU_VCLK:
	case SMU_VCLK1:
	case SMU_DCLK:
	case SMU_DCLK1:
	case SMU_DCEFCLK:
		ret = smu_v13_0_0_get_current_clk_freq_by_table(smu, clk_type, &curr_freq);
		if (ret) {
			dev_err(smu->adev->dev, "Failed to get current clock freq!");
			return ret;
		}

		if (single_dpm_table->is_fine_grained) {
			/*
			 * For fine grained dpms, there are only two dpm levels:
			 *   - level 0 -> min clock freq
			 *   - level 1 -> max clock freq
			 * And the current clock frequency can be any value between them.
			 * So, if the current clock frequency is not at level 0 or level 1,
			 * we will fake it as three dpm levels:
			 *   - level 0 -> min clock freq
			 *   - level 1 -> current actual clock freq
			 *   - level 2 -> max clock freq
			 */
			if ((single_dpm_table->dpm_levels[0].value != curr_freq) &&
			     (single_dpm_table->dpm_levels[1].value != curr_freq)) {
				size += sysfs_emit_at(buf, size, "0: %uMhz\n",
						single_dpm_table->dpm_levels[0].value);
				size += sysfs_emit_at(buf, size, "1: %uMhz *\n",
						curr_freq);
				size += sysfs_emit_at(buf, size, "2: %uMhz\n",
						single_dpm_table->dpm_levels[1].value);
			} else {
				size += sysfs_emit_at(buf, size, "0: %uMhz %s\n",
						single_dpm_table->dpm_levels[0].value,
						single_dpm_table->dpm_levels[0].value == curr_freq ? "*" : "");
				size += sysfs_emit_at(buf, size, "1: %uMhz %s\n",
						single_dpm_table->dpm_levels[1].value,
						single_dpm_table->dpm_levels[1].value == curr_freq ? "*" : "");
			}
		} else {
			for (i = 0; i < single_dpm_table->count; i++)
				size += sysfs_emit_at(buf, size, "%d: %uMhz %s\n",
						i, single_dpm_table->dpm_levels[i].value,
						single_dpm_table->dpm_levels[i].value == curr_freq ? "*" : "");
		}
		break;
	case SMU_PCIE:
		ret = smu_v13_0_0_get_smu_metrics_data(smu,
						       METRICS_PCIE_RATE,
						       &gen_speed);
		if (ret)
			return ret;

		ret = smu_v13_0_0_get_smu_metrics_data(smu,
						       METRICS_PCIE_WIDTH,
						       &lane_width);
		if (ret)
			return ret;

		pcie_table = &(dpm_context->dpm_tables.pcie_table);
		for (i = 0; i < pcie_table->num_of_link_levels; i++)
			size += sysfs_emit_at(buf, size, "%d: %s %s %dMhz %s\n", i,
					(pcie_table->pcie_gen[i] == 0) ? "2.5GT/s," :
					(pcie_table->pcie_gen[i] == 1) ? "5.0GT/s," :
					(pcie_table->pcie_gen[i] == 2) ? "8.0GT/s," :
					(pcie_table->pcie_gen[i] == 3) ? "16.0GT/s," : "",
					(pcie_table->pcie_lane[i] == 1) ? "x1" :
					(pcie_table->pcie_lane[i] == 2) ? "x2" :
					(pcie_table->pcie_lane[i] == 3) ? "x4" :
					(pcie_table->pcie_lane[i] == 4) ? "x8" :
					(pcie_table->pcie_lane[i] == 5) ? "x12" :
					(pcie_table->pcie_lane[i] == 6) ? "x16" : "",
					pcie_table->clk_freq[i],
					(gen_speed == DECODE_GEN_SPEED(pcie_table->pcie_gen[i])) &&
					(lane_width == DECODE_LANE_WIDTH(pcie_table->pcie_lane[i])) ?
					"*" : "");
		break;

	case SMU_OD_SCLK:
		if (!smu_v13_0_0_is_od_feature_supported(smu,
							 PP_OD_FEATURE_GFXCLK_BIT))
			break;

		size += sysfs_emit_at(buf, size, "OD_SCLK:\n");
		size += sysfs_emit_at(buf, size, "0: %uMhz\n1: %uMhz\n",
					od_table->OverDriveTable.GfxclkFmin,
					od_table->OverDriveTable.GfxclkFmax);
		break;

	case SMU_OD_MCLK:
		if (!smu_v13_0_0_is_od_feature_supported(smu,
							 PP_OD_FEATURE_UCLK_BIT))
			break;

		size += sysfs_emit_at(buf, size, "OD_MCLK:\n");
		size += sysfs_emit_at(buf, size, "0: %uMhz\n1: %uMHz\n",
					od_table->OverDriveTable.UclkFmin,
					od_table->OverDriveTable.UclkFmax);
		break;

	case SMU_OD_VDDGFX_OFFSET:
		if (!smu_v13_0_0_is_od_feature_supported(smu,
							 PP_OD_FEATURE_GFX_VF_CURVE_BIT))
			break;

		size += sysfs_emit_at(buf, size, "OD_VDDGFX_OFFSET:\n");
		size += sysfs_emit_at(buf, size, "%dmV\n",
				      od_table->OverDriveTable.VoltageOffsetPerZoneBoundary[0]);
		break;

	case SMU_OD_FAN_CURVE:
		if (!smu_v13_0_0_is_od_feature_supported(smu,
							 PP_OD_FEATURE_FAN_CURVE_BIT))
			break;

		size += sysfs_emit_at(buf, size, "OD_FAN_CURVE:\n");
		for (i = 0; i < NUM_OD_FAN_MAX_POINTS - 1; i++)
			size += sysfs_emit_at(buf, size, "%d: %dC %d%%\n",
						i,
						(int)od_table->OverDriveTable.FanLinearTempPoints[i],
						(int)od_table->OverDriveTable.FanLinearPwmPoints[i]);

		size += sysfs_emit_at(buf, size, "%s:\n", "OD_RANGE");
		smu_v13_0_0_get_od_setting_limits(smu,
						  PP_OD_FEATURE_FAN_CURVE_TEMP,
						  &min_value,
						  &max_value);
		size += sysfs_emit_at(buf, size, "FAN_CURVE(hotspot temp): %uC %uC\n",
				      min_value, max_value);

		smu_v13_0_0_get_od_setting_limits(smu,
						  PP_OD_FEATURE_FAN_CURVE_PWM,
						  &min_value,
						  &max_value);
		size += sysfs_emit_at(buf, size, "FAN_CURVE(fan speed): %u%% %u%%\n",
				      min_value, max_value);

		break;

	case SMU_OD_ACOUSTIC_LIMIT:
		if (!smu_v13_0_0_is_od_feature_supported(smu,
							 PP_OD_FEATURE_FAN_CURVE_BIT))
			break;

		size += sysfs_emit_at(buf, size, "OD_ACOUSTIC_LIMIT:\n");
		size += sysfs_emit_at(buf, size, "%d\n",
					(int)od_table->OverDriveTable.AcousticLimitRpmThreshold);

		size += sysfs_emit_at(buf, size, "%s:\n", "OD_RANGE");
		smu_v13_0_0_get_od_setting_limits(smu,
						  PP_OD_FEATURE_FAN_ACOUSTIC_LIMIT,
						  &min_value,
						  &max_value);
		size += sysfs_emit_at(buf, size, "ACOUSTIC_LIMIT: %u %u\n",
				      min_value, max_value);
		break;

	case SMU_OD_ACOUSTIC_TARGET:
		if (!smu_v13_0_0_is_od_feature_supported(smu,
							 PP_OD_FEATURE_FAN_CURVE_BIT))
			break;

		size += sysfs_emit_at(buf, size, "OD_ACOUSTIC_TARGET:\n");
		size += sysfs_emit_at(buf, size, "%d\n",
					(int)od_table->OverDriveTable.AcousticTargetRpmThreshold);

		size += sysfs_emit_at(buf, size, "%s:\n", "OD_RANGE");
		smu_v13_0_0_get_od_setting_limits(smu,
						  PP_OD_FEATURE_FAN_ACOUSTIC_TARGET,
						  &min_value,
						  &max_value);
		size += sysfs_emit_at(buf, size, "ACOUSTIC_TARGET: %u %u\n",
				      min_value, max_value);
		break;

	case SMU_OD_FAN_TARGET_TEMPERATURE:
		if (!smu_v13_0_0_is_od_feature_supported(smu,
							 PP_OD_FEATURE_FAN_CURVE_BIT))
			break;

		size += sysfs_emit_at(buf, size, "FAN_TARGET_TEMPERATURE:\n");
		size += sysfs_emit_at(buf, size, "%d\n",
					(int)od_table->OverDriveTable.FanTargetTemperature);

		size += sysfs_emit_at(buf, size, "%s:\n", "OD_RANGE");
		smu_v13_0_0_get_od_setting_limits(smu,
						  PP_OD_FEATURE_FAN_TARGET_TEMPERATURE,
						  &min_value,
						  &max_value);
		size += sysfs_emit_at(buf, size, "TARGET_TEMPERATURE: %u %u\n",
				      min_value, max_value);
		break;

	case SMU_OD_FAN_MINIMUM_PWM:
		if (!smu_v13_0_0_is_od_feature_supported(smu,
							 PP_OD_FEATURE_FAN_CURVE_BIT))
			break;

		size += sysfs_emit_at(buf, size, "FAN_MINIMUM_PWM:\n");
		size += sysfs_emit_at(buf, size, "%d\n",
					(int)od_table->OverDriveTable.FanMinimumPwm);

		size += sysfs_emit_at(buf, size, "%s:\n", "OD_RANGE");
		smu_v13_0_0_get_od_setting_limits(smu,
						  PP_OD_FEATURE_FAN_MINIMUM_PWM,
						  &min_value,
						  &max_value);
		size += sysfs_emit_at(buf, size, "MINIMUM_PWM: %u %u\n",
				      min_value, max_value);
		break;

	case SMU_OD_RANGE:
		if (!smu_v13_0_0_is_od_feature_supported(smu, PP_OD_FEATURE_GFXCLK_BIT) &&
		    !smu_v13_0_0_is_od_feature_supported(smu, PP_OD_FEATURE_UCLK_BIT) &&
		    !smu_v13_0_0_is_od_feature_supported(smu, PP_OD_FEATURE_GFX_VF_CURVE_BIT))
			break;

		size += sysfs_emit_at(buf, size, "%s:\n", "OD_RANGE");

		if (smu_v13_0_0_is_od_feature_supported(smu, PP_OD_FEATURE_GFXCLK_BIT)) {
			smu_v13_0_0_get_od_setting_limits(smu,
							  PP_OD_FEATURE_GFXCLK_FMIN,
							  &min_value,
							  NULL);
			smu_v13_0_0_get_od_setting_limits(smu,
							  PP_OD_FEATURE_GFXCLK_FMAX,
							  NULL,
							  &max_value);
			size += sysfs_emit_at(buf, size, "SCLK: %7uMhz %10uMhz\n",
					      min_value, max_value);
		}

		if (smu_v13_0_0_is_od_feature_supported(smu, PP_OD_FEATURE_UCLK_BIT)) {
			smu_v13_0_0_get_od_setting_limits(smu,
							  PP_OD_FEATURE_UCLK_FMIN,
							  &min_value,
							  NULL);
			smu_v13_0_0_get_od_setting_limits(smu,
							  PP_OD_FEATURE_UCLK_FMAX,
							  NULL,
							  &max_value);
			size += sysfs_emit_at(buf, size, "MCLK: %7uMhz %10uMhz\n",
					      min_value, max_value);
		}

		if (smu_v13_0_0_is_od_feature_supported(smu, PP_OD_FEATURE_GFX_VF_CURVE_BIT)) {
			smu_v13_0_0_get_od_setting_limits(smu,
							  PP_OD_FEATURE_GFX_VF_CURVE,
							  &min_value,
							  &max_value);
			size += sysfs_emit_at(buf, size, "VDDGFX_OFFSET: %7dmv %10dmv\n",
					      min_value, max_value);
		}
		break;

	default:
		break;
	}

	return size;
}


static int smu_v13_0_0_od_restore_table_single(struct smu_context *smu, long input)
{
	struct smu_table_context *table_context = &smu->smu_table;
	OverDriveTableExternal_t *boot_overdrive_table =
		(OverDriveTableExternal_t *)table_context->boot_overdrive_table;
	OverDriveTableExternal_t *od_table =
		(OverDriveTableExternal_t *)table_context->overdrive_table;
	struct amdgpu_device *adev = smu->adev;
	int i;

	switch (input) {
	case PP_OD_EDIT_FAN_CURVE:
		for (i = 0; i < NUM_OD_FAN_MAX_POINTS; i++) {
			od_table->OverDriveTable.FanLinearTempPoints[i] =
					boot_overdrive_table->OverDriveTable.FanLinearTempPoints[i];
			od_table->OverDriveTable.FanLinearPwmPoints[i] =
					boot_overdrive_table->OverDriveTable.FanLinearPwmPoints[i];
		}
		od_table->OverDriveTable.FanMode = FAN_MODE_AUTO;
		od_table->OverDriveTable.FeatureCtrlMask |= BIT(PP_OD_FEATURE_FAN_CURVE_BIT);
		break;
	case PP_OD_EDIT_ACOUSTIC_LIMIT:
		od_table->OverDriveTable.AcousticLimitRpmThreshold =
					boot_overdrive_table->OverDriveTable.AcousticLimitRpmThreshold;
		od_table->OverDriveTable.FanMode = FAN_MODE_AUTO;
		od_table->OverDriveTable.FeatureCtrlMask |= BIT(PP_OD_FEATURE_FAN_CURVE_BIT);
		break;
	case PP_OD_EDIT_ACOUSTIC_TARGET:
		od_table->OverDriveTable.AcousticTargetRpmThreshold =
					boot_overdrive_table->OverDriveTable.AcousticTargetRpmThreshold;
		od_table->OverDriveTable.FanMode = FAN_MODE_AUTO;
		od_table->OverDriveTable.FeatureCtrlMask |= BIT(PP_OD_FEATURE_FAN_CURVE_BIT);
		break;
	case PP_OD_EDIT_FAN_TARGET_TEMPERATURE:
		od_table->OverDriveTable.FanTargetTemperature =
					boot_overdrive_table->OverDriveTable.FanTargetTemperature;
		od_table->OverDriveTable.FanMode = FAN_MODE_AUTO;
		od_table->OverDriveTable.FeatureCtrlMask |= BIT(PP_OD_FEATURE_FAN_CURVE_BIT);
		break;
	case PP_OD_EDIT_FAN_MINIMUM_PWM:
		od_table->OverDriveTable.FanMinimumPwm =
					boot_overdrive_table->OverDriveTable.FanMinimumPwm;
		od_table->OverDriveTable.FanMode = FAN_MODE_AUTO;
		od_table->OverDriveTable.FeatureCtrlMask |= BIT(PP_OD_FEATURE_FAN_CURVE_BIT);
		break;
	default:
		dev_info(adev->dev, "Invalid table index: %ld\n", input);
		return -EINVAL;
	}

	return 0;
}

static int smu_v13_0_0_od_edit_dpm_table(struct smu_context *smu,
					 enum PP_OD_DPM_TABLE_COMMAND type,
					 long input[],
					 uint32_t size)
{
	struct smu_table_context *table_context = &smu->smu_table;
	OverDriveTableExternal_t *od_table =
		(OverDriveTableExternal_t *)table_context->overdrive_table;
	struct amdgpu_device *adev = smu->adev;
	uint32_t offset_of_voltageoffset;
	int32_t minimum, maximum;
	uint32_t feature_ctrlmask;
	int i, ret = 0;

	switch (type) {
	case PP_OD_EDIT_SCLK_VDDC_TABLE:
		if (!smu_v13_0_0_is_od_feature_supported(smu, PP_OD_FEATURE_GFXCLK_BIT)) {
			dev_warn(adev->dev, "GFXCLK_LIMITS setting not supported!\n");
			return -ENOTSUPP;
		}

		for (i = 0; i < size; i += 2) {
			if (i + 2 > size) {
				dev_info(adev->dev, "invalid number of input parameters %d\n", size);
				return -EINVAL;
			}

			switch (input[i]) {
			case 0:
				smu_v13_0_0_get_od_setting_limits(smu,
								  PP_OD_FEATURE_GFXCLK_FMIN,
								  &minimum,
								  &maximum);
				if (input[i + 1] < minimum ||
				    input[i + 1] > maximum) {
					dev_info(adev->dev, "GfxclkFmin (%ld) must be within [%u, %u]!\n",
						input[i + 1], minimum, maximum);
					return -EINVAL;
				}

				od_table->OverDriveTable.GfxclkFmin = input[i + 1];
				od_table->OverDriveTable.FeatureCtrlMask |= 1U << PP_OD_FEATURE_GFXCLK_BIT;
				break;

			case 1:
				smu_v13_0_0_get_od_setting_limits(smu,
								  PP_OD_FEATURE_GFXCLK_FMAX,
								  &minimum,
								  &maximum);
				if (input[i + 1] < minimum ||
				    input[i + 1] > maximum) {
					dev_info(adev->dev, "GfxclkFmax (%ld) must be within [%u, %u]!\n",
						input[i + 1], minimum, maximum);
					return -EINVAL;
				}

				od_table->OverDriveTable.GfxclkFmax = input[i + 1];
				od_table->OverDriveTable.FeatureCtrlMask |= 1U << PP_OD_FEATURE_GFXCLK_BIT;
				break;

			default:
				dev_info(adev->dev, "Invalid SCLK_VDDC_TABLE index: %ld\n", input[i]);
				dev_info(adev->dev, "Supported indices: [0:min,1:max]\n");
				return -EINVAL;
			}
		}

		if (od_table->OverDriveTable.GfxclkFmin > od_table->OverDriveTable.GfxclkFmax) {
			dev_err(adev->dev,
				"Invalid setting: GfxclkFmin(%u) is bigger than GfxclkFmax(%u)\n",
				(uint32_t)od_table->OverDriveTable.GfxclkFmin,
				(uint32_t)od_table->OverDriveTable.GfxclkFmax);
			return -EINVAL;
		}
		break;

	case PP_OD_EDIT_MCLK_VDDC_TABLE:
		if (!smu_v13_0_0_is_od_feature_supported(smu, PP_OD_FEATURE_UCLK_BIT)) {
			dev_warn(adev->dev, "UCLK_LIMITS setting not supported!\n");
			return -ENOTSUPP;
		}

		for (i = 0; i < size; i += 2) {
			if (i + 2 > size) {
				dev_info(adev->dev, "invalid number of input parameters %d\n", size);
				return -EINVAL;
			}

			switch (input[i]) {
			case 0:
				smu_v13_0_0_get_od_setting_limits(smu,
								  PP_OD_FEATURE_UCLK_FMIN,
								  &minimum,
								  &maximum);
				if (input[i + 1] < minimum ||
				    input[i + 1] > maximum) {
					dev_info(adev->dev, "UclkFmin (%ld) must be within [%u, %u]!\n",
						input[i + 1], minimum, maximum);
					return -EINVAL;
				}

				od_table->OverDriveTable.UclkFmin = input[i + 1];
				od_table->OverDriveTable.FeatureCtrlMask |= 1U << PP_OD_FEATURE_UCLK_BIT;
				break;

			case 1:
				smu_v13_0_0_get_od_setting_limits(smu,
								  PP_OD_FEATURE_UCLK_FMAX,
								  &minimum,
								  &maximum);
				if (input[i + 1] < minimum ||
				    input[i + 1] > maximum) {
					dev_info(adev->dev, "UclkFmax (%ld) must be within [%u, %u]!\n",
						input[i + 1], minimum, maximum);
					return -EINVAL;
				}

				od_table->OverDriveTable.UclkFmax = input[i + 1];
				od_table->OverDriveTable.FeatureCtrlMask |= 1U << PP_OD_FEATURE_UCLK_BIT;
				break;

			default:
				dev_info(adev->dev, "Invalid MCLK_VDDC_TABLE index: %ld\n", input[i]);
				dev_info(adev->dev, "Supported indices: [0:min,1:max]\n");
				return -EINVAL;
			}
		}

		if (od_table->OverDriveTable.UclkFmin > od_table->OverDriveTable.UclkFmax) {
			dev_err(adev->dev,
				"Invalid setting: UclkFmin(%u) is bigger than UclkFmax(%u)\n",
				(uint32_t)od_table->OverDriveTable.UclkFmin,
				(uint32_t)od_table->OverDriveTable.UclkFmax);
			return -EINVAL;
		}
		break;

	case PP_OD_EDIT_VDDGFX_OFFSET:
		if (!smu_v13_0_0_is_od_feature_supported(smu, PP_OD_FEATURE_GFX_VF_CURVE_BIT)) {
			dev_warn(adev->dev, "Gfx offset setting not supported!\n");
			return -ENOTSUPP;
		}

		smu_v13_0_0_get_od_setting_limits(smu,
						  PP_OD_FEATURE_GFX_VF_CURVE,
						  &minimum,
						  &maximum);
		if (input[0] < minimum ||
		    input[0] > maximum) {
			dev_info(adev->dev, "Voltage offset (%ld) must be within [%d, %d]!\n",
				 input[0], minimum, maximum);
			return -EINVAL;
		}

		for (i = 0; i < PP_NUM_OD_VF_CURVE_POINTS; i++)
			od_table->OverDriveTable.VoltageOffsetPerZoneBoundary[i] = input[0];
		od_table->OverDriveTable.FeatureCtrlMask |= BIT(PP_OD_FEATURE_GFX_VF_CURVE_BIT);
		break;

	case PP_OD_EDIT_FAN_CURVE:
		if (!smu_v13_0_0_is_od_feature_supported(smu, PP_OD_FEATURE_FAN_CURVE_BIT)) {
			dev_warn(adev->dev, "Fan curve setting not supported!\n");
			return -ENOTSUPP;
		}

		if (input[0] >= NUM_OD_FAN_MAX_POINTS - 1 ||
		    input[0] < 0)
			return -EINVAL;

		smu_v13_0_0_get_od_setting_limits(smu,
						  PP_OD_FEATURE_FAN_CURVE_TEMP,
						  &minimum,
						  &maximum);
		if (input[1] < minimum ||
		    input[1] > maximum) {
			dev_info(adev->dev, "Fan curve temp setting(%ld) must be within [%d, %d]!\n",
				 input[1], minimum, maximum);
			return -EINVAL;
		}

		smu_v13_0_0_get_od_setting_limits(smu,
						  PP_OD_FEATURE_FAN_CURVE_PWM,
						  &minimum,
						  &maximum);
		if (input[2] < minimum ||
		    input[2] > maximum) {
			dev_info(adev->dev, "Fan curve pwm setting(%ld) must be within [%d, %d]!\n",
				 input[2], minimum, maximum);
			return -EINVAL;
		}

		od_table->OverDriveTable.FanLinearTempPoints[input[0]] = input[1];
		od_table->OverDriveTable.FanLinearPwmPoints[input[0]] = input[2];
		od_table->OverDriveTable.FanMode = FAN_MODE_MANUAL_LINEAR;
		od_table->OverDriveTable.FeatureCtrlMask |= BIT(PP_OD_FEATURE_FAN_CURVE_BIT);
		break;

	case PP_OD_EDIT_ACOUSTIC_LIMIT:
		if (!smu_v13_0_0_is_od_feature_supported(smu, PP_OD_FEATURE_FAN_CURVE_BIT)) {
			dev_warn(adev->dev, "Fan curve setting not supported!\n");
			return -ENOTSUPP;
		}

		smu_v13_0_0_get_od_setting_limits(smu,
						  PP_OD_FEATURE_FAN_ACOUSTIC_LIMIT,
						  &minimum,
						  &maximum);
		if (input[0] < minimum ||
		    input[0] > maximum) {
			dev_info(adev->dev, "acoustic limit threshold setting(%ld) must be within [%d, %d]!\n",
				 input[0], minimum, maximum);
			return -EINVAL;
		}

		od_table->OverDriveTable.AcousticLimitRpmThreshold = input[0];
		od_table->OverDriveTable.FanMode = FAN_MODE_AUTO;
		od_table->OverDriveTable.FeatureCtrlMask |= BIT(PP_OD_FEATURE_FAN_CURVE_BIT);
		break;

	case PP_OD_EDIT_ACOUSTIC_TARGET:
		if (!smu_v13_0_0_is_od_feature_supported(smu, PP_OD_FEATURE_FAN_CURVE_BIT)) {
			dev_warn(adev->dev, "Fan curve setting not supported!\n");
			return -ENOTSUPP;
		}

		smu_v13_0_0_get_od_setting_limits(smu,
						  PP_OD_FEATURE_FAN_ACOUSTIC_TARGET,
						  &minimum,
						  &maximum);
		if (input[0] < minimum ||
		    input[0] > maximum) {
			dev_info(adev->dev, "acoustic target threshold setting(%ld) must be within [%d, %d]!\n",
				 input[0], minimum, maximum);
			return -EINVAL;
		}

		od_table->OverDriveTable.AcousticTargetRpmThreshold = input[0];
		od_table->OverDriveTable.FanMode = FAN_MODE_AUTO;
		od_table->OverDriveTable.FeatureCtrlMask |= BIT(PP_OD_FEATURE_FAN_CURVE_BIT);
		break;

	case PP_OD_EDIT_FAN_TARGET_TEMPERATURE:
		if (!smu_v13_0_0_is_od_feature_supported(smu, PP_OD_FEATURE_FAN_CURVE_BIT)) {
			dev_warn(adev->dev, "Fan curve setting not supported!\n");
			return -ENOTSUPP;
		}

		smu_v13_0_0_get_od_setting_limits(smu,
						  PP_OD_FEATURE_FAN_TARGET_TEMPERATURE,
						  &minimum,
						  &maximum);
		if (input[0] < minimum ||
		    input[0] > maximum) {
			dev_info(adev->dev, "fan target temperature setting(%ld) must be within [%d, %d]!\n",
				 input[0], minimum, maximum);
			return -EINVAL;
		}

		od_table->OverDriveTable.FanTargetTemperature = input[0];
		od_table->OverDriveTable.FanMode = FAN_MODE_AUTO;
		od_table->OverDriveTable.FeatureCtrlMask |= BIT(PP_OD_FEATURE_FAN_CURVE_BIT);
		break;

	case PP_OD_EDIT_FAN_MINIMUM_PWM:
		if (!smu_v13_0_0_is_od_feature_supported(smu, PP_OD_FEATURE_FAN_CURVE_BIT)) {
			dev_warn(adev->dev, "Fan curve setting not supported!\n");
			return -ENOTSUPP;
		}

		smu_v13_0_0_get_od_setting_limits(smu,
						  PP_OD_FEATURE_FAN_MINIMUM_PWM,
						  &minimum,
						  &maximum);
		if (input[0] < minimum ||
		    input[0] > maximum) {
			dev_info(adev->dev, "fan minimum pwm setting(%ld) must be within [%d, %d]!\n",
				 input[0], minimum, maximum);
			return -EINVAL;
		}

		od_table->OverDriveTable.FanMinimumPwm = input[0];
		od_table->OverDriveTable.FanMode = FAN_MODE_AUTO;
		od_table->OverDriveTable.FeatureCtrlMask |= BIT(PP_OD_FEATURE_FAN_CURVE_BIT);
		break;

	case PP_OD_RESTORE_DEFAULT_TABLE:
		if (size == 1) {
			ret = smu_v13_0_0_od_restore_table_single(smu, input[0]);
			if (ret)
				return ret;
		} else {
			feature_ctrlmask = od_table->OverDriveTable.FeatureCtrlMask;
			memcpy(od_table,
		       table_context->boot_overdrive_table,
		       sizeof(OverDriveTableExternal_t));
			od_table->OverDriveTable.FeatureCtrlMask = feature_ctrlmask;
		}
		fallthrough;
	case PP_OD_COMMIT_DPM_TABLE:
		/*
		 * The member below instructs PMFW the settings focused in
		 * this single operation.
		 * `uint32_t FeatureCtrlMask;`
		 * It does not contain actual informations about user's custom
		 * settings. Thus we do not cache it.
		 */
		offset_of_voltageoffset = offsetof(OverDriveTable_t, VoltageOffsetPerZoneBoundary);
		if (memcmp((u8 *)od_table + offset_of_voltageoffset,
			   table_context->user_overdrive_table + offset_of_voltageoffset,
			   sizeof(OverDriveTableExternal_t) - offset_of_voltageoffset)) {
			smu_v13_0_0_dump_od_table(smu, od_table);

			ret = smu_v13_0_0_upload_overdrive_table(smu, od_table);
			if (ret) {
				dev_err(adev->dev, "Failed to upload overdrive table!\n");
				return ret;
			}

			od_table->OverDriveTable.FeatureCtrlMask = 0;
			memcpy(table_context->user_overdrive_table + offset_of_voltageoffset,
			       (u8 *)od_table + offset_of_voltageoffset,
			       sizeof(OverDriveTableExternal_t) - offset_of_voltageoffset);

			if (!memcmp(table_context->user_overdrive_table,
				    table_context->boot_overdrive_table,
				    sizeof(OverDriveTableExternal_t)))
				smu->user_dpm_profile.user_od = false;
			else
				smu->user_dpm_profile.user_od = true;
		}
		break;

	default:
		return -ENOSYS;
	}

	return ret;
}

static int smu_v13_0_0_force_clk_levels(struct smu_context *smu,
					enum smu_clk_type clk_type,
					uint32_t mask)
{
	struct smu_dpm_context *smu_dpm = &smu->smu_dpm;
	struct smu_13_0_dpm_context *dpm_context = smu_dpm->dpm_context;
	struct smu_13_0_dpm_table *single_dpm_table;
	uint32_t soft_min_level, soft_max_level;
	uint32_t min_freq, max_freq;
	int ret = 0;

	soft_min_level = mask ? (ffs(mask) - 1) : 0;
	soft_max_level = mask ? (fls(mask) - 1) : 0;

	switch (clk_type) {
	case SMU_GFXCLK:
	case SMU_SCLK:
		single_dpm_table = &(dpm_context->dpm_tables.gfx_table);
		break;
	case SMU_MCLK:
	case SMU_UCLK:
		single_dpm_table = &(dpm_context->dpm_tables.uclk_table);
		break;
	case SMU_SOCCLK:
		single_dpm_table = &(dpm_context->dpm_tables.soc_table);
		break;
	case SMU_FCLK:
		single_dpm_table = &(dpm_context->dpm_tables.fclk_table);
		break;
	case SMU_VCLK:
	case SMU_VCLK1:
		single_dpm_table = &(dpm_context->dpm_tables.vclk_table);
		break;
	case SMU_DCLK:
	case SMU_DCLK1:
		single_dpm_table = &(dpm_context->dpm_tables.dclk_table);
		break;
	default:
		break;
	}

	switch (clk_type) {
	case SMU_GFXCLK:
	case SMU_SCLK:
	case SMU_MCLK:
	case SMU_UCLK:
	case SMU_SOCCLK:
	case SMU_FCLK:
	case SMU_VCLK:
	case SMU_VCLK1:
	case SMU_DCLK:
	case SMU_DCLK1:
		if (single_dpm_table->is_fine_grained) {
			/* There is only 2 levels for fine grained DPM */
			soft_max_level = (soft_max_level >= 1 ? 1 : 0);
			soft_min_level = (soft_min_level >= 1 ? 1 : 0);
		} else {
			if ((soft_max_level >= single_dpm_table->count) ||
			    (soft_min_level >= single_dpm_table->count))
				return -EINVAL;
		}

		min_freq = single_dpm_table->dpm_levels[soft_min_level].value;
		max_freq = single_dpm_table->dpm_levels[soft_max_level].value;

		ret = smu_v13_0_set_soft_freq_limited_range(smu,
							    clk_type,
							    min_freq,
							    max_freq);
		break;
	case SMU_DCEFCLK:
	case SMU_PCIE:
	default:
		break;
	}

	return ret;
}

static const struct smu_temperature_range smu13_thermal_policy[] = {
	{-273150,  99000, 99000, -273150, 99000, 99000, -273150, 99000, 99000},
	{ 120000, 120000, 120000, 120000, 120000, 120000, 120000, 120000, 120000},
};

static int smu_v13_0_0_get_thermal_temperature_range(struct smu_context *smu,
						     struct smu_temperature_range *range)
{
	struct smu_table_context *table_context = &smu->smu_table;
	struct smu_13_0_0_powerplay_table *powerplay_table =
		table_context->power_play_table;
	PPTable_t *pptable = smu->smu_table.driver_pptable;

	if (amdgpu_sriov_vf(smu->adev))
		return 0;

	if (!range)
		return -EINVAL;

	memcpy(range, &smu13_thermal_policy[0], sizeof(struct smu_temperature_range));

	range->max = pptable->SkuTable.TemperatureLimit[TEMP_EDGE] *
		SMU_TEMPERATURE_UNITS_PER_CENTIGRADES;
	range->edge_emergency_max = (pptable->SkuTable.TemperatureLimit[TEMP_EDGE] + CTF_OFFSET_EDGE) *
		SMU_TEMPERATURE_UNITS_PER_CENTIGRADES;
	range->hotspot_crit_max = pptable->SkuTable.TemperatureLimit[TEMP_HOTSPOT] *
		SMU_TEMPERATURE_UNITS_PER_CENTIGRADES;
	range->hotspot_emergency_max = (pptable->SkuTable.TemperatureLimit[TEMP_HOTSPOT] + CTF_OFFSET_HOTSPOT) *
		SMU_TEMPERATURE_UNITS_PER_CENTIGRADES;
	range->mem_crit_max = pptable->SkuTable.TemperatureLimit[TEMP_MEM] *
		SMU_TEMPERATURE_UNITS_PER_CENTIGRADES;
	range->mem_emergency_max = (pptable->SkuTable.TemperatureLimit[TEMP_MEM] + CTF_OFFSET_MEM)*
		SMU_TEMPERATURE_UNITS_PER_CENTIGRADES;
	range->software_shutdown_temp = powerplay_table->software_shutdown_temp;
	range->software_shutdown_temp_offset = pptable->SkuTable.FanAbnormalTempLimitOffset;

	return 0;
}

static ssize_t smu_v13_0_0_get_gpu_metrics(struct smu_context *smu,
					   void **table)
{
	struct smu_table_context *smu_table = &smu->smu_table;
	struct gpu_metrics_v1_3 *gpu_metrics =
		(struct gpu_metrics_v1_3 *)smu_table->gpu_metrics_table;
	SmuMetricsExternal_t metrics_ext;
	SmuMetrics_t *metrics = &metrics_ext.SmuMetrics;
	int ret = 0;

	ret = smu_cmn_get_metrics_table(smu,
					&metrics_ext,
					true);
	if (ret)
		return ret;

	smu_cmn_init_soft_gpu_metrics(gpu_metrics, 1, 3);

	gpu_metrics->temperature_edge = metrics->AvgTemperature[TEMP_EDGE];
	gpu_metrics->temperature_hotspot = metrics->AvgTemperature[TEMP_HOTSPOT];
	gpu_metrics->temperature_mem = metrics->AvgTemperature[TEMP_MEM];
	gpu_metrics->temperature_vrgfx = metrics->AvgTemperature[TEMP_VR_GFX];
	gpu_metrics->temperature_vrsoc = metrics->AvgTemperature[TEMP_VR_SOC];
	gpu_metrics->temperature_vrmem = max(metrics->AvgTemperature[TEMP_VR_MEM0],
					     metrics->AvgTemperature[TEMP_VR_MEM1]);

	gpu_metrics->average_gfx_activity = metrics->AverageGfxActivity;
	gpu_metrics->average_umc_activity = metrics->AverageUclkActivity;
	gpu_metrics->average_mm_activity = max(metrics->Vcn0ActivityPercentage,
					       metrics->Vcn1ActivityPercentage);

	gpu_metrics->average_socket_power = metrics->AverageSocketPower;
	gpu_metrics->energy_accumulator = metrics->EnergyAccumulator;

	if (metrics->AverageGfxActivity <= SMU_13_0_0_BUSY_THRESHOLD)
		gpu_metrics->average_gfxclk_frequency = metrics->AverageGfxclkFrequencyPostDs;
	else
		gpu_metrics->average_gfxclk_frequency = metrics->AverageGfxclkFrequencyPreDs;

	if (metrics->AverageUclkActivity <= SMU_13_0_0_BUSY_THRESHOLD)
		gpu_metrics->average_uclk_frequency = metrics->AverageMemclkFrequencyPostDs;
	else
		gpu_metrics->average_uclk_frequency = metrics->AverageMemclkFrequencyPreDs;

	gpu_metrics->average_vclk0_frequency = metrics->AverageVclk0Frequency;
	gpu_metrics->average_dclk0_frequency = metrics->AverageDclk0Frequency;
	gpu_metrics->average_vclk1_frequency = metrics->AverageVclk1Frequency;
	gpu_metrics->average_dclk1_frequency = metrics->AverageDclk1Frequency;

	gpu_metrics->current_gfxclk = gpu_metrics->average_gfxclk_frequency;
	gpu_metrics->current_socclk = metrics->CurrClock[PPCLK_SOCCLK];
	gpu_metrics->current_uclk = metrics->CurrClock[PPCLK_UCLK];
	gpu_metrics->current_vclk0 = metrics->CurrClock[PPCLK_VCLK_0];
	gpu_metrics->current_dclk0 = metrics->CurrClock[PPCLK_DCLK_0];
	gpu_metrics->current_vclk1 = metrics->CurrClock[PPCLK_VCLK_1];
	gpu_metrics->current_dclk1 = metrics->CurrClock[PPCLK_DCLK_1];

	gpu_metrics->throttle_status =
			smu_v13_0_get_throttler_status(metrics);
	gpu_metrics->indep_throttle_status =
			smu_cmn_get_indep_throttler_status(gpu_metrics->throttle_status,
							   smu_v13_0_0_throttler_map);

	gpu_metrics->current_fan_speed = metrics->AvgFanRpm;

	gpu_metrics->pcie_link_width = metrics->PcieWidth;
	if ((metrics->PcieRate - 1) > LINK_SPEED_MAX)
		gpu_metrics->pcie_link_speed = pcie_gen_to_speed(1);
	else
		gpu_metrics->pcie_link_speed = pcie_gen_to_speed(metrics->PcieRate);

	gpu_metrics->system_clock_counter = ktime_get_boottime_ns();

	gpu_metrics->voltage_gfx = metrics->AvgVoltage[SVI_PLANE_GFX];
	gpu_metrics->voltage_soc = metrics->AvgVoltage[SVI_PLANE_SOC];
	gpu_metrics->voltage_mem = metrics->AvgVoltage[SVI_PLANE_VMEMP];

	*table = (void *)gpu_metrics;

	return sizeof(struct gpu_metrics_v1_3);
}

static void smu_v13_0_0_set_supported_od_feature_mask(struct smu_context *smu)
{
	struct amdgpu_device *adev = smu->adev;

	if (smu_v13_0_0_is_od_feature_supported(smu,
						PP_OD_FEATURE_FAN_CURVE_BIT))
		adev->pm.od_feature_mask |= OD_OPS_SUPPORT_FAN_CURVE_RETRIEVE |
					    OD_OPS_SUPPORT_FAN_CURVE_SET |
					    OD_OPS_SUPPORT_ACOUSTIC_LIMIT_THRESHOLD_RETRIEVE |
					    OD_OPS_SUPPORT_ACOUSTIC_LIMIT_THRESHOLD_SET |
					    OD_OPS_SUPPORT_ACOUSTIC_TARGET_THRESHOLD_RETRIEVE |
					    OD_OPS_SUPPORT_ACOUSTIC_TARGET_THRESHOLD_SET |
					    OD_OPS_SUPPORT_FAN_TARGET_TEMPERATURE_RETRIEVE |
					    OD_OPS_SUPPORT_FAN_TARGET_TEMPERATURE_SET |
					    OD_OPS_SUPPORT_FAN_MINIMUM_PWM_RETRIEVE |
					    OD_OPS_SUPPORT_FAN_MINIMUM_PWM_SET;
}

static int smu_v13_0_0_set_default_od_settings(struct smu_context *smu)
{
	OverDriveTableExternal_t *od_table =
		(OverDriveTableExternal_t *)smu->smu_table.overdrive_table;
	OverDriveTableExternal_t *boot_od_table =
		(OverDriveTableExternal_t *)smu->smu_table.boot_overdrive_table;
	OverDriveTableExternal_t *user_od_table =
		(OverDriveTableExternal_t *)smu->smu_table.user_overdrive_table;
	OverDriveTableExternal_t user_od_table_bak;
	int ret = 0;
	int i;

	ret = smu_v13_0_0_get_overdrive_table(smu, boot_od_table);
	if (ret)
		return ret;

	smu_v13_0_0_dump_od_table(smu, boot_od_table);

	memcpy(od_table,
	       boot_od_table,
	       sizeof(OverDriveTableExternal_t));

	/*
	 * For S3/S4/Runpm resume, we need to setup those overdrive tables again,
	 * but we have to preserve user defined values in "user_od_table".
	 */
	if (!smu->adev->in_suspend) {
		memcpy(user_od_table,
		       boot_od_table,
		       sizeof(OverDriveTableExternal_t));
		smu->user_dpm_profile.user_od = false;
	} else if (smu->user_dpm_profile.user_od) {
		memcpy(&user_od_table_bak,
		       user_od_table,
		       sizeof(OverDriveTableExternal_t));
		memcpy(user_od_table,
		       boot_od_table,
		       sizeof(OverDriveTableExternal_t));
		user_od_table->OverDriveTable.GfxclkFmin =
				user_od_table_bak.OverDriveTable.GfxclkFmin;
		user_od_table->OverDriveTable.GfxclkFmax =
				user_od_table_bak.OverDriveTable.GfxclkFmax;
		user_od_table->OverDriveTable.UclkFmin =
				user_od_table_bak.OverDriveTable.UclkFmin;
		user_od_table->OverDriveTable.UclkFmax =
				user_od_table_bak.OverDriveTable.UclkFmax;
		for (i = 0; i < PP_NUM_OD_VF_CURVE_POINTS; i++)
			user_od_table->OverDriveTable.VoltageOffsetPerZoneBoundary[i] =
				user_od_table_bak.OverDriveTable.VoltageOffsetPerZoneBoundary[i];
		for (i = 0; i < NUM_OD_FAN_MAX_POINTS - 1; i++) {
			user_od_table->OverDriveTable.FanLinearTempPoints[i] =
				user_od_table_bak.OverDriveTable.FanLinearTempPoints[i];
			user_od_table->OverDriveTable.FanLinearPwmPoints[i] =
				user_od_table_bak.OverDriveTable.FanLinearPwmPoints[i];
		}
		user_od_table->OverDriveTable.AcousticLimitRpmThreshold =
			user_od_table_bak.OverDriveTable.AcousticLimitRpmThreshold;
		user_od_table->OverDriveTable.AcousticTargetRpmThreshold =
			user_od_table_bak.OverDriveTable.AcousticTargetRpmThreshold;
		user_od_table->OverDriveTable.FanTargetTemperature =
			user_od_table_bak.OverDriveTable.FanTargetTemperature;
		user_od_table->OverDriveTable.FanMinimumPwm =
			user_od_table_bak.OverDriveTable.FanMinimumPwm;
	}

	smu_v13_0_0_set_supported_od_feature_mask(smu);

	return 0;
}

static int smu_v13_0_0_restore_user_od_settings(struct smu_context *smu)
{
	struct smu_table_context *table_context = &smu->smu_table;
	OverDriveTableExternal_t *od_table = table_context->overdrive_table;
	OverDriveTableExternal_t *user_od_table = table_context->user_overdrive_table;
	int res;

	user_od_table->OverDriveTable.FeatureCtrlMask = BIT(PP_OD_FEATURE_GFXCLK_BIT) |
							BIT(PP_OD_FEATURE_UCLK_BIT) |
							BIT(PP_OD_FEATURE_GFX_VF_CURVE_BIT) |
							BIT(PP_OD_FEATURE_FAN_CURVE_BIT);
	res = smu_v13_0_0_upload_overdrive_table(smu, user_od_table);
	user_od_table->OverDriveTable.FeatureCtrlMask = 0;
	if (res == 0)
		memcpy(od_table, user_od_table, sizeof(OverDriveTableExternal_t));

	return res;
}

static int smu_v13_0_0_populate_umd_state_clk(struct smu_context *smu)
{
	struct smu_13_0_dpm_context *dpm_context =
				smu->smu_dpm.dpm_context;
	struct smu_13_0_dpm_table *gfx_table =
				&dpm_context->dpm_tables.gfx_table;
	struct smu_13_0_dpm_table *mem_table =
				&dpm_context->dpm_tables.uclk_table;
	struct smu_13_0_dpm_table *soc_table =
				&dpm_context->dpm_tables.soc_table;
	struct smu_13_0_dpm_table *vclk_table =
				&dpm_context->dpm_tables.vclk_table;
	struct smu_13_0_dpm_table *dclk_table =
				&dpm_context->dpm_tables.dclk_table;
	struct smu_13_0_dpm_table *fclk_table =
				&dpm_context->dpm_tables.fclk_table;
	struct smu_umd_pstate_table *pstate_table =
				&smu->pstate_table;
	struct smu_table_context *table_context = &smu->smu_table;
	PPTable_t *pptable = table_context->driver_pptable;
	DriverReportedClocks_t driver_clocks =
			pptable->SkuTable.DriverReportedClocks;

	pstate_table->gfxclk_pstate.min = gfx_table->min;
	if (driver_clocks.GameClockAc &&
	    (driver_clocks.GameClockAc < gfx_table->max))
		pstate_table->gfxclk_pstate.peak = driver_clocks.GameClockAc;
	else
		pstate_table->gfxclk_pstate.peak = gfx_table->max;

	pstate_table->uclk_pstate.min = mem_table->min;
	pstate_table->uclk_pstate.peak = mem_table->max;

	pstate_table->socclk_pstate.min = soc_table->min;
	pstate_table->socclk_pstate.peak = soc_table->max;

	pstate_table->vclk_pstate.min = vclk_table->min;
	pstate_table->vclk_pstate.peak = vclk_table->max;

	pstate_table->dclk_pstate.min = dclk_table->min;
	pstate_table->dclk_pstate.peak = dclk_table->max;

	pstate_table->fclk_pstate.min = fclk_table->min;
	pstate_table->fclk_pstate.peak = fclk_table->max;

	if (driver_clocks.BaseClockAc &&
	    driver_clocks.BaseClockAc < gfx_table->max)
		pstate_table->gfxclk_pstate.standard = driver_clocks.BaseClockAc;
	else
		pstate_table->gfxclk_pstate.standard = gfx_table->max;
	pstate_table->uclk_pstate.standard = mem_table->max;
	pstate_table->socclk_pstate.standard = soc_table->min;
	pstate_table->vclk_pstate.standard = vclk_table->min;
	pstate_table->dclk_pstate.standard = dclk_table->min;
	pstate_table->fclk_pstate.standard = fclk_table->min;

	return 0;
}

static void smu_v13_0_0_get_unique_id(struct smu_context *smu)
{
	struct smu_table_context *smu_table = &smu->smu_table;
	SmuMetrics_t *metrics =
		&(((SmuMetricsExternal_t *)(smu_table->metrics_table))->SmuMetrics);
	struct amdgpu_device *adev = smu->adev;
	uint32_t upper32 = 0, lower32 = 0;
	int ret;

	ret = smu_cmn_get_metrics_table(smu, NULL, false);
	if (ret)
		goto out;

	upper32 = metrics->PublicSerialNumberUpper;
	lower32 = metrics->PublicSerialNumberLower;

out:
	adev->unique_id = ((uint64_t)upper32 << 32) | lower32;
}

static int smu_v13_0_0_get_fan_speed_pwm(struct smu_context *smu,
					 uint32_t *speed)
{
	int ret;

	if (!speed)
		return -EINVAL;

	ret = smu_v13_0_0_get_smu_metrics_data(smu,
					       METRICS_CURR_FANPWM,
					       speed);
	if (ret) {
		dev_err(smu->adev->dev, "Failed to get fan speed(PWM)!");
		return ret;
	}

	/* Convert the PMFW output which is in percent to pwm(255) based */
	*speed = min(*speed * 255 / 100, (uint32_t)255);

	return 0;
}

static int smu_v13_0_0_get_fan_speed_rpm(struct smu_context *smu,
					 uint32_t *speed)
{
	if (!speed)
		return -EINVAL;

	return smu_v13_0_0_get_smu_metrics_data(smu,
						METRICS_CURR_FANSPEED,
						speed);
}

static int smu_v13_0_0_enable_mgpu_fan_boost(struct smu_context *smu)
{
	struct smu_table_context *table_context = &smu->smu_table;
	PPTable_t *pptable = table_context->driver_pptable;
	SkuTable_t *skutable = &pptable->SkuTable;

	/*
	 * Skip the MGpuFanBoost setting for those ASICs
	 * which do not support it
	 */
	if (skutable->MGpuAcousticLimitRpmThreshold == 0)
		return 0;

	return smu_cmn_send_smc_msg_with_param(smu,
					       SMU_MSG_SetMGpuFanBoostLimitRpm,
					       0,
					       NULL);
}

static int smu_v13_0_0_get_power_limit(struct smu_context *smu,
						uint32_t *current_power_limit,
						uint32_t *default_power_limit,
						uint32_t *max_power_limit,
						uint32_t *min_power_limit)
{
	struct smu_table_context *table_context = &smu->smu_table;
	struct smu_13_0_0_powerplay_table *powerplay_table =
		(struct smu_13_0_0_powerplay_table *)table_context->power_play_table;
	PPTable_t *pptable = table_context->driver_pptable;
	SkuTable_t *skutable = &pptable->SkuTable;
	uint32_t power_limit, od_percent_upper = 0, od_percent_lower = 0;
	uint32_t msg_limit = skutable->MsgLimits.Power[PPT_THROTTLER_PPT0][POWER_SOURCE_AC];

	if (smu_v13_0_get_current_power_limit(smu, &power_limit))
		power_limit = smu->adev->pm.ac_power ?
			      skutable->SocketPowerLimitAc[PPT_THROTTLER_PPT0] :
			      skutable->SocketPowerLimitDc[PPT_THROTTLER_PPT0];

	if (current_power_limit)
		*current_power_limit = power_limit;
	if (default_power_limit)
		*default_power_limit = power_limit;

	if (powerplay_table) {
		if (smu->od_enabled &&
				smu_v13_0_0_is_od_feature_supported(smu, PP_OD_FEATURE_PPT_BIT)) {
			od_percent_upper = le32_to_cpu(powerplay_table->overdrive_table.max[SMU_13_0_0_ODSETTING_POWERPERCENTAGE]);
			od_percent_lower = le32_to_cpu(powerplay_table->overdrive_table.min[SMU_13_0_0_ODSETTING_POWERPERCENTAGE]);
		} else if (smu_v13_0_0_is_od_feature_supported(smu, PP_OD_FEATURE_PPT_BIT)) {
			od_percent_upper = 0;
			od_percent_lower = le32_to_cpu(powerplay_table->overdrive_table.min[SMU_13_0_0_ODSETTING_POWERPERCENTAGE]);
		}
	}

	dev_dbg(smu->adev->dev, "od percent upper:%d, od percent lower:%d (default power: %d)\n",
					od_percent_upper, od_percent_lower, power_limit);

	if (max_power_limit) {
		*max_power_limit = msg_limit * (100 + od_percent_upper);
		*max_power_limit /= 100;
	}

	if (min_power_limit) {
		*min_power_limit = power_limit * (100 - od_percent_lower);
		*min_power_limit /= 100;
	}

	return 0;
}

static int smu_v13_0_0_get_power_profile_mode(struct smu_context *smu,
					      char *buf)
{
	DpmActivityMonitorCoeffIntExternal_t activity_monitor_external;
	DpmActivityMonitorCoeffInt_t *activity_monitor =
		&(activity_monitor_external.DpmActivityMonitorCoeffInt);
	static const char *title[] = {
			"PROFILE_INDEX(NAME)",
			"CLOCK_TYPE(NAME)",
			"FPS",
			"MinActiveFreqType",
			"MinActiveFreq",
			"BoosterFreqType",
			"BoosterFreq",
			"PD_Data_limit_c",
			"PD_Data_error_coeff",
			"PD_Data_error_rate_coeff"};
	int16_t workload_type = 0;
	uint32_t i, size = 0;
	int result = 0;

	if (!buf)
		return -EINVAL;

	size += sysfs_emit_at(buf, size, "%16s %s %s %s %s %s %s %s %s %s\n",
			title[0], title[1], title[2], title[3], title[4], title[5],
			title[6], title[7], title[8], title[9]);

	for (i = 0; i < PP_SMC_POWER_PROFILE_COUNT; i++) {
		/* conv PP_SMC_POWER_PROFILE* to WORKLOAD_PPLIB_*_BIT */
		workload_type = smu_cmn_to_asic_specific_index(smu,
							       CMN2ASIC_MAPPING_WORKLOAD,
							       i);
		if (workload_type == -ENOTSUPP)
			continue;
		else if (workload_type < 0)
			return -EINVAL;

		result = smu_cmn_update_table(smu,
					      SMU_TABLE_ACTIVITY_MONITOR_COEFF,
					      workload_type,
					      (void *)(&activity_monitor_external),
					      false);
		if (result) {
			dev_err(smu->adev->dev, "[%s] Failed to get activity monitor!", __func__);
			return result;
		}

		size += sysfs_emit_at(buf, size, "%2d %14s%s:\n",
			i, amdgpu_pp_profile_name[i], (i == smu->power_profile_mode) ? "*" : " ");

		size += sysfs_emit_at(buf, size, "%19s %d(%13s) %7d %7d %7d %7d %7d %7d %7d %7d\n",
			" ",
			0,
			"GFXCLK",
			activity_monitor->Gfx_FPS,
			activity_monitor->Gfx_MinActiveFreqType,
			activity_monitor->Gfx_MinActiveFreq,
			activity_monitor->Gfx_BoosterFreqType,
			activity_monitor->Gfx_BoosterFreq,
			activity_monitor->Gfx_PD_Data_limit_c,
			activity_monitor->Gfx_PD_Data_error_coeff,
			activity_monitor->Gfx_PD_Data_error_rate_coeff);

		size += sysfs_emit_at(buf, size, "%19s %d(%13s) %7d %7d %7d %7d %7d %7d %7d %7d\n",
			" ",
			1,
			"FCLK",
			activity_monitor->Fclk_FPS,
			activity_monitor->Fclk_MinActiveFreqType,
			activity_monitor->Fclk_MinActiveFreq,
			activity_monitor->Fclk_BoosterFreqType,
			activity_monitor->Fclk_BoosterFreq,
			activity_monitor->Fclk_PD_Data_limit_c,
			activity_monitor->Fclk_PD_Data_error_coeff,
			activity_monitor->Fclk_PD_Data_error_rate_coeff);
	}

	return size;
}

#define SMU_13_0_0_CUSTOM_PARAMS_COUNT 9
#define SMU_13_0_0_CUSTOM_PARAMS_CLOCK_COUNT 2
#define SMU_13_0_0_CUSTOM_PARAMS_SIZE (SMU_13_0_0_CUSTOM_PARAMS_CLOCK_COUNT * SMU_13_0_0_CUSTOM_PARAMS_COUNT * sizeof(long))

static int smu_v13_0_0_set_power_profile_mode_coeff(struct smu_context *smu,
						    long *input)
{
	DpmActivityMonitorCoeffIntExternal_t activity_monitor_external;
	DpmActivityMonitorCoeffInt_t *activity_monitor =
		&(activity_monitor_external.DpmActivityMonitorCoeffInt);
	int ret, idx;

	ret = smu_cmn_update_table(smu,
				   SMU_TABLE_ACTIVITY_MONITOR_COEFF,
				   WORKLOAD_PPLIB_CUSTOM_BIT,
				   (void *)(&activity_monitor_external),
				   false);
	if (ret) {
		dev_err(smu->adev->dev, "[%s] Failed to get activity monitor!", __func__);
		return ret;
	}

	idx = 0 * SMU_13_0_0_CUSTOM_PARAMS_COUNT;
	if (input[idx]) {
		/* Gfxclk */
		activity_monitor->Gfx_FPS = input[idx + 1];
		activity_monitor->Gfx_MinActiveFreqType = input[idx + 2];
		activity_monitor->Gfx_MinActiveFreq = input[idx + 3];
		activity_monitor->Gfx_BoosterFreqType = input[idx + 4];
		activity_monitor->Gfx_BoosterFreq = input[idx + 5];
		activity_monitor->Gfx_PD_Data_limit_c = input[idx + 6];
		activity_monitor->Gfx_PD_Data_error_coeff = input[idx + 7];
		activity_monitor->Gfx_PD_Data_error_rate_coeff = input[idx + 8];
	}
	idx = 1 * SMU_13_0_0_CUSTOM_PARAMS_COUNT;
	if (input[idx]) {
		/* Fclk */
		activity_monitor->Fclk_FPS = input[idx + 1];
		activity_monitor->Fclk_MinActiveFreqType = input[idx + 2];
		activity_monitor->Fclk_MinActiveFreq = input[idx + 3];
		activity_monitor->Fclk_BoosterFreqType = input[idx + 4];
		activity_monitor->Fclk_BoosterFreq = input[idx + 5];
		activity_monitor->Fclk_PD_Data_limit_c = input[idx + 6];
		activity_monitor->Fclk_PD_Data_error_coeff = input[idx + 7];
		activity_monitor->Fclk_PD_Data_error_rate_coeff = input[idx + 8];
	}

	ret = smu_cmn_update_table(smu,
				   SMU_TABLE_ACTIVITY_MONITOR_COEFF,
				   WORKLOAD_PPLIB_CUSTOM_BIT,
				   (void *)(&activity_monitor_external),
				   true);
	if (ret) {
		dev_err(smu->adev->dev, "[%s] Failed to set activity monitor!", __func__);
		return ret;
	}

	return ret;
}

static int smu_v13_0_0_set_power_profile_mode(struct smu_context *smu,
					      u32 workload_mask,
					      long *custom_params,
					      u32 custom_params_max_idx)
{
	u32 backend_workload_mask = 0;
	int workload_type, ret, idx = -1, i;

	smu_cmn_get_backend_workload_mask(smu, workload_mask,
					  &backend_workload_mask);

	/* Add optimizations for SMU13.0.0/10.  Reuse the power saving profile */
	if ((amdgpu_ip_version(smu->adev, MP1_HWIP, 0) == IP_VERSION(13, 0, 0) &&
	     ((smu->adev->pm.fw_version == 0x004e6601) ||
	      (smu->adev->pm.fw_version >= 0x004e7300))) ||
	    (amdgpu_ip_version(smu->adev, MP1_HWIP, 0) == IP_VERSION(13, 0, 10) &&
	     smu->adev->pm.fw_version >= 0x00504500)) {
		workload_type = smu_cmn_to_asic_specific_index(smu,
							       CMN2ASIC_MAPPING_WORKLOAD,
							       PP_SMC_POWER_PROFILE_POWERSAVING);
		if (workload_type >= 0)
			backend_workload_mask |= 1 << workload_type;
	}

<<<<<<< HEAD
	/* conv PP_SMC_POWER_PROFILE* to WORKLOAD_PPLIB_*_BIT */
	workload_type = smu_cmn_to_asic_specific_index(smu,
						       CMN2ASIC_MAPPING_WORKLOAD,
						       smu->power_profile_mode);
=======
	if (workload_mask & (1 << PP_SMC_POWER_PROFILE_CUSTOM)) {
		if (!smu->custom_profile_params) {
			smu->custom_profile_params =
				kzalloc(SMU_13_0_0_CUSTOM_PARAMS_SIZE, GFP_KERNEL);
			if (!smu->custom_profile_params)
				return -ENOMEM;
		}
		if (custom_params && custom_params_max_idx) {
			if (custom_params_max_idx != SMU_13_0_0_CUSTOM_PARAMS_COUNT)
				return -EINVAL;
			if (custom_params[0] >= SMU_13_0_0_CUSTOM_PARAMS_CLOCK_COUNT)
				return -EINVAL;
			idx = custom_params[0] * SMU_13_0_0_CUSTOM_PARAMS_COUNT;
			smu->custom_profile_params[idx] = 1;
			for (i = 1; i < custom_params_max_idx; i++)
				smu->custom_profile_params[idx + i] = custom_params[i];
		}
		ret = smu_v13_0_0_set_power_profile_mode_coeff(smu,
							       smu->custom_profile_params);
		if (ret) {
			if (idx != -1)
				smu->custom_profile_params[idx] = 0;
			return ret;
		}
	} else if (smu->custom_profile_params) {
		memset(smu->custom_profile_params, 0, SMU_13_0_0_CUSTOM_PARAMS_SIZE);
	}
>>>>>>> a6ad5510

	ret = smu_cmn_send_smc_msg_with_param(smu,
					      SMU_MSG_SetWorkloadMask,
					      backend_workload_mask,
					      NULL);
	if (ret) {
		dev_err(smu->adev->dev, "Failed to set workload mask 0x%08x\n",
			workload_mask);
		if (idx != -1)
			smu->custom_profile_params[idx] = 0;
		return ret;
	}

	return ret;
}

static bool smu_v13_0_0_is_mode1_reset_supported(struct smu_context *smu)
{
	struct amdgpu_device *adev = smu->adev;
	u32 smu_version;
	int ret;

	/* SRIOV does not support SMU mode1 reset */
	if (amdgpu_sriov_vf(adev))
		return false;

	/* PMFW support is available since 78.41 */
	ret = smu_cmn_get_smc_version(smu, NULL, &smu_version);
	if (ret)
		return false;

	if (smu_version < 0x004e2900)
		return false;

	return true;
}

static int smu_v13_0_0_i2c_xfer(struct i2c_adapter *i2c_adap,
				   struct i2c_msg *msg, int num_msgs)
{
	struct amdgpu_smu_i2c_bus *smu_i2c = i2c_get_adapdata(i2c_adap);
	struct amdgpu_device *adev = smu_i2c->adev;
	struct smu_context *smu = adev->powerplay.pp_handle;
	struct smu_table_context *smu_table = &smu->smu_table;
	struct smu_table *table = &smu_table->driver_table;
	SwI2cRequest_t *req, *res = (SwI2cRequest_t *)table->cpu_addr;
	int i, j, r, c;
	u16 dir;

	if (!adev->pm.dpm_enabled)
		return -EBUSY;

	req = kzalloc(sizeof(*req), GFP_KERNEL);
	if (!req)
		return -ENOMEM;

	req->I2CcontrollerPort = smu_i2c->port;
	req->I2CSpeed = I2C_SPEED_FAST_400K;
	req->SlaveAddress = msg[0].addr << 1; /* wants an 8-bit address */
	dir = msg[0].flags & I2C_M_RD;

	for (c = i = 0; i < num_msgs; i++) {
		for (j = 0; j < msg[i].len; j++, c++) {
			SwI2cCmd_t *cmd = &req->SwI2cCmds[c];

			if (!(msg[i].flags & I2C_M_RD)) {
				/* write */
				cmd->CmdConfig |= CMDCONFIG_READWRITE_MASK;
				cmd->ReadWriteData = msg[i].buf[j];
			}

			if ((dir ^ msg[i].flags) & I2C_M_RD) {
				/* The direction changes.
				 */
				dir = msg[i].flags & I2C_M_RD;
				cmd->CmdConfig |= CMDCONFIG_RESTART_MASK;
			}

			req->NumCmds++;

			/*
			 * Insert STOP if we are at the last byte of either last
			 * message for the transaction or the client explicitly
			 * requires a STOP at this particular message.
			 */
			if ((j == msg[i].len - 1) &&
			    ((i == num_msgs - 1) || (msg[i].flags & I2C_M_STOP))) {
				cmd->CmdConfig &= ~CMDCONFIG_RESTART_MASK;
				cmd->CmdConfig |= CMDCONFIG_STOP_MASK;
			}
		}
	}
	mutex_lock(&adev->pm.mutex);
	r = smu_cmn_update_table(smu, SMU_TABLE_I2C_COMMANDS, 0, req, true);
	if (r)
		goto fail;

	for (c = i = 0; i < num_msgs; i++) {
		if (!(msg[i].flags & I2C_M_RD)) {
			c += msg[i].len;
			continue;
		}
		for (j = 0; j < msg[i].len; j++, c++) {
			SwI2cCmd_t *cmd = &res->SwI2cCmds[c];

			msg[i].buf[j] = cmd->ReadWriteData;
		}
	}
	r = num_msgs;
fail:
	mutex_unlock(&adev->pm.mutex);
	kfree(req);
	return r;
}

static u32 smu_v13_0_0_i2c_func(struct i2c_adapter *adap)
{
	return I2C_FUNC_I2C | I2C_FUNC_SMBUS_EMUL;
}

static const struct i2c_algorithm smu_v13_0_0_i2c_algo = {
	.master_xfer = smu_v13_0_0_i2c_xfer,
	.functionality = smu_v13_0_0_i2c_func,
};

static const struct i2c_adapter_quirks smu_v13_0_0_i2c_control_quirks = {
	.flags = I2C_AQ_COMB | I2C_AQ_COMB_SAME_ADDR | I2C_AQ_NO_ZERO_LEN,
	.max_read_len  = MAX_SW_I2C_COMMANDS,
	.max_write_len = MAX_SW_I2C_COMMANDS,
	.max_comb_1st_msg_len = 2,
	.max_comb_2nd_msg_len = MAX_SW_I2C_COMMANDS - 2,
};

static int smu_v13_0_0_i2c_control_init(struct smu_context *smu)
{
	struct amdgpu_device *adev = smu->adev;
	int res, i;

	for (i = 0; i < MAX_SMU_I2C_BUSES; i++) {
		struct amdgpu_smu_i2c_bus *smu_i2c = &adev->pm.smu_i2c[i];
		struct i2c_adapter *control = &smu_i2c->adapter;

		smu_i2c->adev = adev;
		smu_i2c->port = i;
		mutex_init(&smu_i2c->mutex);
		control->owner = THIS_MODULE;
		control->dev.parent = &adev->pdev->dev;
		control->algo = &smu_v13_0_0_i2c_algo;
		snprintf(control->name, sizeof(control->name), "AMDGPU SMU %d", i);
		control->quirks = &smu_v13_0_0_i2c_control_quirks;
		i2c_set_adapdata(control, smu_i2c);

		res = i2c_add_adapter(control);
		if (res) {
			DRM_ERROR("Failed to register hw i2c, err: %d\n", res);
			goto Out_err;
		}
	}

	/* assign the buses used for the FRU EEPROM and RAS EEPROM */
	/* XXX ideally this would be something in a vbios data table */
	adev->pm.ras_eeprom_i2c_bus = &adev->pm.smu_i2c[1].adapter;
	adev->pm.fru_eeprom_i2c_bus = &adev->pm.smu_i2c[0].adapter;

	return 0;
Out_err:
	for ( ; i >= 0; i--) {
		struct amdgpu_smu_i2c_bus *smu_i2c = &adev->pm.smu_i2c[i];
		struct i2c_adapter *control = &smu_i2c->adapter;

		i2c_del_adapter(control);
	}
	return res;
}

static void smu_v13_0_0_i2c_control_fini(struct smu_context *smu)
{
	struct amdgpu_device *adev = smu->adev;
	int i;

	for (i = 0; i < MAX_SMU_I2C_BUSES; i++) {
		struct amdgpu_smu_i2c_bus *smu_i2c = &adev->pm.smu_i2c[i];
		struct i2c_adapter *control = &smu_i2c->adapter;

		i2c_del_adapter(control);
	}
	adev->pm.ras_eeprom_i2c_bus = NULL;
	adev->pm.fru_eeprom_i2c_bus = NULL;
}

static int smu_v13_0_0_set_mp1_state(struct smu_context *smu,
				     enum pp_mp1_state mp1_state)
{
	int ret;

	switch (mp1_state) {
	case PP_MP1_STATE_UNLOAD:
		ret = smu_cmn_send_smc_msg_with_param(smu,
											  SMU_MSG_PrepareMp1ForUnload,
											  0x55, NULL);

		if (!ret && smu->smu_baco.state == SMU_BACO_STATE_EXIT)
			ret = smu_v13_0_disable_pmfw_state(smu);

		break;
	default:
		/* Ignore others */
		ret = 0;
	}

	return ret;
}

static int smu_v13_0_0_set_df_cstate(struct smu_context *smu,
				     enum pp_df_cstate state)
{
	return smu_cmn_send_smc_msg_with_param(smu,
					       SMU_MSG_DFCstateControl,
					       state,
					       NULL);
}

static void smu_v13_0_0_set_mode1_reset_param(struct smu_context *smu,
						uint32_t supported_version,
						uint32_t *param)
{
	struct amdgpu_device *adev = smu->adev;

	if ((smu->smc_fw_version >= supported_version) &&
	    amdgpu_ras_get_fed_status(adev))
		/* Set RAS fatal error reset flag */
		*param = 1 << 16;
	else
		*param = 0;
}

static int smu_v13_0_0_mode1_reset(struct smu_context *smu)
{
	int ret;
	uint32_t param;
	struct amdgpu_device *adev = smu->adev;

	switch (amdgpu_ip_version(adev, MP1_HWIP, 0)) {
	case IP_VERSION(13, 0, 0):
		/* SMU 13_0_0 PMFW supports RAS fatal error reset from 78.77 */
		smu_v13_0_0_set_mode1_reset_param(smu, 0x004e4d00, &param);

		ret = smu_cmn_send_smc_msg_with_param(smu,
						SMU_MSG_Mode1Reset, param, NULL);
		break;

	case IP_VERSION(13, 0, 10):
		/* SMU 13_0_10 PMFW supports RAS fatal error reset from 80.28 */
		smu_v13_0_0_set_mode1_reset_param(smu, 0x00501c00, &param);

		ret = smu_cmn_send_debug_smc_msg_with_param(smu,
						DEBUGSMC_MSG_Mode1Reset, param);
		break;

	default:
		ret = smu_cmn_send_smc_msg(smu, SMU_MSG_Mode1Reset, NULL);
		break;
	}

	if (!ret)
		msleep(SMU13_MODE1_RESET_WAIT_TIME_IN_MS);

	return ret;
}

static int smu_v13_0_0_mode2_reset(struct smu_context *smu)
{
	int ret;
	struct amdgpu_device *adev = smu->adev;

	if (amdgpu_ip_version(adev, MP1_HWIP, 0) == IP_VERSION(13, 0, 10))
		ret = smu_cmn_send_smc_msg(smu, SMU_MSG_Mode2Reset, NULL);
	else
		return -EOPNOTSUPP;

	return ret;
}

static int smu_v13_0_0_enable_gfx_features(struct smu_context *smu)
{
	struct amdgpu_device *adev = smu->adev;

	if (amdgpu_ip_version(adev, MP1_HWIP, 0) == IP_VERSION(13, 0, 10))
		return smu_cmn_send_smc_msg_with_param(smu, SMU_MSG_EnableAllSmuFeatures,
										   FEATURE_PWR_GFX, NULL);
	else
		return -EOPNOTSUPP;
}

static void smu_v13_0_0_set_smu_mailbox_registers(struct smu_context *smu)
{
	struct amdgpu_device *adev = smu->adev;

	smu->param_reg = SOC15_REG_OFFSET(MP1, 0, mmMP1_SMN_C2PMSG_82);
	smu->msg_reg = SOC15_REG_OFFSET(MP1, 0, mmMP1_SMN_C2PMSG_66);
	smu->resp_reg = SOC15_REG_OFFSET(MP1, 0, mmMP1_SMN_C2PMSG_90);

	smu->debug_param_reg = SOC15_REG_OFFSET(MP1, 0, mmMP1_SMN_C2PMSG_53);
	smu->debug_msg_reg = SOC15_REG_OFFSET(MP1, 0, mmMP1_SMN_C2PMSG_75);
	smu->debug_resp_reg = SOC15_REG_OFFSET(MP1, 0, mmMP1_SMN_C2PMSG_54);
}

static int smu_v13_0_0_smu_send_bad_mem_page_num(struct smu_context *smu,
		uint32_t size)
{
	int ret = 0;

	/* message SMU to update the bad page number on SMUBUS */
	ret = smu_cmn_send_smc_msg_with_param(smu,
					  SMU_MSG_SetNumBadMemoryPagesRetired,
					  size, NULL);
	if (ret)
		dev_err(smu->adev->dev,
			  "[%s] failed to message SMU to update bad memory pages number\n",
			  __func__);

	return ret;
}

static int smu_v13_0_0_send_bad_mem_channel_flag(struct smu_context *smu,
		uint32_t size)
{
	int ret = 0;

	/* message SMU to update the bad channel info on SMUBUS */
	ret = smu_cmn_send_smc_msg_with_param(smu,
				  SMU_MSG_SetBadMemoryPagesRetiredFlagsPerChannel,
				  size, NULL);
	if (ret)
		dev_err(smu->adev->dev,
			  "[%s] failed to message SMU to update bad memory pages channel info\n",
			  __func__);

	return ret;
}

static int smu_v13_0_0_check_ecc_table_support(struct smu_context *smu)
{
	struct amdgpu_device *adev = smu->adev;
	int ret = 0;

	if ((amdgpu_ip_version(adev, MP1_HWIP, 0) == IP_VERSION(13, 0, 10)) &&
		(smu->smc_fw_version >= SUPPORT_ECCTABLE_SMU_13_0_10_VERSION))
		return ret;
	else
		return -EOPNOTSUPP;
}

static ssize_t smu_v13_0_0_get_ecc_info(struct smu_context *smu,
									void *table)
{
	struct smu_table_context *smu_table = &smu->smu_table;
	struct amdgpu_device *adev = smu->adev;
	EccInfoTable_t *ecc_table = NULL;
	struct ecc_info_per_ch *ecc_info_per_channel = NULL;
	int i, ret = 0;
	struct umc_ecc_info *eccinfo = (struct umc_ecc_info *)table;

	ret = smu_v13_0_0_check_ecc_table_support(smu);
	if (ret)
		return ret;

	ret = smu_cmn_update_table(smu,
					SMU_TABLE_ECCINFO,
					0,
					smu_table->ecc_table,
					false);
	if (ret) {
		dev_info(adev->dev, "Failed to export SMU ecc table!\n");
		return ret;
	}

	ecc_table = (EccInfoTable_t *)smu_table->ecc_table;

	for (i = 0; i < ARRAY_SIZE(ecc_table->EccInfo); i++) {
		ecc_info_per_channel = &(eccinfo->ecc[i]);
		ecc_info_per_channel->ce_count_lo_chip =
				ecc_table->EccInfo[i].ce_count_lo_chip;
		ecc_info_per_channel->ce_count_hi_chip =
				ecc_table->EccInfo[i].ce_count_hi_chip;
		ecc_info_per_channel->mca_umc_status =
				ecc_table->EccInfo[i].mca_umc_status;
		ecc_info_per_channel->mca_umc_addr =
				ecc_table->EccInfo[i].mca_umc_addr;
	}

	return ret;
}

static bool smu_v13_0_0_wbrf_support_check(struct smu_context *smu)
{
	struct amdgpu_device *adev = smu->adev;

	switch (amdgpu_ip_version(adev, MP1_HWIP, 0)) {
	case IP_VERSION(13, 0, 0):
		return smu->smc_fw_version >= 0x004e6300;
	case IP_VERSION(13, 0, 10):
		return smu->smc_fw_version >= 0x00503300;
	default:
		return false;
	}
}

static int smu_v13_0_0_set_power_limit(struct smu_context *smu,
				       enum smu_ppt_limit_type limit_type,
				       uint32_t limit)
{
	PPTable_t *pptable = smu->smu_table.driver_pptable;
	SkuTable_t *skutable = &pptable->SkuTable;
	uint32_t msg_limit = skutable->MsgLimits.Power[PPT_THROTTLER_PPT0][POWER_SOURCE_AC];
	struct smu_table_context *table_context = &smu->smu_table;
	OverDriveTableExternal_t *od_table =
		(OverDriveTableExternal_t *)table_context->overdrive_table;
	int ret = 0;

	if (limit_type != SMU_DEFAULT_PPT_LIMIT)
		return -EINVAL;

	if (limit <= msg_limit) {
		if (smu->current_power_limit > msg_limit) {
			od_table->OverDriveTable.Ppt = 0;
			od_table->OverDriveTable.FeatureCtrlMask |= 1U << PP_OD_FEATURE_PPT_BIT;

			ret = smu_v13_0_0_upload_overdrive_table(smu, od_table);
			if (ret) {
				dev_err(smu->adev->dev, "Failed to upload overdrive table!\n");
				return ret;
			}
		}
		return smu_v13_0_set_power_limit(smu, limit_type, limit);
	} else if (smu->od_enabled) {
		ret = smu_v13_0_set_power_limit(smu, limit_type, msg_limit);
		if (ret)
			return ret;

		od_table->OverDriveTable.Ppt = (limit * 100) / msg_limit - 100;
		od_table->OverDriveTable.FeatureCtrlMask |= 1U << PP_OD_FEATURE_PPT_BIT;

		ret = smu_v13_0_0_upload_overdrive_table(smu, od_table);
		if (ret) {
		  dev_err(smu->adev->dev, "Failed to upload overdrive table!\n");
		  return ret;
		}

		smu->current_power_limit = limit;
	} else {
		return -EINVAL;
	}

	return 0;
}

static const struct pptable_funcs smu_v13_0_0_ppt_funcs = {
	.get_allowed_feature_mask = smu_v13_0_0_get_allowed_feature_mask,
	.set_default_dpm_table = smu_v13_0_0_set_default_dpm_table,
	.i2c_init = smu_v13_0_0_i2c_control_init,
	.i2c_fini = smu_v13_0_0_i2c_control_fini,
	.is_dpm_running = smu_v13_0_0_is_dpm_running,
	.dump_pptable = smu_v13_0_0_dump_pptable,
	.init_microcode = smu_v13_0_init_microcode,
	.load_microcode = smu_v13_0_load_microcode,
	.fini_microcode = smu_v13_0_fini_microcode,
	.init_smc_tables = smu_v13_0_0_init_smc_tables,
	.fini_smc_tables = smu_v13_0_fini_smc_tables,
	.init_power = smu_v13_0_init_power,
	.fini_power = smu_v13_0_fini_power,
	.check_fw_status = smu_v13_0_check_fw_status,
	.setup_pptable = smu_v13_0_0_setup_pptable,
	.check_fw_version = smu_v13_0_check_fw_version,
	.write_pptable = smu_cmn_write_pptable,
	.set_driver_table_location = smu_v13_0_set_driver_table_location,
	.system_features_control = smu_v13_0_0_system_features_control,
	.set_allowed_mask = smu_v13_0_set_allowed_mask,
	.get_enabled_mask = smu_cmn_get_enabled_mask,
	.dpm_set_vcn_enable = smu_v13_0_set_vcn_enable,
	.dpm_set_jpeg_enable = smu_v13_0_set_jpeg_enable,
	.get_dpm_ultimate_freq = smu_v13_0_0_get_dpm_ultimate_freq,
	.get_vbios_bootup_values = smu_v13_0_get_vbios_bootup_values,
	.read_sensor = smu_v13_0_0_read_sensor,
	.feature_is_enabled = smu_cmn_feature_is_enabled,
	.print_clk_levels = smu_v13_0_0_print_clk_levels,
	.force_clk_levels = smu_v13_0_0_force_clk_levels,
	.update_pcie_parameters = smu_v13_0_update_pcie_parameters,
	.get_thermal_temperature_range = smu_v13_0_0_get_thermal_temperature_range,
	.register_irq_handler = smu_v13_0_register_irq_handler,
	.enable_thermal_alert = smu_v13_0_enable_thermal_alert,
	.disable_thermal_alert = smu_v13_0_disable_thermal_alert,
	.notify_memory_pool_location = smu_v13_0_notify_memory_pool_location,
	.get_gpu_metrics = smu_v13_0_0_get_gpu_metrics,
	.set_soft_freq_limited_range = smu_v13_0_set_soft_freq_limited_range,
	.set_default_od_settings = smu_v13_0_0_set_default_od_settings,
	.restore_user_od_settings = smu_v13_0_0_restore_user_od_settings,
	.od_edit_dpm_table = smu_v13_0_0_od_edit_dpm_table,
	.init_pptable_microcode = smu_v13_0_init_pptable_microcode,
	.populate_umd_state_clk = smu_v13_0_0_populate_umd_state_clk,
	.set_performance_level = smu_v13_0_set_performance_level,
	.gfx_off_control = smu_v13_0_gfx_off_control,
	.get_unique_id = smu_v13_0_0_get_unique_id,
	.get_fan_speed_pwm = smu_v13_0_0_get_fan_speed_pwm,
	.get_fan_speed_rpm = smu_v13_0_0_get_fan_speed_rpm,
	.set_fan_speed_pwm = smu_v13_0_set_fan_speed_pwm,
	.set_fan_speed_rpm = smu_v13_0_set_fan_speed_rpm,
	.get_fan_control_mode = smu_v13_0_get_fan_control_mode,
	.set_fan_control_mode = smu_v13_0_set_fan_control_mode,
	.enable_mgpu_fan_boost = smu_v13_0_0_enable_mgpu_fan_boost,
	.get_power_limit = smu_v13_0_0_get_power_limit,
	.set_power_limit = smu_v13_0_0_set_power_limit,
	.set_power_source = smu_v13_0_set_power_source,
	.get_power_profile_mode = smu_v13_0_0_get_power_profile_mode,
	.set_power_profile_mode = smu_v13_0_0_set_power_profile_mode,
	.run_btc = smu_v13_0_run_btc,
	.get_pp_feature_mask = smu_cmn_get_pp_feature_mask,
	.set_pp_feature_mask = smu_cmn_set_pp_feature_mask,
	.set_tool_table_location = smu_v13_0_set_tool_table_location,
	.deep_sleep_control = smu_v13_0_deep_sleep_control,
	.gfx_ulv_control = smu_v13_0_gfx_ulv_control,
	.get_bamaco_support = smu_v13_0_get_bamaco_support,
	.baco_enter = smu_v13_0_baco_enter,
	.baco_exit = smu_v13_0_baco_exit,
	.mode1_reset_is_support = smu_v13_0_0_is_mode1_reset_supported,
	.mode1_reset = smu_v13_0_0_mode1_reset,
	.mode2_reset = smu_v13_0_0_mode2_reset,
	.enable_gfx_features = smu_v13_0_0_enable_gfx_features,
	.set_mp1_state = smu_v13_0_0_set_mp1_state,
	.set_df_cstate = smu_v13_0_0_set_df_cstate,
	.send_hbm_bad_pages_num = smu_v13_0_0_smu_send_bad_mem_page_num,
	.send_hbm_bad_channel_flag = smu_v13_0_0_send_bad_mem_channel_flag,
	.gpo_control = smu_v13_0_gpo_control,
	.get_ecc_info = smu_v13_0_0_get_ecc_info,
	.notify_display_change = smu_v13_0_notify_display_change,
	.is_asic_wbrf_supported = smu_v13_0_0_wbrf_support_check,
	.enable_uclk_shadow = smu_v13_0_enable_uclk_shadow,
	.set_wbrf_exclusion_ranges = smu_v13_0_set_wbrf_exclusion_ranges,
	.interrupt_work = smu_v13_0_interrupt_work,
};

void smu_v13_0_0_set_ppt_funcs(struct smu_context *smu)
{
	smu->ppt_funcs = &smu_v13_0_0_ppt_funcs;
	smu->message_map = smu_v13_0_0_message_map;
	smu->clock_map = smu_v13_0_0_clk_map;
	smu->feature_map = smu_v13_0_0_feature_mask_map;
	smu->table_map = smu_v13_0_0_table_map;
	smu->pwr_src_map = smu_v13_0_0_pwr_src_map;
	smu->workload_map = smu_v13_0_0_workload_map;
	smu->smc_driver_if_version = SMU13_0_0_DRIVER_IF_VERSION;
	smu_v13_0_0_set_smu_mailbox_registers(smu);
}<|MERGE_RESOLUTION|>--- conflicted
+++ resolved
@@ -2561,12 +2561,6 @@
 			backend_workload_mask |= 1 << workload_type;
 	}
 
-<<<<<<< HEAD
-	/* conv PP_SMC_POWER_PROFILE* to WORKLOAD_PPLIB_*_BIT */
-	workload_type = smu_cmn_to_asic_specific_index(smu,
-						       CMN2ASIC_MAPPING_WORKLOAD,
-						       smu->power_profile_mode);
-=======
 	if (workload_mask & (1 << PP_SMC_POWER_PROFILE_CUSTOM)) {
 		if (!smu->custom_profile_params) {
 			smu->custom_profile_params =
@@ -2594,7 +2588,6 @@
 	} else if (smu->custom_profile_params) {
 		memset(smu->custom_profile_params, 0, SMU_13_0_0_CUSTOM_PARAMS_SIZE);
 	}
->>>>>>> a6ad5510
 
 	ret = smu_cmn_send_smc_msg_with_param(smu,
 					      SMU_MSG_SetWorkloadMask,
