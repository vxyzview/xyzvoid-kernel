--- conflicted
+++ resolved
@@ -1197,11 +1197,7 @@
 	case METRICS_AVERAGE_VCNACTIVITY:
 		*value = metrics->AverageUvdActivity / 100;
 		break;
-<<<<<<< HEAD
-	case METRICS_AVERAGE_SOCKETPOWER:
-=======
 	case METRICS_CURR_SOCKETPOWER:
->>>>>>> 98817289
 		if (((adev->ip_versions[MP1_HWIP][0] == IP_VERSION(12, 0, 1)) && (adev->pm.fw_version >= 0x40000f)) ||
 		((adev->ip_versions[MP1_HWIP][0] == IP_VERSION(12, 0, 0)) && (adev->pm.fw_version >= 0x373200)))
 			*value = metrics->CurrentSocketPower << 8;
