--- conflicted
+++ resolved
@@ -1806,17 +1806,10 @@
 {
 	u32 backend_workload_mask = 0;
 	int ret, idx = -1, i;
-<<<<<<< HEAD
 
 	smu_cmn_get_backend_workload_mask(smu, workload_mask,
 					  &backend_workload_mask);
 
-=======
-
-	smu_cmn_get_backend_workload_mask(smu, workload_mask,
-					  &backend_workload_mask);
-
->>>>>>> 4e3ac415
 	/* disable deep sleep if compute is enabled */
 	if (workload_mask & (1 << PP_SMC_POWER_PROFILE_COMPUTE))
 		smu_v14_0_deep_sleep_control(smu, false);
