/*
 * Copyright 2019 Advanced Micro Devices, Inc.
 *
 * Permission is hereby granted, free of charge, to any person obtaining a
 * copy of this software and associated documentation files (the "Software"),
 * to deal in the Software without restriction, including without limitation
 * the rights to use, copy, modify, merge, publish, distribute, sublicense,
 * and/or sell copies of the Software, and to permit persons to whom the
 * Software is furnished to do so, subject to the following conditions:
 *
 * The above copyright notice and this permission notice shall be included in
 * all copies or substantial portions of the Software.
 *
 * THE SOFTWARE IS PROVIDED "AS IS", WITHOUT WARRANTY OF ANY KIND, EXPRESS OR
 * IMPLIED, INCLUDING BUT NOT LIMITED TO THE WARRANTIES OF MERCHANTABILITY,
 * FITNESS FOR A PARTICULAR PURPOSE AND NONINFRINGEMENT.  IN NO EVENT SHALL
 * THE COPYRIGHT HOLDER(S) OR AUTHOR(S) BE LIABLE FOR ANY CLAIM, DAMAGES OR
 * OTHER LIABILITY, WHETHER IN AN ACTION OF CONTRACT, TORT OR OTHERWISE,
 * ARISING FROM, OUT OF OR IN CONNECTION WITH THE SOFTWARE OR THE USE OR
 * OTHER DEALINGS IN THE SOFTWARE.
 *
 */

#define SWSMU_CODE_LAYER_L2

#include <linux/firmware.h>
#include "amdgpu.h"
#include "amdgpu_dpm.h"
#include "amdgpu_smu.h"
#include "atomfirmware.h"
#include "amdgpu_atomfirmware.h"
#include "amdgpu_atombios.h"
#include "smu_v11_0.h"
#include "smu11_driver_if_arcturus.h"
#include "soc15_common.h"
#include "atom.h"
#include "arcturus_ppt.h"
#include "smu_v11_0_pptable.h"
#include "arcturus_ppsmc.h"
#include "nbio/nbio_7_4_offset.h"
#include "nbio/nbio_7_4_sh_mask.h"
#include "thm/thm_11_0_2_offset.h"
#include "thm/thm_11_0_2_sh_mask.h"
#include "amdgpu_xgmi.h"
#include <linux/i2c.h>
#include <linux/pci.h>
#include "amdgpu_ras.h"
#include "smu_cmn.h"

/*
 * DO NOT use these for err/warn/info/debug messages.
 * Use dev_err, dev_warn, dev_info and dev_dbg instead.
 * They are more MGPU friendly.
 */
#undef pr_err
#undef pr_warn
#undef pr_info
#undef pr_debug

#define ARCTURUS_FEA_MAP(smu_feature, arcturus_feature) \
	[smu_feature] = {1, (arcturus_feature)}

#define SMU_FEATURES_LOW_MASK        0x00000000FFFFFFFF
#define SMU_FEATURES_LOW_SHIFT       0
#define SMU_FEATURES_HIGH_MASK       0xFFFFFFFF00000000
#define SMU_FEATURES_HIGH_SHIFT      32

#define SMC_DPM_FEATURE ( \
	FEATURE_DPM_PREFETCHER_MASK | \
	FEATURE_DPM_GFXCLK_MASK | \
	FEATURE_DPM_UCLK_MASK | \
	FEATURE_DPM_SOCCLK_MASK | \
	FEATURE_DPM_MP0CLK_MASK | \
	FEATURE_DPM_FCLK_MASK | \
	FEATURE_DPM_XGMI_MASK)

/* possible frequency drift (1Mhz) */
#define EPSILON				1

#define smnPCIE_ESM_CTRL			0x111003D0

#define mmCG_FDO_CTRL0_ARCT			0x8B
#define mmCG_FDO_CTRL0_ARCT_BASE_IDX		0

#define mmCG_FDO_CTRL1_ARCT			0x8C
#define mmCG_FDO_CTRL1_ARCT_BASE_IDX		0

#define mmCG_FDO_CTRL2_ARCT			0x8D
#define mmCG_FDO_CTRL2_ARCT_BASE_IDX		0

#define mmCG_TACH_CTRL_ARCT			0x8E
#define mmCG_TACH_CTRL_ARCT_BASE_IDX		0

#define mmCG_TACH_STATUS_ARCT			0x8F
#define mmCG_TACH_STATUS_ARCT_BASE_IDX		0

#define mmCG_THERMAL_STATUS_ARCT		0x90
#define mmCG_THERMAL_STATUS_ARCT_BASE_IDX	0

static const struct cmn2asic_msg_mapping arcturus_message_map[SMU_MSG_MAX_COUNT] = {
	MSG_MAP(TestMessage,			     PPSMC_MSG_TestMessage,			0),
	MSG_MAP(GetSmuVersion,			     PPSMC_MSG_GetSmuVersion,			1),
	MSG_MAP(GetDriverIfVersion,		     PPSMC_MSG_GetDriverIfVersion,		1),
	MSG_MAP(SetAllowedFeaturesMaskLow,	     PPSMC_MSG_SetAllowedFeaturesMaskLow,	0),
	MSG_MAP(SetAllowedFeaturesMaskHigh,	     PPSMC_MSG_SetAllowedFeaturesMaskHigh,	0),
	MSG_MAP(EnableAllSmuFeatures,		     PPSMC_MSG_EnableAllSmuFeatures,		0),
	MSG_MAP(DisableAllSmuFeatures,		     PPSMC_MSG_DisableAllSmuFeatures,		0),
	MSG_MAP(EnableSmuFeaturesLow,		     PPSMC_MSG_EnableSmuFeaturesLow,		1),
	MSG_MAP(EnableSmuFeaturesHigh,		     PPSMC_MSG_EnableSmuFeaturesHigh,		1),
	MSG_MAP(DisableSmuFeaturesLow,		     PPSMC_MSG_DisableSmuFeaturesLow,		0),
	MSG_MAP(DisableSmuFeaturesHigh,		     PPSMC_MSG_DisableSmuFeaturesHigh,		0),
	MSG_MAP(GetEnabledSmuFeaturesLow,	     PPSMC_MSG_GetEnabledSmuFeaturesLow,	0),
	MSG_MAP(GetEnabledSmuFeaturesHigh,	     PPSMC_MSG_GetEnabledSmuFeaturesHigh,	0),
	MSG_MAP(SetDriverDramAddrHigh,		     PPSMC_MSG_SetDriverDramAddrHigh,		1),
	MSG_MAP(SetDriverDramAddrLow,		     PPSMC_MSG_SetDriverDramAddrLow,		1),
	MSG_MAP(SetToolsDramAddrHigh,		     PPSMC_MSG_SetToolsDramAddrHigh,		0),
	MSG_MAP(SetToolsDramAddrLow,		     PPSMC_MSG_SetToolsDramAddrLow,		0),
	MSG_MAP(TransferTableSmu2Dram,		     PPSMC_MSG_TransferTableSmu2Dram,		1),
	MSG_MAP(TransferTableDram2Smu,		     PPSMC_MSG_TransferTableDram2Smu,		0),
	MSG_MAP(UseDefaultPPTable,		     PPSMC_MSG_UseDefaultPPTable,		0),
	MSG_MAP(UseBackupPPTable,		     PPSMC_MSG_UseBackupPPTable,		0),
	MSG_MAP(SetSystemVirtualDramAddrHigh,	     PPSMC_MSG_SetSystemVirtualDramAddrHigh,	0),
	MSG_MAP(SetSystemVirtualDramAddrLow,	     PPSMC_MSG_SetSystemVirtualDramAddrLow,	0),
	MSG_MAP(EnterBaco,			     PPSMC_MSG_EnterBaco,			0),
	MSG_MAP(ExitBaco,			     PPSMC_MSG_ExitBaco,			0),
	MSG_MAP(ArmD3,				     PPSMC_MSG_ArmD3,				0),
	MSG_MAP(SetSoftMinByFreq,		     PPSMC_MSG_SetSoftMinByFreq,		0),
	MSG_MAP(SetSoftMaxByFreq,		     PPSMC_MSG_SetSoftMaxByFreq,		0),
	MSG_MAP(SetHardMinByFreq,		     PPSMC_MSG_SetHardMinByFreq,		0),
	MSG_MAP(SetHardMaxByFreq,		     PPSMC_MSG_SetHardMaxByFreq,		0),
	MSG_MAP(GetMinDpmFreq,			     PPSMC_MSG_GetMinDpmFreq,			0),
	MSG_MAP(GetMaxDpmFreq,			     PPSMC_MSG_GetMaxDpmFreq,			0),
	MSG_MAP(GetDpmFreqByIndex,		     PPSMC_MSG_GetDpmFreqByIndex,		1),
	MSG_MAP(SetWorkloadMask,		     PPSMC_MSG_SetWorkloadMask,			1),
	MSG_MAP(SetDfSwitchType,		     PPSMC_MSG_SetDfSwitchType,			0),
	MSG_MAP(GetVoltageByDpm,		     PPSMC_MSG_GetVoltageByDpm,			0),
	MSG_MAP(GetVoltageByDpmOverdrive,	     PPSMC_MSG_GetVoltageByDpmOverdrive,	0),
	MSG_MAP(SetPptLimit,			     PPSMC_MSG_SetPptLimit,			0),
	MSG_MAP(GetPptLimit,			     PPSMC_MSG_GetPptLimit,			1),
	MSG_MAP(PowerUpVcn0,			     PPSMC_MSG_PowerUpVcn0,			0),
	MSG_MAP(PowerDownVcn0,			     PPSMC_MSG_PowerDownVcn0,			0),
	MSG_MAP(PowerUpVcn1,			     PPSMC_MSG_PowerUpVcn1,			0),
	MSG_MAP(PowerDownVcn1,			     PPSMC_MSG_PowerDownVcn1,			0),
	MSG_MAP(PrepareMp1ForUnload,		     PPSMC_MSG_PrepareMp1ForUnload,		0),
	MSG_MAP(PrepareMp1ForReset,		     PPSMC_MSG_PrepareMp1ForReset,		0),
	MSG_MAP(PrepareMp1ForShutdown,		     PPSMC_MSG_PrepareMp1ForShutdown,		0),
	MSG_MAP(SoftReset,			     PPSMC_MSG_SoftReset,			0),
	MSG_MAP(RunAfllBtc,			     PPSMC_MSG_RunAfllBtc,			0),
	MSG_MAP(RunDcBtc,			     PPSMC_MSG_RunDcBtc,			0),
	MSG_MAP(DramLogSetDramAddrHigh,		     PPSMC_MSG_DramLogSetDramAddrHigh,		0),
	MSG_MAP(DramLogSetDramAddrLow,		     PPSMC_MSG_DramLogSetDramAddrLow,		0),
	MSG_MAP(DramLogSetDramSize,		     PPSMC_MSG_DramLogSetDramSize,		0),
	MSG_MAP(GetDebugData,			     PPSMC_MSG_GetDebugData,			0),
	MSG_MAP(WaflTest,			     PPSMC_MSG_WaflTest,			0),
	MSG_MAP(SetXgmiMode,			     PPSMC_MSG_SetXgmiMode,			0),
	MSG_MAP(SetMemoryChannelEnable,		     PPSMC_MSG_SetMemoryChannelEnable,		0),
	MSG_MAP(DFCstateControl,		     PPSMC_MSG_DFCstateControl,			0),
	MSG_MAP(GmiPwrDnControl,		     PPSMC_MSG_GmiPwrDnControl,			0),
	MSG_MAP(ReadSerialNumTop32,		     PPSMC_MSG_ReadSerialNumTop32,		1),
	MSG_MAP(ReadSerialNumBottom32,		     PPSMC_MSG_ReadSerialNumBottom32,		1),
	MSG_MAP(LightSBR,			     PPSMC_MSG_LightSBR,			0),
};

static const struct cmn2asic_mapping arcturus_clk_map[SMU_CLK_COUNT] = {
	CLK_MAP(GFXCLK, PPCLK_GFXCLK),
	CLK_MAP(SCLK,	PPCLK_GFXCLK),
	CLK_MAP(SOCCLK, PPCLK_SOCCLK),
	CLK_MAP(FCLK, PPCLK_FCLK),
	CLK_MAP(UCLK, PPCLK_UCLK),
	CLK_MAP(MCLK, PPCLK_UCLK),
	CLK_MAP(DCLK, PPCLK_DCLK),
	CLK_MAP(VCLK, PPCLK_VCLK),
};

static const struct cmn2asic_mapping arcturus_feature_mask_map[SMU_FEATURE_COUNT] = {
	FEA_MAP(DPM_PREFETCHER),
	FEA_MAP(DPM_GFXCLK),
	FEA_MAP(DPM_UCLK),
	FEA_MAP(DPM_SOCCLK),
	FEA_MAP(DPM_FCLK),
	FEA_MAP(DPM_MP0CLK),
	FEA_MAP(DPM_XGMI),
	FEA_MAP(DS_GFXCLK),
	FEA_MAP(DS_SOCCLK),
	FEA_MAP(DS_LCLK),
	FEA_MAP(DS_FCLK),
	FEA_MAP(DS_UCLK),
	FEA_MAP(GFX_ULV),
	ARCTURUS_FEA_MAP(SMU_FEATURE_VCN_DPM_BIT, FEATURE_DPM_VCN_BIT),
	FEA_MAP(RSMU_SMN_CG),
	FEA_MAP(WAFL_CG),
	FEA_MAP(PPT),
	FEA_MAP(TDC),
	FEA_MAP(APCC_PLUS),
	FEA_MAP(VR0HOT),
	FEA_MAP(VR1HOT),
	FEA_MAP(FW_CTF),
	FEA_MAP(FAN_CONTROL),
	FEA_MAP(THERMAL),
	FEA_MAP(OUT_OF_BAND_MONITOR),
	FEA_MAP(TEMP_DEPENDENT_VMIN),
};

static const struct cmn2asic_mapping arcturus_table_map[SMU_TABLE_COUNT] = {
	TAB_MAP(PPTABLE),
	TAB_MAP(AVFS),
	TAB_MAP(AVFS_PSM_DEBUG),
	TAB_MAP(AVFS_FUSE_OVERRIDE),
	TAB_MAP(PMSTATUSLOG),
	TAB_MAP(SMU_METRICS),
	TAB_MAP(DRIVER_SMU_CONFIG),
	TAB_MAP(OVERDRIVE),
	TAB_MAP(I2C_COMMANDS),
	TAB_MAP(ACTIVITY_MONITOR_COEFF),
};

static const struct cmn2asic_mapping arcturus_pwr_src_map[SMU_POWER_SOURCE_COUNT] = {
	PWR_MAP(AC),
	PWR_MAP(DC),
};

static const struct cmn2asic_mapping arcturus_workload_map[PP_SMC_POWER_PROFILE_COUNT] = {
	WORKLOAD_MAP(PP_SMC_POWER_PROFILE_BOOTUP_DEFAULT,	WORKLOAD_PPLIB_DEFAULT_BIT),
	WORKLOAD_MAP(PP_SMC_POWER_PROFILE_POWERSAVING,		WORKLOAD_PPLIB_POWER_SAVING_BIT),
	WORKLOAD_MAP(PP_SMC_POWER_PROFILE_VIDEO,		WORKLOAD_PPLIB_VIDEO_BIT),
	WORKLOAD_MAP(PP_SMC_POWER_PROFILE_COMPUTE,		WORKLOAD_PPLIB_COMPUTE_BIT),
	WORKLOAD_MAP(PP_SMC_POWER_PROFILE_CUSTOM,		WORKLOAD_PPLIB_CUSTOM_BIT),
};

static const uint8_t arcturus_throttler_map[] = {
	[THROTTLER_TEMP_EDGE_BIT]	= (SMU_THROTTLER_TEMP_EDGE_BIT),
	[THROTTLER_TEMP_HOTSPOT_BIT]	= (SMU_THROTTLER_TEMP_HOTSPOT_BIT),
	[THROTTLER_TEMP_MEM_BIT]	= (SMU_THROTTLER_TEMP_MEM_BIT),
	[THROTTLER_TEMP_VR_GFX_BIT]	= (SMU_THROTTLER_TEMP_VR_GFX_BIT),
	[THROTTLER_TEMP_VR_MEM_BIT]	= (SMU_THROTTLER_TEMP_VR_MEM0_BIT),
	[THROTTLER_TEMP_VR_SOC_BIT]	= (SMU_THROTTLER_TEMP_VR_SOC_BIT),
	[THROTTLER_TDC_GFX_BIT]		= (SMU_THROTTLER_TDC_GFX_BIT),
	[THROTTLER_TDC_SOC_BIT]		= (SMU_THROTTLER_TDC_SOC_BIT),
	[THROTTLER_PPT0_BIT]		= (SMU_THROTTLER_PPT0_BIT),
	[THROTTLER_PPT1_BIT]		= (SMU_THROTTLER_PPT1_BIT),
	[THROTTLER_PPT2_BIT]		= (SMU_THROTTLER_PPT2_BIT),
	[THROTTLER_PPT3_BIT]		= (SMU_THROTTLER_PPT3_BIT),
	[THROTTLER_PPM_BIT]		= (SMU_THROTTLER_PPM_BIT),
	[THROTTLER_FIT_BIT]		= (SMU_THROTTLER_FIT_BIT),
	[THROTTLER_APCC_BIT]		= (SMU_THROTTLER_APCC_BIT),
	[THROTTLER_VRHOT0_BIT]		= (SMU_THROTTLER_VRHOT0_BIT),
	[THROTTLER_VRHOT1_BIT]		= (SMU_THROTTLER_VRHOT1_BIT),
};

static int arcturus_tables_init(struct smu_context *smu)
{
	struct smu_table_context *smu_table = &smu->smu_table;
	struct smu_table *tables = smu_table->tables;

	SMU_TABLE_INIT(tables, SMU_TABLE_PPTABLE, sizeof(PPTable_t),
		       PAGE_SIZE, AMDGPU_GEM_DOMAIN_VRAM);

	SMU_TABLE_INIT(tables, SMU_TABLE_PMSTATUSLOG, SMU11_TOOL_SIZE,
		       PAGE_SIZE, AMDGPU_GEM_DOMAIN_VRAM);

	SMU_TABLE_INIT(tables, SMU_TABLE_SMU_METRICS, sizeof(SmuMetrics_t),
		       PAGE_SIZE, AMDGPU_GEM_DOMAIN_VRAM);

	SMU_TABLE_INIT(tables, SMU_TABLE_I2C_COMMANDS, sizeof(SwI2cRequest_t),
			       PAGE_SIZE, AMDGPU_GEM_DOMAIN_VRAM);

	SMU_TABLE_INIT(tables, SMU_TABLE_ACTIVITY_MONITOR_COEFF,
		       sizeof(DpmActivityMonitorCoeffInt_t), PAGE_SIZE,
		       AMDGPU_GEM_DOMAIN_VRAM);

	smu_table->metrics_table = kzalloc(sizeof(SmuMetrics_t), GFP_KERNEL);
	if (!smu_table->metrics_table)
		return -ENOMEM;
	smu_table->metrics_time = 0;

	smu_table->gpu_metrics_table_size = sizeof(struct gpu_metrics_v1_3);
	smu_table->gpu_metrics_table = kzalloc(smu_table->gpu_metrics_table_size, GFP_KERNEL);
	if (!smu_table->gpu_metrics_table) {
		kfree(smu_table->metrics_table);
		return -ENOMEM;
	}

	return 0;
}

static int arcturus_allocate_dpm_context(struct smu_context *smu)
{
	struct smu_dpm_context *smu_dpm = &smu->smu_dpm;

	smu_dpm->dpm_context = kzalloc(sizeof(struct smu_11_0_dpm_context),
				       GFP_KERNEL);
	if (!smu_dpm->dpm_context)
		return -ENOMEM;
	smu_dpm->dpm_context_size = sizeof(struct smu_11_0_dpm_context);

	return 0;
}

static int arcturus_init_smc_tables(struct smu_context *smu)
{
	int ret = 0;

	ret = arcturus_tables_init(smu);
	if (ret)
		return ret;

	ret = arcturus_allocate_dpm_context(smu);
	if (ret)
		return ret;

	return smu_v11_0_init_smc_tables(smu);
}

static int
arcturus_get_allowed_feature_mask(struct smu_context *smu,
				  uint32_t *feature_mask, uint32_t num)
{
	if (num > 2)
		return -EINVAL;

	/* pptable will handle the features to enable */
	memset(feature_mask, 0xFF, sizeof(uint32_t) * num);

	return 0;
}

static int arcturus_set_default_dpm_table(struct smu_context *smu)
{
	struct smu_11_0_dpm_context *dpm_context = smu->smu_dpm.dpm_context;
	PPTable_t *driver_ppt = smu->smu_table.driver_pptable;
	struct smu_11_0_dpm_table *dpm_table = NULL;
	int ret = 0;

	/* socclk dpm table setup */
	dpm_table = &dpm_context->dpm_tables.soc_table;
	if (smu_cmn_feature_is_enabled(smu, SMU_FEATURE_DPM_SOCCLK_BIT)) {
		ret = smu_v11_0_set_single_dpm_table(smu,
						     SMU_SOCCLK,
						     dpm_table);
		if (ret)
			return ret;
		dpm_table->is_fine_grained =
			!driver_ppt->DpmDescriptor[PPCLK_SOCCLK].SnapToDiscrete;
	} else {
		dpm_table->count = 1;
		dpm_table->dpm_levels[0].value = smu->smu_table.boot_values.socclk / 100;
		dpm_table->dpm_levels[0].enabled = true;
		dpm_table->min = dpm_table->dpm_levels[0].value;
		dpm_table->max = dpm_table->dpm_levels[0].value;
	}

	/* gfxclk dpm table setup */
	dpm_table = &dpm_context->dpm_tables.gfx_table;
	if (smu_cmn_feature_is_enabled(smu, SMU_FEATURE_DPM_GFXCLK_BIT)) {
		ret = smu_v11_0_set_single_dpm_table(smu,
						     SMU_GFXCLK,
						     dpm_table);
		if (ret)
			return ret;
		dpm_table->is_fine_grained =
			!driver_ppt->DpmDescriptor[PPCLK_GFXCLK].SnapToDiscrete;
	} else {
		dpm_table->count = 1;
		dpm_table->dpm_levels[0].value = smu->smu_table.boot_values.gfxclk / 100;
		dpm_table->dpm_levels[0].enabled = true;
		dpm_table->min = dpm_table->dpm_levels[0].value;
		dpm_table->max = dpm_table->dpm_levels[0].value;
	}

	/* memclk dpm table setup */
	dpm_table = &dpm_context->dpm_tables.uclk_table;
	if (smu_cmn_feature_is_enabled(smu, SMU_FEATURE_DPM_UCLK_BIT)) {
		ret = smu_v11_0_set_single_dpm_table(smu,
						     SMU_UCLK,
						     dpm_table);
		if (ret)
			return ret;
		dpm_table->is_fine_grained =
			!driver_ppt->DpmDescriptor[PPCLK_UCLK].SnapToDiscrete;
	} else {
		dpm_table->count = 1;
		dpm_table->dpm_levels[0].value = smu->smu_table.boot_values.uclk / 100;
		dpm_table->dpm_levels[0].enabled = true;
		dpm_table->min = dpm_table->dpm_levels[0].value;
		dpm_table->max = dpm_table->dpm_levels[0].value;
	}

	/* fclk dpm table setup */
	dpm_table = &dpm_context->dpm_tables.fclk_table;
	if (smu_cmn_feature_is_enabled(smu, SMU_FEATURE_DPM_FCLK_BIT)) {
		ret = smu_v11_0_set_single_dpm_table(smu,
						     SMU_FCLK,
						     dpm_table);
		if (ret)
			return ret;
		dpm_table->is_fine_grained =
			!driver_ppt->DpmDescriptor[PPCLK_FCLK].SnapToDiscrete;
	} else {
		dpm_table->count = 1;
		dpm_table->dpm_levels[0].value = smu->smu_table.boot_values.fclk / 100;
		dpm_table->dpm_levels[0].enabled = true;
		dpm_table->min = dpm_table->dpm_levels[0].value;
		dpm_table->max = dpm_table->dpm_levels[0].value;
	}

	return 0;
}

static void arcturus_check_bxco_support(struct smu_context *smu)
{
	struct smu_table_context *table_context = &smu->smu_table;
	struct smu_11_0_powerplay_table *powerplay_table =
		table_context->power_play_table;
	struct smu_baco_context *smu_baco = &smu->smu_baco;
	struct amdgpu_device *adev = smu->adev;
	uint32_t val;

	if (powerplay_table->platform_caps & SMU_11_0_PP_PLATFORM_CAP_BACO ||
	    powerplay_table->platform_caps & SMU_11_0_PP_PLATFORM_CAP_MACO) {
		val = RREG32_SOC15(NBIO, 0, mmRCC_BIF_STRAP0);
		smu_baco->platform_support =
			(val & RCC_BIF_STRAP0__STRAP_PX_CAPABLE_MASK) ? true :
									false;
	}
}

static void arcturus_check_fan_support(struct smu_context *smu)
{
	struct smu_table_context *table_context = &smu->smu_table;
	PPTable_t *pptable = table_context->driver_pptable;

	/* No sort of fan control possible if PPTable has it disabled */
	smu->adev->pm.no_fan =
		!(pptable->FeaturesToRun[0] & FEATURE_FAN_CONTROL_MASK);
	if (smu->adev->pm.no_fan)
		dev_info_once(smu->adev->dev,
			      "PMFW based fan control disabled");
}

static int arcturus_check_powerplay_table(struct smu_context *smu)
{
	struct smu_table_context *table_context = &smu->smu_table;
	struct smu_11_0_powerplay_table *powerplay_table =
		table_context->power_play_table;

	arcturus_check_bxco_support(smu);
	arcturus_check_fan_support(smu);

	table_context->thermal_controller_type =
		powerplay_table->thermal_controller_type;

	return 0;
}

static int arcturus_store_powerplay_table(struct smu_context *smu)
{
	struct smu_table_context *table_context = &smu->smu_table;
	struct smu_11_0_powerplay_table *powerplay_table =
		table_context->power_play_table;

	memcpy(table_context->driver_pptable, &powerplay_table->smc_pptable,
	       sizeof(PPTable_t));

	return 0;
}

static int arcturus_append_powerplay_table(struct smu_context *smu)
{
	struct smu_table_context *table_context = &smu->smu_table;
	PPTable_t *smc_pptable = table_context->driver_pptable;
	struct atom_smc_dpm_info_v4_6 *smc_dpm_table;
	int index, ret;

	index = get_index_into_master_table(atom_master_list_of_data_tables_v2_1,
					   smc_dpm_info);

	ret = amdgpu_atombios_get_data_table(smu->adev, index, NULL, NULL, NULL,
				      (uint8_t **)&smc_dpm_table);
	if (ret)
		return ret;

	dev_info(smu->adev->dev, "smc_dpm_info table revision(format.content): %d.%d\n",
			smc_dpm_table->table_header.format_revision,
			smc_dpm_table->table_header.content_revision);

	if ((smc_dpm_table->table_header.format_revision == 4) &&
	    (smc_dpm_table->table_header.content_revision == 6))
		smu_memcpy_trailing(smc_pptable, MaxVoltageStepGfx, BoardReserved,
				    smc_dpm_table, maxvoltagestepgfx);
	return 0;
}

static int arcturus_setup_pptable(struct smu_context *smu)
{
	int ret = 0;

	ret = smu_v11_0_setup_pptable(smu);
	if (ret)
		return ret;

	ret = arcturus_store_powerplay_table(smu);
	if (ret)
		return ret;

	ret = arcturus_append_powerplay_table(smu);
	if (ret)
		return ret;

	ret = arcturus_check_powerplay_table(smu);
	if (ret)
		return ret;

	return ret;
}

static int arcturus_run_btc(struct smu_context *smu)
{
	int ret = 0;

	ret = smu_cmn_send_smc_msg(smu, SMU_MSG_RunAfllBtc, NULL);
	if (ret) {
		dev_err(smu->adev->dev, "RunAfllBtc failed!\n");
		return ret;
	}

	return smu_cmn_send_smc_msg(smu, SMU_MSG_RunDcBtc, NULL);
}

static int arcturus_populate_umd_state_clk(struct smu_context *smu)
{
	struct smu_11_0_dpm_context *dpm_context =
				smu->smu_dpm.dpm_context;
	struct smu_11_0_dpm_table *gfx_table =
				&dpm_context->dpm_tables.gfx_table;
	struct smu_11_0_dpm_table *mem_table =
				&dpm_context->dpm_tables.uclk_table;
	struct smu_11_0_dpm_table *soc_table =
				&dpm_context->dpm_tables.soc_table;
	struct smu_umd_pstate_table *pstate_table =
				&smu->pstate_table;

	pstate_table->gfxclk_pstate.min = gfx_table->min;
	pstate_table->gfxclk_pstate.peak = gfx_table->max;

	pstate_table->uclk_pstate.min = mem_table->min;
	pstate_table->uclk_pstate.peak = mem_table->max;

	pstate_table->socclk_pstate.min = soc_table->min;
	pstate_table->socclk_pstate.peak = soc_table->max;

	if (gfx_table->count > ARCTURUS_UMD_PSTATE_GFXCLK_LEVEL &&
	    mem_table->count > ARCTURUS_UMD_PSTATE_MCLK_LEVEL &&
	    soc_table->count > ARCTURUS_UMD_PSTATE_SOCCLK_LEVEL) {
		pstate_table->gfxclk_pstate.standard =
			gfx_table->dpm_levels[ARCTURUS_UMD_PSTATE_GFXCLK_LEVEL].value;
		pstate_table->uclk_pstate.standard =
			mem_table->dpm_levels[ARCTURUS_UMD_PSTATE_MCLK_LEVEL].value;
		pstate_table->socclk_pstate.standard =
			soc_table->dpm_levels[ARCTURUS_UMD_PSTATE_SOCCLK_LEVEL].value;
	} else {
		pstate_table->gfxclk_pstate.standard =
			pstate_table->gfxclk_pstate.min;
		pstate_table->uclk_pstate.standard =
			pstate_table->uclk_pstate.min;
		pstate_table->socclk_pstate.standard =
			pstate_table->socclk_pstate.min;
	}

	return 0;
}

static void arcturus_get_clk_table(struct smu_context *smu,
				   struct pp_clock_levels_with_latency *clocks,
				   struct smu_11_0_dpm_table *dpm_table)
{
	uint32_t i;

	clocks->num_levels = min_t(uint32_t,
				   dpm_table->count,
				   (uint32_t)PP_MAX_CLOCK_LEVELS);

	for (i = 0; i < clocks->num_levels; i++) {
		clocks->data[i].clocks_in_khz =
			dpm_table->dpm_levels[i].value * 1000;
		clocks->data[i].latency_in_us = 0;
	}
}

static int arcturus_freqs_in_same_level(int32_t frequency1,
					int32_t frequency2)
{
	return (abs(frequency1 - frequency2) <= EPSILON);
}

static int arcturus_get_smu_metrics_data(struct smu_context *smu,
					 MetricsMember_t member,
					 uint32_t *value)
{
	struct smu_table_context *smu_table = &smu->smu_table;
	SmuMetrics_t *metrics = (SmuMetrics_t *)smu_table->metrics_table;
	int ret = 0;

	ret = smu_cmn_get_metrics_table(smu,
					NULL,
					false);
	if (ret)
		return ret;

	switch (member) {
	case METRICS_CURR_GFXCLK:
		*value = metrics->CurrClock[PPCLK_GFXCLK];
		break;
	case METRICS_CURR_SOCCLK:
		*value = metrics->CurrClock[PPCLK_SOCCLK];
		break;
	case METRICS_CURR_UCLK:
		*value = metrics->CurrClock[PPCLK_UCLK];
		break;
	case METRICS_CURR_VCLK:
		*value = metrics->CurrClock[PPCLK_VCLK];
		break;
	case METRICS_CURR_DCLK:
		*value = metrics->CurrClock[PPCLK_DCLK];
		break;
	case METRICS_CURR_FCLK:
		*value = metrics->CurrClock[PPCLK_FCLK];
		break;
	case METRICS_AVERAGE_GFXCLK:
		*value = metrics->AverageGfxclkFrequency;
		break;
	case METRICS_AVERAGE_SOCCLK:
		*value = metrics->AverageSocclkFrequency;
		break;
	case METRICS_AVERAGE_UCLK:
		*value = metrics->AverageUclkFrequency;
		break;
	case METRICS_AVERAGE_VCLK:
		*value = metrics->AverageVclkFrequency;
		break;
	case METRICS_AVERAGE_DCLK:
		*value = metrics->AverageDclkFrequency;
		break;
	case METRICS_AVERAGE_GFXACTIVITY:
		*value = metrics->AverageGfxActivity;
		break;
	case METRICS_AVERAGE_MEMACTIVITY:
		*value = metrics->AverageUclkActivity;
		break;
	case METRICS_AVERAGE_VCNACTIVITY:
		*value = metrics->VcnActivityPercentage;
		break;
	case METRICS_AVERAGE_SOCKETPOWER:
		*value = metrics->AverageSocketPower << 8;
		break;
	case METRICS_TEMPERATURE_EDGE:
		*value = metrics->TemperatureEdge *
			SMU_TEMPERATURE_UNITS_PER_CENTIGRADES;
		break;
	case METRICS_TEMPERATURE_HOTSPOT:
		*value = metrics->TemperatureHotspot *
			SMU_TEMPERATURE_UNITS_PER_CENTIGRADES;
		break;
	case METRICS_TEMPERATURE_MEM:
		*value = metrics->TemperatureHBM *
			SMU_TEMPERATURE_UNITS_PER_CENTIGRADES;
		break;
	case METRICS_TEMPERATURE_VRGFX:
		*value = metrics->TemperatureVrGfx *
			SMU_TEMPERATURE_UNITS_PER_CENTIGRADES;
		break;
	case METRICS_TEMPERATURE_VRSOC:
		*value = metrics->TemperatureVrSoc *
			SMU_TEMPERATURE_UNITS_PER_CENTIGRADES;
		break;
	case METRICS_TEMPERATURE_VRMEM:
		*value = metrics->TemperatureVrMem *
			SMU_TEMPERATURE_UNITS_PER_CENTIGRADES;
		break;
	case METRICS_THROTTLER_STATUS:
		*value = metrics->ThrottlerStatus;
		break;
	case METRICS_CURR_FANSPEED:
		*value = metrics->CurrFanSpeed;
		break;
	default:
		*value = UINT_MAX;
		break;
	}

	return ret;
}

static int arcturus_get_current_clk_freq_by_table(struct smu_context *smu,
				       enum smu_clk_type clk_type,
				       uint32_t *value)
{
	MetricsMember_t member_type;
	int clk_id = 0;

	if (!value)
		return -EINVAL;

	clk_id = smu_cmn_to_asic_specific_index(smu,
						CMN2ASIC_MAPPING_CLK,
						clk_type);
	if (clk_id < 0)
		return -EINVAL;

	switch (clk_id) {
	case PPCLK_GFXCLK:
		/*
		 * CurrClock[clk_id] can provide accurate
		 *   output only when the dpm feature is enabled.
		 * We can use Average_* for dpm disabled case.
		 *   But this is available for gfxclk/uclk/socclk/vclk/dclk.
		 */
		if (smu_cmn_feature_is_enabled(smu, SMU_FEATURE_DPM_GFXCLK_BIT))
			member_type = METRICS_CURR_GFXCLK;
		else
			member_type = METRICS_AVERAGE_GFXCLK;
		break;
	case PPCLK_UCLK:
		if (smu_cmn_feature_is_enabled(smu, SMU_FEATURE_DPM_UCLK_BIT))
			member_type = METRICS_CURR_UCLK;
		else
			member_type = METRICS_AVERAGE_UCLK;
		break;
	case PPCLK_SOCCLK:
		if (smu_cmn_feature_is_enabled(smu, SMU_FEATURE_DPM_SOCCLK_BIT))
			member_type = METRICS_CURR_SOCCLK;
		else
			member_type = METRICS_AVERAGE_SOCCLK;
		break;
	case PPCLK_VCLK:
		if (smu_cmn_feature_is_enabled(smu, SMU_FEATURE_VCN_DPM_BIT))
			member_type = METRICS_CURR_VCLK;
		else
			member_type = METRICS_AVERAGE_VCLK;
		break;
	case PPCLK_DCLK:
		if (smu_cmn_feature_is_enabled(smu, SMU_FEATURE_VCN_DPM_BIT))
			member_type = METRICS_CURR_DCLK;
		else
			member_type = METRICS_AVERAGE_DCLK;
		break;
	case PPCLK_FCLK:
		member_type = METRICS_CURR_FCLK;
		break;
	default:
		return -EINVAL;
	}

	return arcturus_get_smu_metrics_data(smu,
					     member_type,
					     value);
}

static int arcturus_emit_clk_levels(struct smu_context *smu,
				    enum smu_clk_type type, char *buf, int *offset)
{
	int ret = 0;
	struct pp_clock_levels_with_latency clocks;
	struct smu_11_0_dpm_table *single_dpm_table;
	struct smu_dpm_context *smu_dpm = &smu->smu_dpm;
	struct smu_11_0_dpm_context *dpm_context = NULL;
	uint32_t gen_speed, lane_width;
	uint32_t i, cur_value = 0;
	bool freq_match;
	unsigned int clock_mhz;
	static const char attempt_string[] = "Attempt to get current";

	if (amdgpu_ras_intr_triggered()) {
		*offset += sysfs_emit_at(buf, *offset, "unavailable\n");
		return -EBUSY;
	}

	dpm_context = smu_dpm->dpm_context;

	switch (type) {
	case SMU_SCLK:
		ret = arcturus_get_current_clk_freq_by_table(smu, SMU_GFXCLK, &cur_value);
		if (ret) {
			dev_err(smu->adev->dev, "%s gfx clk Failed!", attempt_string);
			return ret;
		}

		single_dpm_table = &(dpm_context->dpm_tables.gfx_table);
		arcturus_get_clk_table(smu, &clocks, single_dpm_table);

		break;

	case SMU_MCLK:
		ret = arcturus_get_current_clk_freq_by_table(smu, SMU_UCLK, &cur_value);
		if (ret) {
			dev_err(smu->adev->dev, "%s mclk Failed!", attempt_string);
			return ret;
		}

		single_dpm_table = &(dpm_context->dpm_tables.uclk_table);
		arcturus_get_clk_table(smu, &clocks, single_dpm_table);

		break;

	case SMU_SOCCLK:
		ret = arcturus_get_current_clk_freq_by_table(smu, SMU_SOCCLK, &cur_value);
		if (ret) {
			dev_err(smu->adev->dev, "%s socclk Failed!", attempt_string);
			return ret;
		}

		single_dpm_table = &(dpm_context->dpm_tables.soc_table);
		arcturus_get_clk_table(smu, &clocks, single_dpm_table);

		break;

	case SMU_FCLK:
		ret = arcturus_get_current_clk_freq_by_table(smu, SMU_FCLK, &cur_value);
		if (ret) {
			dev_err(smu->adev->dev, "%s fclk Failed!", attempt_string);
			return ret;
		}

		single_dpm_table = &(dpm_context->dpm_tables.fclk_table);
		arcturus_get_clk_table(smu, &clocks, single_dpm_table);

		break;

	case SMU_VCLK:
		ret = arcturus_get_current_clk_freq_by_table(smu, SMU_VCLK, &cur_value);
		if (ret) {
			dev_err(smu->adev->dev, "%s vclk Failed!", attempt_string);
			return ret;
		}

		single_dpm_table = &(dpm_context->dpm_tables.vclk_table);
		arcturus_get_clk_table(smu, &clocks, single_dpm_table);

		break;

	case SMU_DCLK:
		ret = arcturus_get_current_clk_freq_by_table(smu, SMU_DCLK, &cur_value);
		if (ret) {
			dev_err(smu->adev->dev, "%s dclk Failed!", attempt_string);
			return ret;
		}

		single_dpm_table = &(dpm_context->dpm_tables.dclk_table);
		arcturus_get_clk_table(smu, &clocks, single_dpm_table);

		break;

	case SMU_PCIE:
		gen_speed = smu_v11_0_get_current_pcie_link_speed_level(smu);
		lane_width = smu_v11_0_get_current_pcie_link_width_level(smu);
		break;

	default:
		return -EINVAL;
	}

	switch (type) {
	case SMU_SCLK:
	case SMU_MCLK:
	case SMU_SOCCLK:
	case SMU_FCLK:
	case SMU_VCLK:
	case SMU_DCLK:
		/*
		 * For DPM disabled case, there will be only one clock level.
		 * And it's safe to assume that is always the current clock.
		 */
		for (i = 0; i < clocks.num_levels; i++) {
			clock_mhz = clocks.data[i].clocks_in_khz / 1000;
			freq_match = arcturus_freqs_in_same_level(clock_mhz, cur_value);
			freq_match |= (clocks.num_levels == 1);

			*offset += sysfs_emit_at(buf, *offset, "%d: %uMhz %s\n",
				i, clock_mhz,
				freq_match ? "*" : "");
		}
		break;

	case SMU_PCIE:
		*offset += sysfs_emit_at(buf, *offset, "0: %s %s %dMhz *\n",
				(gen_speed == 0) ? "2.5GT/s," :
				(gen_speed == 1) ? "5.0GT/s," :
				(gen_speed == 2) ? "8.0GT/s," :
				(gen_speed == 3) ? "16.0GT/s," : "",
				(lane_width == 1) ? "x1" :
				(lane_width == 2) ? "x2" :
				(lane_width == 3) ? "x4" :
				(lane_width == 4) ? "x8" :
				(lane_width == 5) ? "x12" :
				(lane_width == 6) ? "x16" : "",
				smu->smu_table.boot_values.lclk / 100);
		break;

	default:
		return -EINVAL;
	}

	return 0;
}

static int arcturus_upload_dpm_level(struct smu_context *smu,
				     bool max,
				     uint32_t feature_mask,
				     uint32_t level)
{
	struct smu_11_0_dpm_context *dpm_context =
			smu->smu_dpm.dpm_context;
	uint32_t freq;
	int ret = 0;

	if (smu_cmn_feature_is_enabled(smu, SMU_FEATURE_DPM_GFXCLK_BIT) &&
	    (feature_mask & FEATURE_DPM_GFXCLK_MASK)) {
		freq = dpm_context->dpm_tables.gfx_table.dpm_levels[level].value;
		ret = smu_cmn_send_smc_msg_with_param(smu,
			(max ? SMU_MSG_SetSoftMaxByFreq : SMU_MSG_SetSoftMinByFreq),
			(PPCLK_GFXCLK << 16) | (freq & 0xffff),
			NULL);
		if (ret) {
			dev_err(smu->adev->dev, "Failed to set soft %s gfxclk !\n",
						max ? "max" : "min");
			return ret;
		}
	}

	if (smu_cmn_feature_is_enabled(smu, SMU_FEATURE_DPM_UCLK_BIT) &&
	    (feature_mask & FEATURE_DPM_UCLK_MASK)) {
		freq = dpm_context->dpm_tables.uclk_table.dpm_levels[level].value;
		ret = smu_cmn_send_smc_msg_with_param(smu,
			(max ? SMU_MSG_SetSoftMaxByFreq : SMU_MSG_SetSoftMinByFreq),
			(PPCLK_UCLK << 16) | (freq & 0xffff),
			NULL);
		if (ret) {
			dev_err(smu->adev->dev, "Failed to set soft %s memclk !\n",
						max ? "max" : "min");
			return ret;
		}
	}

	if (smu_cmn_feature_is_enabled(smu, SMU_FEATURE_DPM_SOCCLK_BIT) &&
	    (feature_mask & FEATURE_DPM_SOCCLK_MASK)) {
		freq = dpm_context->dpm_tables.soc_table.dpm_levels[level].value;
		ret = smu_cmn_send_smc_msg_with_param(smu,
			(max ? SMU_MSG_SetSoftMaxByFreq : SMU_MSG_SetSoftMinByFreq),
			(PPCLK_SOCCLK << 16) | (freq & 0xffff),
			NULL);
		if (ret) {
			dev_err(smu->adev->dev, "Failed to set soft %s socclk !\n",
						max ? "max" : "min");
			return ret;
		}
	}

	return ret;
}

static int arcturus_force_clk_levels(struct smu_context *smu,
			enum smu_clk_type type, uint32_t mask)
{
	struct smu_11_0_dpm_context *dpm_context = smu->smu_dpm.dpm_context;
	struct smu_11_0_dpm_table *single_dpm_table = NULL;
	uint32_t soft_min_level, soft_max_level;
	int ret = 0;

	if ((smu->smc_fw_version >= 0x361200) &&
	    (smu->smc_fw_version <= 0x361a00)) {
		dev_err(smu->adev->dev, "Forcing clock level is not supported with "
		       "54.18 - 54.26(included) SMU firmwares\n");
		return -EOPNOTSUPP;
	}

	soft_min_level = mask ? (ffs(mask) - 1) : 0;
	soft_max_level = mask ? (fls(mask) - 1) : 0;

	switch (type) {
	case SMU_SCLK:
		single_dpm_table = &(dpm_context->dpm_tables.gfx_table);
		if (soft_max_level >= single_dpm_table->count) {
			dev_err(smu->adev->dev, "Clock level specified %d is over max allowed %d\n",
					soft_max_level, single_dpm_table->count - 1);
			ret = -EINVAL;
			break;
		}

		ret = arcturus_upload_dpm_level(smu,
						false,
						FEATURE_DPM_GFXCLK_MASK,
						soft_min_level);
		if (ret) {
			dev_err(smu->adev->dev, "Failed to upload boot level to lowest!\n");
			break;
		}

		ret = arcturus_upload_dpm_level(smu,
						true,
						FEATURE_DPM_GFXCLK_MASK,
						soft_max_level);
		if (ret)
			dev_err(smu->adev->dev, "Failed to upload dpm max level to highest!\n");

		break;

	case SMU_MCLK:
	case SMU_SOCCLK:
	case SMU_FCLK:
		/*
		 * Should not arrive here since Arcturus does not
		 * support mclk/socclk/fclk softmin/softmax settings
		 */
		ret = -EINVAL;
		break;

	default:
		break;
	}

	return ret;
}

static int arcturus_get_thermal_temperature_range(struct smu_context *smu,
						struct smu_temperature_range *range)
{
	struct smu_table_context *table_context = &smu->smu_table;
	struct smu_11_0_powerplay_table *powerplay_table =
				table_context->power_play_table;
	PPTable_t *pptable = smu->smu_table.driver_pptable;

	if (!range)
		return -EINVAL;

	memcpy(range, &smu11_thermal_policy[0], sizeof(struct smu_temperature_range));

	range->max = pptable->TedgeLimit *
		SMU_TEMPERATURE_UNITS_PER_CENTIGRADES;
	range->edge_emergency_max = (pptable->TedgeLimit + CTF_OFFSET_EDGE) *
		SMU_TEMPERATURE_UNITS_PER_CENTIGRADES;
	range->hotspot_crit_max = pptable->ThotspotLimit *
		SMU_TEMPERATURE_UNITS_PER_CENTIGRADES;
	range->hotspot_emergency_max = (pptable->ThotspotLimit + CTF_OFFSET_HOTSPOT) *
		SMU_TEMPERATURE_UNITS_PER_CENTIGRADES;
	range->mem_crit_max = pptable->TmemLimit *
		SMU_TEMPERATURE_UNITS_PER_CENTIGRADES;
	range->mem_emergency_max = (pptable->TmemLimit + CTF_OFFSET_MEM)*
		SMU_TEMPERATURE_UNITS_PER_CENTIGRADES;
	range->software_shutdown_temp = powerplay_table->software_shutdown_temp;

	return 0;
}

static int arcturus_read_sensor(struct smu_context *smu,
				enum amd_pp_sensors sensor,
				void *data, uint32_t *size)
{
	struct smu_table_context *table_context = &smu->smu_table;
	PPTable_t *pptable = table_context->driver_pptable;
	int ret = 0;

	if (amdgpu_ras_intr_triggered())
		return 0;

	if (!data || !size)
		return -EINVAL;

	switch (sensor) {
	case AMDGPU_PP_SENSOR_MAX_FAN_RPM:
		*(uint32_t *)data = pptable->FanMaximumRpm;
		*size = 4;
		break;
	case AMDGPU_PP_SENSOR_MEM_LOAD:
		ret = arcturus_get_smu_metrics_data(smu,
						    METRICS_AVERAGE_MEMACTIVITY,
						    (uint32_t *)data);
		*size = 4;
		break;
	case AMDGPU_PP_SENSOR_GPU_LOAD:
		ret = arcturus_get_smu_metrics_data(smu,
						    METRICS_AVERAGE_GFXACTIVITY,
						    (uint32_t *)data);
		*size = 4;
		break;
	case AMDGPU_PP_SENSOR_GPU_AVG_POWER:
		ret = arcturus_get_smu_metrics_data(smu,
						    METRICS_AVERAGE_SOCKETPOWER,
						    (uint32_t *)data);
		*size = 4;
		break;
	case AMDGPU_PP_SENSOR_HOTSPOT_TEMP:
		ret = arcturus_get_smu_metrics_data(smu,
						    METRICS_TEMPERATURE_HOTSPOT,
						    (uint32_t *)data);
		*size = 4;
		break;
	case AMDGPU_PP_SENSOR_EDGE_TEMP:
		ret = arcturus_get_smu_metrics_data(smu,
						    METRICS_TEMPERATURE_EDGE,
						    (uint32_t *)data);
		*size = 4;
		break;
	case AMDGPU_PP_SENSOR_MEM_TEMP:
		ret = arcturus_get_smu_metrics_data(smu,
						    METRICS_TEMPERATURE_MEM,
						    (uint32_t *)data);
		*size = 4;
		break;
	case AMDGPU_PP_SENSOR_GFX_MCLK:
		ret = arcturus_get_current_clk_freq_by_table(smu, SMU_UCLK, (uint32_t *)data);
		/* the output clock frequency in 10K unit */
		*(uint32_t *)data *= 100;
		*size = 4;
		break;
	case AMDGPU_PP_SENSOR_GFX_SCLK:
		ret = arcturus_get_current_clk_freq_by_table(smu, SMU_GFXCLK, (uint32_t *)data);
		*(uint32_t *)data *= 100;
		*size = 4;
		break;
	case AMDGPU_PP_SENSOR_VDDGFX:
		ret = smu_v11_0_get_gfx_vdd(smu, (uint32_t *)data);
		*size = 4;
		break;
	case AMDGPU_PP_SENSOR_GPU_INPUT_POWER:
	default:
		ret = -EOPNOTSUPP;
		break;
	}

	return ret;
}

static int arcturus_set_fan_static_mode(struct smu_context *smu,
					uint32_t mode)
{
	struct amdgpu_device *adev = smu->adev;

	WREG32_SOC15(THM, 0, mmCG_FDO_CTRL2_ARCT,
		     REG_SET_FIELD(RREG32_SOC15(THM, 0, mmCG_FDO_CTRL2_ARCT),
				   CG_FDO_CTRL2, TMIN, 0));
	WREG32_SOC15(THM, 0, mmCG_FDO_CTRL2_ARCT,
		     REG_SET_FIELD(RREG32_SOC15(THM, 0, mmCG_FDO_CTRL2_ARCT),
				   CG_FDO_CTRL2, FDO_PWM_MODE, mode));

	return 0;
}

static int arcturus_get_fan_speed_rpm(struct smu_context *smu,
				      uint32_t *speed)
{
	struct amdgpu_device *adev = smu->adev;
	uint32_t crystal_clock_freq = 2500;
	uint32_t tach_status;
	uint64_t tmp64;
	int ret = 0;

	if (!speed)
		return -EINVAL;

	switch (smu_v11_0_get_fan_control_mode(smu)) {
	case AMD_FAN_CTRL_AUTO:
		ret = arcturus_get_smu_metrics_data(smu,
						    METRICS_CURR_FANSPEED,
						    speed);
		break;
	default:
		/*
		 * For pre Sienna Cichlid ASICs, the 0 RPM may be not correctly
		 * detected via register retrieving. To workaround this, we will
		 * report the fan speed as 0 RPM if user just requested such.
		 */
		if ((smu->user_dpm_profile.flags & SMU_CUSTOM_FAN_SPEED_RPM)
		     && !smu->user_dpm_profile.fan_speed_rpm) {
			*speed = 0;
			return 0;
		}

		tmp64 = (uint64_t)crystal_clock_freq * 60 * 10000;
		tach_status = RREG32_SOC15(THM, 0, mmCG_TACH_STATUS_ARCT);
		if (tach_status) {
			do_div(tmp64, tach_status);
			*speed = (uint32_t)tmp64;
		} else {
			*speed = 0;
		}

		break;
	}

	return ret;
}

static int arcturus_set_fan_speed_pwm(struct smu_context *smu,
				      uint32_t speed)
{
	struct amdgpu_device *adev = smu->adev;
	uint32_t duty100, duty;
	uint64_t tmp64;

	speed = min_t(uint32_t, speed, 255);

	duty100 = REG_GET_FIELD(RREG32_SOC15(THM, 0, mmCG_FDO_CTRL1_ARCT),
				CG_FDO_CTRL1, FMAX_DUTY100);
	if (!duty100)
		return -EINVAL;

	tmp64 = (uint64_t)speed * duty100;
	do_div(tmp64, 255);
	duty = (uint32_t)tmp64;

	WREG32_SOC15(THM, 0, mmCG_FDO_CTRL0_ARCT,
		     REG_SET_FIELD(RREG32_SOC15(THM, 0, mmCG_FDO_CTRL0_ARCT),
				   CG_FDO_CTRL0, FDO_STATIC_DUTY, duty));

	return arcturus_set_fan_static_mode(smu, FDO_PWM_MODE_STATIC);
}

static int arcturus_set_fan_speed_rpm(struct smu_context *smu,
				      uint32_t speed)
{
	struct amdgpu_device *adev = smu->adev;
	/*
	 * crystal_clock_freq used for fan speed rpm calculation is
	 * always 25Mhz. So, hardcode it as 2500(in 10K unit).
	 */
	uint32_t crystal_clock_freq = 2500;
	uint32_t tach_period;

	tach_period = 60 * crystal_clock_freq * 10000 / (8 * speed);
	WREG32_SOC15(THM, 0, mmCG_TACH_CTRL_ARCT,
		     REG_SET_FIELD(RREG32_SOC15(THM, 0, mmCG_TACH_CTRL_ARCT),
				   CG_TACH_CTRL, TARGET_PERIOD,
				   tach_period));

	return arcturus_set_fan_static_mode(smu, FDO_PWM_MODE_STATIC_RPM);
}

static int arcturus_get_fan_speed_pwm(struct smu_context *smu,
				      uint32_t *speed)
{
	struct amdgpu_device *adev = smu->adev;
	uint32_t duty100, duty;
	uint64_t tmp64;

	/*
	 * For pre Sienna Cichlid ASICs, the 0 RPM may be not correctly
	 * detected via register retrieving. To workaround this, we will
	 * report the fan speed as 0 PWM if user just requested such.
	 */
	if ((smu->user_dpm_profile.flags & SMU_CUSTOM_FAN_SPEED_PWM)
	     && !smu->user_dpm_profile.fan_speed_pwm) {
		*speed = 0;
		return 0;
	}

	duty100 = REG_GET_FIELD(RREG32_SOC15(THM, 0, mmCG_FDO_CTRL1_ARCT),
				CG_FDO_CTRL1, FMAX_DUTY100);
	duty = REG_GET_FIELD(RREG32_SOC15(THM, 0, mmCG_THERMAL_STATUS_ARCT),
				CG_THERMAL_STATUS, FDO_PWM_DUTY);

	if (duty100) {
		tmp64 = (uint64_t)duty * 255;
		do_div(tmp64, duty100);
		*speed = min_t(uint32_t, tmp64, 255);
	} else {
		*speed = 0;
	}

	return 0;
}

static int arcturus_get_fan_parameters(struct smu_context *smu)
{
	PPTable_t *pptable = smu->smu_table.driver_pptable;

	smu->fan_max_rpm = pptable->FanMaximumRpm;

	return 0;
}

static int arcturus_get_power_limit(struct smu_context *smu,
					uint32_t *current_power_limit,
					uint32_t *default_power_limit,
					uint32_t *max_power_limit,
					uint32_t *min_power_limit)
{
<<<<<<< HEAD
	struct smu_11_0_powerplay_table *powerplay_table =
		(struct smu_11_0_powerplay_table *)smu->smu_table.power_play_table;
	struct smu_11_0_overdrive_table *od_settings = smu->od_settings;
	PPTable_t *pptable = smu->smu_table.driver_pptable;
	uint32_t power_limit, od_percent_upper = 0, od_percent_lower = 0;
=======
	PPTable_t *pptable = smu->smu_table.driver_pptable;
	uint32_t power_limit;
>>>>>>> 1b4861e3

	if (smu_v11_0_get_current_power_limit(smu, &power_limit)) {
		/* the last hope to figure out the ppt limit */
		if (!pptable) {
			dev_err(smu->adev->dev, "Cannot get PPT limit due to pptable missing!");
			return -EINVAL;
		}
		power_limit =
			pptable->SocketPowerLimitAc[PPT_THROTTLER_PPT0];
	}

	if (current_power_limit)
		*current_power_limit = power_limit;
	if (default_power_limit)
		*default_power_limit = power_limit;
<<<<<<< HEAD

	if (powerplay_table) {
		if (smu->od_enabled &&
				od_settings->cap[SMU_11_0_ODCAP_POWER_LIMIT]) {
			od_percent_upper = le32_to_cpu(powerplay_table->overdrive_table.max[SMU_11_0_ODSETTING_POWERPERCENTAGE]);
			od_percent_lower = le32_to_cpu(powerplay_table->overdrive_table.min[SMU_11_0_ODSETTING_POWERPERCENTAGE]);
		} else if (od_settings->cap[SMU_11_0_ODCAP_POWER_LIMIT]) {
			od_percent_upper = 0;
			od_percent_lower = le32_to_cpu(powerplay_table->overdrive_table.min[SMU_11_0_ODSETTING_POWERPERCENTAGE]);
		}
	}

	dev_dbg(smu->adev->dev, "od percent upper:%d, od percent lower:%d (default power: %d)\n",
							od_percent_upper, od_percent_lower, power_limit);

	if (max_power_limit) {
		*max_power_limit = power_limit * (100 + od_percent_upper);
		*max_power_limit /= 100;
	}

	if (min_power_limit) {
		*min_power_limit = power_limit * (100 - od_percent_lower);
		*min_power_limit /= 100;
	}
=======
	if (max_power_limit)
		*max_power_limit = power_limit;
	if (min_power_limit)
		*min_power_limit = power_limit;
>>>>>>> 1b4861e3

	return 0;
}

static int arcturus_get_power_profile_mode(struct smu_context *smu,
					   char *buf)
{
	DpmActivityMonitorCoeffInt_t activity_monitor;
	static const char *title[] = {
			"PROFILE_INDEX(NAME)",
			"CLOCK_TYPE(NAME)",
			"FPS",
			"UseRlcBusy",
			"MinActiveFreqType",
			"MinActiveFreq",
			"BoosterFreqType",
			"BoosterFreq",
			"PD_Data_limit_c",
			"PD_Data_error_coeff",
			"PD_Data_error_rate_coeff"};
	uint32_t i, size = 0;
	int16_t workload_type = 0;
	int result = 0;

	if (!buf)
		return -EINVAL;

	if (smu->smc_fw_version >= 0x360d00)
		size += sysfs_emit_at(buf, size, "%16s %s %s %s %s %s %s %s %s %s %s\n",
			title[0], title[1], title[2], title[3], title[4], title[5],
			title[6], title[7], title[8], title[9], title[10]);
	else
		size += sysfs_emit_at(buf, size, "%16s\n",
			title[0]);

	for (i = 0; i <= PP_SMC_POWER_PROFILE_CUSTOM; i++) {
		/*
		 * Conv PP_SMC_POWER_PROFILE* to WORKLOAD_PPLIB_*_BIT
		 * Not all profile modes are supported on arcturus.
		 */
		workload_type = smu_cmn_to_asic_specific_index(smu,
							       CMN2ASIC_MAPPING_WORKLOAD,
							       i);
		if (workload_type < 0)
			continue;

		if (smu->smc_fw_version >= 0x360d00) {
			result = smu_cmn_update_table(smu,
						  SMU_TABLE_ACTIVITY_MONITOR_COEFF,
						  workload_type,
						  (void *)(&activity_monitor),
						  false);
			if (result) {
				dev_err(smu->adev->dev, "[%s] Failed to get activity monitor!", __func__);
				return result;
			}
		}

		size += sysfs_emit_at(buf, size, "%2d %14s%s\n",
			i, amdgpu_pp_profile_name[i], (i == smu->power_profile_mode) ? "*" : " ");

		if (smu->smc_fw_version >= 0x360d00) {
			size += sysfs_emit_at(buf, size, "%19s %d(%13s) %7d %7d %7d %7d %7d %7d %7d %7d %7d\n",
				" ",
				0,
				"GFXCLK",
				activity_monitor.Gfx_FPS,
				activity_monitor.Gfx_UseRlcBusy,
				activity_monitor.Gfx_MinActiveFreqType,
				activity_monitor.Gfx_MinActiveFreq,
				activity_monitor.Gfx_BoosterFreqType,
				activity_monitor.Gfx_BoosterFreq,
				activity_monitor.Gfx_PD_Data_limit_c,
				activity_monitor.Gfx_PD_Data_error_coeff,
				activity_monitor.Gfx_PD_Data_error_rate_coeff);

			size += sysfs_emit_at(buf, size, "%19s %d(%13s) %7d %7d %7d %7d %7d %7d %7d %7d %7d\n",
				" ",
				1,
				"UCLK",
				activity_monitor.Mem_FPS,
				activity_monitor.Mem_UseRlcBusy,
				activity_monitor.Mem_MinActiveFreqType,
				activity_monitor.Mem_MinActiveFreq,
				activity_monitor.Mem_BoosterFreqType,
				activity_monitor.Mem_BoosterFreq,
				activity_monitor.Mem_PD_Data_limit_c,
				activity_monitor.Mem_PD_Data_error_coeff,
				activity_monitor.Mem_PD_Data_error_rate_coeff);
		}
	}

	return size;
}

static int arcturus_set_power_profile_mode(struct smu_context *smu,
					   long *input,
					   uint32_t size)
{
	DpmActivityMonitorCoeffInt_t activity_monitor;
	int workload_type = 0;
	uint32_t profile_mode = input[size];
	int ret = 0;

	if (profile_mode > PP_SMC_POWER_PROFILE_CUSTOM) {
		dev_err(smu->adev->dev, "Invalid power profile mode %d\n", profile_mode);
		return -EINVAL;
	}


	if ((profile_mode == PP_SMC_POWER_PROFILE_CUSTOM) &&
	     (smu->smc_fw_version >= 0x360d00)) {
		ret = smu_cmn_update_table(smu,
				       SMU_TABLE_ACTIVITY_MONITOR_COEFF,
				       WORKLOAD_PPLIB_CUSTOM_BIT,
				       (void *)(&activity_monitor),
				       false);
		if (ret) {
			dev_err(smu->adev->dev, "[%s] Failed to get activity monitor!", __func__);
			return ret;
		}

		switch (input[0]) {
		case 0: /* Gfxclk */
			activity_monitor.Gfx_FPS = input[1];
			activity_monitor.Gfx_UseRlcBusy = input[2];
			activity_monitor.Gfx_MinActiveFreqType = input[3];
			activity_monitor.Gfx_MinActiveFreq = input[4];
			activity_monitor.Gfx_BoosterFreqType = input[5];
			activity_monitor.Gfx_BoosterFreq = input[6];
			activity_monitor.Gfx_PD_Data_limit_c = input[7];
			activity_monitor.Gfx_PD_Data_error_coeff = input[8];
			activity_monitor.Gfx_PD_Data_error_rate_coeff = input[9];
			break;
		case 1: /* Uclk */
			activity_monitor.Mem_FPS = input[1];
			activity_monitor.Mem_UseRlcBusy = input[2];
			activity_monitor.Mem_MinActiveFreqType = input[3];
			activity_monitor.Mem_MinActiveFreq = input[4];
			activity_monitor.Mem_BoosterFreqType = input[5];
			activity_monitor.Mem_BoosterFreq = input[6];
			activity_monitor.Mem_PD_Data_limit_c = input[7];
			activity_monitor.Mem_PD_Data_error_coeff = input[8];
			activity_monitor.Mem_PD_Data_error_rate_coeff = input[9];
			break;
		}

		ret = smu_cmn_update_table(smu,
				       SMU_TABLE_ACTIVITY_MONITOR_COEFF,
				       WORKLOAD_PPLIB_CUSTOM_BIT,
				       (void *)(&activity_monitor),
				       true);
		if (ret) {
			dev_err(smu->adev->dev, "[%s] Failed to set activity monitor!", __func__);
			return ret;
		}
	}

	/*
	 * Conv PP_SMC_POWER_PROFILE* to WORKLOAD_PPLIB_*_BIT
	 * Not all profile modes are supported on arcturus.
	 */
	workload_type = smu_cmn_to_asic_specific_index(smu,
						       CMN2ASIC_MAPPING_WORKLOAD,
						       profile_mode);
	if (workload_type < 0) {
		dev_dbg(smu->adev->dev, "Unsupported power profile mode %d on arcturus\n", profile_mode);
		return -EINVAL;
	}

	ret = smu_cmn_send_smc_msg_with_param(smu,
					  SMU_MSG_SetWorkloadMask,
					  1 << workload_type,
					  NULL);
	if (ret) {
		dev_err(smu->adev->dev, "Fail to set workload type %d\n", workload_type);
		return ret;
	}

	smu->power_profile_mode = profile_mode;

	return 0;
}

static int arcturus_set_performance_level(struct smu_context *smu,
					  enum amd_dpm_forced_level level)
{
	switch (level) {
	case AMD_DPM_FORCED_LEVEL_HIGH:
	case AMD_DPM_FORCED_LEVEL_LOW:
	case AMD_DPM_FORCED_LEVEL_PROFILE_STANDARD:
	case AMD_DPM_FORCED_LEVEL_PROFILE_MIN_SCLK:
	case AMD_DPM_FORCED_LEVEL_PROFILE_MIN_MCLK:
	case AMD_DPM_FORCED_LEVEL_PROFILE_PEAK:
		if ((smu->smc_fw_version >= 0x361200) &&
		    (smu->smc_fw_version <= 0x361a00)) {
			dev_err(smu->adev->dev, "Forcing clock level is not supported with "
			       "54.18 - 54.26(included) SMU firmwares\n");
			return -EOPNOTSUPP;
		}
		break;
	default:
		break;
	}

	return smu_v11_0_set_performance_level(smu, level);
}

static void arcturus_dump_pptable(struct smu_context *smu)
{
	struct smu_table_context *table_context = &smu->smu_table;
	PPTable_t *pptable = table_context->driver_pptable;
	int i;

	dev_info(smu->adev->dev, "Dumped PPTable:\n");

	dev_info(smu->adev->dev, "Version = 0x%08x\n", pptable->Version);

	dev_info(smu->adev->dev, "FeaturesToRun[0] = 0x%08x\n", pptable->FeaturesToRun[0]);
	dev_info(smu->adev->dev, "FeaturesToRun[1] = 0x%08x\n", pptable->FeaturesToRun[1]);

	for (i = 0; i < PPT_THROTTLER_COUNT; i++) {
		dev_info(smu->adev->dev, "SocketPowerLimitAc[%d] = %d\n", i, pptable->SocketPowerLimitAc[i]);
		dev_info(smu->adev->dev, "SocketPowerLimitAcTau[%d] = %d\n", i, pptable->SocketPowerLimitAcTau[i]);
	}

	dev_info(smu->adev->dev, "TdcLimitSoc = %d\n", pptable->TdcLimitSoc);
	dev_info(smu->adev->dev, "TdcLimitSocTau = %d\n", pptable->TdcLimitSocTau);
	dev_info(smu->adev->dev, "TdcLimitGfx = %d\n", pptable->TdcLimitGfx);
	dev_info(smu->adev->dev, "TdcLimitGfxTau = %d\n", pptable->TdcLimitGfxTau);

	dev_info(smu->adev->dev, "TedgeLimit = %d\n", pptable->TedgeLimit);
	dev_info(smu->adev->dev, "ThotspotLimit = %d\n", pptable->ThotspotLimit);
	dev_info(smu->adev->dev, "TmemLimit = %d\n", pptable->TmemLimit);
	dev_info(smu->adev->dev, "Tvr_gfxLimit = %d\n", pptable->Tvr_gfxLimit);
	dev_info(smu->adev->dev, "Tvr_memLimit = %d\n", pptable->Tvr_memLimit);
	dev_info(smu->adev->dev, "Tvr_socLimit = %d\n", pptable->Tvr_socLimit);
	dev_info(smu->adev->dev, "FitLimit = %d\n", pptable->FitLimit);

	dev_info(smu->adev->dev, "PpmPowerLimit = %d\n", pptable->PpmPowerLimit);
	dev_info(smu->adev->dev, "PpmTemperatureThreshold = %d\n", pptable->PpmTemperatureThreshold);

	dev_info(smu->adev->dev, "ThrottlerControlMask = %d\n", pptable->ThrottlerControlMask);

	dev_info(smu->adev->dev, "UlvVoltageOffsetGfx = %d\n", pptable->UlvVoltageOffsetGfx);
	dev_info(smu->adev->dev, "UlvPadding = 0x%08x\n", pptable->UlvPadding);

	dev_info(smu->adev->dev, "UlvGfxclkBypass = %d\n", pptable->UlvGfxclkBypass);
	dev_info(smu->adev->dev, "Padding234[0] = 0x%02x\n", pptable->Padding234[0]);
	dev_info(smu->adev->dev, "Padding234[1] = 0x%02x\n", pptable->Padding234[1]);
	dev_info(smu->adev->dev, "Padding234[2] = 0x%02x\n", pptable->Padding234[2]);

	dev_info(smu->adev->dev, "MinVoltageGfx = %d\n", pptable->MinVoltageGfx);
	dev_info(smu->adev->dev, "MinVoltageSoc = %d\n", pptable->MinVoltageSoc);
	dev_info(smu->adev->dev, "MaxVoltageGfx = %d\n", pptable->MaxVoltageGfx);
	dev_info(smu->adev->dev, "MaxVoltageSoc = %d\n", pptable->MaxVoltageSoc);

	dev_info(smu->adev->dev, "LoadLineResistanceGfx = %d\n", pptable->LoadLineResistanceGfx);
	dev_info(smu->adev->dev, "LoadLineResistanceSoc = %d\n", pptable->LoadLineResistanceSoc);

	dev_info(smu->adev->dev, "[PPCLK_GFXCLK]\n"
			"  .VoltageMode          = 0x%02x\n"
			"  .SnapToDiscrete       = 0x%02x\n"
			"  .NumDiscreteLevels    = 0x%02x\n"
			"  .padding              = 0x%02x\n"
			"  .ConversionToAvfsClk{m = 0x%08x b = 0x%08x}\n"
			"  .SsCurve            {a = 0x%08x b = 0x%08x c = 0x%08x}\n"
			"  .SsFmin               = 0x%04x\n"
			"  .Padding_16           = 0x%04x\n",
			pptable->DpmDescriptor[PPCLK_GFXCLK].VoltageMode,
			pptable->DpmDescriptor[PPCLK_GFXCLK].SnapToDiscrete,
			pptable->DpmDescriptor[PPCLK_GFXCLK].NumDiscreteLevels,
			pptable->DpmDescriptor[PPCLK_GFXCLK].padding,
			pptable->DpmDescriptor[PPCLK_GFXCLK].ConversionToAvfsClk.m,
			pptable->DpmDescriptor[PPCLK_GFXCLK].ConversionToAvfsClk.b,
			pptable->DpmDescriptor[PPCLK_GFXCLK].SsCurve.a,
			pptable->DpmDescriptor[PPCLK_GFXCLK].SsCurve.b,
			pptable->DpmDescriptor[PPCLK_GFXCLK].SsCurve.c,
			pptable->DpmDescriptor[PPCLK_GFXCLK].SsFmin,
			pptable->DpmDescriptor[PPCLK_GFXCLK].Padding16);

	dev_info(smu->adev->dev, "[PPCLK_VCLK]\n"
			"  .VoltageMode          = 0x%02x\n"
			"  .SnapToDiscrete       = 0x%02x\n"
			"  .NumDiscreteLevels    = 0x%02x\n"
			"  .padding              = 0x%02x\n"
			"  .ConversionToAvfsClk{m = 0x%08x b = 0x%08x}\n"
			"  .SsCurve            {a = 0x%08x b = 0x%08x c = 0x%08x}\n"
			"  .SsFmin               = 0x%04x\n"
			"  .Padding_16           = 0x%04x\n",
			pptable->DpmDescriptor[PPCLK_VCLK].VoltageMode,
			pptable->DpmDescriptor[PPCLK_VCLK].SnapToDiscrete,
			pptable->DpmDescriptor[PPCLK_VCLK].NumDiscreteLevels,
			pptable->DpmDescriptor[PPCLK_VCLK].padding,
			pptable->DpmDescriptor[PPCLK_VCLK].ConversionToAvfsClk.m,
			pptable->DpmDescriptor[PPCLK_VCLK].ConversionToAvfsClk.b,
			pptable->DpmDescriptor[PPCLK_VCLK].SsCurve.a,
			pptable->DpmDescriptor[PPCLK_VCLK].SsCurve.b,
			pptable->DpmDescriptor[PPCLK_VCLK].SsCurve.c,
			pptable->DpmDescriptor[PPCLK_VCLK].SsFmin,
			pptable->DpmDescriptor[PPCLK_VCLK].Padding16);

	dev_info(smu->adev->dev, "[PPCLK_DCLK]\n"
			"  .VoltageMode          = 0x%02x\n"
			"  .SnapToDiscrete       = 0x%02x\n"
			"  .NumDiscreteLevels    = 0x%02x\n"
			"  .padding              = 0x%02x\n"
			"  .ConversionToAvfsClk{m = 0x%08x b = 0x%08x}\n"
			"  .SsCurve            {a = 0x%08x b = 0x%08x c = 0x%08x}\n"
			"  .SsFmin               = 0x%04x\n"
			"  .Padding_16           = 0x%04x\n",
			pptable->DpmDescriptor[PPCLK_DCLK].VoltageMode,
			pptable->DpmDescriptor[PPCLK_DCLK].SnapToDiscrete,
			pptable->DpmDescriptor[PPCLK_DCLK].NumDiscreteLevels,
			pptable->DpmDescriptor[PPCLK_DCLK].padding,
			pptable->DpmDescriptor[PPCLK_DCLK].ConversionToAvfsClk.m,
			pptable->DpmDescriptor[PPCLK_DCLK].ConversionToAvfsClk.b,
			pptable->DpmDescriptor[PPCLK_DCLK].SsCurve.a,
			pptable->DpmDescriptor[PPCLK_DCLK].SsCurve.b,
			pptable->DpmDescriptor[PPCLK_DCLK].SsCurve.c,
			pptable->DpmDescriptor[PPCLK_DCLK].SsFmin,
			pptable->DpmDescriptor[PPCLK_DCLK].Padding16);

	dev_info(smu->adev->dev, "[PPCLK_SOCCLK]\n"
			"  .VoltageMode          = 0x%02x\n"
			"  .SnapToDiscrete       = 0x%02x\n"
			"  .NumDiscreteLevels    = 0x%02x\n"
			"  .padding              = 0x%02x\n"
			"  .ConversionToAvfsClk{m = 0x%08x b = 0x%08x}\n"
			"  .SsCurve            {a = 0x%08x b = 0x%08x c = 0x%08x}\n"
			"  .SsFmin               = 0x%04x\n"
			"  .Padding_16           = 0x%04x\n",
			pptable->DpmDescriptor[PPCLK_SOCCLK].VoltageMode,
			pptable->DpmDescriptor[PPCLK_SOCCLK].SnapToDiscrete,
			pptable->DpmDescriptor[PPCLK_SOCCLK].NumDiscreteLevels,
			pptable->DpmDescriptor[PPCLK_SOCCLK].padding,
			pptable->DpmDescriptor[PPCLK_SOCCLK].ConversionToAvfsClk.m,
			pptable->DpmDescriptor[PPCLK_SOCCLK].ConversionToAvfsClk.b,
			pptable->DpmDescriptor[PPCLK_SOCCLK].SsCurve.a,
			pptable->DpmDescriptor[PPCLK_SOCCLK].SsCurve.b,
			pptable->DpmDescriptor[PPCLK_SOCCLK].SsCurve.c,
			pptable->DpmDescriptor[PPCLK_SOCCLK].SsFmin,
			pptable->DpmDescriptor[PPCLK_SOCCLK].Padding16);

	dev_info(smu->adev->dev, "[PPCLK_UCLK]\n"
			"  .VoltageMode          = 0x%02x\n"
			"  .SnapToDiscrete       = 0x%02x\n"
			"  .NumDiscreteLevels    = 0x%02x\n"
			"  .padding              = 0x%02x\n"
			"  .ConversionToAvfsClk{m = 0x%08x b = 0x%08x}\n"
			"  .SsCurve            {a = 0x%08x b = 0x%08x c = 0x%08x}\n"
			"  .SsFmin               = 0x%04x\n"
			"  .Padding_16           = 0x%04x\n",
			pptable->DpmDescriptor[PPCLK_UCLK].VoltageMode,
			pptable->DpmDescriptor[PPCLK_UCLK].SnapToDiscrete,
			pptable->DpmDescriptor[PPCLK_UCLK].NumDiscreteLevels,
			pptable->DpmDescriptor[PPCLK_UCLK].padding,
			pptable->DpmDescriptor[PPCLK_UCLK].ConversionToAvfsClk.m,
			pptable->DpmDescriptor[PPCLK_UCLK].ConversionToAvfsClk.b,
			pptable->DpmDescriptor[PPCLK_UCLK].SsCurve.a,
			pptable->DpmDescriptor[PPCLK_UCLK].SsCurve.b,
			pptable->DpmDescriptor[PPCLK_UCLK].SsCurve.c,
			pptable->DpmDescriptor[PPCLK_UCLK].SsFmin,
			pptable->DpmDescriptor[PPCLK_UCLK].Padding16);

	dev_info(smu->adev->dev, "[PPCLK_FCLK]\n"
			"  .VoltageMode          = 0x%02x\n"
			"  .SnapToDiscrete       = 0x%02x\n"
			"  .NumDiscreteLevels    = 0x%02x\n"
			"  .padding              = 0x%02x\n"
			"  .ConversionToAvfsClk{m = 0x%08x b = 0x%08x}\n"
			"  .SsCurve            {a = 0x%08x b = 0x%08x c = 0x%08x}\n"
			"  .SsFmin               = 0x%04x\n"
			"  .Padding_16           = 0x%04x\n",
			pptable->DpmDescriptor[PPCLK_FCLK].VoltageMode,
			pptable->DpmDescriptor[PPCLK_FCLK].SnapToDiscrete,
			pptable->DpmDescriptor[PPCLK_FCLK].NumDiscreteLevels,
			pptable->DpmDescriptor[PPCLK_FCLK].padding,
			pptable->DpmDescriptor[PPCLK_FCLK].ConversionToAvfsClk.m,
			pptable->DpmDescriptor[PPCLK_FCLK].ConversionToAvfsClk.b,
			pptable->DpmDescriptor[PPCLK_FCLK].SsCurve.a,
			pptable->DpmDescriptor[PPCLK_FCLK].SsCurve.b,
			pptable->DpmDescriptor[PPCLK_FCLK].SsCurve.c,
			pptable->DpmDescriptor[PPCLK_FCLK].SsFmin,
			pptable->DpmDescriptor[PPCLK_FCLK].Padding16);


	dev_info(smu->adev->dev, "FreqTableGfx\n");
	for (i = 0; i < NUM_GFXCLK_DPM_LEVELS; i++)
		dev_info(smu->adev->dev, "  .[%02d] = %d\n", i, pptable->FreqTableGfx[i]);

	dev_info(smu->adev->dev, "FreqTableVclk\n");
	for (i = 0; i < NUM_VCLK_DPM_LEVELS; i++)
		dev_info(smu->adev->dev, "  .[%02d] = %d\n", i, pptable->FreqTableVclk[i]);

	dev_info(smu->adev->dev, "FreqTableDclk\n");
	for (i = 0; i < NUM_DCLK_DPM_LEVELS; i++)
		dev_info(smu->adev->dev, "  .[%02d] = %d\n", i, pptable->FreqTableDclk[i]);

	dev_info(smu->adev->dev, "FreqTableSocclk\n");
	for (i = 0; i < NUM_SOCCLK_DPM_LEVELS; i++)
		dev_info(smu->adev->dev, "  .[%02d] = %d\n", i, pptable->FreqTableSocclk[i]);

	dev_info(smu->adev->dev, "FreqTableUclk\n");
	for (i = 0; i < NUM_UCLK_DPM_LEVELS; i++)
		dev_info(smu->adev->dev, "  .[%02d] = %d\n", i, pptable->FreqTableUclk[i]);

	dev_info(smu->adev->dev, "FreqTableFclk\n");
	for (i = 0; i < NUM_FCLK_DPM_LEVELS; i++)
		dev_info(smu->adev->dev, "  .[%02d] = %d\n", i, pptable->FreqTableFclk[i]);

	dev_info(smu->adev->dev, "Mp0clkFreq\n");
	for (i = 0; i < NUM_MP0CLK_DPM_LEVELS; i++)
		dev_info(smu->adev->dev, "  .[%d] = %d\n", i, pptable->Mp0clkFreq[i]);

	dev_info(smu->adev->dev, "Mp0DpmVoltage\n");
	for (i = 0; i < NUM_MP0CLK_DPM_LEVELS; i++)
		dev_info(smu->adev->dev, "  .[%d] = %d\n", i, pptable->Mp0DpmVoltage[i]);

	dev_info(smu->adev->dev, "GfxclkFidle = 0x%x\n", pptable->GfxclkFidle);
	dev_info(smu->adev->dev, "GfxclkSlewRate = 0x%x\n", pptable->GfxclkSlewRate);
	dev_info(smu->adev->dev, "Padding567[0] = 0x%x\n", pptable->Padding567[0]);
	dev_info(smu->adev->dev, "Padding567[1] = 0x%x\n", pptable->Padding567[1]);
	dev_info(smu->adev->dev, "Padding567[2] = 0x%x\n", pptable->Padding567[2]);
	dev_info(smu->adev->dev, "Padding567[3] = 0x%x\n", pptable->Padding567[3]);
	dev_info(smu->adev->dev, "GfxclkDsMaxFreq = %d\n", pptable->GfxclkDsMaxFreq);
	dev_info(smu->adev->dev, "GfxclkSource = 0x%x\n", pptable->GfxclkSource);
	dev_info(smu->adev->dev, "Padding456 = 0x%x\n", pptable->Padding456);

	dev_info(smu->adev->dev, "EnableTdpm = %d\n", pptable->EnableTdpm);
	dev_info(smu->adev->dev, "TdpmHighHystTemperature = %d\n", pptable->TdpmHighHystTemperature);
	dev_info(smu->adev->dev, "TdpmLowHystTemperature = %d\n", pptable->TdpmLowHystTemperature);
	dev_info(smu->adev->dev, "GfxclkFreqHighTempLimit = %d\n", pptable->GfxclkFreqHighTempLimit);

	dev_info(smu->adev->dev, "FanStopTemp = %d\n", pptable->FanStopTemp);
	dev_info(smu->adev->dev, "FanStartTemp = %d\n", pptable->FanStartTemp);

	dev_info(smu->adev->dev, "FanGainEdge = %d\n", pptable->FanGainEdge);
	dev_info(smu->adev->dev, "FanGainHotspot = %d\n", pptable->FanGainHotspot);
	dev_info(smu->adev->dev, "FanGainVrGfx = %d\n", pptable->FanGainVrGfx);
	dev_info(smu->adev->dev, "FanGainVrSoc = %d\n", pptable->FanGainVrSoc);
	dev_info(smu->adev->dev, "FanGainVrMem = %d\n", pptable->FanGainVrMem);
	dev_info(smu->adev->dev, "FanGainHbm = %d\n", pptable->FanGainHbm);

	dev_info(smu->adev->dev, "FanPwmMin = %d\n", pptable->FanPwmMin);
	dev_info(smu->adev->dev, "FanAcousticLimitRpm = %d\n", pptable->FanAcousticLimitRpm);
	dev_info(smu->adev->dev, "FanThrottlingRpm = %d\n", pptable->FanThrottlingRpm);
	dev_info(smu->adev->dev, "FanMaximumRpm = %d\n", pptable->FanMaximumRpm);
	dev_info(smu->adev->dev, "FanTargetTemperature = %d\n", pptable->FanTargetTemperature);
	dev_info(smu->adev->dev, "FanTargetGfxclk = %d\n", pptable->FanTargetGfxclk);
	dev_info(smu->adev->dev, "FanZeroRpmEnable = %d\n", pptable->FanZeroRpmEnable);
	dev_info(smu->adev->dev, "FanTachEdgePerRev = %d\n", pptable->FanTachEdgePerRev);
	dev_info(smu->adev->dev, "FanTempInputSelect = %d\n", pptable->FanTempInputSelect);

	dev_info(smu->adev->dev, "FuzzyFan_ErrorSetDelta = %d\n", pptable->FuzzyFan_ErrorSetDelta);
	dev_info(smu->adev->dev, "FuzzyFan_ErrorRateSetDelta = %d\n", pptable->FuzzyFan_ErrorRateSetDelta);
	dev_info(smu->adev->dev, "FuzzyFan_PwmSetDelta = %d\n", pptable->FuzzyFan_PwmSetDelta);
	dev_info(smu->adev->dev, "FuzzyFan_Reserved = %d\n", pptable->FuzzyFan_Reserved);

	dev_info(smu->adev->dev, "OverrideAvfsGb[AVFS_VOLTAGE_GFX] = 0x%x\n", pptable->OverrideAvfsGb[AVFS_VOLTAGE_GFX]);
	dev_info(smu->adev->dev, "OverrideAvfsGb[AVFS_VOLTAGE_SOC] = 0x%x\n", pptable->OverrideAvfsGb[AVFS_VOLTAGE_SOC]);
	dev_info(smu->adev->dev, "Padding8_Avfs[0] = %d\n", pptable->Padding8_Avfs[0]);
	dev_info(smu->adev->dev, "Padding8_Avfs[1] = %d\n", pptable->Padding8_Avfs[1]);

	dev_info(smu->adev->dev, "dBtcGbGfxPll{a = 0x%x b = 0x%x c = 0x%x}\n",
			pptable->dBtcGbGfxPll.a,
			pptable->dBtcGbGfxPll.b,
			pptable->dBtcGbGfxPll.c);
	dev_info(smu->adev->dev, "dBtcGbGfxAfll{a = 0x%x b = 0x%x c = 0x%x}\n",
			pptable->dBtcGbGfxAfll.a,
			pptable->dBtcGbGfxAfll.b,
			pptable->dBtcGbGfxAfll.c);
	dev_info(smu->adev->dev, "dBtcGbSoc{a = 0x%x b = 0x%x c = 0x%x}\n",
			pptable->dBtcGbSoc.a,
			pptable->dBtcGbSoc.b,
			pptable->dBtcGbSoc.c);

	dev_info(smu->adev->dev, "qAgingGb[AVFS_VOLTAGE_GFX]{m = 0x%x b = 0x%x}\n",
			pptable->qAgingGb[AVFS_VOLTAGE_GFX].m,
			pptable->qAgingGb[AVFS_VOLTAGE_GFX].b);
	dev_info(smu->adev->dev, "qAgingGb[AVFS_VOLTAGE_SOC]{m = 0x%x b = 0x%x}\n",
			pptable->qAgingGb[AVFS_VOLTAGE_SOC].m,
			pptable->qAgingGb[AVFS_VOLTAGE_SOC].b);

	dev_info(smu->adev->dev, "qStaticVoltageOffset[AVFS_VOLTAGE_GFX]{a = 0x%x b = 0x%x c = 0x%x}\n",
			pptable->qStaticVoltageOffset[AVFS_VOLTAGE_GFX].a,
			pptable->qStaticVoltageOffset[AVFS_VOLTAGE_GFX].b,
			pptable->qStaticVoltageOffset[AVFS_VOLTAGE_GFX].c);
	dev_info(smu->adev->dev, "qStaticVoltageOffset[AVFS_VOLTAGE_SOC]{a = 0x%x b = 0x%x c = 0x%x}\n",
			pptable->qStaticVoltageOffset[AVFS_VOLTAGE_SOC].a,
			pptable->qStaticVoltageOffset[AVFS_VOLTAGE_SOC].b,
			pptable->qStaticVoltageOffset[AVFS_VOLTAGE_SOC].c);

	dev_info(smu->adev->dev, "DcTol[AVFS_VOLTAGE_GFX] = 0x%x\n", pptable->DcTol[AVFS_VOLTAGE_GFX]);
	dev_info(smu->adev->dev, "DcTol[AVFS_VOLTAGE_SOC] = 0x%x\n", pptable->DcTol[AVFS_VOLTAGE_SOC]);

	dev_info(smu->adev->dev, "DcBtcEnabled[AVFS_VOLTAGE_GFX] = 0x%x\n", pptable->DcBtcEnabled[AVFS_VOLTAGE_GFX]);
	dev_info(smu->adev->dev, "DcBtcEnabled[AVFS_VOLTAGE_SOC] = 0x%x\n", pptable->DcBtcEnabled[AVFS_VOLTAGE_SOC]);
	dev_info(smu->adev->dev, "Padding8_GfxBtc[0] = 0x%x\n", pptable->Padding8_GfxBtc[0]);
	dev_info(smu->adev->dev, "Padding8_GfxBtc[1] = 0x%x\n", pptable->Padding8_GfxBtc[1]);

	dev_info(smu->adev->dev, "DcBtcMin[AVFS_VOLTAGE_GFX] = 0x%x\n", pptable->DcBtcMin[AVFS_VOLTAGE_GFX]);
	dev_info(smu->adev->dev, "DcBtcMin[AVFS_VOLTAGE_SOC] = 0x%x\n", pptable->DcBtcMin[AVFS_VOLTAGE_SOC]);
	dev_info(smu->adev->dev, "DcBtcMax[AVFS_VOLTAGE_GFX] = 0x%x\n", pptable->DcBtcMax[AVFS_VOLTAGE_GFX]);
	dev_info(smu->adev->dev, "DcBtcMax[AVFS_VOLTAGE_SOC] = 0x%x\n", pptable->DcBtcMax[AVFS_VOLTAGE_SOC]);

	dev_info(smu->adev->dev, "DcBtcGb[AVFS_VOLTAGE_GFX] = 0x%x\n", pptable->DcBtcGb[AVFS_VOLTAGE_GFX]);
	dev_info(smu->adev->dev, "DcBtcGb[AVFS_VOLTAGE_SOC] = 0x%x\n", pptable->DcBtcGb[AVFS_VOLTAGE_SOC]);

	dev_info(smu->adev->dev, "XgmiDpmPstates\n");
	for (i = 0; i < NUM_XGMI_LEVELS; i++)
		dev_info(smu->adev->dev, "  .[%d] = %d\n", i, pptable->XgmiDpmPstates[i]);
	dev_info(smu->adev->dev, "XgmiDpmSpare[0] = 0x%02x\n", pptable->XgmiDpmSpare[0]);
	dev_info(smu->adev->dev, "XgmiDpmSpare[1] = 0x%02x\n", pptable->XgmiDpmSpare[1]);

	dev_info(smu->adev->dev, "VDDGFX_TVmin = %d\n", pptable->VDDGFX_TVmin);
	dev_info(smu->adev->dev, "VDDSOC_TVmin = %d\n", pptable->VDDSOC_TVmin);
	dev_info(smu->adev->dev, "VDDGFX_Vmin_HiTemp = %d\n", pptable->VDDGFX_Vmin_HiTemp);
	dev_info(smu->adev->dev, "VDDGFX_Vmin_LoTemp = %d\n", pptable->VDDGFX_Vmin_LoTemp);
	dev_info(smu->adev->dev, "VDDSOC_Vmin_HiTemp = %d\n", pptable->VDDSOC_Vmin_HiTemp);
	dev_info(smu->adev->dev, "VDDSOC_Vmin_LoTemp = %d\n", pptable->VDDSOC_Vmin_LoTemp);
	dev_info(smu->adev->dev, "VDDGFX_TVminHystersis = %d\n", pptable->VDDGFX_TVminHystersis);
	dev_info(smu->adev->dev, "VDDSOC_TVminHystersis = %d\n", pptable->VDDSOC_TVminHystersis);

	dev_info(smu->adev->dev, "DebugOverrides = 0x%x\n", pptable->DebugOverrides);
	dev_info(smu->adev->dev, "ReservedEquation0{a = 0x%x b = 0x%x c = 0x%x}\n",
			pptable->ReservedEquation0.a,
			pptable->ReservedEquation0.b,
			pptable->ReservedEquation0.c);
	dev_info(smu->adev->dev, "ReservedEquation1{a = 0x%x b = 0x%x c = 0x%x}\n",
			pptable->ReservedEquation1.a,
			pptable->ReservedEquation1.b,
			pptable->ReservedEquation1.c);
	dev_info(smu->adev->dev, "ReservedEquation2{a = 0x%x b = 0x%x c = 0x%x}\n",
			pptable->ReservedEquation2.a,
			pptable->ReservedEquation2.b,
			pptable->ReservedEquation2.c);
	dev_info(smu->adev->dev, "ReservedEquation3{a = 0x%x b = 0x%x c = 0x%x}\n",
			pptable->ReservedEquation3.a,
			pptable->ReservedEquation3.b,
			pptable->ReservedEquation3.c);

	dev_info(smu->adev->dev, "MinVoltageUlvGfx = %d\n", pptable->MinVoltageUlvGfx);
	dev_info(smu->adev->dev, "PaddingUlv = %d\n", pptable->PaddingUlv);

	dev_info(smu->adev->dev, "TotalPowerConfig = %d\n", pptable->TotalPowerConfig);
	dev_info(smu->adev->dev, "TotalPowerSpare1 = %d\n", pptable->TotalPowerSpare1);
	dev_info(smu->adev->dev, "TotalPowerSpare2 = %d\n", pptable->TotalPowerSpare2);

	dev_info(smu->adev->dev, "PccThresholdLow = %d\n", pptable->PccThresholdLow);
	dev_info(smu->adev->dev, "PccThresholdHigh = %d\n", pptable->PccThresholdHigh);

	dev_info(smu->adev->dev, "Board Parameters:\n");
	dev_info(smu->adev->dev, "MaxVoltageStepGfx = 0x%x\n", pptable->MaxVoltageStepGfx);
	dev_info(smu->adev->dev, "MaxVoltageStepSoc = 0x%x\n", pptable->MaxVoltageStepSoc);

	dev_info(smu->adev->dev, "VddGfxVrMapping = 0x%x\n", pptable->VddGfxVrMapping);
	dev_info(smu->adev->dev, "VddSocVrMapping = 0x%x\n", pptable->VddSocVrMapping);
	dev_info(smu->adev->dev, "VddMemVrMapping = 0x%x\n", pptable->VddMemVrMapping);
	dev_info(smu->adev->dev, "BoardVrMapping = 0x%x\n", pptable->BoardVrMapping);

	dev_info(smu->adev->dev, "GfxUlvPhaseSheddingMask = 0x%x\n", pptable->GfxUlvPhaseSheddingMask);
	dev_info(smu->adev->dev, "ExternalSensorPresent = 0x%x\n", pptable->ExternalSensorPresent);

	dev_info(smu->adev->dev, "GfxMaxCurrent = 0x%x\n", pptable->GfxMaxCurrent);
	dev_info(smu->adev->dev, "GfxOffset = 0x%x\n", pptable->GfxOffset);
	dev_info(smu->adev->dev, "Padding_TelemetryGfx = 0x%x\n", pptable->Padding_TelemetryGfx);

	dev_info(smu->adev->dev, "SocMaxCurrent = 0x%x\n", pptable->SocMaxCurrent);
	dev_info(smu->adev->dev, "SocOffset = 0x%x\n", pptable->SocOffset);
	dev_info(smu->adev->dev, "Padding_TelemetrySoc = 0x%x\n", pptable->Padding_TelemetrySoc);

	dev_info(smu->adev->dev, "MemMaxCurrent = 0x%x\n", pptable->MemMaxCurrent);
	dev_info(smu->adev->dev, "MemOffset = 0x%x\n", pptable->MemOffset);
	dev_info(smu->adev->dev, "Padding_TelemetryMem = 0x%x\n", pptable->Padding_TelemetryMem);

	dev_info(smu->adev->dev, "BoardMaxCurrent = 0x%x\n", pptable->BoardMaxCurrent);
	dev_info(smu->adev->dev, "BoardOffset = 0x%x\n", pptable->BoardOffset);
	dev_info(smu->adev->dev, "Padding_TelemetryBoardInput = 0x%x\n", pptable->Padding_TelemetryBoardInput);

	dev_info(smu->adev->dev, "VR0HotGpio = %d\n", pptable->VR0HotGpio);
	dev_info(smu->adev->dev, "VR0HotPolarity = %d\n", pptable->VR0HotPolarity);
	dev_info(smu->adev->dev, "VR1HotGpio = %d\n", pptable->VR1HotGpio);
	dev_info(smu->adev->dev, "VR1HotPolarity = %d\n", pptable->VR1HotPolarity);

	dev_info(smu->adev->dev, "PllGfxclkSpreadEnabled = %d\n", pptable->PllGfxclkSpreadEnabled);
	dev_info(smu->adev->dev, "PllGfxclkSpreadPercent = %d\n", pptable->PllGfxclkSpreadPercent);
	dev_info(smu->adev->dev, "PllGfxclkSpreadFreq = %d\n", pptable->PllGfxclkSpreadFreq);

	dev_info(smu->adev->dev, "UclkSpreadEnabled = %d\n", pptable->UclkSpreadEnabled);
	dev_info(smu->adev->dev, "UclkSpreadPercent = %d\n", pptable->UclkSpreadPercent);
	dev_info(smu->adev->dev, "UclkSpreadFreq = %d\n", pptable->UclkSpreadFreq);

	dev_info(smu->adev->dev, "FclkSpreadEnabled = %d\n", pptable->FclkSpreadEnabled);
	dev_info(smu->adev->dev, "FclkSpreadPercent = %d\n", pptable->FclkSpreadPercent);
	dev_info(smu->adev->dev, "FclkSpreadFreq = %d\n", pptable->FclkSpreadFreq);

	dev_info(smu->adev->dev, "FllGfxclkSpreadEnabled = %d\n", pptable->FllGfxclkSpreadEnabled);
	dev_info(smu->adev->dev, "FllGfxclkSpreadPercent = %d\n", pptable->FllGfxclkSpreadPercent);
	dev_info(smu->adev->dev, "FllGfxclkSpreadFreq = %d\n", pptable->FllGfxclkSpreadFreq);

	for (i = 0; i < NUM_I2C_CONTROLLERS; i++) {
		dev_info(smu->adev->dev, "I2cControllers[%d]:\n", i);
		dev_info(smu->adev->dev, "                   .Enabled = %d\n",
				pptable->I2cControllers[i].Enabled);
		dev_info(smu->adev->dev, "                   .SlaveAddress = 0x%x\n",
				pptable->I2cControllers[i].SlaveAddress);
		dev_info(smu->adev->dev, "                   .ControllerPort = %d\n",
				pptable->I2cControllers[i].ControllerPort);
		dev_info(smu->adev->dev, "                   .ControllerName = %d\n",
				pptable->I2cControllers[i].ControllerName);
		dev_info(smu->adev->dev, "                   .ThermalThrottler = %d\n",
				pptable->I2cControllers[i].ThermalThrotter);
		dev_info(smu->adev->dev, "                   .I2cProtocol = %d\n",
				pptable->I2cControllers[i].I2cProtocol);
		dev_info(smu->adev->dev, "                   .Speed = %d\n",
				pptable->I2cControllers[i].Speed);
	}

	dev_info(smu->adev->dev, "MemoryChannelEnabled = %d\n", pptable->MemoryChannelEnabled);
	dev_info(smu->adev->dev, "DramBitWidth = %d\n", pptable->DramBitWidth);

	dev_info(smu->adev->dev, "TotalBoardPower = %d\n", pptable->TotalBoardPower);

	dev_info(smu->adev->dev, "XgmiLinkSpeed\n");
	for (i = 0; i < NUM_XGMI_PSTATE_LEVELS; i++)
		dev_info(smu->adev->dev, "  .[%d] = %d\n", i, pptable->XgmiLinkSpeed[i]);
	dev_info(smu->adev->dev, "XgmiLinkWidth\n");
	for (i = 0; i < NUM_XGMI_PSTATE_LEVELS; i++)
		dev_info(smu->adev->dev, "  .[%d] = %d\n", i, pptable->XgmiLinkWidth[i]);
	dev_info(smu->adev->dev, "XgmiFclkFreq\n");
	for (i = 0; i < NUM_XGMI_PSTATE_LEVELS; i++)
		dev_info(smu->adev->dev, "  .[%d] = %d\n", i, pptable->XgmiFclkFreq[i]);
	dev_info(smu->adev->dev, "XgmiSocVoltage\n");
	for (i = 0; i < NUM_XGMI_PSTATE_LEVELS; i++)
		dev_info(smu->adev->dev, "  .[%d] = %d\n", i, pptable->XgmiSocVoltage[i]);

}

static bool arcturus_is_dpm_running(struct smu_context *smu)
{
	int ret = 0;
	uint64_t feature_enabled;

	ret = smu_cmn_get_enabled_mask(smu, &feature_enabled);
	if (ret)
		return false;

	return !!(feature_enabled & SMC_DPM_FEATURE);
}

static int arcturus_dpm_set_vcn_enable(struct smu_context *smu, bool enable)
{
	int ret = 0;

	if (enable) {
		if (!smu_cmn_feature_is_enabled(smu, SMU_FEATURE_VCN_DPM_BIT)) {
			ret = smu_cmn_feature_set_enabled(smu, SMU_FEATURE_VCN_DPM_BIT, 1);
			if (ret) {
				dev_err(smu->adev->dev, "[EnableVCNDPM] failed!\n");
				return ret;
			}
		}
	} else {
		if (smu_cmn_feature_is_enabled(smu, SMU_FEATURE_VCN_DPM_BIT)) {
			ret = smu_cmn_feature_set_enabled(smu, SMU_FEATURE_VCN_DPM_BIT, 0);
			if (ret) {
				dev_err(smu->adev->dev, "[DisableVCNDPM] failed!\n");
				return ret;
			}
		}
	}

	return ret;
}

static int arcturus_i2c_xfer(struct i2c_adapter *i2c_adap,
			     struct i2c_msg *msg, int num_msgs)
{
	struct amdgpu_smu_i2c_bus *smu_i2c = i2c_get_adapdata(i2c_adap);
	struct amdgpu_device *adev = smu_i2c->adev;
	struct smu_context *smu = adev->powerplay.pp_handle;
	struct smu_table_context *smu_table = &smu->smu_table;
	struct smu_table *table = &smu_table->driver_table;
	SwI2cRequest_t *req, *res = (SwI2cRequest_t *)table->cpu_addr;
	int i, j, r, c;
	u16 dir;

	if (!adev->pm.dpm_enabled)
		return -EBUSY;

	req = kzalloc(sizeof(*req), GFP_KERNEL);
	if (!req)
		return -ENOMEM;

	req->I2CcontrollerPort = smu_i2c->port;
	req->I2CSpeed = I2C_SPEED_FAST_400K;
	req->SlaveAddress = msg[0].addr << 1; /* wants an 8-bit address */
	dir = msg[0].flags & I2C_M_RD;

	for (c = i = 0; i < num_msgs; i++) {
		for (j = 0; j < msg[i].len; j++, c++) {
			SwI2cCmd_t *cmd = &req->SwI2cCmds[c];

			if (!(msg[i].flags & I2C_M_RD)) {
				/* write */
				cmd->Cmd = I2C_CMD_WRITE;
				cmd->RegisterAddr = msg[i].buf[j];
			}

			if ((dir ^ msg[i].flags) & I2C_M_RD) {
				/* The direction changes.
				 */
				dir = msg[i].flags & I2C_M_RD;
				cmd->CmdConfig |= CMDCONFIG_RESTART_MASK;
			}

			req->NumCmds++;

			/*
			 * Insert STOP if we are at the last byte of either last
			 * message for the transaction or the client explicitly
			 * requires a STOP at this particular message.
			 */
			if ((j == msg[i].len - 1) &&
			    ((i == num_msgs - 1) || (msg[i].flags & I2C_M_STOP))) {
				cmd->CmdConfig &= ~CMDCONFIG_RESTART_MASK;
				cmd->CmdConfig |= CMDCONFIG_STOP_MASK;
			}
		}
	}
	mutex_lock(&adev->pm.mutex);
	r = smu_cmn_update_table(smu, SMU_TABLE_I2C_COMMANDS, 0, req, true);
	if (r)
		goto fail;

	for (c = i = 0; i < num_msgs; i++) {
		if (!(msg[i].flags & I2C_M_RD)) {
			c += msg[i].len;
			continue;
		}
		for (j = 0; j < msg[i].len; j++, c++) {
			SwI2cCmd_t *cmd = &res->SwI2cCmds[c];

			msg[i].buf[j] = cmd->Data;
		}
	}
	r = num_msgs;
fail:
	mutex_unlock(&adev->pm.mutex);
	kfree(req);
	return r;
}

static u32 arcturus_i2c_func(struct i2c_adapter *adap)
{
	return I2C_FUNC_I2C | I2C_FUNC_SMBUS_EMUL;
}


static const struct i2c_algorithm arcturus_i2c_algo = {
	.master_xfer = arcturus_i2c_xfer,
	.functionality = arcturus_i2c_func,
};


static const struct i2c_adapter_quirks arcturus_i2c_control_quirks = {
	.flags = I2C_AQ_COMB | I2C_AQ_COMB_SAME_ADDR | I2C_AQ_NO_ZERO_LEN,
	.max_read_len  = MAX_SW_I2C_COMMANDS,
	.max_write_len = MAX_SW_I2C_COMMANDS,
	.max_comb_1st_msg_len = 2,
	.max_comb_2nd_msg_len = MAX_SW_I2C_COMMANDS - 2,
};

static int arcturus_i2c_control_init(struct smu_context *smu)
{
	struct amdgpu_device *adev = smu->adev;
	int res, i;

	for (i = 0; i < MAX_SMU_I2C_BUSES; i++) {
		struct amdgpu_smu_i2c_bus *smu_i2c = &adev->pm.smu_i2c[i];
		struct i2c_adapter *control = &smu_i2c->adapter;

		smu_i2c->adev = adev;
		smu_i2c->port = i;
		mutex_init(&smu_i2c->mutex);
		control->owner = THIS_MODULE;
		control->class = I2C_CLASS_HWMON;
		control->dev.parent = &adev->pdev->dev;
		control->algo = &arcturus_i2c_algo;
		control->quirks = &arcturus_i2c_control_quirks;
		snprintf(control->name, sizeof(control->name), "AMDGPU SMU %d", i);
		i2c_set_adapdata(control, smu_i2c);

		res = i2c_add_adapter(control);
		if (res) {
			DRM_ERROR("Failed to register hw i2c, err: %d\n", res);
			goto Out_err;
		}
	}

	adev->pm.ras_eeprom_i2c_bus = &adev->pm.smu_i2c[0].adapter;
	adev->pm.fru_eeprom_i2c_bus = &adev->pm.smu_i2c[1].adapter;

	return 0;
Out_err:
	for ( ; i >= 0; i--) {
		struct amdgpu_smu_i2c_bus *smu_i2c = &adev->pm.smu_i2c[i];
		struct i2c_adapter *control = &smu_i2c->adapter;

		i2c_del_adapter(control);
	}
	return res;
}

static void arcturus_i2c_control_fini(struct smu_context *smu)
{
	struct amdgpu_device *adev = smu->adev;
	int i;

	for (i = 0; i < MAX_SMU_I2C_BUSES; i++) {
		struct amdgpu_smu_i2c_bus *smu_i2c = &adev->pm.smu_i2c[i];
		struct i2c_adapter *control = &smu_i2c->adapter;

		i2c_del_adapter(control);
	}
	adev->pm.ras_eeprom_i2c_bus = NULL;
	adev->pm.fru_eeprom_i2c_bus = NULL;
}

static void arcturus_get_unique_id(struct smu_context *smu)
{
	struct amdgpu_device *adev = smu->adev;
	uint32_t top32 = 0, bottom32 = 0;
	uint64_t id;

	/* PPSMC_MSG_ReadSerial* is supported by 54.23.0 and onwards */
	if (smu->smc_fw_version < 0x361700) {
		dev_warn(adev->dev, "ReadSerial is only supported by PMFW 54.23.0 and onwards\n");
		return;
	}

	/* Get the SN to turn into a Unique ID */
	smu_cmn_send_smc_msg(smu, SMU_MSG_ReadSerialNumTop32, &top32);
	smu_cmn_send_smc_msg(smu, SMU_MSG_ReadSerialNumBottom32, &bottom32);

	id = ((uint64_t)bottom32 << 32) | top32;
	adev->unique_id = id;
}

static int arcturus_set_df_cstate(struct smu_context *smu,
				  enum pp_df_cstate state)
{
	struct amdgpu_device *adev = smu->adev;

	/*
	 * Arcturus does not need the cstate disablement
	 * prerequisite for gpu reset.
	 */
	if (amdgpu_in_reset(adev) || adev->in_suspend)
		return 0;

	/* PPSMC_MSG_DFCstateControl is supported by 54.15.0 and onwards */
	if (smu->smc_fw_version < 0x360F00) {
		dev_err(smu->adev->dev, "DFCstateControl is only supported by PMFW 54.15.0 and onwards\n");
		return -EINVAL;
	}

	return smu_cmn_send_smc_msg_with_param(smu, SMU_MSG_DFCstateControl, state, NULL);
}

static int arcturus_select_xgmi_plpd_policy(struct smu_context *smu,
					    enum pp_xgmi_plpd_mode mode)
{
	/* PPSMC_MSG_GmiPwrDnControl is supported by 54.23.0 and onwards */
	if (smu->smc_fw_version < 0x00361700) {
		dev_err(smu->adev->dev, "XGMI power down control is only supported by PMFW 54.23.0 and onwards\n");
		return -EINVAL;
	}

	if (mode == XGMI_PLPD_DEFAULT)
		return smu_cmn_send_smc_msg_with_param(smu,
						   SMU_MSG_GmiPwrDnControl,
						   1, NULL);
	else if (mode == XGMI_PLPD_DISALLOW)
		return smu_cmn_send_smc_msg_with_param(smu,
						   SMU_MSG_GmiPwrDnControl,
						   0, NULL);
	else
		return -EINVAL;
}

static const struct throttling_logging_label {
	uint32_t feature_mask;
	const char *label;
} logging_label[] = {
	{(1U << THROTTLER_TEMP_HOTSPOT_BIT), "GPU"},
	{(1U << THROTTLER_TEMP_MEM_BIT), "HBM"},
	{(1U << THROTTLER_TEMP_VR_GFX_BIT), "VR of GFX rail"},
	{(1U << THROTTLER_TEMP_VR_MEM_BIT), "VR of HBM rail"},
	{(1U << THROTTLER_TEMP_VR_SOC_BIT), "VR of SOC rail"},
	{(1U << THROTTLER_VRHOT0_BIT), "VR0 HOT"},
	{(1U << THROTTLER_VRHOT1_BIT), "VR1 HOT"},
};
static void arcturus_log_thermal_throttling_event(struct smu_context *smu)
{
	int ret;
	int throttler_idx, throttling_events = 0, buf_idx = 0;
	struct amdgpu_device *adev = smu->adev;
	uint32_t throttler_status;
	char log_buf[256];

	ret = arcturus_get_smu_metrics_data(smu,
					    METRICS_THROTTLER_STATUS,
					    &throttler_status);
	if (ret)
		return;

	memset(log_buf, 0, sizeof(log_buf));
	for (throttler_idx = 0; throttler_idx < ARRAY_SIZE(logging_label);
	     throttler_idx++) {
		if (throttler_status & logging_label[throttler_idx].feature_mask) {
			throttling_events++;
			buf_idx += snprintf(log_buf + buf_idx,
					    sizeof(log_buf) - buf_idx,
					    "%s%s",
					    throttling_events > 1 ? " and " : "",
					    logging_label[throttler_idx].label);
			if (buf_idx >= sizeof(log_buf)) {
				dev_err(adev->dev, "buffer overflow!\n");
				log_buf[sizeof(log_buf) - 1] = '\0';
				break;
			}
		}
	}

	dev_warn(adev->dev, "WARN: GPU thermal throttling temperature reached, expect performance decrease. %s.\n",
			log_buf);
	kgd2kfd_smi_event_throttle(smu->adev->kfd.dev,
		smu_cmn_get_indep_throttler_status(throttler_status,
						   arcturus_throttler_map));
}

static uint16_t arcturus_get_current_pcie_link_speed(struct smu_context *smu)
{
	struct amdgpu_device *adev = smu->adev;
	uint32_t esm_ctrl;

	/* TODO: confirm this on real target */
	esm_ctrl = RREG32_PCIE(smnPCIE_ESM_CTRL);
	if ((esm_ctrl >> 15) & 0x1)
		return (uint16_t)(((esm_ctrl >> 8) & 0x7F) + 128);

	return smu_v11_0_get_current_pcie_link_speed(smu);
}

static ssize_t arcturus_get_gpu_metrics(struct smu_context *smu,
					void **table)
{
	struct smu_table_context *smu_table = &smu->smu_table;
	struct gpu_metrics_v1_3 *gpu_metrics =
		(struct gpu_metrics_v1_3 *)smu_table->gpu_metrics_table;
	SmuMetrics_t metrics;
	int ret = 0;

	ret = smu_cmn_get_metrics_table(smu,
					&metrics,
					true);
	if (ret)
		return ret;

	smu_cmn_init_soft_gpu_metrics(gpu_metrics, 1, 3);

	gpu_metrics->temperature_edge = metrics.TemperatureEdge;
	gpu_metrics->temperature_hotspot = metrics.TemperatureHotspot;
	gpu_metrics->temperature_mem = metrics.TemperatureHBM;
	gpu_metrics->temperature_vrgfx = metrics.TemperatureVrGfx;
	gpu_metrics->temperature_vrsoc = metrics.TemperatureVrSoc;
	gpu_metrics->temperature_vrmem = metrics.TemperatureVrMem;

	gpu_metrics->average_gfx_activity = metrics.AverageGfxActivity;
	gpu_metrics->average_umc_activity = metrics.AverageUclkActivity;
	gpu_metrics->average_mm_activity = metrics.VcnActivityPercentage;

	gpu_metrics->average_socket_power = metrics.AverageSocketPower;
	gpu_metrics->energy_accumulator = metrics.EnergyAccumulator;

	gpu_metrics->average_gfxclk_frequency = metrics.AverageGfxclkFrequency;
	gpu_metrics->average_socclk_frequency = metrics.AverageSocclkFrequency;
	gpu_metrics->average_uclk_frequency = metrics.AverageUclkFrequency;
	gpu_metrics->average_vclk0_frequency = metrics.AverageVclkFrequency;
	gpu_metrics->average_dclk0_frequency = metrics.AverageDclkFrequency;

	gpu_metrics->current_gfxclk = metrics.CurrClock[PPCLK_GFXCLK];
	gpu_metrics->current_socclk = metrics.CurrClock[PPCLK_SOCCLK];
	gpu_metrics->current_uclk = metrics.CurrClock[PPCLK_UCLK];
	gpu_metrics->current_vclk0 = metrics.CurrClock[PPCLK_VCLK];
	gpu_metrics->current_dclk0 = metrics.CurrClock[PPCLK_DCLK];

	gpu_metrics->throttle_status = metrics.ThrottlerStatus;
	gpu_metrics->indep_throttle_status =
			smu_cmn_get_indep_throttler_status(metrics.ThrottlerStatus,
							   arcturus_throttler_map);

	gpu_metrics->current_fan_speed = metrics.CurrFanSpeed;

	gpu_metrics->pcie_link_width =
			smu_v11_0_get_current_pcie_link_width(smu);
	gpu_metrics->pcie_link_speed =
			arcturus_get_current_pcie_link_speed(smu);

	gpu_metrics->system_clock_counter = ktime_get_boottime_ns();

	*table = (void *)gpu_metrics;

	return sizeof(struct gpu_metrics_v1_3);
}

static const struct pptable_funcs arcturus_ppt_funcs = {
	/* init dpm */
	.get_allowed_feature_mask = arcturus_get_allowed_feature_mask,
	/* btc */
	.run_btc = arcturus_run_btc,
	/* dpm/clk tables */
	.set_default_dpm_table = arcturus_set_default_dpm_table,
	.populate_umd_state_clk = arcturus_populate_umd_state_clk,
	.get_thermal_temperature_range = arcturus_get_thermal_temperature_range,
	.emit_clk_levels = arcturus_emit_clk_levels,
	.force_clk_levels = arcturus_force_clk_levels,
	.read_sensor = arcturus_read_sensor,
	.get_fan_speed_pwm = arcturus_get_fan_speed_pwm,
	.get_fan_speed_rpm = arcturus_get_fan_speed_rpm,
	.get_power_profile_mode = arcturus_get_power_profile_mode,
	.set_power_profile_mode = arcturus_set_power_profile_mode,
	.set_performance_level = arcturus_set_performance_level,
	/* debug (internal used) */
	.dump_pptable = arcturus_dump_pptable,
	.get_power_limit = arcturus_get_power_limit,
	.is_dpm_running = arcturus_is_dpm_running,
	.dpm_set_vcn_enable = arcturus_dpm_set_vcn_enable,
	.i2c_init = arcturus_i2c_control_init,
	.i2c_fini = arcturus_i2c_control_fini,
	.get_unique_id = arcturus_get_unique_id,
	.init_microcode = smu_v11_0_init_microcode,
	.load_microcode = smu_v11_0_load_microcode,
	.fini_microcode = smu_v11_0_fini_microcode,
	.init_smc_tables = arcturus_init_smc_tables,
	.fini_smc_tables = smu_v11_0_fini_smc_tables,
	.init_power = smu_v11_0_init_power,
	.fini_power = smu_v11_0_fini_power,
	.check_fw_status = smu_v11_0_check_fw_status,
	/* pptable related */
	.setup_pptable = arcturus_setup_pptable,
	.get_vbios_bootup_values = smu_v11_0_get_vbios_bootup_values,
	.check_fw_version = smu_v11_0_check_fw_version,
	.write_pptable = smu_cmn_write_pptable,
	.set_driver_table_location = smu_v11_0_set_driver_table_location,
	.set_tool_table_location = smu_v11_0_set_tool_table_location,
	.notify_memory_pool_location = smu_v11_0_notify_memory_pool_location,
	.system_features_control = smu_v11_0_system_features_control,
	.send_smc_msg_with_param = smu_cmn_send_smc_msg_with_param,
	.send_smc_msg = smu_cmn_send_smc_msg,
	.init_display_count = NULL,
	.set_allowed_mask = smu_v11_0_set_allowed_mask,
	.get_enabled_mask = smu_cmn_get_enabled_mask,
	.feature_is_enabled = smu_cmn_feature_is_enabled,
	.disable_all_features_with_exception = smu_cmn_disable_all_features_with_exception,
	.notify_display_change = NULL,
	.set_power_limit = smu_v11_0_set_power_limit,
	.init_max_sustainable_clocks = smu_v11_0_init_max_sustainable_clocks,
	.enable_thermal_alert = smu_v11_0_enable_thermal_alert,
	.disable_thermal_alert = smu_v11_0_disable_thermal_alert,
	.set_min_dcef_deep_sleep = NULL,
	.display_clock_voltage_request = smu_v11_0_display_clock_voltage_request,
	.get_fan_control_mode = smu_v11_0_get_fan_control_mode,
	.set_fan_control_mode = smu_v11_0_set_fan_control_mode,
	.set_fan_speed_pwm = arcturus_set_fan_speed_pwm,
	.set_fan_speed_rpm = arcturus_set_fan_speed_rpm,
	.set_xgmi_pstate = smu_v11_0_set_xgmi_pstate,
	.gfx_off_control = smu_v11_0_gfx_off_control,
	.register_irq_handler = smu_v11_0_register_irq_handler,
	.set_azalia_d3_pme = smu_v11_0_set_azalia_d3_pme,
	.get_max_sustainable_clocks_by_dc = smu_v11_0_get_max_sustainable_clocks_by_dc,
	.baco_is_support = smu_v11_0_baco_is_support,
	.baco_enter = smu_v11_0_baco_enter,
	.baco_exit = smu_v11_0_baco_exit,
	.get_dpm_ultimate_freq = smu_v11_0_get_dpm_ultimate_freq,
	.set_soft_freq_limited_range = smu_v11_0_set_soft_freq_limited_range,
	.set_df_cstate = arcturus_set_df_cstate,
	.select_xgmi_plpd_policy = arcturus_select_xgmi_plpd_policy,
	.log_thermal_throttling_event = arcturus_log_thermal_throttling_event,
	.get_pp_feature_mask = smu_cmn_get_pp_feature_mask,
	.set_pp_feature_mask = smu_cmn_set_pp_feature_mask,
	.get_gpu_metrics = arcturus_get_gpu_metrics,
	.gfx_ulv_control = smu_v11_0_gfx_ulv_control,
	.deep_sleep_control = smu_v11_0_deep_sleep_control,
	.get_fan_parameters = arcturus_get_fan_parameters,
	.interrupt_work = smu_v11_0_interrupt_work,
	.smu_handle_passthrough_sbr = smu_v11_0_handle_passthrough_sbr,
	.set_mp1_state = smu_cmn_set_mp1_state,
};

void arcturus_set_ppt_funcs(struct smu_context *smu)
{
	smu->ppt_funcs = &arcturus_ppt_funcs;
	smu->message_map = arcturus_message_map;
	smu->clock_map = arcturus_clk_map;
	smu->feature_map = arcturus_feature_mask_map;
	smu->table_map = arcturus_table_map;
	smu->pwr_src_map = arcturus_pwr_src_map;
	smu->workload_map = arcturus_workload_map;
	smu_v11_0_set_smu_mailbox_registers(smu);
}<|MERGE_RESOLUTION|>--- conflicted
+++ resolved
@@ -1283,16 +1283,8 @@
 					uint32_t *max_power_limit,
 					uint32_t *min_power_limit)
 {
-<<<<<<< HEAD
-	struct smu_11_0_powerplay_table *powerplay_table =
-		(struct smu_11_0_powerplay_table *)smu->smu_table.power_play_table;
-	struct smu_11_0_overdrive_table *od_settings = smu->od_settings;
-	PPTable_t *pptable = smu->smu_table.driver_pptable;
-	uint32_t power_limit, od_percent_upper = 0, od_percent_lower = 0;
-=======
 	PPTable_t *pptable = smu->smu_table.driver_pptable;
 	uint32_t power_limit;
->>>>>>> 1b4861e3
 
 	if (smu_v11_0_get_current_power_limit(smu, &power_limit)) {
 		/* the last hope to figure out the ppt limit */
@@ -1308,37 +1300,10 @@
 		*current_power_limit = power_limit;
 	if (default_power_limit)
 		*default_power_limit = power_limit;
-<<<<<<< HEAD
-
-	if (powerplay_table) {
-		if (smu->od_enabled &&
-				od_settings->cap[SMU_11_0_ODCAP_POWER_LIMIT]) {
-			od_percent_upper = le32_to_cpu(powerplay_table->overdrive_table.max[SMU_11_0_ODSETTING_POWERPERCENTAGE]);
-			od_percent_lower = le32_to_cpu(powerplay_table->overdrive_table.min[SMU_11_0_ODSETTING_POWERPERCENTAGE]);
-		} else if (od_settings->cap[SMU_11_0_ODCAP_POWER_LIMIT]) {
-			od_percent_upper = 0;
-			od_percent_lower = le32_to_cpu(powerplay_table->overdrive_table.min[SMU_11_0_ODSETTING_POWERPERCENTAGE]);
-		}
-	}
-
-	dev_dbg(smu->adev->dev, "od percent upper:%d, od percent lower:%d (default power: %d)\n",
-							od_percent_upper, od_percent_lower, power_limit);
-
-	if (max_power_limit) {
-		*max_power_limit = power_limit * (100 + od_percent_upper);
-		*max_power_limit /= 100;
-	}
-
-	if (min_power_limit) {
-		*min_power_limit = power_limit * (100 - od_percent_lower);
-		*min_power_limit /= 100;
-	}
-=======
 	if (max_power_limit)
 		*max_power_limit = power_limit;
 	if (min_power_limit)
 		*min_power_limit = power_limit;
->>>>>>> 1b4861e3
 
 	return 0;
 }
