--- conflicted
+++ resolved
@@ -406,15 +406,12 @@
 	return __smu_cmn_send_debug_msg(smu, msg, 0);
 }
 
-<<<<<<< HEAD
-=======
 int smu_cmn_send_debug_smc_msg_with_param(struct smu_context *smu,
 			 uint32_t msg, uint32_t param)
 {
 	return __smu_cmn_send_debug_msg(smu, msg, param);
 }
 
->>>>>>> 98817289
 int smu_cmn_to_asic_specific_index(struct smu_context *smu,
 				   enum smu_cmn2asic_mapping_type type,
 				   uint32_t index)
