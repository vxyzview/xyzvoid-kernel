/*
 * Copyright 2015 Advanced Micro Devices, Inc.
 *
 * Permission is hereby granted, free of charge, to any person obtaining a
 * copy of this software and associated documentation files (the "Software"),
 * to deal in the Software without restriction, including without limitation
 * the rights to use, copy, modify, merge, publish, distribute, sublicense,
 * and/or sell copies of the Software, and to permit persons to whom the
 * Software is furnished to do so, subject to the following conditions:
 *
 * The above copyright notice and this permission notice shall be included in
 * all copies or substantial portions of the Software.
 *
 * THE SOFTWARE IS PROVIDED "AS IS", WITHOUT WARRANTY OF ANY KIND, EXPRESS OR
 * IMPLIED, INCLUDING BUT NOT LIMITED TO THE WARRANTIES OF MERCHANTABILITY,
 * FITNESS FOR A PARTICULAR PURPOSE AND NONINFRINGEMENT.  IN NO EVENT SHALL
 * THE COPYRIGHT HOLDER(S) OR AUTHOR(S) BE LIABLE FOR ANY CLAIM, DAMAGES OR
 * OTHER LIABILITY, WHETHER IN AN ACTION OF CONTRACT, TORT OR OTHERWISE,
 * ARISING FROM, OUT OF OR IN CONNECTION WITH THE SOFTWARE OR THE USE OR
 * OTHER DEALINGS IN THE SOFTWARE.
 *
 */

#ifndef TONGA_PPTABLE_H
#define TONGA_PPTABLE_H

/** \file
 * This is a PowerPlay table header file
 */
#pragma pack(push, 1)

#include "hwmgr.h"

#define ATOM_TONGA_PP_FANPARAMETERS_TACHOMETER_PULSES_PER_REVOLUTION_MASK 0x0f
#define ATOM_TONGA_PP_FANPARAMETERS_NOFAN                                 0x80    /* No fan is connected to this controller. */

#define ATOM_TONGA_PP_THERMALCONTROLLER_NONE      0
#define ATOM_TONGA_PP_THERMALCONTROLLER_LM96163   17
#define ATOM_TONGA_PP_THERMALCONTROLLER_TONGA     21
#define ATOM_TONGA_PP_THERMALCONTROLLER_FIJI      22

/*
 * Thermal controller 'combo type' to use an external controller for Fan control and an internal controller for thermal.
 * We probably should reserve the bit 0x80 for this use.
 * To keep the number of these types low we should also use the same code for all ASICs (i.e. do not distinguish RV6xx and RV7xx Internal here).
 * The driver can pick the correct internal controller based on the ASIC.
 */

#define ATOM_TONGA_PP_THERMALCONTROLLER_ADT7473_WITH_INTERNAL   0x89    /* ADT7473 Fan Control + Internal Thermal Controller */
#define ATOM_TONGA_PP_THERMALCONTROLLER_EMC2103_WITH_INTERNAL   0x8D    /* EMC2103 Fan Control + Internal Thermal Controller */

/*/* ATOM_TONGA_POWERPLAYTABLE::ulPlatformCaps */
#define ATOM_TONGA_PP_PLATFORM_CAP_VDDGFX_CONTROL              0x1            /* This cap indicates whether vddgfx will be a separated power rail. */
#define ATOM_TONGA_PP_PLATFORM_CAP_POWERPLAY                   0x2            /* This cap indicates whether this is a mobile part and CCC need to show Powerplay page. */
#define ATOM_TONGA_PP_PLATFORM_CAP_SBIOSPOWERSOURCE            0x4            /* This cap indicates whether power source notificaiton is done by SBIOS directly. */
#define ATOM_TONGA_PP_PLATFORM_CAP_DISABLE_VOLTAGE_ISLAND      0x8            /* Enable the option to overwrite voltage island feature to be disabled, regardless of VddGfx power rail support. */
#define ____RETIRE16____                                0x10
#define ATOM_TONGA_PP_PLATFORM_CAP_HARDWAREDC                 0x20            /* This cap indicates whether power source notificaiton is done by GPIO directly. */
#define ____RETIRE64____                                0x40
#define ____RETIRE128____                               0x80
#define ____RETIRE256____                              0x100
#define ____RETIRE512____                              0x200
#define ____RETIRE1024____                             0x400
#define ____RETIRE2048____                             0x800
#define ATOM_TONGA_PP_PLATFORM_CAP_MVDD_CONTROL             0x1000            /* This cap indicates dynamic MVDD is required. Uncheck to disable it. */
#define ____RETIRE2000____                            0x2000
#define ____RETIRE4000____                            0x4000
#define ATOM_TONGA_PP_PLATFORM_CAP_VDDCI_CONTROL            0x8000            /* This cap indicates dynamic VDDCI is required. Uncheck to disable it. */
#define ____RETIRE10000____                          0x10000
#define ATOM_TONGA_PP_PLATFORM_CAP_BACO                    0x20000            /* Enable to indicate the driver supports BACO state. */

#define ATOM_TONGA_PP_PLATFORM_CAP_OUTPUT_THERMAL2GPIO17         0x100000     /* Enable to indicate the driver supports thermal2GPIO17. */
#define ATOM_TONGA_PP_PLATFORM_COMBINE_PCC_WITH_THERMAL_SIGNAL  0x1000000     /* Enable to indicate if thermal and PCC are sharing the same GPIO */
#define ATOM_TONGA_PLATFORM_LOAD_POST_PRODUCTION_FIRMWARE       0x2000000

/* ATOM_PPLIB_NONCLOCK_INFO::usClassification */
#define ATOM_PPLIB_CLASSIFICATION_UI_MASK               0x0007
#define ATOM_PPLIB_CLASSIFICATION_UI_SHIFT              0
#define ATOM_PPLIB_CLASSIFICATION_UI_NONE               0
#define ATOM_PPLIB_CLASSIFICATION_UI_BATTERY            1
#define ATOM_PPLIB_CLASSIFICATION_UI_BALANCED           3
#define ATOM_PPLIB_CLASSIFICATION_UI_PERFORMANCE        5
/* 2, 4, 6, 7 are reserved */

#define ATOM_PPLIB_CLASSIFICATION_BOOT                  0x0008
#define ATOM_PPLIB_CLASSIFICATION_THERMAL               0x0010
#define ATOM_PPLIB_CLASSIFICATION_LIMITEDPOWERSOURCE    0x0020
#define ATOM_PPLIB_CLASSIFICATION_REST                  0x0040
#define ATOM_PPLIB_CLASSIFICATION_FORCED                0x0080
#define ATOM_PPLIB_CLASSIFICATION_ACPI                  0x1000

/* ATOM_PPLIB_NONCLOCK_INFO::usClassification2 */
#define ATOM_PPLIB_CLASSIFICATION2_LIMITEDPOWERSOURCE_2 0x0001

#define ATOM_Tonga_DISALLOW_ON_DC                       0x00004000
#define ATOM_Tonga_ENABLE_VARIBRIGHT                    0x00008000

#define ATOM_Tonga_TABLE_REVISION_TONGA                 7

typedef struct _ATOM_Tonga_POWERPLAYTABLE {
	ATOM_COMMON_TABLE_HEADER sHeader;

	UCHAR  ucTableRevision;
	USHORT usTableSize;						/*the size of header structure */

	ULONG	ulGoldenPPID;
	ULONG	ulGoldenRevision;
	USHORT	usFormatID;

	USHORT	usVoltageTime;					 /*in microseconds */
	ULONG	ulPlatformCaps;					  /*See ATOM_Tonga_CAPS_* */

	ULONG	ulMaxODEngineClock; 			   /*For Overdrive.  */
	ULONG	ulMaxODMemoryClock; 			   /*For Overdrive. */

	USHORT	usPowerControlLimit;
	USHORT	usUlvVoltageOffset;				  /*in mv units */

	USHORT	usStateArrayOffset;				  /*points to ATOM_Tonga_State_Array */
	USHORT	usFanTableOffset;				  /*points to ATOM_Tonga_Fan_Table */
	USHORT	usThermalControllerOffset;		   /*points to ATOM_Tonga_Thermal_Controller */
	USHORT	usReserv;						   /*CustomThermalPolicy removed for Tonga. Keep this filed as reserved. */

	USHORT	usMclkDependencyTableOffset;	   /*points to ATOM_Tonga_MCLK_Dependency_Table */
	USHORT	usSclkDependencyTableOffset;	   /*points to ATOM_Tonga_SCLK_Dependency_Table */
	USHORT	usVddcLookupTableOffset;		   /*points to ATOM_Tonga_Voltage_Lookup_Table */
	USHORT	usVddgfxLookupTableOffset; 		/*points to ATOM_Tonga_Voltage_Lookup_Table */

	USHORT	usMMDependencyTableOffset;		  /*points to ATOM_Tonga_MM_Dependency_Table */

	USHORT	usVCEStateTableOffset;			   /*points to ATOM_Tonga_VCE_State_Table; */

	USHORT	usPPMTableOffset;				  /*points to ATOM_Tonga_PPM_Table */
	USHORT	usPowerTuneTableOffset;			  /*points to ATOM_PowerTune_Table */

	USHORT	usHardLimitTableOffset; 		   /*points to ATOM_Tonga_Hard_Limit_Table */

	USHORT	usPCIETableOffset;				  /*points to ATOM_Tonga_PCIE_Table */

	USHORT	usGPIOTableOffset;				  /*points to ATOM_Tonga_GPIO_Table */

	USHORT	usReserved[6];					   /*TODO: modify reserved size to fit structure aligning */
} ATOM_Tonga_POWERPLAYTABLE;

typedef struct _ATOM_Tonga_State {
	UCHAR  ucEngineClockIndexHigh;
	UCHAR  ucEngineClockIndexLow;

	UCHAR  ucMemoryClockIndexHigh;
	UCHAR  ucMemoryClockIndexLow;

	UCHAR  ucPCIEGenLow;
	UCHAR  ucPCIEGenHigh;

	UCHAR  ucPCIELaneLow;
	UCHAR  ucPCIELaneHigh;

	USHORT usClassification;
	ULONG ulCapsAndSettings;
	USHORT usClassification2;
	UCHAR  ucUnused[4];
} ATOM_Tonga_State;

typedef struct _ATOM_Tonga_State_Array {
	UCHAR ucRevId;
<<<<<<< HEAD
	UCHAR ucNumEntries;		/* Number of entries. */
	ATOM_Tonga_State entries[];	/* Dynamically allocate entries. */
=======
	UCHAR ucNumEntries;
	ATOM_Tonga_State entries[] __counted_by(ucNumEntries);
>>>>>>> a6ad5510
} ATOM_Tonga_State_Array;

typedef struct _ATOM_Tonga_MCLK_Dependency_Record {
	UCHAR  ucVddcInd;	/* Vddc voltage */
	USHORT usVddci;
	USHORT usVddgfxOffset;	/* Offset relative to Vddc voltage */
	USHORT usMvdd;
	ULONG ulMclk;
	USHORT usReserved;
} ATOM_Tonga_MCLK_Dependency_Record;

typedef struct _ATOM_Tonga_MCLK_Dependency_Table {
	UCHAR ucRevId;
<<<<<<< HEAD
	UCHAR ucNumEntries; 										/* Number of entries. */
	ATOM_Tonga_MCLK_Dependency_Record entries[];				/* Dynamically allocate entries. */
=======
	UCHAR ucNumEntries;
	ATOM_Tonga_MCLK_Dependency_Record entries[] __counted_by(ucNumEntries);
>>>>>>> a6ad5510
} ATOM_Tonga_MCLK_Dependency_Table;

typedef struct _ATOM_Tonga_SCLK_Dependency_Record {
	UCHAR  ucVddInd;											/* Base voltage */
	USHORT usVddcOffset;										/* Offset relative to base voltage */
	ULONG ulSclk;
	USHORT usEdcCurrent;
	UCHAR  ucReliabilityTemperature;
	UCHAR  ucCKSVOffsetandDisable;							  /* Bits 0~6: Voltage offset for CKS, Bit 7: Disable/enable for the SCLK level. */
} ATOM_Tonga_SCLK_Dependency_Record;

typedef struct _ATOM_Tonga_SCLK_Dependency_Table {
	UCHAR ucRevId;
<<<<<<< HEAD
	UCHAR ucNumEntries; 										/* Number of entries. */
	ATOM_Tonga_SCLK_Dependency_Record entries[];				 /* Dynamically allocate entries. */
=======
	UCHAR ucNumEntries;
	ATOM_Tonga_SCLK_Dependency_Record entries[] __counted_by(ucNumEntries);
>>>>>>> a6ad5510
} ATOM_Tonga_SCLK_Dependency_Table;

typedef struct _ATOM_Polaris_SCLK_Dependency_Record {
	UCHAR  ucVddInd;											/* Base voltage */
	USHORT usVddcOffset;										/* Offset relative to base voltage */
	ULONG ulSclk;
	USHORT usEdcCurrent;
	UCHAR  ucReliabilityTemperature;
	UCHAR  ucCKSVOffsetandDisable;			/* Bits 0~6: Voltage offset for CKS, Bit 7: Disable/enable for the SCLK level. */
	ULONG  ulSclkOffset;
} ATOM_Polaris_SCLK_Dependency_Record;

typedef struct _ATOM_Polaris_SCLK_Dependency_Table {
	UCHAR ucRevId;
<<<<<<< HEAD
	UCHAR ucNumEntries;							/* Number of entries. */
	ATOM_Polaris_SCLK_Dependency_Record entries[];				 /* Dynamically allocate entries. */
=======
	UCHAR ucNumEntries;
	ATOM_Polaris_SCLK_Dependency_Record entries[] __counted_by(ucNumEntries);
>>>>>>> a6ad5510
} ATOM_Polaris_SCLK_Dependency_Table;

typedef struct _ATOM_Tonga_PCIE_Record {
	UCHAR ucPCIEGenSpeed;
	UCHAR usPCIELaneWidth;
	UCHAR ucReserved[2];
} ATOM_Tonga_PCIE_Record;

typedef struct _ATOM_Tonga_PCIE_Table {
	UCHAR ucRevId;
<<<<<<< HEAD
	UCHAR ucNumEntries; 										/* Number of entries. */
	ATOM_Tonga_PCIE_Record entries[];							/* Dynamically allocate entries. */
=======
	UCHAR ucNumEntries;
	ATOM_Tonga_PCIE_Record entries[] __counted_by(ucNumEntries);
>>>>>>> a6ad5510
} ATOM_Tonga_PCIE_Table;

typedef struct _ATOM_Polaris10_PCIE_Record {
	UCHAR ucPCIEGenSpeed;
	UCHAR usPCIELaneWidth;
	UCHAR ucReserved[2];
	ULONG ulPCIE_Sclk;
} ATOM_Polaris10_PCIE_Record;

typedef struct _ATOM_Polaris10_PCIE_Table {
	UCHAR ucRevId;
<<<<<<< HEAD
	UCHAR ucNumEntries;                                         /* Number of entries. */
	ATOM_Polaris10_PCIE_Record entries[];                      /* Dynamically allocate entries. */
=======
	UCHAR ucNumEntries;
	ATOM_Polaris10_PCIE_Record entries[] __counted_by(ucNumEntries);
>>>>>>> a6ad5510
} ATOM_Polaris10_PCIE_Table;


typedef struct _ATOM_Tonga_MM_Dependency_Record {
	UCHAR   ucVddcInd;											 /* VDDC voltage */
	USHORT  usVddgfxOffset;									  /* Offset relative to VDDC voltage */
	ULONG  ulDClk;												/* UVD D-clock */
	ULONG  ulVClk;												/* UVD V-clock */
	ULONG  ulEClk;												/* VCE clock */
	ULONG  ulAClk;												/* ACP clock */
	ULONG  ulSAMUClk;											/* SAMU clock */
} ATOM_Tonga_MM_Dependency_Record;

typedef struct _ATOM_Tonga_MM_Dependency_Table {
	UCHAR ucRevId;
<<<<<<< HEAD
	UCHAR ucNumEntries; 										/* Number of entries. */
	ATOM_Tonga_MM_Dependency_Record entries[]; 			   /* Dynamically allocate entries. */
=======
	UCHAR ucNumEntries;
	ATOM_Tonga_MM_Dependency_Record entries[] __counted_by(ucNumEntries);
>>>>>>> a6ad5510
} ATOM_Tonga_MM_Dependency_Table;

typedef struct _ATOM_Tonga_Voltage_Lookup_Record {
	USHORT usVdd;											   /* Base voltage */
	USHORT usCACLow;
	USHORT usCACMid;
	USHORT usCACHigh;
} ATOM_Tonga_Voltage_Lookup_Record;

typedef struct _ATOM_Tonga_Voltage_Lookup_Table {
	UCHAR ucRevId;
<<<<<<< HEAD
	UCHAR ucNumEntries; 										/* Number of entries. */
	ATOM_Tonga_Voltage_Lookup_Record entries[];				/* Dynamically allocate entries. */
=======
	UCHAR ucNumEntries;
	ATOM_Tonga_Voltage_Lookup_Record entries[] __counted_by(ucNumEntries);
>>>>>>> a6ad5510
} ATOM_Tonga_Voltage_Lookup_Table;

typedef struct _ATOM_Tonga_Fan_Table {
	UCHAR   ucRevId;						 /* Change this if the table format changes or version changes so that the other fields are not the same. */
	UCHAR   ucTHyst;						 /* Temperature hysteresis. Integer. */
	USHORT  usTMin; 						 /* The temperature, in 0.01 centigrades, below which we just run at a minimal PWM. */
	USHORT  usTMed; 						 /* The middle temperature where we change slopes. */
	USHORT  usTHigh;						 /* The high point above TMed for adjusting the second slope. */
	USHORT  usPWMMin;						 /* The minimum PWM value in percent (0.01% increments). */
	USHORT  usPWMMed;						 /* The PWM value (in percent) at TMed. */
	USHORT  usPWMHigh;						 /* The PWM value at THigh. */
	USHORT  usTMax; 						 /* The max temperature */
	UCHAR   ucFanControlMode;				  /* Legacy or Fuzzy Fan mode */
	USHORT  usFanPWMMax;					  /* Maximum allowed fan power in percent */
	USHORT  usFanOutputSensitivity;		  /* Sensitivity of fan reaction to temepature changes */
	USHORT  usFanRPMMax;					  /* The default value in RPM */
	ULONG  ulMinFanSCLKAcousticLimit;	   /* Minimum Fan Controller SCLK Frequency Acoustic Limit. */
	UCHAR   ucTargetTemperature;			 /* Advanced fan controller target temperature. */
	UCHAR   ucMinimumPWMLimit; 			  /* The minimum PWM that the advanced fan controller can set.	This should be set to the highest PWM that will run the fan at its lowest RPM. */
	USHORT  usReserved;
} ATOM_Tonga_Fan_Table;

typedef struct _ATOM_Fiji_Fan_Table {
	UCHAR   ucRevId;						 /* Change this if the table format changes or version changes so that the other fields are not the same. */
	UCHAR   ucTHyst;						 /* Temperature hysteresis. Integer. */
	USHORT  usTMin; 						 /* The temperature, in 0.01 centigrades, below which we just run at a minimal PWM. */
	USHORT  usTMed; 						 /* The middle temperature where we change slopes. */
	USHORT  usTHigh;						 /* The high point above TMed for adjusting the second slope. */
	USHORT  usPWMMin;						 /* The minimum PWM value in percent (0.01% increments). */
	USHORT  usPWMMed;						 /* The PWM value (in percent) at TMed. */
	USHORT  usPWMHigh;						 /* The PWM value at THigh. */
	USHORT  usTMax; 						 /* The max temperature */
	UCHAR   ucFanControlMode;				  /* Legacy or Fuzzy Fan mode */
	USHORT  usFanPWMMax;					  /* Maximum allowed fan power in percent */
	USHORT  usFanOutputSensitivity;		  /* Sensitivity of fan reaction to temepature changes */
	USHORT  usFanRPMMax;					  /* The default value in RPM */
	ULONG  ulMinFanSCLKAcousticLimit;		/* Minimum Fan Controller SCLK Frequency Acoustic Limit. */
	UCHAR   ucTargetTemperature;			 /* Advanced fan controller target temperature. */
	UCHAR   ucMinimumPWMLimit; 			  /* The minimum PWM that the advanced fan controller can set.	This should be set to the highest PWM that will run the fan at its lowest RPM. */
	USHORT  usFanGainEdge;
	USHORT  usFanGainHotspot;
	USHORT  usFanGainLiquid;
	USHORT  usFanGainVrVddc;
	USHORT  usFanGainVrMvdd;
	USHORT  usFanGainPlx;
	USHORT  usFanGainHbm;
	USHORT  usReserved;
} ATOM_Fiji_Fan_Table;

typedef struct _ATOM_Polaris_Fan_Table {
	UCHAR   ucRevId;						 /* Change this if the table format changes or version changes so that the other fields are not the same. */
	UCHAR   ucTHyst;						 /* Temperature hysteresis. Integer. */
	USHORT  usTMin; 						 /* The temperature, in 0.01 centigrades, below which we just run at a minimal PWM. */
	USHORT  usTMed; 						 /* The middle temperature where we change slopes. */
	USHORT  usTHigh;						 /* The high point above TMed for adjusting the second slope. */
	USHORT  usPWMMin;						 /* The minimum PWM value in percent (0.01% increments). */
	USHORT  usPWMMed;						 /* The PWM value (in percent) at TMed. */
	USHORT  usPWMHigh;						 /* The PWM value at THigh. */
	USHORT  usTMax; 						 /* The max temperature */
	UCHAR   ucFanControlMode;				  /* Legacy or Fuzzy Fan mode */
	USHORT  usFanPWMMax;					  /* Maximum allowed fan power in percent */
	USHORT  usFanOutputSensitivity;		  /* Sensitivity of fan reaction to temepature changes */
	USHORT  usFanRPMMax;					  /* The default value in RPM */
	ULONG  ulMinFanSCLKAcousticLimit;		/* Minimum Fan Controller SCLK Frequency Acoustic Limit. */
	UCHAR   ucTargetTemperature;			 /* Advanced fan controller target temperature. */
	UCHAR   ucMinimumPWMLimit; 			  /* The minimum PWM that the advanced fan controller can set.	This should be set to the highest PWM that will run the fan at its lowest RPM. */
	USHORT  usFanGainEdge;
	USHORT  usFanGainHotspot;
	USHORT  usFanGainLiquid;
	USHORT  usFanGainVrVddc;
	USHORT  usFanGainVrMvdd;
	USHORT  usFanGainPlx;
	USHORT  usFanGainHbm;
	UCHAR   ucEnableZeroRPM;
	UCHAR   ucFanStopTemperature;
	UCHAR   ucFanStartTemperature;
	USHORT  usReserved;
} ATOM_Polaris_Fan_Table;

typedef struct _ATOM_Tonga_Thermal_Controller {
	UCHAR ucRevId;
	UCHAR ucType;		   /* one of ATOM_TONGA_PP_THERMALCONTROLLER_* */
	UCHAR ucI2cLine;		/* as interpreted by DAL I2C */
	UCHAR ucI2cAddress;
	UCHAR ucFanParameters;	/* Fan Control Parameters. */
	UCHAR ucFanMinRPM; 	 /* Fan Minimum RPM (hundreds) -- for display purposes only. */
	UCHAR ucFanMaxRPM; 	 /* Fan Maximum RPM (hundreds) -- for display purposes only. */
	UCHAR ucReserved;
	UCHAR ucFlags;		   /* to be defined */
} ATOM_Tonga_Thermal_Controller;

typedef struct _ATOM_Tonga_VCE_State_Record {
	UCHAR  ucVCEClockIndex;	/*index into usVCEDependencyTableOffset of 'ATOM_Tonga_MM_Dependency_Table' type */
	UCHAR  ucFlag;		/* 2 bits indicates memory p-states */
	UCHAR  ucSCLKIndex;		/*index into ATOM_Tonga_SCLK_Dependency_Table */
	UCHAR  ucMCLKIndex;		/*index into ATOM_Tonga_MCLK_Dependency_Table */
} ATOM_Tonga_VCE_State_Record;

typedef struct _ATOM_Tonga_VCE_State_Table {
	UCHAR ucRevId;
	UCHAR ucNumEntries;
	ATOM_Tonga_VCE_State_Record entries[] __counted_by(ucNumEntries);
} ATOM_Tonga_VCE_State_Table;

typedef struct _ATOM_Tonga_PowerTune_Table {
	UCHAR  ucRevId;
	USHORT usTDP;
	USHORT usConfigurableTDP;
	USHORT usTDC;
	USHORT usBatteryPowerLimit;
	USHORT usSmallPowerLimit;
	USHORT usLowCACLeakage;
	USHORT usHighCACLeakage;
	USHORT usMaximumPowerDeliveryLimit;
	USHORT usTjMax;
	USHORT usPowerTuneDataSetID;
	USHORT usEDCLimit;
	USHORT usSoftwareShutdownTemp;
	USHORT usClockStretchAmount;
	USHORT usReserve[2];
} ATOM_Tonga_PowerTune_Table;

typedef struct _ATOM_Fiji_PowerTune_Table {
	UCHAR  ucRevId;
	USHORT usTDP;
	USHORT usConfigurableTDP;
	USHORT usTDC;
	USHORT usBatteryPowerLimit;
	USHORT usSmallPowerLimit;
	USHORT usLowCACLeakage;
	USHORT usHighCACLeakage;
	USHORT usMaximumPowerDeliveryLimit;
	USHORT usTjMax;  /* For Fiji, this is also usTemperatureLimitEdge; */
	USHORT usPowerTuneDataSetID;
	USHORT usEDCLimit;
	USHORT usSoftwareShutdownTemp;
	USHORT usClockStretchAmount;
	USHORT usTemperatureLimitHotspot;  /*The following are added for Fiji */
	USHORT usTemperatureLimitLiquid1;
	USHORT usTemperatureLimitLiquid2;
	USHORT usTemperatureLimitVrVddc;
	USHORT usTemperatureLimitVrMvdd;
	USHORT usTemperatureLimitPlx;
	UCHAR  ucLiquid1_I2C_address;  /*Liquid */
	UCHAR  ucLiquid2_I2C_address;
	UCHAR  ucLiquid_I2C_Line;
	UCHAR  ucVr_I2C_address;	/*VR */
	UCHAR  ucVr_I2C_Line;
	UCHAR  ucPlx_I2C_address;  /*PLX */
	UCHAR  ucPlx_I2C_Line;
	USHORT usReserved;
} ATOM_Fiji_PowerTune_Table;

typedef struct _ATOM_Polaris_PowerTune_Table {
    UCHAR  ucRevId;
    USHORT usTDP;
    USHORT usConfigurableTDP;
    USHORT usTDC;
    USHORT usBatteryPowerLimit;
    USHORT usSmallPowerLimit;
    USHORT usLowCACLeakage;
    USHORT usHighCACLeakage;
    USHORT usMaximumPowerDeliveryLimit;
    USHORT usTjMax;  // For Fiji, this is also usTemperatureLimitEdge;
    USHORT usPowerTuneDataSetID;
    USHORT usEDCLimit;
    USHORT usSoftwareShutdownTemp;
    USHORT usClockStretchAmount;
    USHORT usTemperatureLimitHotspot;  //The following are added for Fiji
    USHORT usTemperatureLimitLiquid1;
    USHORT usTemperatureLimitLiquid2;
    USHORT usTemperatureLimitVrVddc;
    USHORT usTemperatureLimitVrMvdd;
    USHORT usTemperatureLimitPlx;
    UCHAR  ucLiquid1_I2C_address;  //Liquid
    UCHAR  ucLiquid2_I2C_address;
    UCHAR  ucLiquid_I2C_Line;
    UCHAR  ucVr_I2C_address;  //VR
    UCHAR  ucVr_I2C_Line;
    UCHAR  ucPlx_I2C_address;  //PLX
    UCHAR  ucPlx_I2C_Line;
    USHORT usBoostPowerLimit;
    UCHAR  ucCKS_LDO_REFSEL;
    UCHAR  ucHotSpotOnly;
    UCHAR  ucReserve;
    USHORT usReserve;
} ATOM_Polaris_PowerTune_Table;

#define ATOM_PPM_A_A    1
#define ATOM_PPM_A_I    2
typedef struct _ATOM_Tonga_PPM_Table {
	UCHAR   ucRevId;
	UCHAR   ucPpmDesign;		  /*A+I or A+A */
	USHORT  usCpuCoreNumber;
	ULONG  ulPlatformTDP;
	ULONG  ulSmallACPlatformTDP;
	ULONG  ulPlatformTDC;
	ULONG  ulSmallACPlatformTDC;
	ULONG  ulApuTDP;
	ULONG  ulDGpuTDP;
	ULONG  ulDGpuUlvPower;
	ULONG  ulTjmax;
} ATOM_Tonga_PPM_Table;

typedef struct _ATOM_Tonga_Hard_Limit_Record {
	ULONG  ulSCLKLimit;
	ULONG  ulMCLKLimit;
	USHORT  usVddcLimit;
	USHORT  usVddciLimit;
	USHORT  usVddgfxLimit;
} ATOM_Tonga_Hard_Limit_Record;

typedef struct _ATOM_Tonga_Hard_Limit_Table {
	UCHAR ucRevId;
	UCHAR ucNumEntries;
	ATOM_Tonga_Hard_Limit_Record entries[] __counted_by(ucNumEntries);
} ATOM_Tonga_Hard_Limit_Table;

typedef struct _ATOM_Tonga_GPIO_Table {
	UCHAR  ucRevId;
	UCHAR  ucVRHotTriggeredSclkDpmIndex;		/* If VRHot signal is triggered SCLK will be limited to this DPM level */
	UCHAR  ucReserve[5];
} ATOM_Tonga_GPIO_Table;

typedef struct _PPTable_Generic_SubTable_Header {
	UCHAR  ucRevId;
} PPTable_Generic_SubTable_Header;


#pragma pack(pop)


#endif<|MERGE_RESOLUTION|>--- conflicted
+++ resolved
@@ -163,13 +163,8 @@
 
 typedef struct _ATOM_Tonga_State_Array {
 	UCHAR ucRevId;
-<<<<<<< HEAD
-	UCHAR ucNumEntries;		/* Number of entries. */
-	ATOM_Tonga_State entries[];	/* Dynamically allocate entries. */
-=======
 	UCHAR ucNumEntries;
 	ATOM_Tonga_State entries[] __counted_by(ucNumEntries);
->>>>>>> a6ad5510
 } ATOM_Tonga_State_Array;
 
 typedef struct _ATOM_Tonga_MCLK_Dependency_Record {
@@ -183,13 +178,8 @@
 
 typedef struct _ATOM_Tonga_MCLK_Dependency_Table {
 	UCHAR ucRevId;
-<<<<<<< HEAD
-	UCHAR ucNumEntries; 										/* Number of entries. */
-	ATOM_Tonga_MCLK_Dependency_Record entries[];				/* Dynamically allocate entries. */
-=======
 	UCHAR ucNumEntries;
 	ATOM_Tonga_MCLK_Dependency_Record entries[] __counted_by(ucNumEntries);
->>>>>>> a6ad5510
 } ATOM_Tonga_MCLK_Dependency_Table;
 
 typedef struct _ATOM_Tonga_SCLK_Dependency_Record {
@@ -203,13 +193,8 @@
 
 typedef struct _ATOM_Tonga_SCLK_Dependency_Table {
 	UCHAR ucRevId;
-<<<<<<< HEAD
-	UCHAR ucNumEntries; 										/* Number of entries. */
-	ATOM_Tonga_SCLK_Dependency_Record entries[];				 /* Dynamically allocate entries. */
-=======
 	UCHAR ucNumEntries;
 	ATOM_Tonga_SCLK_Dependency_Record entries[] __counted_by(ucNumEntries);
->>>>>>> a6ad5510
 } ATOM_Tonga_SCLK_Dependency_Table;
 
 typedef struct _ATOM_Polaris_SCLK_Dependency_Record {
@@ -224,13 +209,8 @@
 
 typedef struct _ATOM_Polaris_SCLK_Dependency_Table {
 	UCHAR ucRevId;
-<<<<<<< HEAD
-	UCHAR ucNumEntries;							/* Number of entries. */
-	ATOM_Polaris_SCLK_Dependency_Record entries[];				 /* Dynamically allocate entries. */
-=======
 	UCHAR ucNumEntries;
 	ATOM_Polaris_SCLK_Dependency_Record entries[] __counted_by(ucNumEntries);
->>>>>>> a6ad5510
 } ATOM_Polaris_SCLK_Dependency_Table;
 
 typedef struct _ATOM_Tonga_PCIE_Record {
@@ -241,13 +221,8 @@
 
 typedef struct _ATOM_Tonga_PCIE_Table {
 	UCHAR ucRevId;
-<<<<<<< HEAD
-	UCHAR ucNumEntries; 										/* Number of entries. */
-	ATOM_Tonga_PCIE_Record entries[];							/* Dynamically allocate entries. */
-=======
 	UCHAR ucNumEntries;
 	ATOM_Tonga_PCIE_Record entries[] __counted_by(ucNumEntries);
->>>>>>> a6ad5510
 } ATOM_Tonga_PCIE_Table;
 
 typedef struct _ATOM_Polaris10_PCIE_Record {
@@ -259,13 +234,8 @@
 
 typedef struct _ATOM_Polaris10_PCIE_Table {
 	UCHAR ucRevId;
-<<<<<<< HEAD
-	UCHAR ucNumEntries;                                         /* Number of entries. */
-	ATOM_Polaris10_PCIE_Record entries[];                      /* Dynamically allocate entries. */
-=======
 	UCHAR ucNumEntries;
 	ATOM_Polaris10_PCIE_Record entries[] __counted_by(ucNumEntries);
->>>>>>> a6ad5510
 } ATOM_Polaris10_PCIE_Table;
 
 
@@ -281,13 +251,8 @@
 
 typedef struct _ATOM_Tonga_MM_Dependency_Table {
 	UCHAR ucRevId;
-<<<<<<< HEAD
-	UCHAR ucNumEntries; 										/* Number of entries. */
-	ATOM_Tonga_MM_Dependency_Record entries[]; 			   /* Dynamically allocate entries. */
-=======
 	UCHAR ucNumEntries;
 	ATOM_Tonga_MM_Dependency_Record entries[] __counted_by(ucNumEntries);
->>>>>>> a6ad5510
 } ATOM_Tonga_MM_Dependency_Table;
 
 typedef struct _ATOM_Tonga_Voltage_Lookup_Record {
@@ -299,13 +264,8 @@
 
 typedef struct _ATOM_Tonga_Voltage_Lookup_Table {
 	UCHAR ucRevId;
-<<<<<<< HEAD
-	UCHAR ucNumEntries; 										/* Number of entries. */
-	ATOM_Tonga_Voltage_Lookup_Record entries[];				/* Dynamically allocate entries. */
-=======
 	UCHAR ucNumEntries;
 	ATOM_Tonga_Voltage_Lookup_Record entries[] __counted_by(ucNumEntries);
->>>>>>> a6ad5510
 } ATOM_Tonga_Voltage_Lookup_Table;
 
 typedef struct _ATOM_Tonga_Fan_Table {
