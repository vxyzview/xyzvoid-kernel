--- conflicted
+++ resolved
@@ -61,16 +61,10 @@
 		const struct dc_stream_state *stream);
 bool mod_power_only_edp(const struct dc_state *context,
 		const struct dc_stream_state *stream);
-<<<<<<< HEAD
-bool psr_su_set_y_granularity(struct dc *dc, struct dc_link *link,
-			      struct dc_stream_state *stream,
-			      struct psr_config *config);
-=======
 bool psr_su_set_dsc_slice_height(struct dc *dc, struct dc_link *link,
 			      struct dc_stream_state *stream,
 			      struct psr_config *config);
 
 bool fill_custom_backlight_caps(unsigned int config_no,
 		struct dm_acpi_atif_backlight_caps *caps);
->>>>>>> 98817289
 #endif /* MODULES_POWER_POWER_HELPERS_H_ */