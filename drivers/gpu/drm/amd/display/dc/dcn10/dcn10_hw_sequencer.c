--- conflicted
+++ resolved
@@ -3723,21 +3723,8 @@
 		uint32_t *start_line,
 		uint32_t *end_line)
 {
-<<<<<<< HEAD
-	const struct dc_crtc_timing *dc_crtc_timing = &pipe_ctx->stream->timing;
-	int vline_int_offset_from_vupdate =
-			pipe_ctx->stream->periodic_interrupt.lines_offset;
-	int vupdate_offset_from_vsync = dc->hwss.get_vupdate_offset_from_vsync(pipe_ctx);
-	int start_position;
-
-	if (vline_int_offset_from_vupdate > 0)
-		vline_int_offset_from_vupdate--;
-	else if (vline_int_offset_from_vupdate < 0)
-		vline_int_offset_from_vupdate++;
-=======
 	const struct dc_crtc_timing *timing = &pipe_ctx->stream->timing;
 	int vupdate_pos = dc->hwss.get_vupdate_offset_from_vsync(pipe_ctx);
->>>>>>> 2cb8e624
 
 	if (vupdate_pos >= 0)
 		*start_line = vupdate_pos - ((vupdate_pos / timing->v_total) * timing->v_total);
@@ -3752,22 +3739,6 @@
 		uint32_t *start_line,
 		uint32_t *end_line)
 {
-<<<<<<< HEAD
-	switch (pipe_ctx->stream->periodic_interrupt.ref_point) {
-	case START_V_UPDATE:
-		dcn10_calc_vupdate_position(
-				dc,
-				pipe_ctx,
-				start_line,
-				end_line);
-		break;
-	case START_V_SYNC:
-		// vsync is line 0 so start_line is just the requested line offset
-		*start_line = pipe_ctx->stream->periodic_interrupt.lines_offset;
-		*end_line = *start_line + 2;
-		break;
-	default:
-=======
 	const struct dc_crtc_timing *timing = &pipe_ctx->stream->timing;
 	int vline_pos = pipe_ctx->stream->periodic_interrupt.lines_offset;
 
@@ -3788,7 +3759,6 @@
 		*start_line = vline_pos;
 		*end_line = (*start_line + 2) % timing->v_total;
 	} else
->>>>>>> 2cb8e624
 		ASSERT(0);
 }
 
