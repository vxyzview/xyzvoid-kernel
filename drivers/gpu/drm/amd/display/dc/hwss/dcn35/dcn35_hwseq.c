/* SPDX-License-Identifier: MIT */
/*
 * Copyright 2023 Advanced Micro Devices, Inc.
 *
 * Permission is hereby granted, free of charge, to any person obtaining a
 * copy of this software and associated documentation files (the "Software"),
 * to deal in the Software without restriction, including without limitation
 * the rights to use, copy, modify, merge, publish, distribute, sublicense,
 * and/or sell copies of the Software, and to permit persons to whom the
 * Software is furnished to do so, subject to the following conditions:
 *
 * The above copyright notice and this permission notice shall be included in
 * all copies or substantial portions of the Software.
 *
 * THE SOFTWARE IS PROVIDED "AS IS", WITHOUT WARRANTY OF ANY KIND, EXPRESS OR
 * IMPLIED, INCLUDING BUT NOT LIMITED TO THE WARRANTIES OF MERCHANTABILITY,
 * FITNESS FOR A PARTICULAR PURPOSE AND NONINFRINGEMENT.  IN NO EVENT SHALL
 * THE COPYRIGHT HOLDER(S) OR AUTHOR(S) BE LIABLE FOR ANY CLAIM, DAMAGES OR
 * OTHER LIABILITY, WHETHER IN AN ACTION OF CONTRACT, TORT OR OTHERWISE,
 * ARISING FROM, OUT OF OR IN CONNECTION WITH THE SOFTWARE OR THE USE OR
 * OTHER DEALINGS IN THE SOFTWARE.
 *
 * Authors: AMD
 *
 */

#include "dm_services.h"
#include "dm_helpers.h"
#include "core_types.h"
#include "resource.h"
#include "dccg.h"
#include "dce/dce_hwseq.h"
#include "clk_mgr.h"
#include "reg_helper.h"
#include "abm.h"
#include "hubp.h"
#include "dchubbub.h"
#include "timing_generator.h"
#include "opp.h"
#include "ipp.h"
#include "mpc.h"
#include "mcif_wb.h"
#include "dc_dmub_srv.h"
#include "dcn35_hwseq.h"
#include "dcn35/dcn35_dccg.h"
#include "link_hwss.h"
#include "dpcd_defs.h"
#include "dce/dmub_outbox.h"
#include "link.h"
#include "dcn10/dcn10_hwseq.h"
#include "inc/link_enc_cfg.h"
#include "dcn30/dcn30_vpg.h"
#include "dce/dce_i2c_hw.h"
#include "dsc.h"
#include "dcn20/dcn20_optc.h"
#include "dcn30/dcn30_cm_common.h"
#include "dcn31/dcn31_hwseq.h"
#include "dcn20/dcn20_hwseq.h"
#include "dc_state_priv.h"

#define DC_LOGGER_INIT(logger) \
	struct dal_logger *dc_logger = logger

#define CTX \
	hws->ctx
#define REG(reg)\
	hws->regs->reg
#define DC_LOGGER \
	dc_logger


#undef FN
#define FN(reg_name, field_name) \
	hws->shifts->field_name, hws->masks->field_name
#if 0
static void enable_memory_low_power(struct dc *dc)
{
	struct dce_hwseq *hws = dc->hwseq;
	int i;

	if (dc->debug.enable_mem_low_power.bits.dmcu) {
		// Force ERAM to shutdown if DMCU is not enabled
		if (dc->debug.disable_dmcu || dc->config.disable_dmcu) {
			REG_UPDATE(DMU_MEM_PWR_CNTL, DMCU_ERAM_MEM_PWR_FORCE, 3);
		}
	}
	/*dcn35 has default MEM_PWR enabled, make sure wake them up*/
	// Set default OPTC memory power states
	if (dc->debug.enable_mem_low_power.bits.optc) {
		// Shutdown when unassigned and light sleep in VBLANK
		REG_SET_2(ODM_MEM_PWR_CTRL3, 0, ODM_MEM_UNASSIGNED_PWR_MODE, 3, ODM_MEM_VBLANK_PWR_MODE, 1);
	}

	if (dc->debug.enable_mem_low_power.bits.vga) {
		// Power down VGA memory
		REG_UPDATE(MMHUBBUB_MEM_PWR_CNTL, VGA_MEM_PWR_FORCE, 1);
	}

	if (dc->debug.enable_mem_low_power.bits.mpc &&
		dc->res_pool->mpc->funcs->set_mpc_mem_lp_mode)
		dc->res_pool->mpc->funcs->set_mpc_mem_lp_mode(dc->res_pool->mpc);

	if (dc->debug.enable_mem_low_power.bits.vpg && dc->res_pool->stream_enc[0]->vpg->funcs->vpg_powerdown) {
		// Power down VPGs
		for (i = 0; i < dc->res_pool->stream_enc_count; i++)
			dc->res_pool->stream_enc[i]->vpg->funcs->vpg_powerdown(dc->res_pool->stream_enc[i]->vpg);
#if defined(CONFIG_DRM_AMD_DC_DP2_0)
		for (i = 0; i < dc->res_pool->hpo_dp_stream_enc_count; i++)
			dc->res_pool->hpo_dp_stream_enc[i]->vpg->funcs->vpg_powerdown(dc->res_pool->hpo_dp_stream_enc[i]->vpg);
#endif
	}

}
#endif

void dcn35_set_dmu_fgcg(struct dce_hwseq *hws, bool enable)
{
	REG_UPDATE_3(DMU_CLK_CNTL,
		RBBMIF_FGCG_REP_DIS, !enable,
		IHC_FGCG_REP_DIS, !enable,
		LONO_FGCG_REP_DIS, !enable
	);
}

void dcn35_setup_hpo_hw_control(const struct dce_hwseq *hws, bool enable)
{
	REG_UPDATE(HPO_TOP_HW_CONTROL, HPO_IO_EN, !!enable);
}

void dcn35_init_hw(struct dc *dc)
{
	struct abm **abms = dc->res_pool->multiple_abms;
	struct dce_hwseq *hws = dc->hwseq;
	struct dc_bios *dcb = dc->ctx->dc_bios;
	struct resource_pool *res_pool = dc->res_pool;
	uint32_t backlight = MAX_BACKLIGHT_LEVEL;
	uint32_t user_level = MAX_BACKLIGHT_LEVEL;
	int i;

	if (dc->clk_mgr && dc->clk_mgr->funcs->init_clocks)
		dc->clk_mgr->funcs->init_clocks(dc->clk_mgr);

	//dcn35_set_dmu_fgcg(hws, dc->debug.enable_fine_grain_clock_gating.bits.dmu);

	if (!dcb->funcs->is_accelerated_mode(dcb)) {
		/*this calls into dmubfw to do the init*/
		hws->funcs.bios_golden_init(dc);
	}

	if (!dc->debug.disable_clock_gate) {
		REG_WRITE(DCCG_GATE_DISABLE_CNTL, 0);
		REG_WRITE(DCCG_GATE_DISABLE_CNTL2,  0);

		/* Disable gating for PHYASYMCLK. This will be enabled in dccg if needed */
		REG_UPDATE_5(DCCG_GATE_DISABLE_CNTL2, PHYASYMCLK_ROOT_GATE_DISABLE, 1,
				PHYBSYMCLK_ROOT_GATE_DISABLE, 1,
				PHYCSYMCLK_ROOT_GATE_DISABLE, 1,
				PHYDSYMCLK_ROOT_GATE_DISABLE, 1,
				PHYESYMCLK_ROOT_GATE_DISABLE, 1);

		REG_UPDATE_4(DCCG_GATE_DISABLE_CNTL4,
				DPIASYMCLK0_GATE_DISABLE, 0,
				DPIASYMCLK1_GATE_DISABLE, 0,
				DPIASYMCLK2_GATE_DISABLE, 0,
				DPIASYMCLK3_GATE_DISABLE, 0);

		REG_WRITE(DCCG_GATE_DISABLE_CNTL5, 0xFFFFFFFF);
		REG_UPDATE_4(DCCG_GATE_DISABLE_CNTL5,
				DTBCLK_P0_GATE_DISABLE, 0,
				DTBCLK_P1_GATE_DISABLE, 0,
				DTBCLK_P2_GATE_DISABLE, 0,
				DTBCLK_P3_GATE_DISABLE, 0);
		REG_UPDATE_4(DCCG_GATE_DISABLE_CNTL5,
				DPSTREAMCLK0_GATE_DISABLE, 0,
				DPSTREAMCLK1_GATE_DISABLE, 0,
				DPSTREAMCLK2_GATE_DISABLE, 0,
				DPSTREAMCLK3_GATE_DISABLE, 0);

	}

	// Initialize the dccg
	if (res_pool->dccg->funcs->dccg_init)
		res_pool->dccg->funcs->dccg_init(res_pool->dccg);

	//enable_memory_low_power(dc);

	if (dc->ctx->dc_bios->fw_info_valid) {
		res_pool->ref_clocks.xtalin_clock_inKhz =
				dc->ctx->dc_bios->fw_info.pll_info.crystal_frequency;

		if (res_pool->dccg && res_pool->hubbub) {

			(res_pool->dccg->funcs->get_dccg_ref_freq)(res_pool->dccg,
				dc->ctx->dc_bios->fw_info.pll_info.crystal_frequency,
				&res_pool->ref_clocks.dccg_ref_clock_inKhz);

			(res_pool->hubbub->funcs->get_dchub_ref_freq)(res_pool->hubbub,
				res_pool->ref_clocks.dccg_ref_clock_inKhz,
				&res_pool->ref_clocks.dchub_ref_clock_inKhz);
		} else {
			// Not all ASICs have DCCG sw component
			res_pool->ref_clocks.dccg_ref_clock_inKhz =
				res_pool->ref_clocks.xtalin_clock_inKhz;
			res_pool->ref_clocks.dchub_ref_clock_inKhz =
				res_pool->ref_clocks.xtalin_clock_inKhz;
		}
	} else
		ASSERT_CRITICAL(false);

	for (i = 0; i < dc->link_count; i++) {
		/* Power up AND update implementation according to the
		 * required signal (which may be different from the
		 * default signal on connector).
		 */
		struct dc_link *link = dc->links[i];

		if (link->ep_type != DISPLAY_ENDPOINT_PHY)
			continue;

		link->link_enc->funcs->hw_init(link->link_enc);

		/* Check for enabled DIG to identify enabled display */
		if (link->link_enc->funcs->is_dig_enabled &&
			link->link_enc->funcs->is_dig_enabled(link->link_enc)) {
			link->link_status.link_active = true;
			if (link->link_enc->funcs->fec_is_active &&
					link->link_enc->funcs->fec_is_active(link->link_enc))
				link->fec_state = dc_link_fec_enabled;
		}
	}

	/* we want to turn off all dp displays before doing detection */
	dc->link_srv->blank_all_dp_displays(dc);
/*
	if (hws->funcs.enable_power_gating_plane)
		hws->funcs.enable_power_gating_plane(dc->hwseq, true);
*/
	if (res_pool->hubbub->funcs->dchubbub_init)
		res_pool->hubbub->funcs->dchubbub_init(dc->res_pool->hubbub);
	/* If taking control over from VBIOS, we may want to optimize our first
	 * mode set, so we need to skip powering down pipes until we know which
	 * pipes we want to use.
	 * Otherwise, if taking control is not possible, we need to power
	 * everything down.
	 */
	if (dcb->funcs->is_accelerated_mode(dcb) || !dc->config.seamless_boot_edp_requested) {

		// we want to turn off edp displays if odm is enabled and no seamless boot
		if (!dc->caps.seamless_odm) {
			for (i = 0; i < dc->res_pool->timing_generator_count; i++) {
				struct timing_generator *tg = dc->res_pool->timing_generators[i];
				uint32_t num_opps, opp_id_src0, opp_id_src1;

				num_opps = 1;
				if (tg) {
					if (tg->funcs->is_tg_enabled(tg) && tg->funcs->get_optc_source) {
						tg->funcs->get_optc_source(tg, &num_opps,
								&opp_id_src0, &opp_id_src1);
					}
				}

				if (num_opps > 1) {
					dc->link_srv->blank_all_edp_displays(dc);
					break;
				}
			}
		}

		hws->funcs.init_pipes(dc, dc->current_state);
		if (dc->res_pool->hubbub->funcs->allow_self_refresh_control)
			dc->res_pool->hubbub->funcs->allow_self_refresh_control(dc->res_pool->hubbub,
					!dc->res_pool->hubbub->ctx->dc->debug.disable_stutter);
	}

	for (i = 0; i < res_pool->audio_count; i++) {
		struct audio *audio = res_pool->audios[i];

		audio->funcs->hw_init(audio);
	}

	for (i = 0; i < dc->link_count; i++) {
		struct dc_link *link = dc->links[i];

		if (link->panel_cntl) {
			backlight = link->panel_cntl->funcs->hw_init(link->panel_cntl);
			user_level = link->panel_cntl->stored_backlight_registers.USER_LEVEL;
		}
	}
	if (dc->ctx->dmub_srv) {
	for (i = 0; i < dc->res_pool->pipe_count; i++) {
		if (abms[i] != NULL && abms[i]->funcs != NULL)
			abms[i]->funcs->abm_init(abms[i], backlight, user_level);
		}
	}

	/* power AFMT HDMI memory TODO: may move to dis/en output save power*/
	REG_WRITE(DIO_MEM_PWR_CTRL, 0);

	// Set i2c to light sleep until engine is setup
	if (dc->debug.enable_mem_low_power.bits.i2c)
		REG_UPDATE(DIO_MEM_PWR_CTRL, I2C_LIGHT_SLEEP_FORCE, 0);

	if (hws->funcs.setup_hpo_hw_control)
		hws->funcs.setup_hpo_hw_control(hws, false);

	if (!dc->debug.disable_clock_gate) {
		/* enable all DCN clock gating */
		REG_WRITE(DCCG_GATE_DISABLE_CNTL, 0);

		REG_UPDATE_5(DCCG_GATE_DISABLE_CNTL2, SYMCLKA_FE_GATE_DISABLE, 0,
				SYMCLKB_FE_GATE_DISABLE, 0,
				SYMCLKC_FE_GATE_DISABLE, 0,
				SYMCLKD_FE_GATE_DISABLE, 0,
				SYMCLKE_FE_GATE_DISABLE, 0);
		REG_UPDATE(DCCG_GATE_DISABLE_CNTL2, HDMICHARCLK0_GATE_DISABLE, 0);
		REG_UPDATE_5(DCCG_GATE_DISABLE_CNTL2, SYMCLKA_GATE_DISABLE, 0,
				SYMCLKB_GATE_DISABLE, 0,
				SYMCLKC_GATE_DISABLE, 0,
				SYMCLKD_GATE_DISABLE, 0,
				SYMCLKE_GATE_DISABLE, 0);

		REG_UPDATE(DCFCLK_CNTL, DCFCLK_GATE_DIS, 0);
	}

	if (dc->debug.disable_mem_low_power) {
		REG_UPDATE(DC_MEM_GLOBAL_PWR_REQ_CNTL, DC_MEM_GLOBAL_PWR_REQ_DIS, 1);
	}
	if (!dcb->funcs->is_accelerated_mode(dcb) && dc->res_pool->hubbub->funcs->init_watermarks)
		dc->res_pool->hubbub->funcs->init_watermarks(dc->res_pool->hubbub);

	if (dc->clk_mgr->funcs->notify_wm_ranges)
		dc->clk_mgr->funcs->notify_wm_ranges(dc->clk_mgr);

	if (dc->clk_mgr->funcs->set_hard_max_memclk && !dc->clk_mgr->dc_mode_softmax_enabled)
		dc->clk_mgr->funcs->set_hard_max_memclk(dc->clk_mgr);



	if (dc->res_pool->hubbub->funcs->force_pstate_change_control)
		dc->res_pool->hubbub->funcs->force_pstate_change_control(
				dc->res_pool->hubbub, false, false);

	if (dc->res_pool->hubbub->funcs->init_crb)
		dc->res_pool->hubbub->funcs->init_crb(dc->res_pool->hubbub);

	if (dc->res_pool->hubbub->funcs->set_request_limit && dc->config.sdpif_request_limit_words_per_umc > 0)
		dc->res_pool->hubbub->funcs->set_request_limit(dc->res_pool->hubbub, dc->ctx->dc_bios->vram_info.num_chans, dc->config.sdpif_request_limit_words_per_umc);
	// Get DMCUB capabilities
	if (dc->ctx->dmub_srv) {
		dc_dmub_srv_query_caps_cmd(dc->ctx->dmub_srv);
		dc->caps.dmub_caps.psr = dc->ctx->dmub_srv->dmub->feature_caps.psr;
		dc->caps.dmub_caps.mclk_sw = dc->ctx->dmub_srv->dmub->feature_caps.fw_assisted_mclk_switch_ver;
	}

	if (dc->res_pool->pg_cntl) {
		if (dc->res_pool->pg_cntl->funcs->init_pg_status)
			dc->res_pool->pg_cntl->funcs->init_pg_status(dc->res_pool->pg_cntl);
	}
}

static void update_dsc_on_stream(struct pipe_ctx *pipe_ctx, bool enable)
{
	struct display_stream_compressor *dsc = pipe_ctx->stream_res.dsc;
	struct dc_stream_state *stream = pipe_ctx->stream;
	struct pipe_ctx *odm_pipe;
	int opp_cnt = 1;

	DC_LOGGER_INIT(stream->ctx->logger);

	ASSERT(dsc);
	for (odm_pipe = pipe_ctx->next_odm_pipe; odm_pipe; odm_pipe = odm_pipe->next_odm_pipe)
		opp_cnt++;

	if (enable) {
		struct dsc_config dsc_cfg;
		struct dsc_optc_config dsc_optc_cfg = {0};
		enum optc_dsc_mode optc_dsc_mode;

		/* Enable DSC hw block */
		dsc_cfg.pic_width = (stream->timing.h_addressable + stream->timing.h_border_left + stream->timing.h_border_right) / opp_cnt;
		dsc_cfg.pic_height = stream->timing.v_addressable + stream->timing.v_border_top + stream->timing.v_border_bottom;
		dsc_cfg.pixel_encoding = stream->timing.pixel_encoding;
		dsc_cfg.color_depth = stream->timing.display_color_depth;
		dsc_cfg.is_odm = pipe_ctx->next_odm_pipe ? true : false;
		dsc_cfg.dc_dsc_cfg = stream->timing.dsc_cfg;
		ASSERT(dsc_cfg.dc_dsc_cfg.num_slices_h % opp_cnt == 0);
		dsc_cfg.dc_dsc_cfg.num_slices_h /= opp_cnt;

		dsc->funcs->dsc_set_config(dsc, &dsc_cfg, &dsc_optc_cfg);
		dsc->funcs->dsc_enable(dsc, pipe_ctx->stream_res.opp->inst);
		for (odm_pipe = pipe_ctx->next_odm_pipe; odm_pipe; odm_pipe = odm_pipe->next_odm_pipe) {
			struct display_stream_compressor *odm_dsc = odm_pipe->stream_res.dsc;

			ASSERT(odm_dsc);
			odm_dsc->funcs->dsc_set_config(odm_dsc, &dsc_cfg, &dsc_optc_cfg);
			odm_dsc->funcs->dsc_enable(odm_dsc, odm_pipe->stream_res.opp->inst);
		}
		dsc_cfg.dc_dsc_cfg.num_slices_h *= opp_cnt;
		dsc_cfg.pic_width *= opp_cnt;

		optc_dsc_mode = dsc_optc_cfg.is_pixel_format_444 ? OPTC_DSC_ENABLED_444 : OPTC_DSC_ENABLED_NATIVE_SUBSAMPLED;

		/* Enable DSC in OPTC */
		DC_LOG_DSC("Setting optc DSC config for tg instance %d:", pipe_ctx->stream_res.tg->inst);
		pipe_ctx->stream_res.tg->funcs->set_dsc_config(pipe_ctx->stream_res.tg,
							optc_dsc_mode,
							dsc_optc_cfg.bytes_per_pixel,
							dsc_optc_cfg.slice_width);
	} else {
		/* disable DSC in OPTC */
		pipe_ctx->stream_res.tg->funcs->set_dsc_config(
				pipe_ctx->stream_res.tg,
				OPTC_DSC_DISABLED, 0, 0);

		/* disable DSC block */
		dsc->funcs->dsc_disable(pipe_ctx->stream_res.dsc);
		for (odm_pipe = pipe_ctx->next_odm_pipe; odm_pipe; odm_pipe = odm_pipe->next_odm_pipe) {
			ASSERT(odm_pipe->stream_res.dsc);
			odm_pipe->stream_res.dsc->funcs->dsc_disable(odm_pipe->stream_res.dsc);
		}
	}
}

// Given any pipe_ctx, return the total ODM combine factor, and optionally return
// the OPPids which are used
static unsigned int get_odm_config(struct pipe_ctx *pipe_ctx, unsigned int *opp_instances)
{
	unsigned int opp_count = 1;
	struct pipe_ctx *odm_pipe;

	// First get to the top pipe
	for (odm_pipe = pipe_ctx; odm_pipe->prev_odm_pipe; odm_pipe = odm_pipe->prev_odm_pipe)
		;

	// First pipe is always used
	if (opp_instances)
		opp_instances[0] = odm_pipe->stream_res.opp->inst;

	// Find and count odm pipes, if any
	for (odm_pipe = odm_pipe->next_odm_pipe; odm_pipe; odm_pipe = odm_pipe->next_odm_pipe) {
		if (opp_instances)
			opp_instances[opp_count] = odm_pipe->stream_res.opp->inst;
		opp_count++;
	}

	return opp_count;
}

void dcn35_update_odm(struct dc *dc, struct dc_state *context, struct pipe_ctx *pipe_ctx)
{
	struct pipe_ctx *odm_pipe;
	int opp_cnt = 0;
	int opp_inst[MAX_PIPES] = {0};

	opp_cnt = get_odm_config(pipe_ctx, opp_inst);

	if (opp_cnt > 1)
		pipe_ctx->stream_res.tg->funcs->set_odm_combine(
				pipe_ctx->stream_res.tg,
				opp_inst, opp_cnt,
				&pipe_ctx->stream->timing);
	else
		pipe_ctx->stream_res.tg->funcs->set_odm_bypass(
				pipe_ctx->stream_res.tg, &pipe_ctx->stream->timing);

	for (odm_pipe = pipe_ctx->next_odm_pipe; odm_pipe; odm_pipe = odm_pipe->next_odm_pipe) {
		odm_pipe->stream_res.opp->funcs->opp_pipe_clock_control(
				odm_pipe->stream_res.opp,
				true);
	}

	if (pipe_ctx->stream_res.dsc) {
		struct pipe_ctx *current_pipe_ctx = &dc->current_state->res_ctx.pipe_ctx[pipe_ctx->pipe_idx];

		update_dsc_on_stream(pipe_ctx, pipe_ctx->stream->timing.flags.DSC);

		/* Check if no longer using pipe for ODM, then need to disconnect DSC for that pipe */
		if (!pipe_ctx->next_odm_pipe && current_pipe_ctx->next_odm_pipe &&
				current_pipe_ctx->next_odm_pipe->stream_res.dsc) {
			struct display_stream_compressor *dsc = current_pipe_ctx->next_odm_pipe->stream_res.dsc;
			/* disconnect DSC block from stream */
			dsc->funcs->dsc_disconnect(dsc);
		}
	}
}

void dcn35_dpp_root_clock_control(struct dce_hwseq *hws, unsigned int dpp_inst, bool clock_on)
{
	if (!hws->ctx->dc->debug.root_clock_optimization.bits.dpp)
		return;

	if (hws->ctx->dc->res_pool->dccg->funcs->dpp_root_clock_control) {
		hws->ctx->dc->res_pool->dccg->funcs->dpp_root_clock_control(
			hws->ctx->dc->res_pool->dccg, dpp_inst, clock_on);
	}
}

void dcn35_dpstream_root_clock_control(struct dce_hwseq *hws, unsigned int dp_hpo_inst, bool clock_on)
{
	if (!hws->ctx->dc->debug.root_clock_optimization.bits.dpstream)
		return;

	if (hws->ctx->dc->res_pool->dccg->funcs->set_dpstreamclk_root_clock_gating) {
		hws->ctx->dc->res_pool->dccg->funcs->set_dpstreamclk_root_clock_gating(
			hws->ctx->dc->res_pool->dccg, dp_hpo_inst, clock_on);
	}
}

void dcn35_dsc_pg_control(
		struct dce_hwseq *hws,
		unsigned int dsc_inst,
		bool power_on)
{
	uint32_t power_gate = power_on ? 0 : 1;
	uint32_t pwr_status = power_on ? 0 : 2;
	uint32_t org_ip_request_cntl = 0;

	if (hws->ctx->dc->debug.disable_dsc_power_gate)
		return;
	if (hws->ctx->dc->debug.ignore_pg)
		return;
	REG_GET(DC_IP_REQUEST_CNTL, IP_REQUEST_EN, &org_ip_request_cntl);
	if (org_ip_request_cntl == 0)
		REG_SET(DC_IP_REQUEST_CNTL, 0, IP_REQUEST_EN, 1);

	switch (dsc_inst) {
	case 0: /* DSC0 */
		REG_UPDATE(DOMAIN16_PG_CONFIG,
				DOMAIN_POWER_GATE, power_gate);

		REG_WAIT(DOMAIN16_PG_STATUS,
				DOMAIN_PGFSM_PWR_STATUS, pwr_status,
				1, 1000);
		break;
	case 1: /* DSC1 */
		REG_UPDATE(DOMAIN17_PG_CONFIG,
				DOMAIN_POWER_GATE, power_gate);

		REG_WAIT(DOMAIN17_PG_STATUS,
				DOMAIN_PGFSM_PWR_STATUS, pwr_status,
				1, 1000);
		break;
	case 2: /* DSC2 */
		REG_UPDATE(DOMAIN18_PG_CONFIG,
				DOMAIN_POWER_GATE, power_gate);

		REG_WAIT(DOMAIN18_PG_STATUS,
				DOMAIN_PGFSM_PWR_STATUS, pwr_status,
				1, 1000);
		break;
	case 3: /* DSC3 */
		REG_UPDATE(DOMAIN19_PG_CONFIG,
				DOMAIN_POWER_GATE, power_gate);

		REG_WAIT(DOMAIN19_PG_STATUS,
				DOMAIN_PGFSM_PWR_STATUS, pwr_status,
				1, 1000);
		break;
	default:
		BREAK_TO_DEBUGGER();
		break;
	}

	if (org_ip_request_cntl == 0)
		REG_SET(DC_IP_REQUEST_CNTL, 0, IP_REQUEST_EN, 0);
}

void dcn35_enable_power_gating_plane(struct dce_hwseq *hws, bool enable)
{
	bool force_on = true; /* disable power gating */
	uint32_t org_ip_request_cntl = 0;

	if (hws->ctx->dc->debug.disable_hubp_power_gate)
		return;
	if (hws->ctx->dc->debug.ignore_pg)
		return;
	REG_GET(DC_IP_REQUEST_CNTL, IP_REQUEST_EN, &org_ip_request_cntl);
	if (org_ip_request_cntl == 0)
		REG_SET(DC_IP_REQUEST_CNTL, 0, IP_REQUEST_EN, 1);
	/* DCHUBP0/1/2/3/4/5 */
	REG_UPDATE(DOMAIN0_PG_CONFIG, DOMAIN_POWER_FORCEON, force_on);
	REG_UPDATE(DOMAIN2_PG_CONFIG, DOMAIN_POWER_FORCEON, force_on);
	/* DPP0/1/2/3/4/5 */
	REG_UPDATE(DOMAIN1_PG_CONFIG, DOMAIN_POWER_FORCEON, force_on);
	REG_UPDATE(DOMAIN3_PG_CONFIG, DOMAIN_POWER_FORCEON, force_on);

	force_on = true; /* disable power gating */
	if (enable && !hws->ctx->dc->debug.disable_dsc_power_gate)
		force_on = false;

	/* DCS0/1/2/3/4 */
	REG_UPDATE(DOMAIN16_PG_CONFIG, DOMAIN_POWER_FORCEON, force_on);
	REG_UPDATE(DOMAIN17_PG_CONFIG, DOMAIN_POWER_FORCEON, force_on);
	REG_UPDATE(DOMAIN18_PG_CONFIG, DOMAIN_POWER_FORCEON, force_on);
	REG_UPDATE(DOMAIN19_PG_CONFIG, DOMAIN_POWER_FORCEON, force_on);


}

/* In headless boot cases, DIG may be turned
 * on which causes HW/SW discrepancies.
 * To avoid this, power down hardware on boot
 * if DIG is turned on
 */
void dcn35_power_down_on_boot(struct dc *dc)
{
	struct dc_link *edp_links[MAX_NUM_EDP];
	struct dc_link *edp_link = NULL;
	int edp_num;
	int i = 0;

	dc_get_edp_links(dc, edp_links, &edp_num);
	if (edp_num)
		edp_link = edp_links[0];

	if (edp_link && edp_link->link_enc->funcs->is_dig_enabled &&
			edp_link->link_enc->funcs->is_dig_enabled(edp_link->link_enc) &&
			dc->hwseq->funcs.edp_backlight_control &&
			dc->hwss.power_down &&
			dc->hwss.edp_power_control) {
		dc->hwseq->funcs.edp_backlight_control(edp_link, false);
		dc->hwss.power_down(dc);
		dc->hwss.edp_power_control(edp_link, false);
	} else {
		for (i = 0; i < dc->link_count; i++) {
			struct dc_link *link = dc->links[i];

			if (link->link_enc && link->link_enc->funcs->is_dig_enabled &&
					link->link_enc->funcs->is_dig_enabled(link->link_enc) &&
					dc->hwss.power_down) {
				dc->hwss.power_down(dc);
				break;
			}

		}
	}

	/*
	 * Call update_clocks with empty context
	 * to send DISPLAY_OFF
	 * Otherwise DISPLAY_OFF may not be asserted
	 */
	if (dc->clk_mgr->funcs->set_low_power_state)
		dc->clk_mgr->funcs->set_low_power_state(dc->clk_mgr);

	if (dc->clk_mgr->clks.pwr_state == DCN_PWR_STATE_LOW_POWER)
		dc_allow_idle_optimizations(dc, true);
}

bool dcn35_apply_idle_power_optimizations(struct dc *dc, bool enable)
{
	if (dc->debug.dmcub_emulation)
		return true;

	if (enable) {
		uint32_t num_active_edp = 0;
		int i;

		for (i = 0; i < dc->current_state->stream_count; ++i) {
			struct dc_stream_state *stream = dc->current_state->streams[i];
			struct dc_link *link = stream->link;
			bool is_psr = link && !link->panel_config.psr.disable_psr &&
				      (link->psr_settings.psr_version == DC_PSR_VERSION_1 ||
				       link->psr_settings.psr_version == DC_PSR_VERSION_SU_1);
			bool is_replay = link && link->replay_settings.replay_feature_enabled;

			/* Ignore streams that disabled. */
			if (stream->dpms_off)
				continue;

			/* Active external displays block idle optimizations. */
			if (!dc_is_embedded_signal(stream->signal))
				return false;

			/* If not PWRSEQ0 can't enter idle optimizations */
			if (link && link->link_index != 0)
				return false;

			/* Check for panel power features required for idle optimizations. */
			if (!is_psr && !is_replay)
				return false;

			num_active_edp += 1;
		}

		/* If more than one active eDP then disallow. */
		if (num_active_edp > 1)
			return false;
	}

	// TODO: review other cases when idle optimization is allowed
	dc_dmub_srv_apply_idle_power_optimizations(dc, enable);

	return true;
}

void dcn35_z10_restore(const struct dc *dc)
{
	if (dc->debug.disable_z10)
		return;

	dc_dmub_srv_apply_idle_power_optimizations(dc, false);

	dcn31_z10_restore(dc);
}

void dcn35_init_pipes(struct dc *dc, struct dc_state *context)
{
	int i;
	struct dce_hwseq *hws = dc->hwseq;
	struct hubbub *hubbub = dc->res_pool->hubbub;
	struct pg_cntl *pg_cntl = dc->res_pool->pg_cntl;
	bool can_apply_seamless_boot = false;
	bool tg_enabled[MAX_PIPES] = {false};

	for (i = 0; i < context->stream_count; i++) {
		if (context->streams[i]->apply_seamless_boot_optimization) {
			can_apply_seamless_boot = true;
			break;
		}
	}

	for (i = 0; i < dc->res_pool->pipe_count; i++) {
		struct timing_generator *tg = dc->res_pool->timing_generators[i];
		struct pipe_ctx *pipe_ctx = &context->res_ctx.pipe_ctx[i];

		/* There is assumption that pipe_ctx is not mapping irregularly
		 * to non-preferred front end. If pipe_ctx->stream is not NULL,
		 * we will use the pipe, so don't disable
		 */
		if (pipe_ctx->stream != NULL && can_apply_seamless_boot)
			continue;

		/* Blank controller using driver code instead of
		 * command table.
		 */
		if (tg->funcs->is_tg_enabled(tg)) {
			if (hws->funcs.init_blank != NULL) {
				hws->funcs.init_blank(dc, tg);
				tg->funcs->lock(tg);
			} else {
				tg->funcs->lock(tg);
				tg->funcs->set_blank(tg, true);
				hwss_wait_for_blank_complete(tg);
			}
		}
	}

	/* Reset det size */
	for (i = 0; i < dc->res_pool->pipe_count; i++) {
		struct pipe_ctx *pipe_ctx = &context->res_ctx.pipe_ctx[i];
		struct hubp *hubp = dc->res_pool->hubps[i];

		/* Do not need to reset for seamless boot */
		if (pipe_ctx->stream != NULL && can_apply_seamless_boot)
			continue;

		if (hubbub && hubp) {
			if (hubbub->funcs->program_det_size)
				hubbub->funcs->program_det_size(hubbub, hubp->inst, 0);
		}
	}

	/* num_opp will be equal to number of mpcc */
	for (i = 0; i < dc->res_pool->res_cap->num_opp; i++) {
		struct pipe_ctx *pipe_ctx = &context->res_ctx.pipe_ctx[i];

		/* Cannot reset the MPC mux if seamless boot */
		if (pipe_ctx->stream != NULL && can_apply_seamless_boot)
			continue;

		dc->res_pool->mpc->funcs->mpc_init_single_inst(
				dc->res_pool->mpc, i);
	}

	for (i = 0; i < dc->res_pool->pipe_count; i++) {
		struct timing_generator *tg = dc->res_pool->timing_generators[i];
		struct hubp *hubp = dc->res_pool->hubps[i];
		struct dpp *dpp = dc->res_pool->dpps[i];
		struct pipe_ctx *pipe_ctx = &context->res_ctx.pipe_ctx[i];

		/* There is assumption that pipe_ctx is not mapping irregularly
		 * to non-preferred front end. If pipe_ctx->stream is not NULL,
		 * we will use the pipe, so don't disable
		 */
		if (can_apply_seamless_boot &&
			pipe_ctx->stream != NULL &&
			pipe_ctx->stream_res.tg->funcs->is_tg_enabled(
				pipe_ctx->stream_res.tg)) {
			// Enable double buffering for OTG_BLANK no matter if
			// seamless boot is enabled or not to suppress global sync
			// signals when OTG blanked. This is to prevent pipe from
			// requesting data while in PSR.
			tg->funcs->tg_init(tg);
			hubp->power_gated = true;
			tg_enabled[i] = true;
			continue;
		}

		/* Disable on the current state so the new one isn't cleared. */
		pipe_ctx = &dc->current_state->res_ctx.pipe_ctx[i];

		dpp->funcs->dpp_reset(dpp);

		pipe_ctx->stream_res.tg = tg;
		pipe_ctx->pipe_idx = i;

		pipe_ctx->plane_res.hubp = hubp;
		pipe_ctx->plane_res.dpp = dpp;
		pipe_ctx->plane_res.mpcc_inst = dpp->inst;
		hubp->mpcc_id = dpp->inst;
		hubp->opp_id = OPP_ID_INVALID;
		hubp->power_gated = false;

		dc->res_pool->opps[i]->mpc_tree_params.opp_id = dc->res_pool->opps[i]->inst;
		dc->res_pool->opps[i]->mpc_tree_params.opp_list = NULL;
		dc->res_pool->opps[i]->mpcc_disconnect_pending[pipe_ctx->plane_res.mpcc_inst] = true;
		pipe_ctx->stream_res.opp = dc->res_pool->opps[i];

		hws->funcs.plane_atomic_disconnect(dc, context, pipe_ctx);

		if (tg->funcs->is_tg_enabled(tg))
			tg->funcs->unlock(tg);

		dc->hwss.disable_plane(dc, context, pipe_ctx);

		pipe_ctx->stream_res.tg = NULL;
		pipe_ctx->plane_res.hubp = NULL;

		if (tg->funcs->is_tg_enabled(tg)) {
			if (tg->funcs->init_odm)
				tg->funcs->init_odm(tg);
		}

		tg->funcs->tg_init(tg);
	}

	/* Clean up MPC tree */
	for (i = 0; i < dc->res_pool->pipe_count; i++) {
		if (tg_enabled[i]) {
			if (dc->res_pool->opps[i]->mpc_tree_params.opp_list) {
				if (dc->res_pool->opps[i]->mpc_tree_params.opp_list->mpcc_bot) {
					int bot_id = dc->res_pool->opps[i]->mpc_tree_params.opp_list->mpcc_bot->mpcc_id;

					if ((bot_id < MAX_MPCC) && (bot_id < MAX_PIPES) && (!tg_enabled[bot_id]))
						dc->res_pool->opps[i]->mpc_tree_params.opp_list = NULL;
				}
			}
		}
	}

	if (pg_cntl != NULL) {
		if (pg_cntl->funcs->dsc_pg_control != NULL) {
			uint32_t num_opps = 0;
			uint32_t opp_id_src0 = OPP_ID_INVALID;
			uint32_t opp_id_src1 = OPP_ID_INVALID;

			// Step 1: To find out which OPTC is running & OPTC DSC is ON
			// We can't use res_pool->res_cap->num_timing_generator to check
			// Because it records display pipes default setting built in driver,
			// not display pipes of the current chip.
			// Some ASICs would be fused display pipes less than the default setting.
			// In dcnxx_resource_construct function, driver would obatin real information.
			for (i = 0; i < dc->res_pool->timing_generator_count; i++) {
				uint32_t optc_dsc_state = 0;
				struct timing_generator *tg = dc->res_pool->timing_generators[i];

				if (tg->funcs->is_tg_enabled(tg)) {
					if (tg->funcs->get_dsc_status)
						tg->funcs->get_dsc_status(tg, &optc_dsc_state);
					// Only one OPTC with DSC is ON, so if we got one result,
					// we would exit this block. non-zero value is DSC enabled
					if (optc_dsc_state != 0) {
						tg->funcs->get_optc_source(tg, &num_opps, &opp_id_src0, &opp_id_src1);
						break;
					}
				}
			}

			// Step 2: To power down DSC but skip DSC  of running OPTC
			for (i = 0; i < dc->res_pool->res_cap->num_dsc; i++) {
				struct dcn_dsc_state s  = {0};

				dc->res_pool->dscs[i]->funcs->dsc_read_state(dc->res_pool->dscs[i], &s);

				if ((s.dsc_opp_source == opp_id_src0 || s.dsc_opp_source == opp_id_src1) &&
					s.dsc_clock_en && s.dsc_fw_en)
					continue;

				pg_cntl->funcs->dsc_pg_control(pg_cntl, dc->res_pool->dscs[i]->inst, false);
			}
		}
	}
}

void dcn35_enable_plane(struct dc *dc, struct pipe_ctx *pipe_ctx,
			       struct dc_state *context)
{
	/* enable DCFCLK current DCHUB */
	pipe_ctx->plane_res.hubp->funcs->hubp_clk_cntl(pipe_ctx->plane_res.hubp, true);

	/* initialize HUBP on power up */
	pipe_ctx->plane_res.hubp->funcs->hubp_init(pipe_ctx->plane_res.hubp);

	/* make sure OPP_PIPE_CLOCK_EN = 1 */
	pipe_ctx->stream_res.opp->funcs->opp_pipe_clock_control(
			pipe_ctx->stream_res.opp,
			true);
	/*to do: insert PG here*/
	if (dc->vm_pa_config.valid) {
		struct vm_system_aperture_param apt;

		apt.sys_default.quad_part = 0;

		apt.sys_low.quad_part = dc->vm_pa_config.system_aperture.start_addr;
		apt.sys_high.quad_part = dc->vm_pa_config.system_aperture.end_addr;

		// Program system aperture settings
		pipe_ctx->plane_res.hubp->funcs->hubp_set_vm_system_aperture_settings(pipe_ctx->plane_res.hubp, &apt);
	}

	if (!pipe_ctx->top_pipe
		&& pipe_ctx->plane_state
		&& pipe_ctx->plane_state->flip_int_enabled
		&& pipe_ctx->plane_res.hubp->funcs->hubp_set_flip_int)
		pipe_ctx->plane_res.hubp->funcs->hubp_set_flip_int(pipe_ctx->plane_res.hubp);
}

/* disable HW used by plane.
 * note:  cannot disable until disconnect is complete
 */
void dcn35_plane_atomic_disable(struct dc *dc, struct pipe_ctx *pipe_ctx)
{
	struct hubp *hubp = pipe_ctx->plane_res.hubp;
	struct dpp *dpp = pipe_ctx->plane_res.dpp;

	dc->hwss.wait_for_mpcc_disconnect(dc, dc->res_pool, pipe_ctx);

	/* In flip immediate with pipe splitting case GSL is used for
	 * synchronization so we must disable it when the plane is disabled.
	 */
	if (pipe_ctx->stream_res.gsl_group != 0)
		dcn20_setup_gsl_group_as_lock(dc, pipe_ctx, false);
/*
	if (hubp->funcs->hubp_update_mall_sel)
		hubp->funcs->hubp_update_mall_sel(hubp, 0, false);
*/
	dc->hwss.set_flip_control_gsl(pipe_ctx, false);

	hubp->funcs->hubp_clk_cntl(hubp, false);

	dpp->funcs->dpp_dppclk_control(dpp, false, false);
/*to do, need to support both case*/
	hubp->power_gated = true;

	dpp->funcs->dpp_reset(dpp);

	pipe_ctx->stream = NULL;
	memset(&pipe_ctx->stream_res, 0, sizeof(pipe_ctx->stream_res));
	memset(&pipe_ctx->plane_res, 0, sizeof(pipe_ctx->plane_res));
	pipe_ctx->top_pipe = NULL;
	pipe_ctx->bottom_pipe = NULL;
	pipe_ctx->plane_state = NULL;
}

void dcn35_disable_plane(struct dc *dc, struct dc_state *state, struct pipe_ctx *pipe_ctx)
{
	struct dce_hwseq *hws = dc->hwseq;
	bool is_phantom = dc_state_get_pipe_subvp_type(state, pipe_ctx) == SUBVP_PHANTOM;
	struct timing_generator *tg = is_phantom ? pipe_ctx->stream_res.tg : NULL;

	DC_LOGGER_INIT(dc->ctx->logger);

	if (!pipe_ctx->plane_res.hubp || pipe_ctx->plane_res.hubp->power_gated)
		return;

	if (hws->funcs.plane_atomic_disable)
		hws->funcs.plane_atomic_disable(dc, pipe_ctx);

	/* Turn back off the phantom OTG after the phantom plane is fully disabled
	 */
	if (is_phantom)
		if (tg && tg->funcs->disable_phantom_crtc)
			tg->funcs->disable_phantom_crtc(tg);

	DC_LOG_DC("Power down front end %d\n",
					pipe_ctx->pipe_idx);
}

void dcn35_calc_blocks_to_gate(struct dc *dc, struct dc_state *context,
	struct pg_block_update *update_state)
{
	bool hpo_frl_stream_enc_acquired = false;
	bool hpo_dp_stream_enc_acquired = false;
	int i = 0, j = 0;
	int edp_num = 0;
	struct dc_link *edp_links[MAX_NUM_EDP] = { NULL };

	memset(update_state, 0, sizeof(struct pg_block_update));

	for (i = 0; i < dc->res_pool->hpo_dp_stream_enc_count; i++) {
		if (context->res_ctx.is_hpo_dp_stream_enc_acquired[i] &&
				dc->res_pool->hpo_dp_stream_enc[i]) {
			hpo_dp_stream_enc_acquired = true;
			break;
		}
	}

	if (!hpo_frl_stream_enc_acquired && !hpo_dp_stream_enc_acquired)
		update_state->pg_res_update[PG_HPO] = true;

	if (hpo_frl_stream_enc_acquired)
		update_state->pg_pipe_res_update[PG_HDMISTREAM][0] = true;

	update_state->pg_res_update[PG_DWB] = true;

	for (i = 0; i < dc->res_pool->pipe_count; i++) {
		struct pipe_ctx *pipe_ctx = &context->res_ctx.pipe_ctx[i];

		for (j = 0; j < PG_HW_PIPE_RESOURCES_NUM_ELEMENT; j++)
			update_state->pg_pipe_res_update[j][i] = true;

		if (!pipe_ctx)
			continue;

		if (pipe_ctx->plane_res.hubp)
			update_state->pg_pipe_res_update[PG_HUBP][pipe_ctx->plane_res.hubp->inst] = false;

		if (pipe_ctx->plane_res.dpp)
			update_state->pg_pipe_res_update[PG_DPP][pipe_ctx->plane_res.hubp->inst] = false;

		if (pipe_ctx->plane_res.dpp || pipe_ctx->stream_res.opp)
			update_state->pg_pipe_res_update[PG_MPCC][pipe_ctx->plane_res.mpcc_inst] = false;

		if (pipe_ctx->stream_res.dsc)
			update_state->pg_pipe_res_update[PG_DSC][pipe_ctx->stream_res.dsc->inst] = false;

		if (pipe_ctx->stream_res.opp)
			update_state->pg_pipe_res_update[PG_OPP][pipe_ctx->stream_res.opp->inst] = false;

		if (pipe_ctx->stream_res.hpo_dp_stream_enc)
			update_state->pg_pipe_res_update[PG_DPSTREAM][pipe_ctx->stream_res.hpo_dp_stream_enc->inst] = false;
	}
	/*domain24 controls all the otg, mpc, opp, as long as one otg is still up, avoid enabling OTG PG*/
	for (i = 0; i < dc->res_pool->timing_generator_count; i++) {
		struct timing_generator *tg = dc->res_pool->timing_generators[i];
		if (tg && tg->funcs->is_tg_enabled(tg)) {
			update_state->pg_pipe_res_update[PG_OPTC][i] = false;
			break;
		}
	}

	dc_get_edp_links(dc, edp_links, &edp_num);
	if (edp_num == 0 ||
		((!edp_links[0] || !edp_links[0]->edp_sink_present) &&
			(!edp_links[1] || !edp_links[1]->edp_sink_present))) {
		/*eDP not exist on this config, keep Domain24 power on, for S0i3, this will be handled in dmubfw*/
		update_state->pg_pipe_res_update[PG_OPTC][0] = false;
	}

}

void dcn35_calc_blocks_to_ungate(struct dc *dc, struct dc_state *context,
	struct pg_block_update *update_state)
{
	bool hpo_frl_stream_enc_acquired = false;
	bool hpo_dp_stream_enc_acquired = false;
	int i = 0, j = 0;

	memset(update_state, 0, sizeof(struct pg_block_update));

	for (i = 0; i < dc->res_pool->pipe_count; i++) {
		struct pipe_ctx *cur_pipe = &dc->current_state->res_ctx.pipe_ctx[i];
		struct pipe_ctx *new_pipe = &context->res_ctx.pipe_ctx[i];

		if (cur_pipe == NULL || new_pipe == NULL)
			continue;

		if ((!cur_pipe->plane_state && new_pipe->plane_state) ||
			(!cur_pipe->stream && new_pipe->stream)) {
			// New pipe addition
			for (j = 0; j < PG_HW_PIPE_RESOURCES_NUM_ELEMENT; j++) {
				if (j == PG_HUBP && new_pipe->plane_res.hubp)
					update_state->pg_pipe_res_update[j][new_pipe->plane_res.hubp->inst] = true;

				if (j == PG_DPP && new_pipe->plane_res.dpp)
					update_state->pg_pipe_res_update[j][new_pipe->plane_res.dpp->inst] = true;

				if (j == PG_MPCC && new_pipe->plane_res.dpp)
					update_state->pg_pipe_res_update[j][new_pipe->plane_res.mpcc_inst] = true;

				if (j == PG_DSC && new_pipe->stream_res.dsc)
					update_state->pg_pipe_res_update[j][new_pipe->stream_res.dsc->inst] = true;

				if (j == PG_OPP && new_pipe->stream_res.opp)
					update_state->pg_pipe_res_update[j][new_pipe->stream_res.opp->inst] = true;

				if (j == PG_OPTC && new_pipe->stream_res.tg)
					update_state->pg_pipe_res_update[j][new_pipe->stream_res.tg->inst] = true;

				if (j == PG_DPSTREAM && new_pipe->stream_res.hpo_dp_stream_enc)
					update_state->pg_pipe_res_update[j][new_pipe->stream_res.hpo_dp_stream_enc->inst] = true;
			}
		} else if (cur_pipe->plane_state == new_pipe->plane_state ||
				cur_pipe == new_pipe) {
			//unchanged pipes
			for (j = 0; j < PG_HW_PIPE_RESOURCES_NUM_ELEMENT; j++) {
				if (j == PG_HUBP &&
					cur_pipe->plane_res.hubp != new_pipe->plane_res.hubp &&
					new_pipe->plane_res.hubp)
					update_state->pg_pipe_res_update[j][new_pipe->plane_res.hubp->inst] = true;

				if (j == PG_DPP &&
					cur_pipe->plane_res.dpp != new_pipe->plane_res.dpp &&
					new_pipe->plane_res.dpp)
					update_state->pg_pipe_res_update[j][new_pipe->plane_res.dpp->inst] = true;

				if (j == PG_OPP &&
					cur_pipe->stream_res.opp != new_pipe->stream_res.opp &&
					new_pipe->stream_res.opp)
					update_state->pg_pipe_res_update[j][new_pipe->stream_res.opp->inst] = true;

				if (j == PG_DSC &&
					cur_pipe->stream_res.dsc != new_pipe->stream_res.dsc &&
					new_pipe->stream_res.dsc)
					update_state->pg_pipe_res_update[j][new_pipe->stream_res.dsc->inst] = true;

				if (j == PG_OPTC &&
					cur_pipe->stream_res.tg != new_pipe->stream_res.tg &&
					new_pipe->stream_res.tg)
					update_state->pg_pipe_res_update[j][new_pipe->stream_res.tg->inst] = true;

				if (j == PG_DPSTREAM &&
					cur_pipe->stream_res.hpo_dp_stream_enc != new_pipe->stream_res.hpo_dp_stream_enc &&
					new_pipe->stream_res.hpo_dp_stream_enc)
					update_state->pg_pipe_res_update[j][new_pipe->stream_res.hpo_dp_stream_enc->inst] = true;
			}
		}
	}

	for (i = 0; i < dc->res_pool->hpo_dp_stream_enc_count; i++) {
		if (context->res_ctx.is_hpo_dp_stream_enc_acquired[i] &&
				dc->res_pool->hpo_dp_stream_enc[i]) {
			hpo_dp_stream_enc_acquired = true;
			break;
		}
	}

	if (hpo_frl_stream_enc_acquired || hpo_dp_stream_enc_acquired)
		update_state->pg_res_update[PG_HPO] = true;

	if (hpo_frl_stream_enc_acquired)
		update_state->pg_pipe_res_update[PG_HDMISTREAM][0] = true;

}

/**
 * dcn35_hw_block_power_down() - power down sequence
 *
 * The following sequence describes the ON-OFF (ONO) for power down:
 *
 *	ONO Region 3, DCPG 25: hpo - SKIPPED
 *	ONO Region 4, DCPG 0: dchubp0, dpp0
 *	ONO Region 6, DCPG 1: dchubp1, dpp1
 *	ONO Region 8, DCPG 2: dchubp2, dpp2
 *	ONO Region 10, DCPG 3: dchubp3, dpp3
 *	ONO Region 1, DCPG 23: dchubbub dchvm dchubbubmem - SKIPPED. PMFW will pwr dwn at IPS2 entry
 *	ONO Region 5, DCPG 16: dsc0
 *	ONO Region 7, DCPG 17: dsc1
 *	ONO Region 9, DCPG 18: dsc2
 *	ONO Region 11, DCPG 19: dsc3
 *	ONO Region 2, DCPG 24: mpc opp optc dwb
 *	ONO Region 0, DCPG 22: dccg dio dcio - SKIPPED. will be pwr dwn after lono timer is armed
 *
 * @dc: Current DC state
 * @update_state: update PG sequence states for HW block
 */
void dcn35_hw_block_power_down(struct dc *dc,
	struct pg_block_update *update_state)
{
	int i = 0;
	struct pg_cntl *pg_cntl = dc->res_pool->pg_cntl;

	if (!pg_cntl)
		return;
	if (dc->debug.ignore_pg)
		return;

	if (update_state->pg_res_update[PG_HPO]) {
		if (pg_cntl->funcs->hpo_pg_control)
			pg_cntl->funcs->hpo_pg_control(pg_cntl, false);
	}

	for (i = 0; i < dc->res_pool->pipe_count; i++) {
		if (update_state->pg_pipe_res_update[PG_HUBP][i] &&
			update_state->pg_pipe_res_update[PG_DPP][i]) {
			if (pg_cntl->funcs->hubp_dpp_pg_control)
				pg_cntl->funcs->hubp_dpp_pg_control(pg_cntl, i, false);
		}
	}
	for (i = 0; i < dc->res_pool->res_cap->num_dsc; i++)
		if (update_state->pg_pipe_res_update[PG_DSC][i]) {
			if (pg_cntl->funcs->dsc_pg_control)
				pg_cntl->funcs->dsc_pg_control(pg_cntl, i, false);
		}


	/*this will need all the clients to unregister optc interruts let dmubfw handle this*/
	if (pg_cntl->funcs->plane_otg_pg_control)
		pg_cntl->funcs->plane_otg_pg_control(pg_cntl, false);

	//domain22, 23, 25 currently always on.

}

/**
 * dcn35_hw_block_power_up() - power up sequence
 *
 * The following sequence describes the ON-OFF (ONO) for power up:
 *
 *	ONO Region 0, DCPG 22: dccg dio dcio - SKIPPED
 *	ONO Region 2, DCPG 24: mpc opp optc dwb
 *	ONO Region 5, DCPG 16: dsc0
 *	ONO Region 7, DCPG 17: dsc1
 *	ONO Region 9, DCPG 18: dsc2
 *	ONO Region 11, DCPG 19: dsc3
 *	ONO Region 1, DCPG 23: dchubbub dchvm dchubbubmem - SKIPPED. PMFW will power up at IPS2 exit
 *	ONO Region 4, DCPG 0: dchubp0, dpp0
 *	ONO Region 6, DCPG 1: dchubp1, dpp1
 *	ONO Region 8, DCPG 2: dchubp2, dpp2
 *	ONO Region 10, DCPG 3: dchubp3, dpp3
 *	ONO Region 3, DCPG 25: hpo - SKIPPED
 *
 * @dc: Current DC state
 * @update_state: update PG sequence states for HW block
 */
void dcn35_hw_block_power_up(struct dc *dc,
	struct pg_block_update *update_state)
{
	int i = 0;
	struct pg_cntl *pg_cntl = dc->res_pool->pg_cntl;

	if (!pg_cntl)
		return;
	if (dc->debug.ignore_pg)
		return;
	//domain22, 23, 25 currently always on.
	/*this will need all the clients to unregister optc interruts let dmubfw handle this*/
	if (pg_cntl->funcs->plane_otg_pg_control)
		pg_cntl->funcs->plane_otg_pg_control(pg_cntl, true);

	for (i = 0; i < dc->res_pool->res_cap->num_dsc; i++)
		if (update_state->pg_pipe_res_update[PG_DSC][i]) {
			if (pg_cntl->funcs->dsc_pg_control)
				pg_cntl->funcs->dsc_pg_control(pg_cntl, i, true);
		}

	for (i = 0; i < dc->res_pool->pipe_count; i++) {
		if (update_state->pg_pipe_res_update[PG_HUBP][i] &&
			update_state->pg_pipe_res_update[PG_DPP][i]) {
			if (pg_cntl->funcs->hubp_dpp_pg_control)
				pg_cntl->funcs->hubp_dpp_pg_control(pg_cntl, i, true);
		}
	}
	if (update_state->pg_res_update[PG_HPO]) {
		if (pg_cntl->funcs->hpo_pg_control)
			pg_cntl->funcs->hpo_pg_control(pg_cntl, true);
	}
}
void dcn35_root_clock_control(struct dc *dc,
	struct pg_block_update *update_state, bool power_on)
{
	int i = 0;
	struct pg_cntl *pg_cntl = dc->res_pool->pg_cntl;

	if (!pg_cntl)
		return;
	/*enable root clock first when power up*/
	if (power_on) {
		for (i = 0; i < dc->res_pool->pipe_count; i++) {
			if (update_state->pg_pipe_res_update[PG_HUBP][i] &&
				update_state->pg_pipe_res_update[PG_DPP][i]) {
				if (dc->hwseq->funcs.dpp_root_clock_control)
					dc->hwseq->funcs.dpp_root_clock_control(dc->hwseq, i, power_on);
			}
			if (update_state->pg_pipe_res_update[PG_DPSTREAM][i])
				if (dc->hwseq->funcs.dpstream_root_clock_control)
					dc->hwseq->funcs.dpstream_root_clock_control(dc->hwseq, i, power_on);
		}

	}
	for (i = 0; i < dc->res_pool->res_cap->num_dsc; i++) {
		if (update_state->pg_pipe_res_update[PG_DSC][i]) {
			if (power_on) {
				if (dc->res_pool->dccg->funcs->enable_dsc)
					dc->res_pool->dccg->funcs->enable_dsc(dc->res_pool->dccg, i);
			} else {
				if (dc->res_pool->dccg->funcs->disable_dsc)
					dc->res_pool->dccg->funcs->disable_dsc(dc->res_pool->dccg, i);
			}
		}
	}
	/*disable root clock first when power down*/
	if (!power_on) {
		for (i = 0; i < dc->res_pool->pipe_count; i++) {
			if (update_state->pg_pipe_res_update[PG_HUBP][i] &&
				update_state->pg_pipe_res_update[PG_DPP][i]) {
				if (dc->hwseq->funcs.dpp_root_clock_control)
					dc->hwseq->funcs.dpp_root_clock_control(dc->hwseq, i, power_on);
			}
			if (update_state->pg_pipe_res_update[PG_DPSTREAM][i])
				if (dc->hwseq->funcs.dpstream_root_clock_control)
					dc->hwseq->funcs.dpstream_root_clock_control(dc->hwseq, i, power_on);
		}

	}
}

void dcn35_prepare_bandwidth(
		struct dc *dc,
		struct dc_state *context)
{
	struct pg_block_update pg_update_state;

	if (dc->hwss.calc_blocks_to_ungate) {
		dc->hwss.calc_blocks_to_ungate(dc, context, &pg_update_state);

		if (dc->hwss.root_clock_control)
			dc->hwss.root_clock_control(dc, &pg_update_state, true);
		/*power up required HW block*/
		if (dc->hwss.hw_block_power_up)
			dc->hwss.hw_block_power_up(dc, &pg_update_state);
	}

	dcn20_prepare_bandwidth(dc, context);
}

void dcn35_optimize_bandwidth(
		struct dc *dc,
		struct dc_state *context)
{
	struct pg_block_update pg_update_state;

	dcn20_optimize_bandwidth(dc, context);

	if (dc->hwss.calc_blocks_to_gate) {
		dc->hwss.calc_blocks_to_gate(dc, context, &pg_update_state);
		/*try to power down unused block*/
		if (dc->hwss.hw_block_power_down)
			dc->hwss.hw_block_power_down(dc, &pg_update_state);

		if (dc->hwss.root_clock_control)
			dc->hwss.root_clock_control(dc, &pg_update_state, false);
	}
}

void dcn35_set_drr(struct pipe_ctx **pipe_ctx,
		int num_pipes, struct dc_crtc_timing_adjust adjust)
{
	int i = 0;
	struct drr_params params = {0};
	// DRR set trigger event mapped to OTG_TRIG_A
	unsigned int event_triggers = 0x2;//Bit[1]: OTG_TRIG_A
	// Note DRR trigger events are generated regardless of whether num frames met.
	unsigned int num_frames = 2;

	params.vertical_total_max = adjust.v_total_max;
	params.vertical_total_min = adjust.v_total_min;
	params.vertical_total_mid = adjust.v_total_mid;
	params.vertical_total_mid_frame_num = adjust.v_total_mid_frame_num;

	for (i = 0; i < num_pipes; i++) {
		if ((pipe_ctx[i]->stream_res.tg != NULL) && pipe_ctx[i]->stream_res.tg->funcs) {
			struct dc_crtc_timing *timing = &pipe_ctx[i]->stream->timing;
			struct dc *dc = pipe_ctx[i]->stream->ctx->dc;

			if (dc->debug.static_screen_wait_frames) {
				unsigned int frame_rate = timing->pix_clk_100hz / (timing->h_total * timing->v_total);

				if (frame_rate >= 120 && dc->caps.ips_support &&
					dc->config.disable_ips != DMUB_IPS_DISABLE_ALL) {
					/*ips enable case*/
					num_frames = 2 * (frame_rate % 60);
				}
			}
			if (pipe_ctx[i]->stream_res.tg->funcs->set_drr)
				pipe_ctx[i]->stream_res.tg->funcs->set_drr(
					pipe_ctx[i]->stream_res.tg, &params);
			if (adjust.v_total_max != 0 && adjust.v_total_min != 0)
				if (pipe_ctx[i]->stream_res.tg->funcs->set_static_screen_control)
					pipe_ctx[i]->stream_res.tg->funcs->set_static_screen_control(
						pipe_ctx[i]->stream_res.tg,
						event_triggers, num_frames);
		}
	}
}
void dcn35_set_static_screen_control(struct pipe_ctx **pipe_ctx,
		int num_pipes, const struct dc_static_screen_params *params)
{
	unsigned int i;
	unsigned int triggers = 0;

	if (params->triggers.surface_update)
		triggers |= 0x200;/*bit 9  : 10 0000 0000*/
	if (params->triggers.cursor_update)
		triggers |= 0x8;/*bit3*/
	if (params->triggers.force_trigger)
		triggers |= 0x1;
	for (i = 0; i < num_pipes; i++)
		pipe_ctx[i]->stream_res.tg->funcs->
			set_static_screen_control(pipe_ctx[i]->stream_res.tg,
					triggers, params->num_frames);
}

<<<<<<< HEAD
=======
void dcn35_set_long_vblank(struct pipe_ctx **pipe_ctx,
		int num_pipes, uint32_t v_total_min, uint32_t v_total_max)
{
	int i = 0;
	struct long_vtotal_params params = {0};

	params.vertical_total_max = v_total_max;
	params.vertical_total_min = v_total_min;

	for (i = 0; i < num_pipes; i++) {
		if (!pipe_ctx[i])
			continue;

		if (pipe_ctx[i]->stream) {
			struct dc_crtc_timing *timing = &pipe_ctx[i]->stream->timing;

			if (timing)
				params.vertical_blank_start = timing->v_total - timing->v_front_porch;
			else
				params.vertical_blank_start = 0;

			if ((pipe_ctx[i]->stream_res.tg != NULL) && pipe_ctx[i]->stream_res.tg->funcs &&
				pipe_ctx[i]->stream_res.tg->funcs->set_long_vtotal)
				pipe_ctx[i]->stream_res.tg->funcs->set_long_vtotal(pipe_ctx[i]->stream_res.tg, &params);
		}
	}
}

>>>>>>> 2d002356
static bool should_avoid_empty_tu(struct pipe_ctx *pipe_ctx)
{
	/* Calculate average pixel count per TU, return false if under ~2.00 to
	 * avoid empty TUs. This is only required for DPIA tunneling as empty TUs
	 * are legal to generate for native DP links. Assume TU size 64 as there
	 * is currently no scenario where it's reprogrammed from HW default.
	 * MTPs have no such limitation, so this does not affect MST use cases.
	 */
	unsigned int pix_clk_mhz;
	unsigned int symclk_mhz;
	unsigned int avg_pix_per_tu_x1000;
	unsigned int tu_size_bytes = 64;
	struct dc_crtc_timing *timing = &pipe_ctx->stream->timing;
	struct dc_link_settings *link_settings = &pipe_ctx->link_config.dp_link_settings;
	const struct dc *dc = pipe_ctx->stream->link->dc;

	if (pipe_ctx->stream->link->ep_type != DISPLAY_ENDPOINT_USB4_DPIA)
		return false;

	// Not necessary for MST configurations
	if (pipe_ctx->stream->signal == SIGNAL_TYPE_DISPLAY_PORT_MST)
		return false;

	pix_clk_mhz = timing->pix_clk_100hz / 10000;

	// If this is true, can't block due to dynamic ODM
	if (pix_clk_mhz > dc->clk_mgr->bw_params->clk_table.entries[0].dispclk_mhz)
		return false;

	switch (link_settings->link_rate) {
	case LINK_RATE_LOW:
		symclk_mhz = 162;
		break;
	case LINK_RATE_HIGH:
		symclk_mhz = 270;
		break;
	case LINK_RATE_HIGH2:
		symclk_mhz = 540;
		break;
	case LINK_RATE_HIGH3:
		symclk_mhz = 810;
		break;
	default:
		// We shouldn't be tunneling any other rates, something is wrong
		ASSERT(0);
		return false;
	}

	avg_pix_per_tu_x1000 = (1000 * pix_clk_mhz * tu_size_bytes)
		/ (symclk_mhz * link_settings->lane_count);

	// Add small empirically-decided margin to account for potential jitter
	return (avg_pix_per_tu_x1000 < 2020);
}

bool dcn35_is_dp_dig_pixel_rate_div_policy(struct pipe_ctx *pipe_ctx)
{
	struct dc *dc = pipe_ctx->stream->ctx->dc;

	if (!is_h_timing_divisible_by_2(pipe_ctx->stream))
		return false;

	if (should_avoid_empty_tu(pipe_ctx))
		return false;

	if (dc_is_dp_signal(pipe_ctx->stream->signal) && !dc->link_srv->dp_is_128b_132b_signal(pipe_ctx) &&
		dc->debug.enable_dp_dig_pixel_rate_div_policy)
		return true;

	return false;
}<|MERGE_RESOLUTION|>--- conflicted
+++ resolved
@@ -1412,8 +1412,6 @@
 					triggers, params->num_frames);
 }
 
-<<<<<<< HEAD
-=======
 void dcn35_set_long_vblank(struct pipe_ctx **pipe_ctx,
 		int num_pipes, uint32_t v_total_min, uint32_t v_total_max)
 {
@@ -1442,7 +1440,6 @@
 	}
 }
 
->>>>>>> 2d002356
 static bool should_avoid_empty_tu(struct pipe_ctx *pipe_ctx)
 {
 	/* Calculate average pixel count per TU, return false if under ~2.00 to
