--- conflicted
+++ resolved
@@ -660,7 +660,6 @@
 			/* Active external displays block idle optimizations. */
 			if (!dc_is_embedded_signal(stream->signal))
 				return false;
-<<<<<<< HEAD
 
 			/* If not PWRSEQ0 can't enter idle optimizations */
 			if (link && link->link_index != 0)
@@ -670,17 +669,6 @@
 			if (!is_psr && !is_replay)
 				return false;
 
-=======
-
-			/* If not PWRSEQ0 can't enter idle optimizations */
-			if (link && link->link_index != 0)
-				return false;
-
-			/* Check for panel power features required for idle optimizations. */
-			if (!is_psr && !is_replay)
-				return false;
-
->>>>>>> 1b4861e3
 			num_active_edp += 1;
 		}
 
