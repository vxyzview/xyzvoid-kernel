--- conflicted
+++ resolved
@@ -148,17 +148,6 @@
 	return p->payloads.count;
 }
 
-<<<<<<< HEAD
-static void dal_ddc_i2c_payloads_destroy(struct i2c_payloads *p)
-{
-	if (!p)
-		return;
-
-	dal_vector_destruct(&p->payloads);
-}
-
-=======
->>>>>>> d1988041
 #define DDC_MIN(a, b) (((a) < (b)) ? (a) : (b))
 
 void dal_ddc_i2c_payloads_add(
@@ -562,17 +551,10 @@
 	} else {
 		struct i2c_command command = {0};
 		struct i2c_payloads payloads;
-<<<<<<< HEAD
 
 		if (!dal_ddc_i2c_payloads_create(ddc->ctx, &payloads, payloads_num))
 			return false;
 
-=======
-
-		if (!dal_ddc_i2c_payloads_create(ddc->ctx, &payloads, payloads_num))
-			return false;
-
->>>>>>> d1988041
 		command.payloads = dal_ddc_i2c_payloads_get(&payloads);
 		command.number_of_payloads = 0;
 		command.engine = DDC_I2C_COMMAND_ENGINE;
