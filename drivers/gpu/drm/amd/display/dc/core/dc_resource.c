/*
 * Copyright 2012-15 Advanced Micro Devices, Inc.
 *
 * Permission is hereby granted, free of charge, to any person obtaining a
 * copy of this software and associated documentation files (the "Software"),
 * to deal in the Software without restriction, including without limitation
 * the rights to use, copy, modify, merge, publish, distribute, sublicense,
 * and/or sell copies of the Software, and to permit persons to whom the
 * Software is furnished to do so, subject to the following conditions:
 *
 * The above copyright notice and this permission notice shall be included in
 * all copies or substantial portions of the Software.
 *
 * THE SOFTWARE IS PROVIDED "AS IS", WITHOUT WARRANTY OF ANY KIND, EXPRESS OR
 * IMPLIED, INCLUDING BUT NOT LIMITED TO THE WARRANTIES OF MERCHANTABILITY,
 * FITNESS FOR A PARTICULAR PURPOSE AND NONINFRINGEMENT.  IN NO EVENT SHALL
 * THE COPYRIGHT HOLDER(S) OR AUTHOR(S) BE LIABLE FOR ANY CLAIM, DAMAGES OR
 * OTHER LIABILITY, WHETHER IN AN ACTION OF CONTRACT, TORT OR OTHERWISE,
 * ARISING FROM, OUT OF OR IN CONNECTION WITH THE SOFTWARE OR THE USE OR
 * OTHER DEALINGS IN THE SOFTWARE.
 *
 * Authors: AMD
 *
 */

#include "dm_services.h"

#include "resource.h"
#include "include/irq_service_interface.h"
#include "link_encoder.h"
#include "stream_encoder.h"
#include "opp.h"
#include "timing_generator.h"
#include "transform.h"
#include "dccg.h"
#include "dchubbub.h"
#include "dpp.h"
#include "core_types.h"
#include "set_mode_types.h"
#include "virtual/virtual_stream_encoder.h"
#include "dpcd_defs.h"
#include "link_enc_cfg.h"
#include "link.h"
#include "clk_mgr.h"
#include "dc_state_priv.h"
#include "dc_stream_priv.h"

#include "virtual/virtual_link_hwss.h"
#include "link/hwss/link_hwss_dio.h"
#include "link/hwss/link_hwss_dpia.h"
#include "link/hwss/link_hwss_hpo_dp.h"
#include "link/hwss/link_hwss_dio_fixed_vs_pe_retimer.h"
#include "link/hwss/link_hwss_hpo_fixed_vs_pe_retimer_dp.h"

#if defined(CONFIG_DRM_AMD_DC_SI)
#include "dce60/dce60_resource.h"
#endif
#include "dce80/dce80_resource.h"
#include "dce100/dce100_resource.h"
#include "dce110/dce110_resource.h"
#include "dce112/dce112_resource.h"
#include "dce120/dce120_resource.h"
#include "dcn10/dcn10_resource.h"
#include "dcn20/dcn20_resource.h"
#include "dcn21/dcn21_resource.h"
#include "dcn201/dcn201_resource.h"
#include "dcn30/dcn30_resource.h"
#include "dcn301/dcn301_resource.h"
#include "dcn302/dcn302_resource.h"
#include "dcn303/dcn303_resource.h"
#include "dcn31/dcn31_resource.h"
#include "dcn314/dcn314_resource.h"
#include "dcn315/dcn315_resource.h"
#include "dcn316/dcn316_resource.h"
#include "dcn32/dcn32_resource.h"
#include "dcn321/dcn321_resource.h"
#include "dcn35/dcn35_resource.h"
#include "dcn351/dcn351_resource.h"
#include "dcn401/dcn401_resource.h"
#if defined(CONFIG_DRM_AMD_DC_FP)
#include "dc_spl_translate.h"
#endif

#define VISUAL_CONFIRM_BASE_DEFAULT 3
#define VISUAL_CONFIRM_BASE_MIN 1
#define VISUAL_CONFIRM_BASE_MAX 10
/* we choose 240 because it is a common denominator of common v addressable
 * such as 2160, 1440, 1200, 960. So we take 1/240 portion of v addressable as
 * the visual confirm dpp offset height. So visual confirm height can stay
 * relatively the same independent from timing used.
 */
#define VISUAL_CONFIRM_DPP_OFFSET_DENO 240

#define DC_LOGGER \
	dc->ctx->logger
#define DC_LOGGER_INIT(logger)

#include "dml2/dml2_wrapper.h"

#define UNABLE_TO_SPLIT -1

enum dce_version resource_parse_asic_id(struct hw_asic_id asic_id)
{
	enum dce_version dc_version = DCE_VERSION_UNKNOWN;

	switch (asic_id.chip_family) {

#if defined(CONFIG_DRM_AMD_DC_SI)
	case FAMILY_SI:
		if (ASIC_REV_IS_TAHITI_P(asic_id.hw_internal_rev) ||
		    ASIC_REV_IS_PITCAIRN_PM(asic_id.hw_internal_rev) ||
		    ASIC_REV_IS_CAPEVERDE_M(asic_id.hw_internal_rev))
			dc_version = DCE_VERSION_6_0;
		else if (ASIC_REV_IS_OLAND_M(asic_id.hw_internal_rev))
			dc_version = DCE_VERSION_6_4;
		else
			dc_version = DCE_VERSION_6_1;
		break;
#endif
	case FAMILY_CI:
		dc_version = DCE_VERSION_8_0;
		break;
	case FAMILY_KV:
		if (ASIC_REV_IS_KALINDI(asic_id.hw_internal_rev) ||
		    ASIC_REV_IS_BHAVANI(asic_id.hw_internal_rev) ||
		    ASIC_REV_IS_GODAVARI(asic_id.hw_internal_rev))
			dc_version = DCE_VERSION_8_3;
		else
			dc_version = DCE_VERSION_8_1;
		break;
	case FAMILY_CZ:
		dc_version = DCE_VERSION_11_0;
		break;

	case FAMILY_VI:
		if (ASIC_REV_IS_TONGA_P(asic_id.hw_internal_rev) ||
				ASIC_REV_IS_FIJI_P(asic_id.hw_internal_rev)) {
			dc_version = DCE_VERSION_10_0;
			break;
		}
		if (ASIC_REV_IS_POLARIS10_P(asic_id.hw_internal_rev) ||
				ASIC_REV_IS_POLARIS11_M(asic_id.hw_internal_rev) ||
				ASIC_REV_IS_POLARIS12_V(asic_id.hw_internal_rev)) {
			dc_version = DCE_VERSION_11_2;
		}
		if (ASIC_REV_IS_VEGAM(asic_id.hw_internal_rev))
			dc_version = DCE_VERSION_11_22;
		break;
	case FAMILY_AI:
		if (ASICREV_IS_VEGA20_P(asic_id.hw_internal_rev))
			dc_version = DCE_VERSION_12_1;
		else
			dc_version = DCE_VERSION_12_0;
		break;
	case FAMILY_RV:
		dc_version = DCN_VERSION_1_0;
		if (ASICREV_IS_RAVEN2(asic_id.hw_internal_rev))
			dc_version = DCN_VERSION_1_01;
		if (ASICREV_IS_RENOIR(asic_id.hw_internal_rev))
			dc_version = DCN_VERSION_2_1;
		if (ASICREV_IS_GREEN_SARDINE(asic_id.hw_internal_rev))
			dc_version = DCN_VERSION_2_1;
		break;

	case FAMILY_NV:
		dc_version = DCN_VERSION_2_0;
		if (asic_id.chip_id == DEVICE_ID_NV_13FE || asic_id.chip_id == DEVICE_ID_NV_143F) {
			dc_version = DCN_VERSION_2_01;
			break;
		}
		if (ASICREV_IS_SIENNA_CICHLID_P(asic_id.hw_internal_rev))
			dc_version = DCN_VERSION_3_0;
		if (ASICREV_IS_DIMGREY_CAVEFISH_P(asic_id.hw_internal_rev))
			dc_version = DCN_VERSION_3_02;
		if (ASICREV_IS_BEIGE_GOBY_P(asic_id.hw_internal_rev))
			dc_version = DCN_VERSION_3_03;
		break;

	case FAMILY_VGH:
		dc_version = DCN_VERSION_3_01;
		break;

	case FAMILY_YELLOW_CARP:
		if (ASICREV_IS_YELLOW_CARP(asic_id.hw_internal_rev))
			dc_version = DCN_VERSION_3_1;
		break;
	case AMDGPU_FAMILY_GC_10_3_6:
		if (ASICREV_IS_GC_10_3_6(asic_id.hw_internal_rev))
			dc_version = DCN_VERSION_3_15;
		break;
	case AMDGPU_FAMILY_GC_10_3_7:
		if (ASICREV_IS_GC_10_3_7(asic_id.hw_internal_rev))
			dc_version = DCN_VERSION_3_16;
		break;
	case AMDGPU_FAMILY_GC_11_0_0:
		dc_version = DCN_VERSION_3_2;
		if (ASICREV_IS_GC_11_0_2(asic_id.hw_internal_rev))
			dc_version = DCN_VERSION_3_21;
		break;
	case AMDGPU_FAMILY_GC_11_0_1:
		dc_version = DCN_VERSION_3_14;
		break;
	case AMDGPU_FAMILY_GC_11_5_0:
		dc_version = DCN_VERSION_3_5;
		if (ASICREV_IS_GC_11_0_4(asic_id.hw_internal_rev))
			dc_version = DCN_VERSION_3_51;
		break;
	case AMDGPU_FAMILY_GC_12_0_0:
		if (ASICREV_IS_GC_12_0_1_A0(asic_id.hw_internal_rev) ||
			ASICREV_IS_GC_12_0_0_A0(asic_id.hw_internal_rev))
			dc_version = DCN_VERSION_4_01;
		break;
	default:
		dc_version = DCE_VERSION_UNKNOWN;
		break;
	}
	return dc_version;
}

struct resource_pool *dc_create_resource_pool(struct dc  *dc,
					      const struct dc_init_data *init_data,
					      enum dce_version dc_version)
{
	struct resource_pool *res_pool = NULL;

	switch (dc_version) {
#if defined(CONFIG_DRM_AMD_DC_SI)
	case DCE_VERSION_6_0:
		res_pool = dce60_create_resource_pool(
			init_data->num_virtual_links, dc);
		break;
	case DCE_VERSION_6_1:
		res_pool = dce61_create_resource_pool(
			init_data->num_virtual_links, dc);
		break;
	case DCE_VERSION_6_4:
		res_pool = dce64_create_resource_pool(
			init_data->num_virtual_links, dc);
		break;
#endif
	case DCE_VERSION_8_0:
		res_pool = dce80_create_resource_pool(
				init_data->num_virtual_links, dc);
		break;
	case DCE_VERSION_8_1:
		res_pool = dce81_create_resource_pool(
				init_data->num_virtual_links, dc);
		break;
	case DCE_VERSION_8_3:
		res_pool = dce83_create_resource_pool(
				init_data->num_virtual_links, dc);
		break;
	case DCE_VERSION_10_0:
		res_pool = dce100_create_resource_pool(
				init_data->num_virtual_links, dc);
		break;
	case DCE_VERSION_11_0:
		res_pool = dce110_create_resource_pool(
				init_data->num_virtual_links, dc,
				init_data->asic_id);
		break;
	case DCE_VERSION_11_2:
	case DCE_VERSION_11_22:
		res_pool = dce112_create_resource_pool(
				init_data->num_virtual_links, dc);
		break;
	case DCE_VERSION_12_0:
	case DCE_VERSION_12_1:
		res_pool = dce120_create_resource_pool(
				init_data->num_virtual_links, dc);
		break;

#if defined(CONFIG_DRM_AMD_DC_FP)
	case DCN_VERSION_1_0:
	case DCN_VERSION_1_01:
		res_pool = dcn10_create_resource_pool(init_data, dc);
		break;
	case DCN_VERSION_2_0:
		res_pool = dcn20_create_resource_pool(init_data, dc);
		break;
	case DCN_VERSION_2_1:
		res_pool = dcn21_create_resource_pool(init_data, dc);
		break;
	case DCN_VERSION_2_01:
		res_pool = dcn201_create_resource_pool(init_data, dc);
		break;
	case DCN_VERSION_3_0:
		res_pool = dcn30_create_resource_pool(init_data, dc);
		break;
	case DCN_VERSION_3_01:
		res_pool = dcn301_create_resource_pool(init_data, dc);
		break;
	case DCN_VERSION_3_02:
		res_pool = dcn302_create_resource_pool(init_data, dc);
		break;
	case DCN_VERSION_3_03:
		res_pool = dcn303_create_resource_pool(init_data, dc);
		break;
	case DCN_VERSION_3_1:
		res_pool = dcn31_create_resource_pool(init_data, dc);
		break;
	case DCN_VERSION_3_14:
		res_pool = dcn314_create_resource_pool(init_data, dc);
		break;
	case DCN_VERSION_3_15:
		res_pool = dcn315_create_resource_pool(init_data, dc);
		break;
	case DCN_VERSION_3_16:
		res_pool = dcn316_create_resource_pool(init_data, dc);
		break;
	case DCN_VERSION_3_2:
		res_pool = dcn32_create_resource_pool(init_data, dc);
		break;
	case DCN_VERSION_3_21:
		res_pool = dcn321_create_resource_pool(init_data, dc);
		break;
	case DCN_VERSION_3_5:
		res_pool = dcn35_create_resource_pool(init_data, dc);
		break;
	case DCN_VERSION_3_51:
		res_pool = dcn351_create_resource_pool(init_data, dc);
		break;
	case DCN_VERSION_4_01:
		res_pool = dcn401_create_resource_pool(init_data, dc);
		break;
#endif /* CONFIG_DRM_AMD_DC_FP */
	default:
		break;
	}

	if (res_pool != NULL) {
		if (dc->ctx->dc_bios->fw_info_valid) {
			res_pool->ref_clocks.xtalin_clock_inKhz =
				dc->ctx->dc_bios->fw_info.pll_info.crystal_frequency;
			/* initialize with firmware data first, no all
			 * ASIC have DCCG SW component. FPGA or
			 * simulation need initialization of
			 * dccg_ref_clock_inKhz, dchub_ref_clock_inKhz
			 * with xtalin_clock_inKhz
			 */
			res_pool->ref_clocks.dccg_ref_clock_inKhz =
				res_pool->ref_clocks.xtalin_clock_inKhz;
			res_pool->ref_clocks.dchub_ref_clock_inKhz =
				res_pool->ref_clocks.xtalin_clock_inKhz;
		} else
			ASSERT_CRITICAL(false);
	}

	return res_pool;
}

void dc_destroy_resource_pool(struct dc *dc)
{
	if (dc) {
		if (dc->res_pool)
			dc->res_pool->funcs->destroy(&dc->res_pool);

		kfree(dc->hwseq);
	}
}

static void update_num_audio(
	const struct resource_straps *straps,
	unsigned int *num_audio,
	struct audio_support *aud_support)
{
	aud_support->dp_audio = true;
	aud_support->hdmi_audio_native = false;
	aud_support->hdmi_audio_on_dongle = false;

	if (straps->hdmi_disable == 0) {
		if (straps->dc_pinstraps_audio & 0x2) {
			aud_support->hdmi_audio_on_dongle = true;
			aud_support->hdmi_audio_native = true;
		}
	}

	switch (straps->audio_stream_number) {
	case 0: /* multi streams supported */
		break;
	case 1: /* multi streams not supported */
		*num_audio = 1;
		break;
	default:
		DC_ERR("DC: unexpected audio fuse!\n");
	}
}

bool resource_construct(
	unsigned int num_virtual_links,
	struct dc  *dc,
	struct resource_pool *pool,
	const struct resource_create_funcs *create_funcs)
{
	struct dc_context *ctx = dc->ctx;
	const struct resource_caps *caps = pool->res_cap;
	int i;
	unsigned int num_audio = caps->num_audio;
	struct resource_straps straps = {0};

	if (create_funcs->read_dce_straps)
		create_funcs->read_dce_straps(dc->ctx, &straps);

	pool->audio_count = 0;
	if (create_funcs->create_audio) {
		/* find the total number of streams available via the
		 * AZALIA_F0_CODEC_PIN_CONTROL_RESPONSE_CONFIGURATION_DEFAULT
		 * registers (one for each pin) starting from pin 1
		 * up to the max number of audio pins.
		 * We stop on the first pin where
		 * PORT_CONNECTIVITY == 1 (as instructed by HW team).
		 */
		update_num_audio(&straps, &num_audio, &pool->audio_support);
		for (i = 0; i < caps->num_audio; i++) {
			struct audio *aud = create_funcs->create_audio(ctx, i);

			if (aud == NULL) {
				DC_ERR("DC: failed to create audio!\n");
				return false;
			}
			if (!aud->funcs->endpoint_valid(aud)) {
				aud->funcs->destroy(&aud);
				break;
			}
			pool->audios[i] = aud;
			pool->audio_count++;
		}
	}

	pool->stream_enc_count = 0;
	if (create_funcs->create_stream_encoder) {
		for (i = 0; i < caps->num_stream_encoder; i++) {
			pool->stream_enc[i] = create_funcs->create_stream_encoder(i, ctx);
			if (pool->stream_enc[i] == NULL)
				DC_ERR("DC: failed to create stream_encoder!\n");
			pool->stream_enc_count++;
		}
	}

	pool->hpo_dp_stream_enc_count = 0;
	if (create_funcs->create_hpo_dp_stream_encoder) {
		for (i = 0; i < caps->num_hpo_dp_stream_encoder; i++) {
			pool->hpo_dp_stream_enc[i] = create_funcs->create_hpo_dp_stream_encoder(i+ENGINE_ID_HPO_DP_0, ctx);
			if (pool->hpo_dp_stream_enc[i] == NULL)
				DC_ERR("DC: failed to create HPO DP stream encoder!\n");
			pool->hpo_dp_stream_enc_count++;

		}
	}

	pool->hpo_dp_link_enc_count = 0;
	if (create_funcs->create_hpo_dp_link_encoder) {
		for (i = 0; i < caps->num_hpo_dp_link_encoder; i++) {
			pool->hpo_dp_link_enc[i] = create_funcs->create_hpo_dp_link_encoder(i, ctx);
			if (pool->hpo_dp_link_enc[i] == NULL)
				DC_ERR("DC: failed to create HPO DP link encoder!\n");
			pool->hpo_dp_link_enc_count++;
		}
	}

	for (i = 0; i < caps->num_mpc_3dlut; i++) {
		pool->mpc_lut[i] = dc_create_3dlut_func();
		if (pool->mpc_lut[i] == NULL)
			DC_ERR("DC: failed to create MPC 3dlut!\n");
		pool->mpc_shaper[i] = dc_create_transfer_func();
		if (pool->mpc_shaper[i] == NULL)
			DC_ERR("DC: failed to create MPC shaper!\n");
	}

	dc->caps.dynamic_audio = false;
	if (pool->audio_count < pool->stream_enc_count) {
		dc->caps.dynamic_audio = true;
	}
	for (i = 0; i < num_virtual_links; i++) {
		pool->stream_enc[pool->stream_enc_count] =
			virtual_stream_encoder_create(
					ctx, ctx->dc_bios);
		if (pool->stream_enc[pool->stream_enc_count] == NULL) {
			DC_ERR("DC: failed to create stream_encoder!\n");
			return false;
		}
		pool->stream_enc_count++;
	}

	dc->hwseq = create_funcs->create_hwseq(ctx);

	return true;
}
static int find_matching_clock_source(
		const struct resource_pool *pool,
		struct clock_source *clock_source)
{

	int i;

	for (i = 0; i < pool->clk_src_count; i++) {
		if (pool->clock_sources[i] == clock_source)
			return i;
	}
	return -1;
}

void resource_unreference_clock_source(
		struct resource_context *res_ctx,
		const struct resource_pool *pool,
		struct clock_source *clock_source)
{
	int i = find_matching_clock_source(pool, clock_source);

	if (i > -1)
		res_ctx->clock_source_ref_count[i]--;

	if (pool->dp_clock_source == clock_source)
		res_ctx->dp_clock_source_ref_count--;
}

void resource_reference_clock_source(
		struct resource_context *res_ctx,
		const struct resource_pool *pool,
		struct clock_source *clock_source)
{
	int i = find_matching_clock_source(pool, clock_source);

	if (i > -1)
		res_ctx->clock_source_ref_count[i]++;

	if (pool->dp_clock_source == clock_source)
		res_ctx->dp_clock_source_ref_count++;
}

int resource_get_clock_source_reference(
		struct resource_context *res_ctx,
		const struct resource_pool *pool,
		struct clock_source *clock_source)
{
	int i = find_matching_clock_source(pool, clock_source);

	if (i > -1)
		return res_ctx->clock_source_ref_count[i];

	if (pool->dp_clock_source == clock_source)
		return res_ctx->dp_clock_source_ref_count;

	return -1;
}

bool resource_are_vblanks_synchronizable(
	struct dc_stream_state *stream1,
	struct dc_stream_state *stream2)
{
	uint32_t base60_refresh_rates[] = {10, 20, 5};
	uint8_t i;
	uint8_t rr_count = ARRAY_SIZE(base60_refresh_rates);
	uint64_t frame_time_diff;

	if (stream1->ctx->dc->config.vblank_alignment_dto_params &&
		stream1->ctx->dc->config.vblank_alignment_max_frame_time_diff > 0 &&
		dc_is_dp_signal(stream1->signal) &&
		dc_is_dp_signal(stream2->signal) &&
		false == stream1->has_non_synchronizable_pclk &&
		false == stream2->has_non_synchronizable_pclk &&
		stream1->timing.flags.VBLANK_SYNCHRONIZABLE &&
		stream2->timing.flags.VBLANK_SYNCHRONIZABLE) {
		/* disable refresh rates higher than 60Hz for now */
		if (stream1->timing.pix_clk_100hz*100/stream1->timing.h_total/
				stream1->timing.v_total > 60)
			return false;
		if (stream2->timing.pix_clk_100hz*100/stream2->timing.h_total/
				stream2->timing.v_total > 60)
			return false;
		frame_time_diff = (uint64_t)10000 *
			stream1->timing.h_total *
			stream1->timing.v_total *
			stream2->timing.pix_clk_100hz;
		frame_time_diff = div_u64(frame_time_diff, stream1->timing.pix_clk_100hz);
		frame_time_diff = div_u64(frame_time_diff, stream2->timing.h_total);
		frame_time_diff = div_u64(frame_time_diff, stream2->timing.v_total);
		for (i = 0; i < rr_count; i++) {
			int64_t diff = (int64_t)div_u64(frame_time_diff * base60_refresh_rates[i], 10) - 10000;

			if (diff < 0)
				diff = -diff;
			if (diff < stream1->ctx->dc->config.vblank_alignment_max_frame_time_diff)
				return true;
		}
	}
	return false;
}

bool resource_are_streams_timing_synchronizable(
	struct dc_stream_state *stream1,
	struct dc_stream_state *stream2)
{
	if (stream1->timing.h_total != stream2->timing.h_total)
		return false;

	if (stream1->timing.v_total != stream2->timing.v_total)
		return false;

	if (stream1->timing.h_addressable
				!= stream2->timing.h_addressable)
		return false;

	if (stream1->timing.v_addressable
				!= stream2->timing.v_addressable)
		return false;

	if (stream1->timing.v_front_porch
				!= stream2->timing.v_front_porch)
		return false;

	if (stream1->timing.pix_clk_100hz
				!= stream2->timing.pix_clk_100hz)
		return false;

	if (stream1->clamping.c_depth != stream2->clamping.c_depth)
		return false;

	if (stream1->phy_pix_clk != stream2->phy_pix_clk
			&& (!dc_is_dp_signal(stream1->signal)
			|| !dc_is_dp_signal(stream2->signal)))
		return false;

	if (stream1->view_format != stream2->view_format)
		return false;

	if (stream1->ignore_msa_timing_param || stream2->ignore_msa_timing_param)
		return false;

	return true;
}
static bool is_dp_and_hdmi_sharable(
		struct dc_stream_state *stream1,
		struct dc_stream_state *stream2)
{
	if (stream1->ctx->dc->caps.disable_dp_clk_share)
		return false;

	if (stream1->clamping.c_depth != COLOR_DEPTH_888 ||
		stream2->clamping.c_depth != COLOR_DEPTH_888)
		return false;

	return true;

}

static bool is_sharable_clk_src(
	const struct pipe_ctx *pipe_with_clk_src,
	const struct pipe_ctx *pipe)
{
	if (pipe_with_clk_src->clock_source == NULL)
		return false;

	if (pipe_with_clk_src->stream->signal == SIGNAL_TYPE_VIRTUAL)
		return false;

	if (dc_is_dp_signal(pipe_with_clk_src->stream->signal) ||
		(dc_is_dp_signal(pipe->stream->signal) &&
		!is_dp_and_hdmi_sharable(pipe_with_clk_src->stream,
				     pipe->stream)))
		return false;

	if (dc_is_hdmi_signal(pipe_with_clk_src->stream->signal)
			&& dc_is_dual_link_signal(pipe->stream->signal))
		return false;

	if (dc_is_hdmi_signal(pipe->stream->signal)
			&& dc_is_dual_link_signal(pipe_with_clk_src->stream->signal))
		return false;

	if (!resource_are_streams_timing_synchronizable(
			pipe_with_clk_src->stream, pipe->stream))
		return false;

	return true;
}

struct clock_source *resource_find_used_clk_src_for_sharing(
					struct resource_context *res_ctx,
					struct pipe_ctx *pipe_ctx)
{
	int i;

	for (i = 0; i < MAX_PIPES; i++) {
		if (is_sharable_clk_src(&res_ctx->pipe_ctx[i], pipe_ctx))
			return res_ctx->pipe_ctx[i].clock_source;
	}

	return NULL;
}

static enum pixel_format convert_pixel_format_to_dalsurface(
		enum surface_pixel_format surface_pixel_format)
{
	enum pixel_format dal_pixel_format = PIXEL_FORMAT_UNKNOWN;

	switch (surface_pixel_format) {
	case SURFACE_PIXEL_FORMAT_GRPH_PALETA_256_COLORS:
		dal_pixel_format = PIXEL_FORMAT_INDEX8;
		break;
	case SURFACE_PIXEL_FORMAT_GRPH_ARGB1555:
		dal_pixel_format = PIXEL_FORMAT_RGB565;
		break;
	case SURFACE_PIXEL_FORMAT_GRPH_RGB565:
		dal_pixel_format = PIXEL_FORMAT_RGB565;
		break;
	case SURFACE_PIXEL_FORMAT_GRPH_ARGB8888:
		dal_pixel_format = PIXEL_FORMAT_ARGB8888;
		break;
	case SURFACE_PIXEL_FORMAT_GRPH_ABGR8888:
		dal_pixel_format = PIXEL_FORMAT_ARGB8888;
		break;
	case SURFACE_PIXEL_FORMAT_GRPH_ARGB2101010:
		dal_pixel_format = PIXEL_FORMAT_ARGB2101010;
		break;
	case SURFACE_PIXEL_FORMAT_GRPH_ABGR2101010:
		dal_pixel_format = PIXEL_FORMAT_ARGB2101010;
		break;
	case SURFACE_PIXEL_FORMAT_GRPH_ABGR2101010_XR_BIAS:
		dal_pixel_format = PIXEL_FORMAT_ARGB2101010_XRBIAS;
		break;
	case SURFACE_PIXEL_FORMAT_GRPH_ABGR16161616F:
	case SURFACE_PIXEL_FORMAT_GRPH_ARGB16161616F:
		dal_pixel_format = PIXEL_FORMAT_FP16;
		break;
	case SURFACE_PIXEL_FORMAT_VIDEO_420_YCbCr:
	case SURFACE_PIXEL_FORMAT_VIDEO_420_YCrCb:
		dal_pixel_format = PIXEL_FORMAT_420BPP8;
		break;
	case SURFACE_PIXEL_FORMAT_VIDEO_420_10bpc_YCbCr:
	case SURFACE_PIXEL_FORMAT_VIDEO_420_10bpc_YCrCb:
		dal_pixel_format = PIXEL_FORMAT_420BPP10;
		break;
	case SURFACE_PIXEL_FORMAT_GRPH_ARGB16161616:
	case SURFACE_PIXEL_FORMAT_GRPH_ABGR16161616:
	default:
		dal_pixel_format = PIXEL_FORMAT_UNKNOWN;
		break;
	}
	return dal_pixel_format;
}

static inline void get_vp_scan_direction(
	enum dc_rotation_angle rotation,
	bool horizontal_mirror,
	bool *orthogonal_rotation,
	bool *flip_vert_scan_dir,
	bool *flip_horz_scan_dir)
{
	*orthogonal_rotation = false;
	*flip_vert_scan_dir = false;
	*flip_horz_scan_dir = false;
	if (rotation == ROTATION_ANGLE_180) {
		*flip_vert_scan_dir = true;
		*flip_horz_scan_dir = true;
	} else if (rotation == ROTATION_ANGLE_90) {
		*orthogonal_rotation = true;
		*flip_horz_scan_dir = true;
	} else if (rotation == ROTATION_ANGLE_270) {
		*orthogonal_rotation = true;
		*flip_vert_scan_dir = true;
	}

	if (horizontal_mirror)
		*flip_horz_scan_dir = !*flip_horz_scan_dir;
}

/*
 * This is a preliminary vp size calculation to allow us to check taps support.
 * The result is completely overridden afterwards.
 */
static void calculate_viewport_size(struct pipe_ctx *pipe_ctx)
{
	struct scaler_data *data = &pipe_ctx->plane_res.scl_data;

	data->viewport.width = dc_fixpt_ceil(dc_fixpt_mul_int(data->ratios.horz, data->recout.width));
	data->viewport.height = dc_fixpt_ceil(dc_fixpt_mul_int(data->ratios.vert, data->recout.height));
	data->viewport_c.width = dc_fixpt_ceil(dc_fixpt_mul_int(data->ratios.horz_c, data->recout.width));
	data->viewport_c.height = dc_fixpt_ceil(dc_fixpt_mul_int(data->ratios.vert_c, data->recout.height));
	if (pipe_ctx->plane_state->rotation == ROTATION_ANGLE_90 ||
			pipe_ctx->plane_state->rotation == ROTATION_ANGLE_270) {
		swap(data->viewport.width, data->viewport.height);
		swap(data->viewport_c.width, data->viewport_c.height);
	}
}

static struct rect intersect_rec(const struct rect *r0, const struct rect *r1)
{
	struct rect rec;
	int r0_x_end = r0->x + r0->width;
	int r1_x_end = r1->x + r1->width;
	int r0_y_end = r0->y + r0->height;
	int r1_y_end = r1->y + r1->height;

	rec.x = r0->x > r1->x ? r0->x : r1->x;
	rec.width = r0_x_end > r1_x_end ? r1_x_end - rec.x : r0_x_end - rec.x;
	rec.y = r0->y > r1->y ? r0->y : r1->y;
	rec.height = r0_y_end > r1_y_end ? r1_y_end - rec.y : r0_y_end - rec.y;

	/* in case that there is no intersection */
	if (rec.width < 0 || rec.height < 0)
		memset(&rec, 0, sizeof(rec));

	return rec;
}

static struct rect shift_rec(const struct rect *rec_in, int x, int y)
{
	struct rect rec_out = *rec_in;

	rec_out.x += x;
	rec_out.y += y;

	return rec_out;
}

static struct rect calculate_plane_rec_in_timing_active(
		struct pipe_ctx *pipe_ctx,
		const struct rect *rec_in)
{
	/*
	 * The following diagram shows an example where we map a 1920x1200
	 * desktop to a 2560x1440 timing with a plane rect in the middle
	 * of the screen. To map a plane rect from Stream Source to Timing
	 * Active space, we first multiply stream scaling ratios (i.e 2304/1920
	 * horizontal and 1440/1200 vertical) to the plane's x and y, then
	 * we add stream destination offsets (i.e 128 horizontal, 0 vertical).
	 * This will give us a plane rect's position in Timing Active. However
	 * we have to remove the fractional. The rule is that we find left/right
	 * and top/bottom positions and round the value to the adjacent integer.
	 *
	 * Stream Source Space
	 * ------------
	 *        __________________________________________________
	 *       |Stream Source (1920 x 1200) ^                     |
	 *       |                            y                     |
	 *       |         <------- w --------|>                    |
	 *       |          __________________V                     |
	 *       |<-- x -->|Plane//////////////| ^                  |
	 *       |         |(pre scale)////////| |                  |
	 *       |         |///////////////////| |                  |
	 *       |         |///////////////////| h                  |
	 *       |         |///////////////////| |                  |
	 *       |         |///////////////////| |                  |
	 *       |         |///////////////////| V                  |
	 *       |                                                  |
	 *       |                                                  |
	 *       |__________________________________________________|
	 *
	 *
	 * Timing Active Space
	 * ---------------------------------
	 *
	 *       Timing Active (2560 x 1440)
	 *        __________________________________________________
	 *       |*****|  Stteam Destination (2304 x 1440)    |*****|
	 *       |*****|                                      |*****|
	 *       |<128>|                                      |*****|
	 *       |*****|     __________________               |*****|
	 *       |*****|    |Plane/////////////|              |*****|
	 *       |*****|    |(post scale)//////|              |*****|
	 *       |*****|    |//////////////////|              |*****|
	 *       |*****|    |//////////////////|              |*****|
	 *       |*****|    |//////////////////|              |*****|
	 *       |*****|    |//////////////////|              |*****|
	 *       |*****|                                      |*****|
	 *       |*****|                                      |*****|
	 *       |*****|                                      |*****|
	 *       |*****|______________________________________|*****|
	 *
	 * So the resulting formulas are shown below:
	 *
	 * recout_x = 128 + round(plane_x * 2304 / 1920)
	 * recout_w = 128 + round((plane_x + plane_w) * 2304 / 1920) - recout_x
	 * recout_y = 0 + round(plane_y * 1440 / 1280)
	 * recout_h = 0 + round((plane_y + plane_h) * 1440 / 1200) - recout_y
	 *
	 * NOTE: fixed point division is not error free. To reduce errors
	 * introduced by fixed point division, we divide only after
	 * multiplication is complete.
	 */
	const struct dc_stream_state *stream = pipe_ctx->stream;
	struct rect rec_out = {0};
	struct fixed31_32 temp;

	temp = dc_fixpt_from_fraction(rec_in->x * (long long)stream->dst.width,
			stream->src.width);
	rec_out.x = stream->dst.x + dc_fixpt_round(temp);

	temp = dc_fixpt_from_fraction(
			(rec_in->x + rec_in->width) * (long long)stream->dst.width,
			stream->src.width);
	rec_out.width = stream->dst.x + dc_fixpt_round(temp) - rec_out.x;

	temp = dc_fixpt_from_fraction(rec_in->y * (long long)stream->dst.height,
			stream->src.height);
	rec_out.y = stream->dst.y + dc_fixpt_round(temp);

	temp = dc_fixpt_from_fraction(
			(rec_in->y + rec_in->height) * (long long)stream->dst.height,
			stream->src.height);
	rec_out.height = stream->dst.y + dc_fixpt_round(temp) - rec_out.y;

	return rec_out;
}

static struct rect calculate_mpc_slice_in_timing_active(
		struct pipe_ctx *pipe_ctx,
		struct rect *plane_clip_rec)
{
	const struct dc_stream_state *stream = pipe_ctx->stream;
	int mpc_slice_count = resource_get_mpc_slice_count(pipe_ctx);
	int mpc_slice_idx = resource_get_mpc_slice_index(pipe_ctx);
	int epimo = mpc_slice_count - plane_clip_rec->width % mpc_slice_count - 1;
	struct rect mpc_rec;

	mpc_rec.width = plane_clip_rec->width / mpc_slice_count;
	mpc_rec.x = plane_clip_rec->x + mpc_rec.width * mpc_slice_idx;
	mpc_rec.height = plane_clip_rec->height;
	mpc_rec.y = plane_clip_rec->y;
	ASSERT(mpc_slice_count == 1 ||
			stream->view_format != VIEW_3D_FORMAT_SIDE_BY_SIDE ||
			mpc_rec.width % 2 == 0);

	if (stream->view_format == VIEW_3D_FORMAT_SIDE_BY_SIDE)
		mpc_rec.x -= (mpc_rec.width * mpc_slice_idx);

	/* extra pixels in the division remainder need to go to pipes after
	 * the extra pixel index minus one(epimo) defined here as:
	 */
	if (mpc_slice_idx > epimo) {
		mpc_rec.x += mpc_slice_idx - epimo - 1;
		mpc_rec.width += 1;
	}

	if (stream->view_format == VIEW_3D_FORMAT_TOP_AND_BOTTOM) {
		ASSERT(mpc_rec.height % 2 == 0);
		mpc_rec.height /= 2;
	}
	return mpc_rec;
}

static void calculate_adjust_recout_for_visual_confirm(struct pipe_ctx *pipe_ctx,
	int *base_offset, int *dpp_offset)
{
	struct dc *dc = pipe_ctx->stream->ctx->dc;
	*base_offset = 0;
	*dpp_offset = 0;

	if (dc->debug.visual_confirm == VISUAL_CONFIRM_DISABLE || !pipe_ctx->plane_res.dpp)
		return;

	*dpp_offset = pipe_ctx->stream->timing.v_addressable / VISUAL_CONFIRM_DPP_OFFSET_DENO;
	*dpp_offset *= pipe_ctx->plane_res.dpp->inst;

	if ((dc->debug.visual_confirm_rect_height >= VISUAL_CONFIRM_BASE_MIN) &&
			dc->debug.visual_confirm_rect_height <= VISUAL_CONFIRM_BASE_MAX)
		*base_offset = dc->debug.visual_confirm_rect_height;
	else
		*base_offset = VISUAL_CONFIRM_BASE_DEFAULT;
}

static void adjust_recout_for_visual_confirm(struct rect *recout,
		struct pipe_ctx *pipe_ctx)
{
	int dpp_offset, base_offset;

	calculate_adjust_recout_for_visual_confirm(pipe_ctx, &base_offset,
		&dpp_offset);
	recout->height -= base_offset;
	recout->height -= dpp_offset;
}

/*
 * The function maps a plane clip from Stream Source Space to ODM Slice Space
 * and calculates the rec of the overlapping area of MPC slice of the plane
 * clip, ODM slice associated with the pipe context and stream destination rec.
 */
static void calculate_recout(struct pipe_ctx *pipe_ctx)
{
	/*
	 * A plane clip represents the desired plane size and position in Stream
	 * Source Space. Stream Source is the destination where all planes are
	 * blended (i.e. positioned, scaled and overlaid). It is a canvas where
	 * all planes associated with the current stream are drawn together.
	 * After Stream Source is completed, we will further scale and
	 * reposition the entire canvas of the stream source to Stream
	 * Destination in Timing Active Space. This could be due to display
	 * overscan adjustment where we will need to rescale and reposition all
	 * the planes so they can fit into a TV with overscan or downscale
	 * upscale features such as GPU scaling or VSR.
	 *
	 * This two step blending is a virtual procedure in software. In
	 * hardware there is no such thing as Stream Source. all planes are
	 * blended once in Timing Active Space. Software virtualizes a Stream
	 * Source space to decouple the math complicity so scaling param
	 * calculation focuses on one step at a time.
	 *
	 * In the following two diagrams, user applied 10% overscan adjustment
	 * so the Stream Source needs to be scaled down a little before mapping
	 * to Timing Active Space. As a result the Plane Clip is also scaled
	 * down by the same ratio, Plane Clip position (i.e. x and y) with
	 * respect to Stream Source is also scaled down. To map it in Timing
	 * Active Space additional x and y offsets from Stream Destination are
	 * added to Plane Clip as well.
	 *
	 * Stream Source Space
	 * ------------
	 *        __________________________________________________
	 *       |Stream Source (3840 x 2160) ^                     |
	 *       |                            y                     |
	 *       |                            |                     |
	 *       |          __________________V                     |
	 *       |<-- x -->|Plane Clip/////////|                    |
	 *       |         |(pre scale)////////|                    |
	 *       |         |///////////////////|                    |
	 *       |         |///////////////////|                    |
	 *       |         |///////////////////|                    |
	 *       |         |///////////////////|                    |
	 *       |         |///////////////////|                    |
	 *       |                                                  |
	 *       |                                                  |
	 *       |__________________________________________________|
	 *
	 *
	 * Timing Active Space (3840 x 2160)
	 * ---------------------------------
	 *
	 *       Timing Active
	 *        __________________________________________________
	 *       | y_____________________________________________   |
	 *       |x |Stream Destination (3456 x 1944)            |  |
	 *       |  |                                            |  |
	 *       |  |        __________________                  |  |
	 *       |  |       |Plane Clip////////|                 |  |
	 *       |  |       |(post scale)//////|                 |  |
	 *       |  |       |//////////////////|                 |  |
	 *       |  |       |//////////////////|                 |  |
	 *       |  |       |//////////////////|                 |  |
	 *       |  |       |//////////////////|                 |  |
	 *       |  |                                            |  |
	 *       |  |                                            |  |
	 *       |  |____________________________________________|  |
	 *       |__________________________________________________|
	 *
	 *
	 * In Timing Active Space a plane clip could be further sliced into
	 * pieces called MPC slices. Each Pipe Context is responsible for
	 * processing only one MPC slice so the plane processing workload can be
	 * distributed to multiple DPP Pipes. MPC slices could be blended
	 * together to a single ODM slice. Each ODM slice is responsible for
	 * processing a portion of Timing Active divided horizontally so the
	 * output pixel processing workload can be distributed to multiple OPP
	 * pipes. All ODM slices are mapped together in ODM block so all MPC
	 * slices belong to different ODM slices could be pieced together to
	 * form a single image in Timing Active. MPC slices must belong to
	 * single ODM slice. If an MPC slice goes across ODM slice boundary, it
	 * needs to be divided into two MPC slices one for each ODM slice.
	 *
	 * In the following diagram the output pixel processing workload is
	 * divided horizontally into two ODM slices one for each OPP blend tree.
	 * OPP0 blend tree is responsible for processing left half of Timing
	 * Active, while OPP2 blend tree is responsible for processing right
	 * half.
	 *
	 * The plane has two MPC slices. However since the right MPC slice goes
	 * across ODM boundary, two DPP pipes are needed one for each OPP blend
	 * tree. (i.e. DPP1 for OPP0 blend tree and DPP2 for OPP2 blend tree).
	 *
	 * Assuming that we have a Pipe Context associated with OPP0 and DPP1
	 * working on processing the plane in the diagram. We want to know the
	 * width and height of the shaded rectangle and its relative position
	 * with respect to the ODM slice0. This is called the recout of the pipe
	 * context.
	 *
	 * Planes can be at arbitrary size and position and there could be an
	 * arbitrary number of MPC and ODM slices. The algorithm needs to take
	 * all scenarios into account.
	 *
	 * Timing Active Space (3840 x 2160)
	 * ---------------------------------
	 *
	 *       Timing Active
	 *        __________________________________________________
	 *       |OPP0(ODM slice0)^        |OPP2(ODM slice1)        |
	 *       |                y        |                        |
	 *       |                |  <- w ->                        |
	 *       |           _____V________|____                    |
	 *       |          |DPP0 ^  |DPP1 |DPP2|                   |
	 *       |<------ x |-----|->|/////|    |                   |
	 *       |          |     |  |/////|    |                   |
	 *       |          |     h  |/////|    |                   |
	 *       |          |     |  |/////|    |                   |
	 *       |          |_____V__|/////|____|                   |
	 *       |                         |                        |
	 *       |                         |                        |
	 *       |                         |                        |
	 *       |_________________________|________________________|
	 *
	 *
	 */
	struct rect plane_clip;
	struct rect mpc_slice_of_plane_clip;
	struct rect odm_slice_src;
	struct rect overlapping_area;

	plane_clip = calculate_plane_rec_in_timing_active(pipe_ctx,
			&pipe_ctx->plane_state->clip_rect);
	/* guard plane clip from drawing beyond stream dst here */
	plane_clip = intersect_rec(&plane_clip,
				&pipe_ctx->stream->dst);
	mpc_slice_of_plane_clip = calculate_mpc_slice_in_timing_active(
			pipe_ctx, &plane_clip);
	odm_slice_src = resource_get_odm_slice_src_rect(pipe_ctx);
	overlapping_area = intersect_rec(&mpc_slice_of_plane_clip, &odm_slice_src);
	if (overlapping_area.height > 0 &&
			overlapping_area.width > 0) {
		/* shift the overlapping area so it is with respect to current
		 * ODM slice source's position
		 */
		pipe_ctx->plane_res.scl_data.recout = shift_rec(
				&overlapping_area,
				-odm_slice_src.x, -odm_slice_src.y);
		adjust_recout_for_visual_confirm(
				&pipe_ctx->plane_res.scl_data.recout,
				pipe_ctx);
	} else {
		/* if there is no overlap, zero recout */
		memset(&pipe_ctx->plane_res.scl_data.recout, 0,
				sizeof(struct rect));
	}

}

static void calculate_scaling_ratios(struct pipe_ctx *pipe_ctx)
{
	const struct dc_plane_state *plane_state = pipe_ctx->plane_state;
	const struct dc_stream_state *stream = pipe_ctx->stream;
	struct rect surf_src = plane_state->src_rect;
	const int in_w = stream->src.width;
	const int in_h = stream->src.height;
	const int out_w = stream->dst.width;
	const int out_h = stream->dst.height;

	/*Swap surf_src height and width since scaling ratios are in recout rotation*/
	if (pipe_ctx->plane_state->rotation == ROTATION_ANGLE_90 ||
			pipe_ctx->plane_state->rotation == ROTATION_ANGLE_270)
		swap(surf_src.height, surf_src.width);

	pipe_ctx->plane_res.scl_data.ratios.horz = dc_fixpt_from_fraction(
					surf_src.width,
					plane_state->dst_rect.width);
	pipe_ctx->plane_res.scl_data.ratios.vert = dc_fixpt_from_fraction(
					surf_src.height,
					plane_state->dst_rect.height);

	if (stream->view_format == VIEW_3D_FORMAT_SIDE_BY_SIDE)
		pipe_ctx->plane_res.scl_data.ratios.horz.value *= 2;
	else if (stream->view_format == VIEW_3D_FORMAT_TOP_AND_BOTTOM)
		pipe_ctx->plane_res.scl_data.ratios.vert.value *= 2;

	pipe_ctx->plane_res.scl_data.ratios.vert.value = div64_s64(
		pipe_ctx->plane_res.scl_data.ratios.vert.value * in_h, out_h);
	pipe_ctx->plane_res.scl_data.ratios.horz.value = div64_s64(
		pipe_ctx->plane_res.scl_data.ratios.horz.value * in_w, out_w);

	pipe_ctx->plane_res.scl_data.ratios.horz_c = pipe_ctx->plane_res.scl_data.ratios.horz;
	pipe_ctx->plane_res.scl_data.ratios.vert_c = pipe_ctx->plane_res.scl_data.ratios.vert;

	if (pipe_ctx->plane_res.scl_data.format == PIXEL_FORMAT_420BPP8
			|| pipe_ctx->plane_res.scl_data.format == PIXEL_FORMAT_420BPP10) {
		pipe_ctx->plane_res.scl_data.ratios.horz_c.value /= 2;
		pipe_ctx->plane_res.scl_data.ratios.vert_c.value /= 2;
	}
	pipe_ctx->plane_res.scl_data.ratios.horz = dc_fixpt_truncate(
			pipe_ctx->plane_res.scl_data.ratios.horz, 19);
	pipe_ctx->plane_res.scl_data.ratios.vert = dc_fixpt_truncate(
			pipe_ctx->plane_res.scl_data.ratios.vert, 19);
	pipe_ctx->plane_res.scl_data.ratios.horz_c = dc_fixpt_truncate(
			pipe_ctx->plane_res.scl_data.ratios.horz_c, 19);
	pipe_ctx->plane_res.scl_data.ratios.vert_c = dc_fixpt_truncate(
			pipe_ctx->plane_res.scl_data.ratios.vert_c, 19);
}


/*
 * We completely calculate vp offset, size and inits here based entirely on scaling
 * ratios and recout for pixel perfect pipe combine.
 */
static void calculate_init_and_vp(
		bool flip_scan_dir,
		int recout_offset_within_recout_full,
		int recout_size,
		int src_size,
		int taps,
		struct fixed31_32 ratio,
		struct fixed31_32 *init,
		int *vp_offset,
		int *vp_size)
{
	struct fixed31_32 temp;
	int int_part;

	/*
	 * First of the taps starts sampling pixel number <init_int_part> corresponding to recout
	 * pixel 1. Next recout pixel samples int part of <init + scaling ratio> and so on.
	 * All following calculations are based on this logic.
	 *
	 * Init calculated according to formula:
	 * 	init = (scaling_ratio + number_of_taps + 1) / 2
	 * 	init_bot = init + scaling_ratio
	 * 	to get pixel perfect combine add the fraction from calculating vp offset
	 */
	temp = dc_fixpt_mul_int(ratio, recout_offset_within_recout_full);
	*vp_offset = dc_fixpt_floor(temp);
	temp.value &= 0xffffffff;
	*init = dc_fixpt_truncate(dc_fixpt_add(dc_fixpt_div_int(
			dc_fixpt_add_int(ratio, taps + 1), 2), temp), 19);
	/*
	 * If viewport has non 0 offset and there are more taps than covered by init then
	 * we should decrease the offset and increase init so we are never sampling
	 * outside of viewport.
	 */
	int_part = dc_fixpt_floor(*init);
	if (int_part < taps) {
		int_part = taps - int_part;
		if (int_part > *vp_offset)
			int_part = *vp_offset;
		*vp_offset -= int_part;
		*init = dc_fixpt_add_int(*init, int_part);
	}
	/*
	 * If taps are sampling outside of viewport at end of recout and there are more pixels
	 * available in the surface we should increase the viewport size, regardless set vp to
	 * only what is used.
	 */
	temp = dc_fixpt_add(*init, dc_fixpt_mul_int(ratio, recout_size - 1));
	*vp_size = dc_fixpt_floor(temp);
	if (*vp_size + *vp_offset > src_size)
		*vp_size = src_size - *vp_offset;

	/* We did all the math assuming we are scanning same direction as display does,
	 * however mirror/rotation changes how vp scans vs how it is offset. If scan direction
	 * is flipped we simply need to calculate offset from the other side of plane.
	 * Note that outside of viewport all scaling hardware works in recout space.
	 */
	if (flip_scan_dir)
		*vp_offset = src_size - *vp_offset - *vp_size;
}

static void calculate_inits_and_viewports(struct pipe_ctx *pipe_ctx)
{
	const struct dc_plane_state *plane_state = pipe_ctx->plane_state;
	struct scaler_data *data = &pipe_ctx->plane_res.scl_data;
	struct rect src = plane_state->src_rect;
	struct rect recout_dst_in_active_timing;
	struct rect recout_clip_in_active_timing;
	struct rect recout_clip_in_recout_dst;
	struct rect overlap_in_active_timing;
	struct rect odm_slice_src = resource_get_odm_slice_src_rect(pipe_ctx);
	int vpc_div = (data->format == PIXEL_FORMAT_420BPP8
				|| data->format == PIXEL_FORMAT_420BPP10) ? 2 : 1;
	bool orthogonal_rotation, flip_vert_scan_dir, flip_horz_scan_dir;

	recout_clip_in_active_timing = shift_rec(
			&data->recout, odm_slice_src.x, odm_slice_src.y);
	recout_dst_in_active_timing = calculate_plane_rec_in_timing_active(
			pipe_ctx, &plane_state->dst_rect);
	overlap_in_active_timing = intersect_rec(&recout_clip_in_active_timing,
			&recout_dst_in_active_timing);
	if (overlap_in_active_timing.width > 0 &&
			overlap_in_active_timing.height > 0)
		recout_clip_in_recout_dst = shift_rec(&overlap_in_active_timing,
				-recout_dst_in_active_timing.x,
				-recout_dst_in_active_timing.y);
	else
		memset(&recout_clip_in_recout_dst, 0, sizeof(struct rect));

	/*
	 * Work in recout rotation since that requires less transformations
	 */
	get_vp_scan_direction(
			plane_state->rotation,
			plane_state->horizontal_mirror,
			&orthogonal_rotation,
			&flip_vert_scan_dir,
			&flip_horz_scan_dir);

	if (orthogonal_rotation) {
		swap(src.width, src.height);
		swap(flip_vert_scan_dir, flip_horz_scan_dir);
	}

	calculate_init_and_vp(
			flip_horz_scan_dir,
			recout_clip_in_recout_dst.x,
			data->recout.width,
			src.width,
			data->taps.h_taps,
			data->ratios.horz,
			&data->inits.h,
			&data->viewport.x,
			&data->viewport.width);
	calculate_init_and_vp(
			flip_horz_scan_dir,
			recout_clip_in_recout_dst.x,
			data->recout.width,
			src.width / vpc_div,
			data->taps.h_taps_c,
			data->ratios.horz_c,
			&data->inits.h_c,
			&data->viewport_c.x,
			&data->viewport_c.width);
	calculate_init_and_vp(
			flip_vert_scan_dir,
			recout_clip_in_recout_dst.y,
			data->recout.height,
			src.height,
			data->taps.v_taps,
			data->ratios.vert,
			&data->inits.v,
			&data->viewport.y,
			&data->viewport.height);
	calculate_init_and_vp(
			flip_vert_scan_dir,
			recout_clip_in_recout_dst.y,
			data->recout.height,
			src.height / vpc_div,
			data->taps.v_taps_c,
			data->ratios.vert_c,
			&data->inits.v_c,
			&data->viewport_c.y,
			&data->viewport_c.height);
	if (orthogonal_rotation) {
		swap(data->viewport.x, data->viewport.y);
		swap(data->viewport.width, data->viewport.height);
		swap(data->viewport_c.x, data->viewport_c.y);
		swap(data->viewport_c.width, data->viewport_c.height);
	}
	data->viewport.x += src.x;
	data->viewport.y += src.y;
	ASSERT(src.x % vpc_div == 0 && src.y % vpc_div == 0);
	data->viewport_c.x += src.x / vpc_div;
	data->viewport_c.y += src.y / vpc_div;
}

static bool is_subvp_high_refresh_candidate(struct dc_stream_state *stream)
{
	uint32_t refresh_rate;
	struct dc *dc = stream->ctx->dc;

	refresh_rate = (stream->timing.pix_clk_100hz * (uint64_t)100 +
		stream->timing.v_total * stream->timing.h_total - (uint64_t)1);
	refresh_rate = div_u64(refresh_rate, stream->timing.v_total);
	refresh_rate = div_u64(refresh_rate, stream->timing.h_total);

	/* If there's any stream that fits the SubVP high refresh criteria,
	 * we must return true. This is because cursor updates are asynchronous
	 * with full updates, so we could transition into a SubVP config and
	 * remain in HW cursor mode if there's no cursor update which will
	 * then cause corruption.
	 */
	if ((refresh_rate >= 120 && refresh_rate <= 175 &&
			stream->timing.v_addressable >= 1080 &&
			stream->timing.v_addressable <= 2160) &&
			(dc->current_state->stream_count > 1 ||
			(dc->current_state->stream_count == 1 && !stream->allow_freesync)))
		return true;

	return false;
}

static enum controller_dp_test_pattern convert_dp_to_controller_test_pattern(
				enum dp_test_pattern test_pattern)
{
	enum controller_dp_test_pattern controller_test_pattern;

	switch (test_pattern) {
	case DP_TEST_PATTERN_COLOR_SQUARES:
		controller_test_pattern =
				CONTROLLER_DP_TEST_PATTERN_COLORSQUARES;
	break;
	case DP_TEST_PATTERN_COLOR_SQUARES_CEA:
		controller_test_pattern =
				CONTROLLER_DP_TEST_PATTERN_COLORSQUARES_CEA;
	break;
	case DP_TEST_PATTERN_VERTICAL_BARS:
		controller_test_pattern =
				CONTROLLER_DP_TEST_PATTERN_VERTICALBARS;
	break;
	case DP_TEST_PATTERN_HORIZONTAL_BARS:
		controller_test_pattern =
				CONTROLLER_DP_TEST_PATTERN_HORIZONTALBARS;
	break;
	case DP_TEST_PATTERN_COLOR_RAMP:
		controller_test_pattern =
				CONTROLLER_DP_TEST_PATTERN_COLORRAMP;
	break;
	default:
		controller_test_pattern =
				CONTROLLER_DP_TEST_PATTERN_VIDEOMODE;
	break;
	}

	return controller_test_pattern;
}

static enum controller_dp_color_space convert_dp_to_controller_color_space(
		enum dp_test_pattern_color_space color_space)
{
	enum controller_dp_color_space controller_color_space;

	switch (color_space) {
	case DP_TEST_PATTERN_COLOR_SPACE_RGB:
		controller_color_space = CONTROLLER_DP_COLOR_SPACE_RGB;
		break;
	case DP_TEST_PATTERN_COLOR_SPACE_YCBCR601:
		controller_color_space = CONTROLLER_DP_COLOR_SPACE_YCBCR601;
		break;
	case DP_TEST_PATTERN_COLOR_SPACE_YCBCR709:
		controller_color_space = CONTROLLER_DP_COLOR_SPACE_YCBCR709;
		break;
	case DP_TEST_PATTERN_COLOR_SPACE_UNDEFINED:
	default:
		controller_color_space = CONTROLLER_DP_COLOR_SPACE_UDEFINED;
		break;
	}

	return controller_color_space;
}

void resource_build_test_pattern_params(struct resource_context *res_ctx,
				struct pipe_ctx *otg_master)
{
	struct pipe_ctx *opp_heads[MAX_PIPES];
	struct test_pattern_params *params;
	int odm_cnt;
	enum controller_dp_test_pattern controller_test_pattern;
	enum controller_dp_color_space controller_color_space;
	enum dc_color_depth color_depth = otg_master->stream->timing.display_color_depth;
	struct rect odm_slice_src;
	int i;

	controller_test_pattern = convert_dp_to_controller_test_pattern(
			otg_master->stream->test_pattern.type);
	controller_color_space = convert_dp_to_controller_color_space(
			otg_master->stream->test_pattern.color_space);

	if (controller_test_pattern == CONTROLLER_DP_TEST_PATTERN_VIDEOMODE)
		return;

	odm_cnt = resource_get_opp_heads_for_otg_master(otg_master, res_ctx, opp_heads);

	for (i = 0; i < odm_cnt; i++) {
		odm_slice_src = resource_get_odm_slice_src_rect(opp_heads[i]);
		params = &opp_heads[i]->stream_res.test_pattern_params;
		params->test_pattern = controller_test_pattern;
		params->color_space = controller_color_space;
		params->color_depth = color_depth;
		params->height = odm_slice_src.height;
		params->offset = odm_slice_src.x;
		params->width = odm_slice_src.width;
	}
}

bool resource_build_scaling_params(struct pipe_ctx *pipe_ctx)
{
	const struct dc_plane_state *plane_state = pipe_ctx->plane_state;
	struct dc_crtc_timing *timing = &pipe_ctx->stream->timing;
	const struct rect odm_slice_src = resource_get_odm_slice_src_rect(pipe_ctx);
	bool res = false;

	DC_LOGGER_INIT(pipe_ctx->stream->ctx->logger);

	/* Invalid input */
	if (!plane_state->dst_rect.width ||
			!plane_state->dst_rect.height ||
			!plane_state->src_rect.width ||
			!plane_state->src_rect.height) {
		ASSERT(0);
		return false;
	}

	/* Timing borders are part of vactive that we are also supposed to skip in addition
	 * to any stream dst offset. Since dm logic assumes dst is in addressable
	 * space we need to add the left and top borders to dst offsets temporarily.
	 * TODO: fix in DM, stream dst is supposed to be in vactive
	 */
	pipe_ctx->stream->dst.x += timing->h_border_left;
	pipe_ctx->stream->dst.y += timing->v_border_top;

	/* Calculate H and V active size */
	pipe_ctx->plane_res.scl_data.h_active = odm_slice_src.width;
	pipe_ctx->plane_res.scl_data.v_active = odm_slice_src.height;
	pipe_ctx->plane_res.scl_data.format = convert_pixel_format_to_dalsurface(
			pipe_ctx->plane_state->format);

#if defined(CONFIG_DRM_AMD_DC_FP)
	if ((pipe_ctx->stream->ctx->dc->config.use_spl)	&& (!pipe_ctx->stream->ctx->dc->debug.disable_spl)) {
		struct spl_in *spl_in = &pipe_ctx->plane_res.spl_in;
		struct spl_out *spl_out = &pipe_ctx->plane_res.spl_out;

		if (plane_state->ctx->dce_version > DCE_VERSION_MAX)
			pipe_ctx->plane_res.scl_data.lb_params.depth = LB_PIXEL_DEPTH_36BPP;
		else
			pipe_ctx->plane_res.scl_data.lb_params.depth = LB_PIXEL_DEPTH_30BPP;

		pipe_ctx->plane_res.scl_data.lb_params.alpha_en = plane_state->per_pixel_alpha;

		// Convert pipe_ctx to respective input params for SPL
		translate_SPL_in_params_from_pipe_ctx(pipe_ctx, spl_in);
		/* Pass visual confirm debug information */
		calculate_adjust_recout_for_visual_confirm(pipe_ctx,
			&spl_in->debug.visual_confirm_base_offset,
			&spl_in->debug.visual_confirm_dpp_offset);
		// Set SPL output parameters to dscl_prog_data to be used for hw registers
		spl_out->dscl_prog_data = resource_get_dscl_prog_data(pipe_ctx);
		// Calculate scaler parameters from SPL
		res = spl_calculate_scaler_params(spl_in, spl_out);
		// Convert respective out params from SPL to scaler data
		translate_SPL_out_params_to_pipe_ctx(pipe_ctx, spl_out);
	} else {
#endif
	/* depends on h_active */
	calculate_recout(pipe_ctx);
	/* depends on pixel format */
	calculate_scaling_ratios(pipe_ctx);
	/* depends on scaling ratios and recout, does not calculate offset yet */
	calculate_viewport_size(pipe_ctx);

	/*
	 * LB calculations depend on vp size, h/v_active and scaling ratios
	 * Setting line buffer pixel depth to 24bpp yields banding
	 * on certain displays, such as the Sharp 4k. 36bpp is needed
	 * to support SURFACE_PIXEL_FORMAT_GRPH_ARGB16161616 and
	 * SURFACE_PIXEL_FORMAT_GRPH_ABGR16161616 with actual > 10 bpc
	 * precision on DCN display engines, but apparently not for DCE, as
	 * far as testing on DCE-11.2 and DCE-8 showed. Various DCE parts have
	 * problems: Carrizo with DCE_VERSION_11_0 does not like 36 bpp lb depth,
	 * neither do DCE-8 at 4k resolution, or DCE-11.2 (broken identify pixel
	 * passthrough). Therefore only use 36 bpp on DCN where it is actually needed.
	 */
	if (plane_state->ctx->dce_version > DCE_VERSION_MAX)
		pipe_ctx->plane_res.scl_data.lb_params.depth = LB_PIXEL_DEPTH_36BPP;
	else
		pipe_ctx->plane_res.scl_data.lb_params.depth = LB_PIXEL_DEPTH_30BPP;

	pipe_ctx->plane_res.scl_data.lb_params.alpha_en = plane_state->per_pixel_alpha;

	if (pipe_ctx->plane_res.xfm != NULL)
		res = pipe_ctx->plane_res.xfm->funcs->transform_get_optimal_number_of_taps(
				pipe_ctx->plane_res.xfm, &pipe_ctx->plane_res.scl_data, &plane_state->scaling_quality);

	if (pipe_ctx->plane_res.dpp != NULL)
		res = pipe_ctx->plane_res.dpp->funcs->dpp_get_optimal_number_of_taps(
				pipe_ctx->plane_res.dpp, &pipe_ctx->plane_res.scl_data, &plane_state->scaling_quality);


	if (!res) {
		/* Try 24 bpp linebuffer */
		pipe_ctx->plane_res.scl_data.lb_params.depth = LB_PIXEL_DEPTH_24BPP;

		if (pipe_ctx->plane_res.xfm != NULL)
			res = pipe_ctx->plane_res.xfm->funcs->transform_get_optimal_number_of_taps(
					pipe_ctx->plane_res.xfm,
					&pipe_ctx->plane_res.scl_data,
					&plane_state->scaling_quality);

		if (pipe_ctx->plane_res.dpp != NULL)
			res = pipe_ctx->plane_res.dpp->funcs->dpp_get_optimal_number_of_taps(
					pipe_ctx->plane_res.dpp,
					&pipe_ctx->plane_res.scl_data,
					&plane_state->scaling_quality);
	}

	/*
	 * Depends on recout, scaling ratios, h_active and taps
	 * May need to re-check lb size after this in some obscure scenario
	 */
	if (res)
		calculate_inits_and_viewports(pipe_ctx);

	/*
	 * Handle side by side and top bottom 3d recout offsets after vp calculation
	 * since 3d is special and needs to calculate vp as if there is no recout offset
	 * This may break with rotation, good thing we aren't mixing hw rotation and 3d
	 */
	if (pipe_ctx->top_pipe && pipe_ctx->top_pipe->plane_state == plane_state) {
		ASSERT(plane_state->rotation == ROTATION_ANGLE_0 ||
			(pipe_ctx->stream->view_format != VIEW_3D_FORMAT_TOP_AND_BOTTOM &&
				pipe_ctx->stream->view_format != VIEW_3D_FORMAT_SIDE_BY_SIDE));
		if (pipe_ctx->stream->view_format == VIEW_3D_FORMAT_TOP_AND_BOTTOM)
			pipe_ctx->plane_res.scl_data.recout.y += pipe_ctx->plane_res.scl_data.recout.height;
		else if (pipe_ctx->stream->view_format == VIEW_3D_FORMAT_SIDE_BY_SIDE)
			pipe_ctx->plane_res.scl_data.recout.x += pipe_ctx->plane_res.scl_data.recout.width;
	}

	/* Clamp minimum viewport size */
	if (pipe_ctx->plane_res.scl_data.viewport.height < MIN_VIEWPORT_SIZE)
		pipe_ctx->plane_res.scl_data.viewport.height = MIN_VIEWPORT_SIZE;
	if (pipe_ctx->plane_res.scl_data.viewport.width < MIN_VIEWPORT_SIZE)
		pipe_ctx->plane_res.scl_data.viewport.width = MIN_VIEWPORT_SIZE;
#ifdef CONFIG_DRM_AMD_DC_FP
	}
#endif
	DC_LOG_SCALER("%s pipe %d:\nViewport: height:%d width:%d x:%d y:%d  Recout: height:%d width:%d x:%d y:%d  HACTIVE:%d VACTIVE:%d\n"
			"src_rect: height:%d width:%d x:%d y:%d  dst_rect: height:%d width:%d x:%d y:%d  clip_rect: height:%d width:%d x:%d y:%d\n",
			__func__,
			pipe_ctx->pipe_idx,
			pipe_ctx->plane_res.scl_data.viewport.height,
			pipe_ctx->plane_res.scl_data.viewport.width,
			pipe_ctx->plane_res.scl_data.viewport.x,
			pipe_ctx->plane_res.scl_data.viewport.y,
			pipe_ctx->plane_res.scl_data.recout.height,
			pipe_ctx->plane_res.scl_data.recout.width,
			pipe_ctx->plane_res.scl_data.recout.x,
			pipe_ctx->plane_res.scl_data.recout.y,
			pipe_ctx->plane_res.scl_data.h_active,
			pipe_ctx->plane_res.scl_data.v_active,
			plane_state->src_rect.height,
			plane_state->src_rect.width,
			plane_state->src_rect.x,
			plane_state->src_rect.y,
			plane_state->dst_rect.height,
			plane_state->dst_rect.width,
			plane_state->dst_rect.x,
			plane_state->dst_rect.y,
			plane_state->clip_rect.height,
			plane_state->clip_rect.width,
			plane_state->clip_rect.x,
			plane_state->clip_rect.y);

	pipe_ctx->stream->dst.x -= timing->h_border_left;
	pipe_ctx->stream->dst.y -= timing->v_border_top;

	return res;
}


enum dc_status resource_build_scaling_params_for_context(
	const struct dc  *dc,
	struct dc_state *context)
{
	int i;

	for (i = 0; i < MAX_PIPES; i++) {
		if (context->res_ctx.pipe_ctx[i].plane_state != NULL &&
				context->res_ctx.pipe_ctx[i].stream != NULL)
			if (!resource_build_scaling_params(&context->res_ctx.pipe_ctx[i]))
				return DC_FAIL_SCALING;
	}

	return DC_OK;
}

struct pipe_ctx *resource_find_free_secondary_pipe_legacy(
		struct resource_context *res_ctx,
		const struct resource_pool *pool,
		const struct pipe_ctx *primary_pipe)
{
	int i;
	struct pipe_ctx *secondary_pipe = NULL;

	/*
	 * We add a preferred pipe mapping to avoid the chance that
	 * MPCCs already in use will need to be reassigned to other trees.
	 * For example, if we went with the strict, assign backwards logic:
	 *
	 * (State 1)
	 * Display A on, no surface, top pipe = 0
	 * Display B on, no surface, top pipe = 1
	 *
	 * (State 2)
	 * Display A on, no surface, top pipe = 0
	 * Display B on, surface enable, top pipe = 1, bottom pipe = 5
	 *
	 * (State 3)
	 * Display A on, surface enable, top pipe = 0, bottom pipe = 5
	 * Display B on, surface enable, top pipe = 1, bottom pipe = 4
	 *
	 * The state 2->3 transition requires remapping MPCC 5 from display B
	 * to display A.
	 *
	 * However, with the preferred pipe logic, state 2 would look like:
	 *
	 * (State 2)
	 * Display A on, no surface, top pipe = 0
	 * Display B on, surface enable, top pipe = 1, bottom pipe = 4
	 *
	 * This would then cause 2->3 to not require remapping any MPCCs.
	 */
	if (primary_pipe) {
		int preferred_pipe_idx = (pool->pipe_count - 1) - primary_pipe->pipe_idx;
		if (res_ctx->pipe_ctx[preferred_pipe_idx].stream == NULL) {
			secondary_pipe = &res_ctx->pipe_ctx[preferred_pipe_idx];
			secondary_pipe->pipe_idx = preferred_pipe_idx;
		}
	}

	/*
	 * search backwards for the second pipe to keep pipe
	 * assignment more consistent
	 */
	if (!secondary_pipe)
		for (i = pool->pipe_count - 1; i >= 0; i--) {
			if (res_ctx->pipe_ctx[i].stream == NULL) {
				secondary_pipe = &res_ctx->pipe_ctx[i];
				secondary_pipe->pipe_idx = i;
				break;
			}
		}

	return secondary_pipe;
}

int resource_find_free_pipe_used_as_sec_opp_head_by_cur_otg_master(
		const struct resource_context *cur_res_ctx,
		struct resource_context *new_res_ctx,
		const struct pipe_ctx *cur_otg_master)
{
	const struct pipe_ctx *cur_sec_opp_head = cur_otg_master->next_odm_pipe;
	struct pipe_ctx *new_pipe;
	int free_pipe_idx = FREE_PIPE_INDEX_NOT_FOUND;

	while (cur_sec_opp_head) {
		new_pipe = &new_res_ctx->pipe_ctx[cur_sec_opp_head->pipe_idx];
		if (resource_is_pipe_type(new_pipe, FREE_PIPE)) {
			free_pipe_idx = cur_sec_opp_head->pipe_idx;
			break;
		}
		cur_sec_opp_head = cur_sec_opp_head->next_odm_pipe;
	}

	return free_pipe_idx;
}

int resource_find_free_pipe_used_in_cur_mpc_blending_tree(
		const struct resource_context *cur_res_ctx,
		struct resource_context *new_res_ctx,
		const struct pipe_ctx *cur_opp_head)
{
	const struct pipe_ctx *cur_sec_dpp = cur_opp_head->bottom_pipe;
	struct pipe_ctx *new_pipe;
	int free_pipe_idx = FREE_PIPE_INDEX_NOT_FOUND;

	while (cur_sec_dpp) {
		/* find a free pipe used in current opp blend tree,
		 * this is to avoid MPO pipe switching to different opp blending
		 * tree
		 */
		new_pipe = &new_res_ctx->pipe_ctx[cur_sec_dpp->pipe_idx];
		if (resource_is_pipe_type(new_pipe, FREE_PIPE)) {
			free_pipe_idx = cur_sec_dpp->pipe_idx;
			break;
		}
		cur_sec_dpp = cur_sec_dpp->bottom_pipe;
	}

	return free_pipe_idx;
}

int recource_find_free_pipe_not_used_in_cur_res_ctx(
		const struct resource_context *cur_res_ctx,
		struct resource_context *new_res_ctx,
		const struct resource_pool *pool)
{
	int free_pipe_idx = FREE_PIPE_INDEX_NOT_FOUND;
	const struct pipe_ctx *new_pipe, *cur_pipe;
	int i;

	for (i = 0; i < pool->pipe_count; i++) {
		cur_pipe = &cur_res_ctx->pipe_ctx[i];
		new_pipe = &new_res_ctx->pipe_ctx[i];

		if (resource_is_pipe_type(cur_pipe, FREE_PIPE) &&
				resource_is_pipe_type(new_pipe, FREE_PIPE)) {
			free_pipe_idx = i;
			break;
		}
	}

	return free_pipe_idx;
}

int recource_find_free_pipe_used_as_otg_master_in_cur_res_ctx(
		const struct resource_context *cur_res_ctx,
		struct resource_context *new_res_ctx,
		const struct resource_pool *pool)
{
	int free_pipe_idx = FREE_PIPE_INDEX_NOT_FOUND;
	const struct pipe_ctx *new_pipe, *cur_pipe;
	int i;

	for (i = 0; i < pool->pipe_count; i++) {
		cur_pipe = &cur_res_ctx->pipe_ctx[i];
		new_pipe = &new_res_ctx->pipe_ctx[i];

		if (resource_is_pipe_type(cur_pipe, OTG_MASTER) &&
				resource_is_pipe_type(new_pipe, FREE_PIPE)) {
			free_pipe_idx = i;
			break;
		}
	}

	return free_pipe_idx;
}

int resource_find_free_pipe_used_as_cur_sec_dpp(
		const struct resource_context *cur_res_ctx,
		struct resource_context *new_res_ctx,
		const struct resource_pool *pool)
{
	int free_pipe_idx = FREE_PIPE_INDEX_NOT_FOUND;
	const struct pipe_ctx *new_pipe, *cur_pipe;
	int i;

	for (i = 0; i < pool->pipe_count; i++) {
		cur_pipe = &cur_res_ctx->pipe_ctx[i];
		new_pipe = &new_res_ctx->pipe_ctx[i];

		if (resource_is_pipe_type(cur_pipe, DPP_PIPE) &&
				!resource_is_pipe_type(cur_pipe, OPP_HEAD) &&
				resource_is_pipe_type(new_pipe, FREE_PIPE)) {
			free_pipe_idx = i;
			break;
		}
	}

	return free_pipe_idx;
}

int resource_find_free_pipe_used_as_cur_sec_dpp_in_mpcc_combine(
		const struct resource_context *cur_res_ctx,
		struct resource_context *new_res_ctx,
		const struct resource_pool *pool)
{
	int free_pipe_idx = FREE_PIPE_INDEX_NOT_FOUND;
	const struct pipe_ctx *new_pipe, *cur_pipe;
	int i;

	for (i = 0; i < pool->pipe_count; i++) {
		cur_pipe = &cur_res_ctx->pipe_ctx[i];
		new_pipe = &new_res_ctx->pipe_ctx[i];

		if (resource_is_pipe_type(cur_pipe, DPP_PIPE) &&
				!resource_is_pipe_type(cur_pipe, OPP_HEAD) &&
				resource_get_mpc_slice_index(cur_pipe) > 0 &&
				resource_is_pipe_type(new_pipe, FREE_PIPE)) {
			free_pipe_idx = i;
			break;
		}
	}

	return free_pipe_idx;
}

int resource_find_any_free_pipe(struct resource_context *new_res_ctx,
		const struct resource_pool *pool)
{
	int free_pipe_idx = FREE_PIPE_INDEX_NOT_FOUND;
	const struct pipe_ctx *new_pipe;
	int i;

	for (i = 0; i < pool->pipe_count; i++) {
		new_pipe = &new_res_ctx->pipe_ctx[i];

		if (resource_is_pipe_type(new_pipe, FREE_PIPE)) {
			free_pipe_idx = i;
			break;
		}
	}

	return free_pipe_idx;
}

bool resource_is_pipe_type(const struct pipe_ctx *pipe_ctx, enum pipe_type type)
{
	switch (type) {
	case OTG_MASTER:
		return !pipe_ctx->prev_odm_pipe &&
				!pipe_ctx->top_pipe &&
				pipe_ctx->stream;
	case OPP_HEAD:
		return !pipe_ctx->top_pipe && pipe_ctx->stream;
	case DPP_PIPE:
		return pipe_ctx->plane_state && pipe_ctx->stream;
	case FREE_PIPE:
		return !pipe_ctx->plane_state && !pipe_ctx->stream;
	default:
		return false;
	}
}

struct pipe_ctx *resource_get_otg_master_for_stream(
		struct resource_context *res_ctx,
		const struct dc_stream_state *stream)
{
	int i;

	for (i = 0; i < MAX_PIPES; i++) {
		if (res_ctx->pipe_ctx[i].stream == stream &&
				resource_is_pipe_type(&res_ctx->pipe_ctx[i], OTG_MASTER))
			return &res_ctx->pipe_ctx[i];
	}
	return NULL;
}

int resource_get_opp_heads_for_otg_master(const struct pipe_ctx *otg_master,
		struct resource_context *res_ctx,
		struct pipe_ctx *opp_heads[MAX_PIPES])
{
	struct pipe_ctx *opp_head = &res_ctx->pipe_ctx[otg_master->pipe_idx];
	struct dc *dc = otg_master->stream->ctx->dc;
	int i = 0;

	DC_LOGGER_INIT(dc->ctx->logger);

	if (!resource_is_pipe_type(otg_master, OTG_MASTER)) {
		DC_LOG_WARNING("%s called from a non OTG master, something "
			       "is wrong in the pipe configuration",
			       __func__);
		ASSERT(0);
		return 0;
	}
	while (opp_head) {
		ASSERT(i < MAX_PIPES);
		opp_heads[i++] = opp_head;
		opp_head = opp_head->next_odm_pipe;
	}
	return i;
}

int resource_get_dpp_pipes_for_opp_head(const struct pipe_ctx *opp_head,
		struct resource_context *res_ctx,
		struct pipe_ctx *dpp_pipes[MAX_PIPES])
{
	struct pipe_ctx *pipe = &res_ctx->pipe_ctx[opp_head->pipe_idx];
	int i = 0;

	if (!resource_is_pipe_type(opp_head, OPP_HEAD)) {
		ASSERT(0);
		return 0;
	}
	while (pipe && resource_is_pipe_type(pipe, DPP_PIPE)) {
		ASSERT(i < MAX_PIPES);
		dpp_pipes[i++] = pipe;
		pipe = pipe->bottom_pipe;
	}
	return i;
}

int resource_get_dpp_pipes_for_plane(const struct dc_plane_state *plane,
		struct resource_context *res_ctx,
		struct pipe_ctx *dpp_pipes[MAX_PIPES])
{
	int i = 0, j;
	struct pipe_ctx *pipe;

	for (j = 0; j < MAX_PIPES; j++) {
		pipe = &res_ctx->pipe_ctx[j];
		if (pipe->plane_state == plane && pipe->prev_odm_pipe == NULL) {
			if (resource_is_pipe_type(pipe, OPP_HEAD) ||
					pipe->top_pipe->plane_state != plane)
				break;
		}
	}

	if (j < MAX_PIPES) {
		if (pipe->next_odm_pipe)
			while (pipe) {
				dpp_pipes[i++] = pipe;
				pipe = pipe->next_odm_pipe;
			}
		else
			while (pipe && pipe->plane_state == plane) {
				dpp_pipes[i++] = pipe;
				pipe = pipe->bottom_pipe;
			}
	}
	return i;
}

struct pipe_ctx *resource_get_otg_master(const struct pipe_ctx *pipe_ctx)
{
	struct pipe_ctx *otg_master = resource_get_opp_head(pipe_ctx);

	while (otg_master->prev_odm_pipe)
		otg_master = otg_master->prev_odm_pipe;
	return otg_master;
}

struct pipe_ctx *resource_get_opp_head(const struct pipe_ctx *pipe_ctx)
{
	struct pipe_ctx *opp_head = (struct pipe_ctx *) pipe_ctx;

	ASSERT(!resource_is_pipe_type(opp_head, FREE_PIPE));
	while (opp_head->top_pipe)
		opp_head = opp_head->top_pipe;
	return opp_head;
}

struct pipe_ctx *resource_get_primary_dpp_pipe(const struct pipe_ctx *dpp_pipe)
{
	struct pipe_ctx *pri_dpp_pipe = (struct pipe_ctx *) dpp_pipe;

	ASSERT(resource_is_pipe_type(dpp_pipe, DPP_PIPE));
	while (pri_dpp_pipe->prev_odm_pipe)
		pri_dpp_pipe = pri_dpp_pipe->prev_odm_pipe;
	while (pri_dpp_pipe->top_pipe &&
			pri_dpp_pipe->top_pipe->plane_state == pri_dpp_pipe->plane_state)
		pri_dpp_pipe = pri_dpp_pipe->top_pipe;
	return pri_dpp_pipe;
}


int resource_get_mpc_slice_index(const struct pipe_ctx *pipe_ctx)
{
	struct pipe_ctx *split_pipe = pipe_ctx->top_pipe;
	int index = 0;

	while (split_pipe && split_pipe->plane_state == pipe_ctx->plane_state) {
		index++;
		split_pipe = split_pipe->top_pipe;
	}

	return index;
}

int resource_get_mpc_slice_count(const struct pipe_ctx *pipe)
{
	int mpc_split_count = 1;
	const struct pipe_ctx *other_pipe = pipe->bottom_pipe;

	while (other_pipe && other_pipe->plane_state == pipe->plane_state) {
		mpc_split_count++;
		other_pipe = other_pipe->bottom_pipe;
	}
	other_pipe = pipe->top_pipe;
	while (other_pipe && other_pipe->plane_state == pipe->plane_state) {
		mpc_split_count++;
		other_pipe = other_pipe->top_pipe;
	}

	return mpc_split_count;
}

int resource_get_odm_slice_count(const struct pipe_ctx *pipe)
{
	int odm_split_count = 1;

	pipe = resource_get_otg_master(pipe);

	while (pipe->next_odm_pipe) {
		odm_split_count++;
		pipe = pipe->next_odm_pipe;
	}
	return odm_split_count;
}

int resource_get_odm_slice_index(const struct pipe_ctx *pipe_ctx)
{
	int index = 0;

	pipe_ctx = resource_get_opp_head(pipe_ctx);
	if (!pipe_ctx)
		return 0;

	while (pipe_ctx->prev_odm_pipe) {
		index++;
		pipe_ctx = pipe_ctx->prev_odm_pipe;
	}

	return index;
}

int resource_get_odm_slice_dst_width(struct pipe_ctx *otg_master,
		bool is_last_segment)
{
	const struct dc_crtc_timing *timing;
	int count;
	int h_active;
	int width;
	bool two_pixel_alignment_required = false;

	if (!otg_master || !otg_master->stream)
		return 0;

	timing = &otg_master->stream->timing;
	count = resource_get_odm_slice_count(otg_master);
	h_active = timing->h_addressable +
			timing->h_border_left +
			timing->h_border_right;
	width = h_active / count;

	if (otg_master->stream_res.tg)
		two_pixel_alignment_required =
				otg_master->stream_res.tg->funcs->is_two_pixels_per_container(timing) ||
				/*
				 * 422 is sub-sampled horizontally. 1 set of chromas
				 * (Cb/Cr) is shared for 2 lumas (i.e 2 Y values).
				 * Therefore even if 422 is still 1 pixel per container,
				 * ODM segment width still needs to be 2 pixel aligned.
				 */
				timing->pixel_encoding == PIXEL_ENCODING_YCBCR422;
	if ((width % 2) && two_pixel_alignment_required)
		width++;

	return is_last_segment ?
			h_active - width * (count - 1) :
			width;
}

struct rect resource_get_odm_slice_dst_rect(struct pipe_ctx *pipe_ctx)
{
	const struct dc_stream_state *stream = pipe_ctx->stream;
	bool is_last_odm_slice = pipe_ctx->next_odm_pipe == NULL;
	struct pipe_ctx *otg_master = resource_get_otg_master(pipe_ctx);
	int odm_slice_idx = resource_get_odm_slice_index(pipe_ctx);
	int odm_segment_offset = resource_get_odm_slice_dst_width(otg_master, false);
	struct rect odm_slice_dst;

	odm_slice_dst.x = odm_segment_offset * odm_slice_idx;
	odm_slice_dst.width = resource_get_odm_slice_dst_width(otg_master, is_last_odm_slice);
	odm_slice_dst.y = 0;
	odm_slice_dst.height = stream->timing.v_addressable +
			stream->timing.v_border_bottom +
			stream->timing.v_border_top;

	return odm_slice_dst;
}

struct rect resource_get_odm_slice_src_rect(struct pipe_ctx *pipe_ctx)
{
	struct rect odm_slice_dst;
	struct rect odm_slice_src;
	struct pipe_ctx *opp_head = resource_get_opp_head(pipe_ctx);
	struct output_pixel_processor *opp = opp_head->stream_res.opp;
	uint32_t left_edge_extra_pixel_count;

	odm_slice_dst = resource_get_odm_slice_dst_rect(opp_head);
	odm_slice_src = odm_slice_dst;

	if (opp && opp->funcs->opp_get_left_edge_extra_pixel_count)
		left_edge_extra_pixel_count =
				opp->funcs->opp_get_left_edge_extra_pixel_count(
						opp, pipe_ctx->stream->timing.pixel_encoding,
						resource_is_pipe_type(opp_head, OTG_MASTER));
	else
		left_edge_extra_pixel_count = 0;

	odm_slice_src.x -= left_edge_extra_pixel_count;
	odm_slice_src.width += left_edge_extra_pixel_count;

	return odm_slice_src;
}

bool resource_is_pipe_topology_changed(const struct dc_state *state_a,
		const struct dc_state *state_b)
{
	int i;
	const struct pipe_ctx *pipe_a, *pipe_b;

	if (state_a->stream_count != state_b->stream_count)
		return true;

	for (i = 0; i < MAX_PIPES; i++) {
		pipe_a = &state_a->res_ctx.pipe_ctx[i];
		pipe_b = &state_b->res_ctx.pipe_ctx[i];

		if (pipe_a->stream && !pipe_b->stream)
			return true;
		else if (!pipe_a->stream && pipe_b->stream)
			return true;

		if (pipe_a->plane_state && !pipe_b->plane_state)
			return true;
		else if (!pipe_a->plane_state && pipe_b->plane_state)
			return true;

		if (pipe_a->bottom_pipe && pipe_b->bottom_pipe) {
			if (pipe_a->bottom_pipe->pipe_idx != pipe_b->bottom_pipe->pipe_idx)
				return true;
			if ((pipe_a->bottom_pipe->plane_state == pipe_a->plane_state) &&
					(pipe_b->bottom_pipe->plane_state != pipe_b->plane_state))
				return true;
			else if ((pipe_a->bottom_pipe->plane_state != pipe_a->plane_state) &&
					(pipe_b->bottom_pipe->plane_state == pipe_b->plane_state))
				return true;
		} else if (pipe_a->bottom_pipe || pipe_b->bottom_pipe) {
			return true;
		}

		if (pipe_a->next_odm_pipe && pipe_b->next_odm_pipe) {
			if (pipe_a->next_odm_pipe->pipe_idx != pipe_b->next_odm_pipe->pipe_idx)
				return true;
		} else if (pipe_a->next_odm_pipe || pipe_b->next_odm_pipe) {
			return true;
		}
	}
	return false;
}

bool resource_is_odm_topology_changed(const struct pipe_ctx *otg_master_a,
		const struct pipe_ctx *otg_master_b)
{
	const struct pipe_ctx *opp_head_a = otg_master_a;
	const struct pipe_ctx *opp_head_b = otg_master_b;

	if (!resource_is_pipe_type(otg_master_a, OTG_MASTER) ||
			!resource_is_pipe_type(otg_master_b, OTG_MASTER))
		return true;

	while (opp_head_a && opp_head_b) {
		if (opp_head_a->stream_res.opp != opp_head_b->stream_res.opp)
			return true;
		if ((opp_head_a->next_odm_pipe && !opp_head_b->next_odm_pipe) ||
				(!opp_head_a->next_odm_pipe && opp_head_b->next_odm_pipe))
			return true;
		opp_head_a = opp_head_a->next_odm_pipe;
		opp_head_b = opp_head_b->next_odm_pipe;
	}

	return false;
}

/*
 * Sample log:
 *    pipe topology update
 *  ________________________
 * | plane0  slice0  stream0|
 * |DPP0----OPP0----OTG0----| <--- case 0 (OTG master pipe with plane)
 * | plane1 |       |       |
 * |DPP1----|       |       | <--- case 5 (DPP pipe not in last slice)
 * | plane0  slice1 |       |
 * |DPP2----OPP2----|       | <--- case 2 (OPP head pipe with plane)
 * | plane1 |               |
 * |DPP3----|               | <--- case 4 (DPP pipe in last slice)
 * |         slice0  stream1|
 * |DPG4----OPP4----OTG4----| <--- case 1 (OTG master pipe without plane)
 * |         slice1 |       |
 * |DPG5----OPP5----|       | <--- case 3 (OPP head pipe without plane)
 * |________________________|
 */

static void resource_log_pipe(struct dc *dc, struct pipe_ctx *pipe,
		int stream_idx, int slice_idx, int plane_idx, int slice_count,
		bool is_primary)
{
	DC_LOGGER_INIT(dc->ctx->logger);

	if (slice_idx == 0 && plane_idx == 0 && is_primary) {
		/* case 0 (OTG master pipe with plane) */
		DC_LOG_DC(" | plane%d  slice%d  stream%d|",
				plane_idx, slice_idx, stream_idx);
		DC_LOG_DC(" |DPP%d----OPP%d----OTG%d----|",
				pipe->plane_res.dpp->inst,
				pipe->stream_res.opp->inst,
				pipe->stream_res.tg->inst);
	} else if (slice_idx == 0 && plane_idx == -1) {
		/* case 1 (OTG master pipe without plane) */
		DC_LOG_DC(" |         slice%d  stream%d|",
				slice_idx, stream_idx);
		DC_LOG_DC(" |DPG%d----OPP%d----OTG%d----|",
				pipe->stream_res.opp->inst,
				pipe->stream_res.opp->inst,
				pipe->stream_res.tg->inst);
	} else if (slice_idx != 0 && plane_idx == 0 && is_primary) {
		/* case 2 (OPP head pipe with plane) */
		DC_LOG_DC(" | plane%d  slice%d |       |",
				plane_idx, slice_idx);
		DC_LOG_DC(" |DPP%d----OPP%d----|       |",
				pipe->plane_res.dpp->inst,
				pipe->stream_res.opp->inst);
	} else if (slice_idx != 0 && plane_idx == -1) {
		/* case 3 (OPP head pipe without plane) */
		DC_LOG_DC(" |         slice%d |       |", slice_idx);
		DC_LOG_DC(" |DPG%d----OPP%d----|       |",
				pipe->plane_res.dpp->inst,
				pipe->stream_res.opp->inst);
	} else if (slice_idx == slice_count - 1) {
		/* case 4 (DPP pipe in last slice) */
		DC_LOG_DC(" | plane%d |               |", plane_idx);
		DC_LOG_DC(" |DPP%d----|               |",
				pipe->plane_res.dpp->inst);
	} else {
		/* case 5 (DPP pipe not in last slice) */
		DC_LOG_DC(" | plane%d |       |       |", plane_idx);
		DC_LOG_DC(" |DPP%d----|       |       |",
				pipe->plane_res.dpp->inst);
	}
}

static void resource_log_pipe_for_stream(struct dc *dc, struct dc_state *state,
		struct pipe_ctx *otg_master, int stream_idx)
{
	struct pipe_ctx *opp_heads[MAX_PIPES];
	struct pipe_ctx *dpp_pipes[MAX_PIPES];

	int slice_idx, dpp_idx, plane_idx, slice_count, dpp_count;
	bool is_primary;
	DC_LOGGER_INIT(dc->ctx->logger);

	slice_count = resource_get_opp_heads_for_otg_master(otg_master,
			&state->res_ctx, opp_heads);
	for (slice_idx = 0; slice_idx < slice_count; slice_idx++) {
		plane_idx = -1;
		if (opp_heads[slice_idx]->plane_state) {
			dpp_count = resource_get_dpp_pipes_for_opp_head(
					opp_heads[slice_idx],
					&state->res_ctx,
					dpp_pipes);
			for (dpp_idx = 0; dpp_idx < dpp_count; dpp_idx++) {
				is_primary = !dpp_pipes[dpp_idx]->top_pipe ||
						dpp_pipes[dpp_idx]->top_pipe->plane_state != dpp_pipes[dpp_idx]->plane_state;
				if (is_primary)
					plane_idx++;
				resource_log_pipe(dc, dpp_pipes[dpp_idx],
						stream_idx, slice_idx,
						plane_idx, slice_count,
						is_primary);
			}
		} else {
			resource_log_pipe(dc, opp_heads[slice_idx],
					stream_idx, slice_idx, plane_idx,
					slice_count, true);
		}

	}
}

static int resource_stream_to_stream_idx(struct dc_state *state,
		struct dc_stream_state *stream)
{
	int i, stream_idx = -1;

	for (i = 0; i < state->stream_count; i++)
		if (state->streams[i] == stream) {
			stream_idx = i;
			break;
		}

	/* never return negative array index */
	if (stream_idx == -1) {
		ASSERT(0);
		return 0;
	}

	return stream_idx;
}

void resource_log_pipe_topology_update(struct dc *dc, struct dc_state *state)
{
	struct pipe_ctx *otg_master;
	int stream_idx, phantom_stream_idx;
	DC_LOGGER_INIT(dc->ctx->logger);

	DC_LOG_DC("    pipe topology update");
	DC_LOG_DC("  ________________________");
	for (stream_idx = 0; stream_idx < state->stream_count; stream_idx++) {
		if (state->streams[stream_idx]->is_phantom)
			continue;

		otg_master = resource_get_otg_master_for_stream(
				&state->res_ctx, state->streams[stream_idx]);

		if (!otg_master)
			continue;

		resource_log_pipe_for_stream(dc, state, otg_master, stream_idx);
	}
	if (state->phantom_stream_count > 0) {
		DC_LOG_DC(" |    (phantom pipes)     |");
		for (stream_idx = 0; stream_idx < state->stream_count; stream_idx++) {
			if (state->stream_status[stream_idx].mall_stream_config.type != SUBVP_MAIN)
				continue;

			phantom_stream_idx = resource_stream_to_stream_idx(state,
					state->stream_status[stream_idx].mall_stream_config.paired_stream);
			otg_master = resource_get_otg_master_for_stream(
					&state->res_ctx, state->streams[phantom_stream_idx]);
			if (!otg_master)
				continue;

			resource_log_pipe_for_stream(dc, state, otg_master, stream_idx);
		}
	}
	DC_LOG_DC(" |________________________|\n");
}

static struct pipe_ctx *get_tail_pipe(
		struct pipe_ctx *head_pipe)
{
	struct pipe_ctx *tail_pipe = head_pipe->bottom_pipe;

	while (tail_pipe) {
		head_pipe = tail_pipe;
		tail_pipe = tail_pipe->bottom_pipe;
	}

	return head_pipe;
}

static struct pipe_ctx *get_last_opp_head(
		struct pipe_ctx *opp_head)
{
	ASSERT(resource_is_pipe_type(opp_head, OPP_HEAD));
	while (opp_head->next_odm_pipe)
		opp_head = opp_head->next_odm_pipe;
	return opp_head;
}

static struct pipe_ctx *get_last_dpp_pipe_in_mpcc_combine(
		struct pipe_ctx *dpp_pipe)
{
	ASSERT(resource_is_pipe_type(dpp_pipe, DPP_PIPE));
	while (dpp_pipe->bottom_pipe &&
			dpp_pipe->plane_state == dpp_pipe->bottom_pipe->plane_state)
		dpp_pipe = dpp_pipe->bottom_pipe;
	return dpp_pipe;
}

static bool update_pipe_params_after_odm_slice_count_change(
		struct pipe_ctx *otg_master,
		struct dc_state *context,
		const struct resource_pool *pool)
{
	int i;
	struct pipe_ctx *pipe;
	bool result = true;

	for (i = 0; i < pool->pipe_count && result; i++) {
		pipe = &context->res_ctx.pipe_ctx[i];
		if (pipe->stream == otg_master->stream && pipe->plane_state)
			result = resource_build_scaling_params(pipe);
	}

	if (pool->funcs->build_pipe_pix_clk_params)
		pool->funcs->build_pipe_pix_clk_params(otg_master);

	resource_build_test_pattern_params(&context->res_ctx, otg_master);

	return result;
}

static bool update_pipe_params_after_mpc_slice_count_change(
		const struct dc_plane_state *plane,
		struct dc_state *context,
		const struct resource_pool *pool)
{
	int i;
	struct pipe_ctx *pipe;
	bool result = true;

	for (i = 0; i < pool->pipe_count && result; i++) {
		pipe = &context->res_ctx.pipe_ctx[i];
		if (pipe->plane_state == plane)
			result = resource_build_scaling_params(pipe);
	}
	return result;
}

static int acquire_first_split_pipe(
		struct resource_context *res_ctx,
		const struct resource_pool *pool,
		struct dc_stream_state *stream)
{
	int i;

	for (i = 0; i < pool->pipe_count; i++) {
		struct pipe_ctx *split_pipe = &res_ctx->pipe_ctx[i];

		if (split_pipe->top_pipe &&
				split_pipe->top_pipe->plane_state == split_pipe->plane_state) {
			split_pipe->top_pipe->bottom_pipe = split_pipe->bottom_pipe;
			if (split_pipe->bottom_pipe)
				split_pipe->bottom_pipe->top_pipe = split_pipe->top_pipe;

			if (split_pipe->top_pipe->plane_state)
				resource_build_scaling_params(split_pipe->top_pipe);

			memset(split_pipe, 0, sizeof(*split_pipe));
			split_pipe->stream_res.tg = pool->timing_generators[i];
			split_pipe->plane_res.hubp = pool->hubps[i];
			split_pipe->plane_res.ipp = pool->ipps[i];
			split_pipe->plane_res.dpp = pool->dpps[i];
			split_pipe->stream_res.opp = pool->opps[i];
			split_pipe->plane_res.mpcc_inst = pool->dpps[i]->inst;
			split_pipe->pipe_idx = i;

			split_pipe->stream = stream;
			return i;
		}
	}
	return FREE_PIPE_INDEX_NOT_FOUND;
}

static void update_stream_engine_usage(
		struct resource_context *res_ctx,
		const struct resource_pool *pool,
		struct stream_encoder *stream_enc,
		bool acquired)
{
	int i;

	for (i = 0; i < pool->stream_enc_count; i++) {
		if (pool->stream_enc[i] == stream_enc)
			res_ctx->is_stream_enc_acquired[i] = acquired;
	}
}

static void update_hpo_dp_stream_engine_usage(
		struct resource_context *res_ctx,
		const struct resource_pool *pool,
		struct hpo_dp_stream_encoder *hpo_dp_stream_enc,
		bool acquired)
{
	int i;

	for (i = 0; i < pool->hpo_dp_stream_enc_count; i++) {
		if (pool->hpo_dp_stream_enc[i] == hpo_dp_stream_enc)
			res_ctx->is_hpo_dp_stream_enc_acquired[i] = acquired;
	}
}

static inline int find_acquired_hpo_dp_link_enc_for_link(
		const struct resource_context *res_ctx,
		const struct dc_link *link)
{
	int i;

	for (i = 0; i < ARRAY_SIZE(res_ctx->hpo_dp_link_enc_to_link_idx); i++)
		if (res_ctx->hpo_dp_link_enc_ref_cnts[i] > 0 &&
				res_ctx->hpo_dp_link_enc_to_link_idx[i] == link->link_index)
			return i;

	return -1;
}

static inline int find_free_hpo_dp_link_enc(const struct resource_context *res_ctx,
		const struct resource_pool *pool)
{
	int i;

	for (i = 0; i < ARRAY_SIZE(res_ctx->hpo_dp_link_enc_ref_cnts); i++)
		if (res_ctx->hpo_dp_link_enc_ref_cnts[i] == 0)
			break;

	return (i < ARRAY_SIZE(res_ctx->hpo_dp_link_enc_ref_cnts) &&
			i < pool->hpo_dp_link_enc_count) ? i : -1;
}

static inline void acquire_hpo_dp_link_enc(
		struct resource_context *res_ctx,
		unsigned int link_index,
		int enc_index)
{
	res_ctx->hpo_dp_link_enc_to_link_idx[enc_index] = link_index;
	res_ctx->hpo_dp_link_enc_ref_cnts[enc_index] = 1;
}

static inline void retain_hpo_dp_link_enc(
		struct resource_context *res_ctx,
		int enc_index)
{
	res_ctx->hpo_dp_link_enc_ref_cnts[enc_index]++;
}

static inline void release_hpo_dp_link_enc(
		struct resource_context *res_ctx,
		int enc_index)
{
	ASSERT(res_ctx->hpo_dp_link_enc_ref_cnts[enc_index] > 0);
	res_ctx->hpo_dp_link_enc_ref_cnts[enc_index]--;
}

static bool add_hpo_dp_link_enc_to_ctx(struct resource_context *res_ctx,
		const struct resource_pool *pool,
		struct pipe_ctx *pipe_ctx,
		struct dc_stream_state *stream)
{
	int enc_index;

	enc_index = find_acquired_hpo_dp_link_enc_for_link(res_ctx, stream->link);

	if (enc_index >= 0) {
		retain_hpo_dp_link_enc(res_ctx, enc_index);
	} else {
		enc_index = find_free_hpo_dp_link_enc(res_ctx, pool);
		if (enc_index >= 0)
			acquire_hpo_dp_link_enc(res_ctx, stream->link->link_index, enc_index);
	}

	if (enc_index >= 0)
		pipe_ctx->link_res.hpo_dp_link_enc = pool->hpo_dp_link_enc[enc_index];

	return pipe_ctx->link_res.hpo_dp_link_enc != NULL;
}

static void remove_hpo_dp_link_enc_from_ctx(struct resource_context *res_ctx,
		struct pipe_ctx *pipe_ctx,
		struct dc_stream_state *stream)
{
	int enc_index;

	enc_index = find_acquired_hpo_dp_link_enc_for_link(res_ctx, stream->link);

	if (enc_index >= 0) {
		release_hpo_dp_link_enc(res_ctx, enc_index);
		pipe_ctx->link_res.hpo_dp_link_enc = NULL;
	}
}

static int get_num_of_free_pipes(const struct resource_pool *pool, const struct dc_state *context)
{
	int i;
	int count = 0;

	for (i = 0; i < pool->pipe_count; i++)
		if (resource_is_pipe_type(&context->res_ctx.pipe_ctx[i], FREE_PIPE))
			count++;
	return count;
}

enum dc_status resource_add_otg_master_for_stream_output(struct dc_state *new_ctx,
		const struct resource_pool *pool,
		struct dc_stream_state *stream)
{
	struct dc *dc = stream->ctx->dc;

	return dc->res_pool->funcs->add_stream_to_ctx(dc, new_ctx, stream);
}

void resource_remove_otg_master_for_stream_output(struct dc_state *context,
		const struct resource_pool *pool,
		struct dc_stream_state *stream)
{
	struct pipe_ctx *otg_master = resource_get_otg_master_for_stream(
			&context->res_ctx, stream);

	if (!otg_master)
		return;

	ASSERT(resource_get_odm_slice_count(otg_master) == 1);
	ASSERT(otg_master->plane_state == NULL);
	ASSERT(otg_master->stream_res.stream_enc);
	update_stream_engine_usage(
			&context->res_ctx,
			pool,
			otg_master->stream_res.stream_enc,
			false);

	if (stream->ctx->dc->link_srv->dp_is_128b_132b_signal(otg_master)) {
		update_hpo_dp_stream_engine_usage(
			&context->res_ctx, pool,
			otg_master->stream_res.hpo_dp_stream_enc,
			false);
		remove_hpo_dp_link_enc_from_ctx(
				&context->res_ctx, otg_master, stream);
	}
	if (otg_master->stream_res.audio)
		update_audio_usage(
			&context->res_ctx,
			pool,
			otg_master->stream_res.audio,
			false);

	resource_unreference_clock_source(&context->res_ctx,
					  pool,
					  otg_master->clock_source);

	if (pool->funcs->remove_stream_from_ctx)
		pool->funcs->remove_stream_from_ctx(
				stream->ctx->dc, context, stream);
	memset(otg_master, 0, sizeof(*otg_master));
}

/* For each OPP head of an OTG master, add top plane at plane index 0.
 *
 * In the following example, the stream has 2 ODM slices without a top plane.
 * By adding a plane 0 to OPP heads, we are configuring our hardware to render
 * plane 0 by using each OPP head's DPP.
 *
 *       Inter-pipe Relation (Before Adding Plane)
 *        __________________________________________________
 *       |PIPE IDX|   DPP PIPES   | OPP HEADS | OTG MASTER  |
 *       |        |               | slice 0   |             |
 *       |   0    |               |blank ----ODM----------- |
 *       |        |               | slice 1 | |             |
 *       |   1    |               |blank ---- |             |
 *       |________|_______________|___________|_____________|
 *
 *       Inter-pipe Relation (After Adding Plane)
 *        __________________________________________________
 *       |PIPE IDX|   DPP PIPES   | OPP HEADS | OTG MASTER  |
 *       |        |  plane 0      | slice 0   |             |
 *       |   0    | -------------------------ODM----------- |
 *       |        |  plane 0      | slice 1 | |             |
 *       |   1    | ------------------------- |             |
 *       |________|_______________|___________|_____________|
 */
static bool add_plane_to_opp_head_pipes(struct pipe_ctx *otg_master_pipe,
		struct dc_plane_state *plane_state,
		struct dc_state *context)
{
	struct pipe_ctx *opp_head_pipe = otg_master_pipe;

	while (opp_head_pipe) {
		if (opp_head_pipe->plane_state) {
			ASSERT(0);
			return false;
		}
		opp_head_pipe->plane_state = plane_state;
		opp_head_pipe = opp_head_pipe->next_odm_pipe;
	}

	return true;
}

/* For each OPP head of an OTG master, acquire a secondary DPP pipe and add
 * the plane. So the plane is added to all ODM slices associated with the OTG
 * master pipe in the bottom layer.
 *
 * In the following example, the stream has 2 ODM slices and a top plane 0.
 * By acquiring secondary DPP pipes and adding a plane 1, we are configuring our
 * hardware to render the plane 1 by acquiring a new pipe for each ODM slice and
 * render plane 1 using new pipes' DPP in the Z axis below plane 0.
 *
 *       Inter-pipe Relation (Before Adding Plane)
 *        __________________________________________________
 *       |PIPE IDX|   DPP PIPES   | OPP HEADS | OTG MASTER  |
 *       |        |  plane 0      | slice 0   |             |
 *       |   0    | -------------------------ODM----------- |
 *       |        |  plane 0      | slice 1 | |             |
 *       |   1    | ------------------------- |             |
 *       |________|_______________|___________|_____________|
 *
 *       Inter-pipe Relation (After Acquiring and Adding Plane)
 *        __________________________________________________
 *       |PIPE IDX|   DPP PIPES   | OPP HEADS | OTG MASTER  |
 *       |        |  plane 0      | slice 0   |             |
 *       |   0    | -------------MPC---------ODM----------- |
 *       |        |  plane 1    | |         | |             |
 *       |   2    | ------------- |         | |             |
 *       |        |  plane 0      | slice 1 | |             |
 *       |   1    | -------------MPC--------- |             |
 *       |        |  plane 1    | |           |             |
 *       |   3    | ------------- |           |             |
 *       |________|_______________|___________|_____________|
 */
static bool acquire_secondary_dpp_pipes_and_add_plane(
		struct pipe_ctx *otg_master_pipe,
		struct dc_plane_state *plane_state,
		struct dc_state *new_ctx,
		struct dc_state *cur_ctx,
		struct resource_pool *pool)
{
	struct pipe_ctx *sec_pipe, *tail_pipe;
	struct pipe_ctx *opp_heads[MAX_PIPES];
	int opp_head_count;
	int i;

	if (!pool->funcs->acquire_free_pipe_as_secondary_dpp_pipe) {
		ASSERT(0);
		return false;
	}

	opp_head_count = resource_get_opp_heads_for_otg_master(otg_master_pipe,
			&new_ctx->res_ctx, opp_heads);
	if (get_num_of_free_pipes(pool, new_ctx) < opp_head_count)
		/* not enough free pipes */
		return false;

	for (i = 0; i < opp_head_count; i++) {
		sec_pipe = pool->funcs->acquire_free_pipe_as_secondary_dpp_pipe(
				cur_ctx,
				new_ctx,
				pool,
				opp_heads[i]);
		ASSERT(sec_pipe);
		sec_pipe->plane_state = plane_state;

		/* establish pipe relationship */
		tail_pipe = get_tail_pipe(opp_heads[i]);
		tail_pipe->bottom_pipe = sec_pipe;
		sec_pipe->top_pipe = tail_pipe;
		sec_pipe->bottom_pipe = NULL;
		if (tail_pipe->prev_odm_pipe) {
			ASSERT(tail_pipe->prev_odm_pipe->bottom_pipe);
			sec_pipe->prev_odm_pipe = tail_pipe->prev_odm_pipe->bottom_pipe;
			tail_pipe->prev_odm_pipe->bottom_pipe->next_odm_pipe = sec_pipe;
		} else {
			sec_pipe->prev_odm_pipe = NULL;
		}
	}
	return true;
}

bool resource_append_dpp_pipes_for_plane_composition(
		struct dc_state *new_ctx,
		struct dc_state *cur_ctx,
		struct resource_pool *pool,
		struct pipe_ctx *otg_master_pipe,
		struct dc_plane_state *plane_state)
{
	bool success;

	if (otg_master_pipe->plane_state == NULL)
		success = add_plane_to_opp_head_pipes(otg_master_pipe,
				plane_state, new_ctx);
	else
		success = acquire_secondary_dpp_pipes_and_add_plane(
				otg_master_pipe, plane_state, new_ctx,
				cur_ctx, pool);
	if (success) {
		/* when appending a plane mpc slice count changes from 0 to 1 */
		success = update_pipe_params_after_mpc_slice_count_change(
				plane_state, new_ctx, pool);
		if (!success)
			resource_remove_dpp_pipes_for_plane_composition(new_ctx,
					pool, plane_state);
	}

	return success;
}

void resource_remove_dpp_pipes_for_plane_composition(
		struct dc_state *context,
		const struct resource_pool *pool,
		const struct dc_plane_state *plane_state)
{
	int i;

	for (i = pool->pipe_count - 1; i >= 0; i--) {
		struct pipe_ctx *pipe_ctx = &context->res_ctx.pipe_ctx[i];

		if (pipe_ctx->plane_state == plane_state) {
			if (pipe_ctx->top_pipe)
				pipe_ctx->top_pipe->bottom_pipe = pipe_ctx->bottom_pipe;

			/* Second condition is to avoid setting NULL to top pipe
			 * of tail pipe making it look like head pipe in subsequent
			 * deletes
			 */
			if (pipe_ctx->bottom_pipe && pipe_ctx->top_pipe)
				pipe_ctx->bottom_pipe->top_pipe = pipe_ctx->top_pipe;

			/*
			 * For head pipe detach surfaces from pipe for tail
			 * pipe just zero it out
			 */
			if (!pipe_ctx->top_pipe)
				pipe_ctx->plane_state = NULL;
			else
				memset(pipe_ctx, 0, sizeof(*pipe_ctx));
		}
	}
}

/*
 * Increase ODM slice count by 1 by acquiring pipes and adding a new ODM slice
 * at the last index.
 * return - true if a new ODM slice is added and required pipes are acquired.
 * false if new_ctx is no longer a valid state after new ODM slice is added.
 *
 * This is achieved by duplicating MPC blending tree from previous ODM slice.
 * In the following example, we have a single MPC tree and 1 ODM slice 0. We
 * want to add a new odm slice by duplicating the MPC blending tree and add
 * ODM slice 1.
 *
 *       Inter-pipe Relation (Before Acquiring and Adding ODM Slice)
 *        __________________________________________________
 *       |PIPE IDX|   DPP PIPES   | OPP HEADS | OTG MASTER  |
 *       |        |  plane 0      | slice 0   |             |
 *       |   0    | -------------MPC---------ODM----------- |
 *       |        |  plane 1    | |           |             |
 *       |   1    | ------------- |           |             |
 *       |________|_______________|___________|_____________|
 *
 *       Inter-pipe Relation (After Acquiring and Adding ODM Slice)
 *        __________________________________________________
 *       |PIPE IDX|   DPP PIPES   | OPP HEADS | OTG MASTER  |
 *       |        |  plane 0      | slice 0   |             |
 *       |   0    | -------------MPC---------ODM----------- |
 *       |        |  plane 1    | |         | |             |
 *       |   1    | ------------- |         | |             |
 *       |        |  plane 0      | slice 1 | |             |
 *       |   2    | -------------MPC--------- |             |
 *       |        |  plane 1    | |           |             |
 *       |   3    | ------------- |           |             |
 *       |________|_______________|___________|_____________|
 */
static bool acquire_pipes_and_add_odm_slice(
		struct pipe_ctx *otg_master_pipe,
		struct dc_state *new_ctx,
		const struct dc_state *cur_ctx,
		const struct resource_pool *pool)
{
	struct pipe_ctx *last_opp_head = get_last_opp_head(otg_master_pipe);
	struct pipe_ctx *new_opp_head;
	struct pipe_ctx *last_top_dpp_pipe, *last_bottom_dpp_pipe,
			*new_top_dpp_pipe, *new_bottom_dpp_pipe;

	if (!pool->funcs->acquire_free_pipe_as_secondary_opp_head) {
		ASSERT(0);
		return false;
	}
	new_opp_head = pool->funcs->acquire_free_pipe_as_secondary_opp_head(
					cur_ctx, new_ctx, pool,
					otg_master_pipe);
	if (!new_opp_head)
		return false;

	last_opp_head->next_odm_pipe = new_opp_head;
	new_opp_head->prev_odm_pipe = last_opp_head;
	new_opp_head->next_odm_pipe = NULL;
	new_opp_head->plane_state = last_opp_head->plane_state;
	last_top_dpp_pipe = last_opp_head;
	new_top_dpp_pipe = new_opp_head;

	while (last_top_dpp_pipe->bottom_pipe) {
		last_bottom_dpp_pipe = last_top_dpp_pipe->bottom_pipe;
		new_bottom_dpp_pipe = pool->funcs->acquire_free_pipe_as_secondary_dpp_pipe(
				cur_ctx, new_ctx, pool,
				new_opp_head);
		if (!new_bottom_dpp_pipe)
			return false;

		new_bottom_dpp_pipe->plane_state = last_bottom_dpp_pipe->plane_state;
		new_top_dpp_pipe->bottom_pipe = new_bottom_dpp_pipe;
		new_bottom_dpp_pipe->top_pipe = new_top_dpp_pipe;
		last_bottom_dpp_pipe->next_odm_pipe = new_bottom_dpp_pipe;
		new_bottom_dpp_pipe->prev_odm_pipe = last_bottom_dpp_pipe;
		new_bottom_dpp_pipe->next_odm_pipe = NULL;
		last_top_dpp_pipe = last_bottom_dpp_pipe;
	}

	return true;
}

/*
 * Decrease ODM slice count by 1 by releasing pipes and removing the ODM slice
 * at the last index.
 * return - true if the last ODM slice is removed and related pipes are
 * released. false if there is no removable ODM slice.
 *
 * In the following example, we have 2 MPC trees and ODM slice 0 and slice 1.
 * We want to remove the last ODM i.e slice 1. We are releasing secondary DPP
 * pipe 3 and OPP head pipe 2.
 *
 *       Inter-pipe Relation (Before Releasing and Removing ODM Slice)
 *        __________________________________________________
 *       |PIPE IDX|   DPP PIPES   | OPP HEADS | OTG MASTER  |
 *       |        |  plane 0      | slice 0   |             |
 *       |   0    | -------------MPC---------ODM----------- |
 *       |        |  plane 1    | |         | |             |
 *       |   1    | ------------- |         | |             |
 *       |        |  plane 0      | slice 1 | |             |
 *       |   2    | -------------MPC--------- |             |
 *       |        |  plane 1    | |           |             |
 *       |   3    | ------------- |           |             |
 *       |________|_______________|___________|_____________|
 *
 *       Inter-pipe Relation (After Releasing and Removing ODM Slice)
 *        __________________________________________________
 *       |PIPE IDX|   DPP PIPES   | OPP HEADS | OTG MASTER  |
 *       |        |  plane 0      | slice 0   |             |
 *       |   0    | -------------MPC---------ODM----------- |
 *       |        |  plane 1    | |           |             |
 *       |   1    | ------------- |           |             |
 *       |________|_______________|___________|_____________|
 */
static bool release_pipes_and_remove_odm_slice(
		struct pipe_ctx *otg_master_pipe,
		struct dc_state *context,
		const struct resource_pool *pool)
{
	struct pipe_ctx *last_opp_head = get_last_opp_head(otg_master_pipe);
	struct pipe_ctx *tail_pipe = get_tail_pipe(last_opp_head);

	if (!pool->funcs->release_pipe) {
		ASSERT(0);
		return false;
	}

	if (resource_is_pipe_type(last_opp_head, OTG_MASTER))
		return false;

	while (tail_pipe->top_pipe) {
		tail_pipe->prev_odm_pipe->next_odm_pipe = NULL;
		tail_pipe = tail_pipe->top_pipe;
		pool->funcs->release_pipe(context, tail_pipe->bottom_pipe, pool);
		tail_pipe->bottom_pipe = NULL;
	}
	last_opp_head->prev_odm_pipe->next_odm_pipe = NULL;
	pool->funcs->release_pipe(context, last_opp_head, pool);

	return true;
}

/*
 * Increase MPC slice count by 1 by acquiring a new DPP pipe and add it as the
 * last MPC slice of the plane associated with dpp_pipe.
 *
 * return - true if a new MPC slice is added and required pipes are acquired.
 * false if new_ctx is no longer a valid state after new MPC slice is added.
 *
 * In the following example, we add a new MPC slice for plane 0 into the
 * new_ctx. To do so we pass pipe 0 as dpp_pipe. The function acquires a new DPP
 * pipe 2 for plane 0 as the bottom most pipe for plane 0.
 *
 *       Inter-pipe Relation (Before Acquiring and Adding MPC Slice)
 *        __________________________________________________
 *       |PIPE IDX|   DPP PIPES   | OPP HEADS | OTG MASTER  |
 *       |        |  plane 0      |           |             |
 *       |   0    | -------------MPC----------------------- |
 *       |        |  plane 1    | |           |             |
 *       |   1    | ------------- |           |             |
 *       |________|_______________|___________|_____________|
 *
 *       Inter-pipe Relation (After Acquiring and Adding MPC Slice)
 *        __________________________________________________
 *       |PIPE IDX|   DPP PIPES   | OPP HEADS | OTG MASTER  |
 *       |        |  plane 0      |           |             |
 *       |   0    | -------------MPC----------------------- |
 *       |        |  plane 0    | |           |             |
 *       |   2    | ------------- |           |             |
 *       |        |  plane 1    | |           |             |
 *       |   1    | ------------- |           |             |
 *       |________|_______________|___________|_____________|
 */
static bool acquire_dpp_pipe_and_add_mpc_slice(
		struct pipe_ctx *dpp_pipe,
		struct dc_state *new_ctx,
		const struct dc_state *cur_ctx,
		const struct resource_pool *pool)
{
	struct pipe_ctx *last_dpp_pipe =
			get_last_dpp_pipe_in_mpcc_combine(dpp_pipe);
	struct pipe_ctx *opp_head = resource_get_opp_head(dpp_pipe);
	struct pipe_ctx *new_dpp_pipe;

	if (!pool->funcs->acquire_free_pipe_as_secondary_dpp_pipe) {
		ASSERT(0);
		return false;
	}
	new_dpp_pipe = pool->funcs->acquire_free_pipe_as_secondary_dpp_pipe(
			cur_ctx, new_ctx, pool, opp_head);
	if (!new_dpp_pipe || resource_get_odm_slice_count(dpp_pipe) > 1)
		return false;

	new_dpp_pipe->bottom_pipe = last_dpp_pipe->bottom_pipe;
	if (new_dpp_pipe->bottom_pipe)
		new_dpp_pipe->bottom_pipe->top_pipe = new_dpp_pipe;
	new_dpp_pipe->top_pipe = last_dpp_pipe;
	last_dpp_pipe->bottom_pipe = new_dpp_pipe;
	new_dpp_pipe->plane_state = last_dpp_pipe->plane_state;

	return true;
}

/*
 * Reduce MPC slice count by 1 by releasing the bottom DPP pipe in MPCC combine
 * with dpp_pipe and removing last MPC slice of the plane associated with
 * dpp_pipe.
 *
 * return - true if the last MPC slice of the plane associated with dpp_pipe is
 * removed and last DPP pipe in MPCC combine with dpp_pipe is released.
 * false if there is no removable MPC slice.
 *
 * In the following example, we remove an MPC slice for plane 0 from the
 * context. To do so we pass pipe 0 as dpp_pipe. The function releases pipe 1 as
 * it is the last pipe for plane 0.
 *
 *       Inter-pipe Relation (Before Releasing and Removing MPC Slice)
 *        __________________________________________________
 *       |PIPE IDX|   DPP PIPES   | OPP HEADS | OTG MASTER  |
 *       |        |  plane 0      |           |             |
 *       |   0    | -------------MPC----------------------- |
 *       |        |  plane 0    | |           |             |
 *       |   1    | ------------- |           |             |
 *       |        |  plane 1    | |           |             |
 *       |   2    | ------------- |           |             |
 *       |________|_______________|___________|_____________|
 *
 *       Inter-pipe Relation (After Releasing and Removing MPC Slice)
 *        __________________________________________________
 *       |PIPE IDX|   DPP PIPES   | OPP HEADS | OTG MASTER  |
 *       |        |  plane 0      |           |             |
 *       |   0    | -------------MPC----------------------- |
 *       |        |  plane 1    | |           |             |
 *       |   2    | ------------- |           |             |
 *       |________|_______________|___________|_____________|
 */
static bool release_dpp_pipe_and_remove_mpc_slice(
		struct pipe_ctx *dpp_pipe,
		struct dc_state *context,
		const struct resource_pool *pool)
{
	struct pipe_ctx *last_dpp_pipe =
			get_last_dpp_pipe_in_mpcc_combine(dpp_pipe);

	if (!pool->funcs->release_pipe) {
		ASSERT(0);
		return false;
	}

	if (resource_is_pipe_type(last_dpp_pipe, OPP_HEAD) ||
			resource_get_odm_slice_count(dpp_pipe) > 1)
		return false;

	last_dpp_pipe->top_pipe->bottom_pipe = last_dpp_pipe->bottom_pipe;
	if (last_dpp_pipe->bottom_pipe)
		last_dpp_pipe->bottom_pipe->top_pipe = last_dpp_pipe->top_pipe;
	pool->funcs->release_pipe(context, last_dpp_pipe, pool);

	return true;
}

bool resource_update_pipes_for_stream_with_slice_count(
		struct dc_state *new_ctx,
		const struct dc_state *cur_ctx,
		const struct resource_pool *pool,
		const struct dc_stream_state *stream,
		int new_slice_count)
{
	int i;
	struct pipe_ctx *otg_master = resource_get_otg_master_for_stream(
			&new_ctx->res_ctx, stream);
	int cur_slice_count;
	bool result = true;

	if (!otg_master)
		return false;

	cur_slice_count = resource_get_odm_slice_count(otg_master);

	if (new_slice_count == cur_slice_count)
		return result;

	if (new_slice_count > cur_slice_count)
		for (i = 0; i < new_slice_count - cur_slice_count && result; i++)
			result = acquire_pipes_and_add_odm_slice(
					otg_master, new_ctx, cur_ctx, pool);
	else
		for (i = 0; i < cur_slice_count - new_slice_count && result; i++)
			result = release_pipes_and_remove_odm_slice(
					otg_master, new_ctx, pool);
	if (result)
		result = update_pipe_params_after_odm_slice_count_change(
				otg_master, new_ctx, pool);
	return result;
}

bool resource_update_pipes_for_plane_with_slice_count(
		struct dc_state *new_ctx,
		const struct dc_state *cur_ctx,
		const struct resource_pool *pool,
		const struct dc_plane_state *plane,
		int new_slice_count)
{
	int i;
	int dpp_pipe_count;
	int cur_slice_count;
	struct pipe_ctx *dpp_pipes[MAX_PIPES] = {0};
	bool result = true;

	dpp_pipe_count = resource_get_dpp_pipes_for_plane(plane,
			&new_ctx->res_ctx, dpp_pipes);
	ASSERT(dpp_pipe_count > 0);
	cur_slice_count = resource_get_mpc_slice_count(dpp_pipes[0]);

	if (new_slice_count == cur_slice_count)
		return result;

	if (new_slice_count > cur_slice_count)
		for (i = 0; i < new_slice_count - cur_slice_count && result; i++)
			result = acquire_dpp_pipe_and_add_mpc_slice(
					dpp_pipes[0], new_ctx, cur_ctx, pool);
	else
		for (i = 0; i < cur_slice_count - new_slice_count && result; i++)
			result = release_dpp_pipe_and_remove_mpc_slice(
					dpp_pipes[0], new_ctx, pool);
	if (result)
		result = update_pipe_params_after_mpc_slice_count_change(
				dpp_pipes[0]->plane_state, new_ctx, pool);
	return result;
}

bool dc_is_timing_changed(struct dc_stream_state *cur_stream,
		       struct dc_stream_state *new_stream)
{
	if (cur_stream == NULL)
		return true;

	/* If output color space is changed, need to reprogram info frames */
	if (cur_stream->output_color_space != new_stream->output_color_space)
		return true;

	return memcmp(
		&cur_stream->timing,
		&new_stream->timing,
		sizeof(struct dc_crtc_timing)) != 0;
}

static bool are_stream_backends_same(
	struct dc_stream_state *stream_a, struct dc_stream_state *stream_b)
{
	if (stream_a == stream_b)
		return true;

	if (stream_a == NULL || stream_b == NULL)
		return false;

	if (dc_is_timing_changed(stream_a, stream_b))
		return false;

	if (stream_a->signal != stream_b->signal)
		return false;

	if (stream_a->dpms_off != stream_b->dpms_off)
		return false;

	return true;
}

/*
 * dc_is_stream_unchanged() - Compare two stream states for equivalence.
 *
 * Checks if there a difference between the two states
 * that would require a mode change.
 *
 * Does not compare cursor position or attributes.
 */
bool dc_is_stream_unchanged(
	struct dc_stream_state *old_stream, struct dc_stream_state *stream)
{
	if (!old_stream || !stream)
		return false;

	if (!are_stream_backends_same(old_stream, stream))
		return false;

	if (old_stream->ignore_msa_timing_param != stream->ignore_msa_timing_param)
		return false;

	/*compare audio info*/
	if (memcmp(&old_stream->audio_info, &stream->audio_info, sizeof(stream->audio_info)) != 0)
		return false;

	return true;
}

/*
 * dc_is_stream_scaling_unchanged() - Compare scaling rectangles of two streams.
 */
bool dc_is_stream_scaling_unchanged(struct dc_stream_state *old_stream,
				    struct dc_stream_state *stream)
{
	if (old_stream == stream)
		return true;

	if (old_stream == NULL || stream == NULL)
		return false;

	if (memcmp(&old_stream->src,
			&stream->src,
			sizeof(struct rect)) != 0)
		return false;

	if (memcmp(&old_stream->dst,
			&stream->dst,
			sizeof(struct rect)) != 0)
		return false;

	return true;
}

/* TODO: release audio object */
void update_audio_usage(
		struct resource_context *res_ctx,
		const struct resource_pool *pool,
		struct audio *audio,
		bool acquired)
{
	int i;
	for (i = 0; i < pool->audio_count; i++) {
		if (pool->audios[i] == audio)
			res_ctx->is_audio_acquired[i] = acquired;
	}
}

static struct hpo_dp_stream_encoder *find_first_free_match_hpo_dp_stream_enc_for_link(
		struct resource_context *res_ctx,
		const struct resource_pool *pool,
		struct dc_stream_state *stream)
{
	int i;

	for (i = 0; i < pool->hpo_dp_stream_enc_count; i++) {
		if (!res_ctx->is_hpo_dp_stream_enc_acquired[i] &&
				pool->hpo_dp_stream_enc[i]) {

			return pool->hpo_dp_stream_enc[i];
		}
	}

	return NULL;
}

static struct audio *find_first_free_audio(
		struct resource_context *res_ctx,
		const struct resource_pool *pool,
		enum engine_id id,
		enum dce_version dc_version)
{
	int i, available_audio_count;

	if (id == ENGINE_ID_UNKNOWN)
		return NULL;

	available_audio_count = pool->audio_count;

	for (i = 0; i < available_audio_count; i++) {
		if ((res_ctx->is_audio_acquired[i] == false) && (res_ctx->is_stream_enc_acquired[i] == true)) {
			/*we have enough audio endpoint, find the matching inst*/
			if (id != i)
				continue;
			return pool->audios[i];
		}
	}

	/* use engine id to find free audio */
	if ((id < available_audio_count) && (res_ctx->is_audio_acquired[id] == false)) {
		return pool->audios[id];
	}
	/*not found the matching one, first come first serve*/
	for (i = 0; i < available_audio_count; i++) {
		if (res_ctx->is_audio_acquired[i] == false) {
			return pool->audios[i];
		}
	}
	return NULL;
}

static struct dc_stream_state *find_pll_sharable_stream(
		struct dc_stream_state *stream_needs_pll,
		struct dc_state *context)
{
	int i;

	for (i = 0; i < context->stream_count; i++) {
		struct dc_stream_state *stream_has_pll = context->streams[i];

		/* We are looking for non dp, non virtual stream */
		if (resource_are_streams_timing_synchronizable(
			stream_needs_pll, stream_has_pll)
			&& !dc_is_dp_signal(stream_has_pll->signal)
			&& stream_has_pll->link->connector_signal
			!= SIGNAL_TYPE_VIRTUAL)
			return stream_has_pll;

	}

	return NULL;
}

static int get_norm_pix_clk(const struct dc_crtc_timing *timing)
{
	uint32_t pix_clk = timing->pix_clk_100hz;
	uint32_t normalized_pix_clk = pix_clk;

	if (timing->pixel_encoding == PIXEL_ENCODING_YCBCR420)
		pix_clk /= 2;
	if (timing->pixel_encoding != PIXEL_ENCODING_YCBCR422) {
		switch (timing->display_color_depth) {
		case COLOR_DEPTH_666:
		case COLOR_DEPTH_888:
			normalized_pix_clk = pix_clk;
			break;
		case COLOR_DEPTH_101010:
			normalized_pix_clk = (pix_clk * 30) / 24;
			break;
		case COLOR_DEPTH_121212:
			normalized_pix_clk = (pix_clk * 36) / 24;
		break;
		case COLOR_DEPTH_161616:
			normalized_pix_clk = (pix_clk * 48) / 24;
		break;
		default:
			ASSERT(0);
		break;
		}
	}
	return normalized_pix_clk;
}

static void calculate_phy_pix_clks(struct dc_stream_state *stream)
{
	/* update actual pixel clock on all streams */
	if (dc_is_hdmi_signal(stream->signal))
		stream->phy_pix_clk = get_norm_pix_clk(
			&stream->timing) / 10;
	else
		stream->phy_pix_clk =
			stream->timing.pix_clk_100hz / 10;

	if (stream->timing.timing_3d_format == TIMING_3D_FORMAT_HW_FRAME_PACKING)
		stream->phy_pix_clk *= 2;
}

static int acquire_resource_from_hw_enabled_state(
		struct resource_context *res_ctx,
		const struct resource_pool *pool,
		struct dc_stream_state *stream)
{
	struct dc_link *link = stream->link;
	unsigned int i, inst, tg_inst = 0;
	uint32_t numPipes = 1;
	uint32_t id_src[4] = {0};

	/* Check for enabled DIG to identify enabled display */
	if (!link->link_enc->funcs->is_dig_enabled(link->link_enc))
		return -1;

	inst = link->link_enc->funcs->get_dig_frontend(link->link_enc);

	if (inst == ENGINE_ID_UNKNOWN)
		return -1;

	for (i = 0; i < pool->stream_enc_count; i++) {
		if (pool->stream_enc[i]->id == inst) {
			tg_inst = pool->stream_enc[i]->funcs->dig_source_otg(
				pool->stream_enc[i]);
			break;
		}
	}

	// tg_inst not found
	if (i == pool->stream_enc_count)
		return -1;

	if (tg_inst >= pool->timing_generator_count)
		return -1;

	if (!res_ctx->pipe_ctx[tg_inst].stream) {
		struct pipe_ctx *pipe_ctx = &res_ctx->pipe_ctx[tg_inst];

		pipe_ctx->stream_res.tg = pool->timing_generators[tg_inst];
		id_src[0] = tg_inst;

		if (pipe_ctx->stream_res.tg->funcs->get_optc_source)
			pipe_ctx->stream_res.tg->funcs->get_optc_source(pipe_ctx->stream_res.tg,
						&numPipes, &id_src[0], &id_src[1]);

		if (id_src[0] == 0xf && id_src[1] == 0xf) {
			id_src[0] = tg_inst;
			numPipes = 1;
		}

		for (i = 0; i < numPipes; i++) {
			//Check if src id invalid
			if (id_src[i] == 0xf)
				return -1;

			pipe_ctx = &res_ctx->pipe_ctx[id_src[i]];

			pipe_ctx->stream_res.tg = pool->timing_generators[tg_inst];
			pipe_ctx->plane_res.mi = pool->mis[id_src[i]];
			pipe_ctx->plane_res.hubp = pool->hubps[id_src[i]];
			pipe_ctx->plane_res.ipp = pool->ipps[id_src[i]];
			pipe_ctx->plane_res.xfm = pool->transforms[id_src[i]];
			pipe_ctx->plane_res.dpp = pool->dpps[id_src[i]];
			pipe_ctx->stream_res.opp = pool->opps[id_src[i]];

			if (pool->dpps[id_src[i]]) {
				pipe_ctx->plane_res.mpcc_inst = pool->dpps[id_src[i]]->inst;

				if (pool->mpc->funcs->read_mpcc_state) {
					struct mpcc_state s = {0};

					pool->mpc->funcs->read_mpcc_state(pool->mpc, pipe_ctx->plane_res.mpcc_inst, &s);

					if (s.dpp_id < MAX_MPCC)
						pool->mpc->mpcc_array[pipe_ctx->plane_res.mpcc_inst].dpp_id =
								s.dpp_id;

					if (s.bot_mpcc_id < MAX_MPCC)
						pool->mpc->mpcc_array[pipe_ctx->plane_res.mpcc_inst].mpcc_bot =
								&pool->mpc->mpcc_array[s.bot_mpcc_id];

					if (s.opp_id < MAX_OPP)
						pipe_ctx->stream_res.opp->mpc_tree_params.opp_id = s.opp_id;
				}
			}
			pipe_ctx->pipe_idx = id_src[i];

			if (id_src[i] >= pool->timing_generator_count) {
				id_src[i] = pool->timing_generator_count - 1;

				pipe_ctx->stream_res.tg = pool->timing_generators[id_src[i]];
				pipe_ctx->stream_res.opp = pool->opps[id_src[i]];
			}

			pipe_ctx->stream = stream;
		}

		if (numPipes == 2) {
			stream->apply_boot_odm_mode = dm_odm_combine_policy_2to1;
			res_ctx->pipe_ctx[id_src[0]].next_odm_pipe = &res_ctx->pipe_ctx[id_src[1]];
			res_ctx->pipe_ctx[id_src[0]].prev_odm_pipe = NULL;
			res_ctx->pipe_ctx[id_src[1]].next_odm_pipe = NULL;
			res_ctx->pipe_ctx[id_src[1]].prev_odm_pipe = &res_ctx->pipe_ctx[id_src[0]];
		} else
			stream->apply_boot_odm_mode = dm_odm_combine_mode_disabled;

		return id_src[0];
	}

	return -1;
}

static void mark_seamless_boot_stream(
		const struct dc  *dc,
		struct dc_stream_state *stream)
{
	struct dc_bios *dcb = dc->ctx->dc_bios;

	if (dc->config.allow_seamless_boot_optimization &&
			!dcb->funcs->is_accelerated_mode(dcb)) {
		if (dc_validate_boot_timing(dc, stream->sink, &stream->timing))
			stream->apply_seamless_boot_optimization = true;
	}
}

/*
 * Acquire a pipe as OTG master and assign to the stream in new dc context.
 * return - true if OTG master pipe is acquired and new dc context is updated.
 * false if it fails to acquire an OTG master pipe for this stream.
 *
 * In the example below, we acquired pipe 0 as OTG master pipe for the stream.
 * After the function its Inter-pipe Relation is represented by the diagram
 * below.
 *
 *       Inter-pipe Relation
 *        __________________________________________________
 *       |PIPE IDX|   DPP PIPES   | OPP HEADS | OTG MASTER  |
 *       |        |               |           |             |
 *       |   0    |               |blank ------------------ |
 *       |________|_______________|___________|_____________|
 */
static bool acquire_otg_master_pipe_for_stream(
		const struct dc_state *cur_ctx,
		struct dc_state *new_ctx,
		const struct resource_pool *pool,
		struct dc_stream_state *stream)
{
	/* TODO: Move this function to DCN specific resource file and acquire
	 * DSC resource here. The reason is that the function should have the
	 * same level of responsibility as when we acquire secondary OPP head.
	 * We acquire DSC when we acquire secondary OPP head, so we should
	 * acquire DSC when we acquire OTG master.
	 */
	int pipe_idx;
	struct pipe_ctx *pipe_ctx = NULL;

	/*
	 * Upper level code is responsible to optimize unnecessary addition and
	 * removal for unchanged streams. So unchanged stream will keep the same
	 * OTG master instance allocated. When current stream is removed and a
	 * new stream is added, we want to reuse the OTG instance made available
	 * by the removed stream first. If not found, we try to avoid of using
	 * any free pipes already used in current context as this could tear
	 * down exiting ODM/MPC/MPO configuration unnecessarily.
	 */

	/*
	 * Try to acquire the same OTG master already in use. This is not
	 * optimal because resetting an enabled OTG master pipe for a new stream
	 * requires an extra frame of wait. However there are test automation
	 * and eDP assumptions that rely on reusing the same OTG master pipe
	 * during mode change. We have to keep this logic as is for now.
	 */
	pipe_idx = recource_find_free_pipe_used_as_otg_master_in_cur_res_ctx(
			&cur_ctx->res_ctx, &new_ctx->res_ctx, pool);
	/*
	 * Try to acquire a pipe not used in current resource context to avoid
	 * pipe swapping.
	 */
	if (pipe_idx == FREE_PIPE_INDEX_NOT_FOUND)
		pipe_idx = recource_find_free_pipe_not_used_in_cur_res_ctx(
				&cur_ctx->res_ctx, &new_ctx->res_ctx, pool);
	/*
	 * If pipe swapping is unavoidable, try to acquire pipe used as
	 * secondary DPP pipe in current state as we prioritize to support more
	 * streams over supporting MPO planes.
	 */
	if (pipe_idx == FREE_PIPE_INDEX_NOT_FOUND)
		pipe_idx = resource_find_free_pipe_used_as_cur_sec_dpp(
				&cur_ctx->res_ctx, &new_ctx->res_ctx, pool);
	if (pipe_idx == FREE_PIPE_INDEX_NOT_FOUND)
		pipe_idx = resource_find_any_free_pipe(&new_ctx->res_ctx, pool);
	if (pipe_idx != FREE_PIPE_INDEX_NOT_FOUND) {
		pipe_ctx = &new_ctx->res_ctx.pipe_ctx[pipe_idx];
		memset(pipe_ctx, 0, sizeof(*pipe_ctx));
		pipe_ctx->pipe_idx = pipe_idx;
		pipe_ctx->stream_res.tg = pool->timing_generators[pipe_idx];
		pipe_ctx->plane_res.mi = pool->mis[pipe_idx];
		pipe_ctx->plane_res.hubp = pool->hubps[pipe_idx];
		pipe_ctx->plane_res.ipp = pool->ipps[pipe_idx];
		pipe_ctx->plane_res.xfm = pool->transforms[pipe_idx];
		pipe_ctx->plane_res.dpp = pool->dpps[pipe_idx];
		pipe_ctx->stream_res.opp = pool->opps[pipe_idx];
		if (pool->dpps[pipe_idx])
			pipe_ctx->plane_res.mpcc_inst = pool->dpps[pipe_idx]->inst;

		if (pipe_idx >= pool->timing_generator_count && pool->timing_generator_count != 0) {
			int tg_inst = pool->timing_generator_count - 1;

			pipe_ctx->stream_res.tg = pool->timing_generators[tg_inst];
			pipe_ctx->stream_res.opp = pool->opps[tg_inst];
		}

		pipe_ctx->stream = stream;
	} else {
		pipe_idx = acquire_first_split_pipe(&new_ctx->res_ctx, pool, stream);
	}

	return pipe_idx != FREE_PIPE_INDEX_NOT_FOUND;
}

enum dc_status resource_map_pool_resources(
		const struct dc  *dc,
		struct dc_state *context,
		struct dc_stream_state *stream)
{
	const struct resource_pool *pool = dc->res_pool;
	int i;
	struct dc_context *dc_ctx = dc->ctx;
	struct pipe_ctx *pipe_ctx = NULL;
	int pipe_idx = -1;
	bool acquired = false;

	calculate_phy_pix_clks(stream);

	mark_seamless_boot_stream(dc, stream);

	if (stream->apply_seamless_boot_optimization) {
		pipe_idx = acquire_resource_from_hw_enabled_state(
				&context->res_ctx,
				pool,
				stream);
		if (pipe_idx < 0)
			/* hw resource was assigned to other stream */
			stream->apply_seamless_boot_optimization = false;
		else
			acquired = true;
	}

	if (!acquired)
		/* acquire new resources */
		acquired = acquire_otg_master_pipe_for_stream(dc->current_state,
				context, pool, stream);

	pipe_ctx = resource_get_otg_master_for_stream(&context->res_ctx, stream);

	if (!pipe_ctx || pipe_ctx->stream_res.tg == NULL)
		return DC_NO_CONTROLLER_RESOURCE;

	pipe_ctx->stream_res.stream_enc =
		dc->res_pool->funcs->find_first_free_match_stream_enc_for_link(
			&context->res_ctx, pool, stream);

	if (!pipe_ctx->stream_res.stream_enc)
		return DC_NO_STREAM_ENC_RESOURCE;

	update_stream_engine_usage(
		&context->res_ctx, pool,
		pipe_ctx->stream_res.stream_enc,
		true);

	/* Allocate DP HPO Stream Encoder based on signal, hw capabilities
	 * and link settings
	 */
	if (dc_is_dp_signal(stream->signal) ||
			dc_is_virtual_signal(stream->signal)) {
		if (!dc->link_srv->dp_decide_link_settings(stream,
				&pipe_ctx->link_config.dp_link_settings))
			return DC_FAIL_DP_LINK_BANDWIDTH;
		if (dc->link_srv->dp_get_encoding_format(
				&pipe_ctx->link_config.dp_link_settings) == DP_128b_132b_ENCODING) {
			pipe_ctx->stream_res.hpo_dp_stream_enc =
					find_first_free_match_hpo_dp_stream_enc_for_link(
							&context->res_ctx, pool, stream);

			if (!pipe_ctx->stream_res.hpo_dp_stream_enc)
				return DC_NO_STREAM_ENC_RESOURCE;

			update_hpo_dp_stream_engine_usage(
					&context->res_ctx, pool,
					pipe_ctx->stream_res.hpo_dp_stream_enc,
					true);
			if (!add_hpo_dp_link_enc_to_ctx(&context->res_ctx, pool, pipe_ctx, stream))
				return DC_NO_LINK_ENC_RESOURCE;
		}
	}

	/* TODO: Add check if ASIC support and EDID audio */
	if (!stream->converter_disable_audio &&
	    dc_is_audio_capable_signal(pipe_ctx->stream->signal) &&
	    stream->audio_info.mode_count && stream->audio_info.flags.all) {
		pipe_ctx->stream_res.audio = find_first_free_audio(
		&context->res_ctx, pool, pipe_ctx->stream_res.stream_enc->id, dc_ctx->dce_version);

		/*
		 * Audio assigned in order first come first get.
		 * There are asics which has number of audio
		 * resources less then number of pipes
		 */
		if (pipe_ctx->stream_res.audio)
			update_audio_usage(&context->res_ctx, pool,
					   pipe_ctx->stream_res.audio, true);
	}

	/* Add ABM to the resource if on EDP */
	if (pipe_ctx->stream && dc_is_embedded_signal(pipe_ctx->stream->signal)) {
		if (pool->abm)
			pipe_ctx->stream_res.abm = pool->abm;
		else
			pipe_ctx->stream_res.abm = pool->multiple_abms[pipe_ctx->stream_res.tg->inst];
	}

	for (i = 0; i < context->stream_count; i++)
		if (context->streams[i] == stream) {
			context->stream_status[i].primary_otg_inst = pipe_ctx->stream_res.tg->inst;
			context->stream_status[i].stream_enc_inst = pipe_ctx->stream_res.stream_enc->stream_enc_inst;
			context->stream_status[i].audio_inst =
				pipe_ctx->stream_res.audio ? pipe_ctx->stream_res.audio->inst : -1;

			return DC_OK;
		}

	DC_ERROR("Stream %p not found in new ctx!\n", stream);
	return DC_ERROR_UNEXPECTED;
}

bool dc_resource_is_dsc_encoding_supported(const struct dc *dc)
{
	if (dc->res_pool == NULL)
		return false;

	return dc->res_pool->res_cap->num_dsc > 0;
}

static bool planes_changed_for_existing_stream(struct dc_state *context,
					       struct dc_stream_state *stream,
					       const struct dc_validation_set set[],
					       int set_count)
{
	int i, j;
	struct dc_stream_status *stream_status = NULL;

	for (i = 0; i < context->stream_count; i++) {
		if (context->streams[i] == stream) {
			stream_status = &context->stream_status[i];
			break;
		}
	}

	if (!stream_status) {
		ASSERT(0);
		return false;
	}

	for (i = 0; i < set_count; i++)
		if (set[i].stream == stream)
			break;

	if (i == set_count)
		ASSERT(0);

	if (set[i].plane_count != stream_status->plane_count)
		return true;

	for (j = 0; j < set[i].plane_count; j++)
		if (set[i].plane_states[j] != stream_status->plane_states[j])
			return true;

	return false;
}

static bool add_all_planes_for_stream(
		const struct dc *dc,
		struct dc_stream_state *stream,
		const struct dc_validation_set set[],
		int set_count,
		struct dc_state *state)
{
	int i, j;

	for (i = 0; i < set_count; i++)
		if (set[i].stream == stream)
			break;

	if (i == set_count) {
		dm_error("Stream %p not found in set!\n", stream);
		return false;
	}

	for (j = 0; j < set[i].plane_count; j++)
		if (!dc_state_add_plane(dc, stream, set[i].plane_states[j], state))
			return false;

	return true;
}

/**
 * dc_validate_with_context - Validate and update the potential new stream in the context object
 *
 * @dc: Used to get the current state status
 * @set: An array of dc_validation_set with all the current streams reference
 * @set_count: Total of streams
 * @context: New context
 * @fast_validate: Enable or disable fast validation
 *
 * This function updates the potential new stream in the context object. It
 * creates multiple lists for the add, remove, and unchanged streams. In
 * particular, if the unchanged streams have a plane that changed, it is
 * necessary to remove all planes from the unchanged streams. In summary, this
 * function is responsible for validating the new context.
 *
 * Return:
 * In case of success, return DC_OK (1), otherwise, return a DC error.
 */
enum dc_status dc_validate_with_context(struct dc *dc,
					const struct dc_validation_set set[],
					int set_count,
					struct dc_state *context,
					bool fast_validate)
{
	struct dc_stream_state *unchanged_streams[MAX_PIPES] = { 0 };
	struct dc_stream_state *del_streams[MAX_PIPES] = { 0 };
	struct dc_stream_state *add_streams[MAX_PIPES] = { 0 };
	int old_stream_count = context->stream_count;
	enum dc_status res = DC_ERROR_UNEXPECTED;
	int unchanged_streams_count = 0;
	int del_streams_count = 0;
	int add_streams_count = 0;
	bool found = false;
	int i, j, k;

	DC_LOGGER_INIT(dc->ctx->logger);

	/* First build a list of streams to be remove from current context */
	for (i = 0; i < old_stream_count; i++) {
		struct dc_stream_state *stream = context->streams[i];

		for (j = 0; j < set_count; j++) {
			if (stream == set[j].stream) {
				found = true;
				break;
			}
		}

		if (!found)
			del_streams[del_streams_count++] = stream;

		found = false;
	}

	/* Second, build a list of new streams */
	for (i = 0; i < set_count; i++) {
		struct dc_stream_state *stream = set[i].stream;

		for (j = 0; j < old_stream_count; j++) {
			if (stream == context->streams[j]) {
				found = true;
				break;
			}
		}

		if (!found)
			add_streams[add_streams_count++] = stream;

		found = false;
	}

	/* Build a list of unchanged streams which is necessary for handling
	 * planes change such as added, removed, and updated.
	 */
	for (i = 0; i < set_count; i++) {
		/* Check if stream is part of the delete list */
		for (j = 0; j < del_streams_count; j++) {
			if (set[i].stream == del_streams[j]) {
				found = true;
				break;
			}
		}

		if (!found) {
			/* Check if stream is part of the add list */
			for (j = 0; j < add_streams_count; j++) {
				if (set[i].stream == add_streams[j]) {
					found = true;
					break;
				}
			}
		}

		if (!found)
			unchanged_streams[unchanged_streams_count++] = set[i].stream;

		found = false;
	}

	/* Remove all planes for unchanged streams if planes changed */
	for (i = 0; i < unchanged_streams_count; i++) {
		if (planes_changed_for_existing_stream(context,
						       unchanged_streams[i],
						       set,
						       set_count)) {

			if (!dc_state_rem_all_planes_for_stream(dc,
							  unchanged_streams[i],
							  context)) {
				res = DC_FAIL_DETACH_SURFACES;
				goto fail;
			}
		}
	}

	/* Remove all planes for removed streams and then remove the streams */
	for (i = 0; i < del_streams_count; i++) {
		/* Need to cpy the dwb data from the old stream in order to efc to work */
		if (del_streams[i]->num_wb_info > 0) {
			for (j = 0; j < add_streams_count; j++) {
				if (del_streams[i]->sink == add_streams[j]->sink) {
					add_streams[j]->num_wb_info = del_streams[i]->num_wb_info;
					for (k = 0; k < del_streams[i]->num_wb_info; k++)
						add_streams[j]->writeback_info[k] = del_streams[i]->writeback_info[k];
				}
			}
		}

		if (dc_state_get_stream_subvp_type(context, del_streams[i]) == SUBVP_PHANTOM) {
			/* remove phantoms specifically */
			if (!dc_state_rem_all_phantom_planes_for_stream(dc, del_streams[i], context, true)) {
				res = DC_FAIL_DETACH_SURFACES;
				goto fail;
			}

			res = dc_state_remove_phantom_stream(dc, context, del_streams[i]);
			dc_state_release_phantom_stream(dc, context, del_streams[i]);
		} else {
			if (!dc_state_rem_all_planes_for_stream(dc, del_streams[i], context)) {
				res = DC_FAIL_DETACH_SURFACES;
				goto fail;
			}

			res = dc_state_remove_stream(dc, context, del_streams[i]);
		}

		if (res != DC_OK)
			goto fail;
	}

	/* Swap seamless boot stream to pipe 0 (if needed) to ensure pipe_ctx
	 * matches. This may change in the future if seamless_boot_stream can be
	 * multiple.
	 */
	for (i = 0; i < add_streams_count; i++) {
		mark_seamless_boot_stream(dc, add_streams[i]);
		if (add_streams[i]->apply_seamless_boot_optimization && i != 0) {
			struct dc_stream_state *temp = add_streams[0];

			add_streams[0] = add_streams[i];
			add_streams[i] = temp;
			break;
		}
	}

	/* Add new streams and then add all planes for the new stream */
	for (i = 0; i < add_streams_count; i++) {
		calculate_phy_pix_clks(add_streams[i]);
		res = dc_state_add_stream(dc, context, add_streams[i]);
		if (res != DC_OK)
			goto fail;

		if (!add_all_planes_for_stream(dc, add_streams[i], set, set_count, context)) {
			res = DC_FAIL_ATTACH_SURFACES;
			goto fail;
		}
	}

	/* Add all planes for unchanged streams if planes changed */
	for (i = 0; i < unchanged_streams_count; i++) {
		if (planes_changed_for_existing_stream(context,
						       unchanged_streams[i],
						       set,
						       set_count)) {
			if (!add_all_planes_for_stream(dc, unchanged_streams[i], set, set_count, context)) {
				res = DC_FAIL_ATTACH_SURFACES;
				goto fail;
			}
		}
	}

	res = dc_validate_global_state(dc, context, fast_validate);

	/* calculate pixel rate divider after deciding pxiel clock & odm combine  */
	if ((dc->hwss.calculate_pix_rate_divider) && (res == DC_OK)) {
		for (i = 0; i < add_streams_count; i++)
			dc->hwss.calculate_pix_rate_divider(dc, context, add_streams[i]);
	}

fail:
	if (res != DC_OK)
		DC_LOG_WARNING("%s:resource validation failed, dc_status:%d\n",
			       __func__,
			       res);

	return res;
}

/**
 * dc_validate_global_state() - Determine if hardware can support a given state
 *
 * @dc: dc struct for this driver
 * @new_ctx: state to be validated
 * @fast_validate: set to true if only yes/no to support matters
 *
 * Checks hardware resource availability and bandwidth requirement.
 *
 * Return:
 * DC_OK if the result can be programmed. Otherwise, an error code.
 */
enum dc_status dc_validate_global_state(
		struct dc *dc,
		struct dc_state *new_ctx,
		bool fast_validate)
{
	enum dc_status result = DC_ERROR_UNEXPECTED;
	int i, j;

	if (!new_ctx)
		return DC_ERROR_UNEXPECTED;

	if (dc->res_pool->funcs->validate_global) {
		result = dc->res_pool->funcs->validate_global(dc, new_ctx);
		if (result != DC_OK)
			return result;
	}

	for (i = 0; i < new_ctx->stream_count; i++) {
		struct dc_stream_state *stream = new_ctx->streams[i];

		for (j = 0; j < dc->res_pool->pipe_count; j++) {
			struct pipe_ctx *pipe_ctx = &new_ctx->res_ctx.pipe_ctx[j];

			if (pipe_ctx->stream != stream)
				continue;

			if (dc->res_pool->funcs->patch_unknown_plane_state &&
					pipe_ctx->plane_state &&
					pipe_ctx->plane_state->tiling_info.gfx9.swizzle == DC_SW_UNKNOWN) {
				result = dc->res_pool->funcs->patch_unknown_plane_state(pipe_ctx->plane_state);
				if (result != DC_OK)
					return result;
			}

			/* Switch to dp clock source only if there is
			 * no non dp stream that shares the same timing
			 * with the dp stream.
			 */
			if (dc_is_dp_signal(pipe_ctx->stream->signal) &&
				!find_pll_sharable_stream(stream, new_ctx)) {

				resource_unreference_clock_source(
						&new_ctx->res_ctx,
						dc->res_pool,
						pipe_ctx->clock_source);

				pipe_ctx->clock_source = dc->res_pool->dp_clock_source;
				resource_reference_clock_source(
						&new_ctx->res_ctx,
						dc->res_pool,
						 pipe_ctx->clock_source);
			}
		}
	}

	result = resource_build_scaling_params_for_context(dc, new_ctx);

	if (result == DC_OK)
		if (!dc->res_pool->funcs->validate_bandwidth(dc, new_ctx, fast_validate))
			result = DC_FAIL_BANDWIDTH_VALIDATE;

	/*
	 * Only update link encoder to stream assignment after bandwidth validation passed.
	 * TODO: Split out assignment and validation.
	 */
	if (result == DC_OK && dc->res_pool->funcs->link_encs_assign && fast_validate == false)
		dc->res_pool->funcs->link_encs_assign(
			dc, new_ctx, new_ctx->streams, new_ctx->stream_count);

	return result;
}

static void patch_gamut_packet_checksum(
		struct dc_info_packet *gamut_packet)
{
	/* For gamut we recalc checksum */
	if (gamut_packet->valid) {
		uint8_t chk_sum = 0;
		uint8_t *ptr;
		uint8_t i;

		/*start of the Gamut data. */
		ptr = &gamut_packet->sb[3];

		for (i = 0; i <= gamut_packet->sb[1]; i++)
			chk_sum += ptr[i];

		gamut_packet->sb[2] = (uint8_t) (0x100 - chk_sum);
	}
}

static void set_avi_info_frame(
		struct dc_info_packet *info_packet,
		struct pipe_ctx *pipe_ctx)
{
	struct dc_stream_state *stream = pipe_ctx->stream;
	enum dc_color_space color_space = COLOR_SPACE_UNKNOWN;
	uint32_t pixel_encoding = 0;
	enum scanning_type scan_type = SCANNING_TYPE_NODATA;
	enum dc_aspect_ratio aspect = ASPECT_RATIO_NO_DATA;
	uint8_t *check_sum = NULL;
	uint8_t byte_index = 0;
	union hdmi_info_packet hdmi_info;
	unsigned int vic = pipe_ctx->stream->timing.vic;
	unsigned int rid = pipe_ctx->stream->timing.rid;
	unsigned int fr_ind = pipe_ctx->stream->timing.fr_index;
	enum dc_timing_3d_format format;

	memset(&hdmi_info, 0, sizeof(union hdmi_info_packet));

	color_space = pipe_ctx->stream->output_color_space;
	if (color_space == COLOR_SPACE_UNKNOWN)
		color_space = (stream->timing.pixel_encoding == PIXEL_ENCODING_RGB) ?
			COLOR_SPACE_SRGB:COLOR_SPACE_YCBCR709;

	/* Initialize header */
	hdmi_info.bits.header.info_frame_type = HDMI_INFOFRAME_TYPE_AVI;
	/* InfoFrameVersion_3 is defined by CEA861F (Section 6.4), but shall
	* not be used in HDMI 2.0 (Section 10.1) */
	hdmi_info.bits.header.version = 2;
	hdmi_info.bits.header.length = HDMI_AVI_INFOFRAME_SIZE;

	/*
	 * IDO-defined (Y2,Y1,Y0 = 1,1,1) shall not be used by devices built
	 * according to HDMI 2.0 spec (Section 10.1)
	 */

	switch (stream->timing.pixel_encoding) {
	case PIXEL_ENCODING_YCBCR422:
		pixel_encoding = 1;
		break;

	case PIXEL_ENCODING_YCBCR444:
		pixel_encoding = 2;
		break;
	case PIXEL_ENCODING_YCBCR420:
		pixel_encoding = 3;
		break;

	case PIXEL_ENCODING_RGB:
	default:
		pixel_encoding = 0;
	}

	/* Y0_Y1_Y2 : The pixel encoding */
	/* H14b AVI InfoFrame has extension on Y-field from 2 bits to 3 bits */
	hdmi_info.bits.Y0_Y1_Y2 = pixel_encoding;

	/* A0 = 1 Active Format Information valid */
	hdmi_info.bits.A0 = ACTIVE_FORMAT_VALID;

	/* B0, B1 = 3; Bar info data is valid */
	hdmi_info.bits.B0_B1 = BAR_INFO_BOTH_VALID;

	hdmi_info.bits.SC0_SC1 = PICTURE_SCALING_UNIFORM;

	/* S0, S1 : Underscan / Overscan */
	/* TODO: un-hardcode scan type */
	scan_type = SCANNING_TYPE_UNDERSCAN;
	hdmi_info.bits.S0_S1 = scan_type;

	/* C0, C1 : Colorimetry */
	switch (color_space) {
	case COLOR_SPACE_YCBCR709:
	case COLOR_SPACE_YCBCR709_LIMITED:
		hdmi_info.bits.C0_C1 = COLORIMETRY_ITU709;
		break;
	case COLOR_SPACE_YCBCR601:
	case COLOR_SPACE_YCBCR601_LIMITED:
		hdmi_info.bits.C0_C1 = COLORIMETRY_ITU601;
		break;
	case COLOR_SPACE_2020_RGB_FULLRANGE:
	case COLOR_SPACE_2020_RGB_LIMITEDRANGE:
	case COLOR_SPACE_2020_YCBCR:
		hdmi_info.bits.EC0_EC2 = COLORIMETRYEX_BT2020RGBYCBCR;
		hdmi_info.bits.C0_C1   = COLORIMETRY_EXTENDED;
		break;
	case COLOR_SPACE_ADOBERGB:
		hdmi_info.bits.EC0_EC2 = COLORIMETRYEX_ADOBERGB;
		hdmi_info.bits.C0_C1   = COLORIMETRY_EXTENDED;
		break;
	case COLOR_SPACE_SRGB:
	default:
		hdmi_info.bits.C0_C1 = COLORIMETRY_NO_DATA;
		break;
	}

	if (pixel_encoding && color_space == COLOR_SPACE_2020_YCBCR &&
			stream->out_transfer_func.tf == TRANSFER_FUNCTION_GAMMA22) {
		hdmi_info.bits.EC0_EC2 = 0;
		hdmi_info.bits.C0_C1 = COLORIMETRY_ITU709;
	}

	/* TODO: un-hardcode aspect ratio */
	aspect = stream->timing.aspect_ratio;

	switch (aspect) {
	case ASPECT_RATIO_4_3:
	case ASPECT_RATIO_16_9:
		hdmi_info.bits.M0_M1 = aspect;
		break;

	case ASPECT_RATIO_NO_DATA:
	case ASPECT_RATIO_64_27:
	case ASPECT_RATIO_256_135:
	default:
		hdmi_info.bits.M0_M1 = 0;
	}

	/* Active Format Aspect ratio - same as Picture Aspect Ratio. */
	hdmi_info.bits.R0_R3 = ACTIVE_FORMAT_ASPECT_RATIO_SAME_AS_PICTURE;

	switch (stream->content_type) {
	case DISPLAY_CONTENT_TYPE_NO_DATA:
		hdmi_info.bits.CN0_CN1 = 0;
		hdmi_info.bits.ITC = 1;
		break;
	case DISPLAY_CONTENT_TYPE_GRAPHICS:
		hdmi_info.bits.CN0_CN1 = 0;
		hdmi_info.bits.ITC = 1;
		break;
	case DISPLAY_CONTENT_TYPE_PHOTO:
		hdmi_info.bits.CN0_CN1 = 1;
		hdmi_info.bits.ITC = 1;
		break;
	case DISPLAY_CONTENT_TYPE_CINEMA:
		hdmi_info.bits.CN0_CN1 = 2;
		hdmi_info.bits.ITC = 1;
		break;
	case DISPLAY_CONTENT_TYPE_GAME:
		hdmi_info.bits.CN0_CN1 = 3;
		hdmi_info.bits.ITC = 1;
		break;
	}

	if (stream->qs_bit == 1) {
		if (color_space == COLOR_SPACE_SRGB ||
			color_space == COLOR_SPACE_2020_RGB_FULLRANGE)
			hdmi_info.bits.Q0_Q1   = RGB_QUANTIZATION_FULL_RANGE;
		else if (color_space == COLOR_SPACE_SRGB_LIMITED ||
					color_space == COLOR_SPACE_2020_RGB_LIMITEDRANGE)
			hdmi_info.bits.Q0_Q1   = RGB_QUANTIZATION_LIMITED_RANGE;
		else
			hdmi_info.bits.Q0_Q1   = RGB_QUANTIZATION_DEFAULT_RANGE;
	} else
		hdmi_info.bits.Q0_Q1   = RGB_QUANTIZATION_DEFAULT_RANGE;

	/* TODO : We should handle YCC quantization */
	/* but we do not have matrix calculation */
	hdmi_info.bits.YQ0_YQ1 = YYC_QUANTIZATION_LIMITED_RANGE;

	///VIC
	if (pipe_ctx->stream->timing.hdmi_vic != 0)
		vic = 0;
	format = stream->timing.timing_3d_format;
	/*todo, add 3DStereo support*/
	if (format != TIMING_3D_FORMAT_NONE) {
		// Based on HDMI specs hdmi vic needs to be converted to cea vic when 3D is enabled
		switch (pipe_ctx->stream->timing.hdmi_vic) {
		case 1:
			vic = 95;
			break;
		case 2:
			vic = 94;
			break;
		case 3:
			vic = 93;
			break;
		case 4:
			vic = 98;
			break;
		default:
			break;
		}
	}
	/* If VIC >= 128, the Source shall use AVI InfoFrame Version 3*/
	hdmi_info.bits.VIC0_VIC7 = vic;
	if (vic >= 128)
		hdmi_info.bits.header.version = 3;
	/* If (C1, C0)=(1, 1) and (EC2, EC1, EC0)=(1, 1, 1),
	 * the Source shall use 20 AVI InfoFrame Version 4
	 */
	if (hdmi_info.bits.C0_C1 == COLORIMETRY_EXTENDED &&
			hdmi_info.bits.EC0_EC2 == COLORIMETRYEX_RESERVED) {
		hdmi_info.bits.header.version = 4;
		hdmi_info.bits.header.length = 14;
	}

	if (rid != 0 && fr_ind != 0) {
		hdmi_info.bits.header.version = 4;
		hdmi_info.bits.header.length = 15;

		hdmi_info.bits.FR0_FR3 = fr_ind & 0xF;
		hdmi_info.bits.FR4 = (fr_ind >> 4) & 0x1;
		hdmi_info.bits.RID0_RID5 = rid;
	}

	/* pixel repetition
	 * PR0 - PR3 start from 0 whereas pHwPathMode->mode.timing.flags.pixel
	 * repetition start from 1 */
	hdmi_info.bits.PR0_PR3 = 0;

	/* Bar Info
	 * barTop:    Line Number of End of Top Bar.
	 * barBottom: Line Number of Start of Bottom Bar.
	 * barLeft:   Pixel Number of End of Left Bar.
	 * barRight:  Pixel Number of Start of Right Bar. */
	hdmi_info.bits.bar_top = stream->timing.v_border_top;
	hdmi_info.bits.bar_bottom = (stream->timing.v_total
			- stream->timing.v_border_bottom + 1);
	hdmi_info.bits.bar_left  = stream->timing.h_border_left;
	hdmi_info.bits.bar_right = (stream->timing.h_total
			- stream->timing.h_border_right + 1);

    /* Additional Colorimetry Extension
     * Used in conduction with C0-C1 and EC0-EC2
     * 0 = DCI-P3 RGB (D65)
     * 1 = DCI-P3 RGB (theater)
     */
	hdmi_info.bits.ACE0_ACE3 = 0;

	/* check_sum - Calculate AFMT_AVI_INFO0 ~ AFMT_AVI_INFO3 */
	check_sum = &hdmi_info.packet_raw_data.sb[0];

	*check_sum = HDMI_INFOFRAME_TYPE_AVI + hdmi_info.bits.header.length + hdmi_info.bits.header.version;

	for (byte_index = 1; byte_index <= hdmi_info.bits.header.length; byte_index++)
		*check_sum += hdmi_info.packet_raw_data.sb[byte_index];

	/* one byte complement */
	*check_sum = (uint8_t) (0x100 - *check_sum);

	/* Store in hw_path_mode */
	info_packet->hb0 = hdmi_info.packet_raw_data.hb0;
	info_packet->hb1 = hdmi_info.packet_raw_data.hb1;
	info_packet->hb2 = hdmi_info.packet_raw_data.hb2;

	for (byte_index = 0; byte_index < sizeof(hdmi_info.packet_raw_data.sb); byte_index++)
		info_packet->sb[byte_index] = hdmi_info.packet_raw_data.sb[byte_index];

	info_packet->valid = true;
}

static void set_vendor_info_packet(
		struct dc_info_packet *info_packet,
		struct dc_stream_state *stream)
{
	/* SPD info packet for FreeSync */

	/* Check if Freesync is supported. Return if false. If true,
	 * set the corresponding bit in the info packet
	 */
	if (!stream->vsp_infopacket.valid)
		return;

	*info_packet = stream->vsp_infopacket;
}

static void set_spd_info_packet(
		struct dc_info_packet *info_packet,
		struct dc_stream_state *stream)
{
	/* SPD info packet for FreeSync */

	/* Check if Freesync is supported. Return if false. If true,
	 * set the corresponding bit in the info packet
	 */
	if (!stream->vrr_infopacket.valid)
		return;

	*info_packet = stream->vrr_infopacket;
}

static void set_hdr_static_info_packet(
		struct dc_info_packet *info_packet,
		struct dc_stream_state *stream)
{
	/* HDR Static Metadata info packet for HDR10 */

	if (!stream->hdr_static_metadata.valid ||
			stream->use_dynamic_meta)
		return;

	*info_packet = stream->hdr_static_metadata;
}

static void set_vsc_info_packet(
		struct dc_info_packet *info_packet,
		struct dc_stream_state *stream)
{
	if (!stream->vsc_infopacket.valid)
		return;

	*info_packet = stream->vsc_infopacket;
}
static void set_hfvs_info_packet(
		struct dc_info_packet *info_packet,
		struct dc_stream_state *stream)
{
	if (!stream->hfvsif_infopacket.valid)
		return;

	*info_packet = stream->hfvsif_infopacket;
}

static void adaptive_sync_override_dp_info_packets_sdp_line_num(
		const struct dc_crtc_timing *timing,
		struct enc_sdp_line_num *sdp_line_num,
		struct _vcs_dpi_display_pipe_dest_params_st *pipe_dlg_param)
{
	uint32_t asic_blank_start = 0;
	uint32_t asic_blank_end   = 0;
	uint32_t v_update = 0;

	const struct dc_crtc_timing *tg = timing;

	/* blank_start = frame end - front porch */
	asic_blank_start = tg->v_total - tg->v_front_porch;

	/* blank_end = blank_start - active */
	asic_blank_end = (asic_blank_start - tg->v_border_bottom -
						tg->v_addressable - tg->v_border_top);

	if (pipe_dlg_param->vstartup_start > asic_blank_end) {
		v_update = (tg->v_total - (pipe_dlg_param->vstartup_start - asic_blank_end));
		sdp_line_num->adaptive_sync_line_num_valid = true;
		sdp_line_num->adaptive_sync_line_num = (tg->v_total - v_update - 1);
	} else {
		sdp_line_num->adaptive_sync_line_num_valid = false;
		sdp_line_num->adaptive_sync_line_num = 0;
	}
}

static void set_adaptive_sync_info_packet(
		struct dc_info_packet *info_packet,
		const struct dc_stream_state *stream,
		struct encoder_info_frame *info_frame,
		struct _vcs_dpi_display_pipe_dest_params_st *pipe_dlg_param)
{
	if (!stream->adaptive_sync_infopacket.valid)
		return;

	adaptive_sync_override_dp_info_packets_sdp_line_num(
			&stream->timing,
			&info_frame->sdp_line_num,
			pipe_dlg_param);

	*info_packet = stream->adaptive_sync_infopacket;
}

static void set_vtem_info_packet(
		struct dc_info_packet *info_packet,
		struct dc_stream_state *stream)
{
	if (!stream->vtem_infopacket.valid)
		return;

	*info_packet = stream->vtem_infopacket;
}

struct clock_source *dc_resource_find_first_free_pll(
		struct resource_context *res_ctx,
		const struct resource_pool *pool)
{
	int i;

	for (i = 0; i < pool->clk_src_count; ++i) {
		if (res_ctx->clock_source_ref_count[i] == 0)
			return pool->clock_sources[i];
	}

	return NULL;
}

void resource_build_info_frame(struct pipe_ctx *pipe_ctx)
{
	enum signal_type signal = SIGNAL_TYPE_NONE;
	struct encoder_info_frame *info = &pipe_ctx->stream_res.encoder_info_frame;

	/* default all packets to invalid */
	info->avi.valid = false;
	info->gamut.valid = false;
	info->vendor.valid = false;
	info->spd.valid = false;
	info->hdrsmd.valid = false;
	info->vsc.valid = false;
	info->hfvsif.valid = false;
	info->vtem.valid = false;
	info->adaptive_sync.valid = false;
	signal = pipe_ctx->stream->signal;

	/* HDMi and DP have different info packets*/
	if (dc_is_hdmi_signal(signal)) {
		set_avi_info_frame(&info->avi, pipe_ctx);

		set_vendor_info_packet(&info->vendor, pipe_ctx->stream);
		set_hfvs_info_packet(&info->hfvsif, pipe_ctx->stream);
		set_vtem_info_packet(&info->vtem, pipe_ctx->stream);

		set_spd_info_packet(&info->spd, pipe_ctx->stream);

		set_hdr_static_info_packet(&info->hdrsmd, pipe_ctx->stream);

	} else if (dc_is_dp_signal(signal)) {
		set_vsc_info_packet(&info->vsc, pipe_ctx->stream);

		set_spd_info_packet(&info->spd, pipe_ctx->stream);

		set_hdr_static_info_packet(&info->hdrsmd, pipe_ctx->stream);
		set_adaptive_sync_info_packet(&info->adaptive_sync,
										pipe_ctx->stream,
										info,
										&pipe_ctx->pipe_dlg_param);
	}

	patch_gamut_packet_checksum(&info->gamut);
}

enum dc_status resource_map_clock_resources(
		const struct dc  *dc,
		struct dc_state *context,
		struct dc_stream_state *stream)
{
	/* acquire new resources */
	const struct resource_pool *pool = dc->res_pool;
	struct pipe_ctx *pipe_ctx = resource_get_otg_master_for_stream(
				&context->res_ctx, stream);

	if (!pipe_ctx)
		return DC_ERROR_UNEXPECTED;

	if (dc_is_dp_signal(pipe_ctx->stream->signal)
		|| pipe_ctx->stream->signal == SIGNAL_TYPE_VIRTUAL)
		pipe_ctx->clock_source = pool->dp_clock_source;
	else {
		pipe_ctx->clock_source = NULL;

		if (!dc->config.disable_disp_pll_sharing)
			pipe_ctx->clock_source = resource_find_used_clk_src_for_sharing(
				&context->res_ctx,
				pipe_ctx);

		if (pipe_ctx->clock_source == NULL)
			pipe_ctx->clock_source =
				dc_resource_find_first_free_pll(
					&context->res_ctx,
					pool);
	}

	if (pipe_ctx->clock_source == NULL)
		return DC_NO_CLOCK_SOURCE_RESOURCE;

	resource_reference_clock_source(
		&context->res_ctx, pool,
		pipe_ctx->clock_source);

	return DC_OK;
}

/*
 * Note: We need to disable output if clock sources change,
 * since bios does optimization and doesn't apply if changing
 * PHY when not already disabled.
 */
bool pipe_need_reprogram(
		struct pipe_ctx *pipe_ctx_old,
		struct pipe_ctx *pipe_ctx)
{
	if (!pipe_ctx_old->stream)
		return false;

	if (pipe_ctx_old->stream->sink != pipe_ctx->stream->sink)
		return true;

	if (pipe_ctx_old->stream->signal != pipe_ctx->stream->signal)
		return true;

	if (pipe_ctx_old->stream_res.audio != pipe_ctx->stream_res.audio)
		return true;

	if (pipe_ctx_old->clock_source != pipe_ctx->clock_source
			&& pipe_ctx_old->stream != pipe_ctx->stream)
		return true;

	if (pipe_ctx_old->stream_res.stream_enc != pipe_ctx->stream_res.stream_enc)
		return true;

	if (dc_is_timing_changed(pipe_ctx_old->stream, pipe_ctx->stream))
		return true;

	if (pipe_ctx_old->stream->dpms_off != pipe_ctx->stream->dpms_off)
		return true;

	if (false == pipe_ctx_old->stream->link->link_state_valid &&
		false == pipe_ctx_old->stream->dpms_off)
		return true;

	if (pipe_ctx_old->stream_res.dsc != pipe_ctx->stream_res.dsc)
		return true;

	if (pipe_ctx_old->stream_res.hpo_dp_stream_enc != pipe_ctx->stream_res.hpo_dp_stream_enc)
		return true;
	if (pipe_ctx_old->link_res.hpo_dp_link_enc != pipe_ctx->link_res.hpo_dp_link_enc)
		return true;

	/* DIG link encoder resource assignment for stream changed. */
	if (pipe_ctx_old->stream->ctx->dc->res_pool->funcs->link_encs_assign) {
		bool need_reprogram = false;
		struct dc *dc = pipe_ctx_old->stream->ctx->dc;
		struct link_encoder *link_enc_prev =
			link_enc_cfg_get_link_enc_used_by_stream_current(dc, pipe_ctx_old->stream);

		if (link_enc_prev != pipe_ctx->stream->link_enc)
			need_reprogram = true;

		return need_reprogram;
	}

	return false;
}

void resource_build_bit_depth_reduction_params(struct dc_stream_state *stream,
		struct bit_depth_reduction_params *fmt_bit_depth)
{
	enum dc_dither_option option = stream->dither_option;
	enum dc_pixel_encoding pixel_encoding =
			stream->timing.pixel_encoding;

	memset(fmt_bit_depth, 0, sizeof(*fmt_bit_depth));

	if (option == DITHER_OPTION_DEFAULT) {
		switch (stream->timing.display_color_depth) {
		case COLOR_DEPTH_666:
			option = DITHER_OPTION_SPATIAL6;
			break;
		case COLOR_DEPTH_888:
			option = DITHER_OPTION_SPATIAL8;
			break;
		case COLOR_DEPTH_101010:
			option = DITHER_OPTION_TRUN10;
			break;
		default:
			option = DITHER_OPTION_DISABLE;
		}
	}

	if (option == DITHER_OPTION_DISABLE)
		return;

	if (option == DITHER_OPTION_TRUN6) {
		fmt_bit_depth->flags.TRUNCATE_ENABLED = 1;
		fmt_bit_depth->flags.TRUNCATE_DEPTH = 0;
	} else if (option == DITHER_OPTION_TRUN8 ||
			option == DITHER_OPTION_TRUN8_SPATIAL6 ||
			option == DITHER_OPTION_TRUN8_FM6) {
		fmt_bit_depth->flags.TRUNCATE_ENABLED = 1;
		fmt_bit_depth->flags.TRUNCATE_DEPTH = 1;
	} else if (option == DITHER_OPTION_TRUN10        ||
			option == DITHER_OPTION_TRUN10_SPATIAL6   ||
			option == DITHER_OPTION_TRUN10_SPATIAL8   ||
			option == DITHER_OPTION_TRUN10_FM8     ||
			option == DITHER_OPTION_TRUN10_FM6     ||
			option == DITHER_OPTION_TRUN10_SPATIAL8_FM6) {
		fmt_bit_depth->flags.TRUNCATE_ENABLED = 1;
		fmt_bit_depth->flags.TRUNCATE_DEPTH = 2;
		if (option == DITHER_OPTION_TRUN10)
			fmt_bit_depth->flags.TRUNCATE_MODE = 1;
	}

	/* special case - Formatter can only reduce by 4 bits at most.
	 * When reducing from 12 to 6 bits,
	 * HW recommends we use trunc with round mode
	 * (if we did nothing, trunc to 10 bits would be used)
	 * note that any 12->10 bit reduction is ignored prior to DCE8,
	 * as the input was 10 bits.
	 */
	if (option == DITHER_OPTION_SPATIAL6_FRAME_RANDOM ||
			option == DITHER_OPTION_SPATIAL6 ||
			option == DITHER_OPTION_FM6) {
		fmt_bit_depth->flags.TRUNCATE_ENABLED = 1;
		fmt_bit_depth->flags.TRUNCATE_DEPTH = 2;
		fmt_bit_depth->flags.TRUNCATE_MODE = 1;
	}

	/* spatial dither
	 * note that spatial modes 1-3 are never used
	 */
	if (option == DITHER_OPTION_SPATIAL6_FRAME_RANDOM            ||
			option == DITHER_OPTION_SPATIAL6 ||
			option == DITHER_OPTION_TRUN10_SPATIAL6      ||
			option == DITHER_OPTION_TRUN8_SPATIAL6) {
		fmt_bit_depth->flags.SPATIAL_DITHER_ENABLED = 1;
		fmt_bit_depth->flags.SPATIAL_DITHER_DEPTH = 0;
		fmt_bit_depth->flags.HIGHPASS_RANDOM = 1;
		fmt_bit_depth->flags.RGB_RANDOM =
				(pixel_encoding == PIXEL_ENCODING_RGB) ? 1 : 0;
	} else if (option == DITHER_OPTION_SPATIAL8_FRAME_RANDOM            ||
			option == DITHER_OPTION_SPATIAL8 ||
			option == DITHER_OPTION_SPATIAL8_FM6        ||
			option == DITHER_OPTION_TRUN10_SPATIAL8      ||
			option == DITHER_OPTION_TRUN10_SPATIAL8_FM6) {
		fmt_bit_depth->flags.SPATIAL_DITHER_ENABLED = 1;
		fmt_bit_depth->flags.SPATIAL_DITHER_DEPTH = 1;
		fmt_bit_depth->flags.HIGHPASS_RANDOM = 1;
		fmt_bit_depth->flags.RGB_RANDOM =
				(pixel_encoding == PIXEL_ENCODING_RGB) ? 1 : 0;
	} else if (option == DITHER_OPTION_SPATIAL10_FRAME_RANDOM ||
			option == DITHER_OPTION_SPATIAL10 ||
			option == DITHER_OPTION_SPATIAL10_FM8 ||
			option == DITHER_OPTION_SPATIAL10_FM6) {
		fmt_bit_depth->flags.SPATIAL_DITHER_ENABLED = 1;
		fmt_bit_depth->flags.SPATIAL_DITHER_DEPTH = 2;
		fmt_bit_depth->flags.HIGHPASS_RANDOM = 1;
		fmt_bit_depth->flags.RGB_RANDOM =
				(pixel_encoding == PIXEL_ENCODING_RGB) ? 1 : 0;
	}

	if (option == DITHER_OPTION_SPATIAL6 ||
			option == DITHER_OPTION_SPATIAL8 ||
			option == DITHER_OPTION_SPATIAL10) {
		fmt_bit_depth->flags.FRAME_RANDOM = 0;
	} else {
		fmt_bit_depth->flags.FRAME_RANDOM = 1;
	}

	//////////////////////
	//// temporal dither
	//////////////////////
	if (option == DITHER_OPTION_FM6           ||
			option == DITHER_OPTION_SPATIAL8_FM6     ||
			option == DITHER_OPTION_SPATIAL10_FM6     ||
			option == DITHER_OPTION_TRUN10_FM6     ||
			option == DITHER_OPTION_TRUN8_FM6      ||
			option == DITHER_OPTION_TRUN10_SPATIAL8_FM6) {
		fmt_bit_depth->flags.FRAME_MODULATION_ENABLED = 1;
		fmt_bit_depth->flags.FRAME_MODULATION_DEPTH = 0;
	} else if (option == DITHER_OPTION_FM8        ||
			option == DITHER_OPTION_SPATIAL10_FM8  ||
			option == DITHER_OPTION_TRUN10_FM8) {
		fmt_bit_depth->flags.FRAME_MODULATION_ENABLED = 1;
		fmt_bit_depth->flags.FRAME_MODULATION_DEPTH = 1;
	} else if (option == DITHER_OPTION_FM10) {
		fmt_bit_depth->flags.FRAME_MODULATION_ENABLED = 1;
		fmt_bit_depth->flags.FRAME_MODULATION_DEPTH = 2;
	}

	fmt_bit_depth->pixel_encoding = pixel_encoding;
}

enum dc_status dc_validate_stream(struct dc *dc, struct dc_stream_state *stream)
{
	if (dc == NULL || stream == NULL)
		return DC_ERROR_UNEXPECTED;

	struct dc_link *link = stream->link;
	struct timing_generator *tg = dc->res_pool->timing_generators[0];
	enum dc_status res = DC_OK;

	calculate_phy_pix_clks(stream);

	if (!tg->funcs->validate_timing(tg, &stream->timing))
		res = DC_FAIL_CONTROLLER_VALIDATE;

	if (res == DC_OK) {
		if (link->ep_type == DISPLAY_ENDPOINT_PHY &&
				!link->link_enc->funcs->validate_output_with_stream(
						link->link_enc, stream))
			res = DC_FAIL_ENC_VALIDATE;
	}

	/* TODO: validate audio ASIC caps, encoder */

	if (res == DC_OK)
		res = dc->link_srv->validate_mode_timing(stream,
		      link,
		      &stream->timing);

	return res;
}

enum dc_status dc_validate_plane(struct dc *dc, const struct dc_plane_state *plane_state)
{
	enum dc_status res = DC_OK;

	/* check if surface has invalid dimensions */
	if (plane_state->src_rect.width == 0 || plane_state->src_rect.height == 0 ||
		plane_state->dst_rect.width == 0 || plane_state->dst_rect.height == 0)
		return DC_FAIL_SURFACE_VALIDATE;

	/* TODO For now validates pixel format only */
	if (dc->res_pool->funcs->validate_plane)
		return dc->res_pool->funcs->validate_plane(plane_state, &dc->caps);

	return res;
}

unsigned int resource_pixel_format_to_bpp(enum surface_pixel_format format)
{
	switch (format) {
	case SURFACE_PIXEL_FORMAT_GRPH_PALETA_256_COLORS:
		return 8;
	case SURFACE_PIXEL_FORMAT_VIDEO_420_YCbCr:
	case SURFACE_PIXEL_FORMAT_VIDEO_420_YCrCb:
		return 12;
	case SURFACE_PIXEL_FORMAT_GRPH_ARGB1555:
	case SURFACE_PIXEL_FORMAT_GRPH_RGB565:
	case SURFACE_PIXEL_FORMAT_VIDEO_420_10bpc_YCbCr:
	case SURFACE_PIXEL_FORMAT_VIDEO_420_10bpc_YCrCb:
		return 16;
	case SURFACE_PIXEL_FORMAT_GRPH_ARGB8888:
	case SURFACE_PIXEL_FORMAT_GRPH_ABGR8888:
	case SURFACE_PIXEL_FORMAT_GRPH_ARGB2101010:
	case SURFACE_PIXEL_FORMAT_GRPH_ABGR2101010:
	case SURFACE_PIXEL_FORMAT_GRPH_ABGR2101010_XR_BIAS:
	case SURFACE_PIXEL_FORMAT_GRPH_RGBE:
	case SURFACE_PIXEL_FORMAT_GRPH_RGBE_ALPHA:
		return 32;
	case SURFACE_PIXEL_FORMAT_GRPH_ARGB16161616:
	case SURFACE_PIXEL_FORMAT_GRPH_ABGR16161616:
	case SURFACE_PIXEL_FORMAT_GRPH_ARGB16161616F:
	case SURFACE_PIXEL_FORMAT_GRPH_ABGR16161616F:
		return 64;
	default:
		ASSERT_CRITICAL(false);
		return -1;
	}
}
static unsigned int get_max_audio_sample_rate(struct audio_mode *modes)
{
	if (modes) {
		if (modes->sample_rates.rate.RATE_192)
			return 192000;
		if (modes->sample_rates.rate.RATE_176_4)
			return 176400;
		if (modes->sample_rates.rate.RATE_96)
			return 96000;
		if (modes->sample_rates.rate.RATE_88_2)
			return 88200;
		if (modes->sample_rates.rate.RATE_48)
			return 48000;
		if (modes->sample_rates.rate.RATE_44_1)
			return 44100;
		if (modes->sample_rates.rate.RATE_32)
			return 32000;
	}
	/*original logic when no audio info*/
	return 441000;
}

void get_audio_check(struct audio_info *aud_modes,
	struct audio_check *audio_chk)
{
	unsigned int i;
	unsigned int max_sample_rate = 0;

	if (aud_modes) {
		audio_chk->audio_packet_type = 0x2;/*audio sample packet AP = .25 for layout0, 1 for layout1*/

		audio_chk->max_audiosample_rate = 0;
		for (i = 0; i < aud_modes->mode_count; i++) {
			max_sample_rate = get_max_audio_sample_rate(&aud_modes->modes[i]);
			if (audio_chk->max_audiosample_rate < max_sample_rate)
				audio_chk->max_audiosample_rate = max_sample_rate;
			/*dts takes the same as type 2: AP = 0.25*/
		}
		/*check which one take more bandwidth*/
		if (audio_chk->max_audiosample_rate > 192000)
			audio_chk->audio_packet_type = 0x9;/*AP =1*/
		audio_chk->acat = 0;/*not support*/
	}
}

static struct hpo_dp_link_encoder *get_temp_hpo_dp_link_enc(
		const struct resource_context *res_ctx,
		const struct resource_pool *const pool,
		const struct dc_link *link)
{
	struct hpo_dp_link_encoder *hpo_dp_link_enc = NULL;
	int enc_index;

	enc_index = find_acquired_hpo_dp_link_enc_for_link(res_ctx, link);

	if (enc_index < 0)
		enc_index = find_free_hpo_dp_link_enc(res_ctx, pool);

	if (enc_index >= 0)
		hpo_dp_link_enc = pool->hpo_dp_link_enc[enc_index];

	return hpo_dp_link_enc;
}

bool get_temp_dp_link_res(struct dc_link *link,
		struct link_resource *link_res,
		struct dc_link_settings *link_settings)
{
	const struct dc *dc  = link->dc;
	const struct resource_context *res_ctx = &dc->current_state->res_ctx;

	memset(link_res, 0, sizeof(*link_res));

	if (dc->link_srv->dp_get_encoding_format(link_settings) == DP_128b_132b_ENCODING) {
		link_res->hpo_dp_link_enc = get_temp_hpo_dp_link_enc(res_ctx,
				dc->res_pool, link);
		if (!link_res->hpo_dp_link_enc)
			return false;
	}
	return true;
}

void reset_syncd_pipes_from_disabled_pipes(struct dc *dc,
		struct dc_state *context)
{
	int i, j;
	struct pipe_ctx *pipe_ctx_old, *pipe_ctx, *pipe_ctx_syncd;

	/* If pipe backend is reset, need to reset pipe syncd status */
	for (i = 0; i < dc->res_pool->pipe_count; i++) {
		pipe_ctx_old =	&dc->current_state->res_ctx.pipe_ctx[i];
		pipe_ctx = &context->res_ctx.pipe_ctx[i];

		if (!resource_is_pipe_type(pipe_ctx_old, OTG_MASTER))
			continue;

		if (!pipe_ctx->stream ||
				pipe_need_reprogram(pipe_ctx_old, pipe_ctx)) {

			/* Reset all the syncd pipes from the disabled pipe */
			for (j = 0; j < dc->res_pool->pipe_count; j++) {
				pipe_ctx_syncd = &context->res_ctx.pipe_ctx[j];
				if ((GET_PIPE_SYNCD_FROM_PIPE(pipe_ctx_syncd) == pipe_ctx_old->pipe_idx) ||
					!IS_PIPE_SYNCD_VALID(pipe_ctx_syncd))
					SET_PIPE_SYNCD_TO_PIPE(pipe_ctx_syncd, j);
			}
		}
	}
}

void check_syncd_pipes_for_disabled_master_pipe(struct dc *dc,
	struct dc_state *context,
	uint8_t disabled_master_pipe_idx)
{
	int i;
	struct pipe_ctx *pipe_ctx, *pipe_ctx_check;

	pipe_ctx = &context->res_ctx.pipe_ctx[disabled_master_pipe_idx];
	if ((GET_PIPE_SYNCD_FROM_PIPE(pipe_ctx) != disabled_master_pipe_idx) ||
		!IS_PIPE_SYNCD_VALID(pipe_ctx))
		SET_PIPE_SYNCD_TO_PIPE(pipe_ctx, disabled_master_pipe_idx);

	/* for the pipe disabled, check if any slave pipe exists and assert */
	for (i = 0; i < dc->res_pool->pipe_count; i++) {
		pipe_ctx_check = &context->res_ctx.pipe_ctx[i];

		if ((GET_PIPE_SYNCD_FROM_PIPE(pipe_ctx_check) == disabled_master_pipe_idx) &&
		    IS_PIPE_SYNCD_VALID(pipe_ctx_check) && (i != disabled_master_pipe_idx)) {
			struct pipe_ctx *first_pipe = pipe_ctx_check;

			while (first_pipe->prev_odm_pipe)
				first_pipe = first_pipe->prev_odm_pipe;
			/* When ODM combine is enabled, this case is expected. If the disabled pipe
			 * is part of the ODM tree, then we should not print an error.
			 * */
			if (first_pipe->pipe_idx == disabled_master_pipe_idx)
				continue;

			DC_ERR("DC: Failure: pipe_idx[%d] syncd with disabled master pipe_idx[%d]\n",
				   i, disabled_master_pipe_idx);
		}
	}
}

void reset_sync_context_for_pipe(const struct dc *dc,
	struct dc_state *context,
	uint8_t pipe_idx)
{
	int i;
	struct pipe_ctx *pipe_ctx_reset;

	/* reset the otg sync context for the pipe and its slave pipes if any */
	for (i = 0; i < dc->res_pool->pipe_count; i++) {
		pipe_ctx_reset = &context->res_ctx.pipe_ctx[i];

		if (((GET_PIPE_SYNCD_FROM_PIPE(pipe_ctx_reset) == pipe_idx) &&
			IS_PIPE_SYNCD_VALID(pipe_ctx_reset)) || (i == pipe_idx))
			SET_PIPE_SYNCD_TO_PIPE(pipe_ctx_reset, i);
	}
}

uint8_t resource_transmitter_to_phy_idx(const struct dc *dc, enum transmitter transmitter)
{
	/* TODO - get transmitter to phy idx mapping from DMUB */
	uint8_t phy_idx = transmitter - TRANSMITTER_UNIPHY_A;

	if (dc->ctx->dce_version == DCN_VERSION_3_1 &&
			dc->ctx->asic_id.hw_internal_rev == YELLOW_CARP_B0) {
		switch (transmitter) {
		case TRANSMITTER_UNIPHY_A:
			phy_idx = 0;
			break;
		case TRANSMITTER_UNIPHY_B:
			phy_idx = 1;
			break;
		case TRANSMITTER_UNIPHY_C:
			phy_idx = 5;
			break;
		case TRANSMITTER_UNIPHY_D:
			phy_idx = 6;
			break;
		case TRANSMITTER_UNIPHY_E:
			phy_idx = 4;
			break;
		default:
			phy_idx = 0;
			break;
		}
	}

	return phy_idx;
}

const struct link_hwss *get_link_hwss(const struct dc_link *link,
		const struct link_resource *link_res)
{
	/* Link_hwss is only accessible by getter function instead of accessing
	 * by pointers in dc with the intent to protect against breaking polymorphism.
	 */
	if (can_use_hpo_dp_link_hwss(link, link_res))
		/* TODO: some assumes that if decided link settings is 128b/132b
		 * channel coding format hpo_dp_link_enc should be used.
		 * Others believe that if hpo_dp_link_enc is available in link
		 * resource then hpo_dp_link_enc must be used. This bound between
		 * hpo_dp_link_enc != NULL and decided link settings is loosely coupled
		 * with a premise that both hpo_dp_link_enc pointer and decided link
		 * settings are determined based on single policy function like
		 * "decide_link_settings" from upper layer. This "convention"
		 * cannot be maintained and enforced at current level.
		 * Therefore a refactor is due so we can enforce a strong bound
		 * between those two parameters at this level.
		 *
		 * To put it simple, we want to make enforcement at low level so that
		 * we will not return link hwss if caller plans to do 8b/10b
		 * with an hpo encoder. Or we can return a very dummy one that doesn't
		 * do work for all functions
		 */
		return (requires_fixed_vs_pe_retimer_hpo_link_hwss(link) ?
				get_hpo_fixed_vs_pe_retimer_dp_link_hwss() : get_hpo_dp_link_hwss());
	else if (can_use_dpia_link_hwss(link, link_res))
		return get_dpia_link_hwss();
	else if (can_use_dio_link_hwss(link, link_res))
		return (requires_fixed_vs_pe_retimer_dio_link_hwss(link)) ?
				get_dio_fixed_vs_pe_retimer_link_hwss() : get_dio_link_hwss();
	else
		return get_virtual_link_hwss();
}

bool is_h_timing_divisible_by_2(struct dc_stream_state *stream)
{
	bool divisible = false;
	uint16_t h_blank_start = 0;
	uint16_t h_blank_end = 0;

	if (stream) {
		h_blank_start = stream->timing.h_total - stream->timing.h_front_porch;
		h_blank_end = h_blank_start - stream->timing.h_addressable;

		/* HTOTAL, Hblank start/end, and Hsync start/end all must be
		 * divisible by 2 in order for the horizontal timing params
		 * to be considered divisible by 2. Hsync start is always 0.
		 */
		divisible = (stream->timing.h_total % 2 == 0) &&
				(h_blank_start % 2 == 0) &&
				(h_blank_end % 2 == 0) &&
				(stream->timing.h_sync_width % 2 == 0);
	}
	return divisible;
}

/* This interface is deprecated for new DCNs. It is replaced by the following
 * new interfaces. These two interfaces encapsulate pipe selection priority
 * with DCN specific minimum hardware transition optimization algorithm. With
 * the new interfaces caller no longer needs to know the implementation detail
 * of a pipe topology.
 *
 * resource_update_pipes_with_odm_slice_count
 * resource_update_pipes_with_mpc_slice_count
 *
 */
bool dc_resource_acquire_secondary_pipe_for_mpc_odm_legacy(
		const struct dc *dc,
		struct dc_state *state,
		struct pipe_ctx *pri_pipe,
		struct pipe_ctx *sec_pipe,
		bool odm)
{
	int pipe_idx = sec_pipe->pipe_idx;
	struct pipe_ctx *sec_top, *sec_bottom, *sec_next, *sec_prev;
	const struct resource_pool *pool = dc->res_pool;

	sec_top = sec_pipe->top_pipe;
	sec_bottom = sec_pipe->bottom_pipe;
	sec_next = sec_pipe->next_odm_pipe;
	sec_prev = sec_pipe->prev_odm_pipe;

	if (pri_pipe == NULL)
		return false;

	*sec_pipe = *pri_pipe;

	sec_pipe->top_pipe = sec_top;
	sec_pipe->bottom_pipe = sec_bottom;
	sec_pipe->next_odm_pipe = sec_next;
	sec_pipe->prev_odm_pipe = sec_prev;

	sec_pipe->pipe_idx = pipe_idx;
	sec_pipe->plane_res.mi = pool->mis[pipe_idx];
	sec_pipe->plane_res.hubp = pool->hubps[pipe_idx];
	sec_pipe->plane_res.ipp = pool->ipps[pipe_idx];
	sec_pipe->plane_res.xfm = pool->transforms[pipe_idx];
	sec_pipe->plane_res.dpp = pool->dpps[pipe_idx];
	sec_pipe->plane_res.mpcc_inst = pool->dpps[pipe_idx]->inst;
	sec_pipe->stream_res.dsc = NULL;
	if (odm) {
		if (!sec_pipe->top_pipe)
			sec_pipe->stream_res.opp = pool->opps[pipe_idx];
		else
			sec_pipe->stream_res.opp = sec_pipe->top_pipe->stream_res.opp;
		if (sec_pipe->stream->timing.flags.DSC == 1) {
#if defined(CONFIG_DRM_AMD_DC_FP)
			dcn20_acquire_dsc(dc, &state->res_ctx, &sec_pipe->stream_res.dsc, sec_pipe->stream_res.opp->inst);
#endif
			ASSERT(sec_pipe->stream_res.dsc);
			if (sec_pipe->stream_res.dsc == NULL)
				return false;
		}
#if defined(CONFIG_DRM_AMD_DC_FP)
		dcn20_build_mapped_resource(dc, state, sec_pipe->stream);
#endif
	}

	return true;
}

enum dc_status update_dp_encoder_resources_for_test_harness(const struct dc *dc,
		struct dc_state *context,
		struct pipe_ctx *pipe_ctx)
{
	if (dc->link_srv->dp_get_encoding_format(&pipe_ctx->link_config.dp_link_settings) == DP_128b_132b_ENCODING) {
		if (pipe_ctx->stream_res.hpo_dp_stream_enc == NULL) {
			pipe_ctx->stream_res.hpo_dp_stream_enc =
					find_first_free_match_hpo_dp_stream_enc_for_link(
							&context->res_ctx, dc->res_pool, pipe_ctx->stream);

			if (!pipe_ctx->stream_res.hpo_dp_stream_enc)
				return DC_NO_STREAM_ENC_RESOURCE;

			update_hpo_dp_stream_engine_usage(
					&context->res_ctx, dc->res_pool,
					pipe_ctx->stream_res.hpo_dp_stream_enc,
					true);
		}

		if (pipe_ctx->link_res.hpo_dp_link_enc == NULL) {
			if (!add_hpo_dp_link_enc_to_ctx(&context->res_ctx, dc->res_pool, pipe_ctx, pipe_ctx->stream))
				return DC_NO_LINK_ENC_RESOURCE;
		}
	} else {
		if (pipe_ctx->stream_res.hpo_dp_stream_enc) {
			update_hpo_dp_stream_engine_usage(
					&context->res_ctx, dc->res_pool,
					pipe_ctx->stream_res.hpo_dp_stream_enc,
					false);
			pipe_ctx->stream_res.hpo_dp_stream_enc = NULL;
		}
		if (pipe_ctx->link_res.hpo_dp_link_enc)
			remove_hpo_dp_link_enc_from_ctx(&context->res_ctx, pipe_ctx, pipe_ctx->stream);
	}

	return DC_OK;
}

bool check_subvp_sw_cursor_fallback_req(const struct dc *dc, struct dc_stream_state *stream)
{
	if (!dc->debug.disable_subvp_high_refresh && is_subvp_high_refresh_candidate(stream))
		return true;
	if (dc->current_state->stream_count == 1 && stream->timing.v_addressable >= 2880 &&
			((stream->timing.pix_clk_100hz * 100) / stream->timing.v_total / stream->timing.h_total) < 120)
		return true;
	else if (dc->current_state->stream_count > 1 && stream->timing.v_addressable >= 1080 &&
			((stream->timing.pix_clk_100hz * 100) / stream->timing.v_total / stream->timing.h_total) < 120)
		return true;

	return false;
}

struct dscl_prog_data *resource_get_dscl_prog_data(struct pipe_ctx *pipe_ctx)
{
	return &pipe_ctx->plane_res.scl_data.dscl_prog_data;
}

void resource_init_common_dml2_callbacks(struct dc *dc, struct dml2_configuration_options *dml2_options)
{
	dml2_options->callbacks.dc = dc;
	dml2_options->callbacks.build_scaling_params = &resource_build_scaling_params;
	dml2_options->callbacks.build_test_pattern_params = &resource_build_test_pattern_params;
	dml2_options->callbacks.acquire_secondary_pipe_for_mpc_odm = &dc_resource_acquire_secondary_pipe_for_mpc_odm_legacy;
	dml2_options->callbacks.update_pipes_for_stream_with_slice_count = &resource_update_pipes_for_stream_with_slice_count;
	dml2_options->callbacks.update_pipes_for_plane_with_slice_count = &resource_update_pipes_for_plane_with_slice_count;
	dml2_options->callbacks.get_mpc_slice_index = &resource_get_mpc_slice_index;
	dml2_options->callbacks.get_mpc_slice_count = &resource_get_mpc_slice_count;
	dml2_options->callbacks.get_odm_slice_index = &resource_get_odm_slice_index;
	dml2_options->callbacks.get_odm_slice_count = &resource_get_odm_slice_count;
	dml2_options->callbacks.get_opp_head = &resource_get_opp_head;
	dml2_options->callbacks.get_otg_master_for_stream = &resource_get_otg_master_for_stream;
	dml2_options->callbacks.get_opp_heads_for_otg_master = &resource_get_opp_heads_for_otg_master;
	dml2_options->callbacks.get_dpp_pipes_for_plane = &resource_get_dpp_pipes_for_plane;
	dml2_options->callbacks.get_stream_status = &dc_state_get_stream_status;
	dml2_options->callbacks.get_stream_from_id = &dc_state_get_stream_from_id;
	dml2_options->callbacks.get_max_flickerless_instant_vtotal_increase = &dc_stream_get_max_flickerless_instant_vtotal_increase;

	dml2_options->svp_pstate.callbacks.dc = dc;
	dml2_options->svp_pstate.callbacks.add_phantom_plane = &dc_state_add_phantom_plane;
	dml2_options->svp_pstate.callbacks.add_phantom_stream = &dc_state_add_phantom_stream;
	dml2_options->svp_pstate.callbacks.build_scaling_params = &resource_build_scaling_params;
	dml2_options->svp_pstate.callbacks.create_phantom_plane = &dc_state_create_phantom_plane;
	dml2_options->svp_pstate.callbacks.remove_phantom_plane = &dc_state_remove_phantom_plane;
	dml2_options->svp_pstate.callbacks.remove_phantom_stream = &dc_state_remove_phantom_stream;
	dml2_options->svp_pstate.callbacks.create_phantom_stream = &dc_state_create_phantom_stream;
	dml2_options->svp_pstate.callbacks.release_phantom_plane = &dc_state_release_phantom_plane;
	dml2_options->svp_pstate.callbacks.release_phantom_stream = &dc_state_release_phantom_stream;
	dml2_options->svp_pstate.callbacks.get_pipe_subvp_type = &dc_state_get_pipe_subvp_type;
	dml2_options->svp_pstate.callbacks.get_stream_subvp_type = &dc_state_get_stream_subvp_type;
	dml2_options->svp_pstate.callbacks.get_paired_subvp_stream = &dc_state_get_paired_subvp_stream;
	dml2_options->svp_pstate.callbacks.remove_phantom_streams_and_planes = &dc_state_remove_phantom_streams_and_planes;
	dml2_options->svp_pstate.callbacks.release_phantom_streams_and_planes = &dc_state_release_phantom_streams_and_planes;
}

/* Returns number of DET segments allocated for a given OTG_MASTER pipe */
int resource_calculate_det_for_stream(struct dc_state *state, struct pipe_ctx *otg_master)
{
	struct pipe_ctx *opp_heads[MAX_PIPES];
	struct pipe_ctx *dpp_pipes[MAX_PIPES];

	int dpp_count = 0;
	int det_segments = 0;

	if (!otg_master->stream)
		return 0;

	int slice_count = resource_get_opp_heads_for_otg_master(otg_master,
			&state->res_ctx, opp_heads);

	for (int slice_idx = 0; slice_idx < slice_count; slice_idx++) {
		if (opp_heads[slice_idx]->plane_state) {
			dpp_count = resource_get_dpp_pipes_for_opp_head(
					opp_heads[slice_idx],
					&state->res_ctx,
					dpp_pipes);
			for (int dpp_idx = 0; dpp_idx < dpp_count; dpp_idx++)
				det_segments += dpp_pipes[dpp_idx]->hubp_regs.det_size;
		}
	}
	return det_segments;
<<<<<<< HEAD
=======
}

bool resource_is_hpo_acquired(struct dc_state *context)
{
	int i;

	for (i = 0; i < MAX_HPO_DP2_ENCODERS; i++) {
		if (context->res_ctx.is_hpo_dp_stream_enc_acquired[i]) {
			return true;
		}
	}

	return false;
>>>>>>> fa10f348
}<|MERGE_RESOLUTION|>--- conflicted
+++ resolved
@@ -5295,8 +5295,6 @@
 		}
 	}
 	return det_segments;
-<<<<<<< HEAD
-=======
 }
 
 bool resource_is_hpo_acquired(struct dc_state *context)
@@ -5310,5 +5308,4 @@
 	}
 
 	return false;
->>>>>>> fa10f348
 }