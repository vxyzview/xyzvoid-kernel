/*
 * Copyright 2012-15 Advanced Micro Devices, Inc.
 *
 * Permission is hereby granted, free of charge, to any person obtaining a
 * copy of this software and associated documentation files (the "Software"),
 * to deal in the Software without restriction, including without limitation
 * the rights to use, copy, modify, merge, publish, distribute, sublicense,
 * and/or sell copies of the Software, and to permit persons to whom the
 * Software is furnished to do so, subject to the following conditions:
 *
 * The above copyright notice and this permission notice shall be included in
 * all copies or substantial portions of the Software.
 *
 * THE SOFTWARE IS PROVIDED "AS IS", WITHOUT WARRANTY OF ANY KIND, EXPRESS OR
 * IMPLIED, INCLUDING BUT NOT LIMITED TO THE WARRANTIES OF MERCHANTABILITY,
 * FITNESS FOR A PARTICULAR PURPOSE AND NONINFRINGEMENT.  IN NO EVENT SHALL
 * THE COPYRIGHT HOLDER(S) OR AUTHOR(S) BE LIABLE FOR ANY CLAIM, DAMAGES OR
 * OTHER LIABILITY, WHETHER IN AN ACTION OF CONTRACT, TORT OR OTHERWISE,
 * ARISING FROM, OUT OF OR IN CONNECTION WITH THE SOFTWARE OR THE USE OR
 * OTHER DEALINGS IN THE SOFTWARE.
 *
 * Authors: AMD
 *
 */

#include "dm_services.h"
#include "basics/dc_common.h"
#include "dc.h"
#include "core_types.h"
#include "resource.h"
#include "ipp.h"
#include "timing_generator.h"
#include "dc_dmub_srv.h"
#include "dc_state_priv.h"
#include "dc_stream_priv.h"

#define DC_LOGGER dc->ctx->logger
#ifndef MIN
#define MIN(X, Y) ((X) < (Y) ? (X) : (Y))
#define MAX(x, y) ((x > y) ? x : y)
#endif

/*******************************************************************************
 * Private functions
 ******************************************************************************/
void update_stream_signal(struct dc_stream_state *stream, struct dc_sink *sink)
{
	if (sink->sink_signal == SIGNAL_TYPE_NONE)
		stream->signal = stream->link->connector_signal;
	else
		stream->signal = sink->sink_signal;

	if (dc_is_dvi_signal(stream->signal)) {
		if (stream->ctx->dc->caps.dual_link_dvi &&
			(stream->timing.pix_clk_100hz / 10) > TMDS_MAX_PIXEL_CLOCK &&
			sink->sink_signal != SIGNAL_TYPE_DVI_SINGLE_LINK)
			stream->signal = SIGNAL_TYPE_DVI_DUAL_LINK;
		else
			stream->signal = SIGNAL_TYPE_DVI_SINGLE_LINK;
	}
}

bool dc_stream_construct(struct dc_stream_state *stream,
	struct dc_sink *dc_sink_data)
{
	uint32_t i = 0;

	stream->sink = dc_sink_data;
	dc_sink_retain(dc_sink_data);

	stream->ctx = dc_sink_data->ctx;
	stream->link = dc_sink_data->link;
	stream->sink_patches = dc_sink_data->edid_caps.panel_patch;
	stream->converter_disable_audio = dc_sink_data->converter_disable_audio;
	stream->qs_bit = dc_sink_data->edid_caps.qs_bit;
	stream->qy_bit = dc_sink_data->edid_caps.qy_bit;

	/* Copy audio modes */
	/* TODO - Remove this translation */
	for (i = 0; i < (dc_sink_data->edid_caps.audio_mode_count); i++) {
		stream->audio_info.modes[i].channel_count = dc_sink_data->edid_caps.audio_modes[i].channel_count;
		stream->audio_info.modes[i].format_code = dc_sink_data->edid_caps.audio_modes[i].format_code;
		stream->audio_info.modes[i].sample_rates.all = dc_sink_data->edid_caps.audio_modes[i].sample_rate;
		stream->audio_info.modes[i].sample_size = dc_sink_data->edid_caps.audio_modes[i].sample_size;
	}
	stream->audio_info.mode_count = dc_sink_data->edid_caps.audio_mode_count;
	stream->audio_info.audio_latency = dc_sink_data->edid_caps.audio_latency;
	stream->audio_info.video_latency = dc_sink_data->edid_caps.video_latency;
	memmove(
		stream->audio_info.display_name,
		dc_sink_data->edid_caps.display_name,
		AUDIO_INFO_DISPLAY_NAME_SIZE_IN_CHARS);
	stream->audio_info.manufacture_id = dc_sink_data->edid_caps.manufacturer_id;
	stream->audio_info.product_id = dc_sink_data->edid_caps.product_id;
	stream->audio_info.flags.all = dc_sink_data->edid_caps.speaker_flags;

	if (dc_sink_data->dc_container_id != NULL) {
		struct dc_container_id *dc_container_id = dc_sink_data->dc_container_id;

		stream->audio_info.port_id[0] = dc_container_id->portId[0];
		stream->audio_info.port_id[1] = dc_container_id->portId[1];
	} else {
		/* TODO - WindowDM has implemented,
		other DMs need Unhardcode port_id */
		stream->audio_info.port_id[0] = 0x5558859e;
		stream->audio_info.port_id[1] = 0xd989449;
	}

	/* EDID CAP translation for HDMI 2.0 */
	stream->timing.flags.LTE_340MCSC_SCRAMBLE = dc_sink_data->edid_caps.lte_340mcsc_scramble;

	memset(&stream->timing.dsc_cfg, 0, sizeof(stream->timing.dsc_cfg));
	stream->timing.dsc_cfg.num_slices_h = 0;
	stream->timing.dsc_cfg.num_slices_v = 0;
	stream->timing.dsc_cfg.bits_per_pixel = 128;
	stream->timing.dsc_cfg.block_pred_enable = 1;
	stream->timing.dsc_cfg.linebuf_depth = 9;
	stream->timing.dsc_cfg.version_minor = 2;
	stream->timing.dsc_cfg.ycbcr422_simple = 0;

	update_stream_signal(stream, dc_sink_data);

	stream->out_transfer_func.type = TF_TYPE_BYPASS;

	dc_stream_assign_stream_id(stream);

	return true;
}

void dc_stream_destruct(struct dc_stream_state *stream)
{
	dc_sink_release(stream->sink);
}

void dc_stream_assign_stream_id(struct dc_stream_state *stream)
{
	/* MSB is reserved to indicate phantoms */
	stream->stream_id = stream->ctx->dc_stream_id_count;
	stream->ctx->dc_stream_id_count++;
}

void dc_stream_retain(struct dc_stream_state *stream)
{
	kref_get(&stream->refcount);
}

static void dc_stream_free(struct kref *kref)
{
	struct dc_stream_state *stream = container_of(kref, struct dc_stream_state, refcount);

	dc_stream_destruct(stream);
	kfree(stream);
}

void dc_stream_release(struct dc_stream_state *stream)
{
	if (stream != NULL) {
		kref_put(&stream->refcount, dc_stream_free);
	}
}

struct dc_stream_state *dc_create_stream_for_sink(
		struct dc_sink *sink)
{
	struct dc_stream_state *stream;

	if (sink == NULL)
		return NULL;

	stream = kzalloc(sizeof(struct dc_stream_state), GFP_KERNEL);
	if (stream == NULL)
		goto alloc_fail;

	if (dc_stream_construct(stream, sink) == false)
		goto construct_fail;

	kref_init(&stream->refcount);

	return stream;

construct_fail:
	kfree(stream);

alloc_fail:
	return NULL;
}

struct dc_stream_state *dc_copy_stream(const struct dc_stream_state *stream)
{
	struct dc_stream_state *new_stream;

	new_stream = kmemdup(stream, sizeof(struct dc_stream_state), GFP_KERNEL);
	if (!new_stream)
		return NULL;

	if (new_stream->sink)
		dc_sink_retain(new_stream->sink);

	dc_stream_assign_stream_id(new_stream);

	/* If using dynamic encoder assignment, wait till stream committed to assign encoder. */
	if (new_stream->ctx->dc->res_pool->funcs->link_encs_assign)
		new_stream->link_enc = NULL;

	kref_init(&new_stream->refcount);

	return new_stream;
}

/**
 * dc_stream_get_status() - Get current stream status of the given stream state
 * @stream: The stream to get the stream status for.
 *
 * The given stream is expected to exist in dc->current_state. Otherwise, NULL
 * will be returned.
 */
struct dc_stream_status *dc_stream_get_status(
	struct dc_stream_state *stream)
{
	struct dc *dc = stream->ctx->dc;
	return dc_state_get_stream_status(dc->current_state, stream);
}

void program_cursor_attributes(
	struct dc *dc,
	struct dc_stream_state *stream)
{
	int i;
	struct resource_context *res_ctx;
	struct pipe_ctx *pipe_to_program = NULL;

	if (!stream)
		return;

	res_ctx = &dc->current_state->res_ctx;

	for (i = 0; i < MAX_PIPES; i++) {
		struct pipe_ctx *pipe_ctx = &res_ctx->pipe_ctx[i];

		if (pipe_ctx->stream != stream)
			continue;

		if (!pipe_to_program) {
			pipe_to_program = pipe_ctx;
			dc->hwss.cursor_lock(dc, pipe_to_program, true);
			if (pipe_to_program->next_odm_pipe)
				dc->hwss.cursor_lock(dc, pipe_to_program->next_odm_pipe, true);
		}

		dc->hwss.set_cursor_attribute(pipe_ctx);
		if (dc->ctx->dmub_srv)
			dc_send_update_cursor_info_to_dmu(pipe_ctx, i);
		if (dc->hwss.set_cursor_sdr_white_level)
			dc->hwss.set_cursor_sdr_white_level(pipe_ctx);
	}

	if (pipe_to_program) {
		dc->hwss.cursor_lock(dc, pipe_to_program, false);
		if (pipe_to_program->next_odm_pipe)
			dc->hwss.cursor_lock(dc, pipe_to_program->next_odm_pipe, false);
	}
}

/*
 * dc_stream_set_cursor_attributes() - Update cursor attributes and set cursor surface address
 */
bool dc_stream_set_cursor_attributes(
	struct dc_stream_state *stream,
	const struct dc_cursor_attributes *attributes)
{
	struct dc  *dc;

	if (NULL == stream) {
		dm_error("DC: dc_stream is NULL!\n");
		return false;
	}
	if (NULL == attributes) {
		dm_error("DC: attributes is NULL!\n");
		return false;
	}

	if (attributes->address.quad_part == 0) {
		dm_output_to_console("DC: Cursor address is 0!\n");
		return false;
	}

	dc = stream->ctx->dc;

	/* SubVP is not compatible with HW cursor larger than 64 x 64 x 4.
	 * Therefore, if cursor is greater than 64 x 64 x 4, fallback to SW cursor in the following case:
	 * 1. If the config is a candidate for SubVP high refresh (both single an dual display configs)
	 * 2. If not subvp high refresh, for single display cases, if resolution is >= 5K and refresh rate < 120hz
	 * 3. If not subvp high refresh, for multi display cases, if resolution is >= 4K and refresh rate < 120hz
	 */
	if (dc->debug.allow_sw_cursor_fallback && attributes->height * attributes->width * 4 > 16384) {
		if (check_subvp_sw_cursor_fallback_req(dc, stream))
			return false;
	}

	stream->cursor_attributes = *attributes;

	return true;
}

bool dc_stream_program_cursor_attributes(
	struct dc_stream_state *stream,
	const struct dc_cursor_attributes *attributes)
{
	struct dc  *dc;
	bool reset_idle_optimizations = false;

	dc = stream ? stream->ctx->dc : NULL;

	if (dc_stream_set_cursor_attributes(stream, attributes)) {
		dc_z10_restore(dc);
		/* disable idle optimizations while updating cursor */
		if (dc->idle_optimizations_allowed) {
			dc_allow_idle_optimizations(dc, false);
			reset_idle_optimizations = true;
		}

<<<<<<< HEAD
		program_cursor_attributes(dc, stream, attributes);
=======
		program_cursor_attributes(dc, stream);
>>>>>>> 7aa21fec

		/* re-enable idle optimizations if necessary */
		if (reset_idle_optimizations && !dc->debug.disable_dmub_reallow_idle)
			dc_allow_idle_optimizations(dc, true);

		return true;
	}

	return false;
}

void program_cursor_position(
	struct dc *dc,
	struct dc_stream_state *stream)
{
	int i;
	struct resource_context *res_ctx;
	struct pipe_ctx *pipe_to_program = NULL;

	if (!stream)
		return;

	res_ctx = &dc->current_state->res_ctx;

	for (i = 0; i < MAX_PIPES; i++) {
		struct pipe_ctx *pipe_ctx = &res_ctx->pipe_ctx[i];

		if (pipe_ctx->stream != stream ||
				(!pipe_ctx->plane_res.mi  && !pipe_ctx->plane_res.hubp) ||
				!pipe_ctx->plane_state ||
				(!pipe_ctx->plane_res.xfm && !pipe_ctx->plane_res.dpp) ||
				(!pipe_ctx->plane_res.ipp && !pipe_ctx->plane_res.dpp))
			continue;

		if (!pipe_to_program) {
			pipe_to_program = pipe_ctx;
			dc->hwss.cursor_lock(dc, pipe_to_program, true);
		}

		dc->hwss.set_cursor_position(pipe_ctx);
		if (dc->ctx->dmub_srv)
			dc_send_update_cursor_info_to_dmu(pipe_ctx, i);
	}

	if (pipe_to_program)
		dc->hwss.cursor_lock(dc, pipe_to_program, false);
}

bool dc_stream_set_cursor_position(
	struct dc_stream_state *stream,
	const struct dc_cursor_position *position)
{
	if (NULL == stream) {
		dm_error("DC: dc_stream is NULL!\n");
		return false;
	}

	if (NULL == position) {
		dm_error("DC: cursor position is NULL!\n");
		return false;
	}

	stream->cursor_position = *position;


	return true;
}

bool dc_stream_program_cursor_position(
	struct dc_stream_state *stream,
	const struct dc_cursor_position *position)
{
	struct dc *dc;
	bool reset_idle_optimizations = false;
	const struct dc_cursor_position *old_position;

	if (!stream)
		return false;

	old_position = &stream->cursor_position;
	dc = stream->ctx->dc;

	if (dc_stream_set_cursor_position(stream, position)) {
		dc_z10_restore(dc);

		/* disable idle optimizations if enabling cursor */
		if (dc->idle_optimizations_allowed &&
		    (!old_position->enable || dc->debug.exit_idle_opt_for_cursor_updates) &&
		    position->enable) {
			dc_allow_idle_optimizations(dc, false);
			reset_idle_optimizations = true;
		}

<<<<<<< HEAD
		program_cursor_position(dc, stream, position);
		/* re-enable idle optimizations if necessary */
		if (reset_idle_optimizations && !dc->debug.disable_dmub_reallow_idle)
			dc_allow_idle_optimizations(dc, true);
=======
		program_cursor_position(dc, stream);
		/* re-enable idle optimizations if necessary */
		if (reset_idle_optimizations && !dc->debug.disable_dmub_reallow_idle)
			dc_allow_idle_optimizations(dc, true);

		/* apply/update visual confirm */
		if (dc->debug.visual_confirm == VISUAL_CONFIRM_HW_CURSOR) {
			/* update software state */
			uint32_t color_value = MAX_TG_COLOR_VALUE;
			int i;

			for (i = 0; i < dc->res_pool->pipe_count; i++) {
				struct pipe_ctx *pipe_ctx = &dc->current_state->res_ctx.pipe_ctx[i];

				/* adjust visual confirm color for all pipes with current stream */
				if (stream == pipe_ctx->stream) {
					if (stream->cursor_position.enable) {
						pipe_ctx->visual_confirm_color.color_r_cr = color_value;
						pipe_ctx->visual_confirm_color.color_g_y = 0;
						pipe_ctx->visual_confirm_color.color_b_cb = 0;
					} else {
						pipe_ctx->visual_confirm_color.color_r_cr = 0;
						pipe_ctx->visual_confirm_color.color_g_y = 0;
						pipe_ctx->visual_confirm_color.color_b_cb = color_value;
					}

					/* programming hardware */
					if (pipe_ctx->plane_state)
						dc->hwss.update_visual_confirm_color(dc, pipe_ctx,
								pipe_ctx->plane_res.hubp->mpcc_id);
				}
			}
		}
>>>>>>> 7aa21fec

		return true;
	}

	return false;
}

bool dc_stream_add_writeback(struct dc *dc,
		struct dc_stream_state *stream,
		struct dc_writeback_info *wb_info)
{
	bool isDrc = false;
	int i = 0;
	struct dwbc *dwb;

	if (stream == NULL) {
		dm_error("DC: dc_stream is NULL!\n");
		return false;
	}

	if (wb_info == NULL) {
		dm_error("DC: dc_writeback_info is NULL!\n");
		return false;
	}

	if (wb_info->dwb_pipe_inst >= MAX_DWB_PIPES) {
		dm_error("DC: writeback pipe is invalid!\n");
		return false;
	}

	dc_exit_ips_for_hw_access(dc);

	wb_info->dwb_params.out_transfer_func = &stream->out_transfer_func;

	dwb = dc->res_pool->dwbc[wb_info->dwb_pipe_inst];
	dwb->dwb_is_drc = false;

	/* recalculate and apply DML parameters */

	for (i = 0; i < stream->num_wb_info; i++) {
		/*dynamic update*/
		if (stream->writeback_info[i].wb_enabled &&
			stream->writeback_info[i].dwb_pipe_inst == wb_info->dwb_pipe_inst) {
			stream->writeback_info[i] = *wb_info;
			isDrc = true;
		}
	}

	if (!isDrc) {
		ASSERT(stream->num_wb_info + 1 <= MAX_DWB_PIPES);
		stream->writeback_info[stream->num_wb_info++] = *wb_info;
	}

	if (dc->hwss.enable_writeback) {
		struct dc_stream_status *stream_status = dc_stream_get_status(stream);
		struct dwbc *dwb = dc->res_pool->dwbc[wb_info->dwb_pipe_inst];
		if (stream_status)
			dwb->otg_inst = stream_status->primary_otg_inst;
	}

	if (!dc->hwss.update_bandwidth(dc, dc->current_state)) {
		dm_error("DC: update_bandwidth failed!\n");
		return false;
	}

	/* enable writeback */
	if (dc->hwss.enable_writeback) {
		struct dwbc *dwb = dc->res_pool->dwbc[wb_info->dwb_pipe_inst];

		if (dwb->funcs->is_enabled(dwb)) {
			/* writeback pipe already enabled, only need to update */
			dc->hwss.update_writeback(dc, wb_info, dc->current_state);
		} else {
			/* Enable writeback pipe from scratch*/
			dc->hwss.enable_writeback(dc, wb_info, dc->current_state);
		}
	}

	return true;
}

bool dc_stream_fc_disable_writeback(struct dc *dc,
		struct dc_stream_state *stream,
		uint32_t dwb_pipe_inst)
{
	struct dwbc *dwb = dc->res_pool->dwbc[dwb_pipe_inst];

	if (stream == NULL) {
		dm_error("DC: dc_stream is NULL!\n");
		return false;
	}

	if (dwb_pipe_inst >= MAX_DWB_PIPES) {
		dm_error("DC: writeback pipe is invalid!\n");
		return false;
	}

	if (stream->num_wb_info > MAX_DWB_PIPES) {
		dm_error("DC: num_wb_info is invalid!\n");
		return false;
	}

	dc_exit_ips_for_hw_access(dc);

	if (dwb->funcs->set_fc_enable)
		dwb->funcs->set_fc_enable(dwb, DWB_FRAME_CAPTURE_DISABLE);

	return true;
}

bool dc_stream_remove_writeback(struct dc *dc,
		struct dc_stream_state *stream,
		uint32_t dwb_pipe_inst)
{
	unsigned int i, j;
	if (stream == NULL) {
		dm_error("DC: dc_stream is NULL!\n");
		return false;
	}

	if (dwb_pipe_inst >= MAX_DWB_PIPES) {
		dm_error("DC: writeback pipe is invalid!\n");
		return false;
	}

	if (stream->num_wb_info > MAX_DWB_PIPES) {
		dm_error("DC: num_wb_info is invalid!\n");
		return false;
	}

	/* remove writeback info for disabled writeback pipes from stream */
	for (i = 0, j = 0; i < stream->num_wb_info; i++) {
		if (stream->writeback_info[i].wb_enabled) {

			if (stream->writeback_info[i].dwb_pipe_inst == dwb_pipe_inst)
				stream->writeback_info[i].wb_enabled = false;

			/* trim the array */
			if (j < i) {
				memcpy(&stream->writeback_info[j], &stream->writeback_info[i],
						sizeof(struct dc_writeback_info));
				j++;
			}
		}
	}
	stream->num_wb_info = j;

	/* recalculate and apply DML parameters */
	if (!dc->hwss.update_bandwidth(dc, dc->current_state)) {
		dm_error("DC: update_bandwidth failed!\n");
		return false;
	}

	dc_exit_ips_for_hw_access(dc);

	/* disable writeback */
	if (dc->hwss.disable_writeback) {
		struct dwbc *dwb = dc->res_pool->dwbc[dwb_pipe_inst];

		if (dwb->funcs->is_enabled(dwb))
			dc->hwss.disable_writeback(dc, dwb_pipe_inst);
	}

	return true;
}

bool dc_stream_warmup_writeback(struct dc *dc,
		int num_dwb,
		struct dc_writeback_info *wb_info)
{
	dc_exit_ips_for_hw_access(dc);

	if (dc->hwss.mmhubbub_warmup)
		return dc->hwss.mmhubbub_warmup(dc, num_dwb, wb_info);
	else
		return false;
}
uint32_t dc_stream_get_vblank_counter(const struct dc_stream_state *stream)
{
	uint8_t i;
	struct dc  *dc = stream->ctx->dc;
	struct resource_context *res_ctx =
		&dc->current_state->res_ctx;

	dc_exit_ips_for_hw_access(dc);

	for (i = 0; i < MAX_PIPES; i++) {
		struct timing_generator *tg = res_ctx->pipe_ctx[i].stream_res.tg;

		if (res_ctx->pipe_ctx[i].stream != stream || !tg)
			continue;

		return tg->funcs->get_frame_count(tg);
	}

	return 0;
}

bool dc_stream_send_dp_sdp(const struct dc_stream_state *stream,
		const uint8_t *custom_sdp_message,
		unsigned int sdp_message_size)
{
	int i;
	struct dc  *dc;
	struct resource_context *res_ctx;

	if (stream == NULL) {
		dm_error("DC: dc_stream is NULL!\n");
		return false;
	}

	dc = stream->ctx->dc;
	res_ctx = &dc->current_state->res_ctx;

	dc_exit_ips_for_hw_access(dc);

	for (i = 0; i < MAX_PIPES; i++) {
		struct pipe_ctx *pipe_ctx = &res_ctx->pipe_ctx[i];

		if (pipe_ctx->stream != stream)
			continue;

		if (dc->hwss.send_immediate_sdp_message != NULL)
			dc->hwss.send_immediate_sdp_message(pipe_ctx,
								custom_sdp_message,
								sdp_message_size);
		else
			DC_LOG_WARNING("%s:send_immediate_sdp_message not implemented on this ASIC\n",
			__func__);

	}

	return true;
}

bool dc_stream_get_scanoutpos(const struct dc_stream_state *stream,
				  uint32_t *v_blank_start,
				  uint32_t *v_blank_end,
				  uint32_t *h_position,
				  uint32_t *v_position)
{
	uint8_t i;
	bool ret = false;
	struct dc  *dc = stream->ctx->dc;
	struct resource_context *res_ctx =
		&dc->current_state->res_ctx;

	dc_exit_ips_for_hw_access(dc);

	for (i = 0; i < MAX_PIPES; i++) {
		struct timing_generator *tg = res_ctx->pipe_ctx[i].stream_res.tg;

		if (res_ctx->pipe_ctx[i].stream != stream || !tg)
			continue;

		tg->funcs->get_scanoutpos(tg,
					  v_blank_start,
					  v_blank_end,
					  h_position,
					  v_position);

		ret = true;
		break;
	}

	return ret;
}

bool dc_stream_dmdata_status_done(struct dc *dc, struct dc_stream_state *stream)
{
	struct pipe_ctx *pipe = NULL;
	int i;

	if (!dc->hwss.dmdata_status_done)
		return false;

	for (i = 0; i < MAX_PIPES; i++) {
		pipe = &dc->current_state->res_ctx.pipe_ctx[i];
		if (pipe->stream == stream)
			break;
	}
	/* Stream not found, by default we'll assume HUBP fetched dm data */
	if (i == MAX_PIPES)
		return true;

	dc_exit_ips_for_hw_access(dc);

	return dc->hwss.dmdata_status_done(pipe);
}

bool dc_stream_set_dynamic_metadata(struct dc *dc,
		struct dc_stream_state *stream,
		struct dc_dmdata_attributes *attr)
{
	struct pipe_ctx *pipe_ctx = NULL;
	struct hubp *hubp;
	int i;

	/* Dynamic metadata is only supported on HDMI or DP */
	if (!dc_is_hdmi_signal(stream->signal) && !dc_is_dp_signal(stream->signal))
		return false;

	/* Check hardware support */
	if (!dc->hwss.program_dmdata_engine)
		return false;

	for (i = 0; i < MAX_PIPES; i++) {
		pipe_ctx = &dc->current_state->res_ctx.pipe_ctx[i];
		if (pipe_ctx->stream == stream)
			break;
	}

	if (i == MAX_PIPES)
		return false;

	hubp = pipe_ctx->plane_res.hubp;
	if (hubp == NULL)
		return false;

	pipe_ctx->stream->dmdata_address = attr->address;

	dc_exit_ips_for_hw_access(dc);

	dc->hwss.program_dmdata_engine(pipe_ctx);

	if (hubp->funcs->dmdata_set_attributes != NULL &&
			pipe_ctx->stream->dmdata_address.quad_part != 0) {
		hubp->funcs->dmdata_set_attributes(hubp, attr);
	}

	return true;
}

enum dc_status dc_stream_add_dsc_to_resource(struct dc *dc,
		struct dc_state *state,
		struct dc_stream_state *stream)
{
	if (dc->res_pool->funcs->add_dsc_to_stream_resource) {
		return dc->res_pool->funcs->add_dsc_to_stream_resource(dc, state, stream);
	} else {
		return DC_NO_DSC_RESOURCE;
	}
}

struct pipe_ctx *dc_stream_get_pipe_ctx(struct dc_stream_state *stream)
{
	int i = 0;

	for (i = 0; i < MAX_PIPES; i++) {
		struct pipe_ctx *pipe = &stream->ctx->dc->current_state->res_ctx.pipe_ctx[i];

		if (pipe->stream == stream)
			return pipe;
	}

	return NULL;
}

void dc_stream_log(const struct dc *dc, const struct dc_stream_state *stream)
{
	DC_LOG_DC(
			"core_stream 0x%p: src: %d, %d, %d, %d; dst: %d, %d, %d, %d, colorSpace:%d\n",
			stream,
			stream->src.x,
			stream->src.y,
			stream->src.width,
			stream->src.height,
			stream->dst.x,
			stream->dst.y,
			stream->dst.width,
			stream->dst.height,
			stream->output_color_space);
	DC_LOG_DC(
			"\tpix_clk_khz: %d, h_total: %d, v_total: %d, pixelencoder:%d, displaycolorDepth:%d\n",
			stream->timing.pix_clk_100hz / 10,
			stream->timing.h_total,
			stream->timing.v_total,
			stream->timing.pixel_encoding,
			stream->timing.display_color_depth);
	DC_LOG_DC(
			"\tlink: %d\n",
			stream->link->link_index);

	DC_LOG_DC(
			"\tdsc: %d, mst_pbn: %d\n",
			stream->timing.flags.DSC,
			stream->timing.dsc_cfg.mst_pbn);

	if (stream->sink) {
		if (stream->sink->sink_signal != SIGNAL_TYPE_VIRTUAL &&
			stream->sink->sink_signal != SIGNAL_TYPE_NONE) {

			DC_LOG_DC(
					"\tdispname: %s signal: %x\n",
					stream->sink->edid_caps.display_name,
					stream->signal);
		}
	}
}

/*
 * Finds the greatest index in refresh_rate_hz that contains a value <= refresh
 */
static int dc_stream_get_nearest_smallest_index(struct dc_stream_state *stream, int refresh)
{
	for (int i = 0; i < (LUMINANCE_DATA_TABLE_SIZE - 1); ++i) {
		if ((stream->lumin_data.refresh_rate_hz[i] <= refresh) && (refresh < stream->lumin_data.refresh_rate_hz[i + 1])) {
			return i;
		}
	}
	return 9;
}

/*
 * Finds a corresponding brightness for a given refresh rate between 2 given indices, where index1 < index2
 */
static int dc_stream_get_brightness_millinits_linear_interpolation (struct dc_stream_state *stream,
								     int index1,
								     int index2,
								     int refresh_hz)
{
	long long slope = 0;
	if (stream->lumin_data.refresh_rate_hz[index2] != stream->lumin_data.refresh_rate_hz[index1]) {
		slope = (stream->lumin_data.luminance_millinits[index2] - stream->lumin_data.luminance_millinits[index1]) /
			    (stream->lumin_data.refresh_rate_hz[index2] - stream->lumin_data.refresh_rate_hz[index1]);
	}

	int y_intercept = stream->lumin_data.luminance_millinits[index2] - slope * stream->lumin_data.refresh_rate_hz[index2];

	return (y_intercept + refresh_hz * slope);
}

/*
 * Finds a corresponding refresh rate for a given brightness between 2 given indices, where index1 < index2
 */
static int dc_stream_get_refresh_hz_linear_interpolation (struct dc_stream_state *stream,
							   int index1,
							   int index2,
							   int brightness_millinits)
{
	long long slope = 1;
	if (stream->lumin_data.refresh_rate_hz[index2] != stream->lumin_data.refresh_rate_hz[index1]) {
		slope = (stream->lumin_data.luminance_millinits[index2] - stream->lumin_data.luminance_millinits[index1]) /
				(stream->lumin_data.refresh_rate_hz[index2] - stream->lumin_data.refresh_rate_hz[index1]);
	}

	int y_intercept = stream->lumin_data.luminance_millinits[index2] - slope * stream->lumin_data.refresh_rate_hz[index2];

	return ((int)div64_s64((brightness_millinits - y_intercept), slope));
}

/*
 * Finds the current brightness in millinits given a refresh rate
 */
static int dc_stream_get_brightness_millinits_from_refresh (struct dc_stream_state *stream, int refresh_hz)
{
	int nearest_smallest_index = dc_stream_get_nearest_smallest_index(stream, refresh_hz);
	int nearest_smallest_value = stream->lumin_data.refresh_rate_hz[nearest_smallest_index];

	if (nearest_smallest_value == refresh_hz)
		return stream->lumin_data.luminance_millinits[nearest_smallest_index];

	if (nearest_smallest_index >= 9)
		return dc_stream_get_brightness_millinits_linear_interpolation(stream, nearest_smallest_index - 1, nearest_smallest_index, refresh_hz);

	if (nearest_smallest_value == stream->lumin_data.refresh_rate_hz[nearest_smallest_index + 1])
		return stream->lumin_data.luminance_millinits[nearest_smallest_index];

	return dc_stream_get_brightness_millinits_linear_interpolation(stream, nearest_smallest_index, nearest_smallest_index + 1, refresh_hz);
}

/*
 * Finds the lowest/highest refresh rate (depending on search_for_max_increase)
 * that can be achieved from starting_refresh_hz while staying
 * within flicker criteria
 */
static int dc_stream_calculate_flickerless_refresh_rate(struct dc_stream_state *stream,
							 int current_brightness,
							 int starting_refresh_hz,
							 bool is_gaming,
							 bool search_for_max_increase)
{
	int nearest_smallest_index = dc_stream_get_nearest_smallest_index(stream, starting_refresh_hz);

	int flicker_criteria_millinits = is_gaming ?
					 stream->lumin_data.flicker_criteria_milli_nits_GAMING :
					 stream->lumin_data.flicker_criteria_milli_nits_STATIC;

	int safe_upper_bound = current_brightness + flicker_criteria_millinits;
	int safe_lower_bound = current_brightness - flicker_criteria_millinits;
	int lumin_millinits_temp = 0;

	int offset = -1;
	if (search_for_max_increase) {
		offset = 1;
	}

	/*
	 * Increments up or down by 1 depending on search_for_max_increase
	 */
	for (int i = nearest_smallest_index; (i > 0 && !search_for_max_increase) || (i < (LUMINANCE_DATA_TABLE_SIZE - 1) && search_for_max_increase); i += offset) {

		lumin_millinits_temp = stream->lumin_data.luminance_millinits[i + offset];

		if ((lumin_millinits_temp >= safe_upper_bound) || (lumin_millinits_temp <= safe_lower_bound)) {

			if (stream->lumin_data.refresh_rate_hz[i + offset] == stream->lumin_data.refresh_rate_hz[i])
				return stream->lumin_data.refresh_rate_hz[i];

			int target_brightness = (stream->lumin_data.luminance_millinits[i + offset] >= (current_brightness + flicker_criteria_millinits)) ?
											current_brightness + flicker_criteria_millinits :
											current_brightness - flicker_criteria_millinits;

			int refresh = 0;

			/*
			 * Need the second input to be < third input for dc_stream_get_refresh_hz_linear_interpolation
			 */
			if (search_for_max_increase)
				refresh = dc_stream_get_refresh_hz_linear_interpolation(stream, i, i + offset, target_brightness);
			else
				refresh = dc_stream_get_refresh_hz_linear_interpolation(stream, i + offset, i, target_brightness);

			if (refresh == stream->lumin_data.refresh_rate_hz[i + offset])
				return stream->lumin_data.refresh_rate_hz[i + offset];

			return refresh;
		}
	}

	if (search_for_max_increase)
		return (int)div64_s64((long long)stream->timing.pix_clk_100hz*100, stream->timing.v_total*(long long)stream->timing.h_total);
	else
		return stream->lumin_data.refresh_rate_hz[0];
}

/*
 * Gets the max delta luminance within a specified refresh range
 */
static int dc_stream_get_max_delta_lumin_millinits(struct dc_stream_state *stream, int hz1, int hz2, bool isGaming)
{
	int lower_refresh_brightness = dc_stream_get_brightness_millinits_from_refresh (stream, hz1);
	int higher_refresh_brightness = dc_stream_get_brightness_millinits_from_refresh (stream, hz2);

	int min = lower_refresh_brightness;
	int max = higher_refresh_brightness;

	/*
	 * Static screen, therefore no need to scan through array
	 */
	if (!isGaming) {
		if (lower_refresh_brightness >= higher_refresh_brightness) {
			return lower_refresh_brightness - higher_refresh_brightness;
		}
		return higher_refresh_brightness - lower_refresh_brightness;
	}

	min = MIN(lower_refresh_brightness, higher_refresh_brightness);
	max = MAX(lower_refresh_brightness, higher_refresh_brightness);

	int nearest_smallest_index = dc_stream_get_nearest_smallest_index(stream, hz1);

	for (; nearest_smallest_index < (LUMINANCE_DATA_TABLE_SIZE - 1) &&
			stream->lumin_data.refresh_rate_hz[nearest_smallest_index + 1] <= hz2 ; nearest_smallest_index++) {
		min = MIN(min, stream->lumin_data.luminance_millinits[nearest_smallest_index + 1]);
		max = MAX(max, stream->lumin_data.luminance_millinits[nearest_smallest_index + 1]);
	}

	return (max - min);
}

/*
 * Determines the max flickerless instant vtotal delta for a stream.
 * Determines vtotal increase/decrease based on the bool "increase"
 */
static unsigned int dc_stream_get_max_flickerless_instant_vtotal_delta(struct dc_stream_state *stream, bool is_gaming, bool increase)
{
	if (stream->timing.v_total * stream->timing.h_total == 0)
		return 0;

	int current_refresh_hz = (int)div64_s64((long long)stream->timing.pix_clk_100hz*100, stream->timing.v_total*(long long)stream->timing.h_total);

	int safe_refresh_hz = dc_stream_calculate_flickerless_refresh_rate(stream,
							 dc_stream_get_brightness_millinits_from_refresh(stream, current_refresh_hz),
							 current_refresh_hz,
							 is_gaming,
							 increase);

	int safe_refresh_v_total = (int)div64_s64((long long)stream->timing.pix_clk_100hz*100, safe_refresh_hz*(long long)stream->timing.h_total);

	if (increase)
		return (((int) stream->timing.v_total - safe_refresh_v_total) >= 0) ? (stream->timing.v_total - safe_refresh_v_total) : 0;

	return ((safe_refresh_v_total - (int) stream->timing.v_total) >= 0) ? (safe_refresh_v_total - stream->timing.v_total) : 0;
}

/*
 * Finds the highest refresh rate that can be achieved
 * from starting_refresh_hz while staying within flicker criteria
 */
int dc_stream_calculate_max_flickerless_refresh_rate(struct dc_stream_state *stream, int starting_refresh_hz, bool is_gaming)
{
	if (!stream->lumin_data.is_valid)
		return 0;

	int current_brightness = dc_stream_get_brightness_millinits_from_refresh(stream, starting_refresh_hz);

	return dc_stream_calculate_flickerless_refresh_rate(stream,
							    current_brightness,
							    starting_refresh_hz,
							    is_gaming,
							    true);
}

/*
 * Finds the lowest refresh rate that can be achieved
 * from starting_refresh_hz while staying within flicker criteria
 */
int dc_stream_calculate_min_flickerless_refresh_rate(struct dc_stream_state *stream, int starting_refresh_hz, bool is_gaming)
{
	if (!stream->lumin_data.is_valid)
			return 0;

	int current_brightness = dc_stream_get_brightness_millinits_from_refresh(stream, starting_refresh_hz);

	return dc_stream_calculate_flickerless_refresh_rate(stream,
							    current_brightness,
							    starting_refresh_hz,
							    is_gaming,
							    false);
}

/*
 * Determines if there will be a flicker when moving between 2 refresh rates
 */
bool dc_stream_is_refresh_rate_range_flickerless(struct dc_stream_state *stream, int hz1, int hz2, bool is_gaming)
{

	/*
	 * Assume that we wont flicker if there is invalid data
	 */
	if (!stream->lumin_data.is_valid)
		return false;

	int dl = dc_stream_get_max_delta_lumin_millinits(stream, hz1, hz2, is_gaming);

	int flicker_criteria_millinits = (is_gaming) ?
					  stream->lumin_data.flicker_criteria_milli_nits_GAMING :
					  stream->lumin_data.flicker_criteria_milli_nits_STATIC;

	return (dl <= flicker_criteria_millinits);
}

/*
 * Determines the max instant vtotal delta increase that can be applied without
 * flickering for a given stream
 */
unsigned int dc_stream_get_max_flickerless_instant_vtotal_decrease(struct dc_stream_state *stream,
									  bool is_gaming)
{
	if (!stream->lumin_data.is_valid)
		return 0;

	return dc_stream_get_max_flickerless_instant_vtotal_delta(stream, is_gaming, true);
}

/*
 * Determines the max instant vtotal delta decrease that can be applied without
 * flickering for a given stream
 */
unsigned int dc_stream_get_max_flickerless_instant_vtotal_increase(struct dc_stream_state *stream,
									  bool is_gaming)
{
	if (!stream->lumin_data.is_valid)
		return 0;

	return dc_stream_get_max_flickerless_instant_vtotal_delta(stream, is_gaming, false);
}<|MERGE_RESOLUTION|>--- conflicted
+++ resolved
@@ -319,11 +319,7 @@
 			reset_idle_optimizations = true;
 		}
 
-<<<<<<< HEAD
-		program_cursor_attributes(dc, stream, attributes);
-=======
 		program_cursor_attributes(dc, stream);
->>>>>>> 7aa21fec
 
 		/* re-enable idle optimizations if necessary */
 		if (reset_idle_optimizations && !dc->debug.disable_dmub_reallow_idle)
@@ -417,12 +413,6 @@
 			reset_idle_optimizations = true;
 		}
 
-<<<<<<< HEAD
-		program_cursor_position(dc, stream, position);
-		/* re-enable idle optimizations if necessary */
-		if (reset_idle_optimizations && !dc->debug.disable_dmub_reallow_idle)
-			dc_allow_idle_optimizations(dc, true);
-=======
 		program_cursor_position(dc, stream);
 		/* re-enable idle optimizations if necessary */
 		if (reset_idle_optimizations && !dc->debug.disable_dmub_reallow_idle)
@@ -456,7 +446,6 @@
 				}
 			}
 		}
->>>>>>> 7aa21fec
 
 		return true;
 	}
