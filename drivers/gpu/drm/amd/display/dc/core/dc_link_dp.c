/*
 * Copyright 2015 Advanced Micro Devices, Inc.
 *
 * Permission is hereby granted, free of charge, to any person obtaining a
 * copy of this software and associated documentation files (the "Software"),
 * to deal in the Software without restriction, including without limitation
 * the rights to use, copy, modify, merge, publish, distribute, sublicense,
 * and/or sell copies of the Software, and to permit persons to whom the
 * Software is furnished to do so, subject to the following conditions:
 *
 * The above copyright notice and this permission notice shall be included in
 * all copies or substantial portions of the Software.
 *
 * THE SOFTWARE IS PROVIDED "AS IS", WITHOUT WARRANTY OF ANY KIND, EXPRESS OR
 * IMPLIED, INCLUDING BUT NOT LIMITED TO THE WARRANTIES OF MERCHANTABILITY,
 * FITNESS FOR A PARTICULAR PURPOSE AND NONINFRINGEMENT.  IN NO EVENT SHALL
 * THE COPYRIGHT HOLDER(S) OR AUTHOR(S) BE LIABLE FOR ANY CLAIM, DAMAGES OR
 * OTHER LIABILITY, WHETHER IN AN ACTION OF CONTRACT, TORT OR OTHERWISE,
 * ARISING FROM, OUT OF OR IN CONNECTION WITH THE SOFTWARE OR THE USE OR
 * OTHER DEALINGS IN THE SOFTWARE.
 *
 * Authors: AMD
 */
#include "dm_services.h"
#include "dc.h"
#include "dc_link_dp.h"
#include "dm_helpers.h"
#include "opp.h"
#include "dsc.h"
#include "clk_mgr.h"
#include "resource.h"

#include "inc/core_types.h"
#include "link_hwss.h"
#include "dc_link_ddc.h"
#include "core_status.h"
#include "dpcd_defs.h"
#include "dc_dmub_srv.h"
#include "dce/dmub_hw_lock_mgr.h"
#include "inc/dc_link_dpia.h"
#include "inc/link_enc_cfg.h"
#include "link/link_dp_trace.h"

/*Travis*/
static const uint8_t DP_VGA_LVDS_CONVERTER_ID_2[] = "sivarT";
/*Nutmeg*/
static const uint8_t DP_VGA_LVDS_CONVERTER_ID_3[] = "dnomlA";

#define DC_LOGGER \
	link->ctx->logger
#define DC_TRACE_LEVEL_MESSAGE(...) /* do nothing */

#include "link_dpcd.h"

#ifndef MAX
#define MAX(X, Y) ((X) > (Y) ? (X) : (Y))
#endif
#ifndef MIN
#define MIN(X, Y) ((X) < (Y) ? (X) : (Y))
#endif

	/* maximum pre emphasis level allowed for each voltage swing level*/
	static const enum dc_pre_emphasis
	voltage_swing_to_pre_emphasis[] = { PRE_EMPHASIS_LEVEL3,
					    PRE_EMPHASIS_LEVEL2,
					    PRE_EMPHASIS_LEVEL1,
					    PRE_EMPHASIS_DISABLED };

enum {
	POST_LT_ADJ_REQ_LIMIT = 6,
	POST_LT_ADJ_REQ_TIMEOUT = 200
};

struct dp_lt_fallback_entry {
	enum dc_lane_count lane_count;
	enum dc_link_rate link_rate;
};

static const struct dp_lt_fallback_entry dp_lt_fallbacks[] = {
		/* This link training fallback array is ordered by
		 * link bandwidth from highest to lowest.
		 * DP specs makes it a normative policy to always
		 * choose the next highest link bandwidth during
		 * link training fallback.
		 */
		{LANE_COUNT_FOUR, LINK_RATE_UHBR20},
		{LANE_COUNT_FOUR, LINK_RATE_UHBR13_5},
		{LANE_COUNT_TWO, LINK_RATE_UHBR20},
		{LANE_COUNT_FOUR, LINK_RATE_UHBR10},
		{LANE_COUNT_TWO, LINK_RATE_UHBR13_5},
		{LANE_COUNT_FOUR, LINK_RATE_HIGH3},
		{LANE_COUNT_ONE, LINK_RATE_UHBR20},
		{LANE_COUNT_TWO, LINK_RATE_UHBR10},
		{LANE_COUNT_FOUR, LINK_RATE_HIGH2},
		{LANE_COUNT_ONE, LINK_RATE_UHBR13_5},
		{LANE_COUNT_TWO, LINK_RATE_HIGH3},
		{LANE_COUNT_ONE, LINK_RATE_UHBR10},
		{LANE_COUNT_TWO, LINK_RATE_HIGH2},
		{LANE_COUNT_FOUR, LINK_RATE_HIGH},
		{LANE_COUNT_ONE, LINK_RATE_HIGH3},
		{LANE_COUNT_FOUR, LINK_RATE_LOW},
		{LANE_COUNT_ONE, LINK_RATE_HIGH2},
		{LANE_COUNT_TWO, LINK_RATE_HIGH},
		{LANE_COUNT_TWO, LINK_RATE_LOW},
		{LANE_COUNT_ONE, LINK_RATE_HIGH},
		{LANE_COUNT_ONE, LINK_RATE_LOW},
};

static const struct dc_link_settings fail_safe_link_settings = {
		.lane_count = LANE_COUNT_ONE,
		.link_rate = LINK_RATE_LOW,
		.link_spread = LINK_SPREAD_DISABLED,
};

static bool decide_fallback_link_setting(
		struct dc_link *link,
		struct dc_link_settings *max,
		struct dc_link_settings *cur,
		enum link_training_result training_result);
static void maximize_lane_settings(const struct link_training_settings *lt_settings,
		struct dc_lane_settings lane_settings[LANE_COUNT_DP_MAX]);
static void override_lane_settings(const struct link_training_settings *lt_settings,
		struct dc_lane_settings lane_settings[LANE_COUNT_DP_MAX]);

static uint32_t get_cr_training_aux_rd_interval(struct dc_link *link,
		const struct dc_link_settings *link_settings)
{
	union training_aux_rd_interval training_rd_interval;
	uint32_t wait_in_micro_secs = 100;

	memset(&training_rd_interval, 0, sizeof(training_rd_interval));
	if (dp_get_link_encoding_format(link_settings) == DP_8b_10b_ENCODING &&
			link->dpcd_caps.dpcd_rev.raw >= DPCD_REV_12) {
		core_link_read_dpcd(
				link,
				DP_TRAINING_AUX_RD_INTERVAL,
				(uint8_t *)&training_rd_interval,
				sizeof(training_rd_interval));
		if (training_rd_interval.bits.TRAINIG_AUX_RD_INTERVAL)
			wait_in_micro_secs = training_rd_interval.bits.TRAINIG_AUX_RD_INTERVAL * 4000;
	}

	return wait_in_micro_secs;
}

static uint32_t get_eq_training_aux_rd_interval(
	struct dc_link *link,
	const struct dc_link_settings *link_settings)
{
	union training_aux_rd_interval training_rd_interval;

	memset(&training_rd_interval, 0, sizeof(training_rd_interval));
	if (dp_get_link_encoding_format(link_settings) == DP_128b_132b_ENCODING) {
		core_link_read_dpcd(
				link,
				DP_128b_132b_TRAINING_AUX_RD_INTERVAL,
				(uint8_t *)&training_rd_interval,
				sizeof(training_rd_interval));
	} else if (dp_get_link_encoding_format(link_settings) == DP_8b_10b_ENCODING &&
			link->dpcd_caps.dpcd_rev.raw >= DPCD_REV_12) {
		core_link_read_dpcd(
				link,
				DP_TRAINING_AUX_RD_INTERVAL,
				(uint8_t *)&training_rd_interval,
				sizeof(training_rd_interval));
	}

	switch (training_rd_interval.bits.TRAINIG_AUX_RD_INTERVAL) {
	case 0: return 400;
	case 1: return 4000;
	case 2: return 8000;
	case 3: return 12000;
	case 4: return 16000;
	case 5: return 32000;
	case 6: return 64000;
	default: return 400;
	}
}

void dp_wait_for_training_aux_rd_interval(
	struct dc_link *link,
	uint32_t wait_in_micro_secs)
{
	if (wait_in_micro_secs > 1000)
		msleep(wait_in_micro_secs/1000);
	else
		udelay(wait_in_micro_secs);

	DC_LOG_HW_LINK_TRAINING("%s:\n wait = %d\n",
		__func__,
		wait_in_micro_secs);
}

enum dpcd_training_patterns
	dc_dp_training_pattern_to_dpcd_training_pattern(
	struct dc_link *link,
	enum dc_dp_training_pattern pattern)
{
	enum dpcd_training_patterns dpcd_tr_pattern =
	DPCD_TRAINING_PATTERN_VIDEOIDLE;

	switch (pattern) {
	case DP_TRAINING_PATTERN_SEQUENCE_1:
		dpcd_tr_pattern = DPCD_TRAINING_PATTERN_1;
		break;
	case DP_TRAINING_PATTERN_SEQUENCE_2:
		dpcd_tr_pattern = DPCD_TRAINING_PATTERN_2;
		break;
	case DP_TRAINING_PATTERN_SEQUENCE_3:
		dpcd_tr_pattern = DPCD_TRAINING_PATTERN_3;
		break;
	case DP_TRAINING_PATTERN_SEQUENCE_4:
		dpcd_tr_pattern = DPCD_TRAINING_PATTERN_4;
		break;
	case DP_128b_132b_TPS1:
		dpcd_tr_pattern = DPCD_128b_132b_TPS1;
		break;
	case DP_128b_132b_TPS2:
		dpcd_tr_pattern = DPCD_128b_132b_TPS2;
		break;
	case DP_128b_132b_TPS2_CDS:
		dpcd_tr_pattern = DPCD_128b_132b_TPS2_CDS;
		break;
	case DP_TRAINING_PATTERN_VIDEOIDLE:
		dpcd_tr_pattern = DPCD_TRAINING_PATTERN_VIDEOIDLE;
		break;
	default:
		ASSERT(0);
		DC_LOG_HW_LINK_TRAINING("%s: Invalid HW Training pattern: %d\n",
			__func__, pattern);
		break;
	}

	return dpcd_tr_pattern;
}

static void dpcd_set_training_pattern(
	struct dc_link *link,
	enum dc_dp_training_pattern training_pattern)
{
	union dpcd_training_pattern dpcd_pattern = {0};

	dpcd_pattern.v1_4.TRAINING_PATTERN_SET =
			dc_dp_training_pattern_to_dpcd_training_pattern(
					link, training_pattern);

	core_link_write_dpcd(
		link,
		DP_TRAINING_PATTERN_SET,
		&dpcd_pattern.raw,
		1);

	DC_LOG_HW_LINK_TRAINING("%s\n %x pattern = %x\n",
		__func__,
		DP_TRAINING_PATTERN_SET,
		dpcd_pattern.v1_4.TRAINING_PATTERN_SET);
}

static enum dc_dp_training_pattern decide_cr_training_pattern(
		const struct dc_link_settings *link_settings)
{
	switch (dp_get_link_encoding_format(link_settings)) {
	case DP_8b_10b_ENCODING:
	default:
		return DP_TRAINING_PATTERN_SEQUENCE_1;
	case DP_128b_132b_ENCODING:
		return DP_128b_132b_TPS1;
	}
}

static enum dc_dp_training_pattern decide_eq_training_pattern(struct dc_link *link,
		const struct dc_link_settings *link_settings)
{
	struct link_encoder *link_enc;
	struct encoder_feature_support *enc_caps;
	struct dpcd_caps *rx_caps = &link->dpcd_caps;
	enum dc_dp_training_pattern pattern = DP_TRAINING_PATTERN_SEQUENCE_2;

	link_enc = link_enc_cfg_get_link_enc(link);
	ASSERT(link_enc);
	enc_caps = &link_enc->features;

	switch (dp_get_link_encoding_format(link_settings)) {
	case DP_8b_10b_ENCODING:
		if (enc_caps->flags.bits.IS_TPS4_CAPABLE &&
				rx_caps->max_down_spread.bits.TPS4_SUPPORTED)
			pattern = DP_TRAINING_PATTERN_SEQUENCE_4;
		else if (enc_caps->flags.bits.IS_TPS3_CAPABLE &&
				rx_caps->max_ln_count.bits.TPS3_SUPPORTED)
			pattern = DP_TRAINING_PATTERN_SEQUENCE_3;
		else
			pattern = DP_TRAINING_PATTERN_SEQUENCE_2;
		break;
	case DP_128b_132b_ENCODING:
		pattern = DP_128b_132b_TPS2;
		break;
	default:
		pattern = DP_TRAINING_PATTERN_SEQUENCE_2;
		break;
	}
	return pattern;
}

static uint8_t get_dpcd_link_rate(const struct dc_link_settings *link_settings)
{
	uint8_t link_rate = 0;
	enum dp_link_encoding encoding = dp_get_link_encoding_format(link_settings);

	if (encoding == DP_128b_132b_ENCODING)
		switch (link_settings->link_rate) {
		case LINK_RATE_UHBR10:
			link_rate = 0x1;
			break;
		case LINK_RATE_UHBR20:
			link_rate = 0x2;
			break;
		case LINK_RATE_UHBR13_5:
			link_rate = 0x4;
			break;
		default:
			link_rate = 0;
			break;
		}
	else if (encoding == DP_8b_10b_ENCODING)
		link_rate = (uint8_t) link_settings->link_rate;
	else
		link_rate = 0;

	return link_rate;
}

static void dp_fixed_vs_pe_read_lane_adjust(
	struct dc_link *link,
	union dpcd_training_lane dpcd_lane_adjust[LANE_COUNT_DP_MAX])
{
	const uint8_t vendor_lttpr_write_data_vs[3] = {0x0, 0x53, 0x63};
	const uint8_t vendor_lttpr_write_data_pe[3] = {0x0, 0x54, 0x63};
	const uint8_t offset = dp_convert_to_count(
			link->dpcd_caps.lttpr_caps.phy_repeater_cnt);
	uint32_t vendor_lttpr_write_address = 0xF004F;
	uint32_t vendor_lttpr_read_address = 0xF0053;
	uint8_t dprx_vs = 0;
	uint8_t dprx_pe = 0;
	uint8_t lane;

	if (offset != 0xFF) {
		vendor_lttpr_write_address +=
				((DP_REPEATER_CONFIGURATION_AND_STATUS_SIZE) * (offset - 1));
		vendor_lttpr_read_address +=
				((DP_REPEATER_CONFIGURATION_AND_STATUS_SIZE) * (offset - 1));
	}

	/* W/A to read lane settings requested by DPRX */
	core_link_write_dpcd(
			link,
			vendor_lttpr_write_address,
			&vendor_lttpr_write_data_vs[0],
			sizeof(vendor_lttpr_write_data_vs));
	core_link_read_dpcd(
			link,
			vendor_lttpr_read_address,
			&dprx_vs,
			1);
	core_link_write_dpcd(
			link,
			vendor_lttpr_write_address,
			&vendor_lttpr_write_data_pe[0],
			sizeof(vendor_lttpr_write_data_pe));
	core_link_read_dpcd(
			link,
			vendor_lttpr_read_address,
			&dprx_pe,
			1);

	for (lane = 0; lane < LANE_COUNT_DP_MAX; lane++) {
		dpcd_lane_adjust[lane].bits.VOLTAGE_SWING_SET  = (dprx_vs >> (2 * lane)) & 0x3;
		dpcd_lane_adjust[lane].bits.PRE_EMPHASIS_SET = (dprx_pe >> (2 * lane)) & 0x3;
	}
}

static void dp_fixed_vs_pe_set_retimer_lane_settings(
	struct dc_link *link,
	const union dpcd_training_lane dpcd_lane_adjust[LANE_COUNT_DP_MAX],
	uint8_t lane_count)
{
	const uint8_t offset = dp_convert_to_count(
			link->dpcd_caps.lttpr_caps.phy_repeater_cnt);
	const uint8_t vendor_lttpr_write_data_reset[4] = {0x1, 0x50, 0x63, 0xFF};
	uint32_t vendor_lttpr_write_address = 0xF004F;
	uint8_t vendor_lttpr_write_data_vs[4] = {0x1, 0x51, 0x63, 0x0};
	uint8_t vendor_lttpr_write_data_pe[4] = {0x1, 0x52, 0x63, 0x0};
	uint8_t lane = 0;

	if (offset != 0xFF) {
		vendor_lttpr_write_address +=
				((DP_REPEATER_CONFIGURATION_AND_STATUS_SIZE) * (offset - 1));
	}

	for (lane = 0; lane < lane_count; lane++) {
		vendor_lttpr_write_data_vs[3] |=
				dpcd_lane_adjust[lane].bits.VOLTAGE_SWING_SET << (2 * lane);
		vendor_lttpr_write_data_pe[3] |=
				dpcd_lane_adjust[lane].bits.PRE_EMPHASIS_SET << (2 * lane);
	}

	/* Force LTTPR to output desired VS and PE */
	core_link_write_dpcd(
			link,
			vendor_lttpr_write_address,
			&vendor_lttpr_write_data_reset[0],
			sizeof(vendor_lttpr_write_data_reset));
	core_link_write_dpcd(
			link,
			vendor_lttpr_write_address,
			&vendor_lttpr_write_data_vs[0],
			sizeof(vendor_lttpr_write_data_vs));
	core_link_write_dpcd(
			link,
			vendor_lttpr_write_address,
			&vendor_lttpr_write_data_pe[0],
			sizeof(vendor_lttpr_write_data_pe));
}

enum dc_status dpcd_set_link_settings(
	struct dc_link *link,
	const struct link_training_settings *lt_settings)
{
	uint8_t rate;
	enum dc_status status;

	union down_spread_ctrl downspread = {0};
	union lane_count_set lane_count_set = {0};

	downspread.raw = (uint8_t)
	(lt_settings->link_settings.link_spread);

	lane_count_set.bits.LANE_COUNT_SET =
	lt_settings->link_settings.lane_count;

	lane_count_set.bits.ENHANCED_FRAMING = lt_settings->enhanced_framing;
	lane_count_set.bits.POST_LT_ADJ_REQ_GRANTED = 0;


	if (link->ep_type == DISPLAY_ENDPOINT_PHY &&
			lt_settings->pattern_for_eq < DP_TRAINING_PATTERN_SEQUENCE_4) {
		lane_count_set.bits.POST_LT_ADJ_REQ_GRANTED =
				link->dpcd_caps.max_ln_count.bits.POST_LT_ADJ_REQ_SUPPORTED;
	}

	status = core_link_write_dpcd(link, DP_DOWNSPREAD_CTRL,
		&downspread.raw, sizeof(downspread));

	status = core_link_write_dpcd(link, DP_LANE_COUNT_SET,
		&lane_count_set.raw, 1);

	if (link->dpcd_caps.dpcd_rev.raw >= DPCD_REV_13 &&
			lt_settings->link_settings.use_link_rate_set == true) {
		rate = 0;
		/* WA for some MUX chips that will power down with eDP and lose supported
		 * link rate set for eDP 1.4. Source reads DPCD 0x010 again to ensure
		 * MUX chip gets link rate set back before link training.
		 */
		if (link->connector_signal == SIGNAL_TYPE_EDP) {
			uint8_t supported_link_rates[16];

			core_link_read_dpcd(link, DP_SUPPORTED_LINK_RATES,
					supported_link_rates, sizeof(supported_link_rates));
		}
		status = core_link_write_dpcd(link, DP_LINK_BW_SET, &rate, 1);
		status = core_link_write_dpcd(link, DP_LINK_RATE_SET,
				&lt_settings->link_settings.link_rate_set, 1);
	} else {
		rate = get_dpcd_link_rate(&lt_settings->link_settings);

		status = core_link_write_dpcd(link, DP_LINK_BW_SET, &rate, 1);
	}

	if (rate) {
		DC_LOG_HW_LINK_TRAINING("%s\n %x rate = %x\n %x lane = %x framing = %x\n %x spread = %x\n",
			__func__,
			DP_LINK_BW_SET,
			lt_settings->link_settings.link_rate,
			DP_LANE_COUNT_SET,
			lt_settings->link_settings.lane_count,
			lt_settings->enhanced_framing,
			DP_DOWNSPREAD_CTRL,
			lt_settings->link_settings.link_spread);
	} else {
		DC_LOG_HW_LINK_TRAINING("%s\n %x rate set = %x\n %x lane = %x framing = %x\n %x spread = %x\n",
			__func__,
			DP_LINK_RATE_SET,
			lt_settings->link_settings.link_rate_set,
			DP_LANE_COUNT_SET,
			lt_settings->link_settings.lane_count,
			lt_settings->enhanced_framing,
			DP_DOWNSPREAD_CTRL,
			lt_settings->link_settings.link_spread);
	}

	return status;
}

uint8_t dc_dp_initialize_scrambling_data_symbols(
	struct dc_link *link,
	enum dc_dp_training_pattern pattern)
{
	uint8_t disable_scrabled_data_symbols = 0;

	switch (pattern) {
	case DP_TRAINING_PATTERN_SEQUENCE_1:
	case DP_TRAINING_PATTERN_SEQUENCE_2:
	case DP_TRAINING_PATTERN_SEQUENCE_3:
		disable_scrabled_data_symbols = 1;
		break;
	case DP_TRAINING_PATTERN_SEQUENCE_4:
	case DP_128b_132b_TPS1:
	case DP_128b_132b_TPS2:
		disable_scrabled_data_symbols = 0;
		break;
	default:
		ASSERT(0);
		DC_LOG_HW_LINK_TRAINING("%s: Invalid HW Training pattern: %d\n",
			__func__, pattern);
		break;
	}
	return disable_scrabled_data_symbols;
}

static inline bool is_repeater(const struct link_training_settings *lt_settings, uint32_t offset)
{
	return (lt_settings->lttpr_mode == LTTPR_MODE_NON_TRANSPARENT) && (offset != 0);
}

static void dpcd_set_lt_pattern_and_lane_settings(
	struct dc_link *link,
	const struct link_training_settings *lt_settings,
	enum dc_dp_training_pattern pattern,
	uint32_t offset)
{
	uint32_t dpcd_base_lt_offset;

	uint8_t dpcd_lt_buffer[5] = {0};
	union dpcd_training_pattern dpcd_pattern = {0};
	uint32_t size_in_bytes;
	bool edp_workaround = false; /* TODO link_prop.INTERNAL */
	dpcd_base_lt_offset = DP_TRAINING_PATTERN_SET;

	if (is_repeater(lt_settings, offset))
		dpcd_base_lt_offset = DP_TRAINING_PATTERN_SET_PHY_REPEATER1 +
			((DP_REPEATER_CONFIGURATION_AND_STATUS_SIZE) * (offset - 1));

	/*****************************************************************
	* DpcdAddress_TrainingPatternSet
	*****************************************************************/
	dpcd_pattern.v1_4.TRAINING_PATTERN_SET =
		dc_dp_training_pattern_to_dpcd_training_pattern(link, pattern);

	dpcd_pattern.v1_4.SCRAMBLING_DISABLE =
		dc_dp_initialize_scrambling_data_symbols(link, pattern);

	dpcd_lt_buffer[DP_TRAINING_PATTERN_SET - DP_TRAINING_PATTERN_SET]
		= dpcd_pattern.raw;

	if (is_repeater(lt_settings, offset)) {
		DC_LOG_HW_LINK_TRAINING("%s\n LTTPR Repeater ID: %d\n 0x%X pattern = %x\n",
			__func__,
			offset,
			dpcd_base_lt_offset,
			dpcd_pattern.v1_4.TRAINING_PATTERN_SET);
	} else {
		DC_LOG_HW_LINK_TRAINING("%s\n 0x%X pattern = %x\n",
			__func__,
			dpcd_base_lt_offset,
			dpcd_pattern.v1_4.TRAINING_PATTERN_SET);
	}

	/* concatenate everything into one buffer*/
	size_in_bytes = lt_settings->link_settings.lane_count *
			sizeof(lt_settings->dpcd_lane_settings[0]);

	 // 0x00103 - 0x00102
	memmove(
		&dpcd_lt_buffer[DP_TRAINING_LANE0_SET - DP_TRAINING_PATTERN_SET],
		lt_settings->dpcd_lane_settings,
		size_in_bytes);

	if (is_repeater(lt_settings, offset)) {
		if (dp_get_link_encoding_format(&lt_settings->link_settings) ==
				DP_128b_132b_ENCODING)
			DC_LOG_HW_LINK_TRAINING("%s:\n LTTPR Repeater ID: %d\n"
					" 0x%X TX_FFE_PRESET_VALUE = %x\n",
					__func__,
					offset,
					dpcd_base_lt_offset,
					lt_settings->dpcd_lane_settings[0].tx_ffe.PRESET_VALUE);
		else if (dp_get_link_encoding_format(&lt_settings->link_settings) ==
				DP_8b_10b_ENCODING)
		DC_LOG_HW_LINK_TRAINING("%s:\n LTTPR Repeater ID: %d\n"
				" 0x%X VS set = %x PE set = %x max VS Reached = %x  max PE Reached = %x\n",
			__func__,
			offset,
			dpcd_base_lt_offset,
			lt_settings->dpcd_lane_settings[0].bits.VOLTAGE_SWING_SET,
			lt_settings->dpcd_lane_settings[0].bits.PRE_EMPHASIS_SET,
			lt_settings->dpcd_lane_settings[0].bits.MAX_SWING_REACHED,
			lt_settings->dpcd_lane_settings[0].bits.MAX_PRE_EMPHASIS_REACHED);
	} else {
		if (dp_get_link_encoding_format(&lt_settings->link_settings) ==
				DP_128b_132b_ENCODING)
			DC_LOG_HW_LINK_TRAINING("%s:\n 0x%X TX_FFE_PRESET_VALUE = %x\n",
					__func__,
					dpcd_base_lt_offset,
					lt_settings->dpcd_lane_settings[0].tx_ffe.PRESET_VALUE);
		else if (dp_get_link_encoding_format(&lt_settings->link_settings) ==
				DP_8b_10b_ENCODING)
			DC_LOG_HW_LINK_TRAINING("%s:\n 0x%X VS set = %x  PE set = %x max VS Reached = %x  max PE Reached = %x\n",
					__func__,
					dpcd_base_lt_offset,
					lt_settings->dpcd_lane_settings[0].bits.VOLTAGE_SWING_SET,
					lt_settings->dpcd_lane_settings[0].bits.PRE_EMPHASIS_SET,
					lt_settings->dpcd_lane_settings[0].bits.MAX_SWING_REACHED,
					lt_settings->dpcd_lane_settings[0].bits.MAX_PRE_EMPHASIS_REACHED);
	}
	if (edp_workaround) {
		/* for eDP write in 2 parts because the 5-byte burst is
		* causing issues on some eDP panels (EPR#366724)
		*/
		core_link_write_dpcd(
			link,
			DP_TRAINING_PATTERN_SET,
			&dpcd_pattern.raw,
			sizeof(dpcd_pattern.raw));

		core_link_write_dpcd(
			link,
			DP_TRAINING_LANE0_SET,
			(uint8_t *)(lt_settings->dpcd_lane_settings),
			size_in_bytes);

	} else if (dp_get_link_encoding_format(&lt_settings->link_settings) ==
			DP_128b_132b_ENCODING) {
		core_link_write_dpcd(
				link,
				dpcd_base_lt_offset,
				dpcd_lt_buffer,
				sizeof(dpcd_lt_buffer));
	} else
		/* write it all in (1 + number-of-lanes)-byte burst*/
		core_link_write_dpcd(
				link,
				dpcd_base_lt_offset,
				dpcd_lt_buffer,
				size_in_bytes + sizeof(dpcd_pattern.raw));
}

bool dp_is_cr_done(enum dc_lane_count ln_count,
	union lane_status *dpcd_lane_status)
{
	uint32_t lane;
	/*LANEx_CR_DONE bits All 1's?*/
	for (lane = 0; lane < (uint32_t)(ln_count); lane++) {
		if (!dpcd_lane_status[lane].bits.CR_DONE_0)
			return false;
	}
	return true;
}

bool dp_is_ch_eq_done(enum dc_lane_count ln_count,
		union lane_status *dpcd_lane_status)
{
	bool done = true;
	uint32_t lane;
	for (lane = 0; lane < (uint32_t)(ln_count); lane++)
		if (!dpcd_lane_status[lane].bits.CHANNEL_EQ_DONE_0)
			done = false;
	return done;
}

bool dp_is_symbol_locked(enum dc_lane_count ln_count,
		union lane_status *dpcd_lane_status)
{
	bool locked = true;
	uint32_t lane;
	for (lane = 0; lane < (uint32_t)(ln_count); lane++)
		if (!dpcd_lane_status[lane].bits.SYMBOL_LOCKED_0)
			locked = false;
	return locked;
}

bool dp_is_interlane_aligned(union lane_align_status_updated align_status)
{
	return align_status.bits.INTERLANE_ALIGN_DONE == 1;
}

void dp_hw_to_dpcd_lane_settings(
		const struct link_training_settings *lt_settings,
		const struct dc_lane_settings hw_lane_settings[LANE_COUNT_DP_MAX],
		union dpcd_training_lane dpcd_lane_settings[])
{
	uint8_t lane = 0;

	for (lane = 0; lane < LANE_COUNT_DP_MAX; lane++) {
		if (dp_get_link_encoding_format(&lt_settings->link_settings) ==
				DP_8b_10b_ENCODING) {
			dpcd_lane_settings[lane].bits.VOLTAGE_SWING_SET =
					(uint8_t)(hw_lane_settings[lane].VOLTAGE_SWING);
			dpcd_lane_settings[lane].bits.PRE_EMPHASIS_SET =
					(uint8_t)(hw_lane_settings[lane].PRE_EMPHASIS);
			dpcd_lane_settings[lane].bits.MAX_SWING_REACHED =
					(hw_lane_settings[lane].VOLTAGE_SWING ==
							VOLTAGE_SWING_MAX_LEVEL ? 1 : 0);
			dpcd_lane_settings[lane].bits.MAX_PRE_EMPHASIS_REACHED =
					(hw_lane_settings[lane].PRE_EMPHASIS ==
							PRE_EMPHASIS_MAX_LEVEL ? 1 : 0);
		}
		else if (dp_get_link_encoding_format(&lt_settings->link_settings) ==
				DP_128b_132b_ENCODING) {
			dpcd_lane_settings[lane].tx_ffe.PRESET_VALUE =
					hw_lane_settings[lane].FFE_PRESET.settings.level;
		}
	}
}

void dp_decide_lane_settings(
		const struct link_training_settings *lt_settings,
		const union lane_adjust ln_adjust[LANE_COUNT_DP_MAX],
		struct dc_lane_settings hw_lane_settings[LANE_COUNT_DP_MAX],
		union dpcd_training_lane dpcd_lane_settings[])
{
	uint32_t lane;

	for (lane = 0; lane < LANE_COUNT_DP_MAX; lane++) {
		if (dp_get_link_encoding_format(&lt_settings->link_settings) ==
				DP_8b_10b_ENCODING) {
			hw_lane_settings[lane].VOLTAGE_SWING =
					(enum dc_voltage_swing)(ln_adjust[lane].bits.
							VOLTAGE_SWING_LANE);
			hw_lane_settings[lane].PRE_EMPHASIS =
					(enum dc_pre_emphasis)(ln_adjust[lane].bits.
							PRE_EMPHASIS_LANE);
		}
		else if (dp_get_link_encoding_format(&lt_settings->link_settings) ==
				DP_128b_132b_ENCODING) {
			hw_lane_settings[lane].FFE_PRESET.raw =
					ln_adjust[lane].tx_ffe.PRESET_VALUE;
		}
	}
	dp_hw_to_dpcd_lane_settings(lt_settings, hw_lane_settings, dpcd_lane_settings);

	if (lt_settings->disallow_per_lane_settings) {
		/* we find the maximum of the requested settings across all lanes*/
		/* and set this maximum for all lanes*/
		maximize_lane_settings(lt_settings, hw_lane_settings);
		override_lane_settings(lt_settings, hw_lane_settings);

		if (lt_settings->always_match_dpcd_with_hw_lane_settings)
			dp_hw_to_dpcd_lane_settings(lt_settings, hw_lane_settings, dpcd_lane_settings);
	}

}

static uint8_t get_nibble_at_index(const uint8_t *buf,
	uint32_t index)
{
	uint8_t nibble;
	nibble = buf[index / 2];

	if (index % 2)
		nibble >>= 4;
	else
		nibble &= 0x0F;

	return nibble;
}

static enum dc_pre_emphasis get_max_pre_emphasis_for_voltage_swing(
	enum dc_voltage_swing voltage)
{
	enum dc_pre_emphasis pre_emphasis;
	pre_emphasis = PRE_EMPHASIS_MAX_LEVEL;

	if (voltage <= VOLTAGE_SWING_MAX_LEVEL)
		pre_emphasis = voltage_swing_to_pre_emphasis[voltage];

	return pre_emphasis;

}

static void maximize_lane_settings(const struct link_training_settings *lt_settings,
		struct dc_lane_settings lane_settings[LANE_COUNT_DP_MAX])
{
	uint32_t lane;
	struct dc_lane_settings max_requested;

	max_requested.VOLTAGE_SWING = lane_settings[0].VOLTAGE_SWING;
	max_requested.PRE_EMPHASIS = lane_settings[0].PRE_EMPHASIS;
	max_requested.FFE_PRESET = lane_settings[0].FFE_PRESET;

	/* Determine what the maximum of the requested settings are*/
	for (lane = 1; lane < lt_settings->link_settings.lane_count; lane++) {
		if (lane_settings[lane].VOLTAGE_SWING > max_requested.VOLTAGE_SWING)
			max_requested.VOLTAGE_SWING = lane_settings[lane].VOLTAGE_SWING;

		if (lane_settings[lane].PRE_EMPHASIS > max_requested.PRE_EMPHASIS)
			max_requested.PRE_EMPHASIS = lane_settings[lane].PRE_EMPHASIS;
		if (lane_settings[lane].FFE_PRESET.settings.level >
				max_requested.FFE_PRESET.settings.level)
			max_requested.FFE_PRESET.settings.level =
					lane_settings[lane].FFE_PRESET.settings.level;
	}

	/* make sure the requested settings are
	 * not higher than maximum settings*/
	if (max_requested.VOLTAGE_SWING > VOLTAGE_SWING_MAX_LEVEL)
		max_requested.VOLTAGE_SWING = VOLTAGE_SWING_MAX_LEVEL;

	if (max_requested.PRE_EMPHASIS > PRE_EMPHASIS_MAX_LEVEL)
		max_requested.PRE_EMPHASIS = PRE_EMPHASIS_MAX_LEVEL;
	if (max_requested.FFE_PRESET.settings.level > DP_FFE_PRESET_MAX_LEVEL)
		max_requested.FFE_PRESET.settings.level = DP_FFE_PRESET_MAX_LEVEL;

	/* make sure the pre-emphasis matches the voltage swing*/
	if (max_requested.PRE_EMPHASIS >
		get_max_pre_emphasis_for_voltage_swing(
			max_requested.VOLTAGE_SWING))
		max_requested.PRE_EMPHASIS =
		get_max_pre_emphasis_for_voltage_swing(
			max_requested.VOLTAGE_SWING);

	for (lane = 0; lane < LANE_COUNT_DP_MAX; lane++) {
		lane_settings[lane].VOLTAGE_SWING = max_requested.VOLTAGE_SWING;
		lane_settings[lane].PRE_EMPHASIS = max_requested.PRE_EMPHASIS;
		lane_settings[lane].FFE_PRESET = max_requested.FFE_PRESET;
	}
}

static void override_lane_settings(const struct link_training_settings *lt_settings,
		struct dc_lane_settings lane_settings[LANE_COUNT_DP_MAX])
{
	uint32_t lane;

	if (lt_settings->voltage_swing == NULL &&
	    lt_settings->pre_emphasis == NULL &&
	    lt_settings->ffe_preset == NULL &&
	    lt_settings->post_cursor2 == NULL)

		return;

	for (lane = 0; lane < LANE_COUNT_DP_MAX; lane++) {
		if (lt_settings->voltage_swing)
			lane_settings[lane].VOLTAGE_SWING = *lt_settings->voltage_swing;
		if (lt_settings->pre_emphasis)
			lane_settings[lane].PRE_EMPHASIS = *lt_settings->pre_emphasis;
		if (lt_settings->post_cursor2)
			lane_settings[lane].POST_CURSOR2 = *lt_settings->post_cursor2;
		if (lt_settings->ffe_preset)
			lane_settings[lane].FFE_PRESET = *lt_settings->ffe_preset;
	}
}

enum dc_status dp_get_lane_status_and_lane_adjust(
	struct dc_link *link,
	const struct link_training_settings *link_training_setting,
	union lane_status ln_status[LANE_COUNT_DP_MAX],
	union lane_align_status_updated *ln_align,
	union lane_adjust ln_adjust[LANE_COUNT_DP_MAX],
	uint32_t offset)
{
	unsigned int lane01_status_address = DP_LANE0_1_STATUS;
	uint8_t lane_adjust_offset = 4;
	unsigned int lane01_adjust_address;
	uint8_t dpcd_buf[6] = {0};
	uint32_t lane;
	enum dc_status status;

	if (is_repeater(link_training_setting, offset)) {
		lane01_status_address =
				DP_LANE0_1_STATUS_PHY_REPEATER1 +
				((DP_REPEATER_CONFIGURATION_AND_STATUS_SIZE) * (offset - 1));
		lane_adjust_offset = 3;
	}

	status = core_link_read_dpcd(
		link,
		lane01_status_address,
		(uint8_t *)(dpcd_buf),
		sizeof(dpcd_buf));

	if (status != DC_OK) {
		DC_LOG_HW_LINK_TRAINING("%s:\n Failed to read from address 0x%X,"
			" keep current lane status and lane adjust unchanged",
			__func__,
			lane01_status_address);
		return status;
	}

	for (lane = 0; lane <
		(uint32_t)(link_training_setting->link_settings.lane_count);
		lane++) {

		ln_status[lane].raw =
			get_nibble_at_index(&dpcd_buf[0], lane);
		ln_adjust[lane].raw =
			get_nibble_at_index(&dpcd_buf[lane_adjust_offset], lane);
	}

	ln_align->raw = dpcd_buf[2];

	if (is_repeater(link_training_setting, offset)) {
		DC_LOG_HW_LINK_TRAINING("%s:\n LTTPR Repeater ID: %d\n"
				" 0x%X Lane01Status = %x\n 0x%X Lane23Status = %x\n ",
			__func__,
			offset,
			lane01_status_address, dpcd_buf[0],
			lane01_status_address + 1, dpcd_buf[1]);

		lane01_adjust_address = DP_ADJUST_REQUEST_LANE0_1_PHY_REPEATER1 +
				((DP_REPEATER_CONFIGURATION_AND_STATUS_SIZE) * (offset - 1));

		DC_LOG_HW_LINK_TRAINING("%s:\n LTTPR Repeater ID: %d\n"
				" 0x%X Lane01AdjustRequest = %x\n 0x%X Lane23AdjustRequest = %x\n",
					__func__,
					offset,
					lane01_adjust_address,
					dpcd_buf[lane_adjust_offset],
					lane01_adjust_address + 1,
					dpcd_buf[lane_adjust_offset + 1]);
	} else {
		DC_LOG_HW_LINK_TRAINING("%s:\n 0x%X Lane01Status = %x\n 0x%X Lane23Status = %x\n ",
			__func__,
			lane01_status_address, dpcd_buf[0],
			lane01_status_address + 1, dpcd_buf[1]);

		lane01_adjust_address = DP_ADJUST_REQUEST_LANE0_1;

		DC_LOG_HW_LINK_TRAINING("%s:\n 0x%X Lane01AdjustRequest = %x\n 0x%X Lane23AdjustRequest = %x\n",
			__func__,
			lane01_adjust_address,
			dpcd_buf[lane_adjust_offset],
			lane01_adjust_address + 1,
			dpcd_buf[lane_adjust_offset + 1]);
	}

	return status;
}

static enum dc_status dpcd_128b_132b_set_lane_settings(
		struct dc_link *link,
		const struct link_training_settings *link_training_setting)
{
	enum dc_status status = core_link_write_dpcd(link,
			DP_TRAINING_LANE0_SET,
			(uint8_t *)(link_training_setting->dpcd_lane_settings),
			sizeof(link_training_setting->dpcd_lane_settings));

	DC_LOG_HW_LINK_TRAINING("%s:\n 0x%X TX_FFE_PRESET_VALUE = %x\n",
			__func__,
			DP_TRAINING_LANE0_SET,
			link_training_setting->dpcd_lane_settings[0].tx_ffe.PRESET_VALUE);
	return status;
}


enum dc_status dpcd_set_lane_settings(
	struct dc_link *link,
	const struct link_training_settings *link_training_setting,
	uint32_t offset)
{
	unsigned int lane0_set_address;
	enum dc_status status;

	lane0_set_address = DP_TRAINING_LANE0_SET;

	if (is_repeater(link_training_setting, offset))
		lane0_set_address = DP_TRAINING_LANE0_SET_PHY_REPEATER1 +
		((DP_REPEATER_CONFIGURATION_AND_STATUS_SIZE) * (offset - 1));

	status = core_link_write_dpcd(link,
		lane0_set_address,
		(uint8_t *)(link_training_setting->dpcd_lane_settings),
		link_training_setting->link_settings.lane_count);

	if (is_repeater(link_training_setting, offset)) {
		DC_LOG_HW_LINK_TRAINING("%s\n LTTPR Repeater ID: %d\n"
				" 0x%X VS set = %x  PE set = %x max VS Reached = %x  max PE Reached = %x\n",
			__func__,
			offset,
			lane0_set_address,
			link_training_setting->dpcd_lane_settings[0].bits.VOLTAGE_SWING_SET,
			link_training_setting->dpcd_lane_settings[0].bits.PRE_EMPHASIS_SET,
			link_training_setting->dpcd_lane_settings[0].bits.MAX_SWING_REACHED,
			link_training_setting->dpcd_lane_settings[0].bits.MAX_PRE_EMPHASIS_REACHED);

	} else {
		DC_LOG_HW_LINK_TRAINING("%s\n 0x%X VS set = %x  PE set = %x max VS Reached = %x  max PE Reached = %x\n",
			__func__,
			lane0_set_address,
			link_training_setting->dpcd_lane_settings[0].bits.VOLTAGE_SWING_SET,
			link_training_setting->dpcd_lane_settings[0].bits.PRE_EMPHASIS_SET,
			link_training_setting->dpcd_lane_settings[0].bits.MAX_SWING_REACHED,
			link_training_setting->dpcd_lane_settings[0].bits.MAX_PRE_EMPHASIS_REACHED);
	}

	return status;
}

bool dp_is_max_vs_reached(
	const struct link_training_settings *lt_settings)
{
	uint32_t lane;
	for (lane = 0; lane <
		(uint32_t)(lt_settings->link_settings.lane_count);
		lane++) {
		if (lt_settings->dpcd_lane_settings[lane].bits.VOLTAGE_SWING_SET
			== VOLTAGE_SWING_MAX_LEVEL)
			return true;
	}
	return false;

}

static bool perform_post_lt_adj_req_sequence(
	struct dc_link *link,
	const struct link_resource *link_res,
	struct link_training_settings *lt_settings)
{
	enum dc_lane_count lane_count =
	lt_settings->link_settings.lane_count;

	uint32_t adj_req_count;
	uint32_t adj_req_timer;
	bool req_drv_setting_changed;
	uint32_t lane;
	union lane_status dpcd_lane_status[LANE_COUNT_DP_MAX] = {0};
	union lane_align_status_updated dpcd_lane_status_updated = {0};
	union lane_adjust dpcd_lane_adjust[LANE_COUNT_DP_MAX] = {0};

	req_drv_setting_changed = false;
	for (adj_req_count = 0; adj_req_count < POST_LT_ADJ_REQ_LIMIT;
	adj_req_count++) {

		req_drv_setting_changed = false;

		for (adj_req_timer = 0;
			adj_req_timer < POST_LT_ADJ_REQ_TIMEOUT;
			adj_req_timer++) {

			dp_get_lane_status_and_lane_adjust(
				link,
				lt_settings,
				dpcd_lane_status,
				&dpcd_lane_status_updated,
				dpcd_lane_adjust,
				DPRX);

			if (dpcd_lane_status_updated.bits.
					POST_LT_ADJ_REQ_IN_PROGRESS == 0)
				return true;

			if (!dp_is_cr_done(lane_count, dpcd_lane_status))
				return false;

			if (!dp_is_ch_eq_done(lane_count, dpcd_lane_status) ||
					!dp_is_symbol_locked(lane_count, dpcd_lane_status) ||
					!dp_is_interlane_aligned(dpcd_lane_status_updated))
				return false;

			for (lane = 0; lane < (uint32_t)(lane_count); lane++) {

				if (lt_settings->
				dpcd_lane_settings[lane].bits.VOLTAGE_SWING_SET !=
				dpcd_lane_adjust[lane].bits.VOLTAGE_SWING_LANE ||
				lt_settings->dpcd_lane_settings[lane].bits.PRE_EMPHASIS_SET !=
				dpcd_lane_adjust[lane].bits.PRE_EMPHASIS_LANE) {

					req_drv_setting_changed = true;
					break;
				}
			}

			if (req_drv_setting_changed) {
				dp_decide_lane_settings(lt_settings, dpcd_lane_adjust,
						lt_settings->hw_lane_settings, lt_settings->dpcd_lane_settings);

				dc_link_dp_set_drive_settings(link,
						link_res,
						lt_settings);
				break;
			}

			msleep(1);
		}

		if (!req_drv_setting_changed) {
			DC_LOG_WARNING("%s: Post Link Training Adjust Request Timed out\n",
				__func__);

			ASSERT(0);
			return true;
		}
	}
	DC_LOG_WARNING("%s: Post Link Training Adjust Request limit reached\n",
		__func__);

	ASSERT(0);
	return true;

}

/* Only used for channel equalization */
uint32_t dp_translate_training_aux_read_interval(uint32_t dpcd_aux_read_interval)
{
	unsigned int aux_rd_interval_us = 400;

	switch (dpcd_aux_read_interval) {
	case 0x01:
		aux_rd_interval_us = 4000;
		break;
	case 0x02:
		aux_rd_interval_us = 8000;
		break;
	case 0x03:
		aux_rd_interval_us = 12000;
		break;
	case 0x04:
		aux_rd_interval_us = 16000;
		break;
	case 0x05:
		aux_rd_interval_us = 32000;
		break;
	case 0x06:
		aux_rd_interval_us = 64000;
		break;
	default:
		break;
	}

	return aux_rd_interval_us;
}

enum link_training_result dp_get_cr_failure(enum dc_lane_count ln_count,
					union lane_status *dpcd_lane_status)
{
	enum link_training_result result = LINK_TRAINING_SUCCESS;

	if (ln_count >= LANE_COUNT_ONE && !dpcd_lane_status[0].bits.CR_DONE_0)
		result = LINK_TRAINING_CR_FAIL_LANE0;
	else if (ln_count >= LANE_COUNT_TWO && !dpcd_lane_status[1].bits.CR_DONE_0)
		result = LINK_TRAINING_CR_FAIL_LANE1;
	else if (ln_count >= LANE_COUNT_FOUR && !dpcd_lane_status[2].bits.CR_DONE_0)
		result = LINK_TRAINING_CR_FAIL_LANE23;
	else if (ln_count >= LANE_COUNT_FOUR && !dpcd_lane_status[3].bits.CR_DONE_0)
		result = LINK_TRAINING_CR_FAIL_LANE23;
	return result;
}

static enum link_training_result perform_channel_equalization_sequence(
	struct dc_link *link,
	const struct link_resource *link_res,
	struct link_training_settings *lt_settings,
	uint32_t offset)
{
	enum dc_dp_training_pattern tr_pattern;
	uint32_t retries_ch_eq;
	uint32_t wait_time_microsec;
	enum dc_lane_count lane_count = lt_settings->link_settings.lane_count;
	union lane_align_status_updated dpcd_lane_status_updated = {0};
	union lane_status dpcd_lane_status[LANE_COUNT_DP_MAX] = {0};
	union lane_adjust dpcd_lane_adjust[LANE_COUNT_DP_MAX] = {0};

	/* Note: also check that TPS4 is a supported feature*/
	tr_pattern = lt_settings->pattern_for_eq;

	if (is_repeater(lt_settings, offset) && dp_get_link_encoding_format(&lt_settings->link_settings) == DP_8b_10b_ENCODING)
		tr_pattern = DP_TRAINING_PATTERN_SEQUENCE_4;

	dp_set_hw_training_pattern(link, link_res, tr_pattern, offset);

	for (retries_ch_eq = 0; retries_ch_eq <= LINK_TRAINING_MAX_RETRY_COUNT;
		retries_ch_eq++) {

		dp_set_hw_lane_settings(link, link_res, lt_settings, offset);

		/* 2. update DPCD*/
		if (!retries_ch_eq)
			/* EPR #361076 - write as a 5-byte burst,
			 * but only for the 1-st iteration
			 */

			dpcd_set_lt_pattern_and_lane_settings(
				link,
				lt_settings,
				tr_pattern, offset);
		else
			dpcd_set_lane_settings(link, lt_settings, offset);

		/* 3. wait for receiver to lock-on*/
		wait_time_microsec = lt_settings->eq_pattern_time;

		if (is_repeater(lt_settings, offset))
			wait_time_microsec =
					dp_translate_training_aux_read_interval(
						link->dpcd_caps.lttpr_caps.aux_rd_interval[offset - 1]);

		dp_wait_for_training_aux_rd_interval(
				link,
				wait_time_microsec);

		/* 4. Read lane status and requested
		 * drive settings as set by the sink*/

		dp_get_lane_status_and_lane_adjust(
			link,
			lt_settings,
			dpcd_lane_status,
			&dpcd_lane_status_updated,
			dpcd_lane_adjust,
			offset);

		/* 5. check CR done*/
		if (!dp_is_cr_done(lane_count, dpcd_lane_status))
			return dpcd_lane_status[0].bits.CR_DONE_0 ?
					LINK_TRAINING_EQ_FAIL_CR_PARTIAL :
					LINK_TRAINING_EQ_FAIL_CR;

		/* 6. check CHEQ done*/
		if (dp_is_ch_eq_done(lane_count, dpcd_lane_status) &&
				dp_is_symbol_locked(lane_count, dpcd_lane_status) &&
				dp_is_interlane_aligned(dpcd_lane_status_updated))
			return LINK_TRAINING_SUCCESS;

		/* 7. update VS/PE/PC2 in lt_settings*/
		dp_decide_lane_settings(lt_settings, dpcd_lane_adjust,
				lt_settings->hw_lane_settings, lt_settings->dpcd_lane_settings);
	}

	return LINK_TRAINING_EQ_FAIL_EQ;

}

static void start_clock_recovery_pattern_early(struct dc_link *link,
		const struct link_resource *link_res,
		struct link_training_settings *lt_settings,
		uint32_t offset)
{
	DC_LOG_HW_LINK_TRAINING("%s\n GPU sends TPS1. Wait 400us.\n",
			__func__);
	dp_set_hw_training_pattern(link, link_res, lt_settings->pattern_for_cr, offset);
	dp_set_hw_lane_settings(link, link_res, lt_settings, offset);
	udelay(400);
}

static enum link_training_result perform_clock_recovery_sequence(
	struct dc_link *link,
	const struct link_resource *link_res,
	struct link_training_settings *lt_settings,
	uint32_t offset)
{
	uint32_t retries_cr;
	uint32_t retry_count;
	uint32_t wait_time_microsec;
	enum dc_lane_count lane_count = lt_settings->link_settings.lane_count;
	union lane_status dpcd_lane_status[LANE_COUNT_DP_MAX];
	union lane_align_status_updated dpcd_lane_status_updated;
	union lane_adjust dpcd_lane_adjust[LANE_COUNT_DP_MAX] = {0};

	retries_cr = 0;
	retry_count = 0;

	memset(&dpcd_lane_status, '\0', sizeof(dpcd_lane_status));
	memset(&dpcd_lane_status_updated, '\0',
	sizeof(dpcd_lane_status_updated));

	if (!link->ctx->dc->work_arounds.lt_early_cr_pattern)
		dp_set_hw_training_pattern(link, link_res, lt_settings->pattern_for_cr, offset);

	/* najeeb - The synaptics MST hub can put the LT in
	* infinite loop by switching the VS
	*/
	/* between level 0 and level 1 continuously, here
	* we try for CR lock for LinkTrainingMaxCRRetry count*/
	while ((retries_cr < LINK_TRAINING_MAX_RETRY_COUNT) &&
		(retry_count < LINK_TRAINING_MAX_CR_RETRY)) {


		/* 1. call HWSS to set lane settings*/
		dp_set_hw_lane_settings(
				link,
				link_res,
				lt_settings,
				offset);

		/* 2. update DPCD of the receiver*/
		if (!retry_count)
			/* EPR #361076 - write as a 5-byte burst,
			 * but only for the 1-st iteration.*/
			dpcd_set_lt_pattern_and_lane_settings(
					link,
					lt_settings,
					lt_settings->pattern_for_cr,
					offset);
		else
			dpcd_set_lane_settings(
					link,
					lt_settings,
					offset);

		/* 3. wait receiver to lock-on*/
		wait_time_microsec = lt_settings->cr_pattern_time;

		dp_wait_for_training_aux_rd_interval(
				link,
				wait_time_microsec);

		/* 4. Read lane status and requested drive
		* settings as set by the sink
		*/
		dp_get_lane_status_and_lane_adjust(
				link,
				lt_settings,
				dpcd_lane_status,
				&dpcd_lane_status_updated,
				dpcd_lane_adjust,
				offset);

		/* 5. check CR done*/
		if (dp_is_cr_done(lane_count, dpcd_lane_status))
			return LINK_TRAINING_SUCCESS;

		/* 6. max VS reached*/
		if ((dp_get_link_encoding_format(&lt_settings->link_settings) ==
				DP_8b_10b_ENCODING) &&
				dp_is_max_vs_reached(lt_settings))
			break;

		/* 7. same lane settings*/
		/* Note: settings are the same for all lanes,
		 * so comparing first lane is sufficient*/
		if ((dp_get_link_encoding_format(&lt_settings->link_settings) == DP_8b_10b_ENCODING) &&
				lt_settings->dpcd_lane_settings[0].bits.VOLTAGE_SWING_SET ==
						dpcd_lane_adjust[0].bits.VOLTAGE_SWING_LANE)
			retries_cr++;
		else if ((dp_get_link_encoding_format(&lt_settings->link_settings) == DP_128b_132b_ENCODING) &&
				lt_settings->dpcd_lane_settings[0].tx_ffe.PRESET_VALUE ==
						dpcd_lane_adjust[0].tx_ffe.PRESET_VALUE)
			retries_cr++;
		else
			retries_cr = 0;

		/* 8. update VS/PE/PC2 in lt_settings*/
		dp_decide_lane_settings(lt_settings, dpcd_lane_adjust,
				lt_settings->hw_lane_settings, lt_settings->dpcd_lane_settings);
		retry_count++;
	}

	if (retry_count >= LINK_TRAINING_MAX_CR_RETRY) {
		ASSERT(0);
		DC_LOG_ERROR("%s: Link Training Error, could not get CR after %d tries. Possibly voltage swing issue",
			__func__,
			LINK_TRAINING_MAX_CR_RETRY);

	}

	return dp_get_cr_failure(lane_count, dpcd_lane_status);
}

static inline enum link_training_result dp_transition_to_video_idle(
	struct dc_link *link,
	const struct link_resource *link_res,
	struct link_training_settings *lt_settings,
	enum link_training_result status)
{
	union lane_count_set lane_count_set = {0};

	/* 4. mainlink output idle pattern*/
	dp_set_hw_test_pattern(link, link_res, DP_TEST_PATTERN_VIDEO_MODE, NULL, 0);

	/*
	 * 5. post training adjust if required
	 * If the upstream DPTX and downstream DPRX both support TPS4,
	 * TPS4 must be used instead of POST_LT_ADJ_REQ.
	 */
	if (link->dpcd_caps.max_ln_count.bits.POST_LT_ADJ_REQ_SUPPORTED != 1 ||
			lt_settings->pattern_for_eq >= DP_TRAINING_PATTERN_SEQUENCE_4) {
		/* delay 5ms after Main Link output idle pattern and then check
		 * DPCD 0202h.
		 */
		if (link->connector_signal != SIGNAL_TYPE_EDP && status == LINK_TRAINING_SUCCESS) {
			msleep(5);
			status = dp_check_link_loss_status(link, lt_settings);
		}
		return status;
	}

	if (status == LINK_TRAINING_SUCCESS &&
		perform_post_lt_adj_req_sequence(link, link_res, lt_settings) == false)
		status = LINK_TRAINING_LQA_FAIL;

	lane_count_set.bits.LANE_COUNT_SET = lt_settings->link_settings.lane_count;
	lane_count_set.bits.ENHANCED_FRAMING = lt_settings->enhanced_framing;
	lane_count_set.bits.POST_LT_ADJ_REQ_GRANTED = 0;

	core_link_write_dpcd(
		link,
		DP_LANE_COUNT_SET,
		&lane_count_set.raw,
		sizeof(lane_count_set));

	return status;
}

enum link_training_result dp_check_link_loss_status(
	struct dc_link *link,
	const struct link_training_settings *link_training_setting)
{
	enum link_training_result status = LINK_TRAINING_SUCCESS;
	union lane_status lane_status;
	uint8_t dpcd_buf[6] = {0};
	uint32_t lane;

	core_link_read_dpcd(
			link,
			DP_SINK_COUNT,
			(uint8_t *)(dpcd_buf),
			sizeof(dpcd_buf));

	/*parse lane status*/
	for (lane = 0; lane < link->cur_link_settings.lane_count; lane++) {
		/*
		 * check lanes status
		 */
		lane_status.raw = get_nibble_at_index(&dpcd_buf[2], lane);

		if (!lane_status.bits.CHANNEL_EQ_DONE_0 ||
			!lane_status.bits.CR_DONE_0 ||
			!lane_status.bits.SYMBOL_LOCKED_0) {
			/* if one of the channel equalization, clock
			 * recovery or symbol lock is dropped
			 * consider it as (link has been
			 * dropped) dp sink status has changed
			 */
			status = LINK_TRAINING_LINK_LOSS;
			break;
		}
	}

	return status;
}

static inline void decide_8b_10b_training_settings(
	 struct dc_link *link,
	const struct dc_link_settings *link_setting,
	struct link_training_settings *lt_settings)
{
	memset(lt_settings, '\0', sizeof(struct link_training_settings));

	/* Initialize link settings */
	lt_settings->link_settings.use_link_rate_set = link_setting->use_link_rate_set;
	lt_settings->link_settings.link_rate_set = link_setting->link_rate_set;
	lt_settings->link_settings.link_rate = link_setting->link_rate;
	lt_settings->link_settings.lane_count = link_setting->lane_count;
	/* TODO hard coded to SS for now
	 * lt_settings.link_settings.link_spread =
	 * dal_display_path_is_ss_supported(
	 * path_mode->display_path) ?
	 * LINK_SPREAD_05_DOWNSPREAD_30KHZ :
	 * LINK_SPREAD_DISABLED;
	 */
	lt_settings->link_settings.link_spread = link->dp_ss_off ?
			LINK_SPREAD_DISABLED : LINK_SPREAD_05_DOWNSPREAD_30KHZ;
	lt_settings->cr_pattern_time = get_cr_training_aux_rd_interval(link, link_setting);
	lt_settings->eq_pattern_time = get_eq_training_aux_rd_interval(link, link_setting);
	lt_settings->pattern_for_cr = decide_cr_training_pattern(link_setting);
	lt_settings->pattern_for_eq = decide_eq_training_pattern(link, link_setting);
	lt_settings->enhanced_framing = 1;
	lt_settings->should_set_fec_ready = true;
	lt_settings->disallow_per_lane_settings = true;
	lt_settings->always_match_dpcd_with_hw_lane_settings = true;
	lt_settings->lttpr_mode = dp_decide_8b_10b_lttpr_mode(link);
	dp_hw_to_dpcd_lane_settings(lt_settings, lt_settings->hw_lane_settings, lt_settings->dpcd_lane_settings);
}

static inline void decide_128b_132b_training_settings(struct dc_link *link,
		const struct dc_link_settings *link_settings,
		struct link_training_settings *lt_settings)
{
	memset(lt_settings, 0, sizeof(*lt_settings));

	lt_settings->link_settings = *link_settings;
	/* TODO: should decide link spread when populating link_settings */
	lt_settings->link_settings.link_spread = link->dp_ss_off ? LINK_SPREAD_DISABLED :
			LINK_SPREAD_05_DOWNSPREAD_30KHZ;

	lt_settings->pattern_for_cr = decide_cr_training_pattern(link_settings);
	lt_settings->pattern_for_eq = decide_eq_training_pattern(link, link_settings);
	lt_settings->eq_pattern_time = 2500;
	lt_settings->eq_wait_time_limit = 400000;
	lt_settings->eq_loop_count_limit = 20;
	lt_settings->pattern_for_cds = DP_128b_132b_TPS2_CDS;
	lt_settings->cds_pattern_time = 2500;
	lt_settings->cds_wait_time_limit = (dp_convert_to_count(
			link->dpcd_caps.lttpr_caps.phy_repeater_cnt) + 1) * 20000;
	lt_settings->disallow_per_lane_settings = true;
	lt_settings->lttpr_mode = dp_decide_128b_132b_lttpr_mode(link);
	dp_hw_to_dpcd_lane_settings(lt_settings,
			lt_settings->hw_lane_settings, lt_settings->dpcd_lane_settings);
}

void dp_decide_training_settings(
		struct dc_link *link,
		const struct dc_link_settings *link_settings,
		struct link_training_settings *lt_settings)
{
	if (dp_get_link_encoding_format(link_settings) == DP_8b_10b_ENCODING)
		decide_8b_10b_training_settings(link, link_settings, lt_settings);
	else if (dp_get_link_encoding_format(link_settings) == DP_128b_132b_ENCODING)
		decide_128b_132b_training_settings(link, link_settings, lt_settings);
}

static void override_training_settings(
		struct dc_link *link,
		const struct dc_link_training_overrides *overrides,
		struct link_training_settings *lt_settings)
{
	uint32_t lane;

	/* Override link spread */
	if (!link->dp_ss_off && overrides->downspread != NULL)
		lt_settings->link_settings.link_spread = *overrides->downspread ?
				LINK_SPREAD_05_DOWNSPREAD_30KHZ
				: LINK_SPREAD_DISABLED;

	/* Override lane settings */
	if (overrides->voltage_swing != NULL)
		lt_settings->voltage_swing = overrides->voltage_swing;
	if (overrides->pre_emphasis != NULL)
		lt_settings->pre_emphasis = overrides->pre_emphasis;
	if (overrides->post_cursor2 != NULL)
		lt_settings->post_cursor2 = overrides->post_cursor2;
	if (overrides->ffe_preset != NULL)
		lt_settings->ffe_preset = overrides->ffe_preset;
	/* Override HW lane settings with BIOS forced values if present */
	if (link->chip_caps & EXT_DISPLAY_PATH_CAPS__DP_FIXED_VS_EN &&
			lt_settings->lttpr_mode == LTTPR_MODE_TRANSPARENT) {
		lt_settings->voltage_swing = &link->bios_forced_drive_settings.VOLTAGE_SWING;
		lt_settings->pre_emphasis = &link->bios_forced_drive_settings.PRE_EMPHASIS;
		lt_settings->always_match_dpcd_with_hw_lane_settings = false;
	}
	for (lane = 0; lane < LANE_COUNT_DP_MAX; lane++) {
		lt_settings->hw_lane_settings[lane].VOLTAGE_SWING =
			lt_settings->voltage_swing != NULL ?
			*lt_settings->voltage_swing :
			VOLTAGE_SWING_LEVEL0;
		lt_settings->hw_lane_settings[lane].PRE_EMPHASIS =
			lt_settings->pre_emphasis != NULL ?
			*lt_settings->pre_emphasis
			: PRE_EMPHASIS_DISABLED;
		lt_settings->hw_lane_settings[lane].POST_CURSOR2 =
			lt_settings->post_cursor2 != NULL ?
			*lt_settings->post_cursor2
			: POST_CURSOR2_DISABLED;
	}

	if (lt_settings->always_match_dpcd_with_hw_lane_settings)
		dp_hw_to_dpcd_lane_settings(lt_settings,
				lt_settings->hw_lane_settings, lt_settings->dpcd_lane_settings);

	/* Initialize training timings */
	if (overrides->cr_pattern_time != NULL)
		lt_settings->cr_pattern_time = *overrides->cr_pattern_time;

	if (overrides->eq_pattern_time != NULL)
		lt_settings->eq_pattern_time = *overrides->eq_pattern_time;

	if (overrides->pattern_for_cr != NULL)
		lt_settings->pattern_for_cr = *overrides->pattern_for_cr;
	if (overrides->pattern_for_eq != NULL)
		lt_settings->pattern_for_eq = *overrides->pattern_for_eq;

	if (overrides->enhanced_framing != NULL)
		lt_settings->enhanced_framing = *overrides->enhanced_framing;

	if (link->preferred_training_settings.fec_enable != NULL)
		lt_settings->should_set_fec_ready = *link->preferred_training_settings.fec_enable;

	#if defined(CONFIG_DRM_AMD_DC_DCN)
	/* Check DP tunnel LTTPR mode debug option. */
	if (link->ep_type == DISPLAY_ENDPOINT_USB4_DPIA && link->dc->debug.dpia_debug.bits.force_non_lttpr)
		lt_settings->lttpr_mode = LTTPR_MODE_NON_LTTPR;

#endif
	dp_get_lttpr_mode_override(link, &lt_settings->lttpr_mode);

}

uint8_t dp_convert_to_count(uint8_t lttpr_repeater_count)
{
	switch (lttpr_repeater_count) {
	case 0x80: // 1 lttpr repeater
		return 1;
	case 0x40: // 2 lttpr repeaters
		return 2;
	case 0x20: // 3 lttpr repeaters
		return 3;
	case 0x10: // 4 lttpr repeaters
		return 4;
	case 0x08: // 5 lttpr repeaters
		return 5;
	case 0x04: // 6 lttpr repeaters
		return 6;
	case 0x02: // 7 lttpr repeaters
		return 7;
	case 0x01: // 8 lttpr repeaters
		return 8;
	default:
		break;
	}
	return 0; // invalid value
}

static enum dc_status configure_lttpr_mode_transparent(struct dc_link *link)
{
	uint8_t repeater_mode = DP_PHY_REPEATER_MODE_TRANSPARENT;

	DC_LOG_HW_LINK_TRAINING("%s\n Set LTTPR to Transparent Mode\n", __func__);
	return core_link_write_dpcd(link,
			DP_PHY_REPEATER_MODE,
			(uint8_t *)&repeater_mode,
			sizeof(repeater_mode));
}

static enum dc_status configure_lttpr_mode_non_transparent(
		struct dc_link *link,
		const struct link_training_settings *lt_settings)
{
	/* aux timeout is already set to extended */
	/* RESET/SET lttpr mode to enable non transparent mode */
	uint8_t repeater_cnt;
	uint32_t aux_interval_address;
	uint8_t repeater_id;
	enum dc_status result = DC_ERROR_UNEXPECTED;
	uint8_t repeater_mode = DP_PHY_REPEATER_MODE_TRANSPARENT;

	enum dp_link_encoding encoding = dp_get_link_encoding_format(&lt_settings->link_settings);

	if (encoding == DP_8b_10b_ENCODING) {
		DC_LOG_HW_LINK_TRAINING("%s\n Set LTTPR to Transparent Mode\n", __func__);
		result = core_link_write_dpcd(link,
				DP_PHY_REPEATER_MODE,
				(uint8_t *)&repeater_mode,
				sizeof(repeater_mode));

	}

	if (result == DC_OK) {
		link->dpcd_caps.lttpr_caps.mode = repeater_mode;
	}

	if (lt_settings->lttpr_mode == LTTPR_MODE_NON_TRANSPARENT) {

		DC_LOG_HW_LINK_TRAINING("%s\n Set LTTPR to Non Transparent Mode\n", __func__);

		repeater_mode = DP_PHY_REPEATER_MODE_NON_TRANSPARENT;
		result = core_link_write_dpcd(link,
				DP_PHY_REPEATER_MODE,
				(uint8_t *)&repeater_mode,
				sizeof(repeater_mode));

		if (result == DC_OK) {
			link->dpcd_caps.lttpr_caps.mode = repeater_mode;
		}

		if (encoding == DP_8b_10b_ENCODING) {
			repeater_cnt = dp_convert_to_count(link->dpcd_caps.lttpr_caps.phy_repeater_cnt);

			/* Driver does not need to train the first hop. Skip DPCD read and clear
			 * AUX_RD_INTERVAL for DPTX-to-DPIA hop.
			 */
			if (link->ep_type == DISPLAY_ENDPOINT_USB4_DPIA)
				link->dpcd_caps.lttpr_caps.aux_rd_interval[--repeater_cnt] = 0;

			for (repeater_id = repeater_cnt; repeater_id > 0; repeater_id--) {
				aux_interval_address = DP_TRAINING_AUX_RD_INTERVAL_PHY_REPEATER1 +
							((DP_REPEATER_CONFIGURATION_AND_STATUS_SIZE) * (repeater_id - 1));
				core_link_read_dpcd(
					link,
					aux_interval_address,
					(uint8_t *)&link->dpcd_caps.lttpr_caps.aux_rd_interval[repeater_id - 1],
					sizeof(link->dpcd_caps.lttpr_caps.aux_rd_interval[repeater_id - 1]));
				link->dpcd_caps.lttpr_caps.aux_rd_interval[repeater_id - 1] &= 0x7F;
			}
		}
	}

	return result;
}

static void repeater_training_done(struct dc_link *link, uint32_t offset)
{
	union dpcd_training_pattern dpcd_pattern = {0};

	const uint32_t dpcd_base_lt_offset =
			DP_TRAINING_PATTERN_SET_PHY_REPEATER1 +
				((DP_REPEATER_CONFIGURATION_AND_STATUS_SIZE) * (offset - 1));
	/* Set training not in progress*/
	dpcd_pattern.v1_4.TRAINING_PATTERN_SET = DPCD_TRAINING_PATTERN_VIDEOIDLE;

	core_link_write_dpcd(
		link,
		dpcd_base_lt_offset,
		&dpcd_pattern.raw,
		1);

	DC_LOG_HW_LINK_TRAINING("%s\n LTTPR Id: %d 0x%X pattern = %x\n",
		__func__,
		offset,
		dpcd_base_lt_offset,
		dpcd_pattern.v1_4.TRAINING_PATTERN_SET);
}

static void print_status_message(
	struct dc_link *link,
	const struct link_training_settings *lt_settings,
	enum link_training_result status)
{
	char *link_rate = "Unknown";
	char *lt_result = "Unknown";
	char *lt_spread = "Disabled";

	switch (lt_settings->link_settings.link_rate) {
	case LINK_RATE_LOW:
		link_rate = "RBR";
		break;
	case LINK_RATE_RATE_2:
		link_rate = "R2";
		break;
	case LINK_RATE_RATE_3:
		link_rate = "R3";
		break;
	case LINK_RATE_HIGH:
		link_rate = "HBR";
		break;
	case LINK_RATE_RBR2:
		link_rate = "RBR2";
		break;
	case LINK_RATE_RATE_6:
		link_rate = "R6";
		break;
	case LINK_RATE_HIGH2:
		link_rate = "HBR2";
		break;
	case LINK_RATE_HIGH3:
		link_rate = "HBR3";
		break;
	case LINK_RATE_UHBR10:
		link_rate = "UHBR10";
		break;
	case LINK_RATE_UHBR13_5:
		link_rate = "UHBR13.5";
		break;
	case LINK_RATE_UHBR20:
		link_rate = "UHBR20";
		break;
	default:
		break;
	}

	switch (status) {
	case LINK_TRAINING_SUCCESS:
		lt_result = "pass";
		break;
	case LINK_TRAINING_CR_FAIL_LANE0:
		lt_result = "CR failed lane0";
		break;
	case LINK_TRAINING_CR_FAIL_LANE1:
		lt_result = "CR failed lane1";
		break;
	case LINK_TRAINING_CR_FAIL_LANE23:
		lt_result = "CR failed lane23";
		break;
	case LINK_TRAINING_EQ_FAIL_CR:
		lt_result = "CR failed in EQ";
		break;
	case LINK_TRAINING_EQ_FAIL_CR_PARTIAL:
		lt_result = "CR failed in EQ partially";
		break;
	case LINK_TRAINING_EQ_FAIL_EQ:
		lt_result = "EQ failed";
		break;
	case LINK_TRAINING_LQA_FAIL:
		lt_result = "LQA failed";
		break;
	case LINK_TRAINING_LINK_LOSS:
		lt_result = "Link loss";
		break;
	case DP_128b_132b_LT_FAILED:
		lt_result = "LT_FAILED received";
		break;
	case DP_128b_132b_MAX_LOOP_COUNT_REACHED:
		lt_result = "max loop count reached";
		break;
	case DP_128b_132b_CHANNEL_EQ_DONE_TIMEOUT:
		lt_result = "channel EQ timeout";
		break;
	case DP_128b_132b_CDS_DONE_TIMEOUT:
		lt_result = "CDS timeout";
		break;
	default:
		break;
	}

	switch (lt_settings->link_settings.link_spread) {
	case LINK_SPREAD_DISABLED:
		lt_spread = "Disabled";
		break;
	case LINK_SPREAD_05_DOWNSPREAD_30KHZ:
		lt_spread = "0.5% 30KHz";
		break;
	case LINK_SPREAD_05_DOWNSPREAD_33KHZ:
		lt_spread = "0.5% 33KHz";
		break;
	default:
		break;
	}

	/* Connectivity log: link training */

	/* TODO - DP2.0 Log: add connectivity log for FFE PRESET */

	CONN_MSG_LT(link, "%sx%d %s VS=%d, PE=%d, DS=%s",
				link_rate,
				lt_settings->link_settings.lane_count,
				lt_result,
				lt_settings->hw_lane_settings[0].VOLTAGE_SWING,
				lt_settings->hw_lane_settings[0].PRE_EMPHASIS,
				lt_spread);
}

void dc_link_dp_set_drive_settings(
	struct dc_link *link,
	const struct link_resource *link_res,
	struct link_training_settings *lt_settings)
{
	/* program ASIC PHY settings*/
	dp_set_hw_lane_settings(link, link_res, lt_settings, DPRX);

	dp_hw_to_dpcd_lane_settings(lt_settings,
			lt_settings->hw_lane_settings, lt_settings->dpcd_lane_settings);

	/* Notify DP sink the PHY settings from source */
	dpcd_set_lane_settings(link, lt_settings, DPRX);
}

bool dc_link_dp_perform_link_training_skip_aux(
	struct dc_link *link,
	const struct link_resource *link_res,
	const struct dc_link_settings *link_setting)
{
	struct link_training_settings lt_settings = {0};

	dp_decide_training_settings(
			link,
			link_setting,
			&lt_settings);
	override_training_settings(
			link,
			&link->preferred_training_settings,
			&lt_settings);

	/* 1. Perform_clock_recovery_sequence. */

	/* transmit training pattern for clock recovery */
	dp_set_hw_training_pattern(link, link_res, lt_settings.pattern_for_cr, DPRX);

	/* call HWSS to set lane settings*/
	dp_set_hw_lane_settings(link, link_res, &lt_settings, DPRX);

	/* wait receiver to lock-on*/
	dp_wait_for_training_aux_rd_interval(link, lt_settings.cr_pattern_time);

	/* 2. Perform_channel_equalization_sequence. */

	/* transmit training pattern for channel equalization. */
	dp_set_hw_training_pattern(link, link_res, lt_settings.pattern_for_eq, DPRX);

	/* call HWSS to set lane settings*/
	dp_set_hw_lane_settings(link, link_res, &lt_settings, DPRX);

	/* wait receiver to lock-on. */
	dp_wait_for_training_aux_rd_interval(link, lt_settings.eq_pattern_time);

	/* 3. Perform_link_training_int. */

	/* Mainlink output idle pattern. */
	dp_set_hw_test_pattern(link, link_res, DP_TEST_PATTERN_VIDEO_MODE, NULL, 0);

	print_status_message(link, &lt_settings, LINK_TRAINING_SUCCESS);

	return true;
}

enum dc_status dpcd_configure_lttpr_mode(struct dc_link *link, struct link_training_settings *lt_settings)
{
	enum dc_status status = DC_OK;

	if (lt_settings->lttpr_mode == LTTPR_MODE_TRANSPARENT)
		status = configure_lttpr_mode_transparent(link);

	else if (lt_settings->lttpr_mode == LTTPR_MODE_NON_TRANSPARENT)
		status = configure_lttpr_mode_non_transparent(link, lt_settings);

	return status;
}

static void dpcd_exit_training_mode(struct dc_link *link)
{
	uint8_t sink_status = 0;
	uint8_t i;

	/* clear training pattern set */
	dpcd_set_training_pattern(link, DP_TRAINING_PATTERN_VIDEOIDLE);

	/* poll for intra-hop disable */
	for (i = 0; i < 10; i++) {
		if ((core_link_read_dpcd(link, DP_SINK_STATUS, &sink_status, 1) == DC_OK) &&
				(sink_status & DP_INTRA_HOP_AUX_REPLY_INDICATION) == 0)
			break;
		udelay(1000);
	}
}

enum dc_status dpcd_configure_channel_coding(struct dc_link *link,
		struct link_training_settings *lt_settings)
{
	enum dp_link_encoding encoding =
			dp_get_link_encoding_format(
					&lt_settings->link_settings);
	enum dc_status status;

	status = core_link_write_dpcd(
			link,
			DP_MAIN_LINK_CHANNEL_CODING_SET,
			(uint8_t *) &encoding,
			1);
	DC_LOG_HW_LINK_TRAINING("%s:\n 0x%X MAIN_LINK_CHANNEL_CODING_SET = %x\n",
					__func__,
					DP_MAIN_LINK_CHANNEL_CODING_SET,
					encoding);

	return status;
}

static void dpcd_128b_132b_get_aux_rd_interval(struct dc_link *link,
		uint32_t *interval_in_us)
{
	union dp_128b_132b_training_aux_rd_interval dpcd_interval;
	uint32_t interval_unit = 0;

	dpcd_interval.raw = 0;
	core_link_read_dpcd(link, DP_128b_132b_TRAINING_AUX_RD_INTERVAL,
			&dpcd_interval.raw, sizeof(dpcd_interval.raw));
	interval_unit = dpcd_interval.bits.UNIT ? 1 : 2; /* 0b = 2 ms, 1b = 1 ms */
	/* (128b/132b_TRAINING_AUX_RD_INTERVAL value + 1) *
	 * INTERVAL_UNIT. The maximum is 256 ms
	 */
	*interval_in_us = (dpcd_interval.bits.VALUE + 1) * interval_unit * 1000;
}

static enum link_training_result dp_perform_128b_132b_channel_eq_done_sequence(
		struct dc_link *link,
		const struct link_resource *link_res,
		struct link_training_settings *lt_settings)
{
	uint8_t loop_count;
	uint32_t aux_rd_interval = 0;
	uint32_t wait_time = 0;
	union lane_align_status_updated dpcd_lane_status_updated = {0};
	union lane_status dpcd_lane_status[LANE_COUNT_DP_MAX] = {0};
	enum dc_status status = DC_OK;
	enum link_training_result result = LINK_TRAINING_SUCCESS;
	union lane_adjust dpcd_lane_adjust[LANE_COUNT_DP_MAX] = {0};

	/* Transmit 128b/132b_TPS1 over Main-Link */
	dp_set_hw_training_pattern(link, link_res, lt_settings->pattern_for_cr, DPRX);
	/* Set TRAINING_PATTERN_SET to 01h */
	dpcd_set_training_pattern(link, lt_settings->pattern_for_cr);

	/* Adjust TX_FFE_PRESET_VALUE and Transmit 128b/132b_TPS2 over Main-Link */
	dpcd_128b_132b_get_aux_rd_interval(link, &aux_rd_interval);
	dp_get_lane_status_and_lane_adjust(link, lt_settings, dpcd_lane_status,
			&dpcd_lane_status_updated, dpcd_lane_adjust, DPRX);
	dp_decide_lane_settings(lt_settings, dpcd_lane_adjust,
			lt_settings->hw_lane_settings, lt_settings->dpcd_lane_settings);
	dp_set_hw_lane_settings(link, link_res, lt_settings, DPRX);
	dp_set_hw_training_pattern(link, link_res, lt_settings->pattern_for_eq, DPRX);

	/* Set loop counter to start from 1 */
	loop_count = 1;

	/* Set TRAINING_PATTERN_SET to 02h and TX_FFE_PRESET_VALUE in one AUX transaction */
	dpcd_set_lt_pattern_and_lane_settings(link, lt_settings,
			lt_settings->pattern_for_eq, DPRX);

	/* poll for channel EQ done */
	while (result == LINK_TRAINING_SUCCESS) {
		dp_wait_for_training_aux_rd_interval(link, aux_rd_interval);
		wait_time += aux_rd_interval;
		status = dp_get_lane_status_and_lane_adjust(link, lt_settings, dpcd_lane_status,
				&dpcd_lane_status_updated, dpcd_lane_adjust, DPRX);
		dp_decide_lane_settings(lt_settings, dpcd_lane_adjust,
			lt_settings->hw_lane_settings, lt_settings->dpcd_lane_settings);
		dpcd_128b_132b_get_aux_rd_interval(link, &aux_rd_interval);
		if (status != DC_OK) {
			result = LINK_TRAINING_ABORT;
		} else if (dp_is_ch_eq_done(lt_settings->link_settings.lane_count,
				dpcd_lane_status)) {
			/* pass */
			break;
		} else if (loop_count >= lt_settings->eq_loop_count_limit) {
			result = DP_128b_132b_MAX_LOOP_COUNT_REACHED;
		} else if (dpcd_lane_status_updated.bits.LT_FAILED_128b_132b) {
			result = DP_128b_132b_LT_FAILED;
		} else {
			dp_set_hw_lane_settings(link, link_res, lt_settings, DPRX);
			dpcd_128b_132b_set_lane_settings(link, lt_settings);
		}
		loop_count++;
	}

	/* poll for EQ interlane align done */
	while (result == LINK_TRAINING_SUCCESS) {
		if (status != DC_OK) {
			result = LINK_TRAINING_ABORT;
		} else if (dpcd_lane_status_updated.bits.EQ_INTERLANE_ALIGN_DONE_128b_132b) {
			/* pass */
			break;
		} else if (wait_time >= lt_settings->eq_wait_time_limit) {
			result = DP_128b_132b_CHANNEL_EQ_DONE_TIMEOUT;
		} else if (dpcd_lane_status_updated.bits.LT_FAILED_128b_132b) {
			result = DP_128b_132b_LT_FAILED;
		} else {
			dp_wait_for_training_aux_rd_interval(link,
					lt_settings->eq_pattern_time);
			wait_time += lt_settings->eq_pattern_time;
			status = dp_get_lane_status_and_lane_adjust(link, lt_settings, dpcd_lane_status,
					&dpcd_lane_status_updated, dpcd_lane_adjust, DPRX);
		}
	}

	return result;
}

static enum link_training_result dp_perform_128b_132b_cds_done_sequence(
		struct dc_link *link,
		const struct link_resource *link_res,
		struct link_training_settings *lt_settings)
{
	/* Assumption: assume hardware has transmitted eq pattern */
	enum dc_status status = DC_OK;
	enum link_training_result result = LINK_TRAINING_SUCCESS;
	union lane_align_status_updated dpcd_lane_status_updated = {0};
	union lane_status dpcd_lane_status[LANE_COUNT_DP_MAX] = {0};
	union lane_adjust dpcd_lane_adjust[LANE_COUNT_DP_MAX] = {0};
	uint32_t wait_time = 0;

	/* initiate CDS done sequence */
	dpcd_set_training_pattern(link, lt_settings->pattern_for_cds);

	/* poll for CDS interlane align done and symbol lock */
	while (result  == LINK_TRAINING_SUCCESS) {
		dp_wait_for_training_aux_rd_interval(link,
				lt_settings->cds_pattern_time);
		wait_time += lt_settings->cds_pattern_time;
		status = dp_get_lane_status_and_lane_adjust(link, lt_settings, dpcd_lane_status,
						&dpcd_lane_status_updated, dpcd_lane_adjust, DPRX);
		if (status != DC_OK) {
			result = LINK_TRAINING_ABORT;
		} else if (dp_is_symbol_locked(lt_settings->link_settings.lane_count, dpcd_lane_status) &&
				dpcd_lane_status_updated.bits.CDS_INTERLANE_ALIGN_DONE_128b_132b) {
			/* pass */
			break;
		} else if (dpcd_lane_status_updated.bits.LT_FAILED_128b_132b) {
			result = DP_128b_132b_LT_FAILED;
		} else if (wait_time >= lt_settings->cds_wait_time_limit) {
			result = DP_128b_132b_CDS_DONE_TIMEOUT;
		}
	}

	return result;
}

static enum link_training_result dp_perform_8b_10b_link_training(
		struct dc_link *link,
		const struct link_resource *link_res,
		struct link_training_settings *lt_settings)
{
	enum link_training_result status = LINK_TRAINING_SUCCESS;

	uint8_t repeater_cnt;
	uint8_t repeater_id;
	uint8_t lane = 0;

	if (link->ctx->dc->work_arounds.lt_early_cr_pattern)
		start_clock_recovery_pattern_early(link, link_res, lt_settings, DPRX);

	/* 1. set link rate, lane count and spread. */
	dpcd_set_link_settings(link, lt_settings);

	if (lt_settings->lttpr_mode == LTTPR_MODE_NON_TRANSPARENT) {

		/* 2. perform link training (set link training done
		 *  to false is done as well)
		 */
		repeater_cnt = dp_convert_to_count(link->dpcd_caps.lttpr_caps.phy_repeater_cnt);

		for (repeater_id = repeater_cnt; (repeater_id > 0 && status == LINK_TRAINING_SUCCESS);
				repeater_id--) {
			status = perform_clock_recovery_sequence(link, link_res, lt_settings, repeater_id);

			if (status != LINK_TRAINING_SUCCESS) {
				repeater_training_done(link, repeater_id);
				break;
			}

			status = perform_channel_equalization_sequence(link,
					link_res,
					lt_settings,
					repeater_id);

			repeater_training_done(link, repeater_id);

			if (status != LINK_TRAINING_SUCCESS)
				break;

			for (lane = 0; lane < LANE_COUNT_DP_MAX; lane++) {
				lt_settings->dpcd_lane_settings[lane].raw = 0;
				lt_settings->hw_lane_settings[lane].VOLTAGE_SWING = 0;
				lt_settings->hw_lane_settings[lane].PRE_EMPHASIS = 0;
			}
		}
	}

	if (status == LINK_TRAINING_SUCCESS) {
		status = perform_clock_recovery_sequence(link, link_res, lt_settings, DPRX);
		if (status == LINK_TRAINING_SUCCESS) {
			status = perform_channel_equalization_sequence(link,
								       link_res,
								       lt_settings,
								       DPRX);
		}
	}

	return status;
}

static enum link_training_result dp_perform_128b_132b_link_training(
		struct dc_link *link,
		const struct link_resource *link_res,
		struct link_training_settings *lt_settings)
{
	enum link_training_result result = LINK_TRAINING_SUCCESS;

	/* TODO - DP2.0 Link: remove legacy_dp2_lt logic */
	if (link->dc->debug.legacy_dp2_lt) {
		struct link_training_settings legacy_settings;

		decide_8b_10b_training_settings(link,
				&lt_settings->link_settings,
				&legacy_settings);
		return dp_perform_8b_10b_link_training(link, link_res, &legacy_settings);
	}

	dpcd_set_link_settings(link, lt_settings);

	if (result == LINK_TRAINING_SUCCESS)
		result = dp_perform_128b_132b_channel_eq_done_sequence(link, link_res, lt_settings);

	if (result == LINK_TRAINING_SUCCESS)
		result = dp_perform_128b_132b_cds_done_sequence(link, link_res, lt_settings);

	return result;
}

static enum link_training_result perform_fixed_vs_pe_nontransparent_training_sequence(
		struct dc_link *link,
		const struct link_resource *link_res,
		struct link_training_settings *lt_settings)
{
	enum link_training_result status = LINK_TRAINING_SUCCESS;
	uint8_t lane = 0;
	uint8_t toggle_rate = 0x6;
	uint8_t target_rate = 0x6;
	bool apply_toggle_rate_wa = false;
	uint8_t repeater_cnt;
	uint8_t repeater_id;

	/* Fixed VS/PE specific: Force CR AUX RD Interval to at least 16ms */
	if (lt_settings->cr_pattern_time < 16000)
		lt_settings->cr_pattern_time = 16000;

	/* Fixed VS/PE specific: Toggle link rate */
	apply_toggle_rate_wa = (link->vendor_specific_lttpr_link_rate_wa == target_rate);
	target_rate = get_dpcd_link_rate(&lt_settings->link_settings);
	toggle_rate = (target_rate == 0x6) ? 0xA : 0x6;

	if (apply_toggle_rate_wa)
		lt_settings->link_settings.link_rate = toggle_rate;

	if (link->ctx->dc->work_arounds.lt_early_cr_pattern)
		start_clock_recovery_pattern_early(link, link_res, lt_settings, DPRX);

	/* 1. set link rate, lane count and spread. */
	dpcd_set_link_settings(link, lt_settings);

	/* Fixed VS/PE specific: Toggle link rate back*/
	if (apply_toggle_rate_wa) {
		core_link_write_dpcd(
				link,
				DP_LINK_BW_SET,
				&target_rate,
				1);
	}

	link->vendor_specific_lttpr_link_rate_wa = target_rate;

	if (lt_settings->lttpr_mode == LTTPR_MODE_NON_TRANSPARENT) {

		/* 2. perform link training (set link training done
		 *  to false is done as well)
		 */
		repeater_cnt = dp_convert_to_count(link->dpcd_caps.lttpr_caps.phy_repeater_cnt);

		for (repeater_id = repeater_cnt; (repeater_id > 0 && status == LINK_TRAINING_SUCCESS);
				repeater_id--) {
			status = perform_clock_recovery_sequence(link, link_res, lt_settings, repeater_id);

			if (status != LINK_TRAINING_SUCCESS) {
				repeater_training_done(link, repeater_id);
				break;
			}

			status = perform_channel_equalization_sequence(link,
					link_res,
					lt_settings,
					repeater_id);

			repeater_training_done(link, repeater_id);

			if (status != LINK_TRAINING_SUCCESS)
				break;

			for (lane = 0; lane < LANE_COUNT_DP_MAX; lane++) {
				lt_settings->dpcd_lane_settings[lane].raw = 0;
				lt_settings->hw_lane_settings[lane].VOLTAGE_SWING = 0;
				lt_settings->hw_lane_settings[lane].PRE_EMPHASIS = 0;
			}
		}
	}

	if (status == LINK_TRAINING_SUCCESS) {
		status = perform_clock_recovery_sequence(link, link_res, lt_settings, DPRX);
		if (status == LINK_TRAINING_SUCCESS) {
			status = perform_channel_equalization_sequence(link,
								       link_res,
								       lt_settings,
								       DPRX);
		}
	}

	return status;
}

static enum link_training_result dp_perform_fixed_vs_pe_training_sequence(
	struct dc_link *link,
	const struct link_resource *link_res,
	struct link_training_settings *lt_settings)
{
	const uint8_t vendor_lttpr_write_data_reset[4] = {0x1, 0x50, 0x63, 0xFF};
	const uint8_t offset = dp_convert_to_count(
			link->dpcd_caps.lttpr_caps.phy_repeater_cnt);
	const uint8_t vendor_lttpr_write_data_intercept_en[4] = {0x1, 0x55, 0x63, 0x0};
	const uint8_t vendor_lttpr_write_data_intercept_dis[4] = {0x1, 0x55, 0x63, 0x68};
	uint32_t pre_disable_intercept_delay_ms = link->dc->debug.fixed_vs_aux_delay_config_wa;
	uint8_t vendor_lttpr_write_data_vs[4] = {0x1, 0x51, 0x63, 0x0};
	uint8_t vendor_lttpr_write_data_pe[4] = {0x1, 0x52, 0x63, 0x0};
	uint32_t vendor_lttpr_write_address = 0xF004F;
	enum link_training_result status = LINK_TRAINING_SUCCESS;
	uint8_t lane = 0;
	union down_spread_ctrl downspread = {0};
	union lane_count_set lane_count_set = {0};
	uint8_t toggle_rate;
	uint8_t rate;

	/* Only 8b/10b is supported */
	ASSERT(dp_get_link_encoding_format(&lt_settings->link_settings) ==
			DP_8b_10b_ENCODING);

	if (lt_settings->lttpr_mode == LTTPR_MODE_NON_TRANSPARENT) {
		status = perform_fixed_vs_pe_nontransparent_training_sequence(link, link_res, lt_settings);
		return status;
	}

	if (offset != 0xFF) {
		vendor_lttpr_write_address +=
				((DP_REPEATER_CONFIGURATION_AND_STATUS_SIZE) * (offset - 1));

		/* Certain display and cable configuration require extra delay */
		if (offset > 2)
			pre_disable_intercept_delay_ms = link->dc->debug.fixed_vs_aux_delay_config_wa * 2;
	}

	/* Vendor specific: Reset lane settings */
	core_link_write_dpcd(
			link,
			vendor_lttpr_write_address,
			&vendor_lttpr_write_data_reset[0],
			sizeof(vendor_lttpr_write_data_reset));
	core_link_write_dpcd(
			link,
			vendor_lttpr_write_address,
			&vendor_lttpr_write_data_vs[0],
			sizeof(vendor_lttpr_write_data_vs));
	core_link_write_dpcd(
			link,
			vendor_lttpr_write_address,
			&vendor_lttpr_write_data_pe[0],
			sizeof(vendor_lttpr_write_data_pe));

	/* Vendor specific: Enable intercept */
	core_link_write_dpcd(
			link,
			vendor_lttpr_write_address,
			&vendor_lttpr_write_data_intercept_en[0],
			sizeof(vendor_lttpr_write_data_intercept_en));

	/* 1. set link rate, lane count and spread. */

	downspread.raw = (uint8_t)(lt_settings->link_settings.link_spread);

	lane_count_set.bits.LANE_COUNT_SET =
	lt_settings->link_settings.lane_count;

	lane_count_set.bits.ENHANCED_FRAMING = lt_settings->enhanced_framing;
	lane_count_set.bits.POST_LT_ADJ_REQ_GRANTED = 0;


	if (lt_settings->pattern_for_eq < DP_TRAINING_PATTERN_SEQUENCE_4) {
		lane_count_set.bits.POST_LT_ADJ_REQ_GRANTED =
				link->dpcd_caps.max_ln_count.bits.POST_LT_ADJ_REQ_SUPPORTED;
	}

	core_link_write_dpcd(link, DP_DOWNSPREAD_CTRL,
		&downspread.raw, sizeof(downspread));

	core_link_write_dpcd(link, DP_LANE_COUNT_SET,
		&lane_count_set.raw, 1);

	rate = get_dpcd_link_rate(&lt_settings->link_settings);

	/* Vendor specific: Toggle link rate */
	toggle_rate = (rate == 0x6) ? 0xA : 0x6;

	if (link->vendor_specific_lttpr_link_rate_wa == rate) {
		core_link_write_dpcd(
				link,
				DP_LINK_BW_SET,
				&toggle_rate,
				1);
	}

	link->vendor_specific_lttpr_link_rate_wa = rate;

	core_link_write_dpcd(link, DP_LINK_BW_SET, &rate, 1);

	DC_LOG_HW_LINK_TRAINING("%s\n %x rate = %x\n %x lane = %x framing = %x\n %x spread = %x\n",
		__func__,
		DP_LINK_BW_SET,
		lt_settings->link_settings.link_rate,
		DP_LANE_COUNT_SET,
		lt_settings->link_settings.lane_count,
		lt_settings->enhanced_framing,
		DP_DOWNSPREAD_CTRL,
		lt_settings->link_settings.link_spread);

	/* 2. Perform link training */

<<<<<<< HEAD
static enum dc_status read_hpd_rx_irq_data(
	struct dc_link *link,
	union hpd_irq_data *irq_data)
{
	static enum dc_status retval;
=======
	/* Perform Clock Recovery Sequence */
	if (status == LINK_TRAINING_SUCCESS) {
		const uint8_t max_vendor_dpcd_retries = 10;
		uint32_t retries_cr;
		uint32_t retry_count;
		uint32_t wait_time_microsec;
		enum dc_lane_count lane_count = lt_settings->link_settings.lane_count;
		union lane_status dpcd_lane_status[LANE_COUNT_DP_MAX];
		union lane_align_status_updated dpcd_lane_status_updated;
		union lane_adjust dpcd_lane_adjust[LANE_COUNT_DP_MAX] = {0};
		enum dc_status dpcd_status = DC_OK;
		uint8_t i = 0;

		retries_cr = 0;
		retry_count = 0;
>>>>>>> d60c95ef

		memset(&dpcd_lane_status, '\0', sizeof(dpcd_lane_status));
		memset(&dpcd_lane_status_updated, '\0',
		sizeof(dpcd_lane_status_updated));

		while ((retries_cr < LINK_TRAINING_MAX_RETRY_COUNT) &&
			(retry_count < LINK_TRAINING_MAX_CR_RETRY)) {


			/* 1. call HWSS to set lane settings */
			dp_set_hw_lane_settings(
					link,
					link_res,
					lt_settings,
					0);

			/* 2. update DPCD of the receiver */
			if (!retry_count) {
				/* EPR #361076 - write as a 5-byte burst,
				 * but only for the 1-st iteration.
				 */
				dpcd_set_lt_pattern_and_lane_settings(
						link,
						lt_settings,
						lt_settings->pattern_for_cr,
						0);
				/* Vendor specific: Disable intercept */
				for (i = 0; i < max_vendor_dpcd_retries; i++) {
					msleep(pre_disable_intercept_delay_ms);
					dpcd_status = core_link_write_dpcd(
							link,
							vendor_lttpr_write_address,
							&vendor_lttpr_write_data_intercept_dis[0],
							sizeof(vendor_lttpr_write_data_intercept_dis));

					if (dpcd_status == DC_OK)
						break;

					core_link_write_dpcd(
							link,
							vendor_lttpr_write_address,
							&vendor_lttpr_write_data_intercept_en[0],
							sizeof(vendor_lttpr_write_data_intercept_en));
				}
			} else {
				vendor_lttpr_write_data_vs[3] = 0;
				vendor_lttpr_write_data_pe[3] = 0;

				for (lane = 0; lane < lane_count; lane++) {
					vendor_lttpr_write_data_vs[3] |=
							lt_settings->dpcd_lane_settings[lane].bits.VOLTAGE_SWING_SET << (2 * lane);
					vendor_lttpr_write_data_pe[3] |=
							lt_settings->dpcd_lane_settings[lane].bits.PRE_EMPHASIS_SET << (2 * lane);
				}

				/* Vendor specific: Update VS and PE to DPRX requested value */
				core_link_write_dpcd(
						link,
						vendor_lttpr_write_address,
						&vendor_lttpr_write_data_vs[0],
						sizeof(vendor_lttpr_write_data_vs));
				core_link_write_dpcd(
						link,
						vendor_lttpr_write_address,
						&vendor_lttpr_write_data_pe[0],
						sizeof(vendor_lttpr_write_data_pe));

				dpcd_set_lane_settings(
						link,
						lt_settings,
						0);
			}

			/* 3. wait receiver to lock-on*/
			wait_time_microsec = lt_settings->cr_pattern_time;

			dp_wait_for_training_aux_rd_interval(
					link,
					wait_time_microsec);

			/* 4. Read lane status and requested drive
			 * settings as set by the sink
			 */
			dp_get_lane_status_and_lane_adjust(
					link,
					lt_settings,
					dpcd_lane_status,
					&dpcd_lane_status_updated,
					dpcd_lane_adjust,
					0);

			/* 5. check CR done*/
			if (dp_is_cr_done(lane_count, dpcd_lane_status)) {
				status = LINK_TRAINING_SUCCESS;
				break;
			}

			/* 6. max VS reached*/
			if (dp_is_max_vs_reached(lt_settings))
				break;

			/* 7. same lane settings */
			/* Note: settings are the same for all lanes,
			 * so comparing first lane is sufficient
			 */
			if (lt_settings->dpcd_lane_settings[0].bits.VOLTAGE_SWING_SET ==
					dpcd_lane_adjust[0].bits.VOLTAGE_SWING_LANE)
				retries_cr++;
			else
				retries_cr = 0;

			/* 8. update VS/PE/PC2 in lt_settings*/
			dp_decide_lane_settings(lt_settings, dpcd_lane_adjust,
					lt_settings->hw_lane_settings, lt_settings->dpcd_lane_settings);
			retry_count++;
		}

		if (retry_count >= LINK_TRAINING_MAX_CR_RETRY) {
			ASSERT(0);
			DC_LOG_ERROR("%s: Link Training Error, could not get CR after %d tries. Possibly voltage swing issue",
				__func__,
				LINK_TRAINING_MAX_CR_RETRY);

		}

		status = dp_get_cr_failure(lane_count, dpcd_lane_status);
	}

	/* Perform Channel EQ Sequence */
	if (status == LINK_TRAINING_SUCCESS) {
		enum dc_dp_training_pattern tr_pattern;
		uint32_t retries_ch_eq;
		uint32_t wait_time_microsec;
		enum dc_lane_count lane_count = lt_settings->link_settings.lane_count;
		union lane_align_status_updated dpcd_lane_status_updated = {0};
		union lane_status dpcd_lane_status[LANE_COUNT_DP_MAX] = {0};
		union lane_adjust dpcd_lane_adjust[LANE_COUNT_DP_MAX] = {0};

		/* Note: also check that TPS4 is a supported feature*/
		tr_pattern = lt_settings->pattern_for_eq;

		dp_set_hw_training_pattern(link, link_res, tr_pattern, 0);

		status = LINK_TRAINING_EQ_FAIL_EQ;

		for (retries_ch_eq = 0; retries_ch_eq <= LINK_TRAINING_MAX_RETRY_COUNT;
			retries_ch_eq++) {

			dp_set_hw_lane_settings(link, link_res, lt_settings, 0);

			vendor_lttpr_write_data_vs[3] = 0;
			vendor_lttpr_write_data_pe[3] = 0;

			for (lane = 0; lane < lane_count; lane++) {
				vendor_lttpr_write_data_vs[3] |=
						lt_settings->dpcd_lane_settings[lane].bits.VOLTAGE_SWING_SET << (2 * lane);
				vendor_lttpr_write_data_pe[3] |=
						lt_settings->dpcd_lane_settings[lane].bits.PRE_EMPHASIS_SET << (2 * lane);
			}

			/* Vendor specific: Update VS and PE to DPRX requested value */
			core_link_write_dpcd(
					link,
					vendor_lttpr_write_address,
					&vendor_lttpr_write_data_vs[0],
					sizeof(vendor_lttpr_write_data_vs));
			core_link_write_dpcd(
					link,
					vendor_lttpr_write_address,
					&vendor_lttpr_write_data_pe[0],
					sizeof(vendor_lttpr_write_data_pe));

			/* 2. update DPCD*/
			if (!retries_ch_eq)
				/* EPR #361076 - write as a 5-byte burst,
				 * but only for the 1-st iteration
				 */

				dpcd_set_lt_pattern_and_lane_settings(
					link,
					lt_settings,
					tr_pattern, 0);
			else
				dpcd_set_lane_settings(link, lt_settings, 0);

			/* 3. wait for receiver to lock-on*/
			wait_time_microsec = lt_settings->eq_pattern_time;

			dp_wait_for_training_aux_rd_interval(
					link,
					wait_time_microsec);

			/* 4. Read lane status and requested
			 * drive settings as set by the sink
			 */
			dp_get_lane_status_and_lane_adjust(
				link,
				lt_settings,
				dpcd_lane_status,
				&dpcd_lane_status_updated,
				dpcd_lane_adjust,
				0);

			/* 5. check CR done*/
			if (!dp_is_cr_done(lane_count, dpcd_lane_status)) {
				status = LINK_TRAINING_EQ_FAIL_CR;
				break;
			}

			/* 6. check CHEQ done*/
			if (dp_is_ch_eq_done(lane_count, dpcd_lane_status) &&
					dp_is_symbol_locked(lane_count, dpcd_lane_status) &&
					dp_is_interlane_aligned(dpcd_lane_status_updated)) {
				status = LINK_TRAINING_SUCCESS;
				break;
			}

			/* 7. update VS/PE/PC2 in lt_settings*/
			dp_decide_lane_settings(lt_settings, dpcd_lane_adjust,
					lt_settings->hw_lane_settings, lt_settings->dpcd_lane_settings);
		}
	}

	return status;
}


enum link_training_result dc_link_dp_perform_link_training(
	struct dc_link *link,
	const struct link_resource *link_res,
	const struct dc_link_settings *link_settings,
	bool skip_video_pattern)
{
	enum link_training_result status = LINK_TRAINING_SUCCESS;
	struct link_training_settings lt_settings = {0};
	enum dp_link_encoding encoding =
			dp_get_link_encoding_format(link_settings);

	/* decide training settings */
	dp_decide_training_settings(
			link,
			link_settings,
			&lt_settings);

	override_training_settings(
			link,
			&link->preferred_training_settings,
			&lt_settings);

	/* reset previous training states */
	dpcd_exit_training_mode(link);

	/* configure link prior to entering training mode */
	dpcd_configure_lttpr_mode(link, &lt_settings);
	dp_set_fec_ready(link, link_res, lt_settings.should_set_fec_ready);
	dpcd_configure_channel_coding(link, &lt_settings);

	/* enter training mode:
	 * Per DP specs starting from here, DPTX device shall not issue
	 * Non-LT AUX transactions inside training mode.
	 */
	if (link->chip_caps & EXT_DISPLAY_PATH_CAPS__DP_FIXED_VS_EN && encoding == DP_8b_10b_ENCODING)
		status = dp_perform_fixed_vs_pe_training_sequence(link, link_res, &lt_settings);
	else if (encoding == DP_8b_10b_ENCODING)
		status = dp_perform_8b_10b_link_training(link, link_res, &lt_settings);
	else if (encoding == DP_128b_132b_ENCODING)
		status = dp_perform_128b_132b_link_training(link, link_res, &lt_settings);
	else
		ASSERT(0);

	/* exit training mode */
	dpcd_exit_training_mode(link);

	/* switch to video idle */
	if ((status == LINK_TRAINING_SUCCESS) || !skip_video_pattern)
		status = dp_transition_to_video_idle(link,
				link_res,
				&lt_settings,
				status);

	/* dump debug data */
	print_status_message(link, &lt_settings, status);
	if (status != LINK_TRAINING_SUCCESS)
		link->ctx->dc->debug_data.ltFailCount++;
	return status;
}

bool perform_link_training_with_retries(
	const struct dc_link_settings *link_setting,
	bool skip_video_pattern,
	int attempts,
	struct pipe_ctx *pipe_ctx,
	enum signal_type signal,
	bool do_fallback)
{
	int j;
	uint8_t delay_between_attempts = LINK_TRAINING_RETRY_DELAY;
	struct dc_stream_state *stream = pipe_ctx->stream;
	struct dc_link *link = stream->link;
	enum dp_panel_mode panel_mode = dp_get_panel_mode(link);
	enum link_training_result status = LINK_TRAINING_CR_FAIL_LANE0;
	struct dc_link_settings cur_link_settings = *link_setting;
	struct dc_link_settings max_link_settings = *link_setting;
	const struct link_hwss *link_hwss = get_link_hwss(link, &pipe_ctx->link_res);
	int fail_count = 0;
	bool is_link_bw_low = false; /* link bandwidth < stream bandwidth */
	bool is_link_bw_min = /* RBR x 1 */
		(cur_link_settings.link_rate <= LINK_RATE_LOW) &&
		(cur_link_settings.lane_count <= LANE_COUNT_ONE);

	dp_trace_commit_lt_init(link);

	if (dp_get_link_encoding_format(&cur_link_settings) == DP_8b_10b_ENCODING)
		/* We need to do this before the link training to ensure the idle
		 * pattern in SST mode will be sent right after the link training
		 */
		link_hwss->setup_stream_encoder(pipe_ctx);

	dp_trace_set_lt_start_timestamp(link, false);
	j = 0;
	while (j < attempts && fail_count < (attempts * 10)) {

		DC_LOG_HW_LINK_TRAINING("%s: Beginning link(%d) training attempt %u of %d @ rate(%d) x lane(%d)\n",
			__func__, link->link_index, (unsigned int)j + 1, attempts, cur_link_settings.link_rate,
			cur_link_settings.lane_count);

		dp_enable_link_phy(
			link,
			&pipe_ctx->link_res,
			signal,
			pipe_ctx->clock_source->id,
			&cur_link_settings);

		if (stream->sink_patches.dppowerup_delay > 0) {
			int delay_dp_power_up_in_ms = stream->sink_patches.dppowerup_delay;

			msleep(delay_dp_power_up_in_ms);
		}

#ifdef CONFIG_DRM_AMD_DC_HDCP
		if (panel_mode == DP_PANEL_MODE_EDP) {
			struct cp_psp *cp_psp = &stream->ctx->cp_psp;

			if (cp_psp && cp_psp->funcs.enable_assr)
				/* ASSR is bound to fail with unsigned PSP
				 * verstage used during devlopment phase.
				 * Report and continue with eDP panel mode to
				 * perform eDP link training with right settings
				 */
				cp_psp->funcs.enable_assr(cp_psp->handle, link);
		}
#endif

		dp_set_panel_mode(link, panel_mode);

		if (link->aux_access_disabled) {
			dc_link_dp_perform_link_training_skip_aux(link, &pipe_ctx->link_res, &cur_link_settings);
			return true;
		} else {
			/** @todo Consolidate USB4 DP and DPx.x training. */
			if (link->ep_type == DISPLAY_ENDPOINT_USB4_DPIA) {
				status = dc_link_dpia_perform_link_training(link,
						&pipe_ctx->link_res,
						&cur_link_settings,
						skip_video_pattern);

				/* Transmit idle pattern once training successful. */
				if (status == LINK_TRAINING_SUCCESS && !is_link_bw_low) {
					dp_set_hw_test_pattern(link, &pipe_ctx->link_res, DP_TEST_PATTERN_VIDEO_MODE, NULL, 0);
					/* Update verified link settings to current one
					 * Because DPIA LT might fallback to lower link setting.
					 */
					link->verified_link_cap.link_rate = link->cur_link_settings.link_rate;
					link->verified_link_cap.lane_count = link->cur_link_settings.lane_count;
				}
			} else {
				status = dc_link_dp_perform_link_training(link,
						&pipe_ctx->link_res,
						&cur_link_settings,
						skip_video_pattern);
			}

			dp_trace_lt_total_count_increment(link, false);
			dp_trace_lt_result_update(link, status, false);
			dp_trace_set_lt_end_timestamp(link, false);
			if (status == LINK_TRAINING_SUCCESS && !is_link_bw_low)
				return true;
		}

		fail_count++;
		dp_trace_lt_fail_count_update(link, fail_count, false);
		if (link->ep_type == DISPLAY_ENDPOINT_PHY) {
			/* latest link training still fail or link training is aborted
			 * skip delay and keep PHY on
			 */
			if (j == (attempts - 1) || (status == LINK_TRAINING_ABORT))
				break;
		}

		DC_LOG_WARNING("%s: Link(%d) training attempt %u of %d failed @ rate(%d) x lane(%d) : fail reason:(%d)\n",
			__func__, link->link_index, (unsigned int)j + 1, attempts, cur_link_settings.link_rate,
			cur_link_settings.lane_count, status);

		dp_disable_link_phy(link, &pipe_ctx->link_res, signal);

		/* Abort link training if failure due to sink being unplugged. */
		if (status == LINK_TRAINING_ABORT) {
			enum dc_connection_type type = dc_connection_none;

			dc_link_detect_sink(link, &type);
			if (type == dc_connection_none) {
				DC_LOG_HW_LINK_TRAINING("%s: Aborting training because sink unplugged\n", __func__);
				break;
			}
		}

		/* Try to train again at original settings if:
		 * - not falling back between training attempts;
		 * - aborted previous attempt due to reasons other than sink unplug;
		 * - successfully trained but at a link rate lower than that required by stream;
		 * - reached minimum link bandwidth.
		 */
		if (!do_fallback || (status == LINK_TRAINING_ABORT) ||
				(status == LINK_TRAINING_SUCCESS && is_link_bw_low) ||
				is_link_bw_min) {
			j++;
			cur_link_settings = *link_setting;
			delay_between_attempts += LINK_TRAINING_RETRY_DELAY;
			is_link_bw_low = false;
			is_link_bw_min = (cur_link_settings.link_rate <= LINK_RATE_LOW) &&
				(cur_link_settings.lane_count <= LANE_COUNT_ONE);

		} else if (do_fallback) { /* Try training at lower link bandwidth if doing fallback. */
			uint32_t req_bw;
			uint32_t link_bw;

			decide_fallback_link_setting(link, &max_link_settings,
					&cur_link_settings, status);
			/* Fail link training if reduced link bandwidth no longer meets
			 * stream requirements.
			 */
			req_bw = dc_bandwidth_in_kbps_from_timing(&stream->timing);
			link_bw = dc_link_bandwidth_kbps(link, &cur_link_settings);
			is_link_bw_low = (req_bw > link_bw);
			is_link_bw_min = ((cur_link_settings.link_rate <= LINK_RATE_LOW) &&
				(cur_link_settings.lane_count <= LANE_COUNT_ONE));
			if (is_link_bw_low)
				DC_LOG_WARNING(
					"%s: Link(%d) bandwidth too low after fallback req_bw(%d) > link_bw(%d)\n",
					__func__, link->link_index, req_bw, link_bw);
		}

		msleep(delay_between_attempts);
	}
	return false;
}

static enum clock_source_id get_clock_source_id(struct dc_link *link)
{
	enum clock_source_id dp_cs_id = CLOCK_SOURCE_ID_UNDEFINED;
	struct clock_source *dp_cs = link->dc->res_pool->dp_clock_source;

	if (dp_cs != NULL) {
		dp_cs_id = dp_cs->id;
	} else {
		/*
		 * dp clock source is not initialized for some reason.
		 * Should not happen, CLOCK_SOURCE_ID_EXTERNAL will be used
		 */
		ASSERT(dp_cs);
	}

	return dp_cs_id;
}

static void set_dp_mst_mode(struct dc_link *link, const struct link_resource *link_res,
		bool mst_enable)
{
	if (mst_enable == false &&
		link->type == dc_connection_mst_branch) {
		/* Disable MST on link. Use only local sink. */
		dp_disable_link_phy_mst(link, link_res, link->connector_signal);

		link->type = dc_connection_single;
		link->local_sink = link->remote_sinks[0];
		link->local_sink->sink_signal = SIGNAL_TYPE_DISPLAY_PORT;
		dc_sink_retain(link->local_sink);
		dm_helpers_dp_mst_stop_top_mgr(link->ctx, link);
	} else if (mst_enable == true &&
			link->type == dc_connection_single &&
			link->remote_sinks[0] != NULL) {
		/* Re-enable MST on link. */
		dp_disable_link_phy(link, link_res, link->connector_signal);
		dp_enable_mst_on_sink(link, true);

		link->type = dc_connection_mst_branch;
		link->local_sink->sink_signal = SIGNAL_TYPE_DISPLAY_PORT_MST;
	}
}

bool dc_link_dp_sync_lt_begin(struct dc_link *link)
{
	/* Begin Sync LT. During this time,
	 * DPCD:600h must not be powered down.
	 */
	link->sync_lt_in_progress = true;

	/*Clear any existing preferred settings.*/
	memset(&link->preferred_training_settings, 0,
		sizeof(struct dc_link_training_overrides));
	memset(&link->preferred_link_setting, 0,
		sizeof(struct dc_link_settings));

	return true;
}

enum link_training_result dc_link_dp_sync_lt_attempt(
    struct dc_link *link,
    const struct link_resource *link_res,
    struct dc_link_settings *link_settings,
    struct dc_link_training_overrides *lt_overrides)
{
	struct link_training_settings lt_settings = {0};
	enum link_training_result lt_status = LINK_TRAINING_SUCCESS;
	enum dp_panel_mode panel_mode = DP_PANEL_MODE_DEFAULT;
	enum clock_source_id dp_cs_id = CLOCK_SOURCE_ID_EXTERNAL;
	bool fec_enable = false;

	dp_decide_training_settings(
			link,
			link_settings,
			&lt_settings);
	override_training_settings(
			link,
			lt_overrides,
			&lt_settings);
	/* Setup MST Mode */
	if (lt_overrides->mst_enable)
		set_dp_mst_mode(link, link_res, *lt_overrides->mst_enable);

	/* Disable link */
	dp_disable_link_phy(link, link_res, link->connector_signal);

	/* Enable link */
	dp_cs_id = get_clock_source_id(link);
	dp_enable_link_phy(link, link_res, link->connector_signal,
		dp_cs_id, link_settings);

	/* Set FEC enable */
	if (dp_get_link_encoding_format(link_settings) == DP_8b_10b_ENCODING) {
		fec_enable = lt_overrides->fec_enable && *lt_overrides->fec_enable;
		dp_set_fec_ready(link, NULL, fec_enable);
	}

	if (lt_overrides->alternate_scrambler_reset) {
		if (*lt_overrides->alternate_scrambler_reset)
			panel_mode = DP_PANEL_MODE_EDP;
		else
			panel_mode = DP_PANEL_MODE_DEFAULT;
	} else
		panel_mode = dp_get_panel_mode(link);

	dp_set_panel_mode(link, panel_mode);

	/* Attempt to train with given link training settings */
	if (link->ctx->dc->work_arounds.lt_early_cr_pattern)
		start_clock_recovery_pattern_early(link, link_res, &lt_settings, DPRX);

	/* Set link rate, lane count and spread. */
	dpcd_set_link_settings(link, &lt_settings);

	/* 2. perform link training (set link training done
	 *  to false is done as well)
	 */
	lt_status = perform_clock_recovery_sequence(link, link_res, &lt_settings, DPRX);
	if (lt_status == LINK_TRAINING_SUCCESS) {
		lt_status = perform_channel_equalization_sequence(link,
						link_res,
						&lt_settings,
						DPRX);
	}

	/* 3. Sync LT must skip TRAINING_PATTERN_SET:0 (video pattern)*/
	/* 4. print status message*/
	print_status_message(link, &lt_settings, lt_status);

	return lt_status;
}

bool dc_link_dp_sync_lt_end(struct dc_link *link, bool link_down)
{
	/* If input parameter is set, shut down phy.
	 * Still shouldn't turn off dp_receiver (DPCD:600h)
	 */
	if (link_down == true) {
		struct dc_link_settings link_settings = link->cur_link_settings;
		dp_disable_link_phy(link, NULL, link->connector_signal);
		if (dp_get_link_encoding_format(&link_settings) == DP_8b_10b_ENCODING)
			dp_set_fec_ready(link, NULL, false);
	}

	link->sync_lt_in_progress = false;
	return true;
}

static enum dc_link_rate get_lttpr_max_link_rate(struct dc_link *link)
{
	enum dc_link_rate lttpr_max_link_rate = link->dpcd_caps.lttpr_caps.max_link_rate;

	if (link->dpcd_caps.lttpr_caps.supported_128b_132b_rates.bits.UHBR20)
		lttpr_max_link_rate = LINK_RATE_UHBR20;
	else if (link->dpcd_caps.lttpr_caps.supported_128b_132b_rates.bits.UHBR13_5)
		lttpr_max_link_rate = LINK_RATE_UHBR13_5;
	else if (link->dpcd_caps.lttpr_caps.supported_128b_132b_rates.bits.UHBR10)
		lttpr_max_link_rate = LINK_RATE_UHBR10;

	return lttpr_max_link_rate;
}

static enum dc_link_rate get_cable_max_link_rate(struct dc_link *link)
{
	enum dc_link_rate cable_max_link_rate = LINK_RATE_HIGH3;

	if (link->dpcd_caps.cable_id.bits.UHBR10_20_CAPABILITY & DP_UHBR20)
		cable_max_link_rate = LINK_RATE_UHBR20;
	else if (link->dpcd_caps.cable_id.bits.UHBR13_5_CAPABILITY)
		cable_max_link_rate = LINK_RATE_UHBR13_5;
	else if (link->dpcd_caps.cable_id.bits.UHBR10_20_CAPABILITY & DP_UHBR10)
		cable_max_link_rate = LINK_RATE_UHBR10;

	return cable_max_link_rate;
}

bool dc_link_dp_get_max_link_enc_cap(const struct dc_link *link, struct dc_link_settings *max_link_enc_cap)
{
	struct link_encoder *link_enc = NULL;

	if (!max_link_enc_cap) {
		DC_LOG_ERROR("%s: Could not return max link encoder caps", __func__);
		return false;
	}

	link_enc = link_enc_cfg_get_link_enc(link);
	ASSERT(link_enc);

	if (link_enc && link_enc->funcs->get_max_link_cap) {
		link_enc->funcs->get_max_link_cap(link_enc, max_link_enc_cap);
		return true;
	}

	DC_LOG_ERROR("%s: Max link encoder caps unknown", __func__);
	max_link_enc_cap->lane_count = 1;
	max_link_enc_cap->link_rate = 6;
	return false;
}

<<<<<<< HEAD
/*************************Short Pulse IRQ***************************/
bool dc_link_dp_allow_hpd_rx_irq(const struct dc_link *link)
=======

struct dc_link_settings dp_get_max_link_cap(struct dc_link *link)
>>>>>>> d60c95ef
{
	struct dc_link_settings max_link_cap = {0};
	enum dc_link_rate lttpr_max_link_rate;
	enum dc_link_rate cable_max_link_rate;
	struct link_encoder *link_enc = NULL;


	link_enc = link_enc_cfg_get_link_enc(link);
	ASSERT(link_enc);

	/* get max link encoder capability */
	if (link_enc)
		link_enc->funcs->get_max_link_cap(link_enc, &max_link_cap);

	/* Lower link settings based on sink's link cap */
	if (link->reported_link_cap.lane_count < max_link_cap.lane_count)
		max_link_cap.lane_count =
				link->reported_link_cap.lane_count;
	if (link->reported_link_cap.link_rate < max_link_cap.link_rate)
		max_link_cap.link_rate =
				link->reported_link_cap.link_rate;
	if (link->reported_link_cap.link_spread <
			max_link_cap.link_spread)
		max_link_cap.link_spread =
				link->reported_link_cap.link_spread;

	/* Lower link settings based on cable attributes */
	cable_max_link_rate = get_cable_max_link_rate(link);

	if (!link->dc->debug.ignore_cable_id &&
			cable_max_link_rate < max_link_cap.link_rate)
		max_link_cap.link_rate = cable_max_link_rate;

	/*
	 * account for lttpr repeaters cap
	 * notes: repeaters do not snoop in the DPRX Capabilities addresses (3.6.3).
	 */
	if (dp_is_lttpr_present(link)) {
		if (link->dpcd_caps.lttpr_caps.max_lane_count < max_link_cap.lane_count)
			max_link_cap.lane_count = link->dpcd_caps.lttpr_caps.max_lane_count;
		lttpr_max_link_rate = get_lttpr_max_link_rate(link);

		if (lttpr_max_link_rate < max_link_cap.link_rate)
			max_link_cap.link_rate = lttpr_max_link_rate;

		DC_LOG_HW_LINK_TRAINING("%s\n Training with LTTPR,  max_lane count %d max_link rate %d \n",
						__func__,
						max_link_cap.lane_count,
						max_link_cap.link_rate);
	}

	if (dp_get_link_encoding_format(&max_link_cap) == DP_128b_132b_ENCODING &&
			link->dc->debug.disable_uhbr)
		max_link_cap.link_rate = LINK_RATE_HIGH3;

	return max_link_cap;
}

static enum dc_status read_hpd_rx_irq_data(
	struct dc_link *link,
	union hpd_irq_data *irq_data)
{
	static enum dc_status retval;

	/* The HW reads 16 bytes from 200h on HPD,
	 * but if we get an AUX_DEFER, the HW cannot retry
	 * and this causes the CTS tests 4.3.2.1 - 3.2.4 to
	 * fail, so we now explicitly read 6 bytes which is
	 * the req from the above mentioned test cases.
	 *
	 * For DP 1.4 we need to read those from 2002h range.
	 */
	if (link->dpcd_caps.dpcd_rev.raw < DPCD_REV_14)
		retval = core_link_read_dpcd(
			link,
			DP_SINK_COUNT,
			irq_data->raw,
			sizeof(union hpd_irq_data));
	else {
		/* Read 14 bytes in a single read and then copy only the required fields.
		 * This is more efficient than doing it in two separate AUX reads. */

		uint8_t tmp[DP_SINK_STATUS_ESI - DP_SINK_COUNT_ESI + 1];

		retval = core_link_read_dpcd(
			link,
			DP_SINK_COUNT_ESI,
			tmp,
			sizeof(tmp));

		if (retval != DC_OK)
			return retval;

		irq_data->bytes.sink_cnt.raw = tmp[DP_SINK_COUNT_ESI - DP_SINK_COUNT_ESI];
		irq_data->bytes.device_service_irq.raw = tmp[DP_DEVICE_SERVICE_IRQ_VECTOR_ESI0 - DP_SINK_COUNT_ESI];
		irq_data->bytes.lane01_status.raw = tmp[DP_LANE0_1_STATUS_ESI - DP_SINK_COUNT_ESI];
		irq_data->bytes.lane23_status.raw = tmp[DP_LANE2_3_STATUS_ESI - DP_SINK_COUNT_ESI];
		irq_data->bytes.lane_status_updated.raw = tmp[DP_LANE_ALIGN_STATUS_UPDATED_ESI - DP_SINK_COUNT_ESI];
		irq_data->bytes.sink_status.raw = tmp[DP_SINK_STATUS_ESI - DP_SINK_COUNT_ESI];
	}

	return retval;
}

bool hpd_rx_irq_check_link_loss_status(
	struct dc_link *link,
	union hpd_irq_data *hpd_irq_dpcd_data)
{
	uint8_t irq_reg_rx_power_state = 0;
	enum dc_status dpcd_result = DC_ERROR_UNEXPECTED;
	union lane_status lane_status;
	uint32_t lane;
	bool sink_status_changed;
	bool return_code;

	sink_status_changed = false;
	return_code = false;

	if (link->cur_link_settings.lane_count == 0)
		return return_code;

	/*1. Check that Link Status changed, before re-training.*/

	/*parse lane status*/
	for (lane = 0; lane < link->cur_link_settings.lane_count; lane++) {
		/* check status of lanes 0,1
		 * changed DpcdAddress_Lane01Status (0x202)
		 */
		lane_status.raw = get_nibble_at_index(
			&hpd_irq_dpcd_data->bytes.lane01_status.raw,
			lane);

		if (!lane_status.bits.CHANNEL_EQ_DONE_0 ||
			!lane_status.bits.CR_DONE_0 ||
			!lane_status.bits.SYMBOL_LOCKED_0) {
			/* if one of the channel equalization, clock
			 * recovery or symbol lock is dropped
			 * consider it as (link has been
			 * dropped) dp sink status has changed
			 */
			sink_status_changed = true;
			break;
		}
	}

	/* Check interlane align.*/
	if (sink_status_changed ||
		!hpd_irq_dpcd_data->bytes.lane_status_updated.bits.INTERLANE_ALIGN_DONE) {

		DC_LOG_HW_HPD_IRQ("%s: Link Status changed.\n", __func__);

		return_code = true;

		/*2. Check that we can handle interrupt: Not in FS DOS,
		 *  Not in "Display Timeout" state, Link is trained.
		 */
		dpcd_result = core_link_read_dpcd(link,
			DP_SET_POWER,
			&irq_reg_rx_power_state,
			sizeof(irq_reg_rx_power_state));

		if (dpcd_result != DC_OK) {
			DC_LOG_HW_HPD_IRQ("%s: DPCD read failed to obtain power state.\n",
				__func__);
		} else {
			if (irq_reg_rx_power_state != DP_SET_POWER_D0)
				return_code = false;
		}
	}

	return return_code;
}

static bool dp_verify_link_cap(
	struct dc_link *link,
	struct dc_link_settings *known_limit_link_setting,
	int *fail_count)
{
	struct dc_link_settings cur_link_settings = {0};
	struct dc_link_settings max_link_settings = *known_limit_link_setting;
	bool success = false;
	bool skip_video_pattern;
	enum clock_source_id dp_cs_id = get_clock_source_id(link);
	enum link_training_result status = LINK_TRAINING_SUCCESS;
	union hpd_irq_data irq_data;
	struct link_resource link_res;

	memset(&irq_data, 0, sizeof(irq_data));
	cur_link_settings = max_link_settings;

	/* Grant extended timeout request */
	if (dp_is_lttpr_present(link) && link->dpcd_caps.lttpr_caps.max_ext_timeout > 0) {
		uint8_t grant = link->dpcd_caps.lttpr_caps.max_ext_timeout & 0x80;

		core_link_write_dpcd(link, DP_PHY_REPEATER_EXTENDED_WAIT_TIMEOUT, &grant, sizeof(grant));
	}

	do {
		if (!get_temp_dp_link_res(link, &link_res, &cur_link_settings))
			continue;

		skip_video_pattern = cur_link_settings.link_rate != LINK_RATE_LOW;
		dp_enable_link_phy(
				link,
				&link_res,
				link->connector_signal,
				dp_cs_id,
				&cur_link_settings);

		status = dc_link_dp_perform_link_training(
				link,
				&link_res,
				&cur_link_settings,
				skip_video_pattern);

		if (status == LINK_TRAINING_SUCCESS) {
			success = true;
			udelay(1000);
			if (read_hpd_rx_irq_data(link, &irq_data) == DC_OK &&
					hpd_rx_irq_check_link_loss_status(
							link,
							&irq_data))
				(*fail_count)++;

		} else {
			(*fail_count)++;
		}
		dp_trace_lt_total_count_increment(link, true);
		dp_trace_lt_result_update(link, status, true);
		dp_disable_link_phy(link, &link_res, link->connector_signal);
	} while (!success && decide_fallback_link_setting(link,
			&max_link_settings, &cur_link_settings, status));

	link->verified_link_cap = success ?
			cur_link_settings : fail_safe_link_settings;
	return success;
}

static void apply_usbc_combo_phy_reset_wa(struct dc_link *link,
		struct dc_link_settings *link_settings)
{
	/* Temporary Renoir-specific workaround PHY will sometimes be in bad
	 * state on hotplugging display from certain USB-C dongle, so add extra
	 * cycle of enabling and disabling the PHY before first link training.
	 */
	struct link_resource link_res = {0};
	enum clock_source_id dp_cs_id = get_clock_source_id(link);

	dp_enable_link_phy(link, &link_res, link->connector_signal,
			dp_cs_id, link_settings);
	dp_disable_link_phy(link, &link_res, link->connector_signal);
}

bool dp_verify_link_cap_with_retries(
	struct dc_link *link,
	struct dc_link_settings *known_limit_link_setting,
	int attempts)
{
	int i = 0;
	bool success = false;
	int fail_count = 0;

	dp_trace_detect_lt_init(link);

	if (link->link_enc && link->link_enc->features.flags.bits.DP_IS_USB_C &&
			link->dc->debug.usbc_combo_phy_reset_wa)
		apply_usbc_combo_phy_reset_wa(link, known_limit_link_setting);

	dp_trace_set_lt_start_timestamp(link, false);
	for (i = 0; i < attempts; i++) {
		enum dc_connection_type type = dc_connection_none;

		memset(&link->verified_link_cap, 0,
				sizeof(struct dc_link_settings));
		if (!dc_link_detect_sink(link, &type) || type == dc_connection_none) {
			link->verified_link_cap = fail_safe_link_settings;
			break;
		} else if (dp_verify_link_cap(link, known_limit_link_setting,
				&fail_count) && fail_count == 0) {
			success = true;
			break;
		}
		msleep(10);
	}

	dp_trace_lt_fail_count_update(link, fail_count, true);
	dp_trace_set_lt_end_timestamp(link, true);

	return success;
}

/* in DP compliance test, DPR-120 may have
 * a random value in its MAX_LINK_BW dpcd field.
 * We map it to the maximum supported link rate that
 * is smaller than MAX_LINK_BW in this case.
 */
static enum dc_link_rate get_link_rate_from_max_link_bw(
		 uint8_t max_link_bw)
{
	enum dc_link_rate link_rate;

	if (max_link_bw >= LINK_RATE_HIGH3) {
		link_rate = LINK_RATE_HIGH3;
	} else if (max_link_bw < LINK_RATE_HIGH3
			&& max_link_bw >= LINK_RATE_HIGH2) {
		link_rate = LINK_RATE_HIGH2;
	} else if (max_link_bw < LINK_RATE_HIGH2
			&& max_link_bw >= LINK_RATE_HIGH) {
		link_rate = LINK_RATE_HIGH;
	} else if (max_link_bw < LINK_RATE_HIGH
			&& max_link_bw >= LINK_RATE_LOW) {
		link_rate = LINK_RATE_LOW;
	} else {
		link_rate = LINK_RATE_UNKNOWN;
	}

	return link_rate;
}

static inline bool reached_minimum_lane_count(enum dc_lane_count lane_count)
{
	return lane_count <= LANE_COUNT_ONE;
}

static inline bool reached_minimum_link_rate(enum dc_link_rate link_rate)
{
	return link_rate <= LINK_RATE_LOW;
}

static enum dc_lane_count reduce_lane_count(enum dc_lane_count lane_count)
{
	switch (lane_count) {
	case LANE_COUNT_FOUR:
		return LANE_COUNT_TWO;
	case LANE_COUNT_TWO:
		return LANE_COUNT_ONE;
	case LANE_COUNT_ONE:
		return LANE_COUNT_UNKNOWN;
	default:
		return LANE_COUNT_UNKNOWN;
	}
}

static enum dc_link_rate reduce_link_rate(enum dc_link_rate link_rate)
{
	switch (link_rate) {
	case LINK_RATE_UHBR20:
		return LINK_RATE_UHBR13_5;
	case LINK_RATE_UHBR13_5:
		return LINK_RATE_UHBR10;
	case LINK_RATE_UHBR10:
		return LINK_RATE_HIGH3;
	case LINK_RATE_HIGH3:
		return LINK_RATE_HIGH2;
	case LINK_RATE_HIGH2:
		return LINK_RATE_HIGH;
	case LINK_RATE_HIGH:
		return LINK_RATE_LOW;
	case LINK_RATE_LOW:
		return LINK_RATE_UNKNOWN;
	default:
		return LINK_RATE_UNKNOWN;
	}
}

static enum dc_lane_count increase_lane_count(enum dc_lane_count lane_count)
{
	switch (lane_count) {
	case LANE_COUNT_ONE:
		return LANE_COUNT_TWO;
	case LANE_COUNT_TWO:
		return LANE_COUNT_FOUR;
	default:
		return LANE_COUNT_UNKNOWN;
	}
}

static enum dc_link_rate increase_link_rate(struct dc_link *link,
		enum dc_link_rate link_rate)
{
	switch (link_rate) {
	case LINK_RATE_LOW:
		return LINK_RATE_HIGH;
	case LINK_RATE_HIGH:
		return LINK_RATE_HIGH2;
	case LINK_RATE_HIGH2:
		return LINK_RATE_HIGH3;
	case LINK_RATE_HIGH3:
		return LINK_RATE_UHBR10;
	case LINK_RATE_UHBR10:
		/* upto DP2.x specs UHBR13.5 is the only link rate that could be
		 * not supported by DPRX when higher link rate is supported.
		 * so we treat it as a special case for code simplicity. When we
		 * have new specs with more link rates like this, we should
		 * consider a more generic solution to handle discrete link
		 * rate capabilities.
		 */
		return link->dpcd_caps.dp_128b_132b_supported_link_rates.bits.UHBR13_5 ?
				LINK_RATE_UHBR13_5 : LINK_RATE_UHBR20;
	case LINK_RATE_UHBR13_5:
		return LINK_RATE_UHBR20;
	default:
		return LINK_RATE_UNKNOWN;
	}
}

static bool decide_fallback_link_setting_max_bw_policy(
		struct dc_link *link,
		const struct dc_link_settings *max,
		struct dc_link_settings *cur,
		enum link_training_result training_result)
{
	uint8_t cur_idx = 0, next_idx;
	bool found = false;

	if (training_result == LINK_TRAINING_ABORT)
		return false;

	while (cur_idx < ARRAY_SIZE(dp_lt_fallbacks))
		/* find current index */
		if (dp_lt_fallbacks[cur_idx].lane_count == cur->lane_count &&
				dp_lt_fallbacks[cur_idx].link_rate == cur->link_rate)
			break;
		else
			cur_idx++;

	next_idx = cur_idx + 1;

	while (next_idx < ARRAY_SIZE(dp_lt_fallbacks))
		/* find next index */
		if (dp_lt_fallbacks[next_idx].lane_count > max->lane_count ||
				dp_lt_fallbacks[next_idx].link_rate > max->link_rate)
			next_idx++;
		else if (dp_lt_fallbacks[next_idx].link_rate == LINK_RATE_UHBR13_5 &&
				link->dpcd_caps.dp_128b_132b_supported_link_rates.bits.UHBR13_5 == 0)
			/* upto DP2.x specs UHBR13.5 is the only link rate that
			 * could be not supported by DPRX when higher link rate
			 * is supported. so we treat it as a special case for
			 * code simplicity. When we have new specs with more
			 * link rates like this, we should consider a more
			 * generic solution to handle discrete link rate
			 * capabilities.
			 */
			next_idx++;
		else
			break;

<<<<<<< HEAD
	channel_count = min(dpcd_test_mode.bits.channel_count + 1, AUDIO_CHANNELS_COUNT);
=======
	if (next_idx < ARRAY_SIZE(dp_lt_fallbacks)) {
		cur->lane_count = dp_lt_fallbacks[next_idx].lane_count;
		cur->link_rate = dp_lt_fallbacks[next_idx].link_rate;
		found = true;
	}
>>>>>>> d60c95ef

	return found;
}

/*
 * function: set link rate and lane count fallback based
 * on current link setting and last link training result
 * return value:
 *			true - link setting could be set
 *			false - has reached minimum setting
 *					and no further fallback could be done
 */
static bool decide_fallback_link_setting(
		struct dc_link *link,
		struct dc_link_settings *max,
		struct dc_link_settings *cur,
		enum link_training_result training_result)
{
	if (dp_get_link_encoding_format(max) == DP_128b_132b_ENCODING ||
			link->dc->debug.force_dp2_lt_fallback_method)
		return decide_fallback_link_setting_max_bw_policy(link, max, cur,
				training_result);

	switch (training_result) {
	case LINK_TRAINING_CR_FAIL_LANE0:
	case LINK_TRAINING_CR_FAIL_LANE1:
	case LINK_TRAINING_CR_FAIL_LANE23:
	case LINK_TRAINING_LQA_FAIL:
	{
		if (!reached_minimum_link_rate(cur->link_rate)) {
			cur->link_rate = reduce_link_rate(cur->link_rate);
		} else if (!reached_minimum_lane_count(cur->lane_count)) {
			cur->link_rate = max->link_rate;
			if (training_result == LINK_TRAINING_CR_FAIL_LANE0)
				return false;
			else if (training_result == LINK_TRAINING_CR_FAIL_LANE1)
				cur->lane_count = LANE_COUNT_ONE;
			else if (training_result == LINK_TRAINING_CR_FAIL_LANE23)
				cur->lane_count = LANE_COUNT_TWO;
			else
				cur->lane_count = reduce_lane_count(cur->lane_count);
		} else {
			return false;
		}
		break;
	}
	case LINK_TRAINING_EQ_FAIL_EQ:
	case LINK_TRAINING_EQ_FAIL_CR_PARTIAL:
	{
		if (!reached_minimum_lane_count(cur->lane_count)) {
			cur->lane_count = reduce_lane_count(cur->lane_count);
		} else if (!reached_minimum_link_rate(cur->link_rate)) {
			cur->link_rate = reduce_link_rate(cur->link_rate);
			/* Reduce max link rate to avoid potential infinite loop.
			 * Needed so that any subsequent CR_FAIL fallback can't
			 * re-set the link rate higher than the link rate from
			 * the latest EQ_FAIL fallback.
			 */
			max->link_rate = cur->link_rate;
			cur->lane_count = max->lane_count;
		} else {
			return false;
		}
		break;
	}
	case LINK_TRAINING_EQ_FAIL_CR:
	{
		if (!reached_minimum_link_rate(cur->link_rate)) {
			cur->link_rate = reduce_link_rate(cur->link_rate);
			/* Reduce max link rate to avoid potential infinite loop.
			 * Needed so that any subsequent CR_FAIL fallback can't
			 * re-set the link rate higher than the link rate from
			 * the latest EQ_FAIL fallback.
			 */
			max->link_rate = cur->link_rate;
			cur->lane_count = max->lane_count;
		} else {
			return false;
		}
		break;
	}
	default:
		return false;
	}
	return true;
}

<<<<<<< HEAD
void dc_link_dp_handle_automated_test(struct dc_link *link)
=======
bool dp_validate_mode_timing(
	struct dc_link *link,
	const struct dc_crtc_timing *timing)
>>>>>>> d60c95ef
{
	uint32_t req_bw;
	uint32_t max_bw;

	const struct dc_link_settings *link_setting;

	/* According to spec, VSC SDP should be used if pixel format is YCbCr420 */
	if (timing->pixel_encoding == PIXEL_ENCODING_YCBCR420 &&
			!link->dpcd_caps.dprx_feature.bits.VSC_SDP_COLORIMETRY_SUPPORTED &&
			dal_graphics_object_id_get_connector_id(link->link_id) != CONNECTOR_ID_VIRTUAL)
		return false;

	/*always DP fail safe mode*/
	if ((timing->pix_clk_100hz / 10) == (uint32_t) 25175 &&
		timing->h_addressable == (uint32_t) 640 &&
		timing->v_addressable == (uint32_t) 480)
		return true;

	link_setting = dc_link_get_link_cap(link);

<<<<<<< HEAD
void dc_link_dp_handle_link_loss(struct dc_link *link)
{
	int i;
	struct pipe_ctx *pipe_ctx;

	for (i = 0; i < MAX_PIPES; i++) {
		pipe_ctx = &link->dc->current_state->res_ctx.pipe_ctx[i];
		if (pipe_ctx && pipe_ctx->stream && pipe_ctx->stream->link == link)
			break;
	}

	if (pipe_ctx == NULL || pipe_ctx->stream == NULL)
		return;

	for (i = 0; i < MAX_PIPES; i++) {
		pipe_ctx = &link->dc->current_state->res_ctx.pipe_ctx[i];
		if (pipe_ctx && pipe_ctx->stream && !pipe_ctx->stream->dpms_off &&
				pipe_ctx->stream->link == link && !pipe_ctx->prev_odm_pipe) {
			core_link_disable_stream(pipe_ctx);
		}
	}

	for (i = 0; i < MAX_PIPES; i++) {
		pipe_ctx = &link->dc->current_state->res_ctx.pipe_ctx[i];
		if (pipe_ctx && pipe_ctx->stream && !pipe_ctx->stream->dpms_off &&
				pipe_ctx->stream->link == link && !pipe_ctx->prev_odm_pipe) {
			core_link_enable_stream(link->dc->current_state, pipe_ctx);
		}
	}
}

bool dc_link_handle_hpd_rx_irq(struct dc_link *link, union hpd_irq_data *out_hpd_irq_dpcd_data, bool *out_link_loss,
							bool defer_handling, bool *has_left_work)
{
	union hpd_irq_data hpd_irq_dpcd_data = { { { {0} } } };
	union device_service_irq device_service_clear = { { 0 } };
	enum dc_status result;
	bool status = false;

	if (out_link_loss)
		*out_link_loss = false;

	if (has_left_work)
		*has_left_work = false;
	/* For use cases related to down stream connection status change,
	 * PSR and device auto test, refer to function handle_sst_hpd_irq
	 * in DAL2.1*/
=======
	/* TODO: DYNAMIC_VALIDATION needs to be implemented */
	/*if (flags.DYNAMIC_VALIDATION == 1 &&
		link->verified_link_cap.lane_count != LANE_COUNT_UNKNOWN)
		link_setting = &link->verified_link_cap;
	*/

	req_bw = dc_bandwidth_in_kbps_from_timing(timing);
	max_bw = dc_link_bandwidth_kbps(link, link_setting);
>>>>>>> d60c95ef

	if (req_bw <= max_bw) {
		/* remember the biggest mode here, during
		 * initial link training (to get
		 * verified_link_cap), LS sends event about
		 * cannot train at reported cap to upper
		 * layer and upper layer will re-enumerate modes.
		 * this is not necessary if the lower
		 * verified_link_cap is enough to drive
		 * all the modes */

		/* TODO: DYNAMIC_VALIDATION needs to be implemented */
		/* if (flags.DYNAMIC_VALIDATION == 1)
			dpsst->max_req_bw_for_verified_linkcap = dal_max(
				dpsst->max_req_bw_for_verified_linkcap, req_bw); */
		return true;
	} else
		return false;
}

static bool decide_dp_link_settings(struct dc_link *link, struct dc_link_settings *link_setting, uint32_t req_bw)
{
	struct dc_link_settings initial_link_setting = {
		LANE_COUNT_ONE, LINK_RATE_LOW, LINK_SPREAD_DISABLED, false, 0};
	struct dc_link_settings current_link_setting =
			initial_link_setting;
	uint32_t link_bw;

	if (req_bw > dc_link_bandwidth_kbps(link, &link->verified_link_cap))
		return false;

<<<<<<< HEAD
	if (hpd_irq_dpcd_data.bytes.device_service_irq.bits.AUTOMATED_TEST) {
		device_service_clear.bits.AUTOMATED_TEST = 1;
		core_link_write_dpcd(
			link,
			DP_DEVICE_SERVICE_IRQ_VECTOR,
			&device_service_clear.raw,
			sizeof(device_service_clear.raw));
		device_service_clear.raw = 0;
		if (defer_handling && has_left_work)
			*has_left_work = true;
		else
			dc_link_dp_handle_automated_test(link);
		return false;
	}

	if (!dc_link_dp_allow_hpd_rx_irq(link)) {
		DC_LOG_HW_HPD_IRQ("%s: skipping HPD handling on %d\n",
			__func__, link->link_index);
		return false;
=======
	/* search for the minimum link setting that:
	 * 1. is supported according to the link training result
	 * 2. could support the b/w requested by the timing
	 */
	while (current_link_setting.link_rate <=
			link->verified_link_cap.link_rate) {
		link_bw = dc_link_bandwidth_kbps(
				link,
				&current_link_setting);
		if (req_bw <= link_bw) {
			*link_setting = current_link_setting;
			return true;
		}

		if (current_link_setting.lane_count <
				link->verified_link_cap.lane_count) {
			current_link_setting.lane_count =
					increase_lane_count(
							current_link_setting.lane_count);
		} else {
			current_link_setting.link_rate =
					increase_link_rate(link,
							current_link_setting.link_rate);
			current_link_setting.lane_count =
					initial_link_setting.lane_count;
		}
>>>>>>> d60c95ef
	}

	return false;
}

bool decide_edp_link_settings(struct dc_link *link, struct dc_link_settings *link_setting, uint32_t req_bw)
{
	struct dc_link_settings initial_link_setting;
	struct dc_link_settings current_link_setting;
	uint32_t link_bw;

<<<<<<< HEAD
	if (hpd_irq_dpcd_data.bytes.device_service_irq.bits.UP_REQ_MSG_RDY) {
		if (defer_handling && has_left_work)
			*has_left_work = true;
		return true;
	}

	/* check if we have MST msg and return since we poll for it */
	if (hpd_irq_dpcd_data.bytes.device_service_irq.bits.DOWN_REP_MSG_RDY) {
		if (defer_handling && has_left_work)
			*has_left_work = true;
		return false;
	}
=======
	/*
	 * edp_supported_link_rates_count is only valid for eDP v1.4 or higher.
	 * Per VESA eDP spec, "The DPCD revision for eDP v1.4 is 13h"
	 */
	if (link->dpcd_caps.dpcd_rev.raw < DPCD_REV_13 ||
			link->dpcd_caps.edp_supported_link_rates_count == 0) {
		*link_setting = link->verified_link_cap;
		return true;
	}

	memset(&initial_link_setting, 0, sizeof(initial_link_setting));
	initial_link_setting.lane_count = LANE_COUNT_ONE;
	initial_link_setting.link_rate = link->dpcd_caps.edp_supported_link_rates[0];
	initial_link_setting.link_spread = LINK_SPREAD_DISABLED;
	initial_link_setting.use_link_rate_set = true;
	initial_link_setting.link_rate_set = 0;
	current_link_setting = initial_link_setting;
>>>>>>> d60c95ef

	/* search for the minimum link setting that:
	 * 1. is supported according to the link training result
	 * 2. could support the b/w requested by the timing
	 */
	while (current_link_setting.link_rate <=
			link->verified_link_cap.link_rate) {
		link_bw = dc_link_bandwidth_kbps(
				link,
				&current_link_setting);
		if (req_bw <= link_bw) {
			*link_setting = current_link_setting;
			return true;
		}

<<<<<<< HEAD
		if (defer_handling && has_left_work)
			*has_left_work = true;
		else
			dc_link_dp_handle_link_loss(link);

		status = false;
		if (out_link_loss)
			*out_link_loss = true;
=======
		if (current_link_setting.lane_count <
				link->verified_link_cap.lane_count) {
			current_link_setting.lane_count =
					increase_lane_count(
							current_link_setting.lane_count);
		} else {
			if (current_link_setting.link_rate_set < link->dpcd_caps.edp_supported_link_rates_count) {
				current_link_setting.link_rate_set++;
				current_link_setting.link_rate =
					link->dpcd_caps.edp_supported_link_rates[current_link_setting.link_rate_set];
				current_link_setting.lane_count =
									initial_link_setting.lane_count;
			} else
				break;
		}
	}
	return false;
}

static bool decide_edp_link_settings_with_dsc(struct dc_link *link,
		struct dc_link_settings *link_setting,
		uint32_t req_bw,
		enum dc_link_rate max_link_rate)
{
	struct dc_link_settings initial_link_setting;
	struct dc_link_settings current_link_setting;
	uint32_t link_bw;

	unsigned int policy = 0;

	policy = link->panel_config.dsc.force_dsc_edp_policy;
	if (max_link_rate == LINK_RATE_UNKNOWN)
		max_link_rate = link->verified_link_cap.link_rate;
	/*
	 * edp_supported_link_rates_count is only valid for eDP v1.4 or higher.
	 * Per VESA eDP spec, "The DPCD revision for eDP v1.4 is 13h"
	 */
	if ((link->dpcd_caps.dpcd_rev.raw < DPCD_REV_13 ||
			link->dpcd_caps.edp_supported_link_rates_count == 0)) {
		/* for DSC enabled case, we search for minimum lane count */
		memset(&initial_link_setting, 0, sizeof(initial_link_setting));
		initial_link_setting.lane_count = LANE_COUNT_ONE;
		initial_link_setting.link_rate = LINK_RATE_LOW;
		initial_link_setting.link_spread = LINK_SPREAD_DISABLED;
		initial_link_setting.use_link_rate_set = false;
		initial_link_setting.link_rate_set = 0;
		current_link_setting = initial_link_setting;
		if (req_bw > dc_link_bandwidth_kbps(link, &link->verified_link_cap))
			return false;

		/* search for the minimum link setting that:
		 * 1. is supported according to the link training result
		 * 2. could support the b/w requested by the timing
		 */
		while (current_link_setting.link_rate <=
				max_link_rate) {
			link_bw = dc_link_bandwidth_kbps(
					link,
					&current_link_setting);
			if (req_bw <= link_bw) {
				*link_setting = current_link_setting;
				return true;
			}
			if (policy) {
				/* minimize lane */
				if (current_link_setting.link_rate < max_link_rate) {
					current_link_setting.link_rate =
							increase_link_rate(link,
									current_link_setting.link_rate);
				} else {
					if (current_link_setting.lane_count <
									link->verified_link_cap.lane_count) {
						current_link_setting.lane_count =
								increase_lane_count(
										current_link_setting.lane_count);
						current_link_setting.link_rate = initial_link_setting.link_rate;
					} else
						break;
				}
			} else {
				/* minimize link rate */
				if (current_link_setting.lane_count <
						link->verified_link_cap.lane_count) {
					current_link_setting.lane_count =
							increase_lane_count(
									current_link_setting.lane_count);
				} else {
					current_link_setting.link_rate =
							increase_link_rate(link,
									current_link_setting.link_rate);
					current_link_setting.lane_count =
							initial_link_setting.lane_count;
				}
			}
		}
		return false;
>>>>>>> d60c95ef
	}

	/* if optimize edp link is supported */
	memset(&initial_link_setting, 0, sizeof(initial_link_setting));
	initial_link_setting.lane_count = LANE_COUNT_ONE;
	initial_link_setting.link_rate = link->dpcd_caps.edp_supported_link_rates[0];
	initial_link_setting.link_spread = LINK_SPREAD_DISABLED;
	initial_link_setting.use_link_rate_set = true;
	initial_link_setting.link_rate_set = 0;
	current_link_setting = initial_link_setting;

	/* search for the minimum link setting that:
	 * 1. is supported according to the link training result
	 * 2. could support the b/w requested by the timing
	 */
	while (current_link_setting.link_rate <=
			max_link_rate) {
		link_bw = dc_link_bandwidth_kbps(
				link,
				&current_link_setting);
		if (req_bw <= link_bw) {
			*link_setting = current_link_setting;
			return true;
		}
		if (policy) {
			/* minimize lane */
			if (current_link_setting.link_rate_set <
					link->dpcd_caps.edp_supported_link_rates_count
					&& current_link_setting.link_rate < max_link_rate) {
				current_link_setting.link_rate_set++;
				current_link_setting.link_rate =
					link->dpcd_caps.edp_supported_link_rates[current_link_setting.link_rate_set];
			} else {
				if (current_link_setting.lane_count < link->verified_link_cap.lane_count) {
					current_link_setting.lane_count =
							increase_lane_count(
									current_link_setting.lane_count);
					current_link_setting.link_rate_set = initial_link_setting.link_rate_set;
					current_link_setting.link_rate =
						link->dpcd_caps.edp_supported_link_rates[current_link_setting.link_rate_set];
				} else
					break;
			}
		} else {
			/* minimize link rate */
			if (current_link_setting.lane_count <
					link->verified_link_cap.lane_count) {
				current_link_setting.lane_count =
						increase_lane_count(
								current_link_setting.lane_count);
			} else {
				if (current_link_setting.link_rate_set < link->dpcd_caps.edp_supported_link_rates_count) {
					current_link_setting.link_rate_set++;
					current_link_setting.link_rate =
						link->dpcd_caps.edp_supported_link_rates[current_link_setting.link_rate_set];
					current_link_setting.lane_count =
						initial_link_setting.lane_count;
				} else
					break;
			}
		}
	}
	return false;
}

static bool decide_mst_link_settings(const struct dc_link *link, struct dc_link_settings *link_setting)
{
	*link_setting = link->verified_link_cap;
	return true;
}

bool decide_link_settings(struct dc_stream_state *stream,
	struct dc_link_settings *link_setting)
{
	struct dc_link *link = stream->link;
	uint32_t req_bw = dc_bandwidth_in_kbps_from_timing(&stream->timing);

	memset(link_setting, 0, sizeof(*link_setting));

	/* if preferred is specified through AMDDP, use it, if it's enough
	 * to drive the mode
	 */
	if (link->preferred_link_setting.lane_count !=
			LANE_COUNT_UNKNOWN &&
			link->preferred_link_setting.link_rate !=
					LINK_RATE_UNKNOWN) {
		*link_setting = link->preferred_link_setting;
		return true;
	}

	/* MST doesn't perform link training for now
	 * TODO: add MST specific link training routine
	 */
	if (stream->signal == SIGNAL_TYPE_DISPLAY_PORT_MST) {
		decide_mst_link_settings(link, link_setting);
	} else if (link->connector_signal == SIGNAL_TYPE_EDP) {
		/* enable edp link optimization for DSC eDP case */
		if (stream->timing.flags.DSC) {
			enum dc_link_rate max_link_rate = LINK_RATE_UNKNOWN;

			if (link->panel_config.dsc.force_dsc_edp_policy) {
				/* calculate link max link rate cap*/
				struct dc_link_settings tmp_link_setting;
				struct dc_crtc_timing tmp_timing = stream->timing;
				uint32_t orig_req_bw;

				tmp_link_setting.link_rate = LINK_RATE_UNKNOWN;
				tmp_timing.flags.DSC = 0;
				orig_req_bw = dc_bandwidth_in_kbps_from_timing(&tmp_timing);
				decide_edp_link_settings(link, &tmp_link_setting, orig_req_bw);
				max_link_rate = tmp_link_setting.link_rate;
			}
			decide_edp_link_settings_with_dsc(link, link_setting, req_bw, max_link_rate);
		} else {
			decide_edp_link_settings(link, link_setting, req_bw);
		}
	} else {
		decide_dp_link_settings(link, link_setting, req_bw);
	}

	return link_setting->lane_count != LANE_COUNT_UNKNOWN &&
			link_setting->link_rate != LINK_RATE_UNKNOWN;
}

/*************************Short Pulse IRQ***************************/
bool dc_link_dp_allow_hpd_rx_irq(const struct dc_link *link)
{
	/*
	 * Don't handle RX IRQ unless one of following is met:
	 * 1) The link is established (cur_link_settings != unknown)
	 * 2) We know we're dealing with a branch device, SST or MST
	 */

	if ((link->cur_link_settings.lane_count != LANE_COUNT_UNKNOWN) ||
		is_dp_branch_device(link))
		return true;

	return false;
}

static bool handle_hpd_irq_psr_sink(struct dc_link *link)
{
	union dpcd_psr_configuration psr_configuration;

	if (!link->psr_settings.psr_feature_enabled)
		return false;

	dm_helpers_dp_read_dpcd(
		link->ctx,
		link,
		368,/*DpcdAddress_PSR_Enable_Cfg*/
		&psr_configuration.raw,
		sizeof(psr_configuration.raw));

	if (psr_configuration.bits.ENABLE) {
		unsigned char dpcdbuf[3] = {0};
		union psr_error_status psr_error_status;
		union psr_sink_psr_status psr_sink_psr_status;

		dm_helpers_dp_read_dpcd(
			link->ctx,
			link,
			0x2006, /*DpcdAddress_PSR_Error_Status*/
			(unsigned char *) dpcdbuf,
			sizeof(dpcdbuf));

		/*DPCD 2006h   ERROR STATUS*/
		psr_error_status.raw = dpcdbuf[0];
		/*DPCD 2008h   SINK PANEL SELF REFRESH STATUS*/
		psr_sink_psr_status.raw = dpcdbuf[2];

		if (psr_error_status.bits.LINK_CRC_ERROR ||
				psr_error_status.bits.RFB_STORAGE_ERROR ||
				psr_error_status.bits.VSC_SDP_ERROR) {
			bool allow_active;

			/* Acknowledge and clear error bits */
			dm_helpers_dp_write_dpcd(
				link->ctx,
				link,
				8198,/*DpcdAddress_PSR_Error_Status*/
				&psr_error_status.raw,
				sizeof(psr_error_status.raw));

			/* PSR error, disable and re-enable PSR */
			if (link->psr_settings.psr_allow_active) {
				allow_active = false;
				dc_link_set_psr_allow_active(link, &allow_active, true, false, NULL);
				allow_active = true;
				dc_link_set_psr_allow_active(link, &allow_active, true, false, NULL);
			}

			return true;
		} else if (psr_sink_psr_status.bits.SINK_SELF_REFRESH_STATUS ==
				PSR_SINK_STATE_ACTIVE_DISPLAY_FROM_SINK_RFB){
			/* No error is detect, PSR is active.
			 * We should return with IRQ_HPD handled without
			 * checking for loss of sync since PSR would have
			 * powered down main link.
			 */
			return true;
		}
	}
	return false;
}

static enum dc_link_rate get_link_rate_from_test_link_rate(uint8_t test_rate)
{
	switch (test_rate) {
	case DP_TEST_LINK_RATE_RBR:
		return LINK_RATE_LOW;
	case DP_TEST_LINK_RATE_HBR:
		return LINK_RATE_HIGH;
	case DP_TEST_LINK_RATE_HBR2:
		return LINK_RATE_HIGH2;
	case DP_TEST_LINK_RATE_HBR3:
		return LINK_RATE_HIGH3;
	case DP_TEST_LINK_RATE_UHBR10:
		return LINK_RATE_UHBR10;
	case DP_TEST_LINK_RATE_UHBR20:
		return LINK_RATE_UHBR20;
	case DP_TEST_LINK_RATE_UHBR13_5:
		return LINK_RATE_UHBR13_5;
	default:
		return LINK_RATE_UNKNOWN;
	}
}

static void dp_test_send_link_training(struct dc_link *link)
{
	struct dc_link_settings link_settings = {0};
	uint8_t test_rate = 0;

	core_link_read_dpcd(
			link,
			DP_TEST_LANE_COUNT,
			(unsigned char *)(&link_settings.lane_count),
			1);
	core_link_read_dpcd(
			link,
			DP_TEST_LINK_RATE,
			&test_rate,
			1);
	link_settings.link_rate = get_link_rate_from_test_link_rate(test_rate);

	/* Set preferred link settings */
	link->verified_link_cap.lane_count = link_settings.lane_count;
	link->verified_link_cap.link_rate = link_settings.link_rate;

	dp_retrain_link_dp_test(link, &link_settings, false);
}

/* TODO Raven hbr2 compliance eye output is unstable
 * (toggling on and off) with debugger break
 * This caueses intermittent PHY automation failure
 * Need to look into the root cause */
static void dp_test_send_phy_test_pattern(struct dc_link *link)
{
	union phy_test_pattern dpcd_test_pattern;
	union lane_adjust dpcd_lane_adjustment[2];
	unsigned char dpcd_post_cursor_2_adjustment = 0;
	unsigned char test_pattern_buffer[
			(DP_TEST_264BIT_CUSTOM_PATTERN_263_256 -
			DP_TEST_264BIT_CUSTOM_PATTERN_7_0)+1] = {0};
	unsigned int test_pattern_size = 0;
	enum dp_test_pattern test_pattern;
	union lane_adjust dpcd_lane_adjust;
	unsigned int lane;
	struct link_training_settings link_training_settings;

<<<<<<< HEAD
	/*
	 * Logic to determine LTTPR mode
	 */
	link->lttpr_mode = LTTPR_MODE_NON_LTTPR;
	if (vbios_lttpr_enable && vbios_lttpr_interop)
		link->lttpr_mode = LTTPR_MODE_NON_TRANSPARENT;
	else if (!vbios_lttpr_enable && vbios_lttpr_interop) {
		if (link->dc->config.allow_lttpr_non_transparent_mode)
			link->lttpr_mode = LTTPR_MODE_NON_TRANSPARENT;
		else
			link->lttpr_mode = LTTPR_MODE_TRANSPARENT;
	} else if (!vbios_lttpr_enable && !vbios_lttpr_interop) {
		if (!link->dc->config.allow_lttpr_non_transparent_mode
			|| !link->dc->caps.extended_aux_timeout_support)
			link->lttpr_mode = LTTPR_MODE_NON_LTTPR;
		else
			link->lttpr_mode = LTTPR_MODE_NON_TRANSPARENT;
	}

	if (link->lttpr_mode == LTTPR_MODE_NON_TRANSPARENT || link->lttpr_mode == LTTPR_MODE_TRANSPARENT) {
		/* By reading LTTPR capability, RX assumes that we will enable
		 * LTTPR extended aux timeout if LTTPR is present.
		 */
		status = core_link_read_dpcd(
				link,
				DP_LT_TUNABLE_PHY_REPEATER_FIELD_DATA_STRUCTURE_REV,
				lttpr_dpcd_data,
				sizeof(lttpr_dpcd_data));
		if (status != DC_OK) {
#if defined(CONFIG_DRM_AMD_DC_DCN)
			DC_LOG_DP2("%s: Read LTTPR caps data failed.\n", __func__);
#endif
			return false;
		}

		link->dpcd_caps.lttpr_caps.revision.raw =
				lttpr_dpcd_data[DP_LT_TUNABLE_PHY_REPEATER_FIELD_DATA_STRUCTURE_REV -
								DP_LT_TUNABLE_PHY_REPEATER_FIELD_DATA_STRUCTURE_REV];

		link->dpcd_caps.lttpr_caps.max_link_rate =
				lttpr_dpcd_data[DP_MAX_LINK_RATE_PHY_REPEATER -
								DP_LT_TUNABLE_PHY_REPEATER_FIELD_DATA_STRUCTURE_REV];

		link->dpcd_caps.lttpr_caps.phy_repeater_cnt =
				lttpr_dpcd_data[DP_PHY_REPEATER_CNT -
								DP_LT_TUNABLE_PHY_REPEATER_FIELD_DATA_STRUCTURE_REV];

		link->dpcd_caps.lttpr_caps.max_lane_count =
				lttpr_dpcd_data[DP_MAX_LANE_COUNT_PHY_REPEATER -
								DP_LT_TUNABLE_PHY_REPEATER_FIELD_DATA_STRUCTURE_REV];

		link->dpcd_caps.lttpr_caps.mode =
				lttpr_dpcd_data[DP_PHY_REPEATER_MODE -
								DP_LT_TUNABLE_PHY_REPEATER_FIELD_DATA_STRUCTURE_REV];

		link->dpcd_caps.lttpr_caps.max_ext_timeout =
				lttpr_dpcd_data[DP_PHY_REPEATER_EXTENDED_WAIT_TIMEOUT -
								DP_LT_TUNABLE_PHY_REPEATER_FIELD_DATA_STRUCTURE_REV];

		/* If this chip cap is set, at least one retimer must exist in the chain
		 * Override count to 1 if we receive a known bad count (0 or an invalid value) */
		if (link->chip_caps & EXT_DISPLAY_PATH_CAPS__DP_FIXED_VS_EN &&
				(dp_convert_to_count(link->dpcd_caps.lttpr_caps.phy_repeater_cnt) == 0)) {
			ASSERT(0);
			link->dpcd_caps.lttpr_caps.phy_repeater_cnt = 0x80;
		}

		/* Attempt to train in LTTPR transparent mode if repeater count exceeds 8. */
		is_lttpr_present = (dp_convert_to_count(link->dpcd_caps.lttpr_caps.phy_repeater_cnt) != 0 &&
				link->dpcd_caps.lttpr_caps.max_lane_count > 0 &&
				link->dpcd_caps.lttpr_caps.max_lane_count <= 4 &&
				link->dpcd_caps.lttpr_caps.revision.raw >= 0x14);
		if (is_lttpr_present) {
			CONN_DATA_DETECT(link, lttpr_dpcd_data, sizeof(lttpr_dpcd_data), "LTTPR Caps: ");
			configure_lttpr_mode_transparent(link);
		} else
			link->lttpr_mode = LTTPR_MODE_NON_LTTPR;
	}
	return is_lttpr_present;
}

static bool retrieve_link_cap(struct dc_link *link)
{
	/* DP_ADAPTER_CAP - DP_DPCD_REV + 1 == 16 and also DP_DSC_BITS_PER_PIXEL_INC - DP_DSC_SUPPORT + 1 == 16,
	 * which means size 16 will be good for both of those DPCD register block reads
	 */
	uint8_t dpcd_data[16];
	/*Only need to read 1 byte starting from DP_DPRX_FEATURE_ENUMERATION_LIST.
	 */
	uint8_t dpcd_dprx_data = '\0';
	uint8_t dpcd_power_state = '\0';

	struct dp_device_vendor_id sink_id;
	union down_stream_port_count down_strm_port_count;
	union edp_configuration_cap edp_config_cap;
	union dp_downstream_port_present ds_port = { 0 };
	enum dc_status status = DC_ERROR_UNEXPECTED;
	uint32_t read_dpcd_retry_cnt = 3;
	int i;
	struct dp_sink_hw_fw_revision dp_hw_fw_revision;
	const uint32_t post_oui_delay = 30; // 30ms
	bool is_lttpr_present = false;
=======
	dpcd_test_pattern.raw = 0;
	memset(dpcd_lane_adjustment, 0, sizeof(dpcd_lane_adjustment));
	memset(&link_training_settings, 0, sizeof(link_training_settings));
>>>>>>> d60c95ef

	/* get phy test pattern and pattern parameters from DP receiver */
	core_link_read_dpcd(
			link,
			DP_PHY_TEST_PATTERN,
			&dpcd_test_pattern.raw,
			sizeof(dpcd_test_pattern));
	core_link_read_dpcd(
			link,
			DP_ADJUST_REQUEST_LANE0_1,
			&dpcd_lane_adjustment[0].raw,
			sizeof(dpcd_lane_adjustment));

	/* prepare link training settings */
	link_training_settings.link_settings = link->cur_link_settings;

	link_training_settings.lttpr_mode = dp_decide_lttpr_mode(link, &link->cur_link_settings);

	if ((link->chip_caps & EXT_DISPLAY_PATH_CAPS__DP_FIXED_VS_EN) &&
			link_training_settings.lttpr_mode == LTTPR_MODE_TRANSPARENT)
		dp_fixed_vs_pe_read_lane_adjust(
				link,
				link_training_settings.dpcd_lane_settings);

	/*get post cursor 2 parameters
	 * For DP 1.1a or eariler, this DPCD register's value is 0
	 * For DP 1.2 or later:
	 * Bits 1:0 = POST_CURSOR2_LANE0; Bits 3:2 = POST_CURSOR2_LANE1
	 * Bits 5:4 = POST_CURSOR2_LANE2; Bits 7:6 = POST_CURSOR2_LANE3
	 */
	core_link_read_dpcd(
			link,
			DP_ADJUST_REQUEST_POST_CURSOR2,
			&dpcd_post_cursor_2_adjustment,
			sizeof(dpcd_post_cursor_2_adjustment));

	/* translate request */
	switch (dpcd_test_pattern.bits.PATTERN) {
	case PHY_TEST_PATTERN_D10_2:
		test_pattern = DP_TEST_PATTERN_D102;
		break;
	case PHY_TEST_PATTERN_SYMBOL_ERROR:
		test_pattern = DP_TEST_PATTERN_SYMBOL_ERROR;
		break;
	case PHY_TEST_PATTERN_PRBS7:
		test_pattern = DP_TEST_PATTERN_PRBS7;
		break;
	case PHY_TEST_PATTERN_80BIT_CUSTOM:
		test_pattern = DP_TEST_PATTERN_80BIT_CUSTOM;
		break;
	case PHY_TEST_PATTERN_CP2520_1:
		/* CP2520 pattern is unstable, temporarily use TPS4 instead */
		test_pattern = (link->dc->caps.force_dp_tps4_for_cp2520 == 1) ?
				DP_TEST_PATTERN_TRAINING_PATTERN4 :
				DP_TEST_PATTERN_HBR2_COMPLIANCE_EYE;
		break;
	case PHY_TEST_PATTERN_CP2520_2:
		/* CP2520 pattern is unstable, temporarily use TPS4 instead */
		test_pattern = (link->dc->caps.force_dp_tps4_for_cp2520 == 1) ?
				DP_TEST_PATTERN_TRAINING_PATTERN4 :
				DP_TEST_PATTERN_HBR2_COMPLIANCE_EYE;
		break;
	case PHY_TEST_PATTERN_CP2520_3:
		test_pattern = DP_TEST_PATTERN_TRAINING_PATTERN4;
		break;
	case PHY_TEST_PATTERN_128b_132b_TPS1:
		test_pattern = DP_TEST_PATTERN_128b_132b_TPS1;
		break;
	case PHY_TEST_PATTERN_128b_132b_TPS2:
		test_pattern = DP_TEST_PATTERN_128b_132b_TPS2;
		break;
	case PHY_TEST_PATTERN_PRBS9:
		test_pattern = DP_TEST_PATTERN_PRBS9;
		break;
	case PHY_TEST_PATTERN_PRBS11:
		test_pattern = DP_TEST_PATTERN_PRBS11;
		break;
	case PHY_TEST_PATTERN_PRBS15:
		test_pattern = DP_TEST_PATTERN_PRBS15;
		break;
	case PHY_TEST_PATTERN_PRBS23:
		test_pattern = DP_TEST_PATTERN_PRBS23;
		break;
	case PHY_TEST_PATTERN_PRBS31:
		test_pattern = DP_TEST_PATTERN_PRBS31;
		break;
	case PHY_TEST_PATTERN_264BIT_CUSTOM:
		test_pattern = DP_TEST_PATTERN_264BIT_CUSTOM;
		break;
	case PHY_TEST_PATTERN_SQUARE_PULSE:
		test_pattern = DP_TEST_PATTERN_SQUARE_PULSE;
		break;
	default:
		test_pattern = DP_TEST_PATTERN_VIDEO_MODE;
	break;
	}

	if (test_pattern == DP_TEST_PATTERN_80BIT_CUSTOM) {
		test_pattern_size = (DP_TEST_80BIT_CUSTOM_PATTERN_79_72 -
				DP_TEST_80BIT_CUSTOM_PATTERN_7_0) + 1;
		core_link_read_dpcd(
				link,
				DP_TEST_80BIT_CUSTOM_PATTERN_7_0,
				test_pattern_buffer,
				test_pattern_size);
	}

	if (test_pattern == DP_TEST_PATTERN_SQUARE_PULSE) {
		test_pattern_size = 1; // Square pattern data is 1 byte (DP spec)
		core_link_read_dpcd(
				link,
				DP_PHY_SQUARE_PATTERN,
				test_pattern_buffer,
				test_pattern_size);
	}

	if (test_pattern == DP_TEST_PATTERN_264BIT_CUSTOM) {
		test_pattern_size = (DP_TEST_264BIT_CUSTOM_PATTERN_263_256-
				DP_TEST_264BIT_CUSTOM_PATTERN_7_0) + 1;
		core_link_read_dpcd(
				link,
				DP_TEST_264BIT_CUSTOM_PATTERN_7_0,
				test_pattern_buffer,
				test_pattern_size);
	}

	for (lane = 0; lane <
		(unsigned int)(link->cur_link_settings.lane_count);
		lane++) {
		dpcd_lane_adjust.raw =
			get_nibble_at_index(&dpcd_lane_adjustment[0].raw, lane);
		if (dp_get_link_encoding_format(&link->cur_link_settings) ==
				DP_8b_10b_ENCODING) {
			link_training_settings.hw_lane_settings[lane].VOLTAGE_SWING =
				(enum dc_voltage_swing)
				(dpcd_lane_adjust.bits.VOLTAGE_SWING_LANE);
			link_training_settings.hw_lane_settings[lane].PRE_EMPHASIS =
				(enum dc_pre_emphasis)
				(dpcd_lane_adjust.bits.PRE_EMPHASIS_LANE);
			link_training_settings.hw_lane_settings[lane].POST_CURSOR2 =
				(enum dc_post_cursor2)
				((dpcd_post_cursor_2_adjustment >> (lane * 2)) & 0x03);
		} else if (dp_get_link_encoding_format(&link->cur_link_settings) ==
				DP_128b_132b_ENCODING) {
			link_training_settings.hw_lane_settings[lane].FFE_PRESET.raw =
					dpcd_lane_adjust.tx_ffe.PRESET_VALUE;
		}
	}

	dp_hw_to_dpcd_lane_settings(&link_training_settings,
			link_training_settings.hw_lane_settings,
			link_training_settings.dpcd_lane_settings);
	/*Usage: Measure DP physical lane signal
	 * by DP SI test equipment automatically.
	 * PHY test pattern request is generated by equipment via HPD interrupt.
	 * HPD needs to be active all the time. HPD should be active
	 * all the time. Do not touch it.
	 * forward request to DS
	 */
	dc_link_dp_set_test_pattern(
		link,
		test_pattern,
		DP_TEST_PATTERN_COLOR_SPACE_UNDEFINED,
		&link_training_settings,
		test_pattern_buffer,
		test_pattern_size);
}

static void dp_test_send_link_test_pattern(struct dc_link *link)
{
	union link_test_pattern dpcd_test_pattern;
	union test_misc dpcd_test_params;
	enum dp_test_pattern test_pattern;
	enum dp_test_pattern_color_space test_pattern_color_space =
			DP_TEST_PATTERN_COLOR_SPACE_UNDEFINED;
	enum dc_color_depth requestColorDepth = COLOR_DEPTH_UNDEFINED;
	struct pipe_ctx *pipes = link->dc->current_state->res_ctx.pipe_ctx;
	struct pipe_ctx *pipe_ctx = NULL;
	int i;

	memset(&dpcd_test_pattern, 0, sizeof(dpcd_test_pattern));
	memset(&dpcd_test_params, 0, sizeof(dpcd_test_params));

	for (i = 0; i < MAX_PIPES; i++) {
		if (pipes[i].stream == NULL)
			continue;

		if (pipes[i].stream->link == link && !pipes[i].top_pipe && !pipes[i].prev_odm_pipe) {
			pipe_ctx = &pipes[i];
			break;
		}
	}

	if (pipe_ctx == NULL)
		return;

	/* get link test pattern and pattern parameters */
	core_link_read_dpcd(
			link,
			DP_TEST_PATTERN,
			&dpcd_test_pattern.raw,
			sizeof(dpcd_test_pattern));
	core_link_read_dpcd(
			link,
			DP_TEST_MISC0,
			&dpcd_test_params.raw,
			sizeof(dpcd_test_params));

	switch (dpcd_test_pattern.bits.PATTERN) {
	case LINK_TEST_PATTERN_COLOR_RAMP:
		test_pattern = DP_TEST_PATTERN_COLOR_RAMP;
	break;
	case LINK_TEST_PATTERN_VERTICAL_BARS:
		test_pattern = DP_TEST_PATTERN_VERTICAL_BARS;
	break; /* black and white */
	case LINK_TEST_PATTERN_COLOR_SQUARES:
		test_pattern = (dpcd_test_params.bits.DYN_RANGE ==
				TEST_DYN_RANGE_VESA ?
				DP_TEST_PATTERN_COLOR_SQUARES :
				DP_TEST_PATTERN_COLOR_SQUARES_CEA);
	break;
	default:
		test_pattern = DP_TEST_PATTERN_VIDEO_MODE;
	break;
	}

	if (dpcd_test_params.bits.CLR_FORMAT == 0)
		test_pattern_color_space = DP_TEST_PATTERN_COLOR_SPACE_RGB;
	else
		test_pattern_color_space = dpcd_test_params.bits.YCBCR_COEFS ?
				DP_TEST_PATTERN_COLOR_SPACE_YCBCR709 :
				DP_TEST_PATTERN_COLOR_SPACE_YCBCR601;

	switch (dpcd_test_params.bits.BPC) {
	case 0: // 6 bits
		requestColorDepth = COLOR_DEPTH_666;
		break;
	case 1: // 8 bits
		requestColorDepth = COLOR_DEPTH_888;
		break;
	case 2: // 10 bits
		requestColorDepth = COLOR_DEPTH_101010;
		break;
	case 3: // 12 bits
		requestColorDepth = COLOR_DEPTH_121212;
		break;
	default:
		break;
	}

	switch (dpcd_test_params.bits.CLR_FORMAT) {
	case 0:
		pipe_ctx->stream->timing.pixel_encoding = PIXEL_ENCODING_RGB;
		break;
	case 1:
		pipe_ctx->stream->timing.pixel_encoding = PIXEL_ENCODING_YCBCR422;
		break;
	case 2:
		pipe_ctx->stream->timing.pixel_encoding = PIXEL_ENCODING_YCBCR444;
		break;
	default:
		pipe_ctx->stream->timing.pixel_encoding = PIXEL_ENCODING_RGB;
		break;
	}


	if (requestColorDepth != COLOR_DEPTH_UNDEFINED
			&& pipe_ctx->stream->timing.display_color_depth != requestColorDepth) {
		DC_LOG_DEBUG("%s: original bpc %d, changing to %d\n",
				__func__,
				pipe_ctx->stream->timing.display_color_depth,
				requestColorDepth);
		pipe_ctx->stream->timing.display_color_depth = requestColorDepth;
	}

	dp_update_dsc_config(pipe_ctx);

	dc_link_dp_set_test_pattern(
			link,
			test_pattern,
			test_pattern_color_space,
			NULL,
			NULL,
			0);
}

static void dp_test_get_audio_test_data(struct dc_link *link, bool disable_video)
{
	union audio_test_mode            dpcd_test_mode = {0};
	struct audio_test_pattern_type   dpcd_pattern_type = {0};
	union audio_test_pattern_period  dpcd_pattern_period[AUDIO_CHANNELS_COUNT] = {0};
	enum dp_test_pattern test_pattern = DP_TEST_PATTERN_AUDIO_OPERATOR_DEFINED;

	struct pipe_ctx *pipes = link->dc->current_state->res_ctx.pipe_ctx;
	struct pipe_ctx *pipe_ctx = &pipes[0];
	unsigned int channel_count;
	unsigned int channel = 0;
	unsigned int modes = 0;
	unsigned int sampling_rate_in_hz = 0;

	// get audio test mode and test pattern parameters
	core_link_read_dpcd(
		link,
		DP_TEST_AUDIO_MODE,
		&dpcd_test_mode.raw,
		sizeof(dpcd_test_mode));

	core_link_read_dpcd(
		link,
		DP_TEST_AUDIO_PATTERN_TYPE,
		&dpcd_pattern_type.value,
		sizeof(dpcd_pattern_type));

	channel_count = min(dpcd_test_mode.bits.channel_count + 1, AUDIO_CHANNELS_COUNT);

	// read pattern periods for requested channels when sawTooth pattern is requested
	if (dpcd_pattern_type.value == AUDIO_TEST_PATTERN_SAWTOOTH ||
			dpcd_pattern_type.value == AUDIO_TEST_PATTERN_OPERATOR_DEFINED) {

<<<<<<< HEAD
	/* Quirk for Apple MBP 2018 15" Retina panels: wrong DP_MAX_LINK_RATE */
	{
		uint8_t str_mbp_2018[] = { 101, 68, 21, 103, 98, 97 };
		uint8_t fwrev_mbp_2018[] = { 7, 4 };
		uint8_t fwrev_mbp_2018_vega[] = { 8, 4 };

		/* We also check for the firmware revision as 16,1 models have an
		 * identical device id and are incorrectly quirked otherwise.
		 */
		if ((link->dpcd_caps.sink_dev_id == 0x0010fa) &&
		    !memcmp(link->dpcd_caps.sink_dev_id_str, str_mbp_2018,
			     sizeof(str_mbp_2018)) &&
		    (!memcmp(link->dpcd_caps.sink_fw_revision, fwrev_mbp_2018,
			     sizeof(fwrev_mbp_2018)) ||
		    !memcmp(link->dpcd_caps.sink_fw_revision, fwrev_mbp_2018_vega,
			     sizeof(fwrev_mbp_2018_vega)))) {
			link->reported_link_cap.link_rate = LINK_RATE_RBR2;
		}
	}

	memset(&link->dpcd_caps.dsc_caps, '\0',
			sizeof(link->dpcd_caps.dsc_caps));
	memset(&link->dpcd_caps.fec_cap, '\0', sizeof(link->dpcd_caps.fec_cap));
	/* Read DSC and FEC sink capabilities if DP revision is 1.4 and up */
	if (link->dpcd_caps.dpcd_rev.raw >= DPCD_REV_14) {
		status = core_link_read_dpcd(
				link,
				DP_FEC_CAPABILITY,
				&link->dpcd_caps.fec_cap.raw,
				sizeof(link->dpcd_caps.fec_cap.raw));
		status = core_link_read_dpcd(
				link,
				DP_DSC_SUPPORT,
				link->dpcd_caps.dsc_caps.dsc_basic_caps.raw,
				sizeof(link->dpcd_caps.dsc_caps.dsc_basic_caps.raw));
		status = core_link_read_dpcd(
				link,
				DP_DSC_BRANCH_OVERALL_THROUGHPUT_0,
				link->dpcd_caps.dsc_caps.dsc_branch_decoder_caps.raw,
				sizeof(link->dpcd_caps.dsc_caps.dsc_branch_decoder_caps.raw));
=======
		test_pattern = (dpcd_pattern_type.value == AUDIO_TEST_PATTERN_SAWTOOTH) ?
				DP_TEST_PATTERN_AUDIO_SAWTOOTH : DP_TEST_PATTERN_AUDIO_OPERATOR_DEFINED;
		// read period for each channel
		for (channel = 0; channel < channel_count; channel++) {
			core_link_read_dpcd(
							link,
							DP_TEST_AUDIO_PERIOD_CH1 + channel,
							&dpcd_pattern_period[channel].raw,
							sizeof(dpcd_pattern_period[channel]));
		}
>>>>>>> d60c95ef
	}

	// translate sampling rate
	switch (dpcd_test_mode.bits.sampling_rate) {
	case AUDIO_SAMPLING_RATE_32KHZ:
		sampling_rate_in_hz = 32000;
		break;
	case AUDIO_SAMPLING_RATE_44_1KHZ:
		sampling_rate_in_hz = 44100;
		break;
	case AUDIO_SAMPLING_RATE_48KHZ:
		sampling_rate_in_hz = 48000;
		break;
	case AUDIO_SAMPLING_RATE_88_2KHZ:
		sampling_rate_in_hz = 88200;
		break;
	case AUDIO_SAMPLING_RATE_96KHZ:
		sampling_rate_in_hz = 96000;
		break;
	case AUDIO_SAMPLING_RATE_176_4KHZ:
		sampling_rate_in_hz = 176400;
		break;
	case AUDIO_SAMPLING_RATE_192KHZ:
		sampling_rate_in_hz = 192000;
		break;
	default:
		sampling_rate_in_hz = 0;
		break;
	}

	link->audio_test_data.flags.test_requested = 1;
	link->audio_test_data.flags.disable_video = disable_video;
	link->audio_test_data.sampling_rate = sampling_rate_in_hz;
	link->audio_test_data.channel_count = channel_count;
	link->audio_test_data.pattern_type = test_pattern;

	if (test_pattern == DP_TEST_PATTERN_AUDIO_SAWTOOTH) {
		for (modes = 0; modes < pipe_ctx->stream->audio_info.mode_count; modes++) {
			link->audio_test_data.pattern_period[modes] = dpcd_pattern_period[modes].bits.pattern_period;
		}
	}
}

void dc_link_dp_handle_automated_test(struct dc_link *link)
{
	union test_request test_request;
	union test_response test_response;

	memset(&test_request, 0, sizeof(test_request));
	memset(&test_response, 0, sizeof(test_response));

	core_link_read_dpcd(
		link,
		DP_TEST_REQUEST,
		&test_request.raw,
		sizeof(union test_request));
	if (test_request.bits.LINK_TRAINING) {
		/* ACK first to let DP RX test box monitor LT sequence */
		test_response.bits.ACK = 1;
		core_link_write_dpcd(
			link,
			DP_TEST_RESPONSE,
			&test_response.raw,
			sizeof(test_response));
		dp_test_send_link_training(link);
		/* no acknowledge request is needed again */
		test_response.bits.ACK = 0;
	}
	if (test_request.bits.LINK_TEST_PATTRN) {
		dp_test_send_link_test_pattern(link);
		test_response.bits.ACK = 1;
	}

	if (test_request.bits.AUDIO_TEST_PATTERN) {
		dp_test_get_audio_test_data(link, test_request.bits.TEST_AUDIO_DISABLED_VIDEO);
		test_response.bits.ACK = 1;
	}

	if (test_request.bits.PHY_TEST_PATTERN) {
		dp_test_send_phy_test_pattern(link);
		test_response.bits.ACK = 1;
	}

	/* send request acknowledgment */
	if (test_response.bits.ACK)
		core_link_write_dpcd(
			link,
			DP_TEST_RESPONSE,
			&test_response.raw,
			sizeof(test_response));
}

void dc_link_dp_handle_link_loss(struct dc_link *link)
{
	int i;
	struct pipe_ctx *pipe_ctx;

	for (i = 0; i < MAX_PIPES; i++) {
		pipe_ctx = &link->dc->current_state->res_ctx.pipe_ctx[i];
		if (pipe_ctx && pipe_ctx->stream && pipe_ctx->stream->link == link)
			break;
	}

	if (pipe_ctx == NULL || pipe_ctx->stream == NULL)
		return;

	for (i = 0; i < MAX_PIPES; i++) {
		pipe_ctx = &link->dc->current_state->res_ctx.pipe_ctx[i];
		if (pipe_ctx && pipe_ctx->stream && !pipe_ctx->stream->dpms_off &&
				pipe_ctx->stream->link == link && !pipe_ctx->prev_odm_pipe)
			core_link_disable_stream(pipe_ctx);
	}

	for (i = 0; i < MAX_PIPES; i++) {
		pipe_ctx = &link->dc->current_state->res_ctx.pipe_ctx[i];
		if (pipe_ctx && pipe_ctx->stream && !pipe_ctx->stream->dpms_off &&
				pipe_ctx->stream->link == link && !pipe_ctx->prev_odm_pipe)
			core_link_enable_stream(link->dc->current_state, pipe_ctx);
	}
}

bool dc_link_handle_hpd_rx_irq(struct dc_link *link, union hpd_irq_data *out_hpd_irq_dpcd_data, bool *out_link_loss,
							bool defer_handling, bool *has_left_work)
{
	union hpd_irq_data hpd_irq_dpcd_data = {0};
	union device_service_irq device_service_clear = {0};
	enum dc_status result;
	bool status = false;

	if (out_link_loss)
		*out_link_loss = false;

	if (has_left_work)
		*has_left_work = false;
	/* For use cases related to down stream connection status change,
	 * PSR and device auto test, refer to function handle_sst_hpd_irq
	 * in DAL2.1*/

	DC_LOG_HW_HPD_IRQ("%s: Got short pulse HPD on link %d\n",
		__func__, link->link_index);


	 /* All the "handle_hpd_irq_xxx()" methods
		 * should be called only after
		 * dal_dpsst_ls_read_hpd_irq_data
		 * Order of calls is important too
		 */
	result = read_hpd_rx_irq_data(link, &hpd_irq_dpcd_data);
	if (out_hpd_irq_dpcd_data)
		*out_hpd_irq_dpcd_data = hpd_irq_dpcd_data;

	if (result != DC_OK) {
		DC_LOG_HW_HPD_IRQ("%s: DPCD read failed to obtain irq data\n",
			__func__);
		return false;
	}

	if (hpd_irq_dpcd_data.bytes.device_service_irq.bits.AUTOMATED_TEST) {
		device_service_clear.bits.AUTOMATED_TEST = 1;
		core_link_write_dpcd(
			link,
			DP_DEVICE_SERVICE_IRQ_VECTOR,
			&device_service_clear.raw,
			sizeof(device_service_clear.raw));
		device_service_clear.raw = 0;
		if (defer_handling && has_left_work)
			*has_left_work = true;
		else
			dc_link_dp_handle_automated_test(link);
		return false;
	}

	if (!dc_link_dp_allow_hpd_rx_irq(link)) {
		DC_LOG_HW_HPD_IRQ("%s: skipping HPD handling on %d\n",
			__func__, link->link_index);
		return false;
	}

	if (handle_hpd_irq_psr_sink(link))
		/* PSR-related error was detected and handled */
		return true;

	/* If PSR-related error handled, Main link may be off,
	 * so do not handle as a normal sink status change interrupt.
	 */

	if (hpd_irq_dpcd_data.bytes.device_service_irq.bits.UP_REQ_MSG_RDY) {
		if (defer_handling && has_left_work)
			*has_left_work = true;
		return true;
	}

	/* check if we have MST msg and return since we poll for it */
	if (hpd_irq_dpcd_data.bytes.device_service_irq.bits.DOWN_REP_MSG_RDY) {
		if (defer_handling && has_left_work)
			*has_left_work = true;
		return false;
	}

	/* For now we only handle 'Downstream port status' case.
	 * If we got sink count changed it means
	 * Downstream port status changed,
	 * then DM should call DC to do the detection.
	 * NOTE: Do not handle link loss on eDP since it is internal link*/
	if ((link->connector_signal != SIGNAL_TYPE_EDP) &&
		hpd_rx_irq_check_link_loss_status(
			link,
			&hpd_irq_dpcd_data)) {
		/* Connectivity log: link loss */
		CONN_DATA_LINK_LOSS(link,
					hpd_irq_dpcd_data.raw,
					sizeof(hpd_irq_dpcd_data),
					"Status: ");

		if (defer_handling && has_left_work)
			*has_left_work = true;
		else
			dc_link_dp_handle_link_loss(link);

		status = false;
		if (out_link_loss)
			*out_link_loss = true;

		dp_trace_link_loss_increment(link);
	}

	if (link->type == dc_connection_sst_branch &&
		hpd_irq_dpcd_data.bytes.sink_cnt.bits.SINK_COUNT
			!= link->dpcd_sink_count)
		status = true;

	/* reasons for HPD RX:
	 * 1. Link Loss - ie Re-train the Link
	 * 2. MST sideband message
	 * 3. Automated Test - ie. Internal Commit
	 * 4. CP (copy protection) - (not interesting for DM???)
	 * 5. DRR
	 * 6. Downstream Port status changed
	 * -ie. Detect - this the only one
	 * which is interesting for DM because
	 * it must call dc_link_detect.
	 */
	return status;
}

/*query dpcd for version and mst cap addresses*/
bool is_mst_supported(struct dc_link *link)
{
	bool mst          = false;
	enum dc_status st = DC_OK;
	union dpcd_rev rev;
	union mstm_cap cap;

	if (link->preferred_training_settings.mst_enable &&
		*link->preferred_training_settings.mst_enable == false) {
		return false;
	}

	rev.raw  = 0;
	cap.raw  = 0;

	st = core_link_read_dpcd(link, DP_DPCD_REV, &rev.raw,
			sizeof(rev));

	if (st == DC_OK && rev.raw >= DPCD_REV_12) {

		st = core_link_read_dpcd(link, DP_MSTM_CAP,
				&cap.raw, sizeof(cap));
		if (st == DC_OK && cap.bits.MST_CAP == 1)
			mst = true;
	}
	return mst;

}

bool is_dp_active_dongle(const struct dc_link *link)
{
	return (link->dpcd_caps.dongle_type >= DISPLAY_DONGLE_DP_VGA_CONVERTER) &&
				(link->dpcd_caps.dongle_type <= DISPLAY_DONGLE_DP_HDMI_CONVERTER);
}

bool is_dp_branch_device(const struct dc_link *link)
{
	return link->dpcd_caps.is_branch_dev;
}

static int translate_dpcd_max_bpc(enum dpcd_downstream_port_max_bpc bpc)
{
	switch (bpc) {
	case DOWN_STREAM_MAX_8BPC:
		return 8;
	case DOWN_STREAM_MAX_10BPC:
		return 10;
	case DOWN_STREAM_MAX_12BPC:
		return 12;
	case DOWN_STREAM_MAX_16BPC:
		return 16;
	default:
		break;
	}

	return -1;
}

#if defined(CONFIG_DRM_AMD_DC_DCN)
uint32_t dc_link_bw_kbps_from_raw_frl_link_rate_data(uint8_t bw)
{
	switch (bw) {
	case 0b001:
		return 9000000;
	case 0b010:
		return 18000000;
	case 0b011:
		return 24000000;
	case 0b100:
		return 32000000;
	case 0b101:
		return 40000000;
	case 0b110:
		return 48000000;
	}

	return 0;
}

/*
 * Return PCON's post FRL link training supported BW if its non-zero, otherwise return max_supported_frl_bw.
 */
static uint32_t intersect_frl_link_bw_support(
	const uint32_t max_supported_frl_bw_in_kbps,
	const union hdmi_encoded_link_bw hdmi_encoded_link_bw)
{
	uint32_t supported_bw_in_kbps = max_supported_frl_bw_in_kbps;

	// HDMI_ENCODED_LINK_BW bits are only valid if HDMI Link Configuration bit is 1 (FRL mode)
	if (hdmi_encoded_link_bw.bits.FRL_MODE) {
		if (hdmi_encoded_link_bw.bits.BW_48Gbps)
			supported_bw_in_kbps = 48000000;
		else if (hdmi_encoded_link_bw.bits.BW_40Gbps)
			supported_bw_in_kbps = 40000000;
		else if (hdmi_encoded_link_bw.bits.BW_32Gbps)
			supported_bw_in_kbps = 32000000;
		else if (hdmi_encoded_link_bw.bits.BW_24Gbps)
			supported_bw_in_kbps = 24000000;
		else if (hdmi_encoded_link_bw.bits.BW_18Gbps)
			supported_bw_in_kbps = 18000000;
		else if (hdmi_encoded_link_bw.bits.BW_9Gbps)
			supported_bw_in_kbps = 9000000;
	}

	return supported_bw_in_kbps;
}
#endif

static void read_dp_device_vendor_id(struct dc_link *link)
{
	struct dp_device_vendor_id dp_id;

	/* read IEEE branch device id */
	core_link_read_dpcd(
		link,
		DP_BRANCH_OUI,
		(uint8_t *)&dp_id,
		sizeof(dp_id));

	link->dpcd_caps.branch_dev_id =
		(dp_id.ieee_oui[0] << 16) +
		(dp_id.ieee_oui[1] << 8) +
		dp_id.ieee_oui[2];

	memmove(
		link->dpcd_caps.branch_dev_name,
		dp_id.ieee_device_id,
		sizeof(dp_id.ieee_device_id));
}



static void get_active_converter_info(
	uint8_t data, struct dc_link *link)
{
	union dp_downstream_port_present ds_port = { .byte = data };
	memset(&link->dpcd_caps.dongle_caps, 0, sizeof(link->dpcd_caps.dongle_caps));

	/* decode converter info*/
	if (!ds_port.fields.PORT_PRESENT) {
		link->dpcd_caps.dongle_type = DISPLAY_DONGLE_NONE;
		ddc_service_set_dongle_type(link->ddc,
				link->dpcd_caps.dongle_type);
		link->dpcd_caps.is_branch_dev = false;
		return;
	}

	/* DPCD 0x5 bit 0 = 1, it indicate it's branch device */
	link->dpcd_caps.is_branch_dev = ds_port.fields.PORT_PRESENT;

	switch (ds_port.fields.PORT_TYPE) {
	case DOWNSTREAM_VGA:
		link->dpcd_caps.dongle_type = DISPLAY_DONGLE_DP_VGA_CONVERTER;
		break;
	case DOWNSTREAM_DVI_HDMI_DP_PLUS_PLUS:
		/* At this point we don't know is it DVI or HDMI or DP++,
		 * assume DVI.*/
		link->dpcd_caps.dongle_type = DISPLAY_DONGLE_DP_DVI_CONVERTER;
		break;
	default:
		link->dpcd_caps.dongle_type = DISPLAY_DONGLE_NONE;
		break;
	}

	if (link->dpcd_caps.dpcd_rev.raw >= DPCD_REV_11) {
		uint8_t det_caps[16]; /* CTS 4.2.2.7 expects source to read Detailed Capabilities Info : 00080h-0008F.*/
		union dwnstream_port_caps_byte0 *port_caps =
			(union dwnstream_port_caps_byte0 *)det_caps;
		if (core_link_read_dpcd(link, DP_DOWNSTREAM_PORT_0,
				det_caps, sizeof(det_caps)) == DC_OK) {

			switch (port_caps->bits.DWN_STRM_PORTX_TYPE) {
			/*Handle DP case as DONGLE_NONE*/
			case DOWN_STREAM_DETAILED_DP:
				link->dpcd_caps.dongle_type = DISPLAY_DONGLE_NONE;
				break;
			case DOWN_STREAM_DETAILED_VGA:
				link->dpcd_caps.dongle_type =
					DISPLAY_DONGLE_DP_VGA_CONVERTER;
				break;
			case DOWN_STREAM_DETAILED_DVI:
				link->dpcd_caps.dongle_type =
					DISPLAY_DONGLE_DP_DVI_CONVERTER;
				break;
			case DOWN_STREAM_DETAILED_HDMI:
			case DOWN_STREAM_DETAILED_DP_PLUS_PLUS:
				/*Handle DP++ active converter case, process DP++ case as HDMI case according DP1.4 spec*/
				link->dpcd_caps.dongle_type =
					DISPLAY_DONGLE_DP_HDMI_CONVERTER;

				link->dpcd_caps.dongle_caps.dongle_type = link->dpcd_caps.dongle_type;
				if (ds_port.fields.DETAILED_CAPS) {

					union dwnstream_port_caps_byte3_hdmi
						hdmi_caps = {.raw = det_caps[3] };
					union dwnstream_port_caps_byte2
						hdmi_color_caps = {.raw = det_caps[2] };
					link->dpcd_caps.dongle_caps.dp_hdmi_max_pixel_clk_in_khz =
						det_caps[1] * 2500;

					link->dpcd_caps.dongle_caps.is_dp_hdmi_s3d_converter =
						hdmi_caps.bits.FRAME_SEQ_TO_FRAME_PACK;
					/*YCBCR capability only for HDMI case*/
					if (port_caps->bits.DWN_STRM_PORTX_TYPE
							== DOWN_STREAM_DETAILED_HDMI) {
						link->dpcd_caps.dongle_caps.is_dp_hdmi_ycbcr422_pass_through =
								hdmi_caps.bits.YCrCr422_PASS_THROUGH;
						link->dpcd_caps.dongle_caps.is_dp_hdmi_ycbcr420_pass_through =
								hdmi_caps.bits.YCrCr420_PASS_THROUGH;
						link->dpcd_caps.dongle_caps.is_dp_hdmi_ycbcr422_converter =
								hdmi_caps.bits.YCrCr422_CONVERSION;
						link->dpcd_caps.dongle_caps.is_dp_hdmi_ycbcr420_converter =
								hdmi_caps.bits.YCrCr420_CONVERSION;
					}

					link->dpcd_caps.dongle_caps.dp_hdmi_max_bpc =
						translate_dpcd_max_bpc(
							hdmi_color_caps.bits.MAX_BITS_PER_COLOR_COMPONENT);

#if defined(CONFIG_DRM_AMD_DC_DCN)
					if (link->dc->caps.dp_hdmi21_pcon_support) {
						union hdmi_encoded_link_bw hdmi_encoded_link_bw;

						link->dpcd_caps.dongle_caps.dp_hdmi_frl_max_link_bw_in_kbps =
								dc_link_bw_kbps_from_raw_frl_link_rate_data(
										hdmi_color_caps.bits.MAX_ENCODED_LINK_BW_SUPPORT);

						// Intersect reported max link bw support with the supported link rate post FRL link training
						if (core_link_read_dpcd(link, DP_PCON_HDMI_POST_FRL_STATUS,
								&hdmi_encoded_link_bw.raw, sizeof(hdmi_encoded_link_bw)) == DC_OK) {
							link->dpcd_caps.dongle_caps.dp_hdmi_frl_max_link_bw_in_kbps = intersect_frl_link_bw_support(
									link->dpcd_caps.dongle_caps.dp_hdmi_frl_max_link_bw_in_kbps,
									hdmi_encoded_link_bw);
						}

						if (link->dpcd_caps.dongle_caps.dp_hdmi_frl_max_link_bw_in_kbps > 0)
							link->dpcd_caps.dongle_caps.extendedCapValid = true;
					}
#endif

					if (link->dpcd_caps.dongle_caps.dp_hdmi_max_pixel_clk_in_khz != 0)
						link->dpcd_caps.dongle_caps.extendedCapValid = true;
				}

				break;
			}
		}
	}

	ddc_service_set_dongle_type(link->ddc, link->dpcd_caps.dongle_type);

	{
		struct dp_sink_hw_fw_revision dp_hw_fw_revision;

		core_link_read_dpcd(
			link,
			DP_BRANCH_REVISION_START,
			(uint8_t *)&dp_hw_fw_revision,
			sizeof(dp_hw_fw_revision));

		link->dpcd_caps.branch_hw_revision =
			dp_hw_fw_revision.ieee_hw_rev;

		memmove(
			link->dpcd_caps.branch_fw_revision,
			dp_hw_fw_revision.ieee_fw_rev,
			sizeof(dp_hw_fw_revision.ieee_fw_rev));
	}
	if (link->dpcd_caps.dpcd_rev.raw >= DPCD_REV_14 &&
			link->dpcd_caps.dongle_type != DISPLAY_DONGLE_NONE) {
		union dp_dfp_cap_ext dfp_cap_ext;
		memset(&dfp_cap_ext, '\0', sizeof (dfp_cap_ext));
		core_link_read_dpcd(
				link,
				DP_DFP_CAPABILITY_EXTENSION_SUPPORT,
				dfp_cap_ext.raw,
				sizeof(dfp_cap_ext.raw));
		link->dpcd_caps.dongle_caps.dfp_cap_ext.supported = dfp_cap_ext.fields.supported;
		link->dpcd_caps.dongle_caps.dfp_cap_ext.max_pixel_rate_in_mps =
				dfp_cap_ext.fields.max_pixel_rate_in_mps[0] +
				(dfp_cap_ext.fields.max_pixel_rate_in_mps[1] << 8);
		link->dpcd_caps.dongle_caps.dfp_cap_ext.max_video_h_active_width =
				dfp_cap_ext.fields.max_video_h_active_width[0] +
				(dfp_cap_ext.fields.max_video_h_active_width[1] << 8);
		link->dpcd_caps.dongle_caps.dfp_cap_ext.max_video_v_active_height =
				dfp_cap_ext.fields.max_video_v_active_height[0] +
				(dfp_cap_ext.fields.max_video_v_active_height[1] << 8);
		link->dpcd_caps.dongle_caps.dfp_cap_ext.encoding_format_caps =
				dfp_cap_ext.fields.encoding_format_caps;
		link->dpcd_caps.dongle_caps.dfp_cap_ext.rgb_color_depth_caps =
				dfp_cap_ext.fields.rgb_color_depth_caps;
		link->dpcd_caps.dongle_caps.dfp_cap_ext.ycbcr444_color_depth_caps =
				dfp_cap_ext.fields.ycbcr444_color_depth_caps;
		link->dpcd_caps.dongle_caps.dfp_cap_ext.ycbcr422_color_depth_caps =
				dfp_cap_ext.fields.ycbcr422_color_depth_caps;
		link->dpcd_caps.dongle_caps.dfp_cap_ext.ycbcr420_color_depth_caps =
				dfp_cap_ext.fields.ycbcr420_color_depth_caps;
		DC_LOG_DP2("DFP capability extension is read at link %d", link->link_index);
		DC_LOG_DP2("\tdfp_cap_ext.supported = %s", link->dpcd_caps.dongle_caps.dfp_cap_ext.supported ? "true" : "false");
		DC_LOG_DP2("\tdfp_cap_ext.max_pixel_rate_in_mps = %d", link->dpcd_caps.dongle_caps.dfp_cap_ext.max_pixel_rate_in_mps);
		DC_LOG_DP2("\tdfp_cap_ext.max_video_h_active_width = %d", link->dpcd_caps.dongle_caps.dfp_cap_ext.max_video_h_active_width);
		DC_LOG_DP2("\tdfp_cap_ext.max_video_v_active_height = %d", link->dpcd_caps.dongle_caps.dfp_cap_ext.max_video_v_active_height);
	}
}

static void dp_wa_power_up_0010FA(struct dc_link *link, uint8_t *dpcd_data,
		int length)
{
	int retry = 0;

	if (!link->dpcd_caps.dpcd_rev.raw) {
		do {
			dp_receiver_power_ctrl(link, true);
			core_link_read_dpcd(link, DP_DPCD_REV,
							dpcd_data, length);
			link->dpcd_caps.dpcd_rev.raw = dpcd_data[
				DP_DPCD_REV -
				DP_DPCD_REV];
		} while (retry++ < 4 && !link->dpcd_caps.dpcd_rev.raw);
	}

	if (link->dpcd_caps.dongle_type == DISPLAY_DONGLE_DP_VGA_CONVERTER) {
		switch (link->dpcd_caps.branch_dev_id) {
		/* 0010FA active dongles (DP-VGA, DP-DLDVI converters) power down
		 * all internal circuits including AUX communication preventing
		 * reading DPCD table and EDID (spec violation).
		 * Encoder will skip DP RX power down on disable_output to
		 * keep receiver powered all the time.*/
		case DP_BRANCH_DEVICE_ID_0010FA:
		case DP_BRANCH_DEVICE_ID_0080E1:
		case DP_BRANCH_DEVICE_ID_00E04C:
			link->wa_flags.dp_keep_receiver_powered = true;
			break;

		/* TODO: May need work around for other dongles. */
		default:
			link->wa_flags.dp_keep_receiver_powered = false;
			break;
		}
	} else
		link->wa_flags.dp_keep_receiver_powered = false;
}

/* Read additional sink caps defined in source specific DPCD area
 * This function currently only reads from SinkCapability address (DP_SOURCE_SINK_CAP)
 */
static bool dpcd_read_sink_ext_caps(struct dc_link *link)
{
	uint8_t dpcd_data;

	if (!link)
		return false;

	if (core_link_read_dpcd(link, DP_SOURCE_SINK_CAP, &dpcd_data, 1) != DC_OK)
		return false;

	link->dpcd_sink_ext_caps.raw = dpcd_data;
	return true;
}

bool dp_retrieve_lttpr_cap(struct dc_link *link)
{
	uint8_t lttpr_dpcd_data[8];
	enum dc_status status = DC_ERROR_UNEXPECTED;
	bool is_lttpr_present = false;

	/* Logic to determine LTTPR support*/
	bool vbios_lttpr_interop = link->dc->caps.vbios_lttpr_aware;

	if (!vbios_lttpr_interop || !link->dc->caps.extended_aux_timeout_support)
		return false;

	/* By reading LTTPR capability, RX assumes that we will enable
	 * LTTPR extended aux timeout if LTTPR is present.
	 */
	status = core_link_read_dpcd(link,
			DP_LT_TUNABLE_PHY_REPEATER_FIELD_DATA_STRUCTURE_REV,
			lttpr_dpcd_data,
			sizeof(lttpr_dpcd_data));

	link->dpcd_caps.lttpr_caps.revision.raw =
			lttpr_dpcd_data[DP_LT_TUNABLE_PHY_REPEATER_FIELD_DATA_STRUCTURE_REV -
							DP_LT_TUNABLE_PHY_REPEATER_FIELD_DATA_STRUCTURE_REV];

	link->dpcd_caps.lttpr_caps.max_link_rate =
			lttpr_dpcd_data[DP_MAX_LINK_RATE_PHY_REPEATER -
							DP_LT_TUNABLE_PHY_REPEATER_FIELD_DATA_STRUCTURE_REV];

	link->dpcd_caps.lttpr_caps.phy_repeater_cnt =
			lttpr_dpcd_data[DP_PHY_REPEATER_CNT -
							DP_LT_TUNABLE_PHY_REPEATER_FIELD_DATA_STRUCTURE_REV];

	link->dpcd_caps.lttpr_caps.max_lane_count =
			lttpr_dpcd_data[DP_MAX_LANE_COUNT_PHY_REPEATER -
							DP_LT_TUNABLE_PHY_REPEATER_FIELD_DATA_STRUCTURE_REV];

	link->dpcd_caps.lttpr_caps.mode =
			lttpr_dpcd_data[DP_PHY_REPEATER_MODE -
							DP_LT_TUNABLE_PHY_REPEATER_FIELD_DATA_STRUCTURE_REV];

	link->dpcd_caps.lttpr_caps.max_ext_timeout =
			lttpr_dpcd_data[DP_PHY_REPEATER_EXTENDED_WAIT_TIMEOUT -
							DP_LT_TUNABLE_PHY_REPEATER_FIELD_DATA_STRUCTURE_REV];
	link->dpcd_caps.lttpr_caps.main_link_channel_coding.raw =
			lttpr_dpcd_data[DP_MAIN_LINK_CHANNEL_CODING_PHY_REPEATER -
							DP_LT_TUNABLE_PHY_REPEATER_FIELD_DATA_STRUCTURE_REV];

	link->dpcd_caps.lttpr_caps.supported_128b_132b_rates.raw =
			lttpr_dpcd_data[DP_PHY_REPEATER_128B132B_RATES -
							DP_LT_TUNABLE_PHY_REPEATER_FIELD_DATA_STRUCTURE_REV];

	/* If this chip cap is set, at least one retimer must exist in the chain
	 * Override count to 1 if we receive a known bad count (0 or an invalid value)
	 */
	if (link->chip_caps & EXT_DISPLAY_PATH_CAPS__DP_FIXED_VS_EN &&
			(dp_convert_to_count(link->dpcd_caps.lttpr_caps.phy_repeater_cnt) == 0)) {
		ASSERT(0);
		link->dpcd_caps.lttpr_caps.phy_repeater_cnt = 0x80;
		DC_LOG_DC("lttpr_caps forced phy_repeater_cnt = %d\n", link->dpcd_caps.lttpr_caps.phy_repeater_cnt);
	}

	/* Attempt to train in LTTPR transparent mode if repeater count exceeds 8. */
	is_lttpr_present = dp_is_lttpr_present(link);

	if (is_lttpr_present)
		CONN_DATA_DETECT(link, lttpr_dpcd_data, sizeof(lttpr_dpcd_data), "LTTPR Caps: ");

	DC_LOG_DC("is_lttpr_present = %d\n", is_lttpr_present);
	return is_lttpr_present;
}

bool dp_is_lttpr_present(struct dc_link *link)
{
	return (dp_convert_to_count(link->dpcd_caps.lttpr_caps.phy_repeater_cnt) != 0 &&
			link->dpcd_caps.lttpr_caps.max_lane_count > 0 &&
			link->dpcd_caps.lttpr_caps.max_lane_count <= 4 &&
			link->dpcd_caps.lttpr_caps.revision.raw >= 0x14);
}

enum lttpr_mode dp_decide_lttpr_mode(struct dc_link *link, struct dc_link_settings *link_setting)
{
	enum dp_link_encoding encoding = dp_get_link_encoding_format(link_setting);

	if (encoding == DP_8b_10b_ENCODING)
		return dp_decide_8b_10b_lttpr_mode(link);
	else if (encoding == DP_128b_132b_ENCODING)
		return dp_decide_128b_132b_lttpr_mode(link);

	ASSERT(0);
	return LTTPR_MODE_NON_LTTPR;
}

void dp_get_lttpr_mode_override(struct dc_link *link, enum lttpr_mode *override)
{
	if (!dp_is_lttpr_present(link))
		return;

	if (link->dc->debug.lttpr_mode_override == LTTPR_MODE_TRANSPARENT) {
		*override = LTTPR_MODE_TRANSPARENT;
	} else if (link->dc->debug.lttpr_mode_override == LTTPR_MODE_NON_TRANSPARENT) {
		*override = LTTPR_MODE_NON_TRANSPARENT;
	} else if (link->dc->debug.lttpr_mode_override == LTTPR_MODE_NON_LTTPR) {
		*override = LTTPR_MODE_NON_LTTPR;
	}
	DC_LOG_DC("lttpr_mode_override chose LTTPR_MODE = %d\n", (uint8_t)(*override));
}

enum lttpr_mode dp_decide_8b_10b_lttpr_mode(struct dc_link *link)
{
	bool is_lttpr_present = dp_is_lttpr_present(link);
	bool vbios_lttpr_force_non_transparent = link->dc->caps.vbios_lttpr_enable;
	bool vbios_lttpr_aware = link->dc->caps.vbios_lttpr_aware;

	if (!is_lttpr_present)
		return LTTPR_MODE_NON_LTTPR;

	if (vbios_lttpr_aware) {
		if (vbios_lttpr_force_non_transparent) {
			DC_LOG_DC("chose LTTPR_MODE_NON_TRANSPARENT due to VBIOS DCE_INFO_CAPS_LTTPR_SUPPORT_ENABLE set to 1.\n");
			return LTTPR_MODE_NON_TRANSPARENT;
		} else {
			DC_LOG_DC("chose LTTPR_MODE_NON_TRANSPARENT by default due to VBIOS not set DCE_INFO_CAPS_LTTPR_SUPPORT_ENABLE set to 1.\n");
			return LTTPR_MODE_TRANSPARENT;
		}
	}

	if (link->dc->config.allow_lttpr_non_transparent_mode.bits.DP1_4A &&
			link->dc->caps.extended_aux_timeout_support) {
		DC_LOG_DC("chose LTTPR_MODE_NON_TRANSPARENT by default and dc->config.allow_lttpr_non_transparent_mode.bits.DP1_4A set to 1.\n");
		return LTTPR_MODE_NON_TRANSPARENT;
	}

	DC_LOG_DC("chose LTTPR_MODE_NON_LTTPR.\n");
	return LTTPR_MODE_NON_LTTPR;
}

enum lttpr_mode dp_decide_128b_132b_lttpr_mode(struct dc_link *link)
{
	enum lttpr_mode mode = LTTPR_MODE_NON_LTTPR;

	if (dp_is_lttpr_present(link))
		mode = LTTPR_MODE_NON_TRANSPARENT;

	DC_LOG_DC("128b_132b chose LTTPR_MODE %d.\n", mode);
	return mode;
}

static bool get_usbc_cable_id(struct dc_link *link, union dp_cable_id *cable_id)
{
	union dmub_rb_cmd cmd;

	if (!link->ctx->dmub_srv ||
			link->ep_type != DISPLAY_ENDPOINT_PHY ||
			link->link_enc->features.flags.bits.DP_IS_USB_C == 0)
		return false;

	memset(&cmd, 0, sizeof(cmd));
	cmd.cable_id.header.type = DMUB_CMD_GET_USBC_CABLE_ID;
	cmd.cable_id.header.payload_bytes = sizeof(cmd.cable_id.data);
	cmd.cable_id.data.input.phy_inst = resource_transmitter_to_phy_idx(
			link->dc, link->link_enc->transmitter);
	if (dc_dmub_srv_cmd_with_reply_data(link->ctx->dmub_srv, &cmd) &&
			cmd.cable_id.header.ret_status == 1) {
		cable_id->raw = cmd.cable_id.data.output_raw;
		DC_LOG_DC("usbc_cable_id = %d.\n", cable_id->raw);
	}
	return cmd.cable_id.header.ret_status == 1;
}

static union dp_cable_id intersect_cable_id(
		union dp_cable_id *a, union dp_cable_id *b)
{
	union dp_cable_id out;

	out.bits.UHBR10_20_CAPABILITY = MIN(a->bits.UHBR10_20_CAPABILITY,
			b->bits.UHBR10_20_CAPABILITY);
	out.bits.UHBR13_5_CAPABILITY = MIN(a->bits.UHBR13_5_CAPABILITY,
			b->bits.UHBR13_5_CAPABILITY);
	out.bits.CABLE_TYPE = MAX(a->bits.CABLE_TYPE, b->bits.CABLE_TYPE);

	return out;
}

static void retrieve_cable_id(struct dc_link *link)
{
	union dp_cable_id usbc_cable_id;

	link->dpcd_caps.cable_id.raw = 0;
	core_link_read_dpcd(link, DP_CABLE_ATTRIBUTES_UPDATED_BY_DPRX,
			&link->dpcd_caps.cable_id.raw, sizeof(uint8_t));

	if (get_usbc_cable_id(link, &usbc_cable_id))
		link->dpcd_caps.cable_id = intersect_cable_id(
				&link->dpcd_caps.cable_id, &usbc_cable_id);
}

/* DPRX may take some time to respond to AUX messages after HPD asserted.
 * If AUX read unsuccessful, try to wake unresponsive DPRX by toggling DPCD SET_POWER (0x600).
 */
static enum dc_status wa_try_to_wake_dprx(struct dc_link *link, uint64_t timeout_ms)
{
	enum dc_status status = DC_ERROR_UNEXPECTED;
	uint8_t dpcd_data = 0;
	uint64_t start_ts = 0;
	uint64_t current_ts = 0;
	uint64_t time_taken_ms = 0;
	enum dc_connection_type type = dc_connection_none;
	bool lttpr_present;
	bool vbios_lttpr_interop = link->dc->caps.vbios_lttpr_aware;

	lttpr_present = dp_is_lttpr_present(link) ||
			(!vbios_lttpr_interop || !link->dc->caps.extended_aux_timeout_support);
	DC_LOG_DC("lttpr_present = %d.\n", lttpr_present ? 1 : 0);

	/* Issue an AUX read to test DPRX responsiveness. If LTTPR is supported the first read is expected to
	 * be to determine LTTPR capabilities. Otherwise trying to read power state should be an innocuous AUX read.
	 */
	if (lttpr_present)
		status = core_link_read_dpcd(
				link,
				DP_LT_TUNABLE_PHY_REPEATER_FIELD_DATA_STRUCTURE_REV,
				&dpcd_data,
				sizeof(dpcd_data));
	else
		status = core_link_read_dpcd(
				link,
				DP_SET_POWER,
				&dpcd_data,
				sizeof(dpcd_data));

	if (status != DC_OK) {
		DC_LOG_WARNING("%s: Read DPCD LTTPR_CAP failed - try to toggle DPCD SET_POWER for %lld ms.",
				__func__,
				timeout_ms);
		start_ts = dm_get_timestamp(link->ctx);

		do {
			if (!dc_link_detect_sink(link, &type) || type == dc_connection_none)
				break;

			dpcd_data = DP_SET_POWER_D3;
			status = core_link_write_dpcd(
					link,
					DP_SET_POWER,
					&dpcd_data,
					sizeof(dpcd_data));

			dpcd_data = DP_SET_POWER_D0;
			status = core_link_write_dpcd(
					link,
					DP_SET_POWER,
					&dpcd_data,
					sizeof(dpcd_data));

			current_ts = dm_get_timestamp(link->ctx);
			time_taken_ms = div_u64(dm_get_elapse_time_in_ns(link->ctx, current_ts, start_ts), 1000000);
		} while (status != DC_OK && time_taken_ms < timeout_ms);

		DC_LOG_WARNING("%s: DPCD SET_POWER %s after %lld ms%s",
				__func__,
				(status == DC_OK) ? "succeeded" : "failed",
				time_taken_ms,
				(type == dc_connection_none) ? ". Unplugged." : ".");
	}

	return status;
}

static bool retrieve_link_cap(struct dc_link *link)
{
	/* DP_ADAPTER_CAP - DP_DPCD_REV + 1 == 16 and also DP_DSC_BITS_PER_PIXEL_INC - DP_DSC_SUPPORT + 1 == 16,
	 * which means size 16 will be good for both of those DPCD register block reads
	 */
	uint8_t dpcd_data[16];
	/*Only need to read 1 byte starting from DP_DPRX_FEATURE_ENUMERATION_LIST.
	 */
	uint8_t dpcd_dprx_data = '\0';
	uint8_t dpcd_power_state = '\0';

	struct dp_device_vendor_id sink_id;
	union down_stream_port_count down_strm_port_count;
	union edp_configuration_cap edp_config_cap;
	union dp_downstream_port_present ds_port = { 0 };
	enum dc_status status = DC_ERROR_UNEXPECTED;
	uint32_t read_dpcd_retry_cnt = 3;
	uint32_t aux_channel_retry_cnt = 0;
	int i;
	struct dp_sink_hw_fw_revision dp_hw_fw_revision;
	const uint32_t post_oui_delay = 30; // 30ms
	bool is_lttpr_present = false;

	memset(dpcd_data, '\0', sizeof(dpcd_data));
	memset(&down_strm_port_count,
		'\0', sizeof(union down_stream_port_count));
	memset(&edp_config_cap, '\0',
		sizeof(union edp_configuration_cap));

	/* if extended timeout is supported in hardware,
	 * default to LTTPR timeout (3.2ms) first as a W/A for DP link layer
	 * CTS 4.2.1.1 regression introduced by CTS specs requirement update.
	 */
	dc_link_aux_try_to_configure_timeout(link->ddc,
			LINK_AUX_DEFAULT_LTTPR_TIMEOUT_PERIOD);

	/* Try to ensure AUX channel active before proceeding. */
	if (link->dc->debug.aux_wake_wa.bits.enable_wa) {
		uint64_t timeout_ms = link->dc->debug.aux_wake_wa.bits.timeout_ms;

		if (link->dc->debug.aux_wake_wa.bits.use_default_timeout)
			timeout_ms = LINK_AUX_WAKE_TIMEOUT_MS;
		status = wa_try_to_wake_dprx(link, timeout_ms);
	}

	while (status != DC_OK && aux_channel_retry_cnt < 10) {
		status = core_link_read_dpcd(link, DP_SET_POWER,
				&dpcd_power_state, sizeof(dpcd_power_state));

		/* Delay 1 ms if AUX CH is in power down state. Based on spec
		 * section 2.3.1.2, if AUX CH may be powered down due to
		 * write to DPCD 600h = 2. Sink AUX CH is monitoring differential
		 * signal and may need up to 1 ms before being able to reply.
		 */
		if (status != DC_OK || dpcd_power_state == DP_SET_POWER_D3) {
			udelay(1000);
			aux_channel_retry_cnt++;
		}
	}

	/* If aux channel is not active, return false and trigger another detect*/
	if (status != DC_OK) {
		dpcd_power_state = DP_SET_POWER_D0;
		status = core_link_write_dpcd(
				link,
				DP_SET_POWER,
				&dpcd_power_state,
				sizeof(dpcd_power_state));

		dpcd_power_state = DP_SET_POWER_D3;
		status = core_link_write_dpcd(
				link,
				DP_SET_POWER,
				&dpcd_power_state,
				sizeof(dpcd_power_state));
		return false;
	}

	is_lttpr_present = dp_retrieve_lttpr_cap(link);

	if (is_lttpr_present)
		configure_lttpr_mode_transparent(link);

	/* Read DP tunneling information. */
	status = dpcd_get_tunneling_device_data(link);

	dpcd_set_source_specific_data(link);
	/* Sink may need to configure internals based on vendor, so allow some
	 * time before proceeding with possibly vendor specific transactions
	 */
	msleep(post_oui_delay);

	for (i = 0; i < read_dpcd_retry_cnt; i++) {
		status = core_link_read_dpcd(
				link,
				DP_DPCD_REV,
				dpcd_data,
				sizeof(dpcd_data));
		if (status == DC_OK)
			break;
	}

	if (status != DC_OK) {
		dm_error("%s: Read receiver caps dpcd data failed.\n", __func__);
		return false;
	}

	if (!is_lttpr_present)
		dc_link_aux_try_to_configure_timeout(link->ddc, LINK_AUX_DEFAULT_TIMEOUT_PERIOD);

	{
		union training_aux_rd_interval aux_rd_interval;

		aux_rd_interval.raw =
			dpcd_data[DP_TRAINING_AUX_RD_INTERVAL];

		link->dpcd_caps.ext_receiver_cap_field_present =
				aux_rd_interval.bits.EXT_RECEIVER_CAP_FIELD_PRESENT == 1;

		if (aux_rd_interval.bits.EXT_RECEIVER_CAP_FIELD_PRESENT == 1) {
			uint8_t ext_cap_data[16];

			memset(ext_cap_data, '\0', sizeof(ext_cap_data));
			for (i = 0; i < read_dpcd_retry_cnt; i++) {
				status = core_link_read_dpcd(
				link,
				DP_DP13_DPCD_REV,
				ext_cap_data,
				sizeof(ext_cap_data));
				if (status == DC_OK) {
					memcpy(dpcd_data, ext_cap_data, sizeof(dpcd_data));
					break;
				}
			}
			if (status != DC_OK)
				dm_error("%s: Read extend caps data failed, use cap from dpcd 0.\n", __func__);
		}
	}

	link->dpcd_caps.dpcd_rev.raw =
			dpcd_data[DP_DPCD_REV - DP_DPCD_REV];

	if (link->dpcd_caps.ext_receiver_cap_field_present) {
		for (i = 0; i < read_dpcd_retry_cnt; i++) {
			status = core_link_read_dpcd(
					link,
					DP_DPRX_FEATURE_ENUMERATION_LIST,
					&dpcd_dprx_data,
					sizeof(dpcd_dprx_data));
			if (status == DC_OK)
				break;
		}

		link->dpcd_caps.dprx_feature.raw = dpcd_dprx_data;

		if (status != DC_OK)
			dm_error("%s: Read DPRX caps data failed.\n", __func__);
	}

	else {
		link->dpcd_caps.dprx_feature.raw = 0;
	}


	/* Error condition checking...
	 * It is impossible for Sink to report Max Lane Count = 0.
	 * It is possible for Sink to report Max Link Rate = 0, if it is
	 * an eDP device that is reporting specialized link rates in the
	 * SUPPORTED_LINK_RATE table.
	 */
	if (dpcd_data[DP_MAX_LANE_COUNT - DP_DPCD_REV] == 0)
		return false;

	ds_port.byte = dpcd_data[DP_DOWNSTREAMPORT_PRESENT -
				 DP_DPCD_REV];

	read_dp_device_vendor_id(link);

	/* TODO - decouple raw mst capability from policy decision */
	link->dpcd_caps.is_mst_capable = is_mst_supported(link);

	get_active_converter_info(ds_port.byte, link);

	dp_wa_power_up_0010FA(link, dpcd_data, sizeof(dpcd_data));

	down_strm_port_count.raw = dpcd_data[DP_DOWN_STREAM_PORT_COUNT -
				 DP_DPCD_REV];

	link->dpcd_caps.allow_invalid_MSA_timing_param =
		down_strm_port_count.bits.IGNORE_MSA_TIMING_PARAM;

	link->dpcd_caps.max_ln_count.raw = dpcd_data[
		DP_MAX_LANE_COUNT - DP_DPCD_REV];

	link->dpcd_caps.max_down_spread.raw = dpcd_data[
		DP_MAX_DOWNSPREAD - DP_DPCD_REV];

	link->reported_link_cap.lane_count =
		link->dpcd_caps.max_ln_count.bits.MAX_LANE_COUNT;
	link->reported_link_cap.link_rate = get_link_rate_from_max_link_bw(
			dpcd_data[DP_MAX_LINK_RATE - DP_DPCD_REV]);
	link->reported_link_cap.link_spread =
		link->dpcd_caps.max_down_spread.bits.MAX_DOWN_SPREAD ?
		LINK_SPREAD_05_DOWNSPREAD_30KHZ : LINK_SPREAD_DISABLED;

	edp_config_cap.raw = dpcd_data[
		DP_EDP_CONFIGURATION_CAP - DP_DPCD_REV];
	link->dpcd_caps.panel_mode_edp =
		edp_config_cap.bits.ALT_SCRAMBLER_RESET;
	link->dpcd_caps.dpcd_display_control_capable =
		edp_config_cap.bits.DPCD_DISPLAY_CONTROL_CAPABLE;
	link->dpcd_caps.channel_coding_cap.raw =
			dpcd_data[DP_MAIN_LINK_CHANNEL_CODING - DP_DPCD_REV];
	link->test_pattern_enabled = false;
	link->compliance_test_state.raw = 0;

	/* read sink count */
	core_link_read_dpcd(link,
			DP_SINK_COUNT,
			&link->dpcd_caps.sink_count.raw,
			sizeof(link->dpcd_caps.sink_count.raw));

	/* read sink ieee oui */
	core_link_read_dpcd(link,
			DP_SINK_OUI,
			(uint8_t *)(&sink_id),
			sizeof(sink_id));

	link->dpcd_caps.sink_dev_id =
			(sink_id.ieee_oui[0] << 16) +
			(sink_id.ieee_oui[1] << 8) +
			(sink_id.ieee_oui[2]);

	memmove(
		link->dpcd_caps.sink_dev_id_str,
		sink_id.ieee_device_id,
		sizeof(sink_id.ieee_device_id));

	/* Quirk Apple MBP 2017 15" Retina panel: Wrong DP_MAX_LINK_RATE */
	{
		uint8_t str_mbp_2017[] = { 101, 68, 21, 101, 98, 97 };

		if ((link->dpcd_caps.sink_dev_id == 0x0010fa) &&
		    !memcmp(link->dpcd_caps.sink_dev_id_str, str_mbp_2017,
			    sizeof(str_mbp_2017))) {
			link->reported_link_cap.link_rate = 0x0c;
		}
	}

	core_link_read_dpcd(
		link,
		DP_SINK_HW_REVISION_START,
		(uint8_t *)&dp_hw_fw_revision,
		sizeof(dp_hw_fw_revision));

	link->dpcd_caps.sink_hw_revision =
		dp_hw_fw_revision.ieee_hw_rev;

	memmove(
		link->dpcd_caps.sink_fw_revision,
		dp_hw_fw_revision.ieee_fw_rev,
		sizeof(dp_hw_fw_revision.ieee_fw_rev));

	/* Quirk for Apple MBP 2018 15" Retina panels: wrong DP_MAX_LINK_RATE */
	{
		uint8_t str_mbp_2018[] = { 101, 68, 21, 103, 98, 97 };
		uint8_t fwrev_mbp_2018[] = { 7, 4 };
		uint8_t fwrev_mbp_2018_vega[] = { 8, 4 };

		/* We also check for the firmware revision as 16,1 models have an
		 * identical device id and are incorrectly quirked otherwise.
		 */
		if ((link->dpcd_caps.sink_dev_id == 0x0010fa) &&
		    !memcmp(link->dpcd_caps.sink_dev_id_str, str_mbp_2018,
			     sizeof(str_mbp_2018)) &&
		    (!memcmp(link->dpcd_caps.sink_fw_revision, fwrev_mbp_2018,
			     sizeof(fwrev_mbp_2018)) ||
		    !memcmp(link->dpcd_caps.sink_fw_revision, fwrev_mbp_2018_vega,
			     sizeof(fwrev_mbp_2018_vega)))) {
			link->reported_link_cap.link_rate = LINK_RATE_RBR2;
		}
	}

	memset(&link->dpcd_caps.dsc_caps, '\0',
			sizeof(link->dpcd_caps.dsc_caps));
	memset(&link->dpcd_caps.fec_cap, '\0', sizeof(link->dpcd_caps.fec_cap));
	/* Read DSC and FEC sink capabilities if DP revision is 1.4 and up */
	if (link->dpcd_caps.dpcd_rev.raw >= DPCD_REV_14) {
		status = core_link_read_dpcd(
				link,
				DP_FEC_CAPABILITY,
				&link->dpcd_caps.fec_cap.raw,
				sizeof(link->dpcd_caps.fec_cap.raw));
		status = core_link_read_dpcd(
				link,
				DP_DSC_SUPPORT,
				link->dpcd_caps.dsc_caps.dsc_basic_caps.raw,
				sizeof(link->dpcd_caps.dsc_caps.dsc_basic_caps.raw));
		if (link->dpcd_caps.dongle_type != DISPLAY_DONGLE_NONE) {
			status = core_link_read_dpcd(
					link,
					DP_DSC_BRANCH_OVERALL_THROUGHPUT_0,
					link->dpcd_caps.dsc_caps.dsc_branch_decoder_caps.raw,
					sizeof(link->dpcd_caps.dsc_caps.dsc_branch_decoder_caps.raw));
			DC_LOG_DSC("DSC branch decoder capability is read at link %d", link->link_index);
			DC_LOG_DSC("\tBRANCH_OVERALL_THROUGHPUT_0 = 0x%02x",
					link->dpcd_caps.dsc_caps.dsc_branch_decoder_caps.fields.BRANCH_OVERALL_THROUGHPUT_0);
			DC_LOG_DSC("\tBRANCH_OVERALL_THROUGHPUT_1 = 0x%02x",
					link->dpcd_caps.dsc_caps.dsc_branch_decoder_caps.fields.BRANCH_OVERALL_THROUGHPUT_1);
			DC_LOG_DSC("\tBRANCH_MAX_LINE_WIDTH 0x%02x",
					link->dpcd_caps.dsc_caps.dsc_branch_decoder_caps.fields.BRANCH_MAX_LINE_WIDTH);
		}

		/* Apply work around to disable FEC and DSC for USB4 tunneling in TBT3 compatibility mode
		 * only if required.
		 */
		if (link->ep_type == DISPLAY_ENDPOINT_USB4_DPIA &&
				link->dc->debug.dpia_debug.bits.enable_force_tbt3_work_around &&
				link->dpcd_caps.is_branch_dev &&
				link->dpcd_caps.branch_dev_id == DP_BRANCH_DEVICE_ID_90CC24 &&
				link->dpcd_caps.branch_hw_revision == DP_BRANCH_HW_REV_10 &&
				(link->dpcd_caps.fec_cap.bits.FEC_CAPABLE ||
				link->dpcd_caps.dsc_caps.dsc_basic_caps.fields.dsc_support.DSC_SUPPORT)) {
			/* A TBT3 device is expected to report no support for FEC or DSC to a USB4 DPIA.
			 * Clear FEC and DSC capabilities as a work around if that is not the case.
			 */
			link->wa_flags.dpia_forced_tbt3_mode = true;
			memset(&link->dpcd_caps.dsc_caps, '\0', sizeof(link->dpcd_caps.dsc_caps));
			memset(&link->dpcd_caps.fec_cap, '\0', sizeof(link->dpcd_caps.fec_cap));
			DC_LOG_DSC("Clear DSC SUPPORT for USB4 link(%d) in TBT3 compatibility mode", link->link_index);
		} else
			link->wa_flags.dpia_forced_tbt3_mode = false;
	}

	if (!dpcd_read_sink_ext_caps(link))
		link->dpcd_sink_ext_caps.raw = 0;

	if (link->dpcd_caps.channel_coding_cap.bits.DP_128b_132b_SUPPORTED) {
		DC_LOG_DP2("128b/132b encoding is supported at link %d", link->link_index);

		core_link_read_dpcd(link,
				DP_128b_132b_SUPPORTED_LINK_RATES,
				&link->dpcd_caps.dp_128b_132b_supported_link_rates.raw,
				sizeof(link->dpcd_caps.dp_128b_132b_supported_link_rates.raw));
		if (link->dpcd_caps.dp_128b_132b_supported_link_rates.bits.UHBR20)
			link->reported_link_cap.link_rate = LINK_RATE_UHBR20;
		else if (link->dpcd_caps.dp_128b_132b_supported_link_rates.bits.UHBR13_5)
			link->reported_link_cap.link_rate = LINK_RATE_UHBR13_5;
		else if (link->dpcd_caps.dp_128b_132b_supported_link_rates.bits.UHBR10)
			link->reported_link_cap.link_rate = LINK_RATE_UHBR10;
		else
			dm_error("%s: Invalid RX 128b_132b_supported_link_rates\n", __func__);
		DC_LOG_DP2("128b/132b supported link rates is read at link %d", link->link_index);
		DC_LOG_DP2("\tmax 128b/132b link rate support is %d.%d GHz",
				link->reported_link_cap.link_rate / 100,
				link->reported_link_cap.link_rate % 100);

		core_link_read_dpcd(link,
				DP_SINK_VIDEO_FALLBACK_FORMATS,
				&link->dpcd_caps.fallback_formats.raw,
				sizeof(link->dpcd_caps.fallback_formats.raw));
		DC_LOG_DP2("sink video fallback format is read at link %d", link->link_index);
		if (link->dpcd_caps.fallback_formats.bits.dp_1920x1080_60Hz_24bpp_support)
			DC_LOG_DP2("\t1920x1080@60Hz 24bpp fallback format supported");
		if (link->dpcd_caps.fallback_formats.bits.dp_1280x720_60Hz_24bpp_support)
			DC_LOG_DP2("\t1280x720@60Hz 24bpp fallback format supported");
		if (link->dpcd_caps.fallback_formats.bits.dp_1024x768_60Hz_24bpp_support)
			DC_LOG_DP2("\t1024x768@60Hz 24bpp fallback format supported");
		if (link->dpcd_caps.fallback_formats.raw == 0) {
			DC_LOG_DP2("\tno supported fallback formats, assume 1920x1080@60Hz 24bpp is supported");
			link->dpcd_caps.fallback_formats.bits.dp_1920x1080_60Hz_24bpp_support = 1;
		}

		core_link_read_dpcd(link,
				DP_FEC_CAPABILITY_1,
				&link->dpcd_caps.fec_cap1.raw,
				sizeof(link->dpcd_caps.fec_cap1.raw));
		DC_LOG_DP2("FEC CAPABILITY 1 is read at link %d", link->link_index);
		if (link->dpcd_caps.fec_cap1.bits.AGGREGATED_ERROR_COUNTERS_CAPABLE)
			DC_LOG_DP2("\tFEC aggregated error counters are supported");
	}

	retrieve_cable_id(link);
	dpcd_write_cable_id_to_dprx(link);

	/* Connectivity log: detection */
	CONN_DATA_DETECT(link, dpcd_data, sizeof(dpcd_data), "Rx Caps: ");

	return true;
}

bool dp_overwrite_extended_receiver_cap(struct dc_link *link)
{
	uint8_t dpcd_data[16];
	uint32_t read_dpcd_retry_cnt = 3;
	enum dc_status status = DC_ERROR_UNEXPECTED;
	union dp_downstream_port_present ds_port = { 0 };
	union down_stream_port_count down_strm_port_count;
	union edp_configuration_cap edp_config_cap;

	int i;

	for (i = 0; i < read_dpcd_retry_cnt; i++) {
		status = core_link_read_dpcd(
				link,
				DP_DPCD_REV,
				dpcd_data,
				sizeof(dpcd_data));
		if (status == DC_OK)
			break;
	}

	link->dpcd_caps.dpcd_rev.raw =
		dpcd_data[DP_DPCD_REV - DP_DPCD_REV];

	if (dpcd_data[DP_MAX_LANE_COUNT - DP_DPCD_REV] == 0)
		return false;

	ds_port.byte = dpcd_data[DP_DOWNSTREAMPORT_PRESENT -
			DP_DPCD_REV];

	get_active_converter_info(ds_port.byte, link);

	down_strm_port_count.raw = dpcd_data[DP_DOWN_STREAM_PORT_COUNT -
			DP_DPCD_REV];

	link->dpcd_caps.allow_invalid_MSA_timing_param =
		down_strm_port_count.bits.IGNORE_MSA_TIMING_PARAM;

	link->dpcd_caps.max_ln_count.raw = dpcd_data[
		DP_MAX_LANE_COUNT - DP_DPCD_REV];

	link->dpcd_caps.max_down_spread.raw = dpcd_data[
		DP_MAX_DOWNSPREAD - DP_DPCD_REV];

	link->reported_link_cap.lane_count =
		link->dpcd_caps.max_ln_count.bits.MAX_LANE_COUNT;
	link->reported_link_cap.link_rate = dpcd_data[
		DP_MAX_LINK_RATE - DP_DPCD_REV];
	link->reported_link_cap.link_spread =
		link->dpcd_caps.max_down_spread.bits.MAX_DOWN_SPREAD ?
		LINK_SPREAD_05_DOWNSPREAD_30KHZ : LINK_SPREAD_DISABLED;

	edp_config_cap.raw = dpcd_data[
		DP_EDP_CONFIGURATION_CAP - DP_DPCD_REV];
	link->dpcd_caps.panel_mode_edp =
		edp_config_cap.bits.ALT_SCRAMBLER_RESET;
	link->dpcd_caps.dpcd_display_control_capable =
		edp_config_cap.bits.DPCD_DISPLAY_CONTROL_CAPABLE;

	return true;
}

bool detect_dp_sink_caps(struct dc_link *link)
{
	return retrieve_link_cap(link);
}

static enum dc_link_rate linkRateInKHzToLinkRateMultiplier(uint32_t link_rate_in_khz)
{
	enum dc_link_rate link_rate;
	// LinkRate is normally stored as a multiplier of 0.27 Gbps per lane. Do the translation.
	switch (link_rate_in_khz) {
	case 1620000:
		link_rate = LINK_RATE_LOW;		// Rate_1 (RBR)		- 1.62 Gbps/Lane
		break;
	case 2160000:
		link_rate = LINK_RATE_RATE_2;	// Rate_2			- 2.16 Gbps/Lane
		break;
	case 2430000:
		link_rate = LINK_RATE_RATE_3;	// Rate_3			- 2.43 Gbps/Lane
		break;
	case 2700000:
		link_rate = LINK_RATE_HIGH;		// Rate_4 (HBR)		- 2.70 Gbps/Lane
		break;
	case 3240000:
		link_rate = LINK_RATE_RBR2;		// Rate_5 (RBR2)	- 3.24 Gbps/Lane
		break;
	case 4320000:
		link_rate = LINK_RATE_RATE_6;	// Rate_6			- 4.32 Gbps/Lane
		break;
	case 5400000:
		link_rate = LINK_RATE_HIGH2;	// Rate_7 (HBR2)	- 5.40 Gbps/Lane
		break;
	case 8100000:
		link_rate = LINK_RATE_HIGH3;	// Rate_8 (HBR3)	- 8.10 Gbps/Lane
		break;
	default:
		link_rate = LINK_RATE_UNKNOWN;
		break;
	}
	return link_rate;
}

void detect_edp_sink_caps(struct dc_link *link)
{
	uint8_t supported_link_rates[16];
	uint32_t entry;
	uint32_t link_rate_in_khz;
	enum dc_link_rate link_rate = LINK_RATE_UNKNOWN;
	uint8_t backlight_adj_cap;
	uint8_t general_edp_cap;

	retrieve_link_cap(link);
	link->dpcd_caps.edp_supported_link_rates_count = 0;
	memset(supported_link_rates, 0, sizeof(supported_link_rates));

	/*
	 * edp_supported_link_rates_count is only valid for eDP v1.4 or higher.
	 * Per VESA eDP spec, "The DPCD revision for eDP v1.4 is 13h"
	 */
	if (link->dpcd_caps.dpcd_rev.raw >= DPCD_REV_13 &&
			(link->panel_config.ilr.optimize_edp_link_rate ||
			link->reported_link_cap.link_rate == LINK_RATE_UNKNOWN)) {
		// Read DPCD 00010h - 0001Fh 16 bytes at one shot
		core_link_read_dpcd(link, DP_SUPPORTED_LINK_RATES,
							supported_link_rates, sizeof(supported_link_rates));

		for (entry = 0; entry < 16; entry += 2) {
			// DPCD register reports per-lane link rate = 16-bit link rate capability
			// value X 200 kHz. Need multiplier to find link rate in kHz.
			link_rate_in_khz = (supported_link_rates[entry+1] * 0x100 +
										supported_link_rates[entry]) * 200;

			if (link_rate_in_khz != 0) {
				link_rate = linkRateInKHzToLinkRateMultiplier(link_rate_in_khz);
				link->dpcd_caps.edp_supported_link_rates[link->dpcd_caps.edp_supported_link_rates_count] = link_rate;
				link->dpcd_caps.edp_supported_link_rates_count++;

				if (link->reported_link_cap.link_rate < link_rate)
					link->reported_link_cap.link_rate = link_rate;
			}
		}
	}
	core_link_read_dpcd(link, DP_EDP_BACKLIGHT_ADJUSTMENT_CAP,
						&backlight_adj_cap, sizeof(backlight_adj_cap));

	link->dpcd_caps.dynamic_backlight_capable_edp =
				(backlight_adj_cap & DP_EDP_DYNAMIC_BACKLIGHT_CAP) ? true:false;

	core_link_read_dpcd(link, DP_EDP_GENERAL_CAP_1,
						&general_edp_cap, sizeof(general_edp_cap));

	link->dpcd_caps.set_power_state_capable_edp =
				(general_edp_cap & DP_EDP_SET_POWER_CAP) ? true:false;

	dc_link_set_default_brightness_aux(link);

	core_link_read_dpcd(link, DP_EDP_DPCD_REV,
		&link->dpcd_caps.edp_rev,
		sizeof(link->dpcd_caps.edp_rev));
	/*
	 * PSR is only valid for eDP v1.3 or higher.
	 */
	if (link->dpcd_caps.edp_rev >= DP_EDP_13) {
		core_link_read_dpcd(link, DP_PSR_SUPPORT,
			&link->dpcd_caps.psr_info.psr_version,
			sizeof(link->dpcd_caps.psr_info.psr_version));
		if (link->dpcd_caps.sink_dev_id == DP_BRANCH_DEVICE_ID_001CF8)
			core_link_read_dpcd(link, DP_FORCE_PSRSU_CAPABILITY,
						&link->dpcd_caps.psr_info.force_psrsu_cap,
						sizeof(link->dpcd_caps.psr_info.force_psrsu_cap));
		core_link_read_dpcd(link, DP_PSR_CAPS,
			&link->dpcd_caps.psr_info.psr_dpcd_caps.raw,
			sizeof(link->dpcd_caps.psr_info.psr_dpcd_caps.raw));
		if (link->dpcd_caps.psr_info.psr_dpcd_caps.bits.Y_COORDINATE_REQUIRED) {
			core_link_read_dpcd(link, DP_PSR2_SU_Y_GRANULARITY,
				&link->dpcd_caps.psr_info.psr2_su_y_granularity_cap,
				sizeof(link->dpcd_caps.psr_info.psr2_su_y_granularity_cap));
		}
	}

	/*
	 * ALPM is only valid for eDP v1.4 or higher.
	 */
	if (link->dpcd_caps.dpcd_rev.raw >= DP_EDP_14)
		core_link_read_dpcd(link, DP_RECEIVER_ALPM_CAP,
			&link->dpcd_caps.alpm_caps.raw,
			sizeof(link->dpcd_caps.alpm_caps.raw));
}

void dc_link_dp_enable_hpd(const struct dc_link *link)
{
	struct link_encoder *encoder = link->link_enc;

	if (encoder != NULL && encoder->funcs->enable_hpd != NULL)
		encoder->funcs->enable_hpd(encoder);
}

void dc_link_dp_disable_hpd(const struct dc_link *link)
{
	struct link_encoder *encoder = link->link_enc;

	if (encoder != NULL && encoder->funcs->enable_hpd != NULL)
		encoder->funcs->disable_hpd(encoder);
}

static bool is_dp_phy_pattern(enum dp_test_pattern test_pattern)
{
	if ((DP_TEST_PATTERN_PHY_PATTERN_BEGIN <= test_pattern &&
			test_pattern <= DP_TEST_PATTERN_PHY_PATTERN_END) ||
			test_pattern == DP_TEST_PATTERN_VIDEO_MODE)
		return true;
	else
		return false;
}

static void set_crtc_test_pattern(struct dc_link *link,
				struct pipe_ctx *pipe_ctx,
				enum dp_test_pattern test_pattern,
				enum dp_test_pattern_color_space test_pattern_color_space)
{
	enum controller_dp_test_pattern controller_test_pattern;
	enum dc_color_depth color_depth = pipe_ctx->
		stream->timing.display_color_depth;
	struct bit_depth_reduction_params params;
	struct output_pixel_processor *opp = pipe_ctx->stream_res.opp;
	int width = pipe_ctx->stream->timing.h_addressable +
		pipe_ctx->stream->timing.h_border_left +
		pipe_ctx->stream->timing.h_border_right;
	int height = pipe_ctx->stream->timing.v_addressable +
		pipe_ctx->stream->timing.v_border_bottom +
		pipe_ctx->stream->timing.v_border_top;

	memset(&params, 0, sizeof(params));

	switch (test_pattern) {
	case DP_TEST_PATTERN_COLOR_SQUARES:
		controller_test_pattern =
				CONTROLLER_DP_TEST_PATTERN_COLORSQUARES;
	break;
	case DP_TEST_PATTERN_COLOR_SQUARES_CEA:
		controller_test_pattern =
				CONTROLLER_DP_TEST_PATTERN_COLORSQUARES_CEA;
	break;
	case DP_TEST_PATTERN_VERTICAL_BARS:
		controller_test_pattern =
				CONTROLLER_DP_TEST_PATTERN_VERTICALBARS;
	break;
	case DP_TEST_PATTERN_HORIZONTAL_BARS:
		controller_test_pattern =
				CONTROLLER_DP_TEST_PATTERN_HORIZONTALBARS;
	break;
	case DP_TEST_PATTERN_COLOR_RAMP:
		controller_test_pattern =
				CONTROLLER_DP_TEST_PATTERN_COLORRAMP;
	break;
	default:
		controller_test_pattern =
				CONTROLLER_DP_TEST_PATTERN_VIDEOMODE;
	break;
	}

	switch (test_pattern) {
	case DP_TEST_PATTERN_COLOR_SQUARES:
	case DP_TEST_PATTERN_COLOR_SQUARES_CEA:
	case DP_TEST_PATTERN_VERTICAL_BARS:
	case DP_TEST_PATTERN_HORIZONTAL_BARS:
	case DP_TEST_PATTERN_COLOR_RAMP:
	{
		/* disable bit depth reduction */
		pipe_ctx->stream->bit_depth_params = params;
		opp->funcs->opp_program_bit_depth_reduction(opp, &params);
		if (pipe_ctx->stream_res.tg->funcs->set_test_pattern)
			pipe_ctx->stream_res.tg->funcs->set_test_pattern(pipe_ctx->stream_res.tg,
				controller_test_pattern, color_depth);
		else if (link->dc->hwss.set_disp_pattern_generator) {
			struct pipe_ctx *odm_pipe;
			enum controller_dp_color_space controller_color_space;
			int opp_cnt = 1;
			int offset = 0;
			int dpg_width = width;

			switch (test_pattern_color_space) {
			case DP_TEST_PATTERN_COLOR_SPACE_RGB:
				controller_color_space = CONTROLLER_DP_COLOR_SPACE_RGB;
				break;
			case DP_TEST_PATTERN_COLOR_SPACE_YCBCR601:
				controller_color_space = CONTROLLER_DP_COLOR_SPACE_YCBCR601;
				break;
			case DP_TEST_PATTERN_COLOR_SPACE_YCBCR709:
				controller_color_space = CONTROLLER_DP_COLOR_SPACE_YCBCR709;
				break;
			case DP_TEST_PATTERN_COLOR_SPACE_UNDEFINED:
			default:
				controller_color_space = CONTROLLER_DP_COLOR_SPACE_UDEFINED;
				DC_LOG_ERROR("%s: Color space must be defined for test pattern", __func__);
				ASSERT(0);
				break;
			}

			for (odm_pipe = pipe_ctx->next_odm_pipe; odm_pipe; odm_pipe = odm_pipe->next_odm_pipe)
				opp_cnt++;
			dpg_width = width / opp_cnt;
			offset = dpg_width;

			link->dc->hwss.set_disp_pattern_generator(link->dc,
					pipe_ctx,
					controller_test_pattern,
					controller_color_space,
					color_depth,
					NULL,
					dpg_width,
					height,
					0);

			for (odm_pipe = pipe_ctx->next_odm_pipe; odm_pipe; odm_pipe = odm_pipe->next_odm_pipe) {
				struct output_pixel_processor *odm_opp = odm_pipe->stream_res.opp;

				odm_opp->funcs->opp_program_bit_depth_reduction(odm_opp, &params);
				link->dc->hwss.set_disp_pattern_generator(link->dc,
						odm_pipe,
						controller_test_pattern,
						controller_color_space,
						color_depth,
						NULL,
						dpg_width,
						height,
						offset);
				offset += offset;
			}
		}
	}
	break;
	case DP_TEST_PATTERN_VIDEO_MODE:
	{
		/* restore bitdepth reduction */
		resource_build_bit_depth_reduction_params(pipe_ctx->stream, &params);
		pipe_ctx->stream->bit_depth_params = params;
		opp->funcs->opp_program_bit_depth_reduction(opp, &params);
		if (pipe_ctx->stream_res.tg->funcs->set_test_pattern)
			pipe_ctx->stream_res.tg->funcs->set_test_pattern(pipe_ctx->stream_res.tg,
				CONTROLLER_DP_TEST_PATTERN_VIDEOMODE,
				color_depth);
		else if (link->dc->hwss.set_disp_pattern_generator) {
			struct pipe_ctx *odm_pipe;
			int opp_cnt = 1;
			int dpg_width;

			for (odm_pipe = pipe_ctx->next_odm_pipe; odm_pipe; odm_pipe = odm_pipe->next_odm_pipe)
				opp_cnt++;

			dpg_width = width / opp_cnt;
			for (odm_pipe = pipe_ctx->next_odm_pipe; odm_pipe; odm_pipe = odm_pipe->next_odm_pipe) {
				struct output_pixel_processor *odm_opp = odm_pipe->stream_res.opp;

				odm_opp->funcs->opp_program_bit_depth_reduction(odm_opp, &params);
				link->dc->hwss.set_disp_pattern_generator(link->dc,
						odm_pipe,
						CONTROLLER_DP_TEST_PATTERN_VIDEOMODE,
						CONTROLLER_DP_COLOR_SPACE_UDEFINED,
						color_depth,
						NULL,
						dpg_width,
						height,
						0);
			}
			link->dc->hwss.set_disp_pattern_generator(link->dc,
					pipe_ctx,
					CONTROLLER_DP_TEST_PATTERN_VIDEOMODE,
					CONTROLLER_DP_COLOR_SPACE_UDEFINED,
					color_depth,
					NULL,
					dpg_width,
					height,
					0);
		}
	}
	break;

	default:
	break;
	}
}

bool dc_link_dp_set_test_pattern(
	struct dc_link *link,
	enum dp_test_pattern test_pattern,
	enum dp_test_pattern_color_space test_pattern_color_space,
	const struct link_training_settings *p_link_settings,
	const unsigned char *p_custom_pattern,
	unsigned int cust_pattern_size)
{
	struct pipe_ctx *pipes = link->dc->current_state->res_ctx.pipe_ctx;
	struct pipe_ctx *pipe_ctx = NULL;
	unsigned int lane;
	unsigned int i;
	unsigned char link_qual_pattern[LANE_COUNT_DP_MAX] = {0};
	union dpcd_training_pattern training_pattern;
	enum dpcd_phy_test_patterns pattern;

	memset(&training_pattern, 0, sizeof(training_pattern));

	for (i = 0; i < MAX_PIPES; i++) {
		if (pipes[i].stream == NULL)
			continue;

		if (pipes[i].stream->link == link && !pipes[i].top_pipe && !pipes[i].prev_odm_pipe) {
			pipe_ctx = &pipes[i];
			break;
		}
	}

	if (pipe_ctx == NULL)
		return false;

	/* Reset CRTC Test Pattern if it is currently running and request is VideoMode */
	if (link->test_pattern_enabled && test_pattern ==
			DP_TEST_PATTERN_VIDEO_MODE) {
		/* Set CRTC Test Pattern */
		set_crtc_test_pattern(link, pipe_ctx, test_pattern, test_pattern_color_space);
		dp_set_hw_test_pattern(link, &pipe_ctx->link_res, test_pattern,
				(uint8_t *)p_custom_pattern,
				(uint32_t)cust_pattern_size);

		/* Unblank Stream */
		link->dc->hwss.unblank_stream(
			pipe_ctx,
			&link->verified_link_cap);
		/* TODO:m_pHwss->MuteAudioEndpoint
		 * (pPathMode->pDisplayPath, false);
		 */

		/* Reset Test Pattern state */
		link->test_pattern_enabled = false;

		return true;
	}

	/* Check for PHY Test Patterns */
	if (is_dp_phy_pattern(test_pattern)) {
		/* Set DPCD Lane Settings before running test pattern */
		if (p_link_settings != NULL) {
			if ((link->chip_caps & EXT_DISPLAY_PATH_CAPS__DP_FIXED_VS_EN) &&
					p_link_settings->lttpr_mode == LTTPR_MODE_TRANSPARENT) {
				dp_fixed_vs_pe_set_retimer_lane_settings(
						link,
						p_link_settings->dpcd_lane_settings,
						p_link_settings->link_settings.lane_count);
			} else {
				dp_set_hw_lane_settings(link, &pipe_ctx->link_res, p_link_settings, DPRX);
			}
			dpcd_set_lane_settings(link, p_link_settings, DPRX);
		}

		/* Blank stream if running test pattern */
		if (test_pattern != DP_TEST_PATTERN_VIDEO_MODE) {
			/*TODO:
			 * m_pHwss->
			 * MuteAudioEndpoint(pPathMode->pDisplayPath, true);
			 */
			/* Blank stream */
			pipes->stream_res.stream_enc->funcs->dp_blank(link, pipe_ctx->stream_res.stream_enc);
		}

		dp_set_hw_test_pattern(link, &pipe_ctx->link_res, test_pattern,
				(uint8_t *)p_custom_pattern,
				(uint32_t)cust_pattern_size);

		if (test_pattern != DP_TEST_PATTERN_VIDEO_MODE) {
			/* Set Test Pattern state */
			link->test_pattern_enabled = true;
			if (p_link_settings != NULL)
				dpcd_set_link_settings(link,
						p_link_settings);
		}

		switch (test_pattern) {
		case DP_TEST_PATTERN_VIDEO_MODE:
			pattern = PHY_TEST_PATTERN_NONE;
			break;
		case DP_TEST_PATTERN_D102:
			pattern = PHY_TEST_PATTERN_D10_2;
			break;
		case DP_TEST_PATTERN_SYMBOL_ERROR:
			pattern = PHY_TEST_PATTERN_SYMBOL_ERROR;
			break;
		case DP_TEST_PATTERN_PRBS7:
			pattern = PHY_TEST_PATTERN_PRBS7;
			break;
		case DP_TEST_PATTERN_80BIT_CUSTOM:
			pattern = PHY_TEST_PATTERN_80BIT_CUSTOM;
			break;
		case DP_TEST_PATTERN_CP2520_1:
			pattern = PHY_TEST_PATTERN_CP2520_1;
			break;
		case DP_TEST_PATTERN_CP2520_2:
			pattern = PHY_TEST_PATTERN_CP2520_2;
			break;
		case DP_TEST_PATTERN_CP2520_3:
			pattern = PHY_TEST_PATTERN_CP2520_3;
			break;
		case DP_TEST_PATTERN_128b_132b_TPS1:
			pattern = PHY_TEST_PATTERN_128b_132b_TPS1;
			break;
		case DP_TEST_PATTERN_128b_132b_TPS2:
			pattern = PHY_TEST_PATTERN_128b_132b_TPS2;
			break;
		case DP_TEST_PATTERN_PRBS9:
			pattern = PHY_TEST_PATTERN_PRBS9;
			break;
		case DP_TEST_PATTERN_PRBS11:
			pattern = PHY_TEST_PATTERN_PRBS11;
			break;
		case DP_TEST_PATTERN_PRBS15:
			pattern = PHY_TEST_PATTERN_PRBS15;
			break;
		case DP_TEST_PATTERN_PRBS23:
			pattern = PHY_TEST_PATTERN_PRBS23;
			break;
		case DP_TEST_PATTERN_PRBS31:
			pattern = PHY_TEST_PATTERN_PRBS31;
			break;
		case DP_TEST_PATTERN_264BIT_CUSTOM:
			pattern = PHY_TEST_PATTERN_264BIT_CUSTOM;
			break;
		case DP_TEST_PATTERN_SQUARE_PULSE:
			pattern = PHY_TEST_PATTERN_SQUARE_PULSE;
			break;
		default:
			return false;
		}

		if (test_pattern == DP_TEST_PATTERN_VIDEO_MODE
		/*TODO:&& !pPathMode->pDisplayPath->IsTargetPoweredOn()*/)
			return false;

		if (link->dpcd_caps.dpcd_rev.raw >= DPCD_REV_12) {
#if defined(CONFIG_DRM_AMD_DC_DCN)
			if (test_pattern == DP_TEST_PATTERN_SQUARE_PULSE)
				core_link_write_dpcd(link,
						DP_LINK_SQUARE_PATTERN,
						p_custom_pattern,
						1);

#endif
			/* tell receiver that we are sending qualification
			 * pattern DP 1.2 or later - DP receiver's link quality
			 * pattern is set using DPCD LINK_QUAL_LANEx_SET
			 * register (0x10B~0x10E)\
			 */
			for (lane = 0; lane < LANE_COUNT_DP_MAX; lane++)
				link_qual_pattern[lane] =
						(unsigned char)(pattern);

			core_link_write_dpcd(link,
					DP_LINK_QUAL_LANE0_SET,
					link_qual_pattern,
					sizeof(link_qual_pattern));
		} else if (link->dpcd_caps.dpcd_rev.raw >= DPCD_REV_10 ||
			   link->dpcd_caps.dpcd_rev.raw == 0) {
			/* tell receiver that we are sending qualification
			 * pattern DP 1.1a or earlier - DP receiver's link
			 * quality pattern is set using
			 * DPCD TRAINING_PATTERN_SET -> LINK_QUAL_PATTERN_SET
			 * register (0x102). We will use v_1.3 when we are
			 * setting test pattern for DP 1.1.
			 */
			core_link_read_dpcd(link, DP_TRAINING_PATTERN_SET,
					    &training_pattern.raw,
					    sizeof(training_pattern));
			training_pattern.v1_3.LINK_QUAL_PATTERN_SET = pattern;
			core_link_write_dpcd(link, DP_TRAINING_PATTERN_SET,
					     &training_pattern.raw,
					     sizeof(training_pattern));
		}
	} else {
		enum dc_color_space color_space = COLOR_SPACE_UNKNOWN;

		switch (test_pattern_color_space) {
		case DP_TEST_PATTERN_COLOR_SPACE_RGB:
			color_space = COLOR_SPACE_SRGB;
			if (test_pattern == DP_TEST_PATTERN_COLOR_SQUARES_CEA)
				color_space = COLOR_SPACE_SRGB_LIMITED;
			break;

		case DP_TEST_PATTERN_COLOR_SPACE_YCBCR601:
			color_space = COLOR_SPACE_YCBCR601;
			if (test_pattern == DP_TEST_PATTERN_COLOR_SQUARES_CEA)
				color_space = COLOR_SPACE_YCBCR601_LIMITED;
			break;
		case DP_TEST_PATTERN_COLOR_SPACE_YCBCR709:
			color_space = COLOR_SPACE_YCBCR709;
			if (test_pattern == DP_TEST_PATTERN_COLOR_SQUARES_CEA)
				color_space = COLOR_SPACE_YCBCR709_LIMITED;
			break;
		default:
			break;
		}

		if (pipe_ctx->stream_res.tg->funcs->lock_doublebuffer_enable) {
			if (pipe_ctx->stream && should_use_dmub_lock(pipe_ctx->stream->link)) {
				union dmub_hw_lock_flags hw_locks = { 0 };
				struct dmub_hw_lock_inst_flags inst_flags = { 0 };

				hw_locks.bits.lock_dig = 1;
				inst_flags.dig_inst = pipe_ctx->stream_res.tg->inst;

				dmub_hw_lock_mgr_cmd(link->ctx->dmub_srv,
							true,
							&hw_locks,
							&inst_flags);
			} else
				pipe_ctx->stream_res.tg->funcs->lock_doublebuffer_enable(
						pipe_ctx->stream_res.tg);
		}

		pipe_ctx->stream_res.tg->funcs->lock(pipe_ctx->stream_res.tg);
		/* update MSA to requested color space */
		pipe_ctx->stream_res.stream_enc->funcs->dp_set_stream_attribute(pipe_ctx->stream_res.stream_enc,
				&pipe_ctx->stream->timing,
				color_space,
				pipe_ctx->stream->use_vsc_sdp_for_colorimetry,
				link->dpcd_caps.dprx_feature.bits.SST_SPLIT_SDP_CAP);

		if (pipe_ctx->stream->use_vsc_sdp_for_colorimetry) {
			if (test_pattern == DP_TEST_PATTERN_COLOR_SQUARES_CEA)
				pipe_ctx->stream->vsc_infopacket.sb[17] |= (1 << 7); // sb17 bit 7 Dynamic Range: 0 = VESA range, 1 = CTA range
			else
				pipe_ctx->stream->vsc_infopacket.sb[17] &= ~(1 << 7);
			resource_build_info_frame(pipe_ctx);
			link->dc->hwss.update_info_frame(pipe_ctx);
		}

		/* CRTC Patterns */
		set_crtc_test_pattern(link, pipe_ctx, test_pattern, test_pattern_color_space);
		pipe_ctx->stream_res.tg->funcs->unlock(pipe_ctx->stream_res.tg);
		pipe_ctx->stream_res.tg->funcs->wait_for_state(pipe_ctx->stream_res.tg,
				CRTC_STATE_VACTIVE);
		pipe_ctx->stream_res.tg->funcs->wait_for_state(pipe_ctx->stream_res.tg,
				CRTC_STATE_VBLANK);
		pipe_ctx->stream_res.tg->funcs->wait_for_state(pipe_ctx->stream_res.tg,
				CRTC_STATE_VACTIVE);

		if (pipe_ctx->stream_res.tg->funcs->lock_doublebuffer_disable) {
			if (pipe_ctx->stream && should_use_dmub_lock(pipe_ctx->stream->link)) {
				union dmub_hw_lock_flags hw_locks = { 0 };
				struct dmub_hw_lock_inst_flags inst_flags = { 0 };

				hw_locks.bits.lock_dig = 1;
				inst_flags.dig_inst = pipe_ctx->stream_res.tg->inst;

				dmub_hw_lock_mgr_cmd(link->ctx->dmub_srv,
							false,
							&hw_locks,
							&inst_flags);
			} else
				pipe_ctx->stream_res.tg->funcs->lock_doublebuffer_disable(
						pipe_ctx->stream_res.tg);
		}

		/* Set Test Pattern state */
		link->test_pattern_enabled = true;
	}

	return true;
}

void dp_enable_mst_on_sink(struct dc_link *link, bool enable)
{
	unsigned char mstmCntl;

	core_link_read_dpcd(link, DP_MSTM_CTRL, &mstmCntl, 1);
	if (enable)
		mstmCntl |= DP_MST_EN;
	else
		mstmCntl &= (~DP_MST_EN);

	core_link_write_dpcd(link, DP_MSTM_CTRL, &mstmCntl, 1);
}

void dp_set_panel_mode(struct dc_link *link, enum dp_panel_mode panel_mode)
{
	union dpcd_edp_config edp_config_set;
	bool panel_mode_edp = false;

	memset(&edp_config_set, '\0', sizeof(union dpcd_edp_config));

	if (panel_mode != DP_PANEL_MODE_DEFAULT) {

		switch (panel_mode) {
		case DP_PANEL_MODE_EDP:
		case DP_PANEL_MODE_SPECIAL:
			panel_mode_edp = true;
			break;

		default:
				break;
		}

		/*set edp panel mode in receiver*/
		core_link_read_dpcd(
			link,
			DP_EDP_CONFIGURATION_SET,
			&edp_config_set.raw,
			sizeof(edp_config_set.raw));

		if (edp_config_set.bits.PANEL_MODE_EDP
			!= panel_mode_edp) {
			enum dc_status result;

			edp_config_set.bits.PANEL_MODE_EDP =
			panel_mode_edp;
			result = core_link_write_dpcd(
				link,
				DP_EDP_CONFIGURATION_SET,
				&edp_config_set.raw,
				sizeof(edp_config_set.raw));

			ASSERT(result == DC_OK);
		}
	}
	DC_LOG_DETECTION_DP_CAPS("Link: %d eDP panel mode supported: %d "
		 "eDP panel mode enabled: %d \n",
		 link->link_index,
		 link->dpcd_caps.panel_mode_edp,
		 panel_mode_edp);
}

enum dp_panel_mode dp_get_panel_mode(struct dc_link *link)
{
	/* We need to explicitly check that connector
	 * is not DP. Some Travis_VGA get reported
	 * by video bios as DP.
	 */
	if (link->connector_signal != SIGNAL_TYPE_DISPLAY_PORT) {

		switch (link->dpcd_caps.branch_dev_id) {
		case DP_BRANCH_DEVICE_ID_0022B9:
			/* alternate scrambler reset is required for Travis
			 * for the case when external chip does not
			 * provide sink device id, alternate scrambler
			 * scheme will  be overriden later by querying
			 * Encoder features
			 */
			if (strncmp(
				link->dpcd_caps.branch_dev_name,
				DP_VGA_LVDS_CONVERTER_ID_2,
				sizeof(
				link->dpcd_caps.
				branch_dev_name)) == 0) {
					return DP_PANEL_MODE_SPECIAL;
			}
			break;
		case DP_BRANCH_DEVICE_ID_00001A:
			/* alternate scrambler reset is required for Travis
			 * for the case when external chip does not provide
			 * sink device id, alternate scrambler scheme will
			 * be overriden later by querying Encoder feature
			 */
			if (strncmp(link->dpcd_caps.branch_dev_name,
				DP_VGA_LVDS_CONVERTER_ID_3,
				sizeof(
				link->dpcd_caps.
				branch_dev_name)) == 0) {
					return DP_PANEL_MODE_SPECIAL;
			}
			break;
		default:
			break;
		}
	}

	if (link->dpcd_caps.panel_mode_edp &&
		(link->connector_signal == SIGNAL_TYPE_EDP ||
		 (link->connector_signal == SIGNAL_TYPE_DISPLAY_PORT &&
		  link->is_internal_display))) {
		return DP_PANEL_MODE_EDP;
	}

	return DP_PANEL_MODE_DEFAULT;
}

enum dc_status dp_set_fec_ready(struct dc_link *link, const struct link_resource *link_res, bool ready)
{
	/* FEC has to be "set ready" before the link training.
	 * The policy is to always train with FEC
	 * if the sink supports it and leave it enabled on link.
	 * If FEC is not supported, disable it.
	 */
	struct link_encoder *link_enc = NULL;
	enum dc_status status = DC_OK;
	uint8_t fec_config = 0;

	link_enc = link_enc_cfg_get_link_enc(link);
	ASSERT(link_enc);

	if (!dc_link_should_enable_fec(link))
		return status;

	if (link_enc->funcs->fec_set_ready &&
			link->dpcd_caps.fec_cap.bits.FEC_CAPABLE) {
		if (ready) {
			fec_config = 1;
			status = core_link_write_dpcd(link,
					DP_FEC_CONFIGURATION,
					&fec_config,
					sizeof(fec_config));
			if (status == DC_OK) {
				link_enc->funcs->fec_set_ready(link_enc, true);
				link->fec_state = dc_link_fec_ready;
			} else {
				link_enc->funcs->fec_set_ready(link_enc, false);
				link->fec_state = dc_link_fec_not_ready;
				dm_error("dpcd write failed to set fec_ready");
			}
		} else if (link->fec_state == dc_link_fec_ready) {
			fec_config = 0;
			status = core_link_write_dpcd(link,
					DP_FEC_CONFIGURATION,
					&fec_config,
					sizeof(fec_config));
			link_enc->funcs->fec_set_ready(link_enc, false);
			link->fec_state = dc_link_fec_not_ready;
		}
	}

	return status;
}

void dp_set_fec_enable(struct dc_link *link, bool enable)
{
	struct link_encoder *link_enc = NULL;

	link_enc = link_enc_cfg_get_link_enc(link);
	ASSERT(link_enc);

	if (!dc_link_should_enable_fec(link))
		return;

	if (link_enc->funcs->fec_set_enable &&
			link->dpcd_caps.fec_cap.bits.FEC_CAPABLE) {
		if (link->fec_state == dc_link_fec_ready && enable) {
			/* Accord to DP spec, FEC enable sequence can first
			 * be transmitted anytime after 1000 LL codes have
			 * been transmitted on the link after link training
			 * completion. Using 1 lane RBR should have the maximum
			 * time for transmitting 1000 LL codes which is 6.173 us.
			 * So use 7 microseconds delay instead.
			 */
			udelay(7);
			link_enc->funcs->fec_set_enable(link_enc, true);
			link->fec_state = dc_link_fec_enabled;
		} else if (link->fec_state == dc_link_fec_enabled && !enable) {
			link_enc->funcs->fec_set_enable(link_enc, false);
			link->fec_state = dc_link_fec_ready;
		}
	}
}

void dpcd_set_source_specific_data(struct dc_link *link)
{
	if (!link->dc->vendor_signature.is_valid) {
		enum dc_status __maybe_unused result_write_min_hblank = DC_NOT_SUPPORTED;
		struct dpcd_amd_signature amd_signature = {0};
		struct dpcd_amd_device_id amd_device_id = {0};

		amd_device_id.device_id_byte1 =
				(uint8_t)(link->ctx->asic_id.chip_id);
		amd_device_id.device_id_byte2 =
				(uint8_t)(link->ctx->asic_id.chip_id >> 8);
		amd_device_id.dce_version =
				(uint8_t)(link->ctx->dce_version);
		amd_device_id.dal_version_byte1 = 0x0; // needed? where to get?
		amd_device_id.dal_version_byte2 = 0x0; // needed? where to get?

		core_link_read_dpcd(link, DP_SOURCE_OUI,
				(uint8_t *)(&amd_signature),
				sizeof(amd_signature));

		if (!((amd_signature.AMD_IEEE_TxSignature_byte1 == 0x0) &&
			(amd_signature.AMD_IEEE_TxSignature_byte2 == 0x0) &&
			(amd_signature.AMD_IEEE_TxSignature_byte3 == 0x1A))) {

			amd_signature.AMD_IEEE_TxSignature_byte1 = 0x0;
			amd_signature.AMD_IEEE_TxSignature_byte2 = 0x0;
			amd_signature.AMD_IEEE_TxSignature_byte3 = 0x1A;

			core_link_write_dpcd(link, DP_SOURCE_OUI,
				(uint8_t *)(&amd_signature),
				sizeof(amd_signature));
		}

		core_link_write_dpcd(link, DP_SOURCE_OUI+0x03,
				(uint8_t *)(&amd_device_id),
				sizeof(amd_device_id));

		if (link->ctx->dce_version >= DCN_VERSION_2_0 &&
			link->dc->caps.min_horizontal_blanking_period != 0) {

			uint8_t hblank_size = (uint8_t)link->dc->caps.min_horizontal_blanking_period;

			if (link->preferred_link_setting.dpcd_source_device_specific_field_support) {
				result_write_min_hblank = core_link_write_dpcd(link,
					DP_SOURCE_MINIMUM_HBLANK_SUPPORTED, (uint8_t *)(&hblank_size),
					sizeof(hblank_size));

				if (result_write_min_hblank == DC_ERROR_UNEXPECTED)
					link->preferred_link_setting.dpcd_source_device_specific_field_support = false;
			} else {
				DC_LOG_DC("Sink device does not support 00340h DPCD write. Skipping on purpose.\n");
			}
		}

		DC_TRACE_LEVEL_MESSAGE(DAL_TRACE_LEVEL_INFORMATION,
							WPP_BIT_FLAG_DC_DETECTION_DP_CAPS,
							"result=%u link_index=%u enum dce_version=%d DPCD=0x%04X min_hblank=%u branch_dev_id=0x%x branch_dev_name='%c%c%c%c%c%c'",
							result_write_min_hblank,
							link->link_index,
							link->ctx->dce_version,
							DP_SOURCE_MINIMUM_HBLANK_SUPPORTED,
							link->dc->caps.min_horizontal_blanking_period,
							link->dpcd_caps.branch_dev_id,
							link->dpcd_caps.branch_dev_name[0],
							link->dpcd_caps.branch_dev_name[1],
							link->dpcd_caps.branch_dev_name[2],
							link->dpcd_caps.branch_dev_name[3],
							link->dpcd_caps.branch_dev_name[4],
							link->dpcd_caps.branch_dev_name[5]);
	} else {
		core_link_write_dpcd(link, DP_SOURCE_OUI,
				link->dc->vendor_signature.data.raw,
				sizeof(link->dc->vendor_signature.data.raw));
	}
}

void dpcd_write_cable_id_to_dprx(struct dc_link *link)
{
	if (!link->dpcd_caps.channel_coding_cap.bits.DP_128b_132b_SUPPORTED ||
			link->dpcd_caps.cable_id.raw == 0 ||
			link->dprx_states.cable_id_written)
		return;

	core_link_write_dpcd(link, DP_CABLE_ATTRIBUTES_UPDATED_BY_DPTX,
			&link->dpcd_caps.cable_id.raw,
			sizeof(link->dpcd_caps.cable_id.raw));

	link->dprx_states.cable_id_written = 1;
}

bool dc_link_set_backlight_level_nits(struct dc_link *link,
		bool isHDR,
		uint32_t backlight_millinits,
		uint32_t transition_time_in_ms)
{
	struct dpcd_source_backlight_set dpcd_backlight_set;
	uint8_t backlight_control = isHDR ? 1 : 0;

	if (!link || (link->connector_signal != SIGNAL_TYPE_EDP &&
			link->connector_signal != SIGNAL_TYPE_DISPLAY_PORT))
		return false;

	// OLEDs have no PWM, they can only use AUX
	if (link->dpcd_sink_ext_caps.bits.oled == 1)
		backlight_control = 1;

	*(uint32_t *)&dpcd_backlight_set.backlight_level_millinits = backlight_millinits;
	*(uint16_t *)&dpcd_backlight_set.backlight_transition_time_ms = (uint16_t)transition_time_in_ms;


	if (core_link_write_dpcd(link, DP_SOURCE_BACKLIGHT_LEVEL,
			(uint8_t *)(&dpcd_backlight_set),
			sizeof(dpcd_backlight_set)) != DC_OK)
		return false;

	if (core_link_write_dpcd(link, DP_SOURCE_BACKLIGHT_CONTROL,
			&backlight_control, 1) != DC_OK)
		return false;

	return true;
}

bool dc_link_get_backlight_level_nits(struct dc_link *link,
		uint32_t *backlight_millinits_avg,
		uint32_t *backlight_millinits_peak)
{
	union dpcd_source_backlight_get dpcd_backlight_get;

	memset(&dpcd_backlight_get, 0, sizeof(union dpcd_source_backlight_get));

	if (!link || (link->connector_signal != SIGNAL_TYPE_EDP &&
			link->connector_signal != SIGNAL_TYPE_DISPLAY_PORT))
		return false;

	if (core_link_read_dpcd(link, DP_SOURCE_BACKLIGHT_CURRENT_PEAK,
			dpcd_backlight_get.raw,
			sizeof(union dpcd_source_backlight_get)) != DC_OK)
		return false;

	*backlight_millinits_avg =
		dpcd_backlight_get.bytes.backlight_millinits_avg;
	*backlight_millinits_peak =
		dpcd_backlight_get.bytes.backlight_millinits_peak;

	/* On non-supported panels dpcd_read usually succeeds with 0 returned */
	if (*backlight_millinits_avg == 0 ||
			*backlight_millinits_avg > *backlight_millinits_peak)
		return false;

	return true;
}

bool dc_link_backlight_enable_aux(struct dc_link *link, bool enable)
{
	uint8_t backlight_enable = enable ? 1 : 0;

	if (!link || (link->connector_signal != SIGNAL_TYPE_EDP &&
		link->connector_signal != SIGNAL_TYPE_DISPLAY_PORT))
		return false;

	if (core_link_write_dpcd(link, DP_SOURCE_BACKLIGHT_ENABLE,
		&backlight_enable, 1) != DC_OK)
		return false;

	return true;
}

// we read default from 0x320 because we expect BIOS wrote it there
// regular get_backlight_nit reads from panel set at 0x326
bool dc_link_read_default_bl_aux(struct dc_link *link, uint32_t *backlight_millinits)
{
	if (!link || (link->connector_signal != SIGNAL_TYPE_EDP &&
		link->connector_signal != SIGNAL_TYPE_DISPLAY_PORT))
		return false;

	if (core_link_read_dpcd(link, DP_SOURCE_BACKLIGHT_LEVEL,
		(uint8_t *) backlight_millinits,
		sizeof(uint32_t)) != DC_OK)
		return false;

	return true;
}

bool dc_link_set_default_brightness_aux(struct dc_link *link)
{
	uint32_t default_backlight;

	if (link && link->dpcd_sink_ext_caps.bits.oled == 1) {
		if (!dc_link_read_default_bl_aux(link, &default_backlight))
			default_backlight = 150000;
		// if < 5 nits or > 5000, it might be wrong readback
		if (default_backlight < 5000 || default_backlight > 5000000)
			default_backlight = 150000; //

		return dc_link_set_backlight_level_nits(link, true,
				default_backlight, 0);
	}
	return false;
}

bool is_edp_ilr_optimization_required(struct dc_link *link, struct dc_crtc_timing *crtc_timing)
{
	struct dc_link_settings link_setting;
	uint8_t link_bw_set;
	uint8_t link_rate_set;
	uint32_t req_bw;
	union lane_count_set lane_count_set = {0};

	ASSERT(link || crtc_timing); // invalid input

	if (link->dpcd_caps.edp_supported_link_rates_count == 0 ||
			!link->panel_config.ilr.optimize_edp_link_rate)
		return false;


	// Read DPCD 00100h to find if standard link rates are set
	core_link_read_dpcd(link, DP_LINK_BW_SET,
				&link_bw_set, sizeof(link_bw_set));

	if (link_bw_set) {
		DC_LOG_EVENT_LINK_TRAINING("eDP ILR: Optimization required, VBIOS used link_bw_set\n");
		return true;
	}

	// Read DPCD 00115h to find the edp link rate set used
	core_link_read_dpcd(link, DP_LINK_RATE_SET,
			    &link_rate_set, sizeof(link_rate_set));

	// Read DPCD 00101h to find out the number of lanes currently set
	core_link_read_dpcd(link, DP_LANE_COUNT_SET,
				&lane_count_set.raw, sizeof(lane_count_set));

	req_bw = dc_bandwidth_in_kbps_from_timing(crtc_timing);

	if (!crtc_timing->flags.DSC)
		decide_edp_link_settings(link, &link_setting, req_bw);
	else
		decide_edp_link_settings_with_dsc(link, &link_setting, req_bw, LINK_RATE_UNKNOWN);

	if (link->dpcd_caps.edp_supported_link_rates[link_rate_set] != link_setting.link_rate ||
			lane_count_set.bits.LANE_COUNT_SET != link_setting.lane_count) {
		DC_LOG_EVENT_LINK_TRAINING("eDP ILR: Optimization required, VBIOS link_rate_set not optimal\n");
		return true;
	}

	DC_LOG_EVENT_LINK_TRAINING("eDP ILR: No optimization required, VBIOS set optimal link_rate_set\n");
	return false;
}

enum dp_link_encoding dp_get_link_encoding_format(const struct dc_link_settings *link_settings)
{
	if ((link_settings->link_rate >= LINK_RATE_LOW) &&
			(link_settings->link_rate <= LINK_RATE_HIGH3))
		return DP_8b_10b_ENCODING;
	else if ((link_settings->link_rate >= LINK_RATE_UHBR10) &&
			(link_settings->link_rate <= LINK_RATE_UHBR20))
		return DP_128b_132b_ENCODING;
	return DP_UNKNOWN_ENCODING;
}

enum dp_link_encoding dc_link_dp_mst_decide_link_encoding_format(const struct dc_link *link)
{
	struct dc_link_settings link_settings = {0};

	if (!dc_is_dp_signal(link->connector_signal))
		return DP_UNKNOWN_ENCODING;

	if (link->preferred_link_setting.lane_count !=
			LANE_COUNT_UNKNOWN &&
			link->preferred_link_setting.link_rate !=
					LINK_RATE_UNKNOWN) {
		link_settings = link->preferred_link_setting;
	} else {
		decide_mst_link_settings(link, &link_settings);
	}

	return dp_get_link_encoding_format(&link_settings);
}

// TODO - DP2.0 Link: Fix get_lane_status to handle LTTPR offset (SST and MST)
static void get_lane_status(
	struct dc_link *link,
	uint32_t lane_count,
	union lane_status *status,
	union lane_align_status_updated *status_updated)
{
	unsigned int lane;
	uint8_t dpcd_buf[3] = {0};

	if (status == NULL || status_updated == NULL) {
		return;
	}

	core_link_read_dpcd(
			link,
			DP_LANE0_1_STATUS,
			dpcd_buf,
			sizeof(dpcd_buf));

	for (lane = 0; lane < lane_count; lane++) {
		status[lane].raw = get_nibble_at_index(&dpcd_buf[0], lane);
	}

	status_updated->raw = dpcd_buf[2];
}

bool dpcd_write_128b_132b_sst_payload_allocation_table(
		const struct dc_stream_state *stream,
		struct dc_link *link,
		struct link_mst_stream_allocation_table *proposed_table,
		bool allocate)
{
	const uint8_t vc_id = 1; /// VC ID always 1 for SST
	const uint8_t start_time_slot = 0; /// Always start at time slot 0 for SST
	bool result = false;
	uint8_t req_slot_count = 0;
	struct fixed31_32 avg_time_slots_per_mtp = { 0 };
	union payload_table_update_status update_status = { 0 };
	const uint32_t max_retries = 30;
	uint32_t retries = 0;

	if (allocate)	{
		avg_time_slots_per_mtp = calculate_sst_avg_time_slots_per_mtp(stream, link);
		req_slot_count = dc_fixpt_ceil(avg_time_slots_per_mtp);
		/// Validation should filter out modes that exceed link BW
		ASSERT(req_slot_count <= MAX_MTP_SLOT_COUNT);
		if (req_slot_count > MAX_MTP_SLOT_COUNT)
			return false;
	} else {
		/// Leave req_slot_count = 0 if allocate is false.
	}

	proposed_table->stream_count = 1; /// Always 1 stream for SST
	proposed_table->stream_allocations[0].slot_count = req_slot_count;
	proposed_table->stream_allocations[0].vcp_id = vc_id;

	if (link->aux_access_disabled)
		return true;

	/// Write DPCD 2C0 = 1 to start updating
	update_status.bits.VC_PAYLOAD_TABLE_UPDATED = 1;
	core_link_write_dpcd(
			link,
			DP_PAYLOAD_TABLE_UPDATE_STATUS,
			&update_status.raw,
			1);

	/// Program the changes in DPCD 1C0 - 1C2
	ASSERT(vc_id == 1);
	core_link_write_dpcd(
			link,
			DP_PAYLOAD_ALLOCATE_SET,
			&vc_id,
			1);

	ASSERT(start_time_slot == 0);
	core_link_write_dpcd(
			link,
			DP_PAYLOAD_ALLOCATE_START_TIME_SLOT,
			&start_time_slot,
			1);

	core_link_write_dpcd(
			link,
			DP_PAYLOAD_ALLOCATE_TIME_SLOT_COUNT,
			&req_slot_count,
			1);

	/// Poll till DPCD 2C0 read 1
	/// Try for at least 150ms (30 retries, with 5ms delay after each attempt)

	while (retries < max_retries) {
		if (core_link_read_dpcd(
				link,
				DP_PAYLOAD_TABLE_UPDATE_STATUS,
				&update_status.raw,
				1) == DC_OK) {
			if (update_status.bits.VC_PAYLOAD_TABLE_UPDATED == 1) {
				DC_LOG_DP2("SST Update Payload: downstream payload table updated.");
				result = true;
				break;
			}
		} else {
			union dpcd_rev dpcdRev;

			if (core_link_read_dpcd(
					link,
					DP_DPCD_REV,
					&dpcdRev.raw,
					1) != DC_OK) {
				DC_LOG_ERROR("SST Update Payload: Unable to read DPCD revision "
						"of sink while polling payload table "
						"updated status bit.");
				break;
			}
		}
		retries++;
		msleep(5);
	}

	if (!result && retries == max_retries) {
		DC_LOG_ERROR("SST Update Payload: Payload table not updated after retries, "
				"continue on. Something is wrong with the branch.");
		// TODO - DP2.0 Payload: Read and log the payload table from downstream branch
	}

	return result;
}

bool dpcd_poll_for_allocation_change_trigger(struct dc_link *link)
{
	/*
	 * wait for ACT handled
	 */
	int i;
	const int act_retries = 30;
	enum act_return_status result = ACT_FAILED;
	union payload_table_update_status update_status = {0};
	union lane_status dpcd_lane_status[LANE_COUNT_DP_MAX];
	union lane_align_status_updated lane_status_updated;

	if (link->aux_access_disabled)
		return true;
	for (i = 0; i < act_retries; i++) {
		get_lane_status(link, link->cur_link_settings.lane_count, dpcd_lane_status, &lane_status_updated);

		if (!dp_is_cr_done(link->cur_link_settings.lane_count, dpcd_lane_status) ||
				!dp_is_ch_eq_done(link->cur_link_settings.lane_count, dpcd_lane_status) ||
				!dp_is_symbol_locked(link->cur_link_settings.lane_count, dpcd_lane_status) ||
				!dp_is_interlane_aligned(lane_status_updated)) {
			DC_LOG_ERROR("SST Update Payload: Link loss occurred while "
					"polling for ACT handled.");
			result = ACT_LINK_LOST;
			break;
		}
		core_link_read_dpcd(
				link,
				DP_PAYLOAD_TABLE_UPDATE_STATUS,
				&update_status.raw,
				1);

		if (update_status.bits.ACT_HANDLED == 1) {
			DC_LOG_DP2("SST Update Payload: ACT handled by downstream.");
			result = ACT_SUCCESS;
			break;
		}

		msleep(5);
	}

	if (result == ACT_FAILED) {
		DC_LOG_ERROR("SST Update Payload: ACT still not handled after retries, "
				"continue on. Something is wrong with the branch.");
	}

	return (result == ACT_SUCCESS);
}

struct fixed31_32 calculate_sst_avg_time_slots_per_mtp(
		const struct dc_stream_state *stream,
		const struct dc_link *link)
{
	struct fixed31_32 link_bw_effective =
			dc_fixpt_from_int(
					dc_link_bandwidth_kbps(link, &link->cur_link_settings));
	struct fixed31_32 timeslot_bw_effective =
			dc_fixpt_div_int(link_bw_effective, MAX_MTP_SLOT_COUNT);
	struct fixed31_32 timing_bw =
			dc_fixpt_from_int(
					dc_bandwidth_in_kbps_from_timing(&stream->timing));
	struct fixed31_32 avg_time_slots_per_mtp =
			dc_fixpt_div(timing_bw, timeslot_bw_effective);

	return avg_time_slots_per_mtp;
}

bool is_dp_128b_132b_signal(struct pipe_ctx *pipe_ctx)
{
	/* If this assert is hit then we have a link encoder dynamic management issue */
	ASSERT(pipe_ctx->stream_res.hpo_dp_stream_enc ? pipe_ctx->link_res.hpo_dp_link_enc != NULL : true);
	return (pipe_ctx->stream_res.hpo_dp_stream_enc &&
			pipe_ctx->link_res.hpo_dp_link_enc &&
			dc_is_dp_signal(pipe_ctx->stream->signal));
}

void edp_panel_backlight_power_on(struct dc_link *link, bool wait_for_hpd)
{
	if (link->connector_signal != SIGNAL_TYPE_EDP)
		return;

<<<<<<< HEAD
	if (link_enc->funcs->fec_set_ready &&
			link->dpcd_caps.fec_cap.bits.FEC_CAPABLE) {
		if (ready) {
			fec_config = 1;
			status = core_link_write_dpcd(link,
					DP_FEC_CONFIGURATION,
					&fec_config,
					sizeof(fec_config));
			if (status == DC_OK) {
				link_enc->funcs->fec_set_ready(link_enc, true);
				link->fec_state = dc_link_fec_ready;
			} else {
				link_enc->funcs->fec_set_ready(link_enc, false);
				link->fec_state = dc_link_fec_not_ready;
				dm_error("dpcd write failed to set fec_ready");
			}
		} else if (link->fec_state == dc_link_fec_ready) {
			fec_config = 0;
			status = core_link_write_dpcd(link,
					DP_FEC_CONFIGURATION,
					&fec_config,
					sizeof(fec_config));
			link_enc->funcs->fec_set_ready(link_enc, false);
			link->fec_state = dc_link_fec_not_ready;
		}
	}
=======
	link->dc->hwss.edp_power_control(link, true);
	if (wait_for_hpd)
		link->dc->hwss.edp_wait_for_hpd_ready(link, true);
	if (link->dc->hwss.edp_backlight_control)
		link->dc->hwss.edp_backlight_control(link, true);
}
>>>>>>> d60c95ef

void dc_link_clear_dprx_states(struct dc_link *link)
{
	memset(&link->dprx_states, 0, sizeof(link->dprx_states));
}

void dp_receiver_power_ctrl(struct dc_link *link, bool on)
{
	uint8_t state;

	state = on ? DP_POWER_STATE_D0 : DP_POWER_STATE_D3;

	if (link->sync_lt_in_progress)
		return;

	core_link_write_dpcd(link, DP_SET_POWER, &state,
						 sizeof(state));

}

void dp_source_sequence_trace(struct dc_link *link, uint8_t dp_test_mode)
{
	if (link != NULL && link->dc->debug.enable_driver_sequence_debug)
		core_link_write_dpcd(link, DP_SOURCE_SEQUENCE,
					&dp_test_mode, sizeof(dp_test_mode));
}


static uint8_t convert_to_count(uint8_t lttpr_repeater_count)
{
	switch (lttpr_repeater_count) {
	case 0x80: // 1 lttpr repeater
		return 1;
	case 0x40: // 2 lttpr repeaters
		return 2;
	case 0x20: // 3 lttpr repeaters
		return 3;
	case 0x10: // 4 lttpr repeaters
		return 4;
	case 0x08: // 5 lttpr repeaters
		return 5;
	case 0x04: // 6 lttpr repeaters
		return 6;
	case 0x02: // 7 lttpr repeaters
		return 7;
	case 0x01: // 8 lttpr repeaters
		return 8;
	default:
		break;
	}
	return 0; // invalid value
}

static inline bool is_immediate_downstream(struct dc_link *link, uint32_t offset)
{
	return (convert_to_count(link->dpcd_caps.lttpr_caps.phy_repeater_cnt) == offset);
}

void dp_enable_link_phy(
	struct dc_link *link,
	const struct link_resource *link_res,
	enum signal_type signal,
	enum clock_source_id clock_source,
	const struct dc_link_settings *link_settings)
{
	link->cur_link_settings = *link_settings;
	link->dc->hwss.enable_dp_link_output(link, link_res, signal,
			clock_source, link_settings);
	dp_receiver_power_ctrl(link, true);
}

void edp_add_delay_for_T9(struct dc_link *link)
{
	if (link && link->panel_config.pps.extra_delay_backlight_off > 0)
		udelay(link->panel_config.pps.extra_delay_backlight_off * 1000);
}

bool edp_receiver_ready_T9(struct dc_link *link)
{
	unsigned int tries = 0;
	unsigned char sinkstatus = 0;
	unsigned char edpRev = 0;
	enum dc_status result = DC_OK;

	result = core_link_read_dpcd(link, DP_EDP_DPCD_REV, &edpRev, sizeof(edpRev));

	/* start from eDP version 1.2, SINK_STAUS indicate the sink is ready.*/
	if (result == DC_OK && edpRev >= DP_EDP_12) {
		do {
			sinkstatus = 1;
			result = core_link_read_dpcd(link, DP_SINK_STATUS, &sinkstatus, sizeof(sinkstatus));
			if (sinkstatus == 0)
				break;
			if (result != DC_OK)
				break;
			udelay(100); //MAx T9
		} while (++tries < 50);
	}

	return result;
}
bool edp_receiver_ready_T7(struct dc_link *link)
{
	unsigned char sinkstatus = 0;
	unsigned char edpRev = 0;
	enum dc_status result = DC_OK;

	/* use absolute time stamp to constrain max T7*/
	unsigned long long enter_timestamp = 0;
	unsigned long long finish_timestamp = 0;
	unsigned long long time_taken_in_ns = 0;

	result = core_link_read_dpcd(link, DP_EDP_DPCD_REV, &edpRev, sizeof(edpRev));

	if (result == DC_OK && edpRev >= DP_EDP_12) {
		/* start from eDP version 1.2, SINK_STAUS indicate the sink is ready.*/
		enter_timestamp = dm_get_timestamp(link->ctx);
		do {
			sinkstatus = 0;
			result = core_link_read_dpcd(link, DP_SINK_STATUS, &sinkstatus, sizeof(sinkstatus));
			if (sinkstatus == 1)
				break;
			if (result != DC_OK)
				break;
			udelay(25);
			finish_timestamp = dm_get_timestamp(link->ctx);
			time_taken_in_ns = dm_get_elapse_time_in_ns(link->ctx, finish_timestamp, enter_timestamp);
		} while (time_taken_in_ns < 50 * 1000000); //MAx T7 is 50ms
	}

	if (link && link->panel_config.pps.extra_t7_ms > 0)
		udelay(link->panel_config.pps.extra_t7_ms * 1000);

	return result;
}

void dp_disable_link_phy(struct dc_link *link, const struct link_resource *link_res,
		enum signal_type signal)
{
	struct dc  *dc = link->ctx->dc;

	if (!link->wa_flags.dp_keep_receiver_powered)
		dp_receiver_power_ctrl(link, false);

	dc->hwss.disable_link_output(link, link_res, signal);
	/* Clear current link setting.*/
	memset(&link->cur_link_settings, 0,
			sizeof(link->cur_link_settings));

	if (dc->clk_mgr->funcs->notify_link_rate_change)
		dc->clk_mgr->funcs->notify_link_rate_change(dc->clk_mgr, link);
}

void dp_disable_link_phy_mst(struct dc_link *link, const struct link_resource *link_res,
		enum signal_type signal)
{
	/* MST disable link only when no stream use the link */
	if (link->mst_stream_alloc_table.stream_count > 0)
		return;

	dp_disable_link_phy(link, link_res, signal);

	/* set the sink to SST mode after disabling the link */
	dp_enable_mst_on_sink(link, false);
}

bool dp_set_hw_training_pattern(
	struct dc_link *link,
	const struct link_resource *link_res,
	enum dc_dp_training_pattern pattern,
	uint32_t offset)
{
	enum dp_test_pattern test_pattern = DP_TEST_PATTERN_UNSUPPORTED;

	switch (pattern) {
	case DP_TRAINING_PATTERN_SEQUENCE_1:
		test_pattern = DP_TEST_PATTERN_TRAINING_PATTERN1;
		break;
	case DP_TRAINING_PATTERN_SEQUENCE_2:
		test_pattern = DP_TEST_PATTERN_TRAINING_PATTERN2;
		break;
	case DP_TRAINING_PATTERN_SEQUENCE_3:
		test_pattern = DP_TEST_PATTERN_TRAINING_PATTERN3;
		break;
	case DP_TRAINING_PATTERN_SEQUENCE_4:
		test_pattern = DP_TEST_PATTERN_TRAINING_PATTERN4;
		break;
	case DP_128b_132b_TPS1:
		test_pattern = DP_TEST_PATTERN_128b_132b_TPS1_TRAINING_MODE;
		break;
	case DP_128b_132b_TPS2:
		test_pattern = DP_TEST_PATTERN_128b_132b_TPS2_TRAINING_MODE;
		break;
	default:
		break;
	}

	dp_set_hw_test_pattern(link, link_res, test_pattern, NULL, 0);

	return true;
}

void dp_set_hw_lane_settings(
	struct dc_link *link,
	const struct link_resource *link_res,
	const struct link_training_settings *link_settings,
	uint32_t offset)
{
	const struct link_hwss *link_hwss = get_link_hwss(link, link_res);

	if ((link_settings->lttpr_mode == LTTPR_MODE_NON_TRANSPARENT) && !is_immediate_downstream(link, offset))
		return;

	if (link_hwss->ext.set_dp_lane_settings)
		link_hwss->ext.set_dp_lane_settings(link, link_res,
				&link_settings->link_settings,
				link_settings->hw_lane_settings);

	memmove(link->cur_lane_setting,
			link_settings->hw_lane_settings,
			sizeof(link->cur_lane_setting));
}

void dp_set_hw_test_pattern(
	struct dc_link *link,
	const struct link_resource *link_res,
	enum dp_test_pattern test_pattern,
	uint8_t *custom_pattern,
	uint32_t custom_pattern_size)
{
	const struct link_hwss *link_hwss = get_link_hwss(link, link_res);
	struct encoder_set_dp_phy_pattern_param pattern_param = {0};

	pattern_param.dp_phy_pattern = test_pattern;
	pattern_param.custom_pattern = custom_pattern;
	pattern_param.custom_pattern_size = custom_pattern_size;
	pattern_param.dp_panel_mode = dp_get_panel_mode(link);

	if (link_hwss->ext.set_dp_link_test_pattern)
		link_hwss->ext.set_dp_link_test_pattern(link, link_res, &pattern_param);
}

void dp_retrain_link_dp_test(struct dc_link *link,
			struct dc_link_settings *link_setting,
			bool skip_video_pattern)
{
	struct pipe_ctx *pipes =
			&link->dc->current_state->res_ctx.pipe_ctx[0];
	unsigned int i;


	for (i = 0; i < MAX_PIPES; i++) {
		if (pipes[i].stream != NULL &&
			!pipes[i].top_pipe && !pipes[i].prev_odm_pipe &&
			pipes[i].stream->link != NULL &&
			pipes[i].stream_res.stream_enc != NULL &&
			pipes[i].stream->link == link) {
			udelay(100);

			pipes[i].stream_res.stream_enc->funcs->dp_blank(link,
					pipes[i].stream_res.stream_enc);

			/* disable any test pattern that might be active */
			dp_set_hw_test_pattern(link, &pipes[i].link_res,
					DP_TEST_PATTERN_VIDEO_MODE, NULL, 0);

			dp_receiver_power_ctrl(link, false);

			link->dc->hwss.disable_stream(&pipes[i]);
			if ((&pipes[i])->stream_res.audio && !link->dc->debug.az_endpoint_mute_only)
				(&pipes[i])->stream_res.audio->funcs->az_disable((&pipes[i])->stream_res.audio);

			if (link->link_enc)
				link->link_enc->funcs->disable_output(
						link->link_enc,
						SIGNAL_TYPE_DISPLAY_PORT);

			/* Clear current link setting. */
			memset(&link->cur_link_settings, 0,
				sizeof(link->cur_link_settings));

			perform_link_training_with_retries(
					link_setting,
					skip_video_pattern,
					LINK_TRAINING_ATTEMPTS,
					&pipes[i],
					SIGNAL_TYPE_DISPLAY_PORT,
					false);

			link->dc->hwss.enable_stream(&pipes[i]);

			link->dc->hwss.unblank_stream(&pipes[i],
					link_setting);

			if (pipes[i].stream_res.audio) {
				/* notify audio driver for
				 * audio modes of monitor */
				pipes[i].stream_res.audio->funcs->az_enable(
						pipes[i].stream_res.audio);

				/* un-mute audio */
				/* TODO: audio should be per stream rather than
				 * per link */
				pipes[i].stream_res.stream_enc->funcs->
				audio_mute_control(
					pipes[i].stream_res.stream_enc, false);
			}
		}
	}
}

#undef DC_LOGGER
#define DC_LOGGER \
	dsc->ctx->logger
static void dsc_optc_config_log(struct display_stream_compressor *dsc,
		struct dsc_optc_config *config)
{
	uint32_t precision = 1 << 28;
	uint32_t bytes_per_pixel_int = config->bytes_per_pixel / precision;
	uint32_t bytes_per_pixel_mod = config->bytes_per_pixel % precision;
	uint64_t ll_bytes_per_pix_fraq = bytes_per_pixel_mod;

	/* 7 fractional digits decimal precision for bytes per pixel is enough because DSC
	 * bits per pixel precision is 1/16th of a pixel, which means bytes per pixel precision is
	 * 1/16/8 = 1/128 of a byte, or 0.0078125 decimal
	 */
	ll_bytes_per_pix_fraq *= 10000000;
	ll_bytes_per_pix_fraq /= precision;

	DC_LOG_DSC("\tbytes_per_pixel 0x%08x (%d.%07d)",
			config->bytes_per_pixel, bytes_per_pixel_int, (uint32_t)ll_bytes_per_pix_fraq);
	DC_LOG_DSC("\tis_pixel_format_444 %d", config->is_pixel_format_444);
	DC_LOG_DSC("\tslice_width %d", config->slice_width);
}

bool dp_set_dsc_on_rx(struct pipe_ctx *pipe_ctx, bool enable)
{
	struct dc *dc = pipe_ctx->stream->ctx->dc;
	struct dc_stream_state *stream = pipe_ctx->stream;
	bool result = false;

	if (dc_is_virtual_signal(stream->signal) || IS_FPGA_MAXIMUS_DC(dc->ctx->dce_environment))
		result = true;
	else
		result = dm_helpers_dp_write_dsc_enable(dc->ctx, stream, enable);
	return result;
}

/* The stream with these settings can be sent (unblanked) only after DSC was enabled on RX first,
 * i.e. after dp_enable_dsc_on_rx() had been called
 */
void dp_set_dsc_on_stream(struct pipe_ctx *pipe_ctx, bool enable)
{
	struct display_stream_compressor *dsc = pipe_ctx->stream_res.dsc;
	struct dc *dc = pipe_ctx->stream->ctx->dc;
	struct dc_stream_state *stream = pipe_ctx->stream;
	struct pipe_ctx *odm_pipe;
	int opp_cnt = 1;

	for (odm_pipe = pipe_ctx->next_odm_pipe; odm_pipe; odm_pipe = odm_pipe->next_odm_pipe)
		opp_cnt++;

	if (enable) {
		struct dsc_config dsc_cfg;
		struct dsc_optc_config dsc_optc_cfg;
		enum optc_dsc_mode optc_dsc_mode;

		/* Enable DSC hw block */
		dsc_cfg.pic_width = (stream->timing.h_addressable + stream->timing.h_border_left + stream->timing.h_border_right) / opp_cnt;
		dsc_cfg.pic_height = stream->timing.v_addressable + stream->timing.v_border_top + stream->timing.v_border_bottom;
		dsc_cfg.pixel_encoding = stream->timing.pixel_encoding;
		dsc_cfg.color_depth = stream->timing.display_color_depth;
		dsc_cfg.is_odm = pipe_ctx->next_odm_pipe ? true : false;
		dsc_cfg.dc_dsc_cfg = stream->timing.dsc_cfg;
		ASSERT(dsc_cfg.dc_dsc_cfg.num_slices_h % opp_cnt == 0);
		dsc_cfg.dc_dsc_cfg.num_slices_h /= opp_cnt;

		dsc->funcs->dsc_set_config(dsc, &dsc_cfg, &dsc_optc_cfg);
		dsc->funcs->dsc_enable(dsc, pipe_ctx->stream_res.opp->inst);
		for (odm_pipe = pipe_ctx->next_odm_pipe; odm_pipe; odm_pipe = odm_pipe->next_odm_pipe) {
			struct display_stream_compressor *odm_dsc = odm_pipe->stream_res.dsc;

			odm_dsc->funcs->dsc_set_config(odm_dsc, &dsc_cfg, &dsc_optc_cfg);
			odm_dsc->funcs->dsc_enable(odm_dsc, odm_pipe->stream_res.opp->inst);
		}
		dsc_cfg.dc_dsc_cfg.num_slices_h *= opp_cnt;
		dsc_cfg.pic_width *= opp_cnt;

		optc_dsc_mode = dsc_optc_cfg.is_pixel_format_444 ? OPTC_DSC_ENABLED_444 : OPTC_DSC_ENABLED_NATIVE_SUBSAMPLED;

		/* Enable DSC in encoder */
		if (dc_is_dp_signal(stream->signal) && !IS_FPGA_MAXIMUS_DC(dc->ctx->dce_environment)
				&& !is_dp_128b_132b_signal(pipe_ctx)) {
			DC_LOG_DSC("Setting stream encoder DSC config for engine %d:", (int)pipe_ctx->stream_res.stream_enc->id);
			dsc_optc_config_log(dsc, &dsc_optc_cfg);
			pipe_ctx->stream_res.stream_enc->funcs->dp_set_dsc_config(pipe_ctx->stream_res.stream_enc,
									optc_dsc_mode,
									dsc_optc_cfg.bytes_per_pixel,
									dsc_optc_cfg.slice_width);

			/* PPS SDP is set elsewhere because it has to be done after DIG FE is connected to DIG BE */
		}

		/* Enable DSC in OPTC */
		DC_LOG_DSC("Setting optc DSC config for tg instance %d:", pipe_ctx->stream_res.tg->inst);
		dsc_optc_config_log(dsc, &dsc_optc_cfg);
		pipe_ctx->stream_res.tg->funcs->set_dsc_config(pipe_ctx->stream_res.tg,
							optc_dsc_mode,
							dsc_optc_cfg.bytes_per_pixel,
							dsc_optc_cfg.slice_width);
	} else {
		/* disable DSC in OPTC */
		pipe_ctx->stream_res.tg->funcs->set_dsc_config(
				pipe_ctx->stream_res.tg,
				OPTC_DSC_DISABLED, 0, 0);

		/* disable DSC in stream encoder */
		if (dc_is_dp_signal(stream->signal)) {
			if (is_dp_128b_132b_signal(pipe_ctx))
				pipe_ctx->stream_res.hpo_dp_stream_enc->funcs->dp_set_dsc_pps_info_packet(
										pipe_ctx->stream_res.hpo_dp_stream_enc,
										false,
										NULL,
										true);
			else if (!IS_FPGA_MAXIMUS_DC(dc->ctx->dce_environment)) {
				pipe_ctx->stream_res.stream_enc->funcs->dp_set_dsc_config(
						pipe_ctx->stream_res.stream_enc,
						OPTC_DSC_DISABLED, 0, 0);
				pipe_ctx->stream_res.stream_enc->funcs->dp_set_dsc_pps_info_packet(
							pipe_ctx->stream_res.stream_enc, false, NULL, true);
			}
		}

		/* disable DSC block */
		pipe_ctx->stream_res.dsc->funcs->dsc_disable(pipe_ctx->stream_res.dsc);
		for (odm_pipe = pipe_ctx->next_odm_pipe; odm_pipe; odm_pipe = odm_pipe->next_odm_pipe)
			odm_pipe->stream_res.dsc->funcs->dsc_disable(odm_pipe->stream_res.dsc);
	}
}

bool dp_set_dsc_enable(struct pipe_ctx *pipe_ctx, bool enable)
{
	struct display_stream_compressor *dsc = pipe_ctx->stream_res.dsc;
	bool result = false;

	if (!pipe_ctx->stream->timing.flags.DSC)
		goto out;
	if (!dsc)
		goto out;

	if (enable) {
		{
			dp_set_dsc_on_stream(pipe_ctx, true);
			result = true;
		}
	} else {
		dp_set_dsc_on_rx(pipe_ctx, false);
		dp_set_dsc_on_stream(pipe_ctx, false);
		result = true;
	}
out:
	return result;
}

/*
 * For dynamic bpp change case, dsc is programmed with MASTER_UPDATE_LOCK enabled;
 * hence PPS info packet update need to use frame update instead of immediate update.
 * Added parameter immediate_update for this purpose.
 * The decision to use frame update is hard-coded in function dp_update_dsc_config(),
 * which is the only place where a "false" would be passed in for param immediate_update.
 *
 * immediate_update is only applicable when DSC is enabled.
 */
bool dp_set_dsc_pps_sdp(struct pipe_ctx *pipe_ctx, bool enable, bool immediate_update)
{
	struct display_stream_compressor *dsc = pipe_ctx->stream_res.dsc;
	struct dc_stream_state *stream = pipe_ctx->stream;

	if (!pipe_ctx->stream->timing.flags.DSC || !dsc)
		return false;

	if (enable) {
		struct dsc_config dsc_cfg;
		uint8_t dsc_packed_pps[128];

		memset(&dsc_cfg, 0, sizeof(dsc_cfg));
		memset(dsc_packed_pps, 0, 128);

		/* Enable DSC hw block */
		dsc_cfg.pic_width = stream->timing.h_addressable + stream->timing.h_border_left + stream->timing.h_border_right;
		dsc_cfg.pic_height = stream->timing.v_addressable + stream->timing.v_border_top + stream->timing.v_border_bottom;
		dsc_cfg.pixel_encoding = stream->timing.pixel_encoding;
		dsc_cfg.color_depth = stream->timing.display_color_depth;
		dsc_cfg.is_odm = pipe_ctx->next_odm_pipe ? true : false;
		dsc_cfg.dc_dsc_cfg = stream->timing.dsc_cfg;

		DC_LOG_DSC(" ");
		dsc->funcs->dsc_get_packed_pps(dsc, &dsc_cfg, &dsc_packed_pps[0]);
		memcpy(&stream->dsc_packed_pps[0], &dsc_packed_pps[0], sizeof(stream->dsc_packed_pps));
		if (dc_is_dp_signal(stream->signal)) {
			DC_LOG_DSC("Setting stream encoder DSC PPS SDP for engine %d\n", (int)pipe_ctx->stream_res.stream_enc->id);
			if (is_dp_128b_132b_signal(pipe_ctx))
				pipe_ctx->stream_res.hpo_dp_stream_enc->funcs->dp_set_dsc_pps_info_packet(
										pipe_ctx->stream_res.hpo_dp_stream_enc,
										true,
										&dsc_packed_pps[0],
										immediate_update);
			else
				pipe_ctx->stream_res.stream_enc->funcs->dp_set_dsc_pps_info_packet(
						pipe_ctx->stream_res.stream_enc,
						true,
						&dsc_packed_pps[0],
						immediate_update);
		}
	} else {
		/* disable DSC PPS in stream encoder */
		memset(&stream->dsc_packed_pps[0], 0, sizeof(stream->dsc_packed_pps));
		if (dc_is_dp_signal(stream->signal)) {
			if (is_dp_128b_132b_signal(pipe_ctx))
				pipe_ctx->stream_res.hpo_dp_stream_enc->funcs->dp_set_dsc_pps_info_packet(
										pipe_ctx->stream_res.hpo_dp_stream_enc,
										false,
										NULL,
										true);
			else
				pipe_ctx->stream_res.stream_enc->funcs->dp_set_dsc_pps_info_packet(
						pipe_ctx->stream_res.stream_enc, false, NULL, true);
		}
	}

	return true;
}


bool dp_update_dsc_config(struct pipe_ctx *pipe_ctx)
{
	struct display_stream_compressor *dsc = pipe_ctx->stream_res.dsc;

	if (!pipe_ctx->stream->timing.flags.DSC)
		return false;
	if (!dsc)
		return false;

	dp_set_dsc_on_stream(pipe_ctx, true);
	dp_set_dsc_pps_sdp(pipe_ctx, true, false);
	return true;
}

#undef DC_LOGGER
#define DC_LOGGER \
	link->ctx->logger<|MERGE_RESOLUTION|>--- conflicted
+++ resolved
@@ -2384,13 +2384,6 @@
 
 	/* 2. Perform link training */
 
-<<<<<<< HEAD
-static enum dc_status read_hpd_rx_irq_data(
-	struct dc_link *link,
-	union hpd_irq_data *irq_data)
-{
-	static enum dc_status retval;
-=======
 	/* Perform Clock Recovery Sequence */
 	if (status == LINK_TRAINING_SUCCESS) {
 		const uint8_t max_vendor_dpcd_retries = 10;
@@ -2406,7 +2399,6 @@
 
 		retries_cr = 0;
 		retry_count = 0;
->>>>>>> d60c95ef
 
 		memset(&dpcd_lane_status, '\0', sizeof(dpcd_lane_status));
 		memset(&dpcd_lane_status_updated, '\0',
@@ -3063,13 +3055,8 @@
 	return false;
 }
 
-<<<<<<< HEAD
-/*************************Short Pulse IRQ***************************/
-bool dc_link_dp_allow_hpd_rx_irq(const struct dc_link *link)
-=======
 
 struct dc_link_settings dp_get_max_link_cap(struct dc_link *link)
->>>>>>> d60c95ef
 {
 	struct dc_link_settings max_link_cap = {0};
 	enum dc_link_rate lttpr_max_link_rate;
@@ -3517,15 +3504,11 @@
 		else
 			break;
 
-<<<<<<< HEAD
-	channel_count = min(dpcd_test_mode.bits.channel_count + 1, AUDIO_CHANNELS_COUNT);
-=======
 	if (next_idx < ARRAY_SIZE(dp_lt_fallbacks)) {
 		cur->lane_count = dp_lt_fallbacks[next_idx].lane_count;
 		cur->link_rate = dp_lt_fallbacks[next_idx].link_rate;
 		found = true;
 	}
->>>>>>> d60c95ef
 
 	return found;
 }
@@ -3613,13 +3596,9 @@
 	return true;
 }
 
-<<<<<<< HEAD
-void dc_link_dp_handle_automated_test(struct dc_link *link)
-=======
 bool dp_validate_mode_timing(
 	struct dc_link *link,
 	const struct dc_crtc_timing *timing)
->>>>>>> d60c95ef
 {
 	uint32_t req_bw;
 	uint32_t max_bw;
@@ -3640,55 +3619,6 @@
 
 	link_setting = dc_link_get_link_cap(link);
 
-<<<<<<< HEAD
-void dc_link_dp_handle_link_loss(struct dc_link *link)
-{
-	int i;
-	struct pipe_ctx *pipe_ctx;
-
-	for (i = 0; i < MAX_PIPES; i++) {
-		pipe_ctx = &link->dc->current_state->res_ctx.pipe_ctx[i];
-		if (pipe_ctx && pipe_ctx->stream && pipe_ctx->stream->link == link)
-			break;
-	}
-
-	if (pipe_ctx == NULL || pipe_ctx->stream == NULL)
-		return;
-
-	for (i = 0; i < MAX_PIPES; i++) {
-		pipe_ctx = &link->dc->current_state->res_ctx.pipe_ctx[i];
-		if (pipe_ctx && pipe_ctx->stream && !pipe_ctx->stream->dpms_off &&
-				pipe_ctx->stream->link == link && !pipe_ctx->prev_odm_pipe) {
-			core_link_disable_stream(pipe_ctx);
-		}
-	}
-
-	for (i = 0; i < MAX_PIPES; i++) {
-		pipe_ctx = &link->dc->current_state->res_ctx.pipe_ctx[i];
-		if (pipe_ctx && pipe_ctx->stream && !pipe_ctx->stream->dpms_off &&
-				pipe_ctx->stream->link == link && !pipe_ctx->prev_odm_pipe) {
-			core_link_enable_stream(link->dc->current_state, pipe_ctx);
-		}
-	}
-}
-
-bool dc_link_handle_hpd_rx_irq(struct dc_link *link, union hpd_irq_data *out_hpd_irq_dpcd_data, bool *out_link_loss,
-							bool defer_handling, bool *has_left_work)
-{
-	union hpd_irq_data hpd_irq_dpcd_data = { { { {0} } } };
-	union device_service_irq device_service_clear = { { 0 } };
-	enum dc_status result;
-	bool status = false;
-
-	if (out_link_loss)
-		*out_link_loss = false;
-
-	if (has_left_work)
-		*has_left_work = false;
-	/* For use cases related to down stream connection status change,
-	 * PSR and device auto test, refer to function handle_sst_hpd_irq
-	 * in DAL2.1*/
-=======
 	/* TODO: DYNAMIC_VALIDATION needs to be implemented */
 	/*if (flags.DYNAMIC_VALIDATION == 1 &&
 		link->verified_link_cap.lane_count != LANE_COUNT_UNKNOWN)
@@ -3697,7 +3627,6 @@
 
 	req_bw = dc_bandwidth_in_kbps_from_timing(timing);
 	max_bw = dc_link_bandwidth_kbps(link, link_setting);
->>>>>>> d60c95ef
 
 	if (req_bw <= max_bw) {
 		/* remember the biggest mode here, during
@@ -3729,27 +3658,6 @@
 	if (req_bw > dc_link_bandwidth_kbps(link, &link->verified_link_cap))
 		return false;
 
-<<<<<<< HEAD
-	if (hpd_irq_dpcd_data.bytes.device_service_irq.bits.AUTOMATED_TEST) {
-		device_service_clear.bits.AUTOMATED_TEST = 1;
-		core_link_write_dpcd(
-			link,
-			DP_DEVICE_SERVICE_IRQ_VECTOR,
-			&device_service_clear.raw,
-			sizeof(device_service_clear.raw));
-		device_service_clear.raw = 0;
-		if (defer_handling && has_left_work)
-			*has_left_work = true;
-		else
-			dc_link_dp_handle_automated_test(link);
-		return false;
-	}
-
-	if (!dc_link_dp_allow_hpd_rx_irq(link)) {
-		DC_LOG_HW_HPD_IRQ("%s: skipping HPD handling on %d\n",
-			__func__, link->link_index);
-		return false;
-=======
 	/* search for the minimum link setting that:
 	 * 1. is supported according to the link training result
 	 * 2. could support the b/w requested by the timing
@@ -3776,7 +3684,6 @@
 			current_link_setting.lane_count =
 					initial_link_setting.lane_count;
 		}
->>>>>>> d60c95ef
 	}
 
 	return false;
@@ -3788,20 +3695,6 @@
 	struct dc_link_settings current_link_setting;
 	uint32_t link_bw;
 
-<<<<<<< HEAD
-	if (hpd_irq_dpcd_data.bytes.device_service_irq.bits.UP_REQ_MSG_RDY) {
-		if (defer_handling && has_left_work)
-			*has_left_work = true;
-		return true;
-	}
-
-	/* check if we have MST msg and return since we poll for it */
-	if (hpd_irq_dpcd_data.bytes.device_service_irq.bits.DOWN_REP_MSG_RDY) {
-		if (defer_handling && has_left_work)
-			*has_left_work = true;
-		return false;
-	}
-=======
 	/*
 	 * edp_supported_link_rates_count is only valid for eDP v1.4 or higher.
 	 * Per VESA eDP spec, "The DPCD revision for eDP v1.4 is 13h"
@@ -3819,7 +3712,6 @@
 	initial_link_setting.use_link_rate_set = true;
 	initial_link_setting.link_rate_set = 0;
 	current_link_setting = initial_link_setting;
->>>>>>> d60c95ef
 
 	/* search for the minimum link setting that:
 	 * 1. is supported according to the link training result
@@ -3835,16 +3727,6 @@
 			return true;
 		}
 
-<<<<<<< HEAD
-		if (defer_handling && has_left_work)
-			*has_left_work = true;
-		else
-			dc_link_dp_handle_link_loss(link);
-
-		status = false;
-		if (out_link_loss)
-			*out_link_loss = true;
-=======
 		if (current_link_setting.lane_count <
 				link->verified_link_cap.lane_count) {
 			current_link_setting.lane_count =
@@ -3941,7 +3823,6 @@
 			}
 		}
 		return false;
->>>>>>> d60c95ef
 	}
 
 	/* if optimize edp link is supported */
@@ -4212,114 +4093,9 @@
 	unsigned int lane;
 	struct link_training_settings link_training_settings;
 
-<<<<<<< HEAD
-	/*
-	 * Logic to determine LTTPR mode
-	 */
-	link->lttpr_mode = LTTPR_MODE_NON_LTTPR;
-	if (vbios_lttpr_enable && vbios_lttpr_interop)
-		link->lttpr_mode = LTTPR_MODE_NON_TRANSPARENT;
-	else if (!vbios_lttpr_enable && vbios_lttpr_interop) {
-		if (link->dc->config.allow_lttpr_non_transparent_mode)
-			link->lttpr_mode = LTTPR_MODE_NON_TRANSPARENT;
-		else
-			link->lttpr_mode = LTTPR_MODE_TRANSPARENT;
-	} else if (!vbios_lttpr_enable && !vbios_lttpr_interop) {
-		if (!link->dc->config.allow_lttpr_non_transparent_mode
-			|| !link->dc->caps.extended_aux_timeout_support)
-			link->lttpr_mode = LTTPR_MODE_NON_LTTPR;
-		else
-			link->lttpr_mode = LTTPR_MODE_NON_TRANSPARENT;
-	}
-
-	if (link->lttpr_mode == LTTPR_MODE_NON_TRANSPARENT || link->lttpr_mode == LTTPR_MODE_TRANSPARENT) {
-		/* By reading LTTPR capability, RX assumes that we will enable
-		 * LTTPR extended aux timeout if LTTPR is present.
-		 */
-		status = core_link_read_dpcd(
-				link,
-				DP_LT_TUNABLE_PHY_REPEATER_FIELD_DATA_STRUCTURE_REV,
-				lttpr_dpcd_data,
-				sizeof(lttpr_dpcd_data));
-		if (status != DC_OK) {
-#if defined(CONFIG_DRM_AMD_DC_DCN)
-			DC_LOG_DP2("%s: Read LTTPR caps data failed.\n", __func__);
-#endif
-			return false;
-		}
-
-		link->dpcd_caps.lttpr_caps.revision.raw =
-				lttpr_dpcd_data[DP_LT_TUNABLE_PHY_REPEATER_FIELD_DATA_STRUCTURE_REV -
-								DP_LT_TUNABLE_PHY_REPEATER_FIELD_DATA_STRUCTURE_REV];
-
-		link->dpcd_caps.lttpr_caps.max_link_rate =
-				lttpr_dpcd_data[DP_MAX_LINK_RATE_PHY_REPEATER -
-								DP_LT_TUNABLE_PHY_REPEATER_FIELD_DATA_STRUCTURE_REV];
-
-		link->dpcd_caps.lttpr_caps.phy_repeater_cnt =
-				lttpr_dpcd_data[DP_PHY_REPEATER_CNT -
-								DP_LT_TUNABLE_PHY_REPEATER_FIELD_DATA_STRUCTURE_REV];
-
-		link->dpcd_caps.lttpr_caps.max_lane_count =
-				lttpr_dpcd_data[DP_MAX_LANE_COUNT_PHY_REPEATER -
-								DP_LT_TUNABLE_PHY_REPEATER_FIELD_DATA_STRUCTURE_REV];
-
-		link->dpcd_caps.lttpr_caps.mode =
-				lttpr_dpcd_data[DP_PHY_REPEATER_MODE -
-								DP_LT_TUNABLE_PHY_REPEATER_FIELD_DATA_STRUCTURE_REV];
-
-		link->dpcd_caps.lttpr_caps.max_ext_timeout =
-				lttpr_dpcd_data[DP_PHY_REPEATER_EXTENDED_WAIT_TIMEOUT -
-								DP_LT_TUNABLE_PHY_REPEATER_FIELD_DATA_STRUCTURE_REV];
-
-		/* If this chip cap is set, at least one retimer must exist in the chain
-		 * Override count to 1 if we receive a known bad count (0 or an invalid value) */
-		if (link->chip_caps & EXT_DISPLAY_PATH_CAPS__DP_FIXED_VS_EN &&
-				(dp_convert_to_count(link->dpcd_caps.lttpr_caps.phy_repeater_cnt) == 0)) {
-			ASSERT(0);
-			link->dpcd_caps.lttpr_caps.phy_repeater_cnt = 0x80;
-		}
-
-		/* Attempt to train in LTTPR transparent mode if repeater count exceeds 8. */
-		is_lttpr_present = (dp_convert_to_count(link->dpcd_caps.lttpr_caps.phy_repeater_cnt) != 0 &&
-				link->dpcd_caps.lttpr_caps.max_lane_count > 0 &&
-				link->dpcd_caps.lttpr_caps.max_lane_count <= 4 &&
-				link->dpcd_caps.lttpr_caps.revision.raw >= 0x14);
-		if (is_lttpr_present) {
-			CONN_DATA_DETECT(link, lttpr_dpcd_data, sizeof(lttpr_dpcd_data), "LTTPR Caps: ");
-			configure_lttpr_mode_transparent(link);
-		} else
-			link->lttpr_mode = LTTPR_MODE_NON_LTTPR;
-	}
-	return is_lttpr_present;
-}
-
-static bool retrieve_link_cap(struct dc_link *link)
-{
-	/* DP_ADAPTER_CAP - DP_DPCD_REV + 1 == 16 and also DP_DSC_BITS_PER_PIXEL_INC - DP_DSC_SUPPORT + 1 == 16,
-	 * which means size 16 will be good for both of those DPCD register block reads
-	 */
-	uint8_t dpcd_data[16];
-	/*Only need to read 1 byte starting from DP_DPRX_FEATURE_ENUMERATION_LIST.
-	 */
-	uint8_t dpcd_dprx_data = '\0';
-	uint8_t dpcd_power_state = '\0';
-
-	struct dp_device_vendor_id sink_id;
-	union down_stream_port_count down_strm_port_count;
-	union edp_configuration_cap edp_config_cap;
-	union dp_downstream_port_present ds_port = { 0 };
-	enum dc_status status = DC_ERROR_UNEXPECTED;
-	uint32_t read_dpcd_retry_cnt = 3;
-	int i;
-	struct dp_sink_hw_fw_revision dp_hw_fw_revision;
-	const uint32_t post_oui_delay = 30; // 30ms
-	bool is_lttpr_present = false;
-=======
 	dpcd_test_pattern.raw = 0;
 	memset(dpcd_lane_adjustment, 0, sizeof(dpcd_lane_adjustment));
 	memset(&link_training_settings, 0, sizeof(link_training_settings));
->>>>>>> d60c95ef
 
 	/* get phy test pattern and pattern parameters from DP receiver */
 	core_link_read_dpcd(
@@ -4639,48 +4415,6 @@
 	if (dpcd_pattern_type.value == AUDIO_TEST_PATTERN_SAWTOOTH ||
 			dpcd_pattern_type.value == AUDIO_TEST_PATTERN_OPERATOR_DEFINED) {
 
-<<<<<<< HEAD
-	/* Quirk for Apple MBP 2018 15" Retina panels: wrong DP_MAX_LINK_RATE */
-	{
-		uint8_t str_mbp_2018[] = { 101, 68, 21, 103, 98, 97 };
-		uint8_t fwrev_mbp_2018[] = { 7, 4 };
-		uint8_t fwrev_mbp_2018_vega[] = { 8, 4 };
-
-		/* We also check for the firmware revision as 16,1 models have an
-		 * identical device id and are incorrectly quirked otherwise.
-		 */
-		if ((link->dpcd_caps.sink_dev_id == 0x0010fa) &&
-		    !memcmp(link->dpcd_caps.sink_dev_id_str, str_mbp_2018,
-			     sizeof(str_mbp_2018)) &&
-		    (!memcmp(link->dpcd_caps.sink_fw_revision, fwrev_mbp_2018,
-			     sizeof(fwrev_mbp_2018)) ||
-		    !memcmp(link->dpcd_caps.sink_fw_revision, fwrev_mbp_2018_vega,
-			     sizeof(fwrev_mbp_2018_vega)))) {
-			link->reported_link_cap.link_rate = LINK_RATE_RBR2;
-		}
-	}
-
-	memset(&link->dpcd_caps.dsc_caps, '\0',
-			sizeof(link->dpcd_caps.dsc_caps));
-	memset(&link->dpcd_caps.fec_cap, '\0', sizeof(link->dpcd_caps.fec_cap));
-	/* Read DSC and FEC sink capabilities if DP revision is 1.4 and up */
-	if (link->dpcd_caps.dpcd_rev.raw >= DPCD_REV_14) {
-		status = core_link_read_dpcd(
-				link,
-				DP_FEC_CAPABILITY,
-				&link->dpcd_caps.fec_cap.raw,
-				sizeof(link->dpcd_caps.fec_cap.raw));
-		status = core_link_read_dpcd(
-				link,
-				DP_DSC_SUPPORT,
-				link->dpcd_caps.dsc_caps.dsc_basic_caps.raw,
-				sizeof(link->dpcd_caps.dsc_caps.dsc_basic_caps.raw));
-		status = core_link_read_dpcd(
-				link,
-				DP_DSC_BRANCH_OVERALL_THROUGHPUT_0,
-				link->dpcd_caps.dsc_caps.dsc_branch_decoder_caps.raw,
-				sizeof(link->dpcd_caps.dsc_caps.dsc_branch_decoder_caps.raw));
-=======
 		test_pattern = (dpcd_pattern_type.value == AUDIO_TEST_PATTERN_SAWTOOTH) ?
 				DP_TEST_PATTERN_AUDIO_SAWTOOTH : DP_TEST_PATTERN_AUDIO_OPERATOR_DEFINED;
 		// read period for each channel
@@ -4691,7 +4425,6 @@
 							&dpcd_pattern_period[channel].raw,
 							sizeof(dpcd_pattern_period[channel]));
 		}
->>>>>>> d60c95ef
 	}
 
 	// translate sampling rate
@@ -7306,41 +7039,12 @@
 	if (link->connector_signal != SIGNAL_TYPE_EDP)
 		return;
 
-<<<<<<< HEAD
-	if (link_enc->funcs->fec_set_ready &&
-			link->dpcd_caps.fec_cap.bits.FEC_CAPABLE) {
-		if (ready) {
-			fec_config = 1;
-			status = core_link_write_dpcd(link,
-					DP_FEC_CONFIGURATION,
-					&fec_config,
-					sizeof(fec_config));
-			if (status == DC_OK) {
-				link_enc->funcs->fec_set_ready(link_enc, true);
-				link->fec_state = dc_link_fec_ready;
-			} else {
-				link_enc->funcs->fec_set_ready(link_enc, false);
-				link->fec_state = dc_link_fec_not_ready;
-				dm_error("dpcd write failed to set fec_ready");
-			}
-		} else if (link->fec_state == dc_link_fec_ready) {
-			fec_config = 0;
-			status = core_link_write_dpcd(link,
-					DP_FEC_CONFIGURATION,
-					&fec_config,
-					sizeof(fec_config));
-			link_enc->funcs->fec_set_ready(link_enc, false);
-			link->fec_state = dc_link_fec_not_ready;
-		}
-	}
-=======
 	link->dc->hwss.edp_power_control(link, true);
 	if (wait_for_hpd)
 		link->dc->hwss.edp_wait_for_hpd_ready(link, true);
 	if (link->dc->hwss.edp_backlight_control)
 		link->dc->hwss.edp_backlight_control(link, true);
 }
->>>>>>> d60c95ef
 
 void dc_link_clear_dprx_states(struct dc_link *link)
 {
