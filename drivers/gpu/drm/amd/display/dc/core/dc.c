--- conflicted
+++ resolved
@@ -1085,10 +1085,7 @@
 	struct output_pixel_processor *opp = NULL;
 	uint32_t num_opps, opp_id_src0, opp_id_src1;
 	uint32_t otg_active_width, otg_active_height;
-<<<<<<< HEAD
-=======
 	uint32_t i;
->>>>>>> 160f4124
 
 	/* program opp dpg blank color */
 	color_space = COLOR_SPACE_SRGB;
@@ -1100,19 +1097,6 @@
 	/* get the OPTC source */
 	tg->funcs->get_optc_source(tg, &num_opps, &opp_id_src0, &opp_id_src1);
 	ASSERT(opp_id_src0 < dc->res_pool->res_cap->num_opp);
-<<<<<<< HEAD
-	opp = dc->res_pool->opps[opp_id_src0];
-
-	opp->funcs->opp_set_disp_pattern_generator(
-			opp,
-			CONTROLLER_DP_TEST_PATTERN_SOLID_COLOR,
-			CONTROLLER_DP_COLOR_SPACE_UDEFINED,
-			COLOR_DEPTH_UNDEFINED,
-			&black_color,
-			otg_active_width,
-			otg_active_height,
-			0);
-=======
 
 	for (i = 0; i < dc->res_pool->res_cap->num_opp; i++) {
 		if (dc->res_pool->opps[i] != NULL && dc->res_pool->opps[i]->inst == opp_id_src0) {
@@ -1131,7 +1115,6 @@
 				otg_active_width,
 				otg_active_height,
 				0);
->>>>>>> 160f4124
 
 	if (tg->funcs->is_tg_enabled(tg))
 		hws->funcs.wait_for_blank_complete(opp);
