--- conflicted
+++ resolved
@@ -2235,8 +2235,6 @@
 
 static bool allocate_usb4_bandwidth_for_stream(struct dc_stream_state *stream, int bw)
 {
-<<<<<<< HEAD
-=======
 	struct dc_link *link = stream->sink->link;
 	int req_bw = bw;
 
@@ -2295,7 +2293,6 @@
 		}
 	}
 
->>>>>>> a6ad5510
 	return true;
 }
 
