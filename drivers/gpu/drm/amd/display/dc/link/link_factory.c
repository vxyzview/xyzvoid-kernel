/*
 * Copyright 2023 Advanced Micro Devices, Inc.
 *
 * Permission is hereby granted, free of charge, to any person obtaining a
 * copy of this software and associated documentation files (the "Software"),
 * to deal in the Software without restriction, including without limitation
 * the rights to use, copy, modify, merge, publish, distribute, sublicense,
 * and/or sell copies of the Software, and to permit persons to whom the
 * Software is furnished to do so, subject to the following conditions:
 *
 * The above copyright notice and this permission notice shall be included in
 * all copies or substantial portions of the Software.
 *
 * THE SOFTWARE IS PROVIDED "AS IS", WITHOUT WARRANTY OF ANY KIND, EXPRESS OR
 * IMPLIED, INCLUDING BUT NOT LIMITED TO THE WARRANTIES OF MERCHANTABILITY,
 * FITNESS FOR A PARTICULAR PURPOSE AND NONINFRINGEMENT.  IN NO EVENT SHALL
 * THE COPYRIGHT HOLDER(S) OR AUTHOR(S) BE LIABLE FOR ANY CLAIM, DAMAGES OR
 * OTHER LIABILITY, WHETHER IN AN ACTION OF CONTRACT, TORT OR OTHERWISE,
 * ARISING FROM, OUT OF OR IN CONNECTION WITH THE SOFTWARE OR THE USE OR
 * OTHER DEALINGS IN THE SOFTWARE.
 *
 * Authors: AMD
 *
 */

/* FILE POLICY AND INTENDED USAGE:
 * This file owns the creation/destruction of link structure.
 */
#include "link_factory.h"
#include "link_detection.h"
#include "link_resource.h"
#include "link_validation.h"
#include "link_dpms.h"
#include "accessories/link_dp_cts.h"
#include "accessories/link_dp_trace.h"
#include "protocols/link_ddc.h"
#include "protocols/link_dp_capability.h"
#include "protocols/link_dp_dpia_bw.h"
#include "protocols/link_dp_dpia.h"
#include "protocols/link_dp_irq_handler.h"
#include "protocols/link_dp_phy.h"
#include "protocols/link_dp_training.h"
#include "protocols/link_edp_panel_control.h"
#include "protocols/link_hpd.h"
#include "gpio_service_interface.h"
#include "atomfirmware.h"

#define DC_LOGGER \
	dc_ctx->logger
#define DC_LOGGER_INIT(logger)

#define LINK_INFO(...) \
	DC_LOG_HW_HOTPLUG(  \
		__VA_ARGS__)

/* link factory owns the creation/destruction of link structures. */
static void construct_link_service_factory(struct link_service *link_srv)
{

	link_srv->create_link = link_create;
	link_srv->destroy_link = link_destroy;
}

/* link_detection manages link detection states and receiver states by using
 * various link protocols. It also provides helper functions to interpret
 * certain capabilities or status based on the states it manages or retrieve
 * them directly from connected receivers.
 */
static void construct_link_service_detection(struct link_service *link_srv)
{
	link_srv->detect_link = link_detect;
	link_srv->detect_connection_type = link_detect_connection_type;
	link_srv->add_remote_sink = link_add_remote_sink;
	link_srv->remove_remote_sink = link_remove_remote_sink;
	link_srv->get_hpd_state = link_get_hpd_state;
	link_srv->get_hpd_gpio = link_get_hpd_gpio;
	link_srv->enable_hpd = link_enable_hpd;
	link_srv->disable_hpd = link_disable_hpd;
	link_srv->enable_hpd_filter = link_enable_hpd_filter;
	link_srv->reset_cur_dp_mst_topology = link_reset_cur_dp_mst_topology;
	link_srv->get_status = link_get_status;
	link_srv->is_hdcp1x_supported = link_is_hdcp14;
	link_srv->is_hdcp2x_supported = link_is_hdcp22;
	link_srv->clear_dprx_states = link_clear_dprx_states;
}

/* link resource implements accessors to link resource. */
static void construct_link_service_resource(struct link_service *link_srv)
{
	link_srv->get_cur_res_map = link_get_cur_res_map;
	link_srv->restore_res_map = link_restore_res_map;
	link_srv->get_cur_link_res = link_get_cur_link_res;
}

/* link validation owns timing validation against various link limitations. (ex.
 * link bandwidth, receiver capability or our hardware capability) It also
 * provides helper functions exposing bandwidth formulas used in validation.
 */
static void construct_link_service_validation(struct link_service *link_srv)
{
	link_srv->validate_mode_timing = link_validate_mode_timing;
	link_srv->dp_link_bandwidth_kbps = dp_link_bandwidth_kbps;
	link_srv->validate_dpia_bandwidth = link_validate_dpia_bandwidth;
}

/* link dpms owns the programming sequence of stream's dpms state associated
 * with the link and link's enable/disable sequences as result of the stream's
 * dpms state change.
 */
static void construct_link_service_dpms(struct link_service *link_srv)
{
	link_srv->set_dpms_on = link_set_dpms_on;
	link_srv->set_dpms_off = link_set_dpms_off;
	link_srv->resume = link_resume;
	link_srv->blank_all_dp_displays = link_blank_all_dp_displays;
	link_srv->blank_all_edp_displays = link_blank_all_edp_displays;
	link_srv->blank_dp_stream = link_blank_dp_stream;
	link_srv->increase_mst_payload = link_increase_mst_payload;
	link_srv->reduce_mst_payload = link_reduce_mst_payload;
	link_srv->set_dsc_on_stream = link_set_dsc_on_stream;
	link_srv->set_dsc_enable = link_set_dsc_enable;
	link_srv->update_dsc_config = link_update_dsc_config;
}

/* link ddc implements generic display communication protocols such as i2c, aux
 * and scdc. It should not contain any specific applications of these
 * protocols such as display capability query, detection, or handshaking such as
 * link training.
 */
static void construct_link_service_ddc(struct link_service *link_srv)
{
	link_srv->create_ddc_service = link_create_ddc_service;
	link_srv->destroy_ddc_service = link_destroy_ddc_service;
	link_srv->query_ddc_data = link_query_ddc_data;
	link_srv->aux_transfer_raw = link_aux_transfer_raw;
	link_srv->configure_fixed_vs_pe_retimer = link_configure_fixed_vs_pe_retimer;
	link_srv->aux_transfer_with_retries_no_mutex =
			link_aux_transfer_with_retries_no_mutex;
	link_srv->is_in_aux_transaction_mode = link_is_in_aux_transaction_mode;
	link_srv->get_aux_defer_delay = link_get_aux_defer_delay;
}

/* link dp capability implements dp specific link capability retrieval sequence.
 * It is responsible for retrieving, parsing, overriding, deciding capability
 * obtained from dp link. Link capability consists of encoders, DPRXs, cables,
 * retimers, usb and all other possible backend capabilities.
 */
static void construct_link_service_dp_capability(struct link_service *link_srv)
{
	link_srv->dp_is_sink_present = dp_is_sink_present;
	link_srv->dp_is_fec_supported = dp_is_fec_supported;
	link_srv->dp_is_128b_132b_signal = dp_is_128b_132b_signal;
	link_srv->dp_get_max_link_enc_cap = dp_get_max_link_enc_cap;
	link_srv->dp_get_verified_link_cap = dp_get_verified_link_cap;
	link_srv->dp_get_encoding_format = link_dp_get_encoding_format;
	link_srv->dp_should_enable_fec = dp_should_enable_fec;
	link_srv->dp_decide_link_settings = link_decide_link_settings;
	link_srv->mst_decide_link_encoding_format =
			mst_decide_link_encoding_format;
	link_srv->edp_decide_link_settings = edp_decide_link_settings;
	link_srv->bw_kbps_from_raw_frl_link_rate_data =
			link_bw_kbps_from_raw_frl_link_rate_data;
	link_srv->dp_overwrite_extended_receiver_cap =
			dp_overwrite_extended_receiver_cap;
	link_srv->dp_decide_lttpr_mode = dp_decide_lttpr_mode;
}

/* link dp phy/dpia implements basic dp phy/dpia functionality such as
 * enable/disable output and set lane/drive settings. It is responsible for
 * maintaining and update software state representing current phy/dpia status
 * such as current link settings.
 */
static void construct_link_service_dp_phy_or_dpia(struct link_service *link_srv)
{
	link_srv->dpia_handle_usb4_bandwidth_allocation_for_link =
			dpia_handle_usb4_bandwidth_allocation_for_link;
	link_srv->dpia_handle_bw_alloc_response = dpia_handle_bw_alloc_response;
	link_srv->dp_set_drive_settings = dp_set_drive_settings;
	link_srv->dpcd_write_rx_power_ctrl = dpcd_write_rx_power_ctrl;
}

/* link dp irq handler implements DP HPD short pulse handling sequence according
 * to DP specifications
 */
static void construct_link_service_dp_irq_handler(struct link_service *link_srv)
{
	link_srv->dp_parse_link_loss_status = dp_parse_link_loss_status;
	link_srv->dp_should_allow_hpd_rx_irq = dp_should_allow_hpd_rx_irq;
	link_srv->dp_handle_link_loss = dp_handle_link_loss;
	link_srv->dp_read_hpd_rx_irq_data = dp_read_hpd_rx_irq_data;
	link_srv->dp_handle_hpd_rx_irq = dp_handle_hpd_rx_irq;
}

/* link edp panel control implements retrieval and configuration of eDP panel
 * features such as PSR and ABM and it also manages specs defined eDP panel
 * power sequences.
 */
static void construct_link_service_edp_panel_control(struct link_service *link_srv)
{
	link_srv->edp_panel_backlight_power_on = edp_panel_backlight_power_on;
	link_srv->edp_get_backlight_level = edp_get_backlight_level;
	link_srv->edp_get_backlight_level_nits = edp_get_backlight_level_nits;
	link_srv->edp_set_backlight_level = edp_set_backlight_level;
	link_srv->edp_set_backlight_level_nits = edp_set_backlight_level_nits;
	link_srv->edp_get_target_backlight_pwm = edp_get_target_backlight_pwm;
	link_srv->edp_get_psr_state = edp_get_psr_state;
	link_srv->edp_set_psr_allow_active = edp_set_psr_allow_active;
	link_srv->edp_setup_psr = edp_setup_psr;
	link_srv->edp_set_sink_vtotal_in_psr_active =
			edp_set_sink_vtotal_in_psr_active;
	link_srv->edp_get_psr_residency = edp_get_psr_residency;

	link_srv->edp_get_replay_state = edp_get_replay_state;
	link_srv->edp_set_replay_allow_active = edp_set_replay_allow_active;
	link_srv->edp_setup_replay = edp_setup_replay;
	link_srv->edp_set_coasting_vtotal = edp_set_coasting_vtotal;
	link_srv->edp_replay_residency = edp_replay_residency;

	link_srv->edp_wait_for_t12 = edp_wait_for_t12;
	link_srv->edp_is_ilr_optimization_required =
			edp_is_ilr_optimization_required;
	link_srv->edp_backlight_enable_aux = edp_backlight_enable_aux;
	link_srv->edp_add_delay_for_T9 = edp_add_delay_for_T9;
	link_srv->edp_receiver_ready_T9 = edp_receiver_ready_T9;
	link_srv->edp_receiver_ready_T7 = edp_receiver_ready_T7;
	link_srv->edp_power_alpm_dpcd_enable = edp_power_alpm_dpcd_enable;
	link_srv->edp_set_panel_power = edp_set_panel_power;
}

/* link dp cts implements dp compliance test automation protocols and manual
 * testing interfaces for debugging and certification purpose.
 */
static void construct_link_service_dp_cts(struct link_service *link_srv)
{
	link_srv->dp_handle_automated_test = dp_handle_automated_test;
	link_srv->dp_set_test_pattern = dp_set_test_pattern;
	link_srv->dp_set_preferred_link_settings =
			dp_set_preferred_link_settings;
	link_srv->dp_set_preferred_training_settings =
			dp_set_preferred_training_settings;
}

/* link dp trace implements tracing interfaces for tracking major dp sequences
 * including execution status and timestamps
 */
static void construct_link_service_dp_trace(struct link_service *link_srv)
{
	link_srv->dp_trace_is_initialized = dp_trace_is_initialized;
	link_srv->dp_trace_set_is_logged_flag = dp_trace_set_is_logged_flag;
	link_srv->dp_trace_is_logged = dp_trace_is_logged;
	link_srv->dp_trace_get_lt_end_timestamp = dp_trace_get_lt_end_timestamp;
	link_srv->dp_trace_get_lt_counts = dp_trace_get_lt_counts;
	link_srv->dp_trace_get_link_loss_count = dp_trace_get_link_loss_count;
	link_srv->dp_trace_set_edp_power_timestamp =
			dp_trace_set_edp_power_timestamp;
	link_srv->dp_trace_get_edp_poweron_timestamp =
			dp_trace_get_edp_poweron_timestamp;
	link_srv->dp_trace_get_edp_poweroff_timestamp =
			dp_trace_get_edp_poweroff_timestamp;
	link_srv->dp_trace_source_sequence = dp_trace_source_sequence;
}

static void construct_link_service(struct link_service *link_srv)
{
	/* All link service functions should fall under some sub categories.
	 * If a new function doesn't perfectly fall under an existing sub
	 * category, it must be that you are either adding a whole new aspect of
	 * responsibility to link service or something doesn't belong to link
	 * service. In that case please contact the arch owner to arrange a
	 * design review meeting.
	 */
	construct_link_service_factory(link_srv);
	construct_link_service_detection(link_srv);
	construct_link_service_resource(link_srv);
	construct_link_service_validation(link_srv);
	construct_link_service_dpms(link_srv);
	construct_link_service_ddc(link_srv);
	construct_link_service_dp_capability(link_srv);
	construct_link_service_dp_phy_or_dpia(link_srv);
	construct_link_service_dp_irq_handler(link_srv);
	construct_link_service_edp_panel_control(link_srv);
	construct_link_service_dp_cts(link_srv);
	construct_link_service_dp_trace(link_srv);
}

struct link_service *link_create_link_service(void)
{
	struct link_service *link_srv = kzalloc(sizeof(*link_srv), GFP_KERNEL);

	if (link_srv == NULL)
		goto fail;

	construct_link_service(link_srv);

	return link_srv;
fail:
	return NULL;
}

void link_destroy_link_service(struct link_service **link_srv)
{
	kfree(*link_srv);
	*link_srv = NULL;
}

static enum transmitter translate_encoder_to_transmitter(
		struct graphics_object_id encoder)
{
	switch (encoder.id) {
	case ENCODER_ID_INTERNAL_UNIPHY:
		switch (encoder.enum_id) {
		case ENUM_ID_1:
			return TRANSMITTER_UNIPHY_A;
		case ENUM_ID_2:
			return TRANSMITTER_UNIPHY_B;
		default:
			return TRANSMITTER_UNKNOWN;
		}
	break;
	case ENCODER_ID_INTERNAL_UNIPHY1:
		switch (encoder.enum_id) {
		case ENUM_ID_1:
			return TRANSMITTER_UNIPHY_C;
		case ENUM_ID_2:
			return TRANSMITTER_UNIPHY_D;
		default:
			return TRANSMITTER_UNKNOWN;
		}
	break;
	case ENCODER_ID_INTERNAL_UNIPHY2:
		switch (encoder.enum_id) {
		case ENUM_ID_1:
			return TRANSMITTER_UNIPHY_E;
		case ENUM_ID_2:
			return TRANSMITTER_UNIPHY_F;
		default:
			return TRANSMITTER_UNKNOWN;
		}
	break;
	case ENCODER_ID_INTERNAL_UNIPHY3:
		switch (encoder.enum_id) {
		case ENUM_ID_1:
			return TRANSMITTER_UNIPHY_G;
		default:
			return TRANSMITTER_UNKNOWN;
		}
	break;
	case ENCODER_ID_EXTERNAL_NUTMEG:
		switch (encoder.enum_id) {
		case ENUM_ID_1:
			return TRANSMITTER_NUTMEG_CRT;
		default:
			return TRANSMITTER_UNKNOWN;
		}
	break;
	case ENCODER_ID_EXTERNAL_TRAVIS:
		switch (encoder.enum_id) {
		case ENUM_ID_1:
			return TRANSMITTER_TRAVIS_CRT;
		case ENUM_ID_2:
			return TRANSMITTER_TRAVIS_LCD;
		default:
			return TRANSMITTER_UNKNOWN;
		}
	break;
	default:
		return TRANSMITTER_UNKNOWN;
	}
}

static uint8_t translate_dig_inst_to_pwrseq_inst(struct dc_link *link)
{
	uint8_t pwrseq_inst = 0xF;
<<<<<<< HEAD
=======
	struct dc_context *dc_ctx = link->dc->ctx;

	DC_LOGGER_INIT(dc_ctx->logger);
>>>>>>> 7bbf3b67

	switch (link->eng_id) {
	case ENGINE_ID_DIGA:
		pwrseq_inst = 0;
		break;
	case ENGINE_ID_DIGB:
		pwrseq_inst = 1;
		break;
	default:
		DC_LOG_WARNING("Unsupported pwrseq engine id: %d!\n", link->eng_id);
		ASSERT(false);
		break;
	}

	return pwrseq_inst;
}


static void link_destruct(struct dc_link *link)
{
	int i;

	if (link->hpd_gpio) {
		dal_gpio_destroy_irq(&link->hpd_gpio);
		link->hpd_gpio = NULL;
	}

	if (link->ddc)
		link_destroy_ddc_service(&link->ddc);

	if (link->panel_cntl)
		link->panel_cntl->funcs->destroy(&link->panel_cntl);

	if (link->link_enc) {
		/* Update link encoder resource tracking variables. These are used for
		 * the dynamic assignment of link encoders to streams. Virtual links
		 * are not assigned encoder resources on creation.
		 */
		if (link->link_id.id != CONNECTOR_ID_VIRTUAL) {
			link->dc->res_pool->link_encoders[link->eng_id - ENGINE_ID_DIGA] = NULL;
			link->dc->res_pool->dig_link_enc_count--;
		}
		link->link_enc->funcs->destroy(&link->link_enc);
	}

	if (link->local_sink)
		dc_sink_release(link->local_sink);

	for (i = 0; i < link->sink_count; ++i)
		dc_sink_release(link->remote_sinks[i]);
}

static enum channel_id get_ddc_line(struct dc_link *link)
{
	struct ddc *ddc;
	enum channel_id channel;

	channel = CHANNEL_ID_UNKNOWN;

	ddc = get_ddc_pin(link->ddc);

	if (ddc) {
		switch (dal_ddc_get_line(ddc)) {
		case GPIO_DDC_LINE_DDC1:
			channel = CHANNEL_ID_DDC1;
			break;
		case GPIO_DDC_LINE_DDC2:
			channel = CHANNEL_ID_DDC2;
			break;
		case GPIO_DDC_LINE_DDC3:
			channel = CHANNEL_ID_DDC3;
			break;
		case GPIO_DDC_LINE_DDC4:
			channel = CHANNEL_ID_DDC4;
			break;
		case GPIO_DDC_LINE_DDC5:
			channel = CHANNEL_ID_DDC5;
			break;
		case GPIO_DDC_LINE_DDC6:
			channel = CHANNEL_ID_DDC6;
			break;
		case GPIO_DDC_LINE_DDC_VGA:
			channel = CHANNEL_ID_DDC_VGA;
			break;
		case GPIO_DDC_LINE_I2C_PAD:
			channel = CHANNEL_ID_I2C_PAD;
			break;
		default:
			BREAK_TO_DEBUGGER();
			break;
		}
	}

	return channel;
}

static bool construct_phy(struct dc_link *link,
			      const struct link_init_data *init_params)
{
	uint8_t i;
	struct ddc_service_init_data ddc_service_init_data = { 0 };
	struct dc_context *dc_ctx = init_params->ctx;
	struct encoder_init_data enc_init_data = { 0 };
	struct panel_cntl_init_data panel_cntl_init_data = { 0 };
	struct integrated_info info = { 0 };
	struct dc_bios *bios = init_params->dc->ctx->dc_bios;
	const struct dc_vbios_funcs *bp_funcs = bios->funcs;
	struct bp_disp_connector_caps_info disp_connect_caps_info = { 0 };

	DC_LOGGER_INIT(dc_ctx->logger);

	link->irq_source_hpd = DC_IRQ_SOURCE_INVALID;
	link->irq_source_hpd_rx = DC_IRQ_SOURCE_INVALID;
	link->link_status.dpcd_caps = &link->dpcd_caps;

	link->dc = init_params->dc;
	link->ctx = dc_ctx;
	link->link_index = init_params->link_index;

	memset(&link->preferred_training_settings, 0,
	       sizeof(struct dc_link_training_overrides));
	memset(&link->preferred_link_setting, 0,
	       sizeof(struct dc_link_settings));

	link->link_id =
		bios->funcs->get_connector_id(bios, init_params->connector_index);

	link->ep_type = DISPLAY_ENDPOINT_PHY;

	DC_LOG_DC("BIOS object table - link_id: %d", link->link_id.id);

	if (bios->funcs->get_disp_connector_caps_info) {
		bios->funcs->get_disp_connector_caps_info(bios, link->link_id, &disp_connect_caps_info);
		link->is_internal_display = disp_connect_caps_info.INTERNAL_DISPLAY;
		DC_LOG_DC("BIOS object table - is_internal_display: %d", link->is_internal_display);
	}

	if (link->link_id.type != OBJECT_TYPE_CONNECTOR) {
		dm_output_to_console("%s: Invalid Connector ObjectID from Adapter Service for connector index:%d! type %d expected %d\n",
				     __func__, init_params->connector_index,
				     link->link_id.type, OBJECT_TYPE_CONNECTOR);
		goto create_fail;
	}

	if (link->dc->res_pool->funcs->link_init)
		link->dc->res_pool->funcs->link_init(link);

	link->hpd_gpio = link_get_hpd_gpio(link->ctx->dc_bios, link->link_id,
				      link->ctx->gpio_service);

	if (link->hpd_gpio) {
		dal_gpio_open(link->hpd_gpio, GPIO_MODE_INTERRUPT);
		dal_gpio_unlock_pin(link->hpd_gpio);
		link->irq_source_hpd = dal_irq_get_source(link->hpd_gpio);

		DC_LOG_DC("BIOS object table - hpd_gpio id: %d", link->hpd_gpio->id);
		DC_LOG_DC("BIOS object table - hpd_gpio en: %d", link->hpd_gpio->en);
	}

	switch (link->link_id.id) {
	case CONNECTOR_ID_HDMI_TYPE_A:
		link->connector_signal = SIGNAL_TYPE_HDMI_TYPE_A;

		break;
	case CONNECTOR_ID_SINGLE_LINK_DVID:
	case CONNECTOR_ID_SINGLE_LINK_DVII:
		link->connector_signal = SIGNAL_TYPE_DVI_SINGLE_LINK;
		break;
	case CONNECTOR_ID_DUAL_LINK_DVID:
	case CONNECTOR_ID_DUAL_LINK_DVII:
		link->connector_signal = SIGNAL_TYPE_DVI_DUAL_LINK;
		break;
	case CONNECTOR_ID_DISPLAY_PORT:
	case CONNECTOR_ID_USBC:
		link->connector_signal = SIGNAL_TYPE_DISPLAY_PORT;

		if (link->hpd_gpio)
			link->irq_source_hpd_rx =
					dal_irq_get_rx_source(link->hpd_gpio);

		break;
	case CONNECTOR_ID_EDP:
		link->connector_signal = SIGNAL_TYPE_EDP;

		if (link->hpd_gpio) {
			if (!link->dc->config.allow_edp_hotplug_detection)
				link->irq_source_hpd = DC_IRQ_SOURCE_INVALID;

			switch (link->dc->config.allow_edp_hotplug_detection) {
			case HPD_EN_FOR_ALL_EDP:
				link->irq_source_hpd_rx =
						dal_irq_get_rx_source(link->hpd_gpio);
				break;
			case HPD_EN_FOR_PRIMARY_EDP_ONLY:
				if (link->link_index == 0)
					link->irq_source_hpd_rx =
						dal_irq_get_rx_source(link->hpd_gpio);
				else
					link->irq_source_hpd = DC_IRQ_SOURCE_INVALID;
				break;
			case HPD_EN_FOR_SECONDARY_EDP_ONLY:
				if (link->link_index == 1)
					link->irq_source_hpd_rx =
						dal_irq_get_rx_source(link->hpd_gpio);
				else
					link->irq_source_hpd = DC_IRQ_SOURCE_INVALID;
				break;
			default:
				link->irq_source_hpd = DC_IRQ_SOURCE_INVALID;
				break;
			}
		}

		break;
	case CONNECTOR_ID_LVDS:
		link->connector_signal = SIGNAL_TYPE_LVDS;
		break;
	default:
		DC_LOG_WARNING("Unsupported Connector type:%d!\n",
			       link->link_id.id);
		goto create_fail;
	}

	LINK_INFO("Connector[%d] description: signal: %s\n",
		  init_params->connector_index,
		  signal_type_to_string(link->connector_signal));

	ddc_service_init_data.ctx = link->ctx;
	ddc_service_init_data.id = link->link_id;
	ddc_service_init_data.link = link;
	link->ddc = link_create_ddc_service(&ddc_service_init_data);

	if (!link->ddc) {
		DC_ERROR("Failed to create ddc_service!\n");
		goto ddc_create_fail;
	}

	if (!link->ddc->ddc_pin) {
		DC_ERROR("Failed to get I2C info for connector!\n");
		goto ddc_create_fail;
	}

	link->ddc_hw_inst =
		dal_ddc_get_line(get_ddc_pin(link->ddc));

	enc_init_data.ctx = dc_ctx;
	bp_funcs->get_src_obj(dc_ctx->dc_bios, link->link_id, 0,
			      &enc_init_data.encoder);
	enc_init_data.connector = link->link_id;
	enc_init_data.channel = get_ddc_line(link);
	enc_init_data.hpd_source = get_hpd_line(link);

	link->hpd_src = enc_init_data.hpd_source;

	enc_init_data.transmitter =
		translate_encoder_to_transmitter(enc_init_data.encoder);
	link->link_enc =
		link->dc->res_pool->funcs->link_enc_create(dc_ctx, &enc_init_data);

	DC_LOG_DC("BIOS object table - DP_IS_USB_C: %d", link->link_enc->features.flags.bits.DP_IS_USB_C);
	DC_LOG_DC("BIOS object table - IS_DP2_CAPABLE: %d", link->link_enc->features.flags.bits.IS_DP2_CAPABLE);

	if (!link->link_enc) {
		DC_ERROR("Failed to create link encoder!\n");
		goto link_enc_create_fail;
	}

	/* Update link encoder tracking variables. These are used for the dynamic
	 * assignment of link encoders to streams.
	 */
	link->eng_id = link->link_enc->preferred_engine;
	link->dc->res_pool->link_encoders[link->eng_id - ENGINE_ID_DIGA] = link->link_enc;
	link->dc->res_pool->dig_link_enc_count++;

	link->link_enc_hw_inst = link->link_enc->transmitter;

	if (link->dc->res_pool->funcs->panel_cntl_create &&
		(link->link_id.id == CONNECTOR_ID_EDP ||
			link->link_id.id == CONNECTOR_ID_LVDS)) {
		panel_cntl_init_data.ctx = dc_ctx;
		panel_cntl_init_data.inst = panel_cntl_init_data.ctx->dc_edp_id_count;
		panel_cntl_init_data.pwrseq_inst = translate_dig_inst_to_pwrseq_inst(link);
		link->panel_cntl =
			link->dc->res_pool->funcs->panel_cntl_create(
								&panel_cntl_init_data);
		panel_cntl_init_data.ctx->dc_edp_id_count++;

		if (link->panel_cntl == NULL) {
			DC_ERROR("Failed to create link panel_cntl!\n");
			goto panel_cntl_create_fail;
		}
	}
	for (i = 0; i < 4; i++) {
		if (bp_funcs->get_device_tag(dc_ctx->dc_bios,
					     link->link_id, i,
					     &link->device_tag) != BP_RESULT_OK) {
			DC_ERROR("Failed to find device tag!\n");
			goto device_tag_fail;
		}

		/* Look for device tag that matches connector signal,
		 * CRT for rgb, LCD for other supported signal tyes
		 */
		if (!bp_funcs->is_device_id_supported(dc_ctx->dc_bios,
						      link->device_tag.dev_id))
			continue;
		if (link->device_tag.dev_id.device_type == DEVICE_TYPE_CRT &&
		    link->connector_signal != SIGNAL_TYPE_RGB)
			continue;
		if (link->device_tag.dev_id.device_type == DEVICE_TYPE_LCD &&
		    link->connector_signal == SIGNAL_TYPE_RGB)
			continue;

		DC_LOG_DC("BIOS object table - device_tag.acpi_device: %d", link->device_tag.acpi_device);
		DC_LOG_DC("BIOS object table - device_tag.dev_id.device_type: %d", link->device_tag.dev_id.device_type);
		DC_LOG_DC("BIOS object table - device_tag.dev_id.enum_id: %d", link->device_tag.dev_id.enum_id);
		break;
	}

	if (bios->integrated_info)
		info = *bios->integrated_info;

	/* Look for channel mapping corresponding to connector and device tag */
	for (i = 0; i < MAX_NUMBER_OF_EXT_DISPLAY_PATH; i++) {
		struct external_display_path *path =
			&info.ext_disp_conn_info.path[i];

		if (path->device_connector_id.enum_id == link->link_id.enum_id &&
		    path->device_connector_id.id == link->link_id.id &&
		    path->device_connector_id.type == link->link_id.type) {
			if (link->device_tag.acpi_device != 0 &&
			    path->device_acpi_enum == link->device_tag.acpi_device) {
				link->ddi_channel_mapping = path->channel_mapping;
				link->chip_caps = path->caps;
				DC_LOG_DC("BIOS object table - ddi_channel_mapping: 0x%04X", link->ddi_channel_mapping.raw);
				DC_LOG_DC("BIOS object table - chip_caps: %d", link->chip_caps);
			} else if (path->device_tag ==
				   link->device_tag.dev_id.raw_device_tag) {
				link->ddi_channel_mapping = path->channel_mapping;
				link->chip_caps = path->caps;
				DC_LOG_DC("BIOS object table - ddi_channel_mapping: 0x%04X", link->ddi_channel_mapping.raw);
				DC_LOG_DC("BIOS object table - chip_caps: %d", link->chip_caps);
			}

			if (link->chip_caps & EXT_DISPLAY_PATH_CAPS__DP_FIXED_VS_EN) {
				link->bios_forced_drive_settings.VOLTAGE_SWING =
						(info.ext_disp_conn_info.fixdpvoltageswing & 0x3);
				link->bios_forced_drive_settings.PRE_EMPHASIS =
						((info.ext_disp_conn_info.fixdpvoltageswing >> 2) & 0x3);
			}

			break;
		}
	}

	if (bios->funcs->get_atom_dc_golden_table)
		bios->funcs->get_atom_dc_golden_table(bios);

	/*
	 * TODO check if GPIO programmed correctly
	 *
	 * If GPIO isn't programmed correctly HPD might not rise or drain
	 * fast enough, leading to bounces.
	 */
	program_hpd_filter(link);

	link->psr_settings.psr_vtotal_control_support = false;
	link->psr_settings.psr_version = DC_PSR_VERSION_UNSUPPORTED;

	DC_LOG_DC("BIOS object table - %s finished successfully.\n", __func__);
	return true;
device_tag_fail:
	link->link_enc->funcs->destroy(&link->link_enc);
link_enc_create_fail:
	if (link->panel_cntl != NULL)
		link->panel_cntl->funcs->destroy(&link->panel_cntl);
panel_cntl_create_fail:
	link_destroy_ddc_service(&link->ddc);
ddc_create_fail:
create_fail:

	if (link->hpd_gpio) {
		dal_gpio_destroy_irq(&link->hpd_gpio);
		link->hpd_gpio = NULL;
	}

	DC_LOG_DC("BIOS object table - %s failed.\n", __func__);
	return false;
}

static bool construct_dpia(struct dc_link *link,
			      const struct link_init_data *init_params)
{
	struct ddc_service_init_data ddc_service_init_data = { 0 };
	struct dc_context *dc_ctx = init_params->ctx;

	DC_LOGGER_INIT(dc_ctx->logger);

	/* Initialized irq source for hpd and hpd rx */
	link->irq_source_hpd = DC_IRQ_SOURCE_INVALID;
	link->irq_source_hpd_rx = DC_IRQ_SOURCE_INVALID;
	link->link_status.dpcd_caps = &link->dpcd_caps;

	link->dc = init_params->dc;
	link->ctx = dc_ctx;
	link->link_index = init_params->link_index;

	memset(&link->preferred_training_settings, 0,
	       sizeof(struct dc_link_training_overrides));
	memset(&link->preferred_link_setting, 0,
	       sizeof(struct dc_link_settings));

	/* Dummy Init for linkid */
	link->link_id.type = OBJECT_TYPE_CONNECTOR;
	link->link_id.id = CONNECTOR_ID_DISPLAY_PORT;
	link->link_id.enum_id = ENUM_ID_1 + init_params->connector_index;
	link->is_internal_display = false;
	link->connector_signal = SIGNAL_TYPE_DISPLAY_PORT;
	LINK_INFO("Connector[%d] description:signal %d\n",
		  init_params->connector_index,
		  link->connector_signal);

	link->ep_type = DISPLAY_ENDPOINT_USB4_DPIA;
	link->is_dig_mapping_flexible = true;

	/* TODO: Initialize link : funcs->link_init */

	ddc_service_init_data.ctx = link->ctx;
	ddc_service_init_data.id = link->link_id;
	ddc_service_init_data.link = link;
	/* Set indicator for dpia link so that ddc wont be created */
	ddc_service_init_data.is_dpia_link = true;

	link->ddc = link_create_ddc_service(&ddc_service_init_data);
	if (!link->ddc) {
		DC_ERROR("Failed to create ddc_service!\n");
		goto ddc_create_fail;
	}

	/* Set dpia port index : 0 to number of dpia ports */
	link->ddc_hw_inst = init_params->connector_index;

	// Assign Dpia preferred eng_id
	if (link->dc->res_pool->funcs->get_preferred_eng_id_dpia)
		link->dpia_preferred_eng_id = link->dc->res_pool->funcs->get_preferred_eng_id_dpia(link->ddc_hw_inst);

	/* TODO: Create link encoder */

	link->psr_settings.psr_version = DC_PSR_VERSION_UNSUPPORTED;

	/* Some docks seem to NAK I2C writes to segment pointer with mot=0. */
	link->wa_flags.dp_mot_reset_segment = true;

	return true;

ddc_create_fail:
	return false;
}

static bool link_construct(struct dc_link *link,
			      const struct link_init_data *init_params)
{
	/* Handle dpia case */
	if (init_params->is_dpia_link == true)
		return construct_dpia(link, init_params);
	else
		return construct_phy(link, init_params);
}

struct dc_link *link_create(const struct link_init_data *init_params)
{
	struct dc_link *link =
			kzalloc(sizeof(*link), GFP_KERNEL);

	if (NULL == link)
		goto alloc_fail;

	if (false == link_construct(link, init_params))
		goto construct_fail;

	return link;

construct_fail:
	kfree(link);

alloc_fail:
	return NULL;
}

void link_destroy(struct dc_link **link)
{
	link_destruct(*link);
	kfree(*link);
	*link = NULL;
}<|MERGE_RESOLUTION|>--- conflicted
+++ resolved
@@ -371,12 +371,9 @@
 static uint8_t translate_dig_inst_to_pwrseq_inst(struct dc_link *link)
 {
 	uint8_t pwrseq_inst = 0xF;
-<<<<<<< HEAD
-=======
 	struct dc_context *dc_ctx = link->dc->ctx;
 
 	DC_LOGGER_INIT(dc_ctx->logger);
->>>>>>> 7bbf3b67
 
 	switch (link->eng_id) {
 	case ENGINE_ID_DIGA:
