--- conflicted
+++ resolved
@@ -1870,27 +1870,6 @@
 			for (j = 0; j < TIMEOUT_FOR_PIPE_ENABLE_MS*1000
 					&& hubp->funcs->hubp_is_flip_pending(hubp); j++)
 				udelay(1);
-<<<<<<< HEAD
-		}
-	}
-
-	for (i = 0; i < dc->res_pool->pipe_count; i++) {
-		struct pipe_ctx *pipe = &context->res_ctx.pipe_ctx[i];
-		struct pipe_ctx *mpcc_pipe;
-
-		if (pipe->vtp_locked) {
-			dc->hwseq->funcs.wait_for_blank_complete(pipe->stream_res.opp);
-			pipe->plane_res.hubp->funcs->set_blank(pipe->plane_res.hubp, true);
-			pipe->vtp_locked = false;
-
-			for (mpcc_pipe = pipe->bottom_pipe; mpcc_pipe; mpcc_pipe = mpcc_pipe->bottom_pipe)
-				mpcc_pipe->plane_res.hubp->funcs->set_blank(mpcc_pipe->plane_res.hubp, true);
-
-			for (i = 0; i < dc->res_pool->pipe_count; i++)
-				if (context->res_ctx.pipe_ctx[i].update_flags.bits.disable)
-					dc->hwss.disable_plane(dc, &dc->current_state->res_ctx.pipe_ctx[i]);
-=======
->>>>>>> 2cb8e624
 		}
 	}
 
