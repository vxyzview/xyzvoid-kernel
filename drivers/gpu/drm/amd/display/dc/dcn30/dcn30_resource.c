/*
 * Copyright 2020 Advanced Micro Devices, Inc.
 *
 * Permission is hereby granted, free of charge, to any person obtaining a
 * copy of this software and associated documentation files (the "Software"),
 * to deal in the Software without restriction, including without limitation
 * the rights to use, copy, modify, merge, publish, distribute, sublicense,
 * and/or sell copies of the Software, and to permit persons to whom the
 * Software is furnished to do so, subject to the following conditions:
 *
 * The above copyright notice and this permission notice shall be included in
 * all copies or substantial portions of the Software.
 *
 * THE SOFTWARE IS PROVIDED "AS IS", WITHOUT WARRANTY OF ANY KIND, EXPRESS OR
 * IMPLIED, INCLUDING BUT NOT LIMITED TO THE WARRANTIES OF MERCHANTABILITY,
 * FITNESS FOR A PARTICULAR PURPOSE AND NONINFRINGEMENT.  IN NO EVENT SHALL
 * THE COPYRIGHT HOLDER(S) OR AUTHOR(S) BE LIABLE FOR ANY CLAIM, DAMAGES OR
 * OTHER LIABILITY, WHETHER IN AN ACTION OF CONTRACT, TORT OR OTHERWISE,
 * ARISING FROM, OUT OF OR IN CONNECTION WITH THE SOFTWARE OR THE USE OR
 * OTHER DEALINGS IN THE SOFTWARE.
 *
 * Authors: AMD
 *
 */


#include "dm_services.h"
#include "dc.h"

#include "dcn30_init.h"

#include "resource.h"
#include "include/irq_service_interface.h"
#include "dcn20/dcn20_resource.h"

#include "dcn30_resource.h"

#include "dcn10/dcn10_ipp.h"
#include "dcn30/dcn30_hubbub.h"
#include "dcn30/dcn30_mpc.h"
#include "dcn30/dcn30_hubp.h"
#include "irq/dcn30/irq_service_dcn30.h"
#include "dcn30/dcn30_dpp.h"
#include "dcn30/dcn30_optc.h"
#include "dcn20/dcn20_hwseq.h"
#include "dcn30/dcn30_hwseq.h"
#include "dce110/dce110_hw_sequencer.h"
#include "dcn30/dcn30_opp.h"
#include "dcn20/dcn20_dsc.h"
#include "dcn30/dcn30_vpg.h"
#include "dcn30/dcn30_afmt.h"
#include "dcn30/dcn30_dio_stream_encoder.h"
#include "dcn30/dcn30_dio_link_encoder.h"
#include "dce/dce_clock_source.h"
#include "dce/dce_audio.h"
#include "dce/dce_hwseq.h"
#include "clk_mgr.h"
#include "virtual/virtual_stream_encoder.h"
#include "dce110/dce110_resource.h"
#include "dml/display_mode_vba.h"
#include "dcn30/dcn30_dccg.h"
#include "dcn10/dcn10_resource.h"
#include "link.h"
#include "dce/dce_panel_cntl.h"

#include "dcn30/dcn30_dwb.h"
#include "dcn30/dcn30_mmhubbub.h"

#include "sienna_cichlid_ip_offset.h"
#include "dcn/dcn_3_0_0_offset.h"
#include "dcn/dcn_3_0_0_sh_mask.h"

#include "nbio/nbio_7_4_offset.h"

#include "dpcs/dpcs_3_0_0_offset.h"
#include "dpcs/dpcs_3_0_0_sh_mask.h"

#include "mmhub/mmhub_2_0_0_offset.h"
#include "mmhub/mmhub_2_0_0_sh_mask.h"

#include "reg_helper.h"
#include "dce/dmub_abm.h"
#include "dce/dmub_psr.h"
#include "dce/dce_aux.h"
#include "dce/dce_i2c.h"

#include "dml/dcn30/dcn30_fpu.h"
#include "dml/dcn30/display_mode_vba_30.h"
#include "vm_helper.h"
#include "dcn20/dcn20_vmid.h"
#include "amdgpu_socbb.h"
#include "dc_dmub_srv.h"

#define DC_LOGGER_INIT(logger)

enum dcn30_clk_src_array_id {
	DCN30_CLK_SRC_PLL0,
	DCN30_CLK_SRC_PLL1,
	DCN30_CLK_SRC_PLL2,
	DCN30_CLK_SRC_PLL3,
	DCN30_CLK_SRC_PLL4,
	DCN30_CLK_SRC_PLL5,
	DCN30_CLK_SRC_TOTAL
};

/* begin *********************
 * macros to expend register list macro defined in HW object header file
 */

/* DCN */
#define BASE_INNER(seg) DCN_BASE__INST0_SEG ## seg

#define BASE(seg) BASE_INNER(seg)

#define SR(reg_name)\
		.reg_name = BASE(mm ## reg_name ## _BASE_IDX) +  \
					mm ## reg_name

#define SRI(reg_name, block, id)\
	.reg_name = BASE(mm ## block ## id ## _ ## reg_name ## _BASE_IDX) + \
					mm ## block ## id ## _ ## reg_name

#define SRI2(reg_name, block, id)\
	.reg_name = BASE(mm ## reg_name ## _BASE_IDX) + \
					mm ## reg_name

#define SRIR(var_name, reg_name, block, id)\
	.var_name = BASE(mm ## block ## id ## _ ## reg_name ## _BASE_IDX) + \
					mm ## block ## id ## _ ## reg_name

#define SRII(reg_name, block, id)\
	.reg_name[id] = BASE(mm ## block ## id ## _ ## reg_name ## _BASE_IDX) + \
					mm ## block ## id ## _ ## reg_name

#define SRII_MPC_RMU(reg_name, block, id)\
	.RMU##_##reg_name[id] = BASE(mm ## block ## id ## _ ## reg_name ## _BASE_IDX) + \
					mm ## block ## id ## _ ## reg_name

#define SRII_DWB(reg_name, temp_name, block, id)\
	.reg_name[id] = BASE(mm ## block ## id ## _ ## temp_name ## _BASE_IDX) + \
					mm ## block ## id ## _ ## temp_name

#define SF_DWB2(reg_name, block, id, field_name, post_fix)	\
	.field_name = reg_name ## __ ## field_name ## post_fix

#define DCCG_SRII(reg_name, block, id)\
	.block ## _ ## reg_name[id] = BASE(mm ## block ## id ## _ ## reg_name ## _BASE_IDX) + \
					mm ## block ## id ## _ ## reg_name

#define VUPDATE_SRII(reg_name, block, id)\
	.reg_name[id] = BASE(mm ## reg_name ## _ ## block ## id ## _BASE_IDX) + \
					mm ## reg_name ## _ ## block ## id

/* NBIO */
#define NBIO_BASE_INNER(seg) \
	NBIO_BASE__INST0_SEG ## seg

#define NBIO_BASE(seg) \
	NBIO_BASE_INNER(seg)

#define NBIO_SR(reg_name)\
		.reg_name = NBIO_BASE(mm ## reg_name ## _BASE_IDX) + \
					mm ## reg_name

/* MMHUB */
#define MMHUB_BASE_INNER(seg) \
	MMHUB_BASE__INST0_SEG ## seg

#define MMHUB_BASE(seg) \
	MMHUB_BASE_INNER(seg)

#define MMHUB_SR(reg_name)\
		.reg_name = MMHUB_BASE(mmMM ## reg_name ## _BASE_IDX) + \
					mmMM ## reg_name

/* CLOCK */
#define CLK_BASE_INNER(seg) \
	CLK_BASE__INST0_SEG ## seg

#define CLK_BASE(seg) \
	CLK_BASE_INNER(seg)

#define CLK_SRI(reg_name, block, inst)\
	.reg_name = CLK_BASE(mm ## block ## _ ## inst ## _ ## reg_name ## _BASE_IDX) + \
					mm ## block ## _ ## inst ## _ ## reg_name


static const struct bios_registers bios_regs = {
		NBIO_SR(BIOS_SCRATCH_3),
		NBIO_SR(BIOS_SCRATCH_6)
};

#define clk_src_regs(index, pllid)\
[index] = {\
	CS_COMMON_REG_LIST_DCN2_0(index, pllid),\
}

static const struct dce110_clk_src_regs clk_src_regs[] = {
	clk_src_regs(0, A),
	clk_src_regs(1, B),
	clk_src_regs(2, C),
	clk_src_regs(3, D),
	clk_src_regs(4, E),
	clk_src_regs(5, F)
};

static const struct dce110_clk_src_shift cs_shift = {
		CS_COMMON_MASK_SH_LIST_DCN2_0(__SHIFT)
};

static const struct dce110_clk_src_mask cs_mask = {
		CS_COMMON_MASK_SH_LIST_DCN2_0(_MASK)
};

#define abm_regs(id)\
[id] = {\
		ABM_DCN30_REG_LIST(id)\
}

static const struct dce_abm_registers abm_regs[] = {
		abm_regs(0),
		abm_regs(1),
		abm_regs(2),
		abm_regs(3),
		abm_regs(4),
		abm_regs(5),
};

static const struct dce_abm_shift abm_shift = {
		ABM_MASK_SH_LIST_DCN30(__SHIFT)
};

static const struct dce_abm_mask abm_mask = {
		ABM_MASK_SH_LIST_DCN30(_MASK)
};



#define audio_regs(id)\
[id] = {\
		AUD_COMMON_REG_LIST(id)\
}

static const struct dce_audio_registers audio_regs[] = {
	audio_regs(0),
	audio_regs(1),
	audio_regs(2),
	audio_regs(3),
	audio_regs(4),
	audio_regs(5),
	audio_regs(6)
};

#define DCE120_AUD_COMMON_MASK_SH_LIST(mask_sh)\
		SF(AZF0ENDPOINT0_AZALIA_F0_CODEC_ENDPOINT_INDEX, AZALIA_ENDPOINT_REG_INDEX, mask_sh),\
		SF(AZF0ENDPOINT0_AZALIA_F0_CODEC_ENDPOINT_DATA, AZALIA_ENDPOINT_REG_DATA, mask_sh),\
		AUD_COMMON_MASK_SH_LIST_BASE(mask_sh)

static const struct dce_audio_shift audio_shift = {
		DCE120_AUD_COMMON_MASK_SH_LIST(__SHIFT)
};

static const struct dce_audio_mask audio_mask = {
		DCE120_AUD_COMMON_MASK_SH_LIST(_MASK)
};

#define vpg_regs(id)\
[id] = {\
	VPG_DCN3_REG_LIST(id)\
}

static const struct dcn30_vpg_registers vpg_regs[] = {
	vpg_regs(0),
	vpg_regs(1),
	vpg_regs(2),
	vpg_regs(3),
	vpg_regs(4),
	vpg_regs(5),
	vpg_regs(6),
};

static const struct dcn30_vpg_shift vpg_shift = {
	DCN3_VPG_MASK_SH_LIST(__SHIFT)
};

static const struct dcn30_vpg_mask vpg_mask = {
	DCN3_VPG_MASK_SH_LIST(_MASK)
};

#define afmt_regs(id)\
[id] = {\
	AFMT_DCN3_REG_LIST(id)\
}

static const struct dcn30_afmt_registers afmt_regs[] = {
	afmt_regs(0),
	afmt_regs(1),
	afmt_regs(2),
	afmt_regs(3),
	afmt_regs(4),
	afmt_regs(5),
	afmt_regs(6),
};

static const struct dcn30_afmt_shift afmt_shift = {
	DCN3_AFMT_MASK_SH_LIST(__SHIFT)
};

static const struct dcn30_afmt_mask afmt_mask = {
	DCN3_AFMT_MASK_SH_LIST(_MASK)
};

#define stream_enc_regs(id)\
[id] = {\
	SE_DCN3_REG_LIST(id)\
}

static const struct dcn10_stream_enc_registers stream_enc_regs[] = {
	stream_enc_regs(0),
	stream_enc_regs(1),
	stream_enc_regs(2),
	stream_enc_regs(3),
	stream_enc_regs(4),
	stream_enc_regs(5)
};

static const struct dcn10_stream_encoder_shift se_shift = {
		SE_COMMON_MASK_SH_LIST_DCN30(__SHIFT)
};

static const struct dcn10_stream_encoder_mask se_mask = {
		SE_COMMON_MASK_SH_LIST_DCN30(_MASK)
};


#define aux_regs(id)\
[id] = {\
	DCN2_AUX_REG_LIST(id)\
}

static const struct dcn10_link_enc_aux_registers link_enc_aux_regs[] = {
		aux_regs(0),
		aux_regs(1),
		aux_regs(2),
		aux_regs(3),
		aux_regs(4),
		aux_regs(5)
};

#define hpd_regs(id)\
[id] = {\
	HPD_REG_LIST(id)\
}

static const struct dcn10_link_enc_hpd_registers link_enc_hpd_regs[] = {
		hpd_regs(0),
		hpd_regs(1),
		hpd_regs(2),
		hpd_regs(3),
		hpd_regs(4),
		hpd_regs(5)
};

#define link_regs(id, phyid)\
[id] = {\
	LE_DCN3_REG_LIST(id), \
	UNIPHY_DCN2_REG_LIST(phyid), \
	DPCS_DCN2_REG_LIST(id), \
	SRI(DP_DPHY_INTERNAL_CTRL, DP, id) \
}

static const struct dce110_aux_registers_shift aux_shift = {
	DCN_AUX_MASK_SH_LIST(__SHIFT)
};

static const struct dce110_aux_registers_mask aux_mask = {
	DCN_AUX_MASK_SH_LIST(_MASK)
};

static const struct dcn10_link_enc_registers link_enc_regs[] = {
	link_regs(0, A),
	link_regs(1, B),
	link_regs(2, C),
	link_regs(3, D),
	link_regs(4, E),
	link_regs(5, F)
};

static const struct dcn10_link_enc_shift le_shift = {
	LINK_ENCODER_MASK_SH_LIST_DCN30(__SHIFT),\
	DPCS_DCN2_MASK_SH_LIST(__SHIFT)
};

static const struct dcn10_link_enc_mask le_mask = {
	LINK_ENCODER_MASK_SH_LIST_DCN30(_MASK),\
	DPCS_DCN2_MASK_SH_LIST(_MASK)
};


static const struct dce_panel_cntl_registers panel_cntl_regs[] = {
	{ DCN_PANEL_CNTL_REG_LIST() }
};

static const struct dce_panel_cntl_shift panel_cntl_shift = {
	DCE_PANEL_CNTL_MASK_SH_LIST(__SHIFT)
};

static const struct dce_panel_cntl_mask panel_cntl_mask = {
	DCE_PANEL_CNTL_MASK_SH_LIST(_MASK)
};

#define dpp_regs(id)\
[id] = {\
	DPP_REG_LIST_DCN30(id),\
}

static const struct dcn3_dpp_registers dpp_regs[] = {
	dpp_regs(0),
	dpp_regs(1),
	dpp_regs(2),
	dpp_regs(3),
	dpp_regs(4),
	dpp_regs(5),
};

static const struct dcn3_dpp_shift tf_shift = {
		DPP_REG_LIST_SH_MASK_DCN30(__SHIFT)
};

static const struct dcn3_dpp_mask tf_mask = {
		DPP_REG_LIST_SH_MASK_DCN30(_MASK)
};

#define opp_regs(id)\
[id] = {\
	OPP_REG_LIST_DCN30(id),\
}

static const struct dcn20_opp_registers opp_regs[] = {
	opp_regs(0),
	opp_regs(1),
	opp_regs(2),
	opp_regs(3),
	opp_regs(4),
	opp_regs(5)
};

static const struct dcn20_opp_shift opp_shift = {
	OPP_MASK_SH_LIST_DCN20(__SHIFT)
};

static const struct dcn20_opp_mask opp_mask = {
	OPP_MASK_SH_LIST_DCN20(_MASK)
};

#define aux_engine_regs(id)\
[id] = {\
	AUX_COMMON_REG_LIST0(id), \
	.AUXN_IMPCAL = 0, \
	.AUXP_IMPCAL = 0, \
	.AUX_RESET_MASK = DP_AUX0_AUX_CONTROL__AUX_RESET_MASK, \
}

static const struct dce110_aux_registers aux_engine_regs[] = {
		aux_engine_regs(0),
		aux_engine_regs(1),
		aux_engine_regs(2),
		aux_engine_regs(3),
		aux_engine_regs(4),
		aux_engine_regs(5)
};

#define dwbc_regs_dcn3(id)\
[id] = {\
	DWBC_COMMON_REG_LIST_DCN30(id),\
}

static const struct dcn30_dwbc_registers dwbc30_regs[] = {
	dwbc_regs_dcn3(0),
};

static const struct dcn30_dwbc_shift dwbc30_shift = {
	DWBC_COMMON_MASK_SH_LIST_DCN30(__SHIFT)
};

static const struct dcn30_dwbc_mask dwbc30_mask = {
	DWBC_COMMON_MASK_SH_LIST_DCN30(_MASK)
};

#define mcif_wb_regs_dcn3(id)\
[id] = {\
	MCIF_WB_COMMON_REG_LIST_DCN30(id),\
}

static const struct dcn30_mmhubbub_registers mcif_wb30_regs[] = {
	mcif_wb_regs_dcn3(0)
};

static const struct dcn30_mmhubbub_shift mcif_wb30_shift = {
	MCIF_WB_COMMON_MASK_SH_LIST_DCN30(__SHIFT)
};

static const struct dcn30_mmhubbub_mask mcif_wb30_mask = {
	MCIF_WB_COMMON_MASK_SH_LIST_DCN30(_MASK)
};

#define dsc_regsDCN20(id)\
[id] = {\
	DSC_REG_LIST_DCN20(id)\
}

static const struct dcn20_dsc_registers dsc_regs[] = {
	dsc_regsDCN20(0),
	dsc_regsDCN20(1),
	dsc_regsDCN20(2),
	dsc_regsDCN20(3),
	dsc_regsDCN20(4),
	dsc_regsDCN20(5)
};

static const struct dcn20_dsc_shift dsc_shift = {
	DSC_REG_LIST_SH_MASK_DCN20(__SHIFT)
};

static const struct dcn20_dsc_mask dsc_mask = {
	DSC_REG_LIST_SH_MASK_DCN20(_MASK)
};

static const struct dcn30_mpc_registers mpc_regs = {
		MPC_REG_LIST_DCN3_0(0),
		MPC_REG_LIST_DCN3_0(1),
		MPC_REG_LIST_DCN3_0(2),
		MPC_REG_LIST_DCN3_0(3),
		MPC_REG_LIST_DCN3_0(4),
		MPC_REG_LIST_DCN3_0(5),
		MPC_OUT_MUX_REG_LIST_DCN3_0(0),
		MPC_OUT_MUX_REG_LIST_DCN3_0(1),
		MPC_OUT_MUX_REG_LIST_DCN3_0(2),
		MPC_OUT_MUX_REG_LIST_DCN3_0(3),
		MPC_OUT_MUX_REG_LIST_DCN3_0(4),
		MPC_OUT_MUX_REG_LIST_DCN3_0(5),
		MPC_RMU_GLOBAL_REG_LIST_DCN3AG,
		MPC_RMU_REG_LIST_DCN3AG(0),
		MPC_RMU_REG_LIST_DCN3AG(1),
		MPC_RMU_REG_LIST_DCN3AG(2),
		MPC_DWB_MUX_REG_LIST_DCN3_0(0),
};

static const struct dcn30_mpc_shift mpc_shift = {
	MPC_COMMON_MASK_SH_LIST_DCN30(__SHIFT)
};

static const struct dcn30_mpc_mask mpc_mask = {
	MPC_COMMON_MASK_SH_LIST_DCN30(_MASK)
};

#define optc_regs(id)\
[id] = {OPTC_COMMON_REG_LIST_DCN3_0(id)}


static const struct dcn_optc_registers optc_regs[] = {
	optc_regs(0),
	optc_regs(1),
	optc_regs(2),
	optc_regs(3),
	optc_regs(4),
	optc_regs(5)
};

static const struct dcn_optc_shift optc_shift = {
	OPTC_COMMON_MASK_SH_LIST_DCN30(__SHIFT)
};

static const struct dcn_optc_mask optc_mask = {
	OPTC_COMMON_MASK_SH_LIST_DCN30(_MASK)
};

#define hubp_regs(id)\
[id] = {\
	HUBP_REG_LIST_DCN30(id)\
}

static const struct dcn_hubp2_registers hubp_regs[] = {
		hubp_regs(0),
		hubp_regs(1),
		hubp_regs(2),
		hubp_regs(3),
		hubp_regs(4),
		hubp_regs(5)
};

static const struct dcn_hubp2_shift hubp_shift = {
		HUBP_MASK_SH_LIST_DCN30(__SHIFT)
};

static const struct dcn_hubp2_mask hubp_mask = {
		HUBP_MASK_SH_LIST_DCN30(_MASK)
};

static const struct dcn_hubbub_registers hubbub_reg = {
		HUBBUB_REG_LIST_DCN30(0)
};

static const struct dcn_hubbub_shift hubbub_shift = {
		HUBBUB_MASK_SH_LIST_DCN30(__SHIFT)
};

static const struct dcn_hubbub_mask hubbub_mask = {
		HUBBUB_MASK_SH_LIST_DCN30(_MASK)
};

static const struct dccg_registers dccg_regs = {
		DCCG_REG_LIST_DCN30()
};

static const struct dccg_shift dccg_shift = {
		DCCG_MASK_SH_LIST_DCN3(__SHIFT)
};

static const struct dccg_mask dccg_mask = {
		DCCG_MASK_SH_LIST_DCN3(_MASK)
};

static const struct dce_hwseq_registers hwseq_reg = {
		HWSEQ_DCN30_REG_LIST()
};

static const struct dce_hwseq_shift hwseq_shift = {
		HWSEQ_DCN30_MASK_SH_LIST(__SHIFT)
};

static const struct dce_hwseq_mask hwseq_mask = {
		HWSEQ_DCN30_MASK_SH_LIST(_MASK)
};
#define vmid_regs(id)\
[id] = {\
		DCN20_VMID_REG_LIST(id)\
}

static const struct dcn_vmid_registers vmid_regs[] = {
	vmid_regs(0),
	vmid_regs(1),
	vmid_regs(2),
	vmid_regs(3),
	vmid_regs(4),
	vmid_regs(5),
	vmid_regs(6),
	vmid_regs(7),
	vmid_regs(8),
	vmid_regs(9),
	vmid_regs(10),
	vmid_regs(11),
	vmid_regs(12),
	vmid_regs(13),
	vmid_regs(14),
	vmid_regs(15)
};

static const struct dcn20_vmid_shift vmid_shifts = {
		DCN20_VMID_MASK_SH_LIST(__SHIFT)
};

static const struct dcn20_vmid_mask vmid_masks = {
		DCN20_VMID_MASK_SH_LIST(_MASK)
};

static const struct resource_caps res_cap_dcn3 = {
	.num_timing_generator = 6,
	.num_opp = 6,
	.num_video_plane = 6,
	.num_audio = 6,
	.num_stream_encoder = 6,
	.num_pll = 6,
	.num_dwb = 1,
	.num_ddc = 6,
	.num_vmid = 16,
	.num_mpc_3dlut = 3,
	.num_dsc = 6,
};

static const struct dc_plane_cap plane_cap = {
	.type = DC_PLANE_TYPE_DCN_UNIVERSAL,
	.per_pixel_alpha = true,

	.pixel_format_support = {
			.argb8888 = true,
			.nv12 = true,
			.fp16 = true,
			.p010 = true,
			.ayuv = false,
	},

	.max_upscale_factor = {
			.argb8888 = 16000,
			.nv12 = 16000,
			.fp16 = 16000
	},

	/* 6:1 downscaling ratio: 1000/6 = 166.666 */
	.max_downscale_factor = {
			.argb8888 = 167,
			.nv12 = 167,
			.fp16 = 167
	},
	16,
	16
};

static const struct dc_debug_options debug_defaults_drv = {
	.disable_dmcu = true, //No DMCU on DCN30
	.force_abm_enable = false,
	.timing_trace = false,
	.clock_trace = true,
	.disable_pplib_clock_request = true,
	.pipe_split_policy = MPC_SPLIT_DYNAMIC,
	.force_single_disp_pipe_split = false,
	.disable_dcc = DCC_ENABLE,
	.vsr_support = true,
	.performance_trace = false,
	.max_downscale_src_width = 7680,/*upto 8K*/
	.disable_pplib_wm_range = false,
	.scl_reset_length10 = true,
	.sanity_checks = false,
	.underflow_assert_delay_us = 0xFFFFFFFF,
	.dwb_fi_phase = -1, // -1 = disable,
	.dmub_command_table = true,
	.use_max_lb = true,
	.exit_idle_opt_for_cursor_updates = true,
	.enable_legacy_fast_update = false,
};

<<<<<<< HEAD
static const struct dc_debug_options debug_defaults_diags = {
	.disable_dmcu = true, //No dmcu on DCN30
	.force_abm_enable = false,
	.timing_trace = true,
	.clock_trace = true,
	.disable_dpp_power_gate = true,
	.disable_hubp_power_gate = true,
	.disable_clock_gate = true,
	.disable_pplib_clock_request = true,
	.disable_pplib_wm_range = true,
	.disable_stutter = false,
	.scl_reset_length10 = true,
	.dwb_fi_phase = -1, // -1 = disable
	.dmub_command_table = true,
	.enable_tri_buf = true,
	.use_max_lb = true
=======
static const struct dc_panel_config panel_config_defaults = {
	.psr = {
		.disable_psr = false,
		.disallow_psrsu = false,
		.disallow_replay = false,
	},
>>>>>>> 98817289
};

static const struct dc_panel_config panel_config_defaults = {
	.psr = {
		.disable_psr = false,
		.disallow_psrsu = false,
	},
};

static void dcn30_dpp_destroy(struct dpp **dpp)
{
	kfree(TO_DCN20_DPP(*dpp));
	*dpp = NULL;
}

static struct dpp *dcn30_dpp_create(
	struct dc_context *ctx,
	uint32_t inst)
{
	struct dcn3_dpp *dpp =
		kzalloc(sizeof(struct dcn3_dpp), GFP_KERNEL);

	if (!dpp)
		return NULL;

	if (dpp3_construct(dpp, ctx, inst,
			&dpp_regs[inst], &tf_shift, &tf_mask))
		return &dpp->base;

	BREAK_TO_DEBUGGER();
	kfree(dpp);
	return NULL;
}

static struct output_pixel_processor *dcn30_opp_create(
	struct dc_context *ctx, uint32_t inst)
{
	struct dcn20_opp *opp =
		kzalloc(sizeof(struct dcn20_opp), GFP_KERNEL);

	if (!opp) {
		BREAK_TO_DEBUGGER();
		return NULL;
	}

	dcn20_opp_construct(opp, ctx, inst,
			&opp_regs[inst], &opp_shift, &opp_mask);
	return &opp->base;
}

static struct dce_aux *dcn30_aux_engine_create(
	struct dc_context *ctx,
	uint32_t inst)
{
	struct aux_engine_dce110 *aux_engine =
		kzalloc(sizeof(struct aux_engine_dce110), GFP_KERNEL);

	if (!aux_engine)
		return NULL;

	dce110_aux_engine_construct(aux_engine, ctx, inst,
				    SW_AUX_TIMEOUT_PERIOD_MULTIPLIER * AUX_TIMEOUT_PERIOD,
				    &aux_engine_regs[inst],
					&aux_mask,
					&aux_shift,
					ctx->dc->caps.extended_aux_timeout_support);

	return &aux_engine->base;
}

#define i2c_inst_regs(id) { I2C_HW_ENGINE_COMMON_REG_LIST_DCN30(id) }

static const struct dce_i2c_registers i2c_hw_regs[] = {
		i2c_inst_regs(1),
		i2c_inst_regs(2),
		i2c_inst_regs(3),
		i2c_inst_regs(4),
		i2c_inst_regs(5),
		i2c_inst_regs(6),
};

static const struct dce_i2c_shift i2c_shifts = {
		I2C_COMMON_MASK_SH_LIST_DCN30(__SHIFT)
};

static const struct dce_i2c_mask i2c_masks = {
		I2C_COMMON_MASK_SH_LIST_DCN30(_MASK)
};

static struct dce_i2c_hw *dcn30_i2c_hw_create(
	struct dc_context *ctx,
	uint32_t inst)
{
	struct dce_i2c_hw *dce_i2c_hw =
		kzalloc(sizeof(struct dce_i2c_hw), GFP_KERNEL);

	if (!dce_i2c_hw)
		return NULL;

	dcn2_i2c_hw_construct(dce_i2c_hw, ctx, inst,
				    &i2c_hw_regs[inst], &i2c_shifts, &i2c_masks);

	return dce_i2c_hw;
}

static struct mpc *dcn30_mpc_create(
		struct dc_context *ctx,
		int num_mpcc,
		int num_rmu)
{
	struct dcn30_mpc *mpc30 = kzalloc(sizeof(struct dcn30_mpc),
					  GFP_KERNEL);

	if (!mpc30)
		return NULL;

	dcn30_mpc_construct(mpc30, ctx,
			&mpc_regs,
			&mpc_shift,
			&mpc_mask,
			num_mpcc,
			num_rmu);

	return &mpc30->base;
}

static struct hubbub *dcn30_hubbub_create(struct dc_context *ctx)
{
	int i;

	struct dcn20_hubbub *hubbub3 = kzalloc(sizeof(struct dcn20_hubbub),
					  GFP_KERNEL);

	if (!hubbub3)
		return NULL;

	hubbub3_construct(hubbub3, ctx,
			&hubbub_reg,
			&hubbub_shift,
			&hubbub_mask);


	for (i = 0; i < res_cap_dcn3.num_vmid; i++) {
		struct dcn20_vmid *vmid = &hubbub3->vmid[i];

		vmid->ctx = ctx;

		vmid->regs = &vmid_regs[i];
		vmid->shifts = &vmid_shifts;
		vmid->masks = &vmid_masks;
	}

	return &hubbub3->base;
}

static struct timing_generator *dcn30_timing_generator_create(
		struct dc_context *ctx,
		uint32_t instance)
{
	struct optc *tgn10 =
		kzalloc(sizeof(struct optc), GFP_KERNEL);

	if (!tgn10)
		return NULL;

	tgn10->base.inst = instance;
	tgn10->base.ctx = ctx;

	tgn10->tg_regs = &optc_regs[instance];
	tgn10->tg_shift = &optc_shift;
	tgn10->tg_mask = &optc_mask;

	dcn30_timing_generator_init(tgn10);

	return &tgn10->base;
}

static const struct encoder_feature_support link_enc_feature = {
		.max_hdmi_deep_color = COLOR_DEPTH_121212,
		.max_hdmi_pixel_clock = 600000,
		.hdmi_ycbcr420_supported = true,
		.dp_ycbcr420_supported = true,
		.fec_supported = true,
		.flags.bits.IS_HBR2_CAPABLE = true,
		.flags.bits.IS_HBR3_CAPABLE = true,
		.flags.bits.IS_TPS3_CAPABLE = true,
		.flags.bits.IS_TPS4_CAPABLE = true
};

static struct link_encoder *dcn30_link_encoder_create(
	struct dc_context *ctx,
	const struct encoder_init_data *enc_init_data)
{
	struct dcn20_link_encoder *enc20 =
		kzalloc(sizeof(struct dcn20_link_encoder), GFP_KERNEL);

	if (!enc20)
		return NULL;

	dcn30_link_encoder_construct(enc20,
			enc_init_data,
			&link_enc_feature,
			&link_enc_regs[enc_init_data->transmitter],
			&link_enc_aux_regs[enc_init_data->channel - 1],
			&link_enc_hpd_regs[enc_init_data->hpd_source],
			&le_shift,
			&le_mask);

	return &enc20->enc10.base;
}

static struct panel_cntl *dcn30_panel_cntl_create(const struct panel_cntl_init_data *init_data)
{
	struct dce_panel_cntl *panel_cntl =
		kzalloc(sizeof(struct dce_panel_cntl), GFP_KERNEL);

	if (!panel_cntl)
		return NULL;

	dce_panel_cntl_construct(panel_cntl,
			init_data,
			&panel_cntl_regs[init_data->inst],
			&panel_cntl_shift,
			&panel_cntl_mask);

	return &panel_cntl->base;
}

static void read_dce_straps(
	struct dc_context *ctx,
	struct resource_straps *straps)
{
	generic_reg_get(ctx, mmDC_PINSTRAPS + BASE(mmDC_PINSTRAPS_BASE_IDX),
		FN(DC_PINSTRAPS, DC_PINSTRAPS_AUDIO), &straps->dc_pinstraps_audio);

}

static struct audio *dcn30_create_audio(
		struct dc_context *ctx, unsigned int inst)
{
	return dce_audio_create(ctx, inst,
			&audio_regs[inst], &audio_shift, &audio_mask);
}

static struct vpg *dcn30_vpg_create(
	struct dc_context *ctx,
	uint32_t inst)
{
	struct dcn30_vpg *vpg3 = kzalloc(sizeof(struct dcn30_vpg), GFP_KERNEL);

	if (!vpg3)
		return NULL;

	vpg3_construct(vpg3, ctx, inst,
			&vpg_regs[inst],
			&vpg_shift,
			&vpg_mask);

	return &vpg3->base;
}

static struct afmt *dcn30_afmt_create(
	struct dc_context *ctx,
	uint32_t inst)
{
	struct dcn30_afmt *afmt3 = kzalloc(sizeof(struct dcn30_afmt), GFP_KERNEL);

	if (!afmt3)
		return NULL;

	afmt3_construct(afmt3, ctx, inst,
			&afmt_regs[inst],
			&afmt_shift,
			&afmt_mask);

	return &afmt3->base;
}

static struct stream_encoder *dcn30_stream_encoder_create(enum engine_id eng_id,
							  struct dc_context *ctx)
{
	struct dcn10_stream_encoder *enc1;
	struct vpg *vpg;
	struct afmt *afmt;
	int vpg_inst;
	int afmt_inst;

	/* Mapping of VPG, AFMT, DME register blocks to DIO block instance */
	if (eng_id <= ENGINE_ID_DIGF) {
		vpg_inst = eng_id;
		afmt_inst = eng_id;
	} else
		return NULL;

	enc1 = kzalloc(sizeof(struct dcn10_stream_encoder), GFP_KERNEL);
	vpg = dcn30_vpg_create(ctx, vpg_inst);
	afmt = dcn30_afmt_create(ctx, afmt_inst);

	if (!enc1 || !vpg || !afmt) {
		kfree(enc1);
		kfree(vpg);
		kfree(afmt);
		return NULL;
	}

	dcn30_dio_stream_encoder_construct(enc1, ctx, ctx->dc_bios,
					eng_id, vpg, afmt,
					&stream_enc_regs[eng_id],
					&se_shift, &se_mask);

	return &enc1->base;
}

static struct dce_hwseq *dcn30_hwseq_create(struct dc_context *ctx)
{
	struct dce_hwseq *hws = kzalloc(sizeof(struct dce_hwseq), GFP_KERNEL);

	if (hws) {
		hws->ctx = ctx;
		hws->regs = &hwseq_reg;
		hws->shifts = &hwseq_shift;
		hws->masks = &hwseq_mask;
	}
	return hws;
}
static const struct resource_create_funcs res_create_funcs = {
	.read_dce_straps = read_dce_straps,
	.create_audio = dcn30_create_audio,
	.create_stream_encoder = dcn30_stream_encoder_create,
	.create_hwseq = dcn30_hwseq_create,
};

static void dcn30_resource_destruct(struct dcn30_resource_pool *pool)
{
	unsigned int i;

	for (i = 0; i < pool->base.stream_enc_count; i++) {
		if (pool->base.stream_enc[i] != NULL) {
			if (pool->base.stream_enc[i]->vpg != NULL) {
				kfree(DCN30_VPG_FROM_VPG(pool->base.stream_enc[i]->vpg));
				pool->base.stream_enc[i]->vpg = NULL;
			}
			if (pool->base.stream_enc[i]->afmt != NULL) {
				kfree(DCN30_AFMT_FROM_AFMT(pool->base.stream_enc[i]->afmt));
				pool->base.stream_enc[i]->afmt = NULL;
			}
			kfree(DCN10STRENC_FROM_STRENC(pool->base.stream_enc[i]));
			pool->base.stream_enc[i] = NULL;
		}
	}

	for (i = 0; i < pool->base.res_cap->num_dsc; i++) {
		if (pool->base.dscs[i] != NULL)
			dcn20_dsc_destroy(&pool->base.dscs[i]);
	}

	if (pool->base.mpc != NULL) {
		kfree(TO_DCN20_MPC(pool->base.mpc));
		pool->base.mpc = NULL;
	}
	if (pool->base.hubbub != NULL) {
		kfree(pool->base.hubbub);
		pool->base.hubbub = NULL;
	}
	for (i = 0; i < pool->base.pipe_count; i++) {
		if (pool->base.dpps[i] != NULL)
			dcn30_dpp_destroy(&pool->base.dpps[i]);

		if (pool->base.ipps[i] != NULL)
			pool->base.ipps[i]->funcs->ipp_destroy(&pool->base.ipps[i]);

		if (pool->base.hubps[i] != NULL) {
			kfree(TO_DCN20_HUBP(pool->base.hubps[i]));
			pool->base.hubps[i] = NULL;
		}

		if (pool->base.irqs != NULL) {
			dal_irq_service_destroy(&pool->base.irqs);
		}
	}

	for (i = 0; i < pool->base.res_cap->num_ddc; i++) {
		if (pool->base.engines[i] != NULL)
			dce110_engine_destroy(&pool->base.engines[i]);
		if (pool->base.hw_i2cs[i] != NULL) {
			kfree(pool->base.hw_i2cs[i]);
			pool->base.hw_i2cs[i] = NULL;
		}
		if (pool->base.sw_i2cs[i] != NULL) {
			kfree(pool->base.sw_i2cs[i]);
			pool->base.sw_i2cs[i] = NULL;
		}
	}

	for (i = 0; i < pool->base.res_cap->num_opp; i++) {
		if (pool->base.opps[i] != NULL)
			pool->base.opps[i]->funcs->opp_destroy(&pool->base.opps[i]);
	}

	for (i = 0; i < pool->base.res_cap->num_timing_generator; i++) {
		if (pool->base.timing_generators[i] != NULL)	{
			kfree(DCN10TG_FROM_TG(pool->base.timing_generators[i]));
			pool->base.timing_generators[i] = NULL;
		}
	}

	for (i = 0; i < pool->base.res_cap->num_dwb; i++) {
		if (pool->base.dwbc[i] != NULL) {
			kfree(TO_DCN30_DWBC(pool->base.dwbc[i]));
			pool->base.dwbc[i] = NULL;
		}
		if (pool->base.mcif_wb[i] != NULL) {
			kfree(TO_DCN30_MMHUBBUB(pool->base.mcif_wb[i]));
			pool->base.mcif_wb[i] = NULL;
		}
	}

	for (i = 0; i < pool->base.audio_count; i++) {
		if (pool->base.audios[i])
			dce_aud_destroy(&pool->base.audios[i]);
	}

	for (i = 0; i < pool->base.clk_src_count; i++) {
		if (pool->base.clock_sources[i] != NULL) {
			dcn20_clock_source_destroy(&pool->base.clock_sources[i]);
			pool->base.clock_sources[i] = NULL;
		}
	}

	for (i = 0; i < pool->base.res_cap->num_mpc_3dlut; i++) {
		if (pool->base.mpc_lut[i] != NULL) {
			dc_3dlut_func_release(pool->base.mpc_lut[i]);
			pool->base.mpc_lut[i] = NULL;
		}
		if (pool->base.mpc_shaper[i] != NULL) {
			dc_transfer_func_release(pool->base.mpc_shaper[i]);
			pool->base.mpc_shaper[i] = NULL;
		}
	}

	if (pool->base.dp_clock_source != NULL) {
		dcn20_clock_source_destroy(&pool->base.dp_clock_source);
		pool->base.dp_clock_source = NULL;
	}

	for (i = 0; i < pool->base.pipe_count; i++) {
		if (pool->base.multiple_abms[i] != NULL)
			dce_abm_destroy(&pool->base.multiple_abms[i]);
	}

	if (pool->base.psr != NULL)
		dmub_psr_destroy(&pool->base.psr);

	if (pool->base.dccg != NULL)
		dcn_dccg_destroy(&pool->base.dccg);

	if (pool->base.oem_device != NULL) {
		struct dc *dc = pool->base.oem_device->ctx->dc;

		dc->link_srv->destroy_ddc_service(&pool->base.oem_device);
	}
}

static struct hubp *dcn30_hubp_create(
	struct dc_context *ctx,
	uint32_t inst)
{
	struct dcn20_hubp *hubp2 =
		kzalloc(sizeof(struct dcn20_hubp), GFP_KERNEL);

	if (!hubp2)
		return NULL;

	if (hubp3_construct(hubp2, ctx, inst,
			&hubp_regs[inst], &hubp_shift, &hubp_mask))
		return &hubp2->base;

	BREAK_TO_DEBUGGER();
	kfree(hubp2);
	return NULL;
}

static bool dcn30_dwbc_create(struct dc_context *ctx, struct resource_pool *pool)
{
	int i;
	uint32_t pipe_count = pool->res_cap->num_dwb;

	for (i = 0; i < pipe_count; i++) {
		struct dcn30_dwbc *dwbc30 = kzalloc(sizeof(struct dcn30_dwbc),
						    GFP_KERNEL);

		if (!dwbc30) {
			dm_error("DC: failed to create dwbc30!\n");
			return false;
		}

		dcn30_dwbc_construct(dwbc30, ctx,
				&dwbc30_regs[i],
				&dwbc30_shift,
				&dwbc30_mask,
				i);

		pool->dwbc[i] = &dwbc30->base;
	}
	return true;
}

static bool dcn30_mmhubbub_create(struct dc_context *ctx, struct resource_pool *pool)
{
	int i;
	uint32_t pipe_count = pool->res_cap->num_dwb;

	for (i = 0; i < pipe_count; i++) {
		struct dcn30_mmhubbub *mcif_wb30 = kzalloc(sizeof(struct dcn30_mmhubbub),
						    GFP_KERNEL);

		if (!mcif_wb30) {
			dm_error("DC: failed to create mcif_wb30!\n");
			return false;
		}

		dcn30_mmhubbub_construct(mcif_wb30, ctx,
				&mcif_wb30_regs[i],
				&mcif_wb30_shift,
				&mcif_wb30_mask,
				i);

		pool->mcif_wb[i] = &mcif_wb30->base;
	}
	return true;
}

static struct display_stream_compressor *dcn30_dsc_create(
	struct dc_context *ctx, uint32_t inst)
{
	struct dcn20_dsc *dsc =
		kzalloc(sizeof(struct dcn20_dsc), GFP_KERNEL);

	if (!dsc) {
		BREAK_TO_DEBUGGER();
		return NULL;
	}

	dsc2_construct(dsc, ctx, inst, &dsc_regs[inst], &dsc_shift, &dsc_mask);
	return &dsc->base;
}

enum dc_status dcn30_add_stream_to_ctx(struct dc *dc, struct dc_state *new_ctx, struct dc_stream_state *dc_stream)
{

	return dcn20_add_stream_to_ctx(dc, new_ctx, dc_stream);
}

static void dcn30_destroy_resource_pool(struct resource_pool **pool)
{
	struct dcn30_resource_pool *dcn30_pool = TO_DCN30_RES_POOL(*pool);

	dcn30_resource_destruct(dcn30_pool);
	kfree(dcn30_pool);
	*pool = NULL;
}

static struct clock_source *dcn30_clock_source_create(
		struct dc_context *ctx,
		struct dc_bios *bios,
		enum clock_source_id id,
		const struct dce110_clk_src_regs *regs,
		bool dp_clk_src)
{
	struct dce110_clk_src *clk_src =
		kzalloc(sizeof(struct dce110_clk_src), GFP_KERNEL);

	if (!clk_src)
		return NULL;

	if (dcn3_clk_src_construct(clk_src, ctx, bios, id,
			regs, &cs_shift, &cs_mask)) {
		clk_src->base.dp_clk_src = dp_clk_src;
		return &clk_src->base;
	}

	kfree(clk_src);
	BREAK_TO_DEBUGGER();
	return NULL;
}

int dcn30_populate_dml_pipes_from_context(
	struct dc *dc, struct dc_state *context,
	display_e2e_pipe_params_st *pipes,
	bool fast_validate)
{
	int i, pipe_cnt;
	struct resource_context *res_ctx = &context->res_ctx;

	DC_FP_START();
	dcn20_populate_dml_pipes_from_context(dc, context, pipes, fast_validate);
	DC_FP_END();

	for (i = 0, pipe_cnt = 0; i < dc->res_pool->pipe_count; i++) {
		if (!res_ctx->pipe_ctx[i].stream)
			continue;

		pipes[pipe_cnt++].pipe.scale_ratio_depth.lb_depth =
			dm_lb_16;
	}

	return pipe_cnt;
}

void dcn30_populate_dml_writeback_from_context(
	struct dc *dc, struct resource_context *res_ctx, display_e2e_pipe_params_st *pipes)
{
	DC_FP_START();
	dcn30_fpu_populate_dml_writeback_from_context(dc, res_ctx, pipes);
	DC_FP_END();
}

unsigned int dcn30_calc_max_scaled_time(
		unsigned int time_per_pixel,
		enum mmhubbub_wbif_mode mode,
		unsigned int urgent_watermark)
{
	unsigned int time_per_byte = 0;
	unsigned int total_free_entry = 0xb40;
	unsigned int buf_lh_capability;
	unsigned int max_scaled_time;

	if (mode == PACKED_444) /* packed mode 32 bpp */
		time_per_byte = time_per_pixel/4;
	else if (mode == PACKED_444_FP16) /* packed mode 64 bpp */
		time_per_byte = time_per_pixel/8;

	if (time_per_byte == 0)
		time_per_byte = 1;

	buf_lh_capability = (total_free_entry*time_per_byte*32) >> 6; /* time_per_byte is in u6.6*/
	max_scaled_time   = buf_lh_capability - urgent_watermark;
	return max_scaled_time;
}

void dcn30_set_mcif_arb_params(
		struct dc *dc,
		struct dc_state *context,
		display_e2e_pipe_params_st *pipes,
		int pipe_cnt)
{
	enum mmhubbub_wbif_mode wbif_mode;
	struct display_mode_lib *dml = &context->bw_ctx.dml;
	struct mcif_arb_params *wb_arb_params;
	int i, j, dwb_pipe;

	/* Writeback MCIF_WB arbitration parameters */
	dwb_pipe = 0;
	for (i = 0; i < dc->res_pool->pipe_count; i++) {

		if (!context->res_ctx.pipe_ctx[i].stream)
			continue;

		for (j = 0; j < MAX_DWB_PIPES; j++) {
			struct dc_writeback_info *writeback_info = &context->res_ctx.pipe_ctx[i].stream->writeback_info[j];

			if (writeback_info->wb_enabled == false)
				continue;

			//wb_arb_params = &context->res_ctx.pipe_ctx[i].stream->writeback_info[j].mcif_arb_params;
			wb_arb_params = &context->bw_ctx.bw.dcn.bw_writeback.mcif_wb_arb[dwb_pipe];

			if (writeback_info->dwb_params.cnv_params.fc_out_format == DWB_OUT_FORMAT_64BPP_ARGB ||
				writeback_info->dwb_params.cnv_params.fc_out_format == DWB_OUT_FORMAT_64BPP_RGBA)
				wbif_mode = PACKED_444_FP16;
			else
				wbif_mode = PACKED_444;

			DC_FP_START();
			dcn30_fpu_set_mcif_arb_params(wb_arb_params, dml, pipes, pipe_cnt, j);
			DC_FP_END();
			wb_arb_params->time_per_pixel = (1000000 << 6) / context->res_ctx.pipe_ctx[i].stream->phy_pix_clk; /* time_per_pixel should be in u6.6 format */
			wb_arb_params->slice_lines = 32;
			wb_arb_params->arbitration_slice = 2; /* irrelevant since there is no YUV output */
			wb_arb_params->max_scaled_time = dcn30_calc_max_scaled_time(wb_arb_params->time_per_pixel,
					wbif_mode,
					wb_arb_params->cli_watermark[0]); /* assume 4 watermark sets have the same value */

			dwb_pipe++;

			if (dwb_pipe >= MAX_DWB_PIPES)
				return;
		}
		if (dwb_pipe >= MAX_DWB_PIPES)
			return;
	}

}

static struct dc_cap_funcs cap_funcs = {
	.get_dcc_compression_cap = dcn20_get_dcc_compression_cap
};

bool dcn30_acquire_post_bldn_3dlut(
		struct resource_context *res_ctx,
		const struct resource_pool *pool,
		int mpcc_id,
		struct dc_3dlut **lut,
		struct dc_transfer_func **shaper)
{
	int i;
	bool ret = false;
	union dc_3dlut_state *state;

	ASSERT(*lut == NULL && *shaper == NULL);
	*lut = NULL;
	*shaper = NULL;

	for (i = 0; i < pool->res_cap->num_mpc_3dlut; i++) {
		if (!res_ctx->is_mpc_3dlut_acquired[i]) {
			*lut = pool->mpc_lut[i];
			*shaper = pool->mpc_shaper[i];
			state = &pool->mpc_lut[i]->state;
			res_ctx->is_mpc_3dlut_acquired[i] = true;
			state->bits.rmu_idx_valid = 1;
			state->bits.rmu_mux_num = i;
			if (state->bits.rmu_mux_num == 0)
				state->bits.mpc_rmu0_mux = mpcc_id;
			else if (state->bits.rmu_mux_num == 1)
				state->bits.mpc_rmu1_mux = mpcc_id;
			else if (state->bits.rmu_mux_num == 2)
				state->bits.mpc_rmu2_mux = mpcc_id;
			ret = true;
			break;
		}
	}
	return ret;
}

bool dcn30_release_post_bldn_3dlut(
		struct resource_context *res_ctx,
		const struct resource_pool *pool,
		struct dc_3dlut **lut,
		struct dc_transfer_func **shaper)
{
	int i;
	bool ret = false;

	for (i = 0; i < pool->res_cap->num_mpc_3dlut; i++) {
		if (pool->mpc_lut[i] == *lut && pool->mpc_shaper[i] == *shaper) {
			res_ctx->is_mpc_3dlut_acquired[i] = false;
			pool->mpc_lut[i]->state.raw = 0;
			*lut = NULL;
			*shaper = NULL;
			ret = true;
			break;
		}
	}
	return ret;
}

static bool is_soc_bounding_box_valid(struct dc *dc)
{
	uint32_t hw_internal_rev = dc->ctx->asic_id.hw_internal_rev;

	if (ASICREV_IS_SIENNA_CICHLID_P(hw_internal_rev))
		return true;

	return false;
}

static bool init_soc_bounding_box(struct dc *dc,
				  struct dcn30_resource_pool *pool)
{
	struct _vcs_dpi_soc_bounding_box_st *loaded_bb = &dcn3_0_soc;
	struct _vcs_dpi_ip_params_st *loaded_ip = &dcn3_0_ip;

	DC_LOGGER_INIT(dc->ctx->logger);

	if (!is_soc_bounding_box_valid(dc)) {
		DC_LOG_ERROR("%s: not valid soc bounding box\n", __func__);
		return false;
	}

	loaded_ip->max_num_otg = pool->base.res_cap->num_timing_generator;
	loaded_ip->max_num_dpp = pool->base.pipe_count;
	loaded_ip->clamp_min_dcfclk = dc->config.clamp_min_dcfclk;
	dcn20_patch_bounding_box(dc, loaded_bb);
	DC_FP_START();
	patch_dcn30_soc_bounding_box(dc, &dcn3_0_soc);
	DC_FP_END();

	return true;
}

static bool dcn30_split_stream_for_mpc_or_odm(
		const struct dc *dc,
		struct resource_context *res_ctx,
		struct pipe_ctx *pri_pipe,
		struct pipe_ctx *sec_pipe,
		bool odm)
{
	int pipe_idx = sec_pipe->pipe_idx;
	const struct resource_pool *pool = dc->res_pool;

	*sec_pipe = *pri_pipe;

	sec_pipe->pipe_idx = pipe_idx;
	sec_pipe->plane_res.mi = pool->mis[pipe_idx];
	sec_pipe->plane_res.hubp = pool->hubps[pipe_idx];
	sec_pipe->plane_res.ipp = pool->ipps[pipe_idx];
	sec_pipe->plane_res.xfm = pool->transforms[pipe_idx];
	sec_pipe->plane_res.dpp = pool->dpps[pipe_idx];
	sec_pipe->plane_res.mpcc_inst = pool->dpps[pipe_idx]->inst;
	sec_pipe->stream_res.dsc = NULL;
	if (odm) {
		if (pri_pipe->next_odm_pipe) {
			ASSERT(pri_pipe->next_odm_pipe != sec_pipe);
			sec_pipe->next_odm_pipe = pri_pipe->next_odm_pipe;
			sec_pipe->next_odm_pipe->prev_odm_pipe = sec_pipe;
		}
		if (pri_pipe->top_pipe && pri_pipe->top_pipe->next_odm_pipe) {
			pri_pipe->top_pipe->next_odm_pipe->bottom_pipe = sec_pipe;
			sec_pipe->top_pipe = pri_pipe->top_pipe->next_odm_pipe;
		}
		if (pri_pipe->bottom_pipe && pri_pipe->bottom_pipe->next_odm_pipe) {
			pri_pipe->bottom_pipe->next_odm_pipe->top_pipe = sec_pipe;
			sec_pipe->bottom_pipe = pri_pipe->bottom_pipe->next_odm_pipe;
		}
		pri_pipe->next_odm_pipe = sec_pipe;
		sec_pipe->prev_odm_pipe = pri_pipe;

		if (!sec_pipe->top_pipe)
			sec_pipe->stream_res.opp = pool->opps[pipe_idx];
		else
			sec_pipe->stream_res.opp = sec_pipe->top_pipe->stream_res.opp;
		if (sec_pipe->stream->timing.flags.DSC == 1) {
			dcn20_acquire_dsc(dc, res_ctx, &sec_pipe->stream_res.dsc, pipe_idx);
			ASSERT(sec_pipe->stream_res.dsc);
			if (sec_pipe->stream_res.dsc == NULL)
				return false;
		}
	} else {
		if (pri_pipe->bottom_pipe) {
			ASSERT(pri_pipe->bottom_pipe != sec_pipe);
			sec_pipe->bottom_pipe = pri_pipe->bottom_pipe;
			sec_pipe->bottom_pipe->top_pipe = sec_pipe;
		}
		pri_pipe->bottom_pipe = sec_pipe;
		sec_pipe->top_pipe = pri_pipe;

		ASSERT(pri_pipe->plane_state);
	}

	return true;
}

static struct pipe_ctx *dcn30_find_split_pipe(
		struct dc *dc,
		struct dc_state *context,
		int old_index)
{
	struct pipe_ctx *pipe = NULL;
	int i;

	if (old_index >= 0 && context->res_ctx.pipe_ctx[old_index].stream == NULL) {
		pipe = &context->res_ctx.pipe_ctx[old_index];
		pipe->pipe_idx = old_index;
	}

	if (!pipe)
		for (i = dc->res_pool->pipe_count - 1; i >= 0; i--) {
			if (dc->current_state->res_ctx.pipe_ctx[i].top_pipe == NULL
					&& dc->current_state->res_ctx.pipe_ctx[i].prev_odm_pipe == NULL) {
				if (context->res_ctx.pipe_ctx[i].stream == NULL) {
					pipe = &context->res_ctx.pipe_ctx[i];
					pipe->pipe_idx = i;
					break;
				}
			}
		}

	/*
	 * May need to fix pipes getting tossed from 1 opp to another on flip
	 * Add for debugging transient underflow during topology updates:
	 * ASSERT(pipe);
	 */
	if (!pipe)
		for (i = dc->res_pool->pipe_count - 1; i >= 0; i--) {
			if (context->res_ctx.pipe_ctx[i].stream == NULL) {
				pipe = &context->res_ctx.pipe_ctx[i];
				pipe->pipe_idx = i;
				break;
			}
		}

	return pipe;
}

noinline bool dcn30_internal_validate_bw(
		struct dc *dc,
		struct dc_state *context,
		display_e2e_pipe_params_st *pipes,
		int *pipe_cnt_out,
		int *vlevel_out,
		bool fast_validate,
		bool allow_self_refresh_only)
{
	bool out = false;
	bool repopulate_pipes = false;
	int split[MAX_PIPES] = { 0 };
	bool merge[MAX_PIPES] = { false };
	bool newly_split[MAX_PIPES] = { false };
	int pipe_cnt, i, pipe_idx, vlevel;
	struct vba_vars_st *vba = &context->bw_ctx.dml.vba;

	ASSERT(pipes);
	if (!pipes)
		return false;

	context->bw_ctx.dml.vba.maxMpcComb = 0;
	context->bw_ctx.dml.vba.VoltageLevel = 0;
	context->bw_ctx.dml.vba.DRAMClockChangeSupport[0][0] = dm_dram_clock_change_vactive;
	dc->res_pool->funcs->update_soc_for_wm_a(dc, context);
	pipe_cnt = dc->res_pool->funcs->populate_dml_pipes(dc, context, pipes, fast_validate);

	if (!pipe_cnt) {
		out = true;
		goto validate_out;
	}

	dml_log_pipe_params(&context->bw_ctx.dml, pipes, pipe_cnt);

	if (!fast_validate || !allow_self_refresh_only) {
		/*
		 * DML favors voltage over p-state, but we're more interested in
		 * supporting p-state over voltage. We can't support p-state in
		 * prefetch mode > 0 so try capping the prefetch mode to start.
		 */
		context->bw_ctx.dml.soc.allow_dram_self_refresh_or_dram_clock_change_in_vblank =
			dm_allow_self_refresh_and_mclk_switch;
		vlevel = dml_get_voltage_level(&context->bw_ctx.dml, pipes, pipe_cnt);
		/* This may adjust vlevel and maxMpcComb */
		if (vlevel < context->bw_ctx.dml.soc.num_states)
			vlevel = dcn20_validate_apply_pipe_split_flags(dc, context, vlevel, split, merge);
	}
	if (allow_self_refresh_only &&
	    (fast_validate || vlevel == context->bw_ctx.dml.soc.num_states ||
			vba->DRAMClockChangeSupport[vlevel][vba->maxMpcComb] == dm_dram_clock_change_unsupported)) {
		/*
		 * If mode is unsupported or there's still no p-state support
		 * then fall back to favoring voltage.
		 *
		 * We don't actually support prefetch mode 2, so require that we
		 * at least support prefetch mode 1.
		 */
		context->bw_ctx.dml.soc.allow_dram_self_refresh_or_dram_clock_change_in_vblank =
			dm_allow_self_refresh;

		vlevel = dml_get_voltage_level(&context->bw_ctx.dml, pipes, pipe_cnt);
		if (vlevel < context->bw_ctx.dml.soc.num_states) {
			memset(split, 0, sizeof(split));
			memset(merge, 0, sizeof(merge));
			vlevel = dcn20_validate_apply_pipe_split_flags(dc, context, vlevel, split, merge);
		}
	}

	dml_log_mode_support_params(&context->bw_ctx.dml);

	if (vlevel == context->bw_ctx.dml.soc.num_states)
		goto validate_fail;

	if (!dc->config.enable_windowed_mpo_odm) {
		for (i = 0, pipe_idx = 0; i < dc->res_pool->pipe_count; i++) {
			struct pipe_ctx *pipe = &context->res_ctx.pipe_ctx[i];
			struct pipe_ctx *mpo_pipe = pipe->bottom_pipe;

			if (!pipe->stream)
				continue;

			/* We only support full screen mpo with ODM */
			if (vba->ODMCombineEnabled[vba->pipe_plane[pipe_idx]] != dm_odm_combine_mode_disabled
					&& pipe->plane_state && mpo_pipe
					&& memcmp(&mpo_pipe->plane_state->clip_rect,
							&pipe->stream->src,
							sizeof(struct rect)) != 0) {
				ASSERT(mpo_pipe->plane_state != pipe->plane_state);
				goto validate_fail;
			}
			pipe_idx++;
		}
	}

	/* merge pipes if necessary */
	for (i = 0; i < dc->res_pool->pipe_count; i++) {
		struct pipe_ctx *pipe = &context->res_ctx.pipe_ctx[i];

		/*skip pipes that don't need merging*/
		if (!merge[i])
			continue;

		/* if ODM merge we ignore mpc tree, mpo pipes will have their own flags */
		if (pipe->prev_odm_pipe) {
			/*split off odm pipe*/
			pipe->prev_odm_pipe->next_odm_pipe = pipe->next_odm_pipe;
			if (pipe->next_odm_pipe)
				pipe->next_odm_pipe->prev_odm_pipe = pipe->prev_odm_pipe;

			pipe->bottom_pipe = NULL;
			pipe->next_odm_pipe = NULL;
			pipe->plane_state = NULL;
			pipe->stream = NULL;
			pipe->top_pipe = NULL;
			pipe->prev_odm_pipe = NULL;
			if (pipe->stream_res.dsc)
				dcn20_release_dsc(&context->res_ctx, dc->res_pool, &pipe->stream_res.dsc);
			memset(&pipe->plane_res, 0, sizeof(pipe->plane_res));
			memset(&pipe->stream_res, 0, sizeof(pipe->stream_res));
			repopulate_pipes = true;
		} else if (pipe->top_pipe && pipe->top_pipe->plane_state == pipe->plane_state) {
			struct pipe_ctx *top_pipe = pipe->top_pipe;
			struct pipe_ctx *bottom_pipe = pipe->bottom_pipe;

			top_pipe->bottom_pipe = bottom_pipe;
			if (bottom_pipe)
				bottom_pipe->top_pipe = top_pipe;

			pipe->top_pipe = NULL;
			pipe->bottom_pipe = NULL;
			pipe->plane_state = NULL;
			pipe->stream = NULL;
			memset(&pipe->plane_res, 0, sizeof(pipe->plane_res));
			memset(&pipe->stream_res, 0, sizeof(pipe->stream_res));
			repopulate_pipes = true;
		} else
			ASSERT(0); /* Should never try to merge master pipe */

	}

	for (i = 0, pipe_idx = -1; i < dc->res_pool->pipe_count; i++) {
		struct pipe_ctx *pipe = &context->res_ctx.pipe_ctx[i];
		struct pipe_ctx *old_pipe = &dc->current_state->res_ctx.pipe_ctx[i];
		struct pipe_ctx *hsplit_pipe = NULL;
		bool odm;
		int old_index = -1;

		if (!pipe->stream || newly_split[i])
			continue;

		pipe_idx++;
		odm = vba->ODMCombineEnabled[vba->pipe_plane[pipe_idx]] != dm_odm_combine_mode_disabled;

		if (!pipe->plane_state && !odm)
			continue;

		if (split[i]) {
			if (odm) {
				if (split[i] == 4 && old_pipe->next_odm_pipe && old_pipe->next_odm_pipe->next_odm_pipe)
					old_index = old_pipe->next_odm_pipe->next_odm_pipe->pipe_idx;
				else if (old_pipe->next_odm_pipe)
					old_index = old_pipe->next_odm_pipe->pipe_idx;
			} else {
				if (split[i] == 4 && old_pipe->bottom_pipe && old_pipe->bottom_pipe->bottom_pipe &&
						old_pipe->bottom_pipe->bottom_pipe->plane_state == old_pipe->plane_state)
					old_index = old_pipe->bottom_pipe->bottom_pipe->pipe_idx;
				else if (old_pipe->bottom_pipe &&
						old_pipe->bottom_pipe->plane_state == old_pipe->plane_state)
					old_index = old_pipe->bottom_pipe->pipe_idx;
			}
			hsplit_pipe = dcn30_find_split_pipe(dc, context, old_index);
			ASSERT(hsplit_pipe);
			if (!hsplit_pipe)
				goto validate_fail;

			if (!dcn30_split_stream_for_mpc_or_odm(
					dc, &context->res_ctx,
					pipe, hsplit_pipe, odm))
				goto validate_fail;

			newly_split[hsplit_pipe->pipe_idx] = true;
			repopulate_pipes = true;
		}
		if (split[i] == 4) {
			struct pipe_ctx *pipe_4to1;

			if (odm && old_pipe->next_odm_pipe)
				old_index = old_pipe->next_odm_pipe->pipe_idx;
			else if (!odm && old_pipe->bottom_pipe &&
						old_pipe->bottom_pipe->plane_state == old_pipe->plane_state)
				old_index = old_pipe->bottom_pipe->pipe_idx;
			else
				old_index = -1;
			pipe_4to1 = dcn30_find_split_pipe(dc, context, old_index);
			ASSERT(pipe_4to1);
			if (!pipe_4to1)
				goto validate_fail;
			if (!dcn30_split_stream_for_mpc_or_odm(
					dc, &context->res_ctx,
					pipe, pipe_4to1, odm))
				goto validate_fail;
			newly_split[pipe_4to1->pipe_idx] = true;

			if (odm && old_pipe->next_odm_pipe && old_pipe->next_odm_pipe->next_odm_pipe
					&& old_pipe->next_odm_pipe->next_odm_pipe->next_odm_pipe)
				old_index = old_pipe->next_odm_pipe->next_odm_pipe->next_odm_pipe->pipe_idx;
			else if (!odm && old_pipe->bottom_pipe && old_pipe->bottom_pipe->bottom_pipe &&
					old_pipe->bottom_pipe->bottom_pipe->bottom_pipe &&
					old_pipe->bottom_pipe->bottom_pipe->bottom_pipe->plane_state == old_pipe->plane_state)
				old_index = old_pipe->bottom_pipe->bottom_pipe->bottom_pipe->pipe_idx;
			else
				old_index = -1;
			pipe_4to1 = dcn30_find_split_pipe(dc, context, old_index);
			ASSERT(pipe_4to1);
			if (!pipe_4to1)
				goto validate_fail;
			if (!dcn30_split_stream_for_mpc_or_odm(
					dc, &context->res_ctx,
					hsplit_pipe, pipe_4to1, odm))
				goto validate_fail;
			newly_split[pipe_4to1->pipe_idx] = true;
		}
		if (odm)
			dcn20_build_mapped_resource(dc, context, pipe->stream);
	}

	for (i = 0; i < dc->res_pool->pipe_count; i++) {
		struct pipe_ctx *pipe = &context->res_ctx.pipe_ctx[i];

		if (pipe->plane_state) {
			if (!resource_build_scaling_params(pipe))
				goto validate_fail;
		}
	}

	/* Actual dsc count per stream dsc validation*/
	if (!dcn20_validate_dsc(dc, context)) {
		vba->ValidationStatus[vba->soc.num_states] = DML_FAIL_DSC_VALIDATION_FAILURE;
		goto validate_fail;
	}

	if (repopulate_pipes)
		pipe_cnt = dc->res_pool->funcs->populate_dml_pipes(dc, context, pipes, fast_validate);
	context->bw_ctx.dml.vba.VoltageLevel = vlevel;
	*vlevel_out = vlevel;
	*pipe_cnt_out = pipe_cnt;

	out = true;
	goto validate_out;

validate_fail:
	out = false;

validate_out:
	return out;
}

static int get_refresh_rate(struct dc_state *context)
{
	int refresh_rate = 0;
	int h_v_total = 0;
	struct dc_crtc_timing *timing = NULL;

	if (context == NULL || context->streams[0] == NULL)
		return 0;

	/* check if refresh rate at least 120hz */
	timing = &context->streams[0]->timing;
	if (timing == NULL)
		return 0;

	h_v_total = timing->h_total * timing->v_total;
	if (h_v_total == 0)
		return 0;

	refresh_rate = ((timing->pix_clk_100hz * 100) / (h_v_total)) + 1;
	return refresh_rate;
}

#define MAX_STRETCHED_V_BLANK 500 // in micro-seconds
/*
 * Scaling factor for v_blank stretch calculations considering timing in
 * micro-seconds and pixel clock in 100hz.
 * Note: the parenthesis are necessary to ensure the correct order of
 * operation where V_SCALE is used.
 */
#define V_SCALE (10000 / MAX_STRETCHED_V_BLANK)

static int get_frame_rate_at_max_stretch_100hz(struct dc_state *context)
{
	struct dc_crtc_timing *timing = NULL;
	uint32_t sec_per_100_lines;
	uint32_t max_v_blank;
	uint32_t curr_v_blank;
	uint32_t v_stretch_max;
	uint32_t stretched_frame_pix_cnt;
	uint32_t scaled_stretched_frame_pix_cnt;
	uint32_t scaled_refresh_rate;

	if (context == NULL || context->streams[0] == NULL)
		return 0;

	/* check if refresh rate at least 120hz */
	timing = &context->streams[0]->timing;
	if (timing == NULL)
		return 0;

	sec_per_100_lines = timing->pix_clk_100hz / timing->h_total + 1;
	max_v_blank = sec_per_100_lines / V_SCALE + 1;
	curr_v_blank = timing->v_total - timing->v_addressable;
	v_stretch_max = (max_v_blank > curr_v_blank) ? (max_v_blank - curr_v_blank) : (0);
	stretched_frame_pix_cnt = (v_stretch_max + timing->v_total) * timing->h_total;
	scaled_stretched_frame_pix_cnt = stretched_frame_pix_cnt / 10000;
	scaled_refresh_rate = (timing->pix_clk_100hz) / scaled_stretched_frame_pix_cnt + 1;

	return scaled_refresh_rate;
}

static bool is_refresh_rate_support_mclk_switch_using_fw_based_vblank_stretch(struct dc_state *context)
{
	int refresh_rate_max_stretch_100hz;
	int min_refresh_100hz;

	if (context == NULL || context->streams[0] == NULL)
		return false;

	refresh_rate_max_stretch_100hz = get_frame_rate_at_max_stretch_100hz(context);
	min_refresh_100hz = context->streams[0]->timing.min_refresh_in_uhz / 10000;

	if (refresh_rate_max_stretch_100hz < min_refresh_100hz)
		return false;

	return true;
}

bool dcn30_can_support_mclk_switch_using_fw_based_vblank_stretch(struct dc *dc, struct dc_state *context)
{
	int refresh_rate = 0;
	const int minimum_refreshrate_supported = 120;

	if (context == NULL || context->streams[0] == NULL)
		return false;

	if (context->streams[0]->sink->edid_caps.panel_patch.disable_fams)
		return false;

	if (dc->debug.disable_fams)
		return false;

	if (!dc->caps.dmub_caps.mclk_sw)
		return false;

	if (context->bw_ctx.bw.dcn.clk.fw_based_mclk_switching_shut_down)
		return false;

	/* more then 1 monitor connected */
	if (context->stream_count != 1)
		return false;

	refresh_rate = get_refresh_rate(context);
	if (refresh_rate < minimum_refreshrate_supported)
		return false;

	if (!is_refresh_rate_support_mclk_switch_using_fw_based_vblank_stretch(context))
		return false;

	if (!context->streams[0]->allow_freesync)
		return false;

	if (context->streams[0]->vrr_active_variable && dc->debug.disable_fams_gaming)
		return false;

	context->streams[0]->fpo_in_use = true;

	return true;
}

/*
 * set up FPO watermarks, pstate, dram latency
 */
void dcn30_setup_mclk_switch_using_fw_based_vblank_stretch(struct dc *dc, struct dc_state *context)
{
	ASSERT(dc != NULL && context != NULL);
	if (dc == NULL || context == NULL)
		return;

	/* Set wm_a.pstate so high natural MCLK switches are impossible: 4 seconds */
	context->bw_ctx.bw.dcn.watermarks.a.cstate_pstate.pstate_change_ns = 4U * 1000U * 1000U * 1000U;
}

void dcn30_update_soc_for_wm_a(struct dc *dc, struct dc_state *context)
{
	DC_FP_START();
	dcn30_fpu_update_soc_for_wm_a(dc, context);
	DC_FP_END();
}

void dcn30_calculate_wm_and_dlg(
		struct dc *dc, struct dc_state *context,
		display_e2e_pipe_params_st *pipes,
		int pipe_cnt,
		int vlevel)
{
	DC_FP_START();
	dcn30_fpu_calculate_wm_and_dlg(dc, context, pipes, pipe_cnt, vlevel);
	DC_FP_END();
}

bool dcn30_validate_bandwidth(struct dc *dc,
		struct dc_state *context,
		bool fast_validate)
{
	bool out = false;

	BW_VAL_TRACE_SETUP();

	int vlevel = 0;
	int pipe_cnt = 0;
	display_e2e_pipe_params_st *pipes = kzalloc(dc->res_pool->pipe_count * sizeof(display_e2e_pipe_params_st), GFP_KERNEL);
	DC_LOGGER_INIT(dc->ctx->logger);

	BW_VAL_TRACE_COUNT();

	DC_FP_START();
	out = dcn30_internal_validate_bw(dc, context, pipes, &pipe_cnt, &vlevel, fast_validate, true);
	DC_FP_END();

	if (pipe_cnt == 0)
		goto validate_out;

	if (!out)
		goto validate_fail;

	BW_VAL_TRACE_END_VOLTAGE_LEVEL();

	if (fast_validate) {
		BW_VAL_TRACE_SKIP(fast);
		goto validate_out;
	}

	DC_FP_START();
	if (dc->res_pool->funcs->calculate_wm_and_dlg)
		dc->res_pool->funcs->calculate_wm_and_dlg(dc, context, pipes, pipe_cnt, vlevel);
	DC_FP_END();

	BW_VAL_TRACE_END_WATERMARKS();

	goto validate_out;

validate_fail:
	DC_LOG_WARNING("Mode Validation Warning: %s failed validation.\n",
		dml_get_status_message(context->bw_ctx.dml.vba.ValidationStatus[context->bw_ctx.dml.vba.soc.num_states]));

	BW_VAL_TRACE_SKIP(fail);
	out = false;

validate_out:
	kfree(pipes);

	BW_VAL_TRACE_FINISH();

	return out;
}

void dcn30_update_bw_bounding_box(struct dc *dc, struct clk_bw_params *bw_params)
{
	unsigned int i, j;
	unsigned int num_states = 0;

	unsigned int dcfclk_mhz[DC__VOLTAGE_STATES] = {0};
	unsigned int dram_speed_mts[DC__VOLTAGE_STATES] = {0};
	unsigned int optimal_uclk_for_dcfclk_sta_targets[DC__VOLTAGE_STATES] = {0};
	unsigned int optimal_dcfclk_for_uclk[DC__VOLTAGE_STATES] = {0};

	unsigned int dcfclk_sta_targets[DC__VOLTAGE_STATES] = {694, 875, 1000, 1200};
	unsigned int num_dcfclk_sta_targets = 4;
	unsigned int num_uclk_states;

	struct dc_bounding_box_max_clk dcn30_bb_max_clk;

	memset(&dcn30_bb_max_clk, 0, sizeof(dcn30_bb_max_clk));

	if (dc->ctx->dc_bios->vram_info.num_chans)
		dcn3_0_soc.num_chans = dc->ctx->dc_bios->vram_info.num_chans;

	DC_FP_START();
	dcn30_fpu_update_dram_channel_width_bytes(dc);
	DC_FP_END();

	if (bw_params->clk_table.entries[0].memclk_mhz) {

		for (i = 0; i < MAX_NUM_DPM_LVL; i++) {
			if (bw_params->clk_table.entries[i].dcfclk_mhz > dcn30_bb_max_clk.max_dcfclk_mhz)
				dcn30_bb_max_clk.max_dcfclk_mhz = bw_params->clk_table.entries[i].dcfclk_mhz;
			if (bw_params->clk_table.entries[i].dispclk_mhz > dcn30_bb_max_clk.max_dispclk_mhz)
				dcn30_bb_max_clk.max_dispclk_mhz = bw_params->clk_table.entries[i].dispclk_mhz;
			if (bw_params->clk_table.entries[i].dppclk_mhz > dcn30_bb_max_clk.max_dppclk_mhz)
				dcn30_bb_max_clk.max_dppclk_mhz = bw_params->clk_table.entries[i].dppclk_mhz;
			if (bw_params->clk_table.entries[i].phyclk_mhz > dcn30_bb_max_clk.max_phyclk_mhz)
				dcn30_bb_max_clk.max_phyclk_mhz = bw_params->clk_table.entries[i].phyclk_mhz;
		}

		DC_FP_START();
		dcn30_fpu_update_max_clk(&dcn30_bb_max_clk);
		DC_FP_END();

		if (dcn30_bb_max_clk.max_dcfclk_mhz > dcfclk_sta_targets[num_dcfclk_sta_targets-1]) {
			// If max DCFCLK is greater than the max DCFCLK STA target, insert into the DCFCLK STA target array
			dcfclk_sta_targets[num_dcfclk_sta_targets] = dcn30_bb_max_clk.max_dcfclk_mhz;
			num_dcfclk_sta_targets++;
		} else if (dcn30_bb_max_clk.max_dcfclk_mhz < dcfclk_sta_targets[num_dcfclk_sta_targets-1]) {
			// If max DCFCLK is less than the max DCFCLK STA target, cap values and remove duplicates
			for (i = 0; i < num_dcfclk_sta_targets; i++) {
				if (dcfclk_sta_targets[i] > dcn30_bb_max_clk.max_dcfclk_mhz) {
					dcfclk_sta_targets[i] = dcn30_bb_max_clk.max_dcfclk_mhz;
					break;
				}
			}
			// Update size of array since we "removed" duplicates
			num_dcfclk_sta_targets = i + 1;
		}

		num_uclk_states = bw_params->clk_table.num_entries;

		// Calculate optimal dcfclk for each uclk
		for (i = 0; i < num_uclk_states; i++) {
			DC_FP_START();
			dcn30_fpu_get_optimal_dcfclk_fclk_for_uclk(bw_params->clk_table.entries[i].memclk_mhz * 16,
					&optimal_dcfclk_for_uclk[i], NULL);
			DC_FP_END();
			if (optimal_dcfclk_for_uclk[i] < bw_params->clk_table.entries[0].dcfclk_mhz) {
				optimal_dcfclk_for_uclk[i] = bw_params->clk_table.entries[0].dcfclk_mhz;
			}
		}

		// Calculate optimal uclk for each dcfclk sta target
		for (i = 0; i < num_dcfclk_sta_targets; i++) {
			for (j = 0; j < num_uclk_states; j++) {
				if (dcfclk_sta_targets[i] < optimal_dcfclk_for_uclk[j]) {
					optimal_uclk_for_dcfclk_sta_targets[i] =
							bw_params->clk_table.entries[j].memclk_mhz * 16;
					break;
				}
			}
		}

		i = 0;
		j = 0;
		// create the final dcfclk and uclk table
		while (i < num_dcfclk_sta_targets && j < num_uclk_states && num_states < DC__VOLTAGE_STATES) {
			if (dcfclk_sta_targets[i] < optimal_dcfclk_for_uclk[j] && i < num_dcfclk_sta_targets) {
				dcfclk_mhz[num_states] = dcfclk_sta_targets[i];
				dram_speed_mts[num_states++] = optimal_uclk_for_dcfclk_sta_targets[i++];
			} else {
				if (j < num_uclk_states && optimal_dcfclk_for_uclk[j] <= dcn30_bb_max_clk.max_dcfclk_mhz) {
					dcfclk_mhz[num_states] = optimal_dcfclk_for_uclk[j];
					dram_speed_mts[num_states++] = bw_params->clk_table.entries[j++].memclk_mhz * 16;
				} else {
					j = num_uclk_states;
				}
			}
		}

		while (i < num_dcfclk_sta_targets && num_states < DC__VOLTAGE_STATES) {
			dcfclk_mhz[num_states] = dcfclk_sta_targets[i];
			dram_speed_mts[num_states++] = optimal_uclk_for_dcfclk_sta_targets[i++];
		}

		while (j < num_uclk_states && num_states < DC__VOLTAGE_STATES &&
				optimal_dcfclk_for_uclk[j] <= dcn30_bb_max_clk.max_dcfclk_mhz) {
			dcfclk_mhz[num_states] = optimal_dcfclk_for_uclk[j];
			dram_speed_mts[num_states++] = bw_params->clk_table.entries[j++].memclk_mhz * 16;
		}

		dcn3_0_soc.num_states = num_states;
		DC_FP_START();
		dcn30_fpu_update_bw_bounding_box(dc, bw_params, &dcn30_bb_max_clk, dcfclk_mhz, dram_speed_mts);
		DC_FP_END();
	}
}

static void dcn30_get_panel_config_defaults(struct dc_panel_config *panel_config)
{
	*panel_config = panel_config_defaults;
}

static const struct resource_funcs dcn30_res_pool_funcs = {
	.destroy = dcn30_destroy_resource_pool,
	.link_enc_create = dcn30_link_encoder_create,
	.panel_cntl_create = dcn30_panel_cntl_create,
	.validate_bandwidth = dcn30_validate_bandwidth,
	.calculate_wm_and_dlg = dcn30_calculate_wm_and_dlg,
	.update_soc_for_wm_a = dcn30_update_soc_for_wm_a,
	.populate_dml_pipes = dcn30_populate_dml_pipes_from_context,
	.acquire_free_pipe_as_secondary_dpp_pipe = dcn20_acquire_free_pipe_for_layer,
	.add_stream_to_ctx = dcn30_add_stream_to_ctx,
	.add_dsc_to_stream_resource = dcn20_add_dsc_to_stream_resource,
	.remove_stream_from_ctx = dcn20_remove_stream_from_ctx,
	.populate_dml_writeback_from_context = dcn30_populate_dml_writeback_from_context,
	.set_mcif_arb_params = dcn30_set_mcif_arb_params,
	.find_first_free_match_stream_enc_for_link = dcn10_find_first_free_match_stream_enc_for_link,
	.acquire_post_bldn_3dlut = dcn30_acquire_post_bldn_3dlut,
	.release_post_bldn_3dlut = dcn30_release_post_bldn_3dlut,
	.update_bw_bounding_box = dcn30_update_bw_bounding_box,
	.patch_unknown_plane_state = dcn20_patch_unknown_plane_state,
	.get_panel_config_defaults = dcn30_get_panel_config_defaults,
};

#define CTX ctx

#define REG(reg_name) \
	(DCN_BASE.instance[0].segment[mm ## reg_name ## _BASE_IDX] + mm ## reg_name)

static uint32_t read_pipe_fuses(struct dc_context *ctx)
{
	uint32_t value = REG_READ(CC_DC_PIPE_DIS);
	/* Support for max 6 pipes */
	value = value & 0x3f;
	return value;
}

static bool dcn30_resource_construct(
	uint8_t num_virtual_links,
	struct dc *dc,
	struct dcn30_resource_pool *pool)
{
	int i;
	struct dc_context *ctx = dc->ctx;
	struct irq_service_init_data init_data;
	struct ddc_service_init_data ddc_init_data = {0};
	uint32_t pipe_fuses = read_pipe_fuses(ctx);
	uint32_t num_pipes = 0;

	if (!(pipe_fuses == 0 || pipe_fuses == 0x3e)) {
		BREAK_TO_DEBUGGER();
		dm_error("DC: Unexpected fuse recipe for navi2x !\n");
		/* fault to single pipe */
		pipe_fuses = 0x3e;
	}

	DC_FP_START();

	ctx->dc_bios->regs = &bios_regs;

	pool->base.res_cap = &res_cap_dcn3;

	pool->base.funcs = &dcn30_res_pool_funcs;

	/*************************************************
	 *  Resource + asic cap harcoding                *
	 *************************************************/
	pool->base.underlay_pipe_index = NO_UNDERLAY_PIPE;
	pool->base.pipe_count = pool->base.res_cap->num_timing_generator;
	pool->base.mpcc_count = pool->base.res_cap->num_timing_generator;
	dc->caps.max_downscale_ratio = 600;
	dc->caps.i2c_speed_in_khz = 100;
	dc->caps.i2c_speed_in_khz_hdcp = 100; /*1.4 w/a not applied by default*/
	dc->caps.max_cursor_size = 256;
	dc->caps.min_horizontal_blanking_period = 80;
	dc->caps.dmdata_alloc_size = 2048;
	dc->caps.mall_size_per_mem_channel = 8;
	/* total size = mall per channel * num channels * 1024 * 1024 */
	dc->caps.mall_size_total = dc->caps.mall_size_per_mem_channel * dc->ctx->dc_bios->vram_info.num_chans * 1048576;
	dc->caps.cursor_cache_size = dc->caps.max_cursor_size * dc->caps.max_cursor_size * 8;

	dc->caps.max_slave_planes = 2;
	dc->caps.max_slave_yuv_planes = 2;
	dc->caps.max_slave_rgb_planes = 2;
	dc->caps.post_blend_color_processing = true;
	dc->caps.force_dp_tps4_for_cp2520 = true;
	dc->caps.extended_aux_timeout_support = true;
	dc->caps.dmcub_support = true;

	/* Color pipeline capabilities */
	dc->caps.color.dpp.dcn_arch = 1;
	dc->caps.color.dpp.input_lut_shared = 0;
	dc->caps.color.dpp.icsc = 1;
	dc->caps.color.dpp.dgam_ram = 0; // must use gamma_corr
	dc->caps.color.dpp.dgam_rom_caps.srgb = 1;
	dc->caps.color.dpp.dgam_rom_caps.bt2020 = 1;
	dc->caps.color.dpp.dgam_rom_caps.gamma2_2 = 1;
	dc->caps.color.dpp.dgam_rom_caps.pq = 1;
	dc->caps.color.dpp.dgam_rom_caps.hlg = 1;
	dc->caps.color.dpp.post_csc = 1;
	dc->caps.color.dpp.gamma_corr = 1;
	dc->caps.color.dpp.dgam_rom_for_yuv = 0;

	dc->caps.color.dpp.hw_3d_lut = 1;
	dc->caps.color.dpp.ogam_ram = 1;
	// no OGAM ROM on DCN3
	dc->caps.color.dpp.ogam_rom_caps.srgb = 0;
	dc->caps.color.dpp.ogam_rom_caps.bt2020 = 0;
	dc->caps.color.dpp.ogam_rom_caps.gamma2_2 = 0;
	dc->caps.color.dpp.ogam_rom_caps.pq = 0;
	dc->caps.color.dpp.ogam_rom_caps.hlg = 0;
	dc->caps.color.dpp.ocsc = 0;

	dc->caps.color.mpc.gamut_remap = 1;
	dc->caps.color.mpc.num_3dluts = pool->base.res_cap->num_mpc_3dlut; //3
	dc->caps.color.mpc.ogam_ram = 1;
	dc->caps.color.mpc.ogam_rom_caps.srgb = 0;
	dc->caps.color.mpc.ogam_rom_caps.bt2020 = 0;
	dc->caps.color.mpc.ogam_rom_caps.gamma2_2 = 0;
	dc->caps.color.mpc.ogam_rom_caps.pq = 0;
	dc->caps.color.mpc.ogam_rom_caps.hlg = 0;
	dc->caps.color.mpc.ocsc = 1;

	dc->caps.dp_hdmi21_pcon_support = true;
	dc->caps.max_v_total = (1 << 15) - 1;

	/* read VBIOS LTTPR caps */
	{
		if (ctx->dc_bios->funcs->get_lttpr_caps) {
			enum bp_result bp_query_result;
			uint8_t is_vbios_lttpr_enable = 0;

			bp_query_result = ctx->dc_bios->funcs->get_lttpr_caps(ctx->dc_bios, &is_vbios_lttpr_enable);
			dc->caps.vbios_lttpr_enable = (bp_query_result == BP_RESULT_OK) && !!is_vbios_lttpr_enable;
		}

		if (ctx->dc_bios->funcs->get_lttpr_interop) {
			enum bp_result bp_query_result;
			uint8_t is_vbios_interop_enabled = 0;

			bp_query_result = ctx->dc_bios->funcs->get_lttpr_interop(ctx->dc_bios,
					&is_vbios_interop_enabled);
			dc->caps.vbios_lttpr_aware = (bp_query_result == BP_RESULT_OK) && !!is_vbios_interop_enabled;
		}
	}

	if (dc->ctx->dce_environment == DCE_ENV_PRODUCTION_DRV)
		dc->debug = debug_defaults_drv;

	// Init the vm_helper
	if (dc->vm_helper)
		vm_helper_init(dc->vm_helper, 16);

	/*************************************************
	 *  Create resources                             *
	 *************************************************/

	/* Clock Sources for Pixel Clock*/
	pool->base.clock_sources[DCN30_CLK_SRC_PLL0] =
			dcn30_clock_source_create(ctx, ctx->dc_bios,
				CLOCK_SOURCE_COMBO_PHY_PLL0,
				&clk_src_regs[0], false);
	pool->base.clock_sources[DCN30_CLK_SRC_PLL1] =
			dcn30_clock_source_create(ctx, ctx->dc_bios,
				CLOCK_SOURCE_COMBO_PHY_PLL1,
				&clk_src_regs[1], false);
	pool->base.clock_sources[DCN30_CLK_SRC_PLL2] =
			dcn30_clock_source_create(ctx, ctx->dc_bios,
				CLOCK_SOURCE_COMBO_PHY_PLL2,
				&clk_src_regs[2], false);
	pool->base.clock_sources[DCN30_CLK_SRC_PLL3] =
			dcn30_clock_source_create(ctx, ctx->dc_bios,
				CLOCK_SOURCE_COMBO_PHY_PLL3,
				&clk_src_regs[3], false);
	pool->base.clock_sources[DCN30_CLK_SRC_PLL4] =
			dcn30_clock_source_create(ctx, ctx->dc_bios,
				CLOCK_SOURCE_COMBO_PHY_PLL4,
				&clk_src_regs[4], false);
	pool->base.clock_sources[DCN30_CLK_SRC_PLL5] =
			dcn30_clock_source_create(ctx, ctx->dc_bios,
				CLOCK_SOURCE_COMBO_PHY_PLL5,
				&clk_src_regs[5], false);

	pool->base.clk_src_count = DCN30_CLK_SRC_TOTAL;

	/* todo: not reuse phy_pll registers */
	pool->base.dp_clock_source =
			dcn30_clock_source_create(ctx, ctx->dc_bios,
				CLOCK_SOURCE_ID_DP_DTO,
				&clk_src_regs[0], true);

	for (i = 0; i < pool->base.clk_src_count; i++) {
		if (pool->base.clock_sources[i] == NULL) {
			dm_error("DC: failed to create clock sources!\n");
			BREAK_TO_DEBUGGER();
			goto create_fail;
		}
	}

	/* DCCG */
	pool->base.dccg = dccg30_create(ctx, &dccg_regs, &dccg_shift, &dccg_mask);
	if (pool->base.dccg == NULL) {
		dm_error("DC: failed to create dccg!\n");
		BREAK_TO_DEBUGGER();
		goto create_fail;
	}

	/* PP Lib and SMU interfaces */
	init_soc_bounding_box(dc, pool);

	num_pipes = dcn3_0_ip.max_num_dpp;

	for (i = 0; i < dcn3_0_ip.max_num_dpp; i++)
		if (pipe_fuses & 1 << i)
			num_pipes--;

	dcn3_0_ip.max_num_dpp = num_pipes;
	dcn3_0_ip.max_num_otg = num_pipes;

	dml_init_instance(&dc->dml, &dcn3_0_soc, &dcn3_0_ip, DML_PROJECT_DCN30);

	/* IRQ */
	init_data.ctx = dc->ctx;
	pool->base.irqs = dal_irq_service_dcn30_create(&init_data);
	if (!pool->base.irqs)
		goto create_fail;

	/* HUBBUB */
	pool->base.hubbub = dcn30_hubbub_create(ctx);
	if (pool->base.hubbub == NULL) {
		BREAK_TO_DEBUGGER();
		dm_error("DC: failed to create hubbub!\n");
		goto create_fail;
	}

	/* HUBPs, DPPs, OPPs and TGs */
	for (i = 0; i < pool->base.pipe_count; i++) {
		pool->base.hubps[i] = dcn30_hubp_create(ctx, i);
		if (pool->base.hubps[i] == NULL) {
			BREAK_TO_DEBUGGER();
			dm_error(
				"DC: failed to create hubps!\n");
			goto create_fail;
		}

		pool->base.dpps[i] = dcn30_dpp_create(ctx, i);
		if (pool->base.dpps[i] == NULL) {
			BREAK_TO_DEBUGGER();
			dm_error(
				"DC: failed to create dpps!\n");
			goto create_fail;
		}
	}

	for (i = 0; i < pool->base.res_cap->num_opp; i++) {
		pool->base.opps[i] = dcn30_opp_create(ctx, i);
		if (pool->base.opps[i] == NULL) {
			BREAK_TO_DEBUGGER();
			dm_error(
				"DC: failed to create output pixel processor!\n");
			goto create_fail;
		}
	}

	for (i = 0; i < pool->base.res_cap->num_timing_generator; i++) {
		pool->base.timing_generators[i] = dcn30_timing_generator_create(
				ctx, i);
		if (pool->base.timing_generators[i] == NULL) {
			BREAK_TO_DEBUGGER();
			dm_error("DC: failed to create tg!\n");
			goto create_fail;
		}
	}
	pool->base.timing_generator_count = i;
	/* PSR */
	pool->base.psr = dmub_psr_create(ctx);

	if (pool->base.psr == NULL) {
		dm_error("DC: failed to create PSR obj!\n");
		BREAK_TO_DEBUGGER();
		goto create_fail;
	}

	/* ABM */
	for (i = 0; i < pool->base.res_cap->num_timing_generator; i++) {
		pool->base.multiple_abms[i] = dmub_abm_create(ctx,
				&abm_regs[i],
				&abm_shift,
				&abm_mask);
		if (pool->base.multiple_abms[i] == NULL) {
			dm_error("DC: failed to create abm for pipe %d!\n", i);
			BREAK_TO_DEBUGGER();
			goto create_fail;
		}
	}
	/* MPC and DSC */
	pool->base.mpc = dcn30_mpc_create(ctx, pool->base.mpcc_count, pool->base.res_cap->num_mpc_3dlut);
	if (pool->base.mpc == NULL) {
		BREAK_TO_DEBUGGER();
		dm_error("DC: failed to create mpc!\n");
		goto create_fail;
	}

	for (i = 0; i < pool->base.res_cap->num_dsc; i++) {
		pool->base.dscs[i] = dcn30_dsc_create(ctx, i);
		if (pool->base.dscs[i] == NULL) {
			BREAK_TO_DEBUGGER();
			dm_error("DC: failed to create display stream compressor %d!\n", i);
			goto create_fail;
		}
	}

	/* DWB and MMHUBBUB */
	if (!dcn30_dwbc_create(ctx, &pool->base)) {
		BREAK_TO_DEBUGGER();
		dm_error("DC: failed to create dwbc!\n");
		goto create_fail;
	}

	if (!dcn30_mmhubbub_create(ctx, &pool->base)) {
		BREAK_TO_DEBUGGER();
		dm_error("DC: failed to create mcif_wb!\n");
		goto create_fail;
	}

	/* AUX and I2C */
	for (i = 0; i < pool->base.res_cap->num_ddc; i++) {
		pool->base.engines[i] = dcn30_aux_engine_create(ctx, i);
		if (pool->base.engines[i] == NULL) {
			BREAK_TO_DEBUGGER();
			dm_error(
				"DC:failed to create aux engine!!\n");
			goto create_fail;
		}
		pool->base.hw_i2cs[i] = dcn30_i2c_hw_create(ctx, i);
		if (pool->base.hw_i2cs[i] == NULL) {
			BREAK_TO_DEBUGGER();
			dm_error(
				"DC:failed to create hw i2c!!\n");
			goto create_fail;
		}
		pool->base.sw_i2cs[i] = NULL;
	}

	/* Audio, Stream Encoders including DIG and virtual, MPC 3D LUTs */
	if (!resource_construct(num_virtual_links, dc, &pool->base,
			&res_create_funcs))
		goto create_fail;

	/* HW Sequencer and Plane caps */
	dcn30_hw_sequencer_construct(dc);

	dc->caps.max_planes =  pool->base.pipe_count;

	for (i = 0; i < dc->caps.max_planes; ++i)
		dc->caps.planes[i] = plane_cap;

	dc->cap_funcs = cap_funcs;

	if (dc->ctx->dc_bios->fw_info.oem_i2c_present) {
		ddc_init_data.ctx = dc->ctx;
		ddc_init_data.link = NULL;
		ddc_init_data.id.id = dc->ctx->dc_bios->fw_info.oem_i2c_obj_id;
		ddc_init_data.id.enum_id = 0;
		ddc_init_data.id.type = OBJECT_TYPE_GENERIC;
		pool->base.oem_device = dc->link_srv->create_ddc_service(&ddc_init_data);
	} else {
		pool->base.oem_device = NULL;
	}

	DC_FP_END();

	return true;

create_fail:

	DC_FP_END();
	dcn30_resource_destruct(pool);

	return false;
}

struct resource_pool *dcn30_create_resource_pool(
		const struct dc_init_data *init_data,
		struct dc *dc)
{
	struct dcn30_resource_pool *pool =
		kzalloc(sizeof(struct dcn30_resource_pool), GFP_KERNEL);

	if (!pool)
		return NULL;

	if (dcn30_resource_construct(init_data->num_virtual_links, dc, pool))
		return &pool->base;

	BREAK_TO_DEBUGGER();
	kfree(pool);
	return NULL;
}<|MERGE_RESOLUTION|>--- conflicted
+++ resolved
@@ -729,37 +729,11 @@
 	.enable_legacy_fast_update = false,
 };
 
-<<<<<<< HEAD
-static const struct dc_debug_options debug_defaults_diags = {
-	.disable_dmcu = true, //No dmcu on DCN30
-	.force_abm_enable = false,
-	.timing_trace = true,
-	.clock_trace = true,
-	.disable_dpp_power_gate = true,
-	.disable_hubp_power_gate = true,
-	.disable_clock_gate = true,
-	.disable_pplib_clock_request = true,
-	.disable_pplib_wm_range = true,
-	.disable_stutter = false,
-	.scl_reset_length10 = true,
-	.dwb_fi_phase = -1, // -1 = disable
-	.dmub_command_table = true,
-	.enable_tri_buf = true,
-	.use_max_lb = true
-=======
 static const struct dc_panel_config panel_config_defaults = {
 	.psr = {
 		.disable_psr = false,
 		.disallow_psrsu = false,
 		.disallow_replay = false,
-	},
->>>>>>> 98817289
-};
-
-static const struct dc_panel_config panel_config_defaults = {
-	.psr = {
-		.disable_psr = false,
-		.disallow_psrsu = false,
 	},
 };
 
