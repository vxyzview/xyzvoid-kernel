--- conflicted
+++ resolved
@@ -939,10 +939,7 @@
 			subvp_pipe = pipe;
 	}
 	if (found && subvp_pipe) {
-<<<<<<< HEAD
-=======
 		phantom_stream = dc_state_get_paired_subvp_stream(context, subvp_pipe->stream);
->>>>>>> a6ad5510
 		main_timing = &subvp_pipe->stream->timing;
 		phantom_timing = &phantom_stream->timing;
 		vblank_timing = &context->res_ctx.pipe_ctx[vblank_index].stream->timing;
