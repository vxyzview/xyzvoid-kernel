--- conflicted
+++ resolved
@@ -689,12 +689,8 @@
 						mode_lib->vba.PixelClock,
 						mode_lib->vba.VRatio,
 						mode_lib->vba.VRatioChroma,
-<<<<<<< HEAD
-						mode_lib->vba.UsesMALLForPStateChange);
-=======
 						mode_lib->vba.UsesMALLForPStateChange,
 						mode_lib->vba.UseUnboundedRequesting);
->>>>>>> 98817289
 
 	for (k = 0; k < mode_lib->vba.NumberOfActiveSurfaces; ++k) {
 		v->MaxVStartupLines[k] = ((mode_lib->vba.Interlace[k] &&
@@ -1702,7 +1698,6 @@
 				&& mode_lib->vba.PTEBufferSizeNotExceeded[i][j] == true
 				&& mode_lib->vba.DCCMetaBufferSizeNotExceeded[i][j] == true
 				&& mode_lib->vba.NonsupportedDSCInputBPC == false
-				&& mode_lib->vba.NotEnoughDETSwathFillLatencyHidingPerState[i][j] == false
 				&& !mode_lib->vba.ExceededMALLSize
 				&& (mode_lib->vba.NotEnoughDETSwathFillLatencyHidingPerState[i][j] == false
 				|| i == v->soc.num_states - 1)
@@ -3226,12 +3221,8 @@
 					mode_lib->vba.PixelClock,
 					mode_lib->vba.VRatio,
 					mode_lib->vba.VRatioChroma,
-<<<<<<< HEAD
-					mode_lib->vba.UsesMALLForPStateChange);
-=======
 					mode_lib->vba.UsesMALLForPStateChange,
 					mode_lib->vba.UseUnboundedRequesting);
->>>>>>> 98817289
 
 			v->dummy_vars.dml32_ModeSupportAndSystemConfigurationFull.VMDataOnlyReturnBWPerState = dml32_get_return_bw_mbps_vm_only(&mode_lib->vba.soc, i,
 					mode_lib->vba.DCFCLKState[i][j], mode_lib->vba.FabricClockPerState[i],
