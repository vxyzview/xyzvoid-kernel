/*
 * Copyright 2017 Advanced Micro Devices, Inc.
 *
 * Permission is hereby granted, free of charge, to any person obtaining a
 * copy of this software and associated documentation files (the "Software"),
 * to deal in the Software without restriction, including without limitation
 * the rights to use, copy, modify, merge, publish, distribute, sublicense,
 * and/or sell copies of the Software, and to permit persons to whom the
 * Software is furnished to do so, subject to the following conditions:
 *
 * The above copyright notice and this permission notice shall be included in
 * all copies or substantial portions of the Software.
 *
 * THE SOFTWARE IS PROVIDED "AS IS", WITHOUT WARRANTY OF ANY KIND, EXPRESS OR
 * IMPLIED, INCLUDING BUT NOT LIMITED TO THE WARRANTIES OF MERCHANTABILITY,
 * FITNESS FOR A PARTICULAR PURPOSE AND NONINFRINGEMENT.  IN NO EVENT SHALL
 * THE COPYRIGHT HOLDER(S) OR AUTHOR(S) BE LIABLE FOR ANY CLAIM, DAMAGES OR
 * OTHER LIABILITY, WHETHER IN AN ACTION OF CONTRACT, TORT OR OTHERWISE,
 * ARISING FROM, OUT OF OR IN CONNECTION WITH THE SOFTWARE OR THE USE OR
 * OTHER DEALINGS IN THE SOFTWARE.
 *
 * Authors: AMD
 *
 */
#ifndef __DC_FEATURES_H__
#define __DC_FEATURES_H__

// local features
#define DC__PRESENT 1
#define DC__PRESENT__1 1
#define DC__NUM_DPP 4

/**
 * @DC__VOLTAGE_STATES:
 *
 * Define the maximum amount of states supported by the ASIC. Every ASIC has a
 * specific number of states; this macro defines the maximum number of states.
 */
<<<<<<< HEAD
#define DC__VOLTAGE_STATES 20
=======
#define DC__VOLTAGE_STATES 40
>>>>>>> 98817289
#define DC__NUM_DPP__4 1
#define DC__NUM_DPP__0_PRESENT 1
#define DC__NUM_DPP__1_PRESENT 1
#define DC__NUM_DPP__2_PRESENT 1
#define DC__NUM_DPP__3_PRESENT 1
#define DC__NUM_DPP__MAX 8
#define DC__NUM_DPP__MAX__8 1
#define DC__PIPE_10BIT 0
#define DC__PIPE_10BIT__0 1
#define DC__PIPE_10BIT__MAX 1
#define DC__PIPE_10BIT__MAX__1 1
#define DC__NUM_OPP 4
#define DC__NUM_OPP__4 1
#define DC__NUM_OPP__0_PRESENT 1
#define DC__NUM_OPP__1_PRESENT 1
#define DC__NUM_OPP__2_PRESENT 1
#define DC__NUM_OPP__3_PRESENT 1
#define DC__NUM_OPP__MAX 6
#define DC__NUM_OPP__MAX__6 1
#define DC__NUM_DSC 0
#define DC__NUM_DSC__0 1
#define DC__NUM_DSC__MAX 6
#define DC__NUM_DSC__MAX__6 1
#define DC__NUM_ABM 1
#define DC__NUM_ABM__1 1
#define DC__NUM_ABM__0_PRESENT 1
#define DC__NUM_ABM__MAX 2
#define DC__NUM_ABM__MAX__2 1
#define DC__ODM_PRESENT 0
#define DC__ODM_PRESENT__0 1
#define DC__NUM_OTG 4
#define DC__NUM_OTG__4 1
#define DC__NUM_OTG__0_PRESENT 1
#define DC__NUM_OTG__1_PRESENT 1
#define DC__NUM_OTG__2_PRESENT 1
#define DC__NUM_OTG__3_PRESENT 1
#define DC__NUM_OTG__MAX 6
#define DC__NUM_OTG__MAX__6 1
#define DC__NUM_DWB 2
#define DC__NUM_DWB__2 1
#define DC__NUM_DWB__0_PRESENT 1
#define DC__NUM_DWB__1_PRESENT 1
#define DC__NUM_DWB__MAX 2
#define DC__NUM_DWB__MAX__2 1
#define DC__NUM_DIG 4
#define DC__NUM_DIG__4 1
#define DC__NUM_DIG__0_PRESENT 1
#define DC__NUM_DIG__1_PRESENT 1
#define DC__NUM_DIG__2_PRESENT 1
#define DC__NUM_DIG__3_PRESENT 1
#define DC__NUM_DIG__MAX 6
#define DC__NUM_DIG__MAX__6 1
#define DC__NUM_AUX 4
#define DC__NUM_AUX__4 1
#define DC__NUM_AUX__0_PRESENT 1
#define DC__NUM_AUX__1_PRESENT 1
#define DC__NUM_AUX__2_PRESENT 1
#define DC__NUM_AUX__3_PRESENT 1
#define DC__NUM_AUX__MAX 6
#define DC__NUM_AUX__MAX__6 1
#define DC__NUM_AUDIO_STREAMS 4
#define DC__NUM_AUDIO_STREAMS__4 1
#define DC__NUM_AUDIO_STREAMS__0_PRESENT 1
#define DC__NUM_AUDIO_STREAMS__1_PRESENT 1
#define DC__NUM_AUDIO_STREAMS__2_PRESENT 1
#define DC__NUM_AUDIO_STREAMS__3_PRESENT 1
#define DC__NUM_AUDIO_STREAMS__MAX 8
#define DC__NUM_AUDIO_STREAMS__MAX__8 1
#define DC__NUM_AUDIO_ENDPOINTS 6
#define DC__NUM_AUDIO_ENDPOINTS__6 1
#define DC__NUM_AUDIO_ENDPOINTS__0_PRESENT 1
#define DC__NUM_AUDIO_ENDPOINTS__1_PRESENT 1
#define DC__NUM_AUDIO_ENDPOINTS__2_PRESENT 1
#define DC__NUM_AUDIO_ENDPOINTS__3_PRESENT 1
#define DC__NUM_AUDIO_ENDPOINTS__4_PRESENT 1
#define DC__NUM_AUDIO_ENDPOINTS__5_PRESENT 1
#define DC__NUM_AUDIO_ENDPOINTS__MAX 8
#define DC__NUM_AUDIO_ENDPOINTS__MAX__8 1
#define DC__NUM_AUDIO_INPUT_STREAMS 0
#define DC__NUM_AUDIO_INPUT_STREAMS__0 1
#define DC__NUM_AUDIO_INPUT_STREAMS__MAX 8
#define DC__NUM_AUDIO_INPUT_STREAMS__MAX__8 1
#define DC__NUM_AUDIO_INPUT_ENDPOINTS 0
#define DC__NUM_AUDIO_INPUT_ENDPOINTS__0 1
#define DC__NUM_AUDIO_INPUT_ENDPOINTS__MAX 8
#define DC__NUM_AUDIO_INPUT_ENDPOINTS__MAX__8 1
#define DC__NUM_CURSOR 1
#define DC__NUM_CURSOR__1 1
#define DC__NUM_CURSOR__0_PRESENT 1
#define DC__NUM_CURSOR__MAX 2
#define DC__NUM_CURSOR__MAX__2 1
#define DC__DIGITAL_BYPASS_PRESENT 0
#define DC__DIGITAL_BYPASS_PRESENT__0 1
#define DC__HCID_HWMAJVER 1
#define DC__HCID_HWMAJVER__1 1
#define DC__HCID_HWMINVER 0
#define DC__HCID_HWMINVER__0 1
#define DC__HCID_HWREV 0
#define DC__HCID_HWREV__0 1
#define DC__ROMSTRAP_PRESENT 0
#define DC__ROMSTRAP_PRESENT__0 1
#define DC__NUM_RBBMIF_DECODES 30
#define DC__NUM_RBBMIF_DECODES__30 1
#define DC__NUM_DBG_REGS 36
#define DC__NUM_DBG_REGS__36 1
#define DC__NUM_PIPES_UNDERLAY 0
#define DC__NUM_PIPES_UNDERLAY__0 1
#define DC__NUM_PIPES_UNDERLAY__MAX 2
#define DC__NUM_PIPES_UNDERLAY__MAX__2 1
#define DC__NUM_VCE_ENGINE 1
#define DC__NUM_VCE_ENGINE__1 1
#define DC__NUM_VCE_ENGINE__0_PRESENT 1
#define DC__NUM_VCE_ENGINE__MAX 2
#define DC__NUM_VCE_ENGINE__MAX__2 1
#define DC__OTG_EXTERNAL_SYNC_PRESENT 0
#define DC__OTG_EXTERNAL_SYNC_PRESENT__0 1
#define DC__OTG_CRC_PRESENT 1
#define DC__OTG_CRC_PRESENT__1 1
#define DC__VIP_PRESENT 0
#define DC__VIP_PRESENT__0 1
#define DC__DTMTEST_PRESENT 0
#define DC__DTMTEST_PRESENT__0 1
#define DC__POWER_GATE_PRESENT 1
#define DC__POWER_GATE_PRESENT__1 1
#define DC__MEM_PG 1
#define DC__MEM_PG__1 1
#define DC__FMT_SRC_SEL_PRESENT 0
#define DC__FMT_SRC_SEL_PRESENT__0 1
#define DC__DIG_FEATURES__HDMI_PRESENT 1
#define DC__DIG_FEATURES__HDMI_PRESENT__1 1
#define DC__DIG_FEATURES__DP_PRESENT 1
#define DC__DIG_FEATURES__DP_PRESENT__1 1
#define DC__DIG_FEATURES__DP_MST_PRESENT 1
#define DC__DIG_FEATURES__DP_MST_PRESENT__1 1
#define DC__DIG_LP_FEATURES__HDMI_PRESENT 0
#define DC__DIG_LP_FEATURES__HDMI_PRESENT__0 1
#define DC__DIG_LP_FEATURES__DP_PRESENT 1
#define DC__DIG_LP_FEATURES__DP_PRESENT__1 1
#define DC__DIG_LP_FEATURES__DP_MST_PRESENT 0
#define DC__DIG_LP_FEATURES__DP_MST_PRESENT__0 1
#define DC__DIG_RESYNC_FIFO_SIZE 14
#define DC__DIG_RESYNC_FIFO_SIZE__14 1
#define DC__DIG_RESYNC_FIFO_SIZE__0_PRESENT 1
#define DC__DIG_RESYNC_FIFO_SIZE__1_PRESENT 1
#define DC__DIG_RESYNC_FIFO_SIZE__2_PRESENT 1
#define DC__DIG_RESYNC_FIFO_SIZE__3_PRESENT 1
#define DC__DIG_RESYNC_FIFO_SIZE__4_PRESENT 1
#define DC__DIG_RESYNC_FIFO_SIZE__5_PRESENT 1
#define DC__DIG_RESYNC_FIFO_SIZE__6_PRESENT 1
#define DC__DIG_RESYNC_FIFO_SIZE__7_PRESENT 1
#define DC__DIG_RESYNC_FIFO_SIZE__8_PRESENT 1
#define DC__DIG_RESYNC_FIFO_SIZE__9_PRESENT 1
#define DC__DIG_RESYNC_FIFO_SIZE__10_PRESENT 1
#define DC__DIG_RESYNC_FIFO_SIZE__11_PRESENT 1
#define DC__DIG_RESYNC_FIFO_SIZE__12_PRESENT 1
#define DC__DIG_RESYNC_FIFO_SIZE__13_PRESENT 1
#define DC__DIG_RESYNC_FIFO_SIZE__MAX 16
#define DC__DIG_RESYNC_FIFO_SIZE__MAX__16 1
#define DC__DAC_RESYNC_FIFO_SIZE 12
#define DC__DAC_RESYNC_FIFO_SIZE__12 1
#define DC__DAC_RESYNC_FIFO_SIZE__0_PRESENT 1
#define DC__DAC_RESYNC_FIFO_SIZE__1_PRESENT 1
#define DC__DAC_RESYNC_FIFO_SIZE__2_PRESENT 1
#define DC__DAC_RESYNC_FIFO_SIZE__3_PRESENT 1
#define DC__DAC_RESYNC_FIFO_SIZE__4_PRESENT 1
#define DC__DAC_RESYNC_FIFO_SIZE__5_PRESENT 1
#define DC__DAC_RESYNC_FIFO_SIZE__6_PRESENT 1
#define DC__DAC_RESYNC_FIFO_SIZE__7_PRESENT 1
#define DC__DAC_RESYNC_FIFO_SIZE__8_PRESENT 1
#define DC__DAC_RESYNC_FIFO_SIZE__9_PRESENT 1
#define DC__DAC_RESYNC_FIFO_SIZE__10_PRESENT 1
#define DC__DAC_RESYNC_FIFO_SIZE__11_PRESENT 1
#define DC__DAC_RESYNC_FIFO_SIZE__MAX 16
#define DC__DAC_RESYNC_FIFO_SIZE__MAX__16 1
#define DC__DVO_RESYNC_FIFO_SIZE 12
#define DC__DVO_RESYNC_FIFO_SIZE__12 1
#define DC__DVO_RESYNC_FIFO_SIZE__0_PRESENT 1
#define DC__DVO_RESYNC_FIFO_SIZE__1_PRESENT 1
#define DC__DVO_RESYNC_FIFO_SIZE__2_PRESENT 1
#define DC__DVO_RESYNC_FIFO_SIZE__3_PRESENT 1
#define DC__DVO_RESYNC_FIFO_SIZE__4_PRESENT 1
#define DC__DVO_RESYNC_FIFO_SIZE__5_PRESENT 1
#define DC__DVO_RESYNC_FIFO_SIZE__6_PRESENT 1
#define DC__DVO_RESYNC_FIFO_SIZE__7_PRESENT 1
#define DC__DVO_RESYNC_FIFO_SIZE__8_PRESENT 1
#define DC__DVO_RESYNC_FIFO_SIZE__9_PRESENT 1
#define DC__DVO_RESYNC_FIFO_SIZE__10_PRESENT 1
#define DC__DVO_RESYNC_FIFO_SIZE__11_PRESENT 1
#define DC__DVO_RESYNC_FIFO_SIZE__MAX 16
#define DC__DVO_RESYNC_FIFO_SIZE__MAX__16 1
#define DC__MEM_CDC_PRESENT 1
#define DC__MEM_CDC_PRESENT__1 1
#define DC__NUM_HPD 4
#define DC__NUM_HPD__4 1
#define DC__NUM_HPD__0_PRESENT 1
#define DC__NUM_HPD__1_PRESENT 1
#define DC__NUM_HPD__2_PRESENT 1
#define DC__NUM_HPD__3_PRESENT 1
#define DC__NUM_HPD__MAX 6
#define DC__NUM_HPD__MAX__6 1
#define DC__NUM_DDC_PAIRS 4
#define DC__NUM_DDC_PAIRS__4 1
#define DC__NUM_DDC_PAIRS__0_PRESENT 1
#define DC__NUM_DDC_PAIRS__1_PRESENT 1
#define DC__NUM_DDC_PAIRS__2_PRESENT 1
#define DC__NUM_DDC_PAIRS__3_PRESENT 1
#define DC__NUM_DDC_PAIRS__MAX 6
#define DC__NUM_DDC_PAIRS__MAX__6 1
#define DC__NUM_AUDIO_PLL 0
#define DC__NUM_AUDIO_PLL__0 1
#define DC__NUM_AUDIO_PLL__MAX 2
#define DC__NUM_AUDIO_PLL__MAX__2 1
#define DC__NUM_PIXEL_PLL 1
#define DC__NUM_PIXEL_PLL__1 1
#define DC__NUM_PIXEL_PLL__0_PRESENT 1
#define DC__NUM_PIXEL_PLL__MAX 4
#define DC__NUM_PIXEL_PLL__MAX__4 1
#define DC__NUM_CASCADED_PLL 0
#define DC__NUM_CASCADED_PLL__0 1
#define DC__NUM_CASCADED_PLL__MAX 3
#define DC__NUM_CASCADED_PLL__MAX__3 1
#define DC__PIXCLK_FROM_PHYPLL 1
#define DC__PIXCLK_FROM_PHYPLL__1 1
#define DC__NB_STUTTER_MODE_PRESENT 0
#define DC__NB_STUTTER_MODE_PRESENT__0 1
#define DC__I2S0_AND_SPDIF0_PRESENT 0
#define DC__I2S0_AND_SPDIF0_PRESENT__0 1
#define DC__I2S1_PRESENT 0
#define DC__I2S1_PRESENT__0 1
#define DC__SPDIF1_PRESENT 0
#define DC__SPDIF1_PRESENT__0 1
#define DC__DSI_PRESENT 0
#define DC__DSI_PRESENT__0 1
#define DC__DACA_PRESENT 0
#define DC__DACA_PRESENT__0 1
#define DC__DACB_PRESENT 0
#define DC__DACB_PRESENT__0 1
#define DC__NUM_PIPES 4
#define DC__NUM_PIPES__4 1
#define DC__NUM_PIPES__0_PRESENT 1
#define DC__NUM_PIPES__1_PRESENT 1
#define DC__NUM_PIPES__2_PRESENT 1
#define DC__NUM_PIPES__3_PRESENT 1
#define DC__NUM_PIPES__MAX 6
#define DC__NUM_PIPES__MAX__6 1
#define DC__NUM_DIG_LP 0
#define DC__NUM_DIG_LP__0 1
#define DC__NUM_DIG_LP__MAX 2
#define DC__NUM_DIG_LP__MAX__2 1
#define DC__DPDEBUG_PRESENT 0
#define DC__DPDEBUG_PRESENT__0 1
#define DC__DISPLAY_WB_PRESENT 1
#define DC__DISPLAY_WB_PRESENT__1 1
#define DC__NUM_CWB 0
#define DC__NUM_CWB__0 1
#define DC__NUM_CWB__MAX 2
#define DC__NUM_CWB__MAX__2 1
#define DC__MVP_PRESENT 0
#define DC__MVP_PRESENT__0 1
#define DC__DVO_PRESENT 0
#define DC__DVO_PRESENT__0 1
#define DC__ABM_PRESENT 0
#define DC__ABM_PRESENT__0 1
#define DC__BPHYC_PLL_PRESENT 0
#define DC__BPHYC_PLL_PRESENT__0 1
#define DC__BPHYC_UNIPHY_PRESENT 0
#define DC__BPHYC_UNIPHY_PRESENT__0 1
#define DC__PHY_BROADCAST_PRESENT 0
#define DC__PHY_BROADCAST_PRESENT__0 1
#define DC__NUM_OF_DCRX_SD 0
#define DC__NUM_OF_DCRX_SD__0 1
#define DC__DVO_17BIT_MAPPING 0
#define DC__DVO_17BIT_MAPPING__0 1
#define DC__AVSYNC_PRESENT 0
#define DC__AVSYNC_PRESENT__0 1
#define DC__NUM_OF_DCRX_PORTS 0
#define DC__NUM_OF_DCRX_PORTS__0 1
#define DC__NUM_OF_DCRX_PORTS__MAX 1
#define DC__NUM_OF_DCRX_PORTS__MAX__1 1
#define DC__NUM_PHY 4
#define DC__NUM_PHY__4 1
#define DC__NUM_PHY__0_PRESENT 1
#define DC__NUM_PHY__1_PRESENT 1
#define DC__NUM_PHY__2_PRESENT 1
#define DC__NUM_PHY__3_PRESENT 1
#define DC__NUM_PHY__MAX 7
#define DC__NUM_PHY__MAX__7 1
#define DC__NUM_PHY_LP 0
#define DC__NUM_PHY_LP__0 1
#define DC__NUM_PHY_LP__MAX 2
#define DC__NUM_PHY_LP__MAX__2 1
#define DC__SYNC_CELL vid_sync_gf14lpp
#define DC__SYNC_CELL__VID_SYNC_GF14LPP 1
#define DC__USE_NEW_VSS 1
#define DC__USE_NEW_VSS__1 1
#define DC__SYNC_CELL_DISPCLK_NUM_LATCHES 6
#define DC__SYNC_CELL_DISPCLK_NUM_LATCHES__6 1
#define DC__SYNC_CELL_DVOCLK_NUM_LATCHES 6
#define DC__SYNC_CELL_DVOCLK_NUM_LATCHES__6 1
#define DC__SYNC_CELL_PIXCLK_NUM_LATCHES 6
#define DC__SYNC_CELL_PIXCLK_NUM_LATCHES__6 1
#define DC__SYNC_CELL_SYMCLK_NUM_LATCHES 6
#define DC__SYNC_CELL_SYMCLK_NUM_LATCHES__6 1
#define DC__SYNC_CELL_DPPCLK_NUM_LATCHES 6
#define DC__SYNC_CELL_DPPCLK_NUM_LATCHES__6 1
#define DC__SYNC_CELL_DPREFCLK_NUM_LATCHES 6
#define DC__SYNC_CELL_DPREFCLK_NUM_LATCHES__6 1
#define DC__SYNC_CELL_REFCLK_NUM_LATCHES 6
#define DC__SYNC_CELL_REFCLK_NUM_LATCHES__6 1
#define DC__SYNC_CELL_PCIE_REFCLK_NUM_LATCHES 6
#define DC__SYNC_CELL_PCIE_REFCLK_NUM_LATCHES__6 1
#define DC__SYNC_CELL_MVPCLK_NUM_LATCHES 6
#define DC__SYNC_CELL_MVPCLK_NUM_LATCHES__6 1
#define DC__SYNC_CELL_SCLK_NUM_LATCHES 6
#define DC__SYNC_CELL_SCLK_NUM_LATCHES__6 1
#define DC__SYNC_CELL_DCEFCLK_NUM_LATCHES 6
#define DC__SYNC_CELL_DCEFCLK_NUM_LATCHES__6 1
#define DC__SYNC_CELL_AMCLK_NUM_LATCHES 6
#define DC__SYNC_CELL_AMCLK_NUM_LATCHES__6 1
#define DC__SYNC_CELL_DSICLK_NUM_LATCHES 6
#define DC__SYNC_CELL_DSICLK_NUM_LATCHES__6 1
#define DC__SYNC_CELL_BYTECLK_NUM_LATCHES 6
#define DC__SYNC_CELL_BYTECLK_NUM_LATCHES__6 1
#define DC__SYNC_CELL_ESCCLK_NUM_LATCHES 6
#define DC__SYNC_CELL_ESCCLK_NUM_LATCHES__6 1
#define DC__SYNC_CELL_DB_CLK_NUM_LATCHES 6
#define DC__SYNC_CELL_DB_CLK_NUM_LATCHES__6 1
#define UNIPHYA_PRESENT 1
#define UNIPHYA_PRESENT__1 1
#define DC__UNIPHYA_PRESENT 1
#define DC__UNIPHYA_PRESENT__1 1
#define UNIPHYB_PRESENT 1
#define UNIPHYB_PRESENT__1 1
#define DC__UNIPHYB_PRESENT 1
#define DC__UNIPHYB_PRESENT__1 1
#define UNIPHYC_PRESENT 1
#define UNIPHYC_PRESENT__1 1
#define DC__UNIPHYC_PRESENT 1
#define DC__UNIPHYC_PRESENT__1 1
#define UNIPHYD_PRESENT 1
#define UNIPHYD_PRESENT__1 1
#define DC__UNIPHYD_PRESENT 1
#define DC__UNIPHYD_PRESENT__1 1
#define UNIPHYE_PRESENT 0
#define UNIPHYE_PRESENT__0 1
#define DC__UNIPHYE_PRESENT 0
#define DC__UNIPHYE_PRESENT__0 1
#define UNIPHYF_PRESENT 0
#define UNIPHYF_PRESENT__0 1
#define DC__UNIPHYF_PRESENT 0
#define DC__UNIPHYF_PRESENT__0 1
#define UNIPHYG_PRESENT 0
#define UNIPHYG_PRESENT__0 1
#define DC__UNIPHYG_PRESENT 0
#define DC__UNIPHYG_PRESENT__0 1
#define DC__TMDS_LINK tmds_link_dual
#define DC__TMDS_LINK__TMDS_LINK_DUAL 1
#define DC__WBSCL_PIXBW 8
#define DC__WBSCL_PIXBW__8 1
#define DC__DWB_CSC_PRESENT 0
#define DC__DWB_CSC_PRESENT__0 1
#define DC__DWB_LUMA_SCL_PRESENT 0
#define DC__DWB_LUMA_SCL_PRESENT__0 1
#define DC__DENTIST_INTERFACE_PRESENT 1
#define DC__DENTIST_INTERFACE_PRESENT__1 1
#define DC__GENERICA_PRESENT 1
#define DC__GENERICA_PRESENT__1 1
#define DC__GENERICB_PRESENT 1
#define DC__GENERICB_PRESENT__1 1
#define DC__GENERICC_PRESENT 0
#define DC__GENERICC_PRESENT__0 1
#define DC__GENERICD_PRESENT 0
#define DC__GENERICD_PRESENT__0 1
#define DC__GENERICE_PRESENT 0
#define DC__GENERICE_PRESENT__0 1
#define DC__GENERICF_PRESENT 0
#define DC__GENERICF_PRESENT__0 1
#define DC__GENERICG_PRESENT 0
#define DC__GENERICG_PRESENT__0 1
#define DC__UNIPHY_VOLTAGE_MODE 1
#define DC__UNIPHY_VOLTAGE_MODE__1 1
#define DC__BLON_TYPE dedicated
#define DC__BLON_TYPE__DEDICATED 1
#define DC__UNIPHY_STAGGER_CH_PRESENT 1
#define DC__UNIPHY_STAGGER_CH_PRESENT__1 1
#define DC__XDMA_PRESENT 0
#define DC__XDMA_PRESENT__0 1
#define XDMA__PRESENT 0
#define XDMA__PRESENT__0 1
#define DC__DP_MEM_PG 0
#define DC__DP_MEM_PG__0 1
#define DP__MEM_PG 0
#define DP__MEM_PG__0 1
#define DC__AFMT_MEM_PG 0
#define DC__AFMT_MEM_PG__0 1
#define AFMT__MEM_PG 0
#define AFMT__MEM_PG__0 1
#define DC__HDMI_MEM_PG 0
#define DC__HDMI_MEM_PG__0 1
#define HDMI__MEM_PG 0
#define HDMI__MEM_PG__0 1
#define DC__I2C_MEM_PG 0
#define DC__I2C_MEM_PG__0 1
#define I2C__MEM_PG 0
#define I2C__MEM_PG__0 1
#define DC__DSCL_MEM_PG 0
#define DC__DSCL_MEM_PG__0 1
#define DSCL__MEM_PG 0
#define DSCL__MEM_PG__0 1
#define DC__CM_MEM_PG 0
#define DC__CM_MEM_PG__0 1
#define CM__MEM_PG 0
#define CM__MEM_PG__0 1
#define DC__OBUF_MEM_PG 0
#define DC__OBUF_MEM_PG__0 1
#define OBUF__MEM_PG 0
#define OBUF__MEM_PG__0 1
#define DC__WBIF_MEM_PG 1
#define DC__WBIF_MEM_PG__1 1
#define WBIF__MEM_PG 1
#define WBIF__MEM_PG__1 1
#define DC__VGA_MEM_PG 0
#define DC__VGA_MEM_PG__0 1
#define VGA__MEM_PG 0
#define VGA__MEM_PG__0 1
#define DC__FMT_MEM_PG 0
#define DC__FMT_MEM_PG__0 1
#define FMT__MEM_PG 0
#define FMT__MEM_PG__0 1
#define DC__ODM_MEM_PG 0
#define DC__ODM_MEM_PG__0 1
#define ODM__MEM_PG 0
#define ODM__MEM_PG__0 1
#define DC__DSI_MEM_PG 0
#define DC__DSI_MEM_PG__0 1
#define DSI__MEM_PG 0
#define DSI__MEM_PG__0 1
#define DC__AZ_MEM_PG 1
#define DC__AZ_MEM_PG__1 1
#define AZ__MEM_PG 1
#define AZ__MEM_PG__1 1
#define DC__WBSCL_MEM1P1024X64QS_MEM_PG 1
#define DC__WBSCL_MEM1P1024X64QS_MEM_PG__1 1
#define WBSCL_MEM1P1024X64QS__MEM_PG 1
#define WBSCL_MEM1P1024X64QS__MEM_PG__1 1
#define DC__WBSCL_MEM1P528X64QS_MEM_PG 1
#define DC__WBSCL_MEM1P528X64QS_MEM_PG__1 1
#define WBSCL_MEM1P528X64QS__MEM_PG 1
#define WBSCL_MEM1P528X64QS__MEM_PG__1 1
#define DC__DMCU_MEM1P1024X32BQS_MEM_PG 1
#define DC__DMCU_MEM1P1024X32BQS_MEM_PG__1 1
#define DMCU_MEM1P1024X32BQS__MEM_PG 1
#define DMCU_MEM1P1024X32BQS__MEM_PG__1 1
#define DC__HUBBUB_SDP_TAG_INT_MEM_PG 0
#define DC__HUBBUB_SDP_TAG_INT_MEM_PG__0 1
#define HUBBUB_SDP_TAG_INT__MEM_PG 0
#define HUBBUB_SDP_TAG_INT__MEM_PG__0 1
#define DC__HUBBUB_SDP_TAG_EXT_MEM_PG 0
#define DC__HUBBUB_SDP_TAG_EXT_MEM_PG__0 1
#define HUBBUB_SDP_TAG_EXT__MEM_PG 0
#define HUBBUB_SDP_TAG_EXT__MEM_PG__0 1
#define DC__HUBBUB_RET_ZERO_MEM_PG 0
#define DC__HUBBUB_RET_ZERO_MEM_PG__0 1
#define HUBBUB_RET_ZERO__MEM_PG 0
#define HUBBUB_RET_ZERO__MEM_PG__0 1
#define DC__HUBBUB_RET_ROB_MEM_PG 0
#define DC__HUBBUB_RET_ROB_MEM_PG__0 1
#define HUBBUB_RET_ROB__MEM_PG 0
#define HUBBUB_RET_ROB__MEM_PG__0 1
#define DC__HUBPRET_CUR_ROB_MEM_PG 0
#define DC__HUBPRET_CUR_ROB_MEM_PG__0 1
#define HUBPRET_CUR_ROB__MEM_PG 0
#define HUBPRET_CUR_ROB__MEM_PG__0 1
#define DC__HUBPRET_CUR_CDC_MEM_PG 0
#define DC__HUBPRET_CUR_CDC_MEM_PG__0 1
#define HUBPRET_CUR_CDC__MEM_PG 0
#define HUBPRET_CUR_CDC__MEM_PG__0 1
#define DC__HUBPREQ_MPTE_MEM_PG 0
#define DC__HUBPREQ_MPTE_MEM_PG__0 1
#define HUBPREQ_MPTE__MEM_PG 0
#define HUBPREQ_MPTE__MEM_PG__0 1
#define DC__HUBPREQ_META_MEM_PG 0
#define DC__HUBPREQ_META_MEM_PG__0 1
#define HUBPREQ_META__MEM_PG 0
#define HUBPREQ_META__MEM_PG__0 1
#define DC__HUBPREQ_DPTE_MEM_PG 0
#define DC__HUBPREQ_DPTE_MEM_PG__0 1
#define HUBPREQ_DPTE__MEM_PG 0
#define HUBPREQ_DPTE__MEM_PG__0 1
#define DC__HUBPRET_DET_MEM_PG 0
#define DC__HUBPRET_DET_MEM_PG__0 1
#define HUBPRET_DET__MEM_PG 0
#define HUBPRET_DET__MEM_PG__0 1
#define DC__HUBPRET_PIX_CDC_MEM_PG 0
#define DC__HUBPRET_PIX_CDC_MEM_PG__0 1
#define HUBPRET_PIX_CDC__MEM_PG 0
#define HUBPRET_PIX_CDC__MEM_PG__0 1
#define DC__TOP_BLKS__DCCG 1
#define DC__TOP_BLKS__DCHUBBUB 1
#define DC__TOP_BLKS__DCHUBP 1
#define DC__TOP_BLKS__HDA 1
#define DC__TOP_BLKS__DIO 1
#define DC__TOP_BLKS__DCIO 1
#define DC__TOP_BLKS__DMU 1
#define DC__TOP_BLKS__DPP 1
#define DC__TOP_BLKS__MPC 1
#define DC__TOP_BLKS__OPP 1
#define DC__TOP_BLKS__OPTC 1
#define DC__TOP_BLKS__MMHUBBUB 1
#define DC__TOP_BLKS__WB 1
#define DC__TOP_BLKS__MAX 13
#define DC__TOP_BLKS__MAX__13 1
#define DC__DCHUBP_DPP_SF_PIXEL_CREDITS 9
#define DC__DCHUBP_DPP_SF_PIXEL_CREDITS__9 1
#define DC__DPP_MPC_SF_PIXEL_CREDITS 9
#define DC__DPP_MPC_SF_PIXEL_CREDITS__9 1
#define DC__MPC_OPP_SF_PIXEL_CREDITS 8
#define DC__MPC_OPP_SF_PIXEL_CREDITS__8 1
#define DC__OPP_OPTC_SF_PIXEL_CREDITS 8
#define DC__OPP_OPTC_SF_PIXEL_CREDITS__8 1
#define DC__SFR_SFT_ROUND_TRIP_DELAY 5
#define DC__SFR_SFT_ROUND_TRIP_DELAY__5 1
#define DC__REPEATER_PROJECT_MAX 8
#define DC__REPEATER_PROJECT_MAX__8 1
#define DC__SURFACE_422_CAPABLE 0
#define DC__SURFACE_422_CAPABLE__0 1
#endif<|MERGE_RESOLUTION|>--- conflicted
+++ resolved
@@ -36,11 +36,7 @@
  * Define the maximum amount of states supported by the ASIC. Every ASIC has a
  * specific number of states; this macro defines the maximum number of states.
  */
-<<<<<<< HEAD
-#define DC__VOLTAGE_STATES 20
-=======
 #define DC__VOLTAGE_STATES 40
->>>>>>> 98817289
 #define DC__NUM_DPP__4 1
 #define DC__NUM_DPP__0_PRESENT 1
 #define DC__NUM_DPP__1_PRESENT 1
