/*
 * Copyright 2015 Advanced Micro Devices, Inc.
 *
 * Permission is hereby granted, free of charge, to any person obtaining a
 * copy of this software and associated documentation files (the "Software"),
 * to deal in the Software without restriction, including without limitation
 * the rights to use, copy, modify, merge, publish, distribute, sublicense,
 * and/or sell copies of the Software, and to permit persons to whom the
 * Software is furnished to do so, subject to the following conditions:
 *
 * The above copyright notice and this permission notice shall be included in
 * all copies or substantial portions of the Software.
 *
 * THE SOFTWARE IS PROVIDED "AS IS", WITHOUT WARRANTY OF ANY KIND, EXPRESS OR
 * IMPLIED, INCLUDING BUT NOT LIMITED TO THE WARRANTIES OF MERCHANTABILITY,
 * FITNESS FOR A PARTICULAR PURPOSE AND NONINFRINGEMENT.  IN NO EVENT SHALL
 * THE COPYRIGHT HOLDER(S) OR AUTHOR(S) BE LIABLE FOR ANY CLAIM, DAMAGES OR
 * OTHER LIABILITY, WHETHER IN AN ACTION OF CONTRACT, TORT OR OTHERWISE,
 * ARISING FROM, OUT OF OR IN CONNECTION WITH THE SOFTWARE OR THE USE OR
 * OTHER DEALINGS IN THE SOFTWARE.
 *
 * Authors: AMD
 *
 */

#include <linux/string.h>
#include <linux/acpi.h>
#include <linux/i2c.h>

#include <drm/drm_atomic.h>
#include <drm/drm_probe_helper.h>
#include <drm/amdgpu_drm.h>
#include <drm/drm_edid.h>
#include <drm/drm_fixed.h>

#include "dm_services.h"
#include "amdgpu.h"
#include "dc.h"
#include "amdgpu_dm.h"
#include "amdgpu_dm_irq.h"
#include "amdgpu_dm_mst_types.h"
#include "dpcd_defs.h"
#include "dc/inc/core_types.h"

#include "dm_helpers.h"
#include "ddc_service_types.h"
#include "clk_mgr.h"

static u32 edid_extract_panel_id(struct edid *edid)
{
	return (u32)edid->mfg_id[0] << 24   |
	       (u32)edid->mfg_id[1] << 16   |
	       (u32)EDID_PRODUCT_ID(edid);
}

static void apply_edid_quirks(struct edid *edid, struct dc_edid_caps *edid_caps)
{
	uint32_t panel_id = edid_extract_panel_id(edid);

	switch (panel_id) {
	/* Workaround for some monitors which does not work well with FAMS */
	case drm_edid_encode_panel_id('S', 'A', 'M', 0x0E5E):
	case drm_edid_encode_panel_id('S', 'A', 'M', 0x7053):
	case drm_edid_encode_panel_id('S', 'A', 'M', 0x71AC):
		DRM_DEBUG_DRIVER("Disabling FAMS on monitor with panel id %X\n", panel_id);
		edid_caps->panel_patch.disable_fams = true;
		break;
	/* Workaround for some monitors that do not clear DPCD 0x317 if FreeSync is unsupported */
	case drm_edid_encode_panel_id('A', 'U', 'O', 0xA7AB):
	case drm_edid_encode_panel_id('A', 'U', 'O', 0xE69B):
	case drm_edid_encode_panel_id('B', 'O', 'E', 0x092A):
	case drm_edid_encode_panel_id('L', 'G', 'D', 0x06D1):
<<<<<<< HEAD
=======
	case drm_edid_encode_panel_id('M', 'S', 'F', 0x1003):
>>>>>>> a6ad5510
		DRM_DEBUG_DRIVER("Clearing DPCD 0x317 on monitor with panel id %X\n", panel_id);
		edid_caps->panel_patch.remove_sink_ext_caps = true;
		break;
	case drm_edid_encode_panel_id('S', 'D', 'C', 0x4154):
		DRM_DEBUG_DRIVER("Disabling VSC on monitor with panel id %X\n", panel_id);
		edid_caps->panel_patch.disable_colorimetry = true;
		break;
	default:
		return;
	}
}

/**
 * dm_helpers_parse_edid_caps() - Parse edid caps
 *
 * @link: current detected link
 * @edid:	[in] pointer to edid
 * @edid_caps:	[in] pointer to edid caps
 *
 * Return: void
 */
enum dc_edid_status dm_helpers_parse_edid_caps(
		struct dc_link *link,
		const struct dc_edid *edid,
		struct dc_edid_caps *edid_caps)
{
	struct amdgpu_dm_connector *aconnector = link->priv;
	struct drm_connector *connector = &aconnector->base;
	struct edid *edid_buf = edid ? (struct edid *) edid->raw_edid : NULL;
	struct cea_sad *sads;
	int sad_count = -1;
	int sadb_count = -1;
	int i = 0;
	uint8_t *sadb = NULL;

	enum dc_edid_status result = EDID_OK;

	if (!edid_caps || !edid)
		return EDID_BAD_INPUT;

	if (!drm_edid_is_valid(edid_buf))
		result = EDID_BAD_CHECKSUM;

	edid_caps->manufacturer_id = (uint16_t) edid_buf->mfg_id[0] |
					((uint16_t) edid_buf->mfg_id[1])<<8;
	edid_caps->product_id = (uint16_t) edid_buf->prod_code[0] |
					((uint16_t) edid_buf->prod_code[1])<<8;
	edid_caps->serial_number = edid_buf->serial;
	edid_caps->manufacture_week = edid_buf->mfg_week;
	edid_caps->manufacture_year = edid_buf->mfg_year;

	drm_edid_get_monitor_name(edid_buf,
				  edid_caps->display_name,
				  AUDIO_INFO_DISPLAY_NAME_SIZE_IN_CHARS);

	edid_caps->edid_hdmi = connector->display_info.is_hdmi;

	apply_edid_quirks(edid_buf, edid_caps);

	sad_count = drm_edid_to_sad((struct edid *) edid->raw_edid, &sads);
	if (sad_count <= 0)
		return result;

	edid_caps->audio_mode_count = min(sad_count, DC_MAX_AUDIO_DESC_COUNT);
	for (i = 0; i < edid_caps->audio_mode_count; ++i) {
		struct cea_sad *sad = &sads[i];

		edid_caps->audio_modes[i].format_code = sad->format;
		edid_caps->audio_modes[i].channel_count = sad->channels + 1;
		edid_caps->audio_modes[i].sample_rate = sad->freq;
		edid_caps->audio_modes[i].sample_size = sad->byte2;
	}

	sadb_count = drm_edid_to_speaker_allocation((struct edid *) edid->raw_edid, &sadb);

	if (sadb_count < 0) {
		DRM_ERROR("Couldn't read Speaker Allocation Data Block: %d\n", sadb_count);
		sadb_count = 0;
	}

	if (sadb_count)
		edid_caps->speaker_flags = sadb[0];
	else
		edid_caps->speaker_flags = DEFAULT_SPEAKER_LOCATION;

	kfree(sads);
	kfree(sadb);

	return result;
}

static void
fill_dc_mst_payload_table_from_drm(struct dc_link *link,
				   bool enable,
				   struct drm_dp_mst_atomic_payload *target_payload,
				   struct dc_dp_mst_stream_allocation_table *table)
{
	struct dc_dp_mst_stream_allocation_table new_table = { 0 };
	struct dc_dp_mst_stream_allocation *sa;
	struct link_mst_stream_allocation_table copy_of_link_table =
										link->mst_stream_alloc_table;

	int i;
	int current_hw_table_stream_cnt = copy_of_link_table.stream_count;
	struct link_mst_stream_allocation *dc_alloc;

	/* TODO: refactor to set link->mst_stream_alloc_table directly if possible.*/
	if (enable) {
		dc_alloc =
		&copy_of_link_table.stream_allocations[current_hw_table_stream_cnt];
		dc_alloc->vcp_id = target_payload->vcpi;
		dc_alloc->slot_count = target_payload->time_slots;
	} else {
		for (i = 0; i < copy_of_link_table.stream_count; i++) {
			dc_alloc =
			&copy_of_link_table.stream_allocations[i];

			if (dc_alloc->vcp_id == target_payload->vcpi) {
				dc_alloc->vcp_id = 0;
				dc_alloc->slot_count = 0;
				break;
			}
		}
		ASSERT(i != copy_of_link_table.stream_count);
	}

	/* Fill payload info*/
	for (i = 0; i < MAX_CONTROLLER_NUM; i++) {
		dc_alloc =
			&copy_of_link_table.stream_allocations[i];
		if (dc_alloc->vcp_id > 0 && dc_alloc->slot_count > 0) {
			sa = &new_table.stream_allocations[new_table.stream_count];
			sa->slot_count = dc_alloc->slot_count;
			sa->vcp_id = dc_alloc->vcp_id;
			new_table.stream_count++;
		}
	}

	/* Overwrite the old table */
	*table = new_table;
}

void dm_helpers_dp_update_branch_info(
	struct dc_context *ctx,
	const struct dc_link *link)
{}

static void dm_helpers_construct_old_payload(
			struct drm_dp_mst_topology_mgr *mgr,
			struct drm_dp_mst_topology_state *mst_state,
			struct drm_dp_mst_atomic_payload *new_payload,
			struct drm_dp_mst_atomic_payload *old_payload)
{
	struct drm_dp_mst_atomic_payload *pos;
	int pbn_per_slot = dfixed_trunc(mst_state->pbn_div);
	u8 next_payload_vc_start = mgr->next_start_slot;
	u8 payload_vc_start = new_payload->vc_start_slot;
	u8 allocated_time_slots;

	*old_payload = *new_payload;

	/* Set correct time_slots/PBN of old payload.
	 * other fields (delete & dsc_enabled) in
	 * struct drm_dp_mst_atomic_payload are don't care fields
	 * while calling drm_dp_remove_payload_part2()
	 */
	list_for_each_entry(pos, &mst_state->payloads, next) {
		if (pos != new_payload &&
		    pos->vc_start_slot > payload_vc_start &&
		    pos->vc_start_slot < next_payload_vc_start)
			next_payload_vc_start = pos->vc_start_slot;
	}

	allocated_time_slots = next_payload_vc_start - payload_vc_start;

	old_payload->time_slots = allocated_time_slots;
	old_payload->pbn = allocated_time_slots * pbn_per_slot;
}

/*
 * Writes payload allocation table in immediate downstream device.
 */
bool dm_helpers_dp_mst_write_payload_allocation_table(
		struct dc_context *ctx,
		const struct dc_stream_state *stream,
		struct dc_dp_mst_stream_allocation_table *proposed_table,
		bool enable)
{
	struct amdgpu_dm_connector *aconnector;
	struct drm_dp_mst_topology_state *mst_state;
	struct drm_dp_mst_atomic_payload *target_payload, *new_payload, old_payload;
	struct drm_dp_mst_topology_mgr *mst_mgr;

	aconnector = (struct amdgpu_dm_connector *)stream->dm_stream_context;
	/* Accessing the connector state is required for vcpi_slots allocation
	 * and directly relies on behaviour in commit check
	 * that blocks before commit guaranteeing that the state
	 * is not gonna be swapped while still in use in commit tail
	 */

	if (!aconnector || !aconnector->mst_root)
		return false;

	mst_mgr = &aconnector->mst_root->mst_mgr;
	mst_state = to_drm_dp_mst_topology_state(mst_mgr->base.state);
	new_payload = drm_atomic_get_mst_payload_state(mst_state, aconnector->mst_output_port);

	if (enable) {
		target_payload = new_payload;

		/* It's OK for this to fail */
		drm_dp_add_payload_part1(mst_mgr, mst_state, new_payload);
	} else {
		/* construct old payload by VCPI*/
		dm_helpers_construct_old_payload(mst_mgr, mst_state,
						 new_payload, &old_payload);
		target_payload = &old_payload;

		drm_dp_remove_payload_part1(mst_mgr, mst_state, new_payload);
	}

	/* mst_mgr->->payloads are VC payload notify MST branch using DPCD or
	 * AUX message. The sequence is slot 1-63 allocated sequence for each
	 * stream. AMD ASIC stream slot allocation should follow the same
	 * sequence. copy DRM MST allocation to dc
	 */
	fill_dc_mst_payload_table_from_drm(stream->link, enable, target_payload, proposed_table);

	return true;
}

/*
 * poll pending down reply
 */
void dm_helpers_dp_mst_poll_pending_down_reply(
	struct dc_context *ctx,
	const struct dc_link *link)
{}

/*
 * Clear payload allocation table before enable MST DP link.
 */
void dm_helpers_dp_mst_clear_payload_allocation_table(
	struct dc_context *ctx,
	const struct dc_link *link)
{}

/*
 * Polls for ACT (allocation change trigger) handled and sends
 * ALLOCATE_PAYLOAD message.
 */
enum act_return_status dm_helpers_dp_mst_poll_for_allocation_change_trigger(
		struct dc_context *ctx,
		const struct dc_stream_state *stream)
{
	struct amdgpu_dm_connector *aconnector;
	struct drm_dp_mst_topology_mgr *mst_mgr;
	int ret;

	aconnector = (struct amdgpu_dm_connector *)stream->dm_stream_context;

	if (!aconnector || !aconnector->mst_root)
		return ACT_FAILED;

	mst_mgr = &aconnector->mst_root->mst_mgr;

	if (!mst_mgr->mst_state)
		return ACT_FAILED;

	ret = drm_dp_check_act_status(mst_mgr);

	if (ret)
		return ACT_FAILED;

	return ACT_SUCCESS;
}

void dm_helpers_dp_mst_send_payload_allocation(
		struct dc_context *ctx,
		const struct dc_stream_state *stream)
{
	struct amdgpu_dm_connector *aconnector;
	struct drm_dp_mst_topology_state *mst_state;
	struct drm_dp_mst_topology_mgr *mst_mgr;
	struct drm_dp_mst_atomic_payload *new_payload;
	enum mst_progress_status set_flag = MST_ALLOCATE_NEW_PAYLOAD;
	enum mst_progress_status clr_flag = MST_CLEAR_ALLOCATED_PAYLOAD;
	int ret = 0;

	aconnector = (struct amdgpu_dm_connector *)stream->dm_stream_context;

	if (!aconnector || !aconnector->mst_root)
		return;

	mst_mgr = &aconnector->mst_root->mst_mgr;
	mst_state = to_drm_dp_mst_topology_state(mst_mgr->base.state);
	new_payload = drm_atomic_get_mst_payload_state(mst_state, aconnector->mst_output_port);

	ret = drm_dp_add_payload_part2(mst_mgr, new_payload);

	if (ret) {
		amdgpu_dm_set_mst_status(&aconnector->mst_status,
			set_flag, false);
	} else {
		amdgpu_dm_set_mst_status(&aconnector->mst_status,
			set_flag, true);
		amdgpu_dm_set_mst_status(&aconnector->mst_status,
			clr_flag, false);
	}
}

void dm_helpers_dp_mst_update_mst_mgr_for_deallocation(
		struct dc_context *ctx,
		const struct dc_stream_state *stream)
{
	struct amdgpu_dm_connector *aconnector;
	struct drm_dp_mst_topology_state *mst_state;
	struct drm_dp_mst_topology_mgr *mst_mgr;
	struct drm_dp_mst_atomic_payload *new_payload, old_payload;
	enum mst_progress_status set_flag = MST_CLEAR_ALLOCATED_PAYLOAD;
	enum mst_progress_status clr_flag = MST_ALLOCATE_NEW_PAYLOAD;

	aconnector = (struct amdgpu_dm_connector *)stream->dm_stream_context;

	if (!aconnector || !aconnector->mst_root)
		return;

	mst_mgr = &aconnector->mst_root->mst_mgr;
	mst_state = to_drm_dp_mst_topology_state(mst_mgr->base.state);
	new_payload = drm_atomic_get_mst_payload_state(mst_state, aconnector->mst_output_port);
	dm_helpers_construct_old_payload(mst_mgr, mst_state,
					 new_payload, &old_payload);

	drm_dp_remove_payload_part2(mst_mgr, mst_state, &old_payload, new_payload);

	amdgpu_dm_set_mst_status(&aconnector->mst_status, set_flag, true);
	amdgpu_dm_set_mst_status(&aconnector->mst_status, clr_flag, false);
 }

void dm_dtn_log_begin(struct dc_context *ctx,
	struct dc_log_buffer_ctx *log_ctx)
{
	static const char msg[] = "[dtn begin]\n";

	if (!log_ctx) {
		pr_info("%s", msg);
		return;
	}

	dm_dtn_log_append_v(ctx, log_ctx, "%s", msg);
}

__printf(3, 4)
void dm_dtn_log_append_v(struct dc_context *ctx,
	struct dc_log_buffer_ctx *log_ctx,
	const char *msg, ...)
{
	va_list args;
	size_t total;
	int n;

	if (!log_ctx) {
		/* No context, redirect to dmesg. */
		struct va_format vaf;

		vaf.fmt = msg;
		vaf.va = &args;

		va_start(args, msg);
		pr_info("%pV", &vaf);
		va_end(args);

		return;
	}

	/* Measure the output. */
	va_start(args, msg);
	n = vsnprintf(NULL, 0, msg, args);
	va_end(args);

	if (n <= 0)
		return;

	/* Reallocate the string buffer as needed. */
	total = log_ctx->pos + n + 1;

	if (total > log_ctx->size) {
		char *buf = kvcalloc(total, sizeof(char), GFP_KERNEL);

		if (buf) {
			memcpy(buf, log_ctx->buf, log_ctx->pos);
			kfree(log_ctx->buf);

			log_ctx->buf = buf;
			log_ctx->size = total;
		}
	}

	if (!log_ctx->buf)
		return;

	/* Write the formatted string to the log buffer. */
	va_start(args, msg);
	n = vscnprintf(
		log_ctx->buf + log_ctx->pos,
		log_ctx->size - log_ctx->pos,
		msg,
		args);
	va_end(args);

	if (n > 0)
		log_ctx->pos += n;
}

void dm_dtn_log_end(struct dc_context *ctx,
	struct dc_log_buffer_ctx *log_ctx)
{
	static const char msg[] = "[dtn end]\n";

	if (!log_ctx) {
		pr_info("%s", msg);
		return;
	}

	dm_dtn_log_append_v(ctx, log_ctx, "%s", msg);
}

bool dm_helpers_dp_mst_start_top_mgr(
		struct dc_context *ctx,
		const struct dc_link *link,
		bool boot)
{
	struct amdgpu_dm_connector *aconnector = link->priv;
	int ret;

	if (!aconnector) {
		DRM_ERROR("Failed to find connector for link!");
		return false;
	}

	if (boot) {
		DRM_INFO("DM_MST: Differing MST start on aconnector: %p [id: %d]\n",
					aconnector, aconnector->base.base.id);
		return true;
	}

	DRM_INFO("DM_MST: starting TM on aconnector: %p [id: %d]\n",
			aconnector, aconnector->base.base.id);

	ret = drm_dp_mst_topology_mgr_set_mst(&aconnector->mst_mgr, true);
	if (ret < 0) {
		DRM_ERROR("DM_MST: Failed to set the device into MST mode!");
		return false;
	}

	DRM_INFO("DM_MST: DP%x, %d-lane link detected\n", aconnector->mst_mgr.dpcd[0],
		aconnector->mst_mgr.dpcd[2] & DP_MAX_LANE_COUNT_MASK);

	return true;
}

bool dm_helpers_dp_mst_stop_top_mgr(
		struct dc_context *ctx,
		struct dc_link *link)
{
	struct amdgpu_dm_connector *aconnector = link->priv;

	if (!aconnector) {
		DRM_ERROR("Failed to find connector for link!");
		return false;
	}

	DRM_INFO("DM_MST: stopping TM on aconnector: %p [id: %d]\n",
			aconnector, aconnector->base.base.id);

	if (aconnector->mst_mgr.mst_state == true) {
		drm_dp_mst_topology_mgr_set_mst(&aconnector->mst_mgr, false);
		link->cur_link_settings.lane_count = 0;
	}

	return false;
}

bool dm_helpers_dp_read_dpcd(
		struct dc_context *ctx,
		const struct dc_link *link,
		uint32_t address,
		uint8_t *data,
		uint32_t size)
{

	struct amdgpu_dm_connector *aconnector = link->priv;

	if (!aconnector)
		return false;

	return drm_dp_dpcd_read(&aconnector->dm_dp_aux.aux, address, data,
				size) == size;
}

bool dm_helpers_dp_write_dpcd(
		struct dc_context *ctx,
		const struct dc_link *link,
		uint32_t address,
		const uint8_t *data,
		uint32_t size)
{
	struct amdgpu_dm_connector *aconnector = link->priv;

	if (!aconnector)
		return false;

	return drm_dp_dpcd_write(&aconnector->dm_dp_aux.aux,
			address, (uint8_t *)data, size) > 0;
}

bool dm_helpers_submit_i2c(
		struct dc_context *ctx,
		const struct dc_link *link,
		struct i2c_command *cmd)
{
	struct amdgpu_dm_connector *aconnector = link->priv;
	struct i2c_msg *msgs;
	int i = 0;
	int num = cmd->number_of_payloads;
	bool result;

	if (!aconnector) {
		DRM_ERROR("Failed to find connector for link!");
		return false;
	}

	msgs = kcalloc(num, sizeof(struct i2c_msg), GFP_KERNEL);

	if (!msgs)
		return false;

	for (i = 0; i < num; i++) {
		msgs[i].flags = cmd->payloads[i].write ? 0 : I2C_M_RD;
		msgs[i].addr = cmd->payloads[i].address;
		msgs[i].len = cmd->payloads[i].length;
		msgs[i].buf = cmd->payloads[i].data;
	}

	result = i2c_transfer(&aconnector->i2c->base, msgs, num) == num;

	kfree(msgs);

	return result;
}

static bool execute_synaptics_rc_command(struct drm_dp_aux *aux,
		bool is_write_cmd,
		unsigned char cmd,
		unsigned int length,
		unsigned int offset,
		unsigned char *data)
{
	bool success = false;
	unsigned char rc_data[16] = {0};
	unsigned char rc_offset[4] = {0};
	unsigned char rc_length[2] = {0};
	unsigned char rc_cmd = 0;
	unsigned char rc_result = 0xFF;
	unsigned char i = 0;
	int ret;

	if (is_write_cmd) {
		// write rc data
		memmove(rc_data, data, length);
		ret = drm_dp_dpcd_write(aux, SYNAPTICS_RC_DATA, rc_data, sizeof(rc_data));
	}

	// write rc offset
	rc_offset[0] = (unsigned char) offset & 0xFF;
	rc_offset[1] = (unsigned char) (offset >> 8) & 0xFF;
	rc_offset[2] = (unsigned char) (offset >> 16) & 0xFF;
	rc_offset[3] = (unsigned char) (offset >> 24) & 0xFF;
	ret = drm_dp_dpcd_write(aux, SYNAPTICS_RC_OFFSET, rc_offset, sizeof(rc_offset));

	// write rc length
	rc_length[0] = (unsigned char) length & 0xFF;
	rc_length[1] = (unsigned char) (length >> 8) & 0xFF;
	ret = drm_dp_dpcd_write(aux, SYNAPTICS_RC_LENGTH, rc_length, sizeof(rc_length));

	// write rc cmd
	rc_cmd = cmd | 0x80;
	ret = drm_dp_dpcd_write(aux, SYNAPTICS_RC_COMMAND, &rc_cmd, sizeof(rc_cmd));

	if (ret < 0) {
		DRM_ERROR("%s: write cmd ..., err = %d\n",  __func__, ret);
		return false;
	}

	// poll until active is 0
	for (i = 0; i < 10; i++) {
		drm_dp_dpcd_read(aux, SYNAPTICS_RC_COMMAND, &rc_cmd, sizeof(rc_cmd));
		if (rc_cmd == cmd)
			// active is 0
			break;
		msleep(10);
	}

	// read rc result
	drm_dp_dpcd_read(aux, SYNAPTICS_RC_RESULT, &rc_result, sizeof(rc_result));
	success = (rc_result == 0);

	if (success && !is_write_cmd) {
		// read rc data
		drm_dp_dpcd_read(aux, SYNAPTICS_RC_DATA, data, length);
	}

	drm_dbg_dp(aux->drm_dev, "success = %d\n", success);

	return success;
}

static void apply_synaptics_fifo_reset_wa(struct drm_dp_aux *aux)
{
	unsigned char data[16] = {0};

	drm_dbg_dp(aux->drm_dev, "Start\n");

	// Step 2
	data[0] = 'P';
	data[1] = 'R';
	data[2] = 'I';
	data[3] = 'U';
	data[4] = 'S';

	if (!execute_synaptics_rc_command(aux, true, 0x01, 5, 0, data))
		return;

	// Step 3 and 4
	if (!execute_synaptics_rc_command(aux, false, 0x31, 4, 0x220998, data))
		return;

	data[0] &= (~(1 << 1)); // set bit 1 to 0
	if (!execute_synaptics_rc_command(aux, true, 0x21, 4, 0x220998, data))
		return;

	if (!execute_synaptics_rc_command(aux, false, 0x31, 4, 0x220D98, data))
		return;

	data[0] &= (~(1 << 1)); // set bit 1 to 0
	if (!execute_synaptics_rc_command(aux, true, 0x21, 4, 0x220D98, data))
		return;

	if (!execute_synaptics_rc_command(aux, false, 0x31, 4, 0x221198, data))
		return;

	data[0] &= (~(1 << 1)); // set bit 1 to 0
	if (!execute_synaptics_rc_command(aux, true, 0x21, 4, 0x221198, data))
		return;

	// Step 3 and 5
	if (!execute_synaptics_rc_command(aux, false, 0x31, 4, 0x220998, data))
		return;

	data[0] |= (1 << 1); // set bit 1 to 1
	if (!execute_synaptics_rc_command(aux, true, 0x21, 4, 0x220998, data))
		return;

	if (!execute_synaptics_rc_command(aux, false, 0x31, 4, 0x220D98, data))
		return;

	data[0] |= (1 << 1); // set bit 1 to 1

	if (!execute_synaptics_rc_command(aux, false, 0x31, 4, 0x221198, data))
		return;

	data[0] |= (1 << 1); // set bit 1 to 1
	if (!execute_synaptics_rc_command(aux, true, 0x21, 4, 0x221198, data))
		return;

	// Step 6
	if (!execute_synaptics_rc_command(aux, true, 0x02, 0, 0, NULL))
		return;

	drm_dbg_dp(aux->drm_dev, "Done\n");
}

/* MST Dock */
static const uint8_t SYNAPTICS_DEVICE_ID[] = "SYNA";

static uint8_t write_dsc_enable_synaptics_non_virtual_dpcd_mst(
		struct drm_dp_aux *aux,
		const struct dc_stream_state *stream,
		bool enable)
{
	uint8_t ret = 0;

	drm_dbg_dp(aux->drm_dev,
		   "MST_DSC Configure DSC to non-virtual dpcd synaptics\n");

	if (enable) {
		/* When DSC is enabled on previous boot and reboot with the hub,
		 * there is a chance that Synaptics hub gets stuck during reboot sequence.
		 * Applying a workaround to reset Synaptics SDP fifo before enabling the first stream
		 */
		if (!stream->link->link_status.link_active &&
			memcmp(stream->link->dpcd_caps.branch_dev_name,
				(int8_t *)SYNAPTICS_DEVICE_ID, 4) == 0)
			apply_synaptics_fifo_reset_wa(aux);

		ret = drm_dp_dpcd_write(aux, DP_DSC_ENABLE, &enable, 1);
		DRM_INFO("MST_DSC Send DSC enable to synaptics\n");

	} else {
		/* Synaptics hub not support virtual dpcd,
		 * external monitor occur garbage while disable DSC,
		 * Disable DSC only when entire link status turn to false,
		 */
		if (!stream->link->link_status.link_active) {
			ret = drm_dp_dpcd_write(aux, DP_DSC_ENABLE, &enable, 1);
			DRM_INFO("MST_DSC Send DSC disable to synaptics\n");
		}
	}

	return ret;
}

bool dm_helpers_dp_write_dsc_enable(
		struct dc_context *ctx,
		const struct dc_stream_state *stream,
		bool enable)
{
	static const uint8_t DSC_DISABLE;
	static const uint8_t DSC_DECODING = 0x01;
	static const uint8_t DSC_PASSTHROUGH = 0x02;

	struct amdgpu_dm_connector *aconnector =
		(struct amdgpu_dm_connector *)stream->dm_stream_context;
	struct drm_device *dev = aconnector->base.dev;
	struct drm_dp_mst_port *port;
	uint8_t enable_dsc = enable ? DSC_DECODING : DSC_DISABLE;
	uint8_t enable_passthrough = enable ? DSC_PASSTHROUGH : DSC_DISABLE;
	uint8_t ret = 0;

	if (stream->signal == SIGNAL_TYPE_DISPLAY_PORT_MST) {
		if (!aconnector->dsc_aux)
			return false;

		// apply w/a to synaptics
		if (needs_dsc_aux_workaround(aconnector->dc_link) &&
		    (aconnector->mst_downstream_port_present.byte & 0x7) != 0x3)
			return write_dsc_enable_synaptics_non_virtual_dpcd_mst(
				aconnector->dsc_aux, stream, enable_dsc);

		port = aconnector->mst_output_port;

		if (enable) {
			if (port->passthrough_aux) {
				ret = drm_dp_dpcd_write(port->passthrough_aux,
							DP_DSC_ENABLE,
							&enable_passthrough, 1);
				drm_dbg_dp(dev,
					   "MST_DSC Sent DSC pass-through enable to virtual dpcd port, ret = %u\n",
					   ret);
			}

			ret = drm_dp_dpcd_write(aconnector->dsc_aux,
						DP_DSC_ENABLE, &enable_dsc, 1);
			drm_dbg_dp(dev,
				   "MST_DSC Sent DSC decoding enable to %s port, ret = %u\n",
				   (port->passthrough_aux) ? "remote RX" :
				   "virtual dpcd",
				   ret);
		} else {
			ret = drm_dp_dpcd_write(aconnector->dsc_aux,
						DP_DSC_ENABLE, &enable_dsc, 1);
			drm_dbg_dp(dev,
				   "MST_DSC Sent DSC decoding disable to %s port, ret = %u\n",
				   (port->passthrough_aux) ? "remote RX" :
				   "virtual dpcd",
				   ret);

			if (port->passthrough_aux) {
				ret = drm_dp_dpcd_write(port->passthrough_aux,
							DP_DSC_ENABLE,
							&enable_passthrough, 1);
				drm_dbg_dp(dev,
					   "MST_DSC Sent DSC pass-through disable to virtual dpcd port, ret = %u\n",
					   ret);
			}
		}
	}

	if (stream->signal == SIGNAL_TYPE_DISPLAY_PORT || stream->signal == SIGNAL_TYPE_EDP) {
		if (stream->sink->link->dpcd_caps.dongle_type == DISPLAY_DONGLE_NONE) {
			ret = dm_helpers_dp_write_dpcd(ctx, stream->link, DP_DSC_ENABLE, &enable_dsc, 1);
			drm_dbg_dp(dev,
				   "SST_DSC Send DSC %s to SST RX\n",
				   enable_dsc ? "enable" : "disable");
		} else if (stream->sink->link->dpcd_caps.dongle_type == DISPLAY_DONGLE_DP_HDMI_CONVERTER) {
			ret = dm_helpers_dp_write_dpcd(ctx, stream->link, DP_DSC_ENABLE, &enable_dsc, 1);
			drm_dbg_dp(dev,
				   "SST_DSC Send DSC %s to DP-HDMI PCON\n",
				   enable_dsc ? "enable" : "disable");
		}
	}

	return ret;
}

bool dm_helpers_is_dp_sink_present(struct dc_link *link)
{
	bool dp_sink_present;
	struct amdgpu_dm_connector *aconnector = link->priv;

	if (!aconnector) {
		BUG_ON("Failed to find connector for link!");
		return true;
	}

	mutex_lock(&aconnector->dm_dp_aux.aux.hw_mutex);
	dp_sink_present = dc_link_is_dp_sink_present(link);
	mutex_unlock(&aconnector->dm_dp_aux.aux.hw_mutex);
	return dp_sink_present;
}

enum dc_edid_status dm_helpers_read_local_edid(
		struct dc_context *ctx,
		struct dc_link *link,
		struct dc_sink *sink)
{
	struct amdgpu_dm_connector *aconnector = link->priv;
	struct drm_connector *connector = &aconnector->base;
	struct i2c_adapter *ddc;
	int retry = 3;
	enum dc_edid_status edid_status;
	struct edid *edid;

	if (link->aux_mode)
		ddc = &aconnector->dm_dp_aux.aux.ddc;
	else
		ddc = &aconnector->i2c->base;

	/* some dongles read edid incorrectly the first time,
	 * do check sum and retry to make sure read correct edid.
	 */
	do {

		edid = drm_get_edid(&aconnector->base, ddc);

		/* DP Compliance Test 4.2.2.6 */
		if (link->aux_mode && connector->edid_corrupt)
			drm_dp_send_real_edid_checksum(&aconnector->dm_dp_aux.aux, connector->real_edid_checksum);

		if (!edid && connector->edid_corrupt) {
			connector->edid_corrupt = false;
			return EDID_BAD_CHECKSUM;
		}

		if (!edid)
			return EDID_NO_RESPONSE;

		sink->dc_edid.length = EDID_LENGTH * (edid->extensions + 1);
		memmove(sink->dc_edid.raw_edid, (uint8_t *)edid, sink->dc_edid.length);

		/* We don't need the original edid anymore */
		kfree(edid);

		edid_status = dm_helpers_parse_edid_caps(
						link,
						&sink->dc_edid,
						&sink->edid_caps);

	} while (edid_status == EDID_BAD_CHECKSUM && --retry > 0);

	if (edid_status != EDID_OK)
		DRM_ERROR("EDID err: %d, on connector: %s",
				edid_status,
				aconnector->base.name);
	if (link->aux_mode) {
		union test_request test_request = {0};
		union test_response test_response = {0};

		dm_helpers_dp_read_dpcd(ctx,
					link,
					DP_TEST_REQUEST,
					&test_request.raw,
					sizeof(union test_request));

		if (!test_request.bits.EDID_READ)
			return edid_status;

		test_response.bits.EDID_CHECKSUM_WRITE = 1;

		dm_helpers_dp_write_dpcd(ctx,
					link,
					DP_TEST_EDID_CHECKSUM,
					&sink->dc_edid.raw_edid[sink->dc_edid.length-1],
					1);

		dm_helpers_dp_write_dpcd(ctx,
					link,
					DP_TEST_RESPONSE,
					&test_response.raw,
					sizeof(test_response));

	}

	return edid_status;
}
int dm_helper_dmub_aux_transfer_sync(
		struct dc_context *ctx,
		const struct dc_link *link,
		struct aux_payload *payload,
		enum aux_return_code_type *operation_result)
{
	if (!link->hpd_status) {
		*operation_result = AUX_RET_ERROR_HPD_DISCON;
		return -1;
	}

	return amdgpu_dm_process_dmub_aux_transfer_sync(ctx, link->link_index, payload,
			operation_result);
}

int dm_helpers_dmub_set_config_sync(struct dc_context *ctx,
		const struct dc_link *link,
		struct set_config_cmd_payload *payload,
		enum set_config_status *operation_result)
{
	return amdgpu_dm_process_dmub_set_config_sync(ctx, link->link_index, payload,
			operation_result);
}

void dm_set_dcn_clocks(struct dc_context *ctx, struct dc_clocks *clks)
{
	/* TODO: something */
}

void dm_helpers_smu_timeout(struct dc_context *ctx, unsigned int msg_id, unsigned int param, unsigned int timeout_us)
{
	// TODO:
	//amdgpu_device_gpu_recover(dc_context->driver-context, NULL);
}

void dm_helpers_init_panel_settings(
	struct dc_context *ctx,
	struct dc_panel_config *panel_config,
	struct dc_sink *sink)
{
	// Extra Panel Power Sequence
	panel_config->pps.extra_t3_ms = sink->edid_caps.panel_patch.extra_t3_ms;
	panel_config->pps.extra_t7_ms = sink->edid_caps.panel_patch.extra_t7_ms;
	panel_config->pps.extra_delay_backlight_off = sink->edid_caps.panel_patch.extra_delay_backlight_off;
	panel_config->pps.extra_post_t7_ms = 0;
	panel_config->pps.extra_pre_t11_ms = 0;
	panel_config->pps.extra_t12_ms = sink->edid_caps.panel_patch.extra_t12_ms;
	panel_config->pps.extra_post_OUI_ms = 0;
	// Feature DSC
	panel_config->dsc.disable_dsc_edp = false;
	panel_config->dsc.force_dsc_edp_policy = 0;
}

void dm_helpers_override_panel_settings(
	struct dc_context *ctx,
	struct dc_panel_config *panel_config)
{
	// Feature DSC
	if (amdgpu_dc_debug_mask & DC_DISABLE_DSC)
		panel_config->dsc.disable_dsc_edp = true;
}

void *dm_helpers_allocate_gpu_mem(
		struct dc_context *ctx,
		enum dc_gpu_mem_alloc_type type,
		size_t size,
		long long *addr)
{
	struct amdgpu_device *adev = ctx->driver_context;

	return dm_allocate_gpu_mem(adev, type, size, addr);
}

void dm_helpers_free_gpu_mem(
		struct dc_context *ctx,
		enum dc_gpu_mem_alloc_type type,
		void *pvMem)
{
	struct amdgpu_device *adev = ctx->driver_context;

	dm_free_gpu_mem(adev, type, pvMem);
}

bool dm_helpers_dmub_outbox_interrupt_control(struct dc_context *ctx, bool enable)
{
	enum dc_irq_source irq_source;
	bool ret;

	irq_source = DC_IRQ_SOURCE_DMCUB_OUTBOX;

	ret = dc_interrupt_set(ctx->dc, irq_source, enable);

	DRM_DEBUG_DRIVER("Dmub trace irq %sabling: r=%d\n",
			 enable ? "en" : "dis", ret);
	return ret;
}

void dm_helpers_mst_enable_stream_features(const struct dc_stream_state *stream)
{
	/* TODO: virtual DPCD */
	struct dc_link *link = stream->link;
	union down_spread_ctrl old_downspread;
	union down_spread_ctrl new_downspread;

	if (link->aux_access_disabled)
		return;

	if (!dm_helpers_dp_read_dpcd(link->ctx, link, DP_DOWNSPREAD_CTRL,
				     &old_downspread.raw,
				     sizeof(old_downspread)))
		return;

	new_downspread.raw = old_downspread.raw;
	new_downspread.bits.IGNORE_MSA_TIMING_PARAM =
		(stream->ignore_msa_timing_param) ? 1 : 0;

	if (new_downspread.raw != old_downspread.raw)
		dm_helpers_dp_write_dpcd(link->ctx, link, DP_DOWNSPREAD_CTRL,
					 &new_downspread.raw,
					 sizeof(new_downspread));
}

bool dm_helpers_dp_handle_test_pattern_request(
		struct dc_context *ctx,
		const struct dc_link *link,
		union link_test_pattern dpcd_test_pattern,
		union test_misc dpcd_test_params)
{
	enum dp_test_pattern test_pattern;
	enum dp_test_pattern_color_space test_pattern_color_space =
			DP_TEST_PATTERN_COLOR_SPACE_UNDEFINED;
	enum dc_color_depth requestColorDepth = COLOR_DEPTH_UNDEFINED;
	enum dc_pixel_encoding requestPixelEncoding = PIXEL_ENCODING_UNDEFINED;
	struct pipe_ctx *pipes = link->dc->current_state->res_ctx.pipe_ctx;
	struct pipe_ctx *pipe_ctx = NULL;
	struct amdgpu_dm_connector *aconnector = link->priv;
	struct drm_device *dev = aconnector->base.dev;
	struct dc_state *dc_state = ctx->dc->current_state;
	struct clk_mgr *clk_mgr = ctx->dc->clk_mgr;
	int i;

	for (i = 0; i < MAX_PIPES; i++) {
		if (pipes[i].stream == NULL)
			continue;

		if (pipes[i].stream->link == link && !pipes[i].top_pipe &&
			!pipes[i].prev_odm_pipe) {
			pipe_ctx = &pipes[i];
			break;
		}
	}

	if (pipe_ctx == NULL)
		return false;

	switch (dpcd_test_pattern.bits.PATTERN) {
	case LINK_TEST_PATTERN_COLOR_RAMP:
		test_pattern = DP_TEST_PATTERN_COLOR_RAMP;
	break;
	case LINK_TEST_PATTERN_VERTICAL_BARS:
		test_pattern = DP_TEST_PATTERN_VERTICAL_BARS;
	break; /* black and white */
	case LINK_TEST_PATTERN_COLOR_SQUARES:
		test_pattern = (dpcd_test_params.bits.DYN_RANGE ==
				TEST_DYN_RANGE_VESA ?
				DP_TEST_PATTERN_COLOR_SQUARES :
				DP_TEST_PATTERN_COLOR_SQUARES_CEA);
	break;
	default:
		test_pattern = DP_TEST_PATTERN_VIDEO_MODE;
	break;
	}

	if (dpcd_test_params.bits.CLR_FORMAT == 0)
		test_pattern_color_space = DP_TEST_PATTERN_COLOR_SPACE_RGB;
	else
		test_pattern_color_space = dpcd_test_params.bits.YCBCR_COEFS ?
				DP_TEST_PATTERN_COLOR_SPACE_YCBCR709 :
				DP_TEST_PATTERN_COLOR_SPACE_YCBCR601;

	switch (dpcd_test_params.bits.BPC) {
	case 0: // 6 bits
		requestColorDepth = COLOR_DEPTH_666;
		break;
	case 1: // 8 bits
		requestColorDepth = COLOR_DEPTH_888;
		break;
	case 2: // 10 bits
		requestColorDepth = COLOR_DEPTH_101010;
		break;
	case 3: // 12 bits
		requestColorDepth = COLOR_DEPTH_121212;
		break;
	default:
		break;
	}

	switch (dpcd_test_params.bits.CLR_FORMAT) {
	case 0:
		requestPixelEncoding = PIXEL_ENCODING_RGB;
		break;
	case 1:
		requestPixelEncoding = PIXEL_ENCODING_YCBCR422;
		break;
	case 2:
		requestPixelEncoding = PIXEL_ENCODING_YCBCR444;
		break;
	default:
		requestPixelEncoding = PIXEL_ENCODING_RGB;
		break;
	}

	if ((requestColorDepth != COLOR_DEPTH_UNDEFINED
		&& pipe_ctx->stream->timing.display_color_depth != requestColorDepth)
		|| (requestPixelEncoding != PIXEL_ENCODING_UNDEFINED
		&& pipe_ctx->stream->timing.pixel_encoding != requestPixelEncoding)) {
		drm_dbg(dev,
			"original bpc %d pix encoding %d, changing to %d  %d\n",
			pipe_ctx->stream->timing.display_color_depth,
			pipe_ctx->stream->timing.pixel_encoding,
			requestColorDepth,
			requestPixelEncoding);
		pipe_ctx->stream->timing.display_color_depth = requestColorDepth;
		pipe_ctx->stream->timing.pixel_encoding = requestPixelEncoding;

		dc_link_update_dsc_config(pipe_ctx);

		aconnector->timing_changed = true;
		/* store current timing */
		if (aconnector->timing_requested)
			*aconnector->timing_requested = pipe_ctx->stream->timing;
		else
			drm_err(dev, "timing storage failed\n");

	}

	pipe_ctx->stream->test_pattern.type = test_pattern;
	pipe_ctx->stream->test_pattern.color_space = test_pattern_color_space;

	/* Temp W/A for compliance test failure */
	dc_state->bw_ctx.bw.dcn.clk.p_state_change_support = false;
	dc_state->bw_ctx.bw.dcn.clk.dramclk_khz = clk_mgr->dc_mode_softmax_enabled ?
		clk_mgr->bw_params->dc_mode_softmax_memclk : clk_mgr->bw_params->max_memclk_mhz;
	dc_state->bw_ctx.bw.dcn.clk.idle_dramclk_khz = dc_state->bw_ctx.bw.dcn.clk.dramclk_khz;
	ctx->dc->clk_mgr->funcs->update_clocks(
			ctx->dc->clk_mgr,
			dc_state,
			false);

	dc_link_dp_set_test_pattern(
		(struct dc_link *) link,
		test_pattern,
		test_pattern_color_space,
		NULL,
		NULL,
		0);

	return false;
}

void dm_set_phyd32clk(struct dc_context *ctx, int freq_khz)
{
       // TODO
}

void dm_helpers_enable_periodic_detection(struct dc_context *ctx, bool enable)
{
	struct amdgpu_device *adev = ctx->driver_context;

	if (adev->dm.idle_workqueue) {
		adev->dm.idle_workqueue->enable = enable;
		if (enable && !adev->dm.idle_workqueue->running && amdgpu_dm_is_headless(adev))
			schedule_work(&adev->dm.idle_workqueue->work);
	}
}

void dm_helpers_dp_mst_update_branch_bandwidth(
		struct dc_context *ctx,
		struct dc_link *link)
{
	// TODO
}

static bool dm_is_freesync_pcon_whitelist(const uint32_t branch_dev_id)
{
	bool ret_val = false;

	switch (branch_dev_id) {
	case DP_BRANCH_DEVICE_ID_0060AD:
	case DP_BRANCH_DEVICE_ID_00E04C:
	case DP_BRANCH_DEVICE_ID_90CC24:
		ret_val = true;
		break;
	default:
		break;
	}

	return ret_val;
}

enum adaptive_sync_type dm_get_adaptive_sync_support_type(struct dc_link *link)
{
	struct dpcd_caps *dpcd_caps = &link->dpcd_caps;
	enum adaptive_sync_type as_type = ADAPTIVE_SYNC_TYPE_NONE;

	switch (dpcd_caps->dongle_type) {
	case DISPLAY_DONGLE_DP_HDMI_CONVERTER:
		if (dpcd_caps->adaptive_sync_caps.dp_adap_sync_caps.bits.ADAPTIVE_SYNC_SDP_SUPPORT == true &&
			dpcd_caps->allow_invalid_MSA_timing_param == true &&
			dm_is_freesync_pcon_whitelist(dpcd_caps->branch_dev_id))
			as_type = FREESYNC_TYPE_PCON_IN_WHITELIST;
		break;
	default:
		break;
	}

	return as_type;
}

bool dm_helpers_is_fullscreen(struct dc_context *ctx, struct dc_stream_state *stream)
{
	// TODO
	return false;
}

bool dm_helpers_is_hdr_on(struct dc_context *ctx, struct dc_stream_state *stream)
{
	// TODO
	return false;
}<|MERGE_RESOLUTION|>--- conflicted
+++ resolved
@@ -70,10 +70,7 @@
 	case drm_edid_encode_panel_id('A', 'U', 'O', 0xE69B):
 	case drm_edid_encode_panel_id('B', 'O', 'E', 0x092A):
 	case drm_edid_encode_panel_id('L', 'G', 'D', 0x06D1):
-<<<<<<< HEAD
-=======
 	case drm_edid_encode_panel_id('M', 'S', 'F', 0x1003):
->>>>>>> a6ad5510
 		DRM_DEBUG_DRIVER("Clearing DPCD 0x317 on monitor with panel id %X\n", panel_id);
 		edid_caps->panel_patch.remove_sink_ext_caps = true;
 		break;
