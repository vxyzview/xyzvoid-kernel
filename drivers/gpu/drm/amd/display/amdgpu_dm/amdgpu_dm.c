--- conflicted
+++ resolved
@@ -1733,15 +1733,9 @@
 
 	dm->aux_hpd_discon_quirk = false;
 	init_data->flags.support_edp0_on_dp1 = false;
-<<<<<<< HEAD
 
 	dmi_id = dmi_check_system(dmi_quirk_table);
 
-=======
-
-	dmi_id = dmi_check_system(dmi_quirk_table);
-
->>>>>>> d12acd7b
 	if (!dmi_id)
 		return;
 
@@ -7376,21 +7370,12 @@
 	const struct drm_edid *drm_edid;
 	const struct edid *edid;
 	struct i2c_adapter *ddc;
-<<<<<<< HEAD
 
 	if (dc_link && dc_link->aux_mode)
 		ddc = &aconnector->dm_dp_aux.aux.ddc;
 	else
 		ddc = &aconnector->i2c->base;
 
-=======
-
-	if (dc_link && dc_link->aux_mode)
-		ddc = &aconnector->dm_dp_aux.aux.ddc;
-	else
-		ddc = &aconnector->i2c->base;
-
->>>>>>> d12acd7b
 	drm_edid = drm_edid_read_ddc(connector, ddc);
 	drm_edid_connector_update(connector, drm_edid);
 	if (!drm_edid) {
