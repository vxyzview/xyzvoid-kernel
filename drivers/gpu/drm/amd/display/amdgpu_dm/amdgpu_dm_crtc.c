--- conflicted
+++ resolved
@@ -29,6 +29,7 @@
 #include "dc.h"
 #include "amdgpu.h"
 #include "amdgpu_dm_psr.h"
+#include "amdgpu_dm_replay.h"
 #include "amdgpu_dm_crtc.h"
 #include "amdgpu_dm_plane.h"
 #include "amdgpu_dm_trace.h"
@@ -265,21 +266,6 @@
 	 * where the SU region is the full hactive*vactive region. See
 	 * fill_dc_dirty_rects().
 	 */
-<<<<<<< HEAD
-	if (vblank_work->stream && vblank_work->stream->link) {
-		if (vblank_work->enable) {
-			if (vblank_work->stream->link->psr_settings.psr_version < DC_PSR_VERSION_SU_1 &&
-			    vblank_work->stream->link->psr_settings.psr_allow_active)
-				amdgpu_dm_psr_disable(vblank_work->stream);
-		} else if (vblank_work->stream->link->psr_settings.psr_feature_enabled &&
-			   !vblank_work->stream->link->psr_settings.psr_allow_active &&
-#ifdef CONFIG_DRM_AMD_SECURE_DISPLAY
-			   !amdgpu_dm_crc_window_is_activated(&vblank_work->acrtc->base) &&
-#endif
-			   vblank_work->acrtc->dm_irq_params.allow_psr_entry) {
-			amdgpu_dm_psr_enable(vblank_work->stream);
-		}
-=======
 	if (vblank_work->stream && vblank_work->stream->link && vblank_work->acrtc) {
 		amdgpu_dm_crtc_set_panel_sr_feature(
 			vblank_work, vblank_work->enable,
@@ -289,7 +275,6 @@
 	if (dm->active_vblank_irq_count == 0) {
 		DRM_DEBUG_KMS("Allow idle optimizations (MALL): true\n");
 		dc_allow_idle_optimizations(dm->dc, true);
->>>>>>> a6ad5510
 	}
 
 	mutex_unlock(&dm->dc_lock);
