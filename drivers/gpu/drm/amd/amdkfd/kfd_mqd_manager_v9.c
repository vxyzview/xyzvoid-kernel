/*
 * Copyright 2016-2018 Advanced Micro Devices, Inc.
 *
 * Permission is hereby granted, free of charge, to any person obtaining a
 * copy of this software and associated documentation files (the "Software"),
 * to deal in the Software without restriction, including without limitation
 * the rights to use, copy, modify, merge, publish, distribute, sublicense,
 * and/or sell copies of the Software, and to permit persons to whom the
 * Software is furnished to do so, subject to the following conditions:
 *
 * The above copyright notice and this permission notice shall be included in
 * all copies or substantial portions of the Software.
 *
 * THE SOFTWARE IS PROVIDED "AS IS", WITHOUT WARRANTY OF ANY KIND, EXPRESS OR
 * IMPLIED, INCLUDING BUT NOT LIMITED TO THE WARRANTIES OF MERCHANTABILITY,
 * FITNESS FOR A PARTICULAR PURPOSE AND NONINFRINGEMENT.  IN NO EVENT SHALL
 * THE COPYRIGHT HOLDER(S) OR AUTHOR(S) BE LIABLE FOR ANY CLAIM, DAMAGES OR
 * OTHER LIABILITY, WHETHER IN AN ACTION OF CONTRACT, TORT OR OTHERWISE,
 * ARISING FROM, OUT OF OR IN CONNECTION WITH THE SOFTWARE OR THE USE OR
 * OTHER DEALINGS IN THE SOFTWARE.
 *
 */

#include <linux/printk.h>
#include <linux/slab.h>
#include <linux/uaccess.h>
#include "kfd_priv.h"
#include "kfd_mqd_manager.h"
#include "v9_structs.h"
#include "gc/gc_9_0_offset.h"
#include "gc/gc_9_0_sh_mask.h"
#include "sdma0/sdma0_4_0_sh_mask.h"
#include "amdgpu_amdkfd.h"

static inline struct v9_mqd *get_mqd(void *mqd)
{
	return (struct v9_mqd *)mqd;
}

static inline struct v9_sdma_mqd *get_sdma_mqd(void *mqd)
{
	return (struct v9_sdma_mqd *)mqd;
}

static void update_cu_mask(struct mqd_manager *mm, void *mqd,
			struct queue_properties *q)
{
	struct v9_mqd *m;
	uint32_t se_mask[KFD_MAX_NUM_SE] = {0};

	if (q->cu_mask_count == 0)
		return;

	mqd_symmetrically_map_cu_mask(mm,
		q->cu_mask, q->cu_mask_count, se_mask);

	m = get_mqd(mqd);
	m->compute_static_thread_mgmt_se0 = se_mask[0];
	m->compute_static_thread_mgmt_se1 = se_mask[1];
	m->compute_static_thread_mgmt_se2 = se_mask[2];
	m->compute_static_thread_mgmt_se3 = se_mask[3];
	m->compute_static_thread_mgmt_se4 = se_mask[4];
	m->compute_static_thread_mgmt_se5 = se_mask[5];
	m->compute_static_thread_mgmt_se6 = se_mask[6];
	m->compute_static_thread_mgmt_se7 = se_mask[7];

	pr_debug("update cu mask to %#x %#x %#x %#x %#x %#x %#x %#x\n",
		m->compute_static_thread_mgmt_se0,
		m->compute_static_thread_mgmt_se1,
		m->compute_static_thread_mgmt_se2,
		m->compute_static_thread_mgmt_se3,
		m->compute_static_thread_mgmt_se4,
		m->compute_static_thread_mgmt_se5,
		m->compute_static_thread_mgmt_se6,
		m->compute_static_thread_mgmt_se7);
}

static void set_priority(struct v9_mqd *m, struct queue_properties *q)
{
	m->cp_hqd_pipe_priority = pipe_priority_map[q->priority];
	m->cp_hqd_queue_priority = q->priority;
}

static struct kfd_mem_obj *allocate_mqd(struct kfd_dev *kfd,
		struct queue_properties *q)
{
	int retval;
	struct kfd_mem_obj *mqd_mem_obj = NULL;

	*mqd_mem_obj = NULL;
	/* From V9,  for CWSR, the control stack is located on the next page
	 * boundary after the mqd, we will use the gtt allocation function
	 * instead of sub-allocation function.
	 */
	if (kfd->cwsr_enabled && (q->type == KFD_QUEUE_TYPE_COMPUTE)) {
		mqd_mem_obj = kzalloc(sizeof(struct kfd_mem_obj), GFP_NOIO);
		if (!mqd_mem_obj)
			return NULL;
		retval = amdgpu_amdkfd_alloc_gtt_mem(kfd->kgd,
			ALIGN(q->ctl_stack_size, PAGE_SIZE) +
				ALIGN(sizeof(struct v9_mqd), PAGE_SIZE),
<<<<<<< HEAD
			&((*mqd_mem_obj)->gtt_mem),
			&((*mqd_mem_obj)->gpu_addr),
			(void *)&((*mqd_mem_obj)->cpu_ptr), true);
	} else
		retval = kfd_gtt_sa_allocate(mm->dev, sizeof(struct v9_mqd),
				mqd_mem_obj);
	if (retval) {
		kfree(*mqd_mem_obj);
		return -ENOMEM;
	}

	m = (struct v9_mqd *) (*mqd_mem_obj)->cpu_ptr;
	addr = (*mqd_mem_obj)->gpu_addr;
=======
			&(mqd_mem_obj->gtt_mem),
			&(mqd_mem_obj->gpu_addr),
			(void *)&(mqd_mem_obj->cpu_ptr), true);
	} else {
		retval = kfd_gtt_sa_allocate(kfd, sizeof(struct v9_mqd),
				&mqd_mem_obj);
	}

	if (retval) {
		kfree(mqd_mem_obj);
		return NULL;
	}

	return mqd_mem_obj;

}

static void init_mqd(struct mqd_manager *mm, void **mqd,
			struct kfd_mem_obj *mqd_mem_obj, uint64_t *gart_addr,
			struct queue_properties *q)
{
	uint64_t addr;
	struct v9_mqd *m;

	m = (struct v9_mqd *) mqd_mem_obj->cpu_ptr;
	addr = mqd_mem_obj->gpu_addr;
>>>>>>> f7688b48

	memset(m, 0, sizeof(struct v9_mqd));

	m->header = 0xC0310800;
	m->compute_pipelinestat_enable = 1;
	m->compute_static_thread_mgmt_se0 = 0xFFFFFFFF;
	m->compute_static_thread_mgmt_se1 = 0xFFFFFFFF;
	m->compute_static_thread_mgmt_se2 = 0xFFFFFFFF;
	m->compute_static_thread_mgmt_se3 = 0xFFFFFFFF;
	m->compute_static_thread_mgmt_se4 = 0xFFFFFFFF;
	m->compute_static_thread_mgmt_se5 = 0xFFFFFFFF;
	m->compute_static_thread_mgmt_se6 = 0xFFFFFFFF;
	m->compute_static_thread_mgmt_se7 = 0xFFFFFFFF;

	m->cp_hqd_persistent_state = CP_HQD_PERSISTENT_STATE__PRELOAD_REQ_MASK |
			0x53 << CP_HQD_PERSISTENT_STATE__PRELOAD_SIZE__SHIFT;

	m->cp_mqd_control = 1 << CP_MQD_CONTROL__PRIV_STATE__SHIFT;

	m->cp_mqd_base_addr_lo        = lower_32_bits(addr);
	m->cp_mqd_base_addr_hi        = upper_32_bits(addr);

	m->cp_hqd_quantum = 1 << CP_HQD_QUANTUM__QUANTUM_EN__SHIFT |
			1 << CP_HQD_QUANTUM__QUANTUM_SCALE__SHIFT |
			10 << CP_HQD_QUANTUM__QUANTUM_DURATION__SHIFT;

	if (q->format == KFD_QUEUE_FORMAT_AQL) {
		m->cp_hqd_aql_control =
			1 << CP_HQD_AQL_CONTROL__CONTROL0__SHIFT;
	}

	if (q->tba_addr) {
		m->compute_pgm_rsrc2 |=
			(1 << COMPUTE_PGM_RSRC2__TRAP_PRESENT__SHIFT);
	}

	if (mm->dev->cwsr_enabled && q->ctx_save_restore_area_address) {
		m->cp_hqd_persistent_state |=
			(1 << CP_HQD_PERSISTENT_STATE__QSWITCH_MODE__SHIFT);
		m->cp_hqd_ctx_save_base_addr_lo =
			lower_32_bits(q->ctx_save_restore_area_address);
		m->cp_hqd_ctx_save_base_addr_hi =
			upper_32_bits(q->ctx_save_restore_area_address);
		m->cp_hqd_ctx_save_size = q->ctx_save_restore_area_size;
		m->cp_hqd_cntl_stack_size = q->ctl_stack_size;
		m->cp_hqd_cntl_stack_offset = q->ctl_stack_size;
		m->cp_hqd_wg_state_offset = q->ctl_stack_size;
	}

	*mqd = m;
	if (gart_addr)
		*gart_addr = addr;
	mm->update_mqd(mm, m, q);
}

static int load_mqd(struct mqd_manager *mm, void *mqd,
			uint32_t pipe_id, uint32_t queue_id,
			struct queue_properties *p, struct mm_struct *mms)
{
	/* AQL write pointer counts in 64B packets, PM4/CP counts in dwords. */
	uint32_t wptr_shift = (p->format == KFD_QUEUE_FORMAT_AQL ? 4 : 0);

	return mm->dev->kfd2kgd->hqd_load(mm->dev->kgd, mqd, pipe_id, queue_id,
					  (uint32_t __user *)p->write_ptr,
					  wptr_shift, 0, mms);
}

static void update_mqd(struct mqd_manager *mm, void *mqd,
		      struct queue_properties *q)
{
	struct v9_mqd *m;

	m = get_mqd(mqd);

	m->cp_hqd_pq_control = 5 << CP_HQD_PQ_CONTROL__RPTR_BLOCK_SIZE__SHIFT;
	m->cp_hqd_pq_control |= order_base_2(q->queue_size / 4) - 1;
	pr_debug("cp_hqd_pq_control 0x%x\n", m->cp_hqd_pq_control);

	m->cp_hqd_pq_base_lo = lower_32_bits((uint64_t)q->queue_address >> 8);
	m->cp_hqd_pq_base_hi = upper_32_bits((uint64_t)q->queue_address >> 8);

	m->cp_hqd_pq_rptr_report_addr_lo = lower_32_bits((uint64_t)q->read_ptr);
	m->cp_hqd_pq_rptr_report_addr_hi = upper_32_bits((uint64_t)q->read_ptr);
	m->cp_hqd_pq_wptr_poll_addr_lo = lower_32_bits((uint64_t)q->write_ptr);
	m->cp_hqd_pq_wptr_poll_addr_hi = upper_32_bits((uint64_t)q->write_ptr);

	m->cp_hqd_pq_doorbell_control =
		q->doorbell_off <<
			CP_HQD_PQ_DOORBELL_CONTROL__DOORBELL_OFFSET__SHIFT;
	pr_debug("cp_hqd_pq_doorbell_control 0x%x\n",
			m->cp_hqd_pq_doorbell_control);

	m->cp_hqd_ib_control =
		3 << CP_HQD_IB_CONTROL__MIN_IB_AVAIL_SIZE__SHIFT |
		1 << CP_HQD_IB_CONTROL__IB_EXE_DISABLE__SHIFT;

	/*
	 * HW does not clamp this field correctly. Maximum EOP queue size
	 * is constrained by per-SE EOP done signal count, which is 8-bit.
	 * Limit is 0xFF EOP entries (= 0x7F8 dwords). CP will not submit
	 * more than (EOP entry count - 1) so a queue size of 0x800 dwords
	 * is safe, giving a maximum field value of 0xA.
	 */
	m->cp_hqd_eop_control = min(0xA,
		order_base_2(q->eop_ring_buffer_size / 4) - 1);
	m->cp_hqd_eop_base_addr_lo =
			lower_32_bits(q->eop_ring_buffer_address >> 8);
	m->cp_hqd_eop_base_addr_hi =
			upper_32_bits(q->eop_ring_buffer_address >> 8);

	m->cp_hqd_iq_timer = 0;

	m->cp_hqd_vmid = q->vmid;

	if (q->format == KFD_QUEUE_FORMAT_AQL) {
		m->cp_hqd_pq_control |= CP_HQD_PQ_CONTROL__NO_UPDATE_RPTR_MASK |
				2 << CP_HQD_PQ_CONTROL__SLOT_BASED_WPTR__SHIFT |
				1 << CP_HQD_PQ_CONTROL__QUEUE_FULL_EN__SHIFT |
				1 << CP_HQD_PQ_CONTROL__WPP_CLAMP_EN__SHIFT;
		m->cp_hqd_pq_doorbell_control |= 1 <<
			CP_HQD_PQ_DOORBELL_CONTROL__DOORBELL_BIF_DROP__SHIFT;
	}
	if (mm->dev->cwsr_enabled && q->ctx_save_restore_area_address)
		m->cp_hqd_ctx_save_control = 0;

	update_cu_mask(mm, mqd, q);
	set_priority(m, q);

	q->is_active = QUEUE_IS_ACTIVE(*q);
}


static int destroy_mqd(struct mqd_manager *mm, void *mqd,
			enum kfd_preempt_type type,
			unsigned int timeout, uint32_t pipe_id,
			uint32_t queue_id)
{
	return mm->dev->kfd2kgd->hqd_destroy
		(mm->dev->kgd, mqd, type, timeout,
		pipe_id, queue_id);
}

static void free_mqd(struct mqd_manager *mm, void *mqd,
			struct kfd_mem_obj *mqd_mem_obj)
{
	struct kfd_dev *kfd = mm->dev;

	if (mqd_mem_obj->gtt_mem) {
		amdgpu_amdkfd_free_gtt_mem(kfd->kgd, mqd_mem_obj->gtt_mem);
		kfree(mqd_mem_obj);
	} else {
		kfd_gtt_sa_free(mm->dev, mqd_mem_obj);
	}
}

static bool is_occupied(struct mqd_manager *mm, void *mqd,
			uint64_t queue_address,	uint32_t pipe_id,
			uint32_t queue_id)
{
	return mm->dev->kfd2kgd->hqd_is_occupied(
		mm->dev->kgd, queue_address,
		pipe_id, queue_id);
}

static int get_wave_state(struct mqd_manager *mm, void *mqd,
			  void __user *ctl_stack,
			  u32 *ctl_stack_used_size,
			  u32 *save_area_used_size)
{
	struct v9_mqd *m;

	/* Control stack is located one page after MQD. */
	void *mqd_ctl_stack = (void *)((uintptr_t)mqd + PAGE_SIZE);

	m = get_mqd(mqd);

	*ctl_stack_used_size = m->cp_hqd_cntl_stack_size -
		m->cp_hqd_cntl_stack_offset;
	*save_area_used_size = m->cp_hqd_wg_state_offset;

	if (copy_to_user(ctl_stack, mqd_ctl_stack, m->cp_hqd_cntl_stack_size))
		return -EFAULT;

	return 0;
}

static void init_mqd_hiq(struct mqd_manager *mm, void **mqd,
			struct kfd_mem_obj *mqd_mem_obj, uint64_t *gart_addr,
			struct queue_properties *q)
{
	struct v9_mqd *m;

	init_mqd(mm, mqd, mqd_mem_obj, gart_addr, q);

	m = get_mqd(*mqd);

	m->cp_hqd_pq_control |= 1 << CP_HQD_PQ_CONTROL__PRIV_STATE__SHIFT |
			1 << CP_HQD_PQ_CONTROL__KMD_QUEUE__SHIFT;
}

static void update_mqd_hiq(struct mqd_manager *mm, void *mqd,
			struct queue_properties *q)
{
	struct v9_mqd *m;

	update_mqd(mm, mqd, q);

	/* TODO: what's the point? update_mqd already does this. */
	m = get_mqd(mqd);
	m->cp_hqd_vmid = q->vmid;
}

static void init_mqd_sdma(struct mqd_manager *mm, void **mqd,
		struct kfd_mem_obj *mqd_mem_obj, uint64_t *gart_addr,
		struct queue_properties *q)
{
	struct v9_sdma_mqd *m;

	m = (struct v9_sdma_mqd *) mqd_mem_obj->cpu_ptr;

	memset(m, 0, sizeof(struct v9_sdma_mqd));

	*mqd = m;
	if (gart_addr)
		*gart_addr = mqd_mem_obj->gpu_addr;

	mm->update_mqd(mm, m, q);
}

static int load_mqd_sdma(struct mqd_manager *mm, void *mqd,
		uint32_t pipe_id, uint32_t queue_id,
		struct queue_properties *p, struct mm_struct *mms)
{
	return mm->dev->kfd2kgd->hqd_sdma_load(mm->dev->kgd, mqd,
					       (uint32_t __user *)p->write_ptr,
					       mms);
}

#define SDMA_RLC_DUMMY_DEFAULT 0xf

static void update_mqd_sdma(struct mqd_manager *mm, void *mqd,
		struct queue_properties *q)
{
	struct v9_sdma_mqd *m;

	m = get_sdma_mqd(mqd);
	m->sdmax_rlcx_rb_cntl = order_base_2(q->queue_size / 4)
		<< SDMA0_RLC0_RB_CNTL__RB_SIZE__SHIFT |
		q->vmid << SDMA0_RLC0_RB_CNTL__RB_VMID__SHIFT |
		1 << SDMA0_RLC0_RB_CNTL__RPTR_WRITEBACK_ENABLE__SHIFT |
		6 << SDMA0_RLC0_RB_CNTL__RPTR_WRITEBACK_TIMER__SHIFT;

	m->sdmax_rlcx_rb_base = lower_32_bits(q->queue_address >> 8);
	m->sdmax_rlcx_rb_base_hi = upper_32_bits(q->queue_address >> 8);
	m->sdmax_rlcx_rb_rptr_addr_lo = lower_32_bits((uint64_t)q->read_ptr);
	m->sdmax_rlcx_rb_rptr_addr_hi = upper_32_bits((uint64_t)q->read_ptr);
	m->sdmax_rlcx_doorbell_offset =
		q->doorbell_off << SDMA0_RLC0_DOORBELL_OFFSET__OFFSET__SHIFT;

	m->sdma_engine_id = q->sdma_engine_id;
	m->sdma_queue_id = q->sdma_queue_id;
	m->sdmax_rlcx_dummy_reg = SDMA_RLC_DUMMY_DEFAULT;

	q->is_active = QUEUE_IS_ACTIVE(*q);
}

/*
 *  * preempt type here is ignored because there is only one way
 *  * to preempt sdma queue
 */
static int destroy_mqd_sdma(struct mqd_manager *mm, void *mqd,
		enum kfd_preempt_type type,
		unsigned int timeout, uint32_t pipe_id,
		uint32_t queue_id)
{
	return mm->dev->kfd2kgd->hqd_sdma_destroy(mm->dev->kgd, mqd, timeout);
}

static bool is_occupied_sdma(struct mqd_manager *mm, void *mqd,
		uint64_t queue_address, uint32_t pipe_id,
		uint32_t queue_id)
{
	return mm->dev->kfd2kgd->hqd_sdma_is_occupied(mm->dev->kgd, mqd);
}

#if defined(CONFIG_DEBUG_FS)

static int debugfs_show_mqd(struct seq_file *m, void *data)
{
	seq_hex_dump(m, "    ", DUMP_PREFIX_OFFSET, 32, 4,
		     data, sizeof(struct v9_mqd), false);
	return 0;
}

static int debugfs_show_mqd_sdma(struct seq_file *m, void *data)
{
	seq_hex_dump(m, "    ", DUMP_PREFIX_OFFSET, 32, 4,
		     data, sizeof(struct v9_sdma_mqd), false);
	return 0;
}

#endif

struct mqd_manager *mqd_manager_init_v9(enum KFD_MQD_TYPE type,
		struct kfd_dev *dev)
{
	struct mqd_manager *mqd;

	if (WARN_ON(type >= KFD_MQD_TYPE_MAX))
		return NULL;

	mqd = kzalloc(sizeof(*mqd), GFP_KERNEL);
	if (!mqd)
		return NULL;

	mqd->dev = dev;

	switch (type) {
	case KFD_MQD_TYPE_CP:
	case KFD_MQD_TYPE_COMPUTE:
		mqd->allocate_mqd = allocate_mqd;
		mqd->init_mqd = init_mqd;
		mqd->free_mqd = free_mqd;
		mqd->load_mqd = load_mqd;
		mqd->update_mqd = update_mqd;
		mqd->destroy_mqd = destroy_mqd;
		mqd->is_occupied = is_occupied;
		mqd->get_wave_state = get_wave_state;
		mqd->mqd_size = sizeof(struct v9_mqd);
#if defined(CONFIG_DEBUG_FS)
		mqd->debugfs_show_mqd = debugfs_show_mqd;
#endif
		break;
	case KFD_MQD_TYPE_HIQ:
		mqd->allocate_mqd = allocate_hiq_mqd;
		mqd->init_mqd = init_mqd_hiq;
		mqd->free_mqd = free_mqd_hiq_sdma;
		mqd->load_mqd = load_mqd;
		mqd->update_mqd = update_mqd_hiq;
		mqd->destroy_mqd = destroy_mqd;
		mqd->is_occupied = is_occupied;
		mqd->mqd_size = sizeof(struct v9_mqd);
#if defined(CONFIG_DEBUG_FS)
		mqd->debugfs_show_mqd = debugfs_show_mqd;
#endif
		break;
	case KFD_MQD_TYPE_DIQ:
		mqd->allocate_mqd = allocate_hiq_mqd;
		mqd->init_mqd = init_mqd_hiq;
		mqd->free_mqd = free_mqd;
		mqd->load_mqd = load_mqd;
		mqd->update_mqd = update_mqd_hiq;
		mqd->destroy_mqd = destroy_mqd;
		mqd->is_occupied = is_occupied;
		mqd->mqd_size = sizeof(struct v9_mqd);
#if defined(CONFIG_DEBUG_FS)
		mqd->debugfs_show_mqd = debugfs_show_mqd;
#endif
		break;
	case KFD_MQD_TYPE_SDMA:
		mqd->allocate_mqd = allocate_sdma_mqd;
		mqd->init_mqd = init_mqd_sdma;
		mqd->free_mqd = free_mqd_hiq_sdma;
		mqd->load_mqd = load_mqd_sdma;
		mqd->update_mqd = update_mqd_sdma;
		mqd->destroy_mqd = destroy_mqd_sdma;
		mqd->is_occupied = is_occupied_sdma;
		mqd->mqd_size = sizeof(struct v9_sdma_mqd);
#if defined(CONFIG_DEBUG_FS)
		mqd->debugfs_show_mqd = debugfs_show_mqd_sdma;
#endif
		break;
	default:
		kfree(mqd);
		return NULL;
	}

	return mqd;
}<|MERGE_RESOLUTION|>--- conflicted
+++ resolved
@@ -87,7 +87,6 @@
 	int retval;
 	struct kfd_mem_obj *mqd_mem_obj = NULL;
 
-	*mqd_mem_obj = NULL;
 	/* From V9,  for CWSR, the control stack is located on the next page
 	 * boundary after the mqd, we will use the gtt allocation function
 	 * instead of sub-allocation function.
@@ -99,21 +98,6 @@
 		retval = amdgpu_amdkfd_alloc_gtt_mem(kfd->kgd,
 			ALIGN(q->ctl_stack_size, PAGE_SIZE) +
 				ALIGN(sizeof(struct v9_mqd), PAGE_SIZE),
-<<<<<<< HEAD
-			&((*mqd_mem_obj)->gtt_mem),
-			&((*mqd_mem_obj)->gpu_addr),
-			(void *)&((*mqd_mem_obj)->cpu_ptr), true);
-	} else
-		retval = kfd_gtt_sa_allocate(mm->dev, sizeof(struct v9_mqd),
-				mqd_mem_obj);
-	if (retval) {
-		kfree(*mqd_mem_obj);
-		return -ENOMEM;
-	}
-
-	m = (struct v9_mqd *) (*mqd_mem_obj)->cpu_ptr;
-	addr = (*mqd_mem_obj)->gpu_addr;
-=======
 			&(mqd_mem_obj->gtt_mem),
 			&(mqd_mem_obj->gpu_addr),
 			(void *)&(mqd_mem_obj->cpu_ptr), true);
@@ -140,7 +124,6 @@
 
 	m = (struct v9_mqd *) mqd_mem_obj->cpu_ptr;
 	addr = mqd_mem_obj->gpu_addr;
->>>>>>> f7688b48
 
 	memset(m, 0, sizeof(struct v9_mqd));
 
