--- conflicted
+++ resolved
@@ -1149,12 +1149,8 @@
 	struct kfd_dev *dev = adev->kfd.dev;
 	uint32_t i;
 
-<<<<<<< HEAD
-	if (KFD_GC_VERSION(dev) != IP_VERSION(9, 4, 3))
-=======
 	if (KFD_GC_VERSION(dev) != IP_VERSION(9, 4, 3) &&
 	    KFD_GC_VERSION(dev) != IP_VERSION(9, 4, 4))
->>>>>>> a6ad5510
 		return dev->nodes[0];
 
 	for (i = 0; i < dev->num_nodes; i++)
