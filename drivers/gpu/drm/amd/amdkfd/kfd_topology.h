/* SPDX-License-Identifier: GPL-2.0 OR MIT */
/*
 * Copyright 2014-2022 Advanced Micro Devices, Inc.
 *
 * Permission is hereby granted, free of charge, to any person obtaining a
 * copy of this software and associated documentation files (the "Software"),
 * to deal in the Software without restriction, including without limitation
 * the rights to use, copy, modify, merge, publish, distribute, sublicense,
 * and/or sell copies of the Software, and to permit persons to whom the
 * Software is furnished to do so, subject to the following conditions:
 *
 * The above copyright notice and this permission notice shall be included in
 * all copies or substantial portions of the Software.
 *
 * THE SOFTWARE IS PROVIDED "AS IS", WITHOUT WARRANTY OF ANY KIND, EXPRESS OR
 * IMPLIED, INCLUDING BUT NOT LIMITED TO THE WARRANTIES OF MERCHANTABILITY,
 * FITNESS FOR A PARTICULAR PURPOSE AND NONINFRINGEMENT.  IN NO EVENT SHALL
 * THE COPYRIGHT HOLDER(S) OR AUTHOR(S) BE LIABLE FOR ANY CLAIM, DAMAGES OR
 * OTHER LIABILITY, WHETHER IN AN ACTION OF CONTRACT, TORT OR OTHERWISE,
 * ARISING FROM, OUT OF OR IN CONNECTION WITH THE SOFTWARE OR THE USE OR
 * OTHER DEALINGS IN THE SOFTWARE.
 */

#ifndef __KFD_TOPOLOGY_H__
#define __KFD_TOPOLOGY_H__

#include <linux/types.h>
#include <linux/list.h>
#include <linux/kfd_sysfs.h>
#include "kfd_crat.h"

#define KFD_TOPOLOGY_PUBLIC_NAME_SIZE 32

#define HSA_DBG_WATCH_ADDR_MASK_LO_BIT_GFX9	6
#define HSA_DBG_WATCH_ADDR_MASK_LO_BIT_GFX9_4_3 7
#define HSA_DBG_WATCH_ADDR_MASK_LO_BIT_GFX10	7
#define HSA_DBG_WATCH_ADDR_MASK_HI_BIT  \
			(29 << HSA_DBG_WATCH_ADDR_MASK_HI_BIT_SHIFT)
#define HSA_DBG_WATCH_ADDR_MASK_HI_BIT_GFX9_4_3 \
			(30 << HSA_DBG_WATCH_ADDR_MASK_HI_BIT_SHIFT)

struct kfd_node_properties {
	uint64_t hive_id;
	uint32_t cpu_cores_count;
	uint32_t simd_count;
	uint32_t mem_banks_count;
	uint32_t caches_count;
	uint32_t io_links_count;
	uint32_t p2p_links_count;
	uint32_t cpu_core_id_base;
	uint32_t simd_id_base;
	uint32_t capability;
	uint64_t debug_prop;
	uint32_t max_waves_per_simd;
	uint32_t lds_size_in_kb;
	uint32_t gds_size_in_kb;
	uint32_t num_gws;
	uint32_t wave_front_size;
	uint32_t array_count;
	uint32_t simd_arrays_per_engine;
	uint32_t cu_per_simd_array;
	uint32_t simd_per_cu;
	uint32_t max_slots_scratch_cu;
	uint32_t engine_id;
	uint32_t gfx_target_version;
	uint32_t vendor_id;
	uint32_t device_id;
	uint32_t location_id;
	uint32_t domain;
	uint32_t max_engine_clk_fcompute;
	uint32_t max_engine_clk_ccompute;
	int32_t  drm_render_minor;
	uint32_t num_sdma_engines;
	uint32_t num_sdma_xgmi_engines;
	uint32_t num_sdma_queues_per_engine;
	uint32_t num_cp_queues;
	char name[KFD_TOPOLOGY_PUBLIC_NAME_SIZE];
};

struct kfd_mem_properties {
	struct list_head	list;
	uint32_t		heap_type;
	uint64_t		size_in_bytes;
	uint32_t		flags;
	uint32_t		width;
	uint32_t		mem_clk_max;
	struct kfd_node		*gpu;
	struct kobject		*kobj;
	struct attribute	attr;
};

<<<<<<< HEAD
#define CACHE_SIBLINGMAP_SIZE 64
=======
#define CACHE_SIBLINGMAP_SIZE 128
>>>>>>> 98817289

struct kfd_cache_properties {
	struct list_head	list;
	uint32_t		processor_id_low;
	uint32_t		cache_level;
	uint32_t		cache_size;
	uint32_t		cacheline_size;
	uint32_t		cachelines_per_tag;
	uint32_t		cache_assoc;
	uint32_t		cache_latency;
	uint32_t		cache_type;
	uint8_t			sibling_map[CACHE_SIBLINGMAP_SIZE];
<<<<<<< HEAD
	struct kfd_dev		*gpu;
=======
	struct kfd_node		*gpu;
>>>>>>> 98817289
	struct kobject		*kobj;
	struct attribute	attr;
	uint32_t		sibling_map_size;
};

struct kfd_iolink_properties {
	struct list_head	list;
	uint32_t		iolink_type;
	uint32_t		ver_maj;
	uint32_t		ver_min;
	uint32_t		node_from;
	uint32_t		node_to;
	uint32_t		weight;
	uint32_t		min_latency;
	uint32_t		max_latency;
	uint32_t		min_bandwidth;
	uint32_t		max_bandwidth;
	uint32_t		rec_transfer_size;
	uint32_t		flags;
	struct kfd_node		*gpu;
	struct kobject		*kobj;
	struct attribute	attr;
};

struct kfd_perf_properties {
	struct list_head	list;
	char			block_name[16];
	uint32_t		max_concurrent;
	struct attribute_group	*attr_group;
};

struct kfd_topology_device {
	struct list_head		list;
	uint32_t			gpu_id;
	uint32_t			proximity_domain;
	struct kfd_node_properties	node_props;
	struct list_head		mem_props;
	struct list_head		cache_props;
	struct list_head		io_link_props;
	struct list_head		p2p_link_props;
	struct list_head		perf_props;
	struct kfd_node			*gpu;
	struct kobject			*kobj_node;
	struct kobject			*kobj_mem;
	struct kobject			*kobj_cache;
	struct kobject			*kobj_iolink;
	struct kobject			*kobj_p2plink;
	struct kobject			*kobj_perf;
	struct attribute		attr_gpuid;
	struct attribute		attr_name;
	struct attribute		attr_props;
	uint8_t				oem_id[CRAT_OEMID_LENGTH];
	uint8_t				oem_table_id[CRAT_OEMTABLEID_LENGTH];
	uint32_t			oem_revision;
};

struct kfd_system_properties {
	uint32_t		num_devices;     /* Number of H-NUMA nodes */
	uint32_t		generation_count;
	uint64_t		platform_oem;
	uint64_t		platform_id;
	uint64_t		platform_rev;
	struct kobject		*kobj_topology;
	struct kobject		*kobj_nodes;
	struct attribute	attr_genid;
	struct attribute	attr_props;
};

struct kfd_topology_device *kfd_create_topology_device(
		struct list_head *device_list);
void kfd_release_topology_device_list(struct list_head *device_list);

#endif /* __KFD_TOPOLOGY_H__ */<|MERGE_RESOLUTION|>--- conflicted
+++ resolved
@@ -89,11 +89,7 @@
 	struct attribute	attr;
 };
 
-<<<<<<< HEAD
-#define CACHE_SIBLINGMAP_SIZE 64
-=======
 #define CACHE_SIBLINGMAP_SIZE 128
->>>>>>> 98817289
 
 struct kfd_cache_properties {
 	struct list_head	list;
@@ -106,11 +102,7 @@
 	uint32_t		cache_latency;
 	uint32_t		cache_type;
 	uint8_t			sibling_map[CACHE_SIBLINGMAP_SIZE];
-<<<<<<< HEAD
-	struct kfd_dev		*gpu;
-=======
 	struct kfd_node		*gpu;
->>>>>>> 98817289
 	struct kobject		*kobj;
 	struct attribute	attr;
 	uint32_t		sibling_map_size;
