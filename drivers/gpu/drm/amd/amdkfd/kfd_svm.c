// SPDX-License-Identifier: GPL-2.0 OR MIT
/*
 * Copyright 2020-2021 Advanced Micro Devices, Inc.
 *
 * Permission is hereby granted, free of charge, to any person obtaining a
 * copy of this software and associated documentation files (the "Software"),
 * to deal in the Software without restriction, including without limitation
 * the rights to use, copy, modify, merge, publish, distribute, sublicense,
 * and/or sell copies of the Software, and to permit persons to whom the
 * Software is furnished to do so, subject to the following conditions:
 *
 * The above copyright notice and this permission notice shall be included in
 * all copies or substantial portions of the Software.
 *
 * THE SOFTWARE IS PROVIDED "AS IS", WITHOUT WARRANTY OF ANY KIND, EXPRESS OR
 * IMPLIED, INCLUDING BUT NOT LIMITED TO THE WARRANTIES OF MERCHANTABILITY,
 * FITNESS FOR A PARTICULAR PURPOSE AND NONINFRINGEMENT.  IN NO EVENT SHALL
 * THE COPYRIGHT HOLDER(S) OR AUTHOR(S) BE LIABLE FOR ANY CLAIM, DAMAGES OR
 * OTHER LIABILITY, WHETHER IN AN ACTION OF CONTRACT, TORT OR OTHERWISE,
 * ARISING FROM, OUT OF OR IN CONNECTION WITH THE SOFTWARE OR THE USE OR
 * OTHER DEALINGS IN THE SOFTWARE.
 */

#include <linux/types.h>
#include <linux/sched/task.h>
#include <linux/dynamic_debug.h>
#include <drm/ttm/ttm_tt.h>
#include <drm/drm_exec.h>

#include "amdgpu_sync.h"
#include "amdgpu_object.h"
#include "amdgpu_vm.h"
#include "amdgpu_hmm.h"
#include "amdgpu.h"
#include "amdgpu_xgmi.h"
#include "kfd_priv.h"
#include "kfd_svm.h"
#include "kfd_migrate.h"
#include "kfd_smi_events.h"

#ifdef dev_fmt
#undef dev_fmt
#endif
#define dev_fmt(fmt) "kfd_svm: %s: " fmt, __func__

#define AMDGPU_SVM_RANGE_RESTORE_DELAY_MS 1

/* Long enough to ensure no retry fault comes after svm range is restored and
 * page table is updated.
 */
#define AMDGPU_SVM_RANGE_RETRY_FAULT_PENDING	(2UL * NSEC_PER_MSEC)
#if IS_ENABLED(CONFIG_DYNAMIC_DEBUG)
#define dynamic_svm_range_dump(svms) \
	_dynamic_func_call_no_desc("svm_range_dump", svm_range_debug_dump, svms)
#else
#define dynamic_svm_range_dump(svms) \
	do { if (0) svm_range_debug_dump(svms); } while (0)
#endif

/* Giant svm range split into smaller ranges based on this, it is decided using
 * minimum of all dGPU/APU 1/32 VRAM size, between 2MB to 1GB and alignment to
 * power of 2MB.
 */
static uint64_t max_svm_range_pages;

struct criu_svm_metadata {
	struct list_head list;
	struct kfd_criu_svm_range_priv_data data;
};

static void svm_range_evict_svm_bo_worker(struct work_struct *work);
static bool
svm_range_cpu_invalidate_pagetables(struct mmu_interval_notifier *mni,
				    const struct mmu_notifier_range *range,
				    unsigned long cur_seq);
static int
svm_range_check_vm(struct kfd_process *p, uint64_t start, uint64_t last,
		   uint64_t *bo_s, uint64_t *bo_l);
static const struct mmu_interval_notifier_ops svm_range_mn_ops = {
	.invalidate = svm_range_cpu_invalidate_pagetables,
};

/**
 * svm_range_unlink - unlink svm_range from lists and interval tree
 * @prange: svm range structure to be removed
 *
 * Remove the svm_range from the svms and svm_bo lists and the svms
 * interval tree.
 *
 * Context: The caller must hold svms->lock
 */
static void svm_range_unlink(struct svm_range *prange)
{
	pr_debug("svms 0x%p prange 0x%p [0x%lx 0x%lx]\n", prange->svms,
		 prange, prange->start, prange->last);

	if (prange->svm_bo) {
		spin_lock(&prange->svm_bo->list_lock);
		list_del(&prange->svm_bo_list);
		spin_unlock(&prange->svm_bo->list_lock);
	}

	list_del(&prange->list);
	if (prange->it_node.start != 0 && prange->it_node.last != 0)
		interval_tree_remove(&prange->it_node, &prange->svms->objects);
}

static void
svm_range_add_notifier_locked(struct mm_struct *mm, struct svm_range *prange)
{
	pr_debug("svms 0x%p prange 0x%p [0x%lx 0x%lx]\n", prange->svms,
		 prange, prange->start, prange->last);

	mmu_interval_notifier_insert_locked(&prange->notifier, mm,
				     prange->start << PAGE_SHIFT,
				     prange->npages << PAGE_SHIFT,
				     &svm_range_mn_ops);
}

/**
 * svm_range_add_to_svms - add svm range to svms
 * @prange: svm range structure to be added
 *
 * Add the svm range to svms interval tree and link list
 *
 * Context: The caller must hold svms->lock
 */
static void svm_range_add_to_svms(struct svm_range *prange)
{
	pr_debug("svms 0x%p prange 0x%p [0x%lx 0x%lx]\n", prange->svms,
		 prange, prange->start, prange->last);

	list_move_tail(&prange->list, &prange->svms->list);
	prange->it_node.start = prange->start;
	prange->it_node.last = prange->last;
	interval_tree_insert(&prange->it_node, &prange->svms->objects);
}

static void svm_range_remove_notifier(struct svm_range *prange)
{
	pr_debug("remove notifier svms 0x%p prange 0x%p [0x%lx 0x%lx]\n",
		 prange->svms, prange,
		 prange->notifier.interval_tree.start >> PAGE_SHIFT,
		 prange->notifier.interval_tree.last >> PAGE_SHIFT);

	if (prange->notifier.interval_tree.start != 0 &&
	    prange->notifier.interval_tree.last != 0)
		mmu_interval_notifier_remove(&prange->notifier);
}

static bool
svm_is_valid_dma_mapping_addr(struct device *dev, dma_addr_t dma_addr)
{
	return dma_addr && !dma_mapping_error(dev, dma_addr) &&
	       !(dma_addr & SVM_RANGE_VRAM_DOMAIN);
}

static int
svm_range_dma_map_dev(struct amdgpu_device *adev, struct svm_range *prange,
		      unsigned long offset, unsigned long npages,
		      unsigned long *hmm_pfns, uint32_t gpuidx)
{
	enum dma_data_direction dir = DMA_BIDIRECTIONAL;
	dma_addr_t *addr = prange->dma_addr[gpuidx];
	struct device *dev = adev->dev;
	struct page *page;
	int i, r;

	if (!addr) {
		addr = kvcalloc(prange->npages, sizeof(*addr), GFP_KERNEL);
		if (!addr)
			return -ENOMEM;
		prange->dma_addr[gpuidx] = addr;
	}

	addr += offset;
	for (i = 0; i < npages; i++) {
		if (svm_is_valid_dma_mapping_addr(dev, addr[i]))
			dma_unmap_page(dev, addr[i], PAGE_SIZE, dir);

		page = hmm_pfn_to_page(hmm_pfns[i]);
		if (is_zone_device_page(page)) {
			struct amdgpu_device *bo_adev = prange->svm_bo->node->adev;

			addr[i] = (hmm_pfns[i] << PAGE_SHIFT) +
				   bo_adev->vm_manager.vram_base_offset -
				   bo_adev->kfd.pgmap.range.start;
			addr[i] |= SVM_RANGE_VRAM_DOMAIN;
			pr_debug_ratelimited("vram address: 0x%llx\n", addr[i]);
			continue;
		}
		addr[i] = dma_map_page(dev, page, 0, PAGE_SIZE, dir);
		r = dma_mapping_error(dev, addr[i]);
		if (r) {
			dev_err(dev, "failed %d dma_map_page\n", r);
			return r;
		}
		pr_debug_ratelimited("dma mapping 0x%llx for page addr 0x%lx\n",
				     addr[i] >> PAGE_SHIFT, page_to_pfn(page));
	}

	return 0;
}

static int
svm_range_dma_map(struct svm_range *prange, unsigned long *bitmap,
		  unsigned long offset, unsigned long npages,
		  unsigned long *hmm_pfns)
{
	struct kfd_process *p;
	uint32_t gpuidx;
	int r;

	p = container_of(prange->svms, struct kfd_process, svms);

	for_each_set_bit(gpuidx, bitmap, MAX_GPU_INSTANCE) {
		struct kfd_process_device *pdd;

		pr_debug("mapping to gpu idx 0x%x\n", gpuidx);
		pdd = kfd_process_device_from_gpuidx(p, gpuidx);
		if (!pdd) {
			pr_debug("failed to find device idx %d\n", gpuidx);
			return -EINVAL;
		}

		r = svm_range_dma_map_dev(pdd->dev->adev, prange, offset, npages,
					  hmm_pfns, gpuidx);
		if (r)
			break;
	}

	return r;
}

void svm_range_dma_unmap_dev(struct device *dev, dma_addr_t *dma_addr,
			 unsigned long offset, unsigned long npages)
{
	enum dma_data_direction dir = DMA_BIDIRECTIONAL;
	int i;

	if (!dma_addr)
		return;

	for (i = offset; i < offset + npages; i++) {
		if (!svm_is_valid_dma_mapping_addr(dev, dma_addr[i]))
			continue;
		pr_debug_ratelimited("unmap 0x%llx\n", dma_addr[i] >> PAGE_SHIFT);
		dma_unmap_page(dev, dma_addr[i], PAGE_SIZE, dir);
		dma_addr[i] = 0;
	}
}

void svm_range_dma_unmap(struct svm_range *prange)
{
	struct kfd_process_device *pdd;
	dma_addr_t *dma_addr;
	struct device *dev;
	struct kfd_process *p;
	uint32_t gpuidx;

	p = container_of(prange->svms, struct kfd_process, svms);

	for (gpuidx = 0; gpuidx < MAX_GPU_INSTANCE; gpuidx++) {
		dma_addr = prange->dma_addr[gpuidx];
		if (!dma_addr)
			continue;

		pdd = kfd_process_device_from_gpuidx(p, gpuidx);
		if (!pdd) {
			pr_debug("failed to find device idx %d\n", gpuidx);
			continue;
		}
		dev = &pdd->dev->adev->pdev->dev;

		svm_range_dma_unmap_dev(dev, dma_addr, 0, prange->npages);
	}
}

static void svm_range_free(struct svm_range *prange, bool do_unmap)
{
	uint64_t size = (prange->last - prange->start + 1) << PAGE_SHIFT;
	struct kfd_process *p = container_of(prange->svms, struct kfd_process, svms);
	uint32_t gpuidx;

	pr_debug("svms 0x%p prange 0x%p [0x%lx 0x%lx]\n", prange->svms, prange,
		 prange->start, prange->last);

	svm_range_vram_node_free(prange);
	if (do_unmap)
		svm_range_dma_unmap(prange);

	if (do_unmap && !p->xnack_enabled) {
		pr_debug("unreserve prange 0x%p size: 0x%llx\n", prange, size);
		amdgpu_amdkfd_unreserve_mem_limit(NULL, size,
					KFD_IOC_ALLOC_MEM_FLAGS_USERPTR, 0);
	}

	/* free dma_addr array for each gpu */
	for (gpuidx = 0; gpuidx < MAX_GPU_INSTANCE; gpuidx++) {
		if (prange->dma_addr[gpuidx]) {
			kvfree(prange->dma_addr[gpuidx]);
			prange->dma_addr[gpuidx] = NULL;
		}
	}

	mutex_destroy(&prange->lock);
	mutex_destroy(&prange->migrate_mutex);
	kfree(prange);
}

static void
svm_range_set_default_attributes(struct svm_range_list *svms, int32_t *location,
				 int32_t *prefetch_loc, uint8_t *granularity,
				 uint32_t *flags)
{
	*location = KFD_IOCTL_SVM_LOCATION_UNDEFINED;
	*prefetch_loc = KFD_IOCTL_SVM_LOCATION_UNDEFINED;
	*granularity = svms->default_granularity;
	*flags =
		KFD_IOCTL_SVM_FLAG_HOST_ACCESS | KFD_IOCTL_SVM_FLAG_COHERENT;
}

static struct
svm_range *svm_range_new(struct svm_range_list *svms, uint64_t start,
			 uint64_t last, bool update_mem_usage)
{
	uint64_t size = last - start + 1;
	struct svm_range *prange;
	struct kfd_process *p;

	prange = kzalloc(sizeof(*prange), GFP_KERNEL);
	if (!prange)
		return NULL;

	p = container_of(svms, struct kfd_process, svms);
	if (!p->xnack_enabled && update_mem_usage &&
	    amdgpu_amdkfd_reserve_mem_limit(NULL, size << PAGE_SHIFT,
				    KFD_IOC_ALLOC_MEM_FLAGS_USERPTR, 0)) {
		pr_info("SVM mapping failed, exceeds resident system memory limit\n");
		kfree(prange);
		return NULL;
	}
	prange->npages = size;
	prange->svms = svms;
	prange->start = start;
	prange->last = last;
	INIT_LIST_HEAD(&prange->list);
	INIT_LIST_HEAD(&prange->update_list);
	INIT_LIST_HEAD(&prange->svm_bo_list);
	INIT_LIST_HEAD(&prange->deferred_list);
	INIT_LIST_HEAD(&prange->child_list);
	atomic_set(&prange->invalid, 0);
	prange->validate_timestamp = 0;
	prange->vram_pages = 0;
	mutex_init(&prange->migrate_mutex);
	mutex_init(&prange->lock);

	if (p->xnack_enabled)
		bitmap_copy(prange->bitmap_access, svms->bitmap_supported,
			    MAX_GPU_INSTANCE);

	svm_range_set_default_attributes(svms, &prange->preferred_loc,
					 &prange->prefetch_loc,
					 &prange->granularity, &prange->flags);

	pr_debug("svms 0x%p [0x%llx 0x%llx]\n", svms, start, last);

	return prange;
}

static bool svm_bo_ref_unless_zero(struct svm_range_bo *svm_bo)
{
	if (!svm_bo || !kref_get_unless_zero(&svm_bo->kref))
		return false;

	return true;
}

static void svm_range_bo_release(struct kref *kref)
{
	struct svm_range_bo *svm_bo;

	svm_bo = container_of(kref, struct svm_range_bo, kref);
	pr_debug("svm_bo 0x%p\n", svm_bo);

	spin_lock(&svm_bo->list_lock);
	while (!list_empty(&svm_bo->range_list)) {
		struct svm_range *prange =
				list_first_entry(&svm_bo->range_list,
						struct svm_range, svm_bo_list);
		/* list_del_init tells a concurrent svm_range_vram_node_new when
		 * it's safe to reuse the svm_bo pointer and svm_bo_list head.
		 */
		list_del_init(&prange->svm_bo_list);
		spin_unlock(&svm_bo->list_lock);

		pr_debug("svms 0x%p [0x%lx 0x%lx]\n", prange->svms,
			 prange->start, prange->last);
		mutex_lock(&prange->lock);
		prange->svm_bo = NULL;
		/* prange should not hold vram page now */
		WARN_ONCE(prange->actual_loc, "prange should not hold vram page");
		mutex_unlock(&prange->lock);

		spin_lock(&svm_bo->list_lock);
	}
	spin_unlock(&svm_bo->list_lock);

	if (mmget_not_zero(svm_bo->eviction_fence->mm)) {
		struct kfd_process_device *pdd;
		struct kfd_process *p;
		struct mm_struct *mm;

		mm = svm_bo->eviction_fence->mm;
		/*
		 * The forked child process takes svm_bo device pages ref, svm_bo could be
		 * released after parent process is gone.
		 */
		p = kfd_lookup_process_by_mm(mm);
		if (p) {
			pdd = kfd_get_process_device_data(svm_bo->node, p);
			if (pdd)
				atomic64_sub(amdgpu_bo_size(svm_bo->bo), &pdd->vram_usage);
			kfd_unref_process(p);
		}
		mmput(mm);
	}

	if (!dma_fence_is_signaled(&svm_bo->eviction_fence->base))
		/* We're not in the eviction worker. Signal the fence. */
		dma_fence_signal(&svm_bo->eviction_fence->base);
	dma_fence_put(&svm_bo->eviction_fence->base);
	amdgpu_bo_unref(&svm_bo->bo);
	kfree(svm_bo);
}

static void svm_range_bo_wq_release(struct work_struct *work)
{
	struct svm_range_bo *svm_bo;

	svm_bo = container_of(work, struct svm_range_bo, release_work);
	svm_range_bo_release(&svm_bo->kref);
}

static void svm_range_bo_release_async(struct kref *kref)
{
	struct svm_range_bo *svm_bo;

	svm_bo = container_of(kref, struct svm_range_bo, kref);
	pr_debug("svm_bo 0x%p\n", svm_bo);
	INIT_WORK(&svm_bo->release_work, svm_range_bo_wq_release);
	schedule_work(&svm_bo->release_work);
}

void svm_range_bo_unref_async(struct svm_range_bo *svm_bo)
{
	kref_put(&svm_bo->kref, svm_range_bo_release_async);
}

static void svm_range_bo_unref(struct svm_range_bo *svm_bo)
{
	if (svm_bo)
		kref_put(&svm_bo->kref, svm_range_bo_release);
}

static bool
svm_range_validate_svm_bo(struct kfd_node *node, struct svm_range *prange)
{
	mutex_lock(&prange->lock);
	if (!prange->svm_bo) {
		mutex_unlock(&prange->lock);
		return false;
	}
	if (prange->ttm_res) {
		/* We still have a reference, all is well */
		mutex_unlock(&prange->lock);
		return true;
	}
	if (svm_bo_ref_unless_zero(prange->svm_bo)) {
		/*
		 * Migrate from GPU to GPU, remove range from source svm_bo->node
		 * range list, and return false to allocate svm_bo from destination
		 * node.
		 */
		if (prange->svm_bo->node != node) {
			mutex_unlock(&prange->lock);

			spin_lock(&prange->svm_bo->list_lock);
			list_del_init(&prange->svm_bo_list);
			spin_unlock(&prange->svm_bo->list_lock);

			svm_range_bo_unref(prange->svm_bo);
			return false;
		}
		if (READ_ONCE(prange->svm_bo->evicting)) {
			struct dma_fence *f;
			struct svm_range_bo *svm_bo;
			/* The BO is getting evicted,
			 * we need to get a new one
			 */
			mutex_unlock(&prange->lock);
			svm_bo = prange->svm_bo;
			f = dma_fence_get(&svm_bo->eviction_fence->base);
			svm_range_bo_unref(prange->svm_bo);
			/* wait for the fence to avoid long spin-loop
			 * at list_empty_careful
			 */
			dma_fence_wait(f, false);
			dma_fence_put(f);
		} else {
			/* The BO was still around and we got
			 * a new reference to it
			 */
			mutex_unlock(&prange->lock);
			pr_debug("reuse old bo svms 0x%p [0x%lx 0x%lx]\n",
				 prange->svms, prange->start, prange->last);

			prange->ttm_res = prange->svm_bo->bo->tbo.resource;
			return true;
		}

	} else {
		mutex_unlock(&prange->lock);
	}

	/* We need a new svm_bo. Spin-loop to wait for concurrent
	 * svm_range_bo_release to finish removing this range from
	 * its range list and set prange->svm_bo to null. After this,
	 * it is safe to reuse the svm_bo pointer and svm_bo_list head.
	 */
	while (!list_empty_careful(&prange->svm_bo_list) || prange->svm_bo)
		cond_resched();

	return false;
}

static struct svm_range_bo *svm_range_bo_new(void)
{
	struct svm_range_bo *svm_bo;

	svm_bo = kzalloc(sizeof(*svm_bo), GFP_KERNEL);
	if (!svm_bo)
		return NULL;

	kref_init(&svm_bo->kref);
	INIT_LIST_HEAD(&svm_bo->range_list);
	spin_lock_init(&svm_bo->list_lock);

	return svm_bo;
}

int
svm_range_vram_node_new(struct kfd_node *node, struct svm_range *prange,
			bool clear)
{
	struct kfd_process_device *pdd;
	struct amdgpu_bo_param bp;
	struct svm_range_bo *svm_bo;
	struct amdgpu_bo_user *ubo;
	struct amdgpu_bo *bo;
	struct kfd_process *p;
	struct mm_struct *mm;
	int r;

	p = container_of(prange->svms, struct kfd_process, svms);
	pr_debug("pasid: %x svms 0x%p [0x%lx 0x%lx]\n", p->pasid, prange->svms,
		 prange->start, prange->last);

	if (svm_range_validate_svm_bo(node, prange))
		return 0;

	svm_bo = svm_range_bo_new();
	if (!svm_bo) {
		pr_debug("failed to alloc svm bo\n");
		return -ENOMEM;
	}
	mm = get_task_mm(p->lead_thread);
	if (!mm) {
		pr_debug("failed to get mm\n");
		kfree(svm_bo);
		return -ESRCH;
	}
	svm_bo->node = node;
	svm_bo->eviction_fence =
		amdgpu_amdkfd_fence_create(dma_fence_context_alloc(1),
					   mm,
					   svm_bo);
	mmput(mm);
	INIT_WORK(&svm_bo->eviction_work, svm_range_evict_svm_bo_worker);
	svm_bo->evicting = 0;
	memset(&bp, 0, sizeof(bp));
	bp.size = prange->npages * PAGE_SIZE;
	bp.byte_align = PAGE_SIZE;
	bp.domain = AMDGPU_GEM_DOMAIN_VRAM;
	bp.flags = AMDGPU_GEM_CREATE_NO_CPU_ACCESS;
	bp.flags |= clear ? AMDGPU_GEM_CREATE_VRAM_CLEARED : 0;
	bp.flags |= AMDGPU_GEM_CREATE_DISCARDABLE;
	bp.type = ttm_bo_type_device;
	bp.resv = NULL;
	if (node->xcp)
		bp.xcp_id_plus1 = node->xcp->id + 1;

	r = amdgpu_bo_create_user(node->adev, &bp, &ubo);
	if (r) {
		pr_debug("failed %d to create bo\n", r);
		goto create_bo_failed;
	}
	bo = &ubo->bo;

	pr_debug("alloc bo at offset 0x%lx size 0x%lx on partition %d\n",
		 bo->tbo.resource->start << PAGE_SHIFT, bp.size,
		 bp.xcp_id_plus1 - 1);

	r = amdgpu_bo_reserve(bo, true);
	if (r) {
		pr_debug("failed %d to reserve bo\n", r);
		goto reserve_bo_failed;
	}

	if (clear) {
		r = amdgpu_bo_sync_wait(bo, AMDGPU_FENCE_OWNER_KFD, false);
		if (r) {
			pr_debug("failed %d to sync bo\n", r);
			amdgpu_bo_unreserve(bo);
			goto reserve_bo_failed;
		}
	}

	r = dma_resv_reserve_fences(bo->tbo.base.resv, 1);
	if (r) {
		pr_debug("failed %d to reserve bo\n", r);
		amdgpu_bo_unreserve(bo);
		goto reserve_bo_failed;
	}
	amdgpu_bo_fence(bo, &svm_bo->eviction_fence->base, true);

	amdgpu_bo_unreserve(bo);

	svm_bo->bo = bo;
	prange->svm_bo = svm_bo;
	prange->ttm_res = bo->tbo.resource;
	prange->offset = 0;

	spin_lock(&svm_bo->list_lock);
	list_add(&prange->svm_bo_list, &svm_bo->range_list);
	spin_unlock(&svm_bo->list_lock);

	pdd = svm_range_get_pdd_by_node(prange, node);
	if (pdd)
		atomic64_add(amdgpu_bo_size(bo), &pdd->vram_usage);

	return 0;

reserve_bo_failed:
	amdgpu_bo_unref(&bo);
create_bo_failed:
	dma_fence_put(&svm_bo->eviction_fence->base);
	kfree(svm_bo);
	prange->ttm_res = NULL;

	return r;
}

void svm_range_vram_node_free(struct svm_range *prange)
{
	/* serialize prange->svm_bo unref */
	mutex_lock(&prange->lock);
	/* prange->svm_bo has not been unref */
	if (prange->ttm_res) {
		prange->ttm_res = NULL;
		mutex_unlock(&prange->lock);
		svm_range_bo_unref(prange->svm_bo);
	} else
		mutex_unlock(&prange->lock);
}

struct kfd_node *
svm_range_get_node_by_id(struct svm_range *prange, uint32_t gpu_id)
{
	struct kfd_process *p;
	struct kfd_process_device *pdd;

	p = container_of(prange->svms, struct kfd_process, svms);
	pdd = kfd_process_device_data_by_id(p, gpu_id);
	if (!pdd) {
		pr_debug("failed to get kfd process device by id 0x%x\n", gpu_id);
		return NULL;
	}

	return pdd->dev;
}

struct kfd_process_device *
svm_range_get_pdd_by_node(struct svm_range *prange, struct kfd_node *node)
{
	struct kfd_process *p;

	p = container_of(prange->svms, struct kfd_process, svms);

	return kfd_get_process_device_data(node, p);
}

static int svm_range_bo_validate(void *param, struct amdgpu_bo *bo)
{
	struct ttm_operation_ctx ctx = { false, false };

	amdgpu_bo_placement_from_domain(bo, AMDGPU_GEM_DOMAIN_VRAM);

	return ttm_bo_validate(&bo->tbo, &bo->placement, &ctx);
}

static int
svm_range_check_attr(struct kfd_process *p,
		     uint32_t nattr, struct kfd_ioctl_svm_attribute *attrs)
{
	uint32_t i;

	for (i = 0; i < nattr; i++) {
		uint32_t val = attrs[i].value;
		int gpuidx = MAX_GPU_INSTANCE;

		switch (attrs[i].type) {
		case KFD_IOCTL_SVM_ATTR_PREFERRED_LOC:
			if (val != KFD_IOCTL_SVM_LOCATION_SYSMEM &&
			    val != KFD_IOCTL_SVM_LOCATION_UNDEFINED)
				gpuidx = kfd_process_gpuidx_from_gpuid(p, val);
			break;
		case KFD_IOCTL_SVM_ATTR_PREFETCH_LOC:
			if (val != KFD_IOCTL_SVM_LOCATION_SYSMEM)
				gpuidx = kfd_process_gpuidx_from_gpuid(p, val);
			break;
		case KFD_IOCTL_SVM_ATTR_ACCESS:
		case KFD_IOCTL_SVM_ATTR_ACCESS_IN_PLACE:
		case KFD_IOCTL_SVM_ATTR_NO_ACCESS:
			gpuidx = kfd_process_gpuidx_from_gpuid(p, val);
			break;
		case KFD_IOCTL_SVM_ATTR_SET_FLAGS:
			break;
		case KFD_IOCTL_SVM_ATTR_CLR_FLAGS:
			break;
		case KFD_IOCTL_SVM_ATTR_GRANULARITY:
			break;
		default:
			pr_debug("unknown attr type 0x%x\n", attrs[i].type);
			return -EINVAL;
		}

		if (gpuidx < 0) {
			pr_debug("no GPU 0x%x found\n", val);
			return -EINVAL;
		} else if (gpuidx < MAX_GPU_INSTANCE &&
			   !test_bit(gpuidx, p->svms.bitmap_supported)) {
			pr_debug("GPU 0x%x not supported\n", val);
			return -EINVAL;
		}
	}

	return 0;
}

static void
svm_range_apply_attrs(struct kfd_process *p, struct svm_range *prange,
		      uint32_t nattr, struct kfd_ioctl_svm_attribute *attrs,
		      bool *update_mapping)
{
	uint32_t i;
	int gpuidx;

	for (i = 0; i < nattr; i++) {
		switch (attrs[i].type) {
		case KFD_IOCTL_SVM_ATTR_PREFERRED_LOC:
			prange->preferred_loc = attrs[i].value;
			break;
		case KFD_IOCTL_SVM_ATTR_PREFETCH_LOC:
			prange->prefetch_loc = attrs[i].value;
			break;
		case KFD_IOCTL_SVM_ATTR_ACCESS:
		case KFD_IOCTL_SVM_ATTR_ACCESS_IN_PLACE:
		case KFD_IOCTL_SVM_ATTR_NO_ACCESS:
			if (!p->xnack_enabled)
				*update_mapping = true;

			gpuidx = kfd_process_gpuidx_from_gpuid(p,
							       attrs[i].value);
			if (attrs[i].type == KFD_IOCTL_SVM_ATTR_NO_ACCESS) {
				bitmap_clear(prange->bitmap_access, gpuidx, 1);
				bitmap_clear(prange->bitmap_aip, gpuidx, 1);
			} else if (attrs[i].type == KFD_IOCTL_SVM_ATTR_ACCESS) {
				bitmap_set(prange->bitmap_access, gpuidx, 1);
				bitmap_clear(prange->bitmap_aip, gpuidx, 1);
			} else {
				bitmap_clear(prange->bitmap_access, gpuidx, 1);
				bitmap_set(prange->bitmap_aip, gpuidx, 1);
			}
			break;
		case KFD_IOCTL_SVM_ATTR_SET_FLAGS:
			*update_mapping = true;
			prange->flags |= attrs[i].value;
			break;
		case KFD_IOCTL_SVM_ATTR_CLR_FLAGS:
			*update_mapping = true;
			prange->flags &= ~attrs[i].value;
			break;
		case KFD_IOCTL_SVM_ATTR_GRANULARITY:
			prange->granularity = min_t(uint32_t, attrs[i].value, 0x3F);
			break;
		default:
			WARN_ONCE(1, "svm_range_check_attrs wasn't called?");
		}
	}
}

static bool
svm_range_is_same_attrs(struct kfd_process *p, struct svm_range *prange,
			uint32_t nattr, struct kfd_ioctl_svm_attribute *attrs)
{
	uint32_t i;
	int gpuidx;

	for (i = 0; i < nattr; i++) {
		switch (attrs[i].type) {
		case KFD_IOCTL_SVM_ATTR_PREFERRED_LOC:
			if (prange->preferred_loc != attrs[i].value)
				return false;
			break;
		case KFD_IOCTL_SVM_ATTR_PREFETCH_LOC:
			/* Prefetch should always trigger a migration even
			 * if the value of the attribute didn't change.
			 */
			return false;
		case KFD_IOCTL_SVM_ATTR_ACCESS:
		case KFD_IOCTL_SVM_ATTR_ACCESS_IN_PLACE:
		case KFD_IOCTL_SVM_ATTR_NO_ACCESS:
			gpuidx = kfd_process_gpuidx_from_gpuid(p,
							       attrs[i].value);
			if (attrs[i].type == KFD_IOCTL_SVM_ATTR_NO_ACCESS) {
				if (test_bit(gpuidx, prange->bitmap_access) ||
				    test_bit(gpuidx, prange->bitmap_aip))
					return false;
			} else if (attrs[i].type == KFD_IOCTL_SVM_ATTR_ACCESS) {
				if (!test_bit(gpuidx, prange->bitmap_access))
					return false;
			} else {
				if (!test_bit(gpuidx, prange->bitmap_aip))
					return false;
			}
			break;
		case KFD_IOCTL_SVM_ATTR_SET_FLAGS:
			if ((prange->flags & attrs[i].value) != attrs[i].value)
				return false;
			break;
		case KFD_IOCTL_SVM_ATTR_CLR_FLAGS:
			if ((prange->flags & attrs[i].value) != 0)
				return false;
			break;
		case KFD_IOCTL_SVM_ATTR_GRANULARITY:
			if (prange->granularity != attrs[i].value)
				return false;
			break;
		default:
			WARN_ONCE(1, "svm_range_check_attrs wasn't called?");
		}
	}

	return true;
}

/**
 * svm_range_debug_dump - print all range information from svms
 * @svms: svm range list header
 *
 * debug output svm range start, end, prefetch location from svms
 * interval tree and link list
 *
 * Context: The caller must hold svms->lock
 */
static void svm_range_debug_dump(struct svm_range_list *svms)
{
	struct interval_tree_node *node;
	struct svm_range *prange;

	pr_debug("dump svms 0x%p list\n", svms);
	pr_debug("range\tstart\tpage\tend\t\tlocation\n");

	list_for_each_entry(prange, &svms->list, list) {
		pr_debug("0x%p 0x%lx\t0x%llx\t0x%llx\t0x%x\n",
			 prange, prange->start, prange->npages,
			 prange->start + prange->npages - 1,
			 prange->actual_loc);
	}

	pr_debug("dump svms 0x%p interval tree\n", svms);
	pr_debug("range\tstart\tpage\tend\t\tlocation\n");
	node = interval_tree_iter_first(&svms->objects, 0, ~0ULL);
	while (node) {
		prange = container_of(node, struct svm_range, it_node);
		pr_debug("0x%p 0x%lx\t0x%llx\t0x%llx\t0x%x\n",
			 prange, prange->start, prange->npages,
			 prange->start + prange->npages - 1,
			 prange->actual_loc);
		node = interval_tree_iter_next(node, 0, ~0ULL);
	}
}

static void *
svm_range_copy_array(void *psrc, size_t size, uint64_t num_elements,
		     uint64_t offset, uint64_t *vram_pages)
{
	unsigned char *src = (unsigned char *)psrc + offset;
	unsigned char *dst;
	uint64_t i;

	dst = kvmalloc_array(num_elements, size, GFP_KERNEL);
	if (!dst)
		return NULL;

	if (!vram_pages) {
		memcpy(dst, src, num_elements * size);
		return (void *)dst;
	}

	*vram_pages = 0;
	for (i = 0; i < num_elements; i++) {
		dma_addr_t *temp;
		temp = (dma_addr_t *)dst + i;
		*temp = *((dma_addr_t *)src + i);
		if (*temp&SVM_RANGE_VRAM_DOMAIN)
			(*vram_pages)++;
	}

	return (void *)dst;
}

static int
svm_range_copy_dma_addrs(struct svm_range *dst, struct svm_range *src)
{
	int i;

	for (i = 0; i < MAX_GPU_INSTANCE; i++) {
		if (!src->dma_addr[i])
			continue;
		dst->dma_addr[i] = svm_range_copy_array(src->dma_addr[i],
					sizeof(*src->dma_addr[i]), src->npages, 0, NULL);
		if (!dst->dma_addr[i])
			return -ENOMEM;
	}

	return 0;
}

static int
svm_range_split_array(void *ppnew, void *ppold, size_t size,
		      uint64_t old_start, uint64_t old_n,
		      uint64_t new_start, uint64_t new_n, uint64_t *new_vram_pages)
{
	unsigned char *new, *old, *pold;
	uint64_t d;

	if (!ppold)
		return 0;
	pold = *(unsigned char **)ppold;
	if (!pold)
		return 0;

	d = (new_start - old_start) * size;
	/* get dma addr array for new range and calculte its vram page number */
	new = svm_range_copy_array(pold, size, new_n, d, new_vram_pages);
	if (!new)
		return -ENOMEM;
	d = (new_start == old_start) ? new_n * size : 0;
	old = svm_range_copy_array(pold, size, old_n, d, NULL);
	if (!old) {
		kvfree(new);
		return -ENOMEM;
	}
	kvfree(pold);
	*(void **)ppold = old;
	*(void **)ppnew = new;

	return 0;
}

static int
svm_range_split_pages(struct svm_range *new, struct svm_range *old,
		      uint64_t start, uint64_t last)
{
	uint64_t npages = last - start + 1;
	int i, r;

	for (i = 0; i < MAX_GPU_INSTANCE; i++) {
		r = svm_range_split_array(&new->dma_addr[i], &old->dma_addr[i],
					  sizeof(*old->dma_addr[i]), old->start,
					  npages, new->start, new->npages,
					  old->actual_loc ? &new->vram_pages : NULL);
		if (r)
			return r;
	}
	if (old->actual_loc)
		old->vram_pages -= new->vram_pages;

	return 0;
}

static int
svm_range_split_nodes(struct svm_range *new, struct svm_range *old,
		      uint64_t start, uint64_t last)
{
	uint64_t npages = last - start + 1;

	pr_debug("svms 0x%p new prange 0x%p start 0x%lx [0x%llx 0x%llx]\n",
		 new->svms, new, new->start, start, last);

	if (new->start == old->start) {
		new->offset = old->offset;
		old->offset += new->npages;
	} else {
		new->offset = old->offset + npages;
	}

	new->svm_bo = svm_range_bo_ref(old->svm_bo);
	new->ttm_res = old->ttm_res;

	spin_lock(&new->svm_bo->list_lock);
	list_add(&new->svm_bo_list, &new->svm_bo->range_list);
	spin_unlock(&new->svm_bo->list_lock);

	return 0;
}

/**
 * svm_range_split_adjust - split range and adjust
 *
 * @new: new range
 * @old: the old range
 * @start: the old range adjust to start address in pages
 * @last: the old range adjust to last address in pages
 *
 * Copy system memory dma_addr or vram ttm_res in old range to new
 * range from new_start up to size new->npages, the remaining old range is from
 * start to last
 *
 * Return:
 * 0 - OK, -ENOMEM - out of memory
 */
static int
svm_range_split_adjust(struct svm_range *new, struct svm_range *old,
		      uint64_t start, uint64_t last)
{
	int r;

	pr_debug("svms 0x%p new 0x%lx old [0x%lx 0x%lx] => [0x%llx 0x%llx]\n",
		 new->svms, new->start, old->start, old->last, start, last);

	if (new->start < old->start ||
	    new->last > old->last) {
		WARN_ONCE(1, "invalid new range start or last\n");
		return -EINVAL;
	}

	r = svm_range_split_pages(new, old, start, last);
	if (r)
		return r;

	if (old->actual_loc && old->ttm_res) {
		r = svm_range_split_nodes(new, old, start, last);
		if (r)
			return r;
	}

	old->npages = last - start + 1;
	old->start = start;
	old->last = last;
	new->flags = old->flags;
	new->preferred_loc = old->preferred_loc;
	new->prefetch_loc = old->prefetch_loc;
	new->actual_loc = old->actual_loc;
	new->granularity = old->granularity;
	new->mapped_to_gpu = old->mapped_to_gpu;
	bitmap_copy(new->bitmap_access, old->bitmap_access, MAX_GPU_INSTANCE);
	bitmap_copy(new->bitmap_aip, old->bitmap_aip, MAX_GPU_INSTANCE);
	atomic_set(&new->queue_refcount, atomic_read(&old->queue_refcount));

	return 0;
}

/**
 * svm_range_split - split a range in 2 ranges
 *
 * @prange: the svm range to split
 * @start: the remaining range start address in pages
 * @last: the remaining range last address in pages
 * @new: the result new range generated
 *
 * Two cases only:
 * case 1: if start == prange->start
 *         prange ==> prange[start, last]
 *         new range [last + 1, prange->last]
 *
 * case 2: if last == prange->last
 *         prange ==> prange[start, last]
 *         new range [prange->start, start - 1]
 *
 * Return:
 * 0 - OK, -ENOMEM - out of memory, -EINVAL - invalid start, last
 */
static int
svm_range_split(struct svm_range *prange, uint64_t start, uint64_t last,
		struct svm_range **new)
{
	uint64_t old_start = prange->start;
	uint64_t old_last = prange->last;
	struct svm_range_list *svms;
	int r = 0;

	pr_debug("svms 0x%p [0x%llx 0x%llx] to [0x%llx 0x%llx]\n", prange->svms,
		 old_start, old_last, start, last);

	if (old_start != start && old_last != last)
		return -EINVAL;
	if (start < old_start || last > old_last)
		return -EINVAL;

	svms = prange->svms;
	if (old_start == start)
		*new = svm_range_new(svms, last + 1, old_last, false);
	else
		*new = svm_range_new(svms, old_start, start - 1, false);
	if (!*new)
		return -ENOMEM;

	r = svm_range_split_adjust(*new, prange, start, last);
	if (r) {
		pr_debug("failed %d split [0x%llx 0x%llx] to [0x%llx 0x%llx]\n",
			 r, old_start, old_last, start, last);
		svm_range_free(*new, false);
		*new = NULL;
	}

	return r;
}

static int
svm_range_split_tail(struct svm_range *prange, uint64_t new_last,
		     struct list_head *insert_list, struct list_head *remap_list)
{
	struct svm_range *tail = NULL;
	int r = svm_range_split(prange, prange->start, new_last, &tail);

	if (!r) {
		list_add(&tail->list, insert_list);
		if (!IS_ALIGNED(new_last + 1, 1UL << prange->granularity))
			list_add(&tail->update_list, remap_list);
	}
	return r;
}

static int
svm_range_split_head(struct svm_range *prange, uint64_t new_start,
		     struct list_head *insert_list, struct list_head *remap_list)
{
	struct svm_range *head = NULL;
	int r = svm_range_split(prange, new_start, prange->last, &head);

	if (!r) {
		list_add(&head->list, insert_list);
		if (!IS_ALIGNED(new_start, 1UL << prange->granularity))
			list_add(&head->update_list, remap_list);
	}
	return r;
}

static void
svm_range_add_child(struct svm_range *prange, struct mm_struct *mm,
		    struct svm_range *pchild, enum svm_work_list_ops op)
{
	pr_debug("add child 0x%p [0x%lx 0x%lx] to prange 0x%p child list %d\n",
		 pchild, pchild->start, pchild->last, prange, op);

	pchild->work_item.mm = mm;
	pchild->work_item.op = op;
	list_add_tail(&pchild->child_list, &prange->child_list);
}

static bool
svm_nodes_in_same_hive(struct kfd_node *node_a, struct kfd_node *node_b)
{
	return (node_a->adev == node_b->adev ||
		amdgpu_xgmi_same_hive(node_a->adev, node_b->adev));
}

static uint64_t
svm_range_get_pte_flags(struct kfd_node *node,
			struct svm_range *prange, int domain)
{
	struct kfd_node *bo_node;
	uint32_t flags = prange->flags;
	uint32_t mapping_flags = 0;
	uint64_t pte_flags;
	bool snoop = (domain != SVM_RANGE_VRAM_DOMAIN);
	bool coherent = flags & (KFD_IOCTL_SVM_FLAG_COHERENT | KFD_IOCTL_SVM_FLAG_EXT_COHERENT);
	bool ext_coherent = flags & KFD_IOCTL_SVM_FLAG_EXT_COHERENT;
	unsigned int mtype_local;

	if (domain == SVM_RANGE_VRAM_DOMAIN)
		bo_node = prange->svm_bo->node;

	switch (amdgpu_ip_version(node->adev, GC_HWIP, 0)) {
	case IP_VERSION(9, 4, 1):
		if (domain == SVM_RANGE_VRAM_DOMAIN) {
			if (bo_node == node) {
				mapping_flags |= coherent ?
					AMDGPU_VM_MTYPE_CC : AMDGPU_VM_MTYPE_RW;
			} else {
				mapping_flags |= coherent ?
					AMDGPU_VM_MTYPE_UC : AMDGPU_VM_MTYPE_NC;
				if (svm_nodes_in_same_hive(node, bo_node))
					snoop = true;
			}
		} else {
			mapping_flags |= coherent ?
				AMDGPU_VM_MTYPE_UC : AMDGPU_VM_MTYPE_NC;
		}
		break;
	case IP_VERSION(9, 4, 2):
		if (domain == SVM_RANGE_VRAM_DOMAIN) {
			if (bo_node == node) {
				mapping_flags |= coherent ?
					AMDGPU_VM_MTYPE_CC : AMDGPU_VM_MTYPE_RW;
				if (node->adev->gmc.xgmi.connected_to_cpu)
					snoop = true;
			} else {
				mapping_flags |= coherent ?
					AMDGPU_VM_MTYPE_UC : AMDGPU_VM_MTYPE_NC;
				if (svm_nodes_in_same_hive(node, bo_node))
					snoop = true;
			}
		} else {
			mapping_flags |= coherent ?
				AMDGPU_VM_MTYPE_UC : AMDGPU_VM_MTYPE_NC;
		}
		break;
	case IP_VERSION(9, 4, 3):
	case IP_VERSION(9, 4, 4):
		if (ext_coherent)
			mtype_local = node->adev->rev_id ? AMDGPU_VM_MTYPE_CC : AMDGPU_VM_MTYPE_UC;
		else
			mtype_local = amdgpu_mtype_local == 1 ? AMDGPU_VM_MTYPE_NC :
				amdgpu_mtype_local == 2 ? AMDGPU_VM_MTYPE_CC : AMDGPU_VM_MTYPE_RW;
		snoop = true;
		if (domain == SVM_RANGE_VRAM_DOMAIN) {
			/* local HBM region close to partition */
			if (bo_node->adev == node->adev &&
			    (!bo_node->xcp || !node->xcp || bo_node->xcp->mem_id == node->xcp->mem_id))
				mapping_flags |= mtype_local;
			/* local HBM region far from partition or remote XGMI GPU
			 * with regular system scope coherence
			 */
			else if (svm_nodes_in_same_hive(bo_node, node) && !ext_coherent)
				mapping_flags |= AMDGPU_VM_MTYPE_NC;
			/* PCIe P2P or extended system scope coherence */
			else
				mapping_flags |= AMDGPU_VM_MTYPE_UC;
		/* system memory accessed by the APU */
		} else if (node->adev->flags & AMD_IS_APU) {
			/* On NUMA systems, locality is determined per-page
			 * in amdgpu_gmc_override_vm_pte_flags
			 */
			if (num_possible_nodes() <= 1)
				mapping_flags |= mtype_local;
			else
				mapping_flags |= ext_coherent ? AMDGPU_VM_MTYPE_UC : AMDGPU_VM_MTYPE_NC;
		/* system memory accessed by the dGPU */
		} else {
			mapping_flags |= AMDGPU_VM_MTYPE_UC;
		}
		break;
	case IP_VERSION(12, 0, 0):
	case IP_VERSION(12, 0, 1):
		if (domain == SVM_RANGE_VRAM_DOMAIN) {
			if (bo_node != node)
				mapping_flags |= AMDGPU_VM_MTYPE_NC;
		} else {
			mapping_flags |= coherent ?
				AMDGPU_VM_MTYPE_UC : AMDGPU_VM_MTYPE_NC;
		}
		break;
	default:
		mapping_flags |= coherent ?
			AMDGPU_VM_MTYPE_UC : AMDGPU_VM_MTYPE_NC;
	}

	mapping_flags |= AMDGPU_VM_PAGE_READABLE | AMDGPU_VM_PAGE_WRITEABLE;

	if (flags & KFD_IOCTL_SVM_FLAG_GPU_RO)
		mapping_flags &= ~AMDGPU_VM_PAGE_WRITEABLE;
	if (flags & KFD_IOCTL_SVM_FLAG_GPU_EXEC)
		mapping_flags |= AMDGPU_VM_PAGE_EXECUTABLE;

	pte_flags = AMDGPU_PTE_VALID;
	pte_flags |= (domain == SVM_RANGE_VRAM_DOMAIN) ? 0 : AMDGPU_PTE_SYSTEM;
	pte_flags |= snoop ? AMDGPU_PTE_SNOOPED : 0;
	if (KFD_GC_VERSION(node) >= IP_VERSION(12, 0, 0))
		pte_flags |= AMDGPU_PTE_IS_PTE;

	pte_flags |= amdgpu_gem_va_map_flags(node->adev, mapping_flags);
	return pte_flags;
}

static int
svm_range_unmap_from_gpu(struct amdgpu_device *adev, struct amdgpu_vm *vm,
			 uint64_t start, uint64_t last,
			 struct dma_fence **fence)
{
	uint64_t init_pte_value = 0;

	pr_debug("[0x%llx 0x%llx]\n", start, last);

	return amdgpu_vm_update_range(adev, vm, false, true, true, false, NULL, start,
				      last, init_pte_value, 0, 0, NULL, NULL,
				      fence);
}

static int
svm_range_unmap_from_gpus(struct svm_range *prange, unsigned long start,
			  unsigned long last, uint32_t trigger)
{
	DECLARE_BITMAP(bitmap, MAX_GPU_INSTANCE);
	struct kfd_process_device *pdd;
	struct dma_fence *fence = NULL;
	struct kfd_process *p;
	uint32_t gpuidx;
	int r = 0;

	if (!prange->mapped_to_gpu) {
		pr_debug("prange 0x%p [0x%lx 0x%lx] not mapped to GPU\n",
			 prange, prange->start, prange->last);
		return 0;
	}

	if (prange->start == start && prange->last == last) {
		pr_debug("unmap svms 0x%p prange 0x%p\n", prange->svms, prange);
		prange->mapped_to_gpu = false;
	}

	bitmap_or(bitmap, prange->bitmap_access, prange->bitmap_aip,
		  MAX_GPU_INSTANCE);
	p = container_of(prange->svms, struct kfd_process, svms);

	for_each_set_bit(gpuidx, bitmap, MAX_GPU_INSTANCE) {
		pr_debug("unmap from gpu idx 0x%x\n", gpuidx);
		pdd = kfd_process_device_from_gpuidx(p, gpuidx);
		if (!pdd) {
			pr_debug("failed to find device idx %d\n", gpuidx);
			return -EINVAL;
		}

		kfd_smi_event_unmap_from_gpu(pdd->dev, p->lead_thread->pid,
					     start, last, trigger);

		r = svm_range_unmap_from_gpu(pdd->dev->adev,
					     drm_priv_to_vm(pdd->drm_priv),
					     start, last, &fence);
		if (r)
			break;

		if (fence) {
			r = dma_fence_wait(fence, false);
			dma_fence_put(fence);
			fence = NULL;
			if (r)
				break;
		}
		kfd_flush_tlb(pdd, TLB_FLUSH_HEAVYWEIGHT);
	}

	return r;
}

static int
svm_range_map_to_gpu(struct kfd_process_device *pdd, struct svm_range *prange,
		     unsigned long offset, unsigned long npages, bool readonly,
		     dma_addr_t *dma_addr, struct amdgpu_device *bo_adev,
		     struct dma_fence **fence, bool flush_tlb)
{
	struct amdgpu_device *adev = pdd->dev->adev;
	struct amdgpu_vm *vm = drm_priv_to_vm(pdd->drm_priv);
	uint64_t pte_flags;
	unsigned long last_start;
	int last_domain;
	int r = 0;
	int64_t i, j;

	last_start = prange->start + offset;

	pr_debug("svms 0x%p [0x%lx 0x%lx] readonly %d\n", prange->svms,
		 last_start, last_start + npages - 1, readonly);

	for (i = offset; i < offset + npages; i++) {
		last_domain = dma_addr[i] & SVM_RANGE_VRAM_DOMAIN;
		dma_addr[i] &= ~SVM_RANGE_VRAM_DOMAIN;

		/* Collect all pages in the same address range and memory domain
		 * that can be mapped with a single call to update mapping.
		 */
		if (i < offset + npages - 1 &&
		    last_domain == (dma_addr[i + 1] & SVM_RANGE_VRAM_DOMAIN))
			continue;

		pr_debug("Mapping range [0x%lx 0x%llx] on domain: %s\n",
			 last_start, prange->start + i, last_domain ? "GPU" : "CPU");

		pte_flags = svm_range_get_pte_flags(pdd->dev, prange, last_domain);
		if (readonly)
			pte_flags &= ~AMDGPU_PTE_WRITEABLE;

		pr_debug("svms 0x%p map [0x%lx 0x%llx] vram %d PTE 0x%llx\n",
			 prange->svms, last_start, prange->start + i,
			 (last_domain == SVM_RANGE_VRAM_DOMAIN) ? 1 : 0,
			 pte_flags);

		/* For dGPU mode, we use same vm_manager to allocate VRAM for
		 * different memory partition based on fpfn/lpfn, we should use
		 * same vm_manager.vram_base_offset regardless memory partition.
		 */
		r = amdgpu_vm_update_range(adev, vm, false, false, flush_tlb, true,
					   NULL, last_start, prange->start + i,
					   pte_flags,
					   (last_start - prange->start) << PAGE_SHIFT,
					   bo_adev ? bo_adev->vm_manager.vram_base_offset : 0,
					   NULL, dma_addr, &vm->last_update);

		for (j = last_start - prange->start; j <= i; j++)
			dma_addr[j] |= last_domain;

		if (r) {
			pr_debug("failed %d to map to gpu 0x%lx\n", r, prange->start);
			goto out;
		}
		last_start = prange->start + i + 1;
	}

	r = amdgpu_vm_update_pdes(adev, vm, false);
	if (r) {
		pr_debug("failed %d to update directories 0x%lx\n", r,
			 prange->start);
		goto out;
	}

	if (fence)
		*fence = dma_fence_get(vm->last_update);

out:
	return r;
}

static int
svm_range_map_to_gpus(struct svm_range *prange, unsigned long offset,
		      unsigned long npages, bool readonly,
		      unsigned long *bitmap, bool wait, bool flush_tlb)
{
	struct kfd_process_device *pdd;
	struct amdgpu_device *bo_adev = NULL;
	struct kfd_process *p;
	struct dma_fence *fence = NULL;
	uint32_t gpuidx;
	int r = 0;

	if (prange->svm_bo && prange->ttm_res)
		bo_adev = prange->svm_bo->node->adev;

	p = container_of(prange->svms, struct kfd_process, svms);
	for_each_set_bit(gpuidx, bitmap, MAX_GPU_INSTANCE) {
		pr_debug("mapping to gpu idx 0x%x\n", gpuidx);
		pdd = kfd_process_device_from_gpuidx(p, gpuidx);
		if (!pdd) {
			pr_debug("failed to find device idx %d\n", gpuidx);
			return -EINVAL;
		}

		pdd = kfd_bind_process_to_device(pdd->dev, p);
		if (IS_ERR(pdd))
			return -EINVAL;

		if (bo_adev && pdd->dev->adev != bo_adev &&
		    !amdgpu_xgmi_same_hive(pdd->dev->adev, bo_adev)) {
			pr_debug("cannot map to device idx %d\n", gpuidx);
			continue;
		}

		r = svm_range_map_to_gpu(pdd, prange, offset, npages, readonly,
					 prange->dma_addr[gpuidx],
					 bo_adev, wait ? &fence : NULL,
					 flush_tlb);
		if (r)
			break;

		if (fence) {
			r = dma_fence_wait(fence, false);
			dma_fence_put(fence);
			fence = NULL;
			if (r) {
				pr_debug("failed %d to dma fence wait\n", r);
				break;
			}
		}

		kfd_flush_tlb(pdd, TLB_FLUSH_LEGACY);
	}

	return r;
}

struct svm_validate_context {
	struct kfd_process *process;
	struct svm_range *prange;
	bool intr;
	DECLARE_BITMAP(bitmap, MAX_GPU_INSTANCE);
	struct drm_exec exec;
};

static int svm_range_reserve_bos(struct svm_validate_context *ctx, bool intr)
{
	struct kfd_process_device *pdd;
	struct amdgpu_vm *vm;
	uint32_t gpuidx;
	int r;

	drm_exec_init(&ctx->exec, intr ? DRM_EXEC_INTERRUPTIBLE_WAIT: 0, 0);
	drm_exec_until_all_locked(&ctx->exec) {
		for_each_set_bit(gpuidx, ctx->bitmap, MAX_GPU_INSTANCE) {
			pdd = kfd_process_device_from_gpuidx(ctx->process, gpuidx);
			if (!pdd) {
				pr_debug("failed to find device idx %d\n", gpuidx);
				r = -EINVAL;
				goto unreserve_out;
			}
			vm = drm_priv_to_vm(pdd->drm_priv);

			r = amdgpu_vm_lock_pd(vm, &ctx->exec, 2);
			drm_exec_retry_on_contention(&ctx->exec);
			if (unlikely(r)) {
				pr_debug("failed %d to reserve bo\n", r);
				goto unreserve_out;
			}
		}
	}

	for_each_set_bit(gpuidx, ctx->bitmap, MAX_GPU_INSTANCE) {
		pdd = kfd_process_device_from_gpuidx(ctx->process, gpuidx);
		if (!pdd) {
			pr_debug("failed to find device idx %d\n", gpuidx);
			r = -EINVAL;
			goto unreserve_out;
		}

		r = amdgpu_vm_validate(pdd->dev->adev,
				       drm_priv_to_vm(pdd->drm_priv), NULL,
				       svm_range_bo_validate, NULL);
		if (r) {
			pr_debug("failed %d validate pt bos\n", r);
			goto unreserve_out;
		}
	}

	return 0;

unreserve_out:
	drm_exec_fini(&ctx->exec);
	return r;
}

static void svm_range_unreserve_bos(struct svm_validate_context *ctx)
{
	drm_exec_fini(&ctx->exec);
}

static void *kfd_svm_page_owner(struct kfd_process *p, int32_t gpuidx)
{
	struct kfd_process_device *pdd;

	pdd = kfd_process_device_from_gpuidx(p, gpuidx);
	if (!pdd)
		return NULL;

	return SVM_ADEV_PGMAP_OWNER(pdd->dev->adev);
}

/*
 * Validation+GPU mapping with concurrent invalidation (MMU notifiers)
 *
 * To prevent concurrent destruction or change of range attributes, the
 * svm_read_lock must be held. The caller must not hold the svm_write_lock
 * because that would block concurrent evictions and lead to deadlocks. To
 * serialize concurrent migrations or validations of the same range, the
 * prange->migrate_mutex must be held.
 *
 * For VRAM ranges, the SVM BO must be allocated and valid (protected by its
 * eviction fence.
 *
 * The following sequence ensures race-free validation and GPU mapping:
 *
 * 1. Reserve page table (and SVM BO if range is in VRAM)
 * 2. hmm_range_fault to get page addresses (if system memory)
 * 3. DMA-map pages (if system memory)
 * 4-a. Take notifier lock
 * 4-b. Check that pages still valid (mmu_interval_read_retry)
 * 4-c. Check that the range was not split or otherwise invalidated
 * 4-d. Update GPU page table
 * 4.e. Release notifier lock
 * 5. Release page table (and SVM BO) reservation
 */
static int svm_range_validate_and_map(struct mm_struct *mm,
				      unsigned long map_start, unsigned long map_last,
				      struct svm_range *prange, int32_t gpuidx,
				      bool intr, bool wait, bool flush_tlb)
{
	struct svm_validate_context *ctx;
	unsigned long start, end, addr;
	struct kfd_process *p;
	void *owner;
	int32_t idx;
	int r = 0;

	ctx = kzalloc(sizeof(struct svm_validate_context), GFP_KERNEL);
	if (!ctx)
		return -ENOMEM;
	ctx->process = container_of(prange->svms, struct kfd_process, svms);
	ctx->prange = prange;
	ctx->intr = intr;

	if (gpuidx < MAX_GPU_INSTANCE) {
		bitmap_zero(ctx->bitmap, MAX_GPU_INSTANCE);
		bitmap_set(ctx->bitmap, gpuidx, 1);
	} else if (ctx->process->xnack_enabled) {
		bitmap_copy(ctx->bitmap, prange->bitmap_aip, MAX_GPU_INSTANCE);

		/* If prefetch range to GPU, or GPU retry fault migrate range to
		 * GPU, which has ACCESS attribute to the range, create mapping
		 * on that GPU.
		 */
		if (prange->actual_loc) {
			gpuidx = kfd_process_gpuidx_from_gpuid(ctx->process,
							prange->actual_loc);
			if (gpuidx < 0) {
				WARN_ONCE(1, "failed get device by id 0x%x\n",
					 prange->actual_loc);
				r = -EINVAL;
				goto free_ctx;
			}
			if (test_bit(gpuidx, prange->bitmap_access))
				bitmap_set(ctx->bitmap, gpuidx, 1);
		}

		/*
		 * If prange is already mapped or with always mapped flag,
		 * update mapping on GPUs with ACCESS attribute
		 */
		if (bitmap_empty(ctx->bitmap, MAX_GPU_INSTANCE)) {
			if (prange->mapped_to_gpu ||
			    prange->flags & KFD_IOCTL_SVM_FLAG_GPU_ALWAYS_MAPPED)
				bitmap_copy(ctx->bitmap, prange->bitmap_access, MAX_GPU_INSTANCE);
		}
	} else {
		bitmap_or(ctx->bitmap, prange->bitmap_access,
			  prange->bitmap_aip, MAX_GPU_INSTANCE);
	}

	if (bitmap_empty(ctx->bitmap, MAX_GPU_INSTANCE)) {
		r = 0;
		goto free_ctx;
	}

	if (prange->actual_loc && !prange->ttm_res) {
		/* This should never happen. actual_loc gets set by
		 * svm_migrate_ram_to_vram after allocating a BO.
		 */
		WARN_ONCE(1, "VRAM BO missing during validation\n");
		r = -EINVAL;
		goto free_ctx;
	}

	r = svm_range_reserve_bos(ctx, intr);
	if (r)
		goto free_ctx;

	p = container_of(prange->svms, struct kfd_process, svms);
	owner = kfd_svm_page_owner(p, find_first_bit(ctx->bitmap,
						MAX_GPU_INSTANCE));
	for_each_set_bit(idx, ctx->bitmap, MAX_GPU_INSTANCE) {
		if (kfd_svm_page_owner(p, idx) != owner) {
			owner = NULL;
			break;
		}
	}

<<<<<<< HEAD
	start = prange->start << PAGE_SHIFT;
	end = (prange->last + 1) << PAGE_SHIFT;
	for (addr = start; !r && addr < end; ) {
		struct hmm_range *hmm_range;
=======
	start = map_start << PAGE_SHIFT;
	end = (map_last + 1) << PAGE_SHIFT;
	for (addr = start; !r && addr < end; ) {
		struct hmm_range *hmm_range = NULL;
		unsigned long map_start_vma;
		unsigned long map_last_vma;
>>>>>>> a6ad5510
		struct vm_area_struct *vma;
		unsigned long next = 0;
		unsigned long offset;
		unsigned long npages;
		bool readonly;

		vma = vma_lookup(mm, addr);
		if (vma) {
			readonly = !(vma->vm_flags & VM_WRITE);

			next = min(vma->vm_end, end);
			npages = (next - addr) >> PAGE_SHIFT;
			WRITE_ONCE(p->svms.faulting_task, current);
			r = amdgpu_hmm_range_get_pages(&prange->notifier, addr, npages,
						       readonly, owner, NULL,
						       &hmm_range);
			WRITE_ONCE(p->svms.faulting_task, NULL);
<<<<<<< HEAD
			if (r) {
				pr_debug("failed %d to get svm range pages\n", r);
				if (r == -EBUSY)
					r = -EAGAIN;
			}
=======
			if (r)
				pr_debug("failed %d to get svm range pages\n", r);
>>>>>>> a6ad5510
		} else {
			r = -EFAULT;
		}

		if (!r) {
<<<<<<< HEAD
			offset = (addr - start) >> PAGE_SHIFT;
=======
			offset = (addr >> PAGE_SHIFT) - prange->start;
>>>>>>> a6ad5510
			r = svm_range_dma_map(prange, ctx->bitmap, offset, npages,
					      hmm_range->hmm_pfns);
			if (r)
				pr_debug("failed %d to dma map range\n", r);
		}

		svm_range_lock(prange);
<<<<<<< HEAD
		if (!r && amdgpu_hmm_range_get_pages_done(hmm_range)) {
=======

		/* Free backing memory of hmm_range if it was initialized
		 * Overrride return value to TRY AGAIN only if prior returns
		 * were successful
		 */
		if (hmm_range && amdgpu_hmm_range_get_pages_done(hmm_range) && !r) {
>>>>>>> a6ad5510
			pr_debug("hmm update the range, need validate again\n");
			r = -EAGAIN;
		}

		if (!r && !list_empty(&prange->child_list)) {
			pr_debug("range split by unmap in parallel, validate again\n");
			r = -EAGAIN;
		}

<<<<<<< HEAD
		if (!r)
			r = svm_range_map_to_gpus(prange, offset, npages, readonly,
						  ctx->bitmap, wait, flush_tlb);
=======
		if (!r) {
			map_start_vma = max(map_start, prange->start + offset);
			map_last_vma = min(map_last, prange->start + offset + npages - 1);
			if (map_start_vma <= map_last_vma) {
				offset = map_start_vma - prange->start;
				npages = map_last_vma - map_start_vma + 1;
				r = svm_range_map_to_gpus(prange, offset, npages, readonly,
							  ctx->bitmap, wait, flush_tlb);
			}
		}
>>>>>>> a6ad5510

		if (!r && next == end)
			prange->mapped_to_gpu = true;

		svm_range_unlock(prange);

		addr = next;
	}

	svm_range_unreserve_bos(ctx);
	if (!r)
		prange->validate_timestamp = ktime_get_boottime();

free_ctx:
	kfree(ctx);

	return r;
}

/**
 * svm_range_list_lock_and_flush_work - flush pending deferred work
 *
 * @svms: the svm range list
 * @mm: the mm structure
 *
 * Context: Returns with mmap write lock held, pending deferred work flushed
 *
 */
void
svm_range_list_lock_and_flush_work(struct svm_range_list *svms,
				   struct mm_struct *mm)
{
retry_flush_work:
	flush_work(&svms->deferred_list_work);
	mmap_write_lock(mm);

	if (list_empty(&svms->deferred_range_list))
		return;
	mmap_write_unlock(mm);
	pr_debug("retry flush\n");
	goto retry_flush_work;
}

static void svm_range_restore_work(struct work_struct *work)
{
	struct delayed_work *dwork = to_delayed_work(work);
	struct amdkfd_process_info *process_info;
	struct svm_range_list *svms;
	struct svm_range *prange;
	struct kfd_process *p;
	struct mm_struct *mm;
	int evicted_ranges;
	int invalid;
	int r;

	svms = container_of(dwork, struct svm_range_list, restore_work);
	evicted_ranges = atomic_read(&svms->evicted_ranges);
	if (!evicted_ranges)
		return;

	pr_debug("restore svm ranges\n");

	p = container_of(svms, struct kfd_process, svms);
	process_info = p->kgd_process_info;

	/* Keep mm reference when svm_range_validate_and_map ranges */
	mm = get_task_mm(p->lead_thread);
	if (!mm) {
		pr_debug("svms 0x%p process mm gone\n", svms);
		return;
	}

	mutex_lock(&process_info->lock);
	svm_range_list_lock_and_flush_work(svms, mm);
	mutex_lock(&svms->lock);

	evicted_ranges = atomic_read(&svms->evicted_ranges);

	list_for_each_entry(prange, &svms->list, list) {
		invalid = atomic_read(&prange->invalid);
		if (!invalid)
			continue;

		pr_debug("restoring svms 0x%p prange 0x%p [0x%lx %lx] inv %d\n",
			 prange->svms, prange, prange->start, prange->last,
			 invalid);

		/*
		 * If range is migrating, wait for migration is done.
		 */
		mutex_lock(&prange->migrate_mutex);

		r = svm_range_validate_and_map(mm, prange->start, prange->last, prange,
					       MAX_GPU_INSTANCE, false, true, false);
		if (r)
			pr_debug("failed %d to map 0x%lx to gpus\n", r,
				 prange->start);

		mutex_unlock(&prange->migrate_mutex);
		if (r)
			goto out_reschedule;

		if (atomic_cmpxchg(&prange->invalid, invalid, 0) != invalid)
			goto out_reschedule;
	}

	if (atomic_cmpxchg(&svms->evicted_ranges, evicted_ranges, 0) !=
	    evicted_ranges)
		goto out_reschedule;

	evicted_ranges = 0;

	r = kgd2kfd_resume_mm(mm);
	if (r) {
		/* No recovery from this failure. Probably the CP is
		 * hanging. No point trying again.
		 */
		pr_debug("failed %d to resume KFD\n", r);
	}

	pr_debug("restore svm ranges successfully\n");

out_reschedule:
	mutex_unlock(&svms->lock);
	mmap_write_unlock(mm);
	mutex_unlock(&process_info->lock);

	/* If validation failed, reschedule another attempt */
	if (evicted_ranges) {
		pr_debug("reschedule to restore svm range\n");
		queue_delayed_work(system_freezable_wq, &svms->restore_work,
			msecs_to_jiffies(AMDGPU_SVM_RANGE_RESTORE_DELAY_MS));

		kfd_smi_event_queue_restore_rescheduled(mm);
	}
	mmput(mm);
}

/**
 * svm_range_evict - evict svm range
 * @prange: svm range structure
 * @mm: current process mm_struct
 * @start: starting process queue number
 * @last: last process queue number
 * @event: mmu notifier event when range is evicted or migrated
 *
 * Stop all queues of the process to ensure GPU doesn't access the memory, then
 * return to let CPU evict the buffer and proceed CPU pagetable update.
 *
 * Don't need use lock to sync cpu pagetable invalidation with GPU execution.
 * If invalidation happens while restore work is running, restore work will
 * restart to ensure to get the latest CPU pages mapping to GPU, then start
 * the queues.
 */
static int
svm_range_evict(struct svm_range *prange, struct mm_struct *mm,
		unsigned long start, unsigned long last,
		enum mmu_notifier_event event)
{
	struct svm_range_list *svms = prange->svms;
	struct svm_range *pchild;
	struct kfd_process *p;
	int r = 0;

	p = container_of(svms, struct kfd_process, svms);

	pr_debug("invalidate svms 0x%p prange [0x%lx 0x%lx] [0x%lx 0x%lx]\n",
		 svms, prange->start, prange->last, start, last);

	if (!p->xnack_enabled ||
	    (prange->flags & KFD_IOCTL_SVM_FLAG_GPU_ALWAYS_MAPPED)) {
		int evicted_ranges;
		bool mapped = prange->mapped_to_gpu;

		list_for_each_entry(pchild, &prange->child_list, child_list) {
			if (!pchild->mapped_to_gpu)
				continue;
			mapped = true;
			mutex_lock_nested(&pchild->lock, 1);
			if (pchild->start <= last && pchild->last >= start) {
				pr_debug("increment pchild invalid [0x%lx 0x%lx]\n",
					 pchild->start, pchild->last);
				atomic_inc(&pchild->invalid);
			}
			mutex_unlock(&pchild->lock);
		}

		if (!mapped)
			return r;

		if (prange->start <= last && prange->last >= start)
			atomic_inc(&prange->invalid);

		evicted_ranges = atomic_inc_return(&svms->evicted_ranges);
		if (evicted_ranges != 1)
			return r;

		pr_debug("evicting svms 0x%p range [0x%lx 0x%lx]\n",
			 prange->svms, prange->start, prange->last);

		/* First eviction, stop the queues */
		r = kgd2kfd_quiesce_mm(mm, KFD_QUEUE_EVICTION_TRIGGER_SVM);
		if (r)
			pr_debug("failed to quiesce KFD\n");

		pr_debug("schedule to restore svm %p ranges\n", svms);
		queue_delayed_work(system_freezable_wq, &svms->restore_work,
			msecs_to_jiffies(AMDGPU_SVM_RANGE_RESTORE_DELAY_MS));
	} else {
		unsigned long s, l;
		uint32_t trigger;

		if (event == MMU_NOTIFY_MIGRATE)
			trigger = KFD_SVM_UNMAP_TRIGGER_MMU_NOTIFY_MIGRATE;
		else
			trigger = KFD_SVM_UNMAP_TRIGGER_MMU_NOTIFY;

		pr_debug("invalidate unmap svms 0x%p [0x%lx 0x%lx] from GPUs\n",
			 prange->svms, start, last);
		list_for_each_entry(pchild, &prange->child_list, child_list) {
			mutex_lock_nested(&pchild->lock, 1);
			s = max(start, pchild->start);
			l = min(last, pchild->last);
			if (l >= s)
				svm_range_unmap_from_gpus(pchild, s, l, trigger);
			mutex_unlock(&pchild->lock);
		}
		s = max(start, prange->start);
		l = min(last, prange->last);
		if (l >= s)
			svm_range_unmap_from_gpus(prange, s, l, trigger);
	}

	return r;
}

static struct svm_range *svm_range_clone(struct svm_range *old)
{
	struct svm_range *new;

	new = svm_range_new(old->svms, old->start, old->last, false);
	if (!new)
		return NULL;
	if (svm_range_copy_dma_addrs(new, old)) {
		svm_range_free(new, false);
		return NULL;
	}
	if (old->svm_bo) {
		new->ttm_res = old->ttm_res;
		new->offset = old->offset;
		new->svm_bo = svm_range_bo_ref(old->svm_bo);
		spin_lock(&new->svm_bo->list_lock);
		list_add(&new->svm_bo_list, &new->svm_bo->range_list);
		spin_unlock(&new->svm_bo->list_lock);
	}
	new->flags = old->flags;
	new->preferred_loc = old->preferred_loc;
	new->prefetch_loc = old->prefetch_loc;
	new->actual_loc = old->actual_loc;
	new->granularity = old->granularity;
	new->mapped_to_gpu = old->mapped_to_gpu;
	new->vram_pages = old->vram_pages;
	bitmap_copy(new->bitmap_access, old->bitmap_access, MAX_GPU_INSTANCE);
	bitmap_copy(new->bitmap_aip, old->bitmap_aip, MAX_GPU_INSTANCE);
	atomic_set(&new->queue_refcount, atomic_read(&old->queue_refcount));

	return new;
}

void svm_range_set_max_pages(struct amdgpu_device *adev)
{
	uint64_t max_pages;
	uint64_t pages, _pages;
	uint64_t min_pages = 0;
	int i, id;

	for (i = 0; i < adev->kfd.dev->num_nodes; i++) {
		if (adev->kfd.dev->nodes[i]->xcp)
			id = adev->kfd.dev->nodes[i]->xcp->id;
		else
			id = -1;
		pages = KFD_XCP_MEMORY_SIZE(adev, id) >> 17;
		pages = clamp(pages, 1ULL << 9, 1ULL << 18);
		pages = rounddown_pow_of_two(pages);
		min_pages = min_not_zero(min_pages, pages);
	}

	do {
		max_pages = READ_ONCE(max_svm_range_pages);
		_pages = min_not_zero(max_pages, min_pages);
	} while (cmpxchg(&max_svm_range_pages, max_pages, _pages) != max_pages);
}

static int
svm_range_split_new(struct svm_range_list *svms, uint64_t start, uint64_t last,
		    uint64_t max_pages, struct list_head *insert_list,
		    struct list_head *update_list)
{
	struct svm_range *prange;
	uint64_t l;

	pr_debug("max_svm_range_pages 0x%llx adding [0x%llx 0x%llx]\n",
		 max_pages, start, last);

	while (last >= start) {
		l = min(last, ALIGN_DOWN(start + max_pages, max_pages) - 1);

		prange = svm_range_new(svms, start, l, true);
		if (!prange)
			return -ENOMEM;
		list_add(&prange->list, insert_list);
		list_add(&prange->update_list, update_list);

		start = l + 1;
	}
	return 0;
}

/**
 * svm_range_add - add svm range and handle overlap
 * @p: the range add to this process svms
 * @start: page size aligned
 * @size: page size aligned
 * @nattr: number of attributes
 * @attrs: array of attributes
 * @update_list: output, the ranges need validate and update GPU mapping
 * @insert_list: output, the ranges need insert to svms
 * @remove_list: output, the ranges are replaced and need remove from svms
 * @remap_list: output, remap unaligned svm ranges
 *
 * Check if the virtual address range has overlap with any existing ranges,
 * split partly overlapping ranges and add new ranges in the gaps. All changes
 * should be applied to the range_list and interval tree transactionally. If
 * any range split or allocation fails, the entire update fails. Therefore any
 * existing overlapping svm_ranges are cloned and the original svm_ranges left
 * unchanged.
 *
 * If the transaction succeeds, the caller can update and insert clones and
 * new ranges, then free the originals.
 *
 * Otherwise the caller can free the clones and new ranges, while the old
 * svm_ranges remain unchanged.
 *
 * Context: Process context, caller must hold svms->lock
 *
 * Return:
 * 0 - OK, otherwise error code
 */
static int
svm_range_add(struct kfd_process *p, uint64_t start, uint64_t size,
	      uint32_t nattr, struct kfd_ioctl_svm_attribute *attrs,
	      struct list_head *update_list, struct list_head *insert_list,
	      struct list_head *remove_list, struct list_head *remap_list)
{
	unsigned long last = start + size - 1UL;
	struct svm_range_list *svms = &p->svms;
	struct interval_tree_node *node;
	struct svm_range *prange;
	struct svm_range *tmp;
	struct list_head new_list;
	int r = 0;

	pr_debug("svms 0x%p [0x%llx 0x%lx]\n", &p->svms, start, last);

	INIT_LIST_HEAD(update_list);
	INIT_LIST_HEAD(insert_list);
	INIT_LIST_HEAD(remove_list);
	INIT_LIST_HEAD(&new_list);
	INIT_LIST_HEAD(remap_list);

	node = interval_tree_iter_first(&svms->objects, start, last);
	while (node) {
		struct interval_tree_node *next;
		unsigned long next_start;

		pr_debug("found overlap node [0x%lx 0x%lx]\n", node->start,
			 node->last);

		prange = container_of(node, struct svm_range, it_node);
		next = interval_tree_iter_next(node, start, last);
		next_start = min(node->last, last) + 1;

		if (svm_range_is_same_attrs(p, prange, nattr, attrs) &&
		    prange->mapped_to_gpu) {
			/* nothing to do */
		} else if (node->start < start || node->last > last) {
			/* node intersects the update range and its attributes
			 * will change. Clone and split it, apply updates only
			 * to the overlapping part
			 */
			struct svm_range *old = prange;

			prange = svm_range_clone(old);
			if (!prange) {
				r = -ENOMEM;
				goto out;
			}

			list_add(&old->update_list, remove_list);
			list_add(&prange->list, insert_list);
			list_add(&prange->update_list, update_list);

			if (node->start < start) {
				pr_debug("change old range start\n");
				r = svm_range_split_head(prange, start,
							 insert_list, remap_list);
				if (r)
					goto out;
			}
			if (node->last > last) {
				pr_debug("change old range last\n");
				r = svm_range_split_tail(prange, last,
							 insert_list, remap_list);
				if (r)
					goto out;
			}
		} else {
			/* The node is contained within start..last,
			 * just update it
			 */
			list_add(&prange->update_list, update_list);
		}

		/* insert a new node if needed */
		if (node->start > start) {
			r = svm_range_split_new(svms, start, node->start - 1,
						READ_ONCE(max_svm_range_pages),
						&new_list, update_list);
			if (r)
				goto out;
		}

		node = next;
		start = next_start;
	}

	/* add a final range at the end if needed */
	if (start <= last)
		r = svm_range_split_new(svms, start, last,
					READ_ONCE(max_svm_range_pages),
					&new_list, update_list);

out:
	if (r) {
		list_for_each_entry_safe(prange, tmp, insert_list, list)
			svm_range_free(prange, false);
		list_for_each_entry_safe(prange, tmp, &new_list, list)
			svm_range_free(prange, true);
	} else {
		list_splice(&new_list, insert_list);
	}

	return r;
}

static void
svm_range_update_notifier_and_interval_tree(struct mm_struct *mm,
					    struct svm_range *prange)
{
	unsigned long start;
	unsigned long last;

	start = prange->notifier.interval_tree.start >> PAGE_SHIFT;
	last = prange->notifier.interval_tree.last >> PAGE_SHIFT;

	if (prange->start == start && prange->last == last)
		return;

	pr_debug("up notifier 0x%p prange 0x%p [0x%lx 0x%lx] [0x%lx 0x%lx]\n",
		  prange->svms, prange, start, last, prange->start,
		  prange->last);

	if (start != 0 && last != 0) {
		interval_tree_remove(&prange->it_node, &prange->svms->objects);
		svm_range_remove_notifier(prange);
	}
	prange->it_node.start = prange->start;
	prange->it_node.last = prange->last;

	interval_tree_insert(&prange->it_node, &prange->svms->objects);
	svm_range_add_notifier_locked(mm, prange);
}

static void
svm_range_handle_list_op(struct svm_range_list *svms, struct svm_range *prange,
			 struct mm_struct *mm)
{
	switch (prange->work_item.op) {
	case SVM_OP_NULL:
		pr_debug("NULL OP 0x%p prange 0x%p [0x%lx 0x%lx]\n",
			 svms, prange, prange->start, prange->last);
		break;
	case SVM_OP_UNMAP_RANGE:
		pr_debug("remove 0x%p prange 0x%p [0x%lx 0x%lx]\n",
			 svms, prange, prange->start, prange->last);
		svm_range_unlink(prange);
		svm_range_remove_notifier(prange);
		svm_range_free(prange, true);
		break;
	case SVM_OP_UPDATE_RANGE_NOTIFIER:
		pr_debug("update notifier 0x%p prange 0x%p [0x%lx 0x%lx]\n",
			 svms, prange, prange->start, prange->last);
		svm_range_update_notifier_and_interval_tree(mm, prange);
		break;
	case SVM_OP_UPDATE_RANGE_NOTIFIER_AND_MAP:
		pr_debug("update and map 0x%p prange 0x%p [0x%lx 0x%lx]\n",
			 svms, prange, prange->start, prange->last);
		svm_range_update_notifier_and_interval_tree(mm, prange);
		/* TODO: implement deferred validation and mapping */
		break;
	case SVM_OP_ADD_RANGE:
		pr_debug("add 0x%p prange 0x%p [0x%lx 0x%lx]\n", svms, prange,
			 prange->start, prange->last);
		svm_range_add_to_svms(prange);
		svm_range_add_notifier_locked(mm, prange);
		break;
	case SVM_OP_ADD_RANGE_AND_MAP:
		pr_debug("add and map 0x%p prange 0x%p [0x%lx 0x%lx]\n", svms,
			 prange, prange->start, prange->last);
		svm_range_add_to_svms(prange);
		svm_range_add_notifier_locked(mm, prange);
		/* TODO: implement deferred validation and mapping */
		break;
	default:
		WARN_ONCE(1, "Unknown prange 0x%p work op %d\n", prange,
			 prange->work_item.op);
	}
}

static void svm_range_drain_retry_fault(struct svm_range_list *svms)
{
	struct kfd_process_device *pdd;
	struct kfd_process *p;
	uint32_t i;

	p = container_of(svms, struct kfd_process, svms);

	for_each_set_bit(i, svms->bitmap_supported, p->n_pdds) {
		pdd = p->pdds[i];
		if (!pdd)
			continue;

		pr_debug("drain retry fault gpu %d svms %p\n", i, svms);

		amdgpu_ih_wait_on_checkpoint_process_ts(pdd->dev->adev,
				pdd->dev->adev->irq.retry_cam_enabled ?
				&pdd->dev->adev->irq.ih :
				&pdd->dev->adev->irq.ih1);

		if (pdd->dev->adev->irq.retry_cam_enabled)
			amdgpu_ih_wait_on_checkpoint_process_ts(pdd->dev->adev,
				&pdd->dev->adev->irq.ih_soft);


		pr_debug("drain retry fault gpu %d svms 0x%p done\n", i, svms);
	}
}

static void svm_range_deferred_list_work(struct work_struct *work)
{
	struct svm_range_list *svms;
	struct svm_range *prange;
	struct mm_struct *mm;

	svms = container_of(work, struct svm_range_list, deferred_list_work);
	pr_debug("enter svms 0x%p\n", svms);

	spin_lock(&svms->deferred_list_lock);
	while (!list_empty(&svms->deferred_range_list)) {
		prange = list_first_entry(&svms->deferred_range_list,
					  struct svm_range, deferred_list);
		spin_unlock(&svms->deferred_list_lock);

		pr_debug("prange 0x%p [0x%lx 0x%lx] op %d\n", prange,
			 prange->start, prange->last, prange->work_item.op);

		mm = prange->work_item.mm;

		mmap_write_lock(mm);

		/* Remove from deferred_list must be inside mmap write lock, for
		 * two race cases:
		 * 1. unmap_from_cpu may change work_item.op and add the range
		 *    to deferred_list again, cause use after free bug.
		 * 2. svm_range_list_lock_and_flush_work may hold mmap write
		 *    lock and continue because deferred_list is empty, but
		 *    deferred_list work is actually waiting for mmap lock.
		 */
		spin_lock(&svms->deferred_list_lock);
		list_del_init(&prange->deferred_list);
		spin_unlock(&svms->deferred_list_lock);

		mutex_lock(&svms->lock);
		mutex_lock(&prange->migrate_mutex);
		while (!list_empty(&prange->child_list)) {
			struct svm_range *pchild;

			pchild = list_first_entry(&prange->child_list,
						struct svm_range, child_list);
			pr_debug("child prange 0x%p op %d\n", pchild,
				 pchild->work_item.op);
			list_del_init(&pchild->child_list);
			svm_range_handle_list_op(svms, pchild, mm);
		}
		mutex_unlock(&prange->migrate_mutex);

		svm_range_handle_list_op(svms, prange, mm);
		mutex_unlock(&svms->lock);
		mmap_write_unlock(mm);

		/* Pairs with mmget in svm_range_add_list_work. If dropping the
		 * last mm refcount, schedule release work to avoid circular locking
		 */
		mmput_async(mm);

		spin_lock(&svms->deferred_list_lock);
	}
	spin_unlock(&svms->deferred_list_lock);
	pr_debug("exit svms 0x%p\n", svms);
}

void
svm_range_add_list_work(struct svm_range_list *svms, struct svm_range *prange,
			struct mm_struct *mm, enum svm_work_list_ops op)
{
	spin_lock(&svms->deferred_list_lock);
	/* if prange is on the deferred list */
	if (!list_empty(&prange->deferred_list)) {
		pr_debug("update exist prange 0x%p work op %d\n", prange, op);
		WARN_ONCE(prange->work_item.mm != mm, "unmatch mm\n");
		if (op != SVM_OP_NULL &&
		    prange->work_item.op != SVM_OP_UNMAP_RANGE)
			prange->work_item.op = op;
	} else {
		prange->work_item.op = op;

		/* Pairs with mmput in deferred_list_work */
		mmget(mm);
		prange->work_item.mm = mm;
		list_add_tail(&prange->deferred_list,
			      &prange->svms->deferred_range_list);
		pr_debug("add prange 0x%p [0x%lx 0x%lx] to work list op %d\n",
			 prange, prange->start, prange->last, op);
	}
	spin_unlock(&svms->deferred_list_lock);
}

void schedule_deferred_list_work(struct svm_range_list *svms)
{
	spin_lock(&svms->deferred_list_lock);
	if (!list_empty(&svms->deferred_range_list))
		schedule_work(&svms->deferred_list_work);
	spin_unlock(&svms->deferred_list_lock);
}

static void
svm_range_unmap_split(struct mm_struct *mm, struct svm_range *parent,
		      struct svm_range *prange, unsigned long start,
		      unsigned long last)
{
	struct svm_range *head;
	struct svm_range *tail;

	if (prange->work_item.op == SVM_OP_UNMAP_RANGE) {
		pr_debug("prange 0x%p [0x%lx 0x%lx] is already freed\n", prange,
			 prange->start, prange->last);
		return;
	}
	if (start > prange->last || last < prange->start)
		return;

	head = tail = prange;
	if (start > prange->start)
		svm_range_split(prange, prange->start, start - 1, &tail);
	if (last < tail->last)
		svm_range_split(tail, last + 1, tail->last, &head);

	if (head != prange && tail != prange) {
		svm_range_add_child(parent, mm, head, SVM_OP_UNMAP_RANGE);
		svm_range_add_child(parent, mm, tail, SVM_OP_ADD_RANGE);
	} else if (tail != prange) {
		svm_range_add_child(parent, mm, tail, SVM_OP_UNMAP_RANGE);
	} else if (head != prange) {
		svm_range_add_child(parent, mm, head, SVM_OP_UNMAP_RANGE);
	} else if (parent != prange) {
		prange->work_item.op = SVM_OP_UNMAP_RANGE;
	}
}

static void
svm_range_unmap_from_cpu(struct mm_struct *mm, struct svm_range *prange,
			 unsigned long start, unsigned long last)
{
	uint32_t trigger = KFD_SVM_UNMAP_TRIGGER_UNMAP_FROM_CPU;
	struct svm_range_list *svms;
	struct svm_range *pchild;
	struct kfd_process *p;
	unsigned long s, l;
	bool unmap_parent;
	uint32_t i;

	if (atomic_read(&prange->queue_refcount)) {
		int r;

		pr_warn("Freeing queue vital buffer 0x%lx, queue evicted\n",
			prange->start << PAGE_SHIFT);
		r = kgd2kfd_quiesce_mm(mm, KFD_QUEUE_EVICTION_TRIGGER_SVM);
		if (r)
			pr_debug("failed %d to quiesce KFD queues\n", r);
	}

	p = kfd_lookup_process_by_mm(mm);
	if (!p)
		return;
	svms = &p->svms;

	pr_debug("svms 0x%p prange 0x%p [0x%lx 0x%lx] [0x%lx 0x%lx]\n", svms,
		 prange, prange->start, prange->last, start, last);

	/* calculate time stamps that are used to decide which page faults need be
	 * dropped or handled before unmap pages from gpu vm
	 */
	for_each_set_bit(i, svms->bitmap_supported, p->n_pdds) {
		struct kfd_process_device *pdd;
		struct amdgpu_device *adev;
		struct amdgpu_ih_ring *ih;
		uint32_t checkpoint_wptr;

		pdd = p->pdds[i];
		if (!pdd)
			continue;

		adev = pdd->dev->adev;

		/* Check and drain ih1 ring if cam not available */
		if (adev->irq.ih1.ring_size) {
			ih = &adev->irq.ih1;
			checkpoint_wptr = amdgpu_ih_get_wptr(adev, ih);
			if (ih->rptr != checkpoint_wptr) {
				svms->checkpoint_ts[i] =
					amdgpu_ih_decode_iv_ts(adev, ih, checkpoint_wptr, -1);
				continue;
			}
		}

		/* check if dev->irq.ih_soft is not empty */
		ih = &adev->irq.ih_soft;
		checkpoint_wptr = amdgpu_ih_get_wptr(adev, ih);
		if (ih->rptr != checkpoint_wptr)
			svms->checkpoint_ts[i] = amdgpu_ih_decode_iv_ts(adev, ih, checkpoint_wptr, -1);
	}

	unmap_parent = start <= prange->start && last >= prange->last;

	list_for_each_entry(pchild, &prange->child_list, child_list) {
		mutex_lock_nested(&pchild->lock, 1);
		s = max(start, pchild->start);
		l = min(last, pchild->last);
		if (l >= s)
			svm_range_unmap_from_gpus(pchild, s, l, trigger);
		svm_range_unmap_split(mm, prange, pchild, start, last);
		mutex_unlock(&pchild->lock);
	}
	s = max(start, prange->start);
	l = min(last, prange->last);
	if (l >= s)
		svm_range_unmap_from_gpus(prange, s, l, trigger);
	svm_range_unmap_split(mm, prange, prange, start, last);

	if (unmap_parent)
		svm_range_add_list_work(svms, prange, mm, SVM_OP_UNMAP_RANGE);
	else
		svm_range_add_list_work(svms, prange, mm,
					SVM_OP_UPDATE_RANGE_NOTIFIER);
	schedule_deferred_list_work(svms);

	kfd_unref_process(p);
}

/**
 * svm_range_cpu_invalidate_pagetables - interval notifier callback
 * @mni: mmu_interval_notifier struct
 * @range: mmu_notifier_range struct
 * @cur_seq: value to pass to mmu_interval_set_seq()
 *
 * If event is MMU_NOTIFY_UNMAP, this is from CPU unmap range, otherwise, it
 * is from migration, or CPU page invalidation callback.
 *
 * For unmap event, unmap range from GPUs, remove prange from svms in a delayed
 * work thread, and split prange if only part of prange is unmapped.
 *
 * For invalidation event, if GPU retry fault is not enabled, evict the queues,
 * then schedule svm_range_restore_work to update GPU mapping and resume queues.
 * If GPU retry fault is enabled, unmap the svm range from GPU, retry fault will
 * update GPU mapping to recover.
 *
 * Context: mmap lock, notifier_invalidate_start lock are held
 *          for invalidate event, prange lock is held if this is from migration
 */
static bool
svm_range_cpu_invalidate_pagetables(struct mmu_interval_notifier *mni,
				    const struct mmu_notifier_range *range,
				    unsigned long cur_seq)
{
	struct svm_range *prange;
	unsigned long start;
	unsigned long last;

	if (range->event == MMU_NOTIFY_RELEASE)
		return true;
	if (!mmget_not_zero(mni->mm))
		return true;

	start = mni->interval_tree.start;
	last = mni->interval_tree.last;
	start = max(start, range->start) >> PAGE_SHIFT;
	last = min(last, range->end - 1) >> PAGE_SHIFT;
	pr_debug("[0x%lx 0x%lx] range[0x%lx 0x%lx] notifier[0x%lx 0x%lx] %d\n",
		 start, last, range->start >> PAGE_SHIFT,
		 (range->end - 1) >> PAGE_SHIFT,
		 mni->interval_tree.start >> PAGE_SHIFT,
		 mni->interval_tree.last >> PAGE_SHIFT, range->event);

	prange = container_of(mni, struct svm_range, notifier);

	svm_range_lock(prange);
	mmu_interval_set_seq(mni, cur_seq);

	switch (range->event) {
	case MMU_NOTIFY_UNMAP:
		svm_range_unmap_from_cpu(mni->mm, prange, start, last);
		break;
	default:
		svm_range_evict(prange, mni->mm, start, last, range->event);
		break;
	}

	svm_range_unlock(prange);
	mmput(mni->mm);

	return true;
}

/**
 * svm_range_from_addr - find svm range from fault address
 * @svms: svm range list header
 * @addr: address to search range interval tree, in pages
 * @parent: parent range if range is on child list
 *
 * Context: The caller must hold svms->lock
 *
 * Return: the svm_range found or NULL
 */
struct svm_range *
svm_range_from_addr(struct svm_range_list *svms, unsigned long addr,
		    struct svm_range **parent)
{
	struct interval_tree_node *node;
	struct svm_range *prange;
	struct svm_range *pchild;

	node = interval_tree_iter_first(&svms->objects, addr, addr);
	if (!node)
		return NULL;

	prange = container_of(node, struct svm_range, it_node);
	pr_debug("address 0x%lx prange [0x%lx 0x%lx] node [0x%lx 0x%lx]\n",
		 addr, prange->start, prange->last, node->start, node->last);

	if (addr >= prange->start && addr <= prange->last) {
		if (parent)
			*parent = prange;
		return prange;
	}
	list_for_each_entry(pchild, &prange->child_list, child_list)
		if (addr >= pchild->start && addr <= pchild->last) {
			pr_debug("found address 0x%lx pchild [0x%lx 0x%lx]\n",
				 addr, pchild->start, pchild->last);
			if (parent)
				*parent = prange;
			return pchild;
		}

	return NULL;
}

/* svm_range_best_restore_location - decide the best fault restore location
 * @prange: svm range structure
 * @adev: the GPU on which vm fault happened
 *
 * This is only called when xnack is on, to decide the best location to restore
 * the range mapping after GPU vm fault. Caller uses the best location to do
 * migration if actual loc is not best location, then update GPU page table
 * mapping to the best location.
 *
 * If the preferred loc is accessible by faulting GPU, use preferred loc.
 * If vm fault gpu idx is on range ACCESSIBLE bitmap, best_loc is vm fault gpu
 * If vm fault gpu idx is on range ACCESSIBLE_IN_PLACE bitmap, then
 *    if range actual loc is cpu, best_loc is cpu
 *    if vm fault gpu is on xgmi same hive of range actual loc gpu, best_loc is
 *    range actual loc.
 * Otherwise, GPU no access, best_loc is -1.
 *
 * Return:
 * -1 means vm fault GPU no access
 * 0 for CPU or GPU id
 */
static int32_t
svm_range_best_restore_location(struct svm_range *prange,
				struct kfd_node *node,
				int32_t *gpuidx)
{
	struct kfd_node *bo_node, *preferred_node;
	struct kfd_process *p;
	uint32_t gpuid;
	int r;

	p = container_of(prange->svms, struct kfd_process, svms);

	r = kfd_process_gpuid_from_node(p, node, &gpuid, gpuidx);
	if (r < 0) {
		pr_debug("failed to get gpuid from kgd\n");
		return -1;
	}

	if (node->adev->flags & AMD_IS_APU)
		return 0;

	if (prange->preferred_loc == gpuid ||
	    prange->preferred_loc == KFD_IOCTL_SVM_LOCATION_SYSMEM) {
		return prange->preferred_loc;
	} else if (prange->preferred_loc != KFD_IOCTL_SVM_LOCATION_UNDEFINED) {
		preferred_node = svm_range_get_node_by_id(prange, prange->preferred_loc);
		if (preferred_node && svm_nodes_in_same_hive(node, preferred_node))
			return prange->preferred_loc;
		/* fall through */
	}

	if (test_bit(*gpuidx, prange->bitmap_access))
		return gpuid;

	if (test_bit(*gpuidx, prange->bitmap_aip)) {
		if (!prange->actual_loc)
			return 0;

		bo_node = svm_range_get_node_by_id(prange, prange->actual_loc);
		if (bo_node && svm_nodes_in_same_hive(node, bo_node))
			return prange->actual_loc;
		else
			return 0;
	}

	return -1;
}

static int
svm_range_get_range_boundaries(struct kfd_process *p, int64_t addr,
			       unsigned long *start, unsigned long *last,
			       bool *is_heap_stack)
{
	struct vm_area_struct *vma;
	struct interval_tree_node *node;
	struct rb_node *rb_node;
	unsigned long start_limit, end_limit;

	vma = vma_lookup(p->mm, addr << PAGE_SHIFT);
	if (!vma) {
		pr_debug("VMA does not exist in address [0x%llx]\n", addr);
		return -EFAULT;
	}

	*is_heap_stack = vma_is_initial_heap(vma) || vma_is_initial_stack(vma);

	start_limit = max(vma->vm_start >> PAGE_SHIFT,
		      (unsigned long)ALIGN_DOWN(addr, 1UL << p->svms.default_granularity));
	end_limit = min(vma->vm_end >> PAGE_SHIFT,
		    (unsigned long)ALIGN(addr + 1, 1UL << p->svms.default_granularity));

	/* First range that starts after the fault address */
	node = interval_tree_iter_first(&p->svms.objects, addr + 1, ULONG_MAX);
	if (node) {
		end_limit = min(end_limit, node->start);
		/* Last range that ends before the fault address */
		rb_node = rb_prev(&node->rb);
	} else {
		/* Last range must end before addr because
		 * there was no range after addr
		 */
		rb_node = rb_last(&p->svms.objects.rb_root);
	}
	if (rb_node) {
		node = container_of(rb_node, struct interval_tree_node, rb);
		if (node->last >= addr) {
			WARN(1, "Overlap with prev node and page fault addr\n");
			return -EFAULT;
		}
		start_limit = max(start_limit, node->last + 1);
	}

	*start = start_limit;
	*last = end_limit - 1;

	pr_debug("vma [0x%lx 0x%lx] range [0x%lx 0x%lx] is_heap_stack %d\n",
		 vma->vm_start >> PAGE_SHIFT, vma->vm_end >> PAGE_SHIFT,
		 *start, *last, *is_heap_stack);

	return 0;
}

static int
svm_range_check_vm_userptr(struct kfd_process *p, uint64_t start, uint64_t last,
			   uint64_t *bo_s, uint64_t *bo_l)
{
	struct amdgpu_bo_va_mapping *mapping;
	struct interval_tree_node *node;
	struct amdgpu_bo *bo = NULL;
	unsigned long userptr;
	uint32_t i;
	int r;

	for (i = 0; i < p->n_pdds; i++) {
		struct amdgpu_vm *vm;

		if (!p->pdds[i]->drm_priv)
			continue;

		vm = drm_priv_to_vm(p->pdds[i]->drm_priv);
		r = amdgpu_bo_reserve(vm->root.bo, false);
		if (r)
			return r;

		/* Check userptr by searching entire vm->va interval tree */
		node = interval_tree_iter_first(&vm->va, 0, ~0ULL);
		while (node) {
			mapping = container_of((struct rb_node *)node,
					       struct amdgpu_bo_va_mapping, rb);
			bo = mapping->bo_va->base.bo;

			if (!amdgpu_ttm_tt_affect_userptr(bo->tbo.ttm,
							 start << PAGE_SHIFT,
							 last << PAGE_SHIFT,
							 &userptr)) {
				node = interval_tree_iter_next(node, 0, ~0ULL);
				continue;
			}

			pr_debug("[0x%llx 0x%llx] already userptr mapped\n",
				 start, last);
			if (bo_s && bo_l) {
				*bo_s = userptr >> PAGE_SHIFT;
				*bo_l = *bo_s + bo->tbo.ttm->num_pages - 1;
			}
			amdgpu_bo_unreserve(vm->root.bo);
			return -EADDRINUSE;
		}
		amdgpu_bo_unreserve(vm->root.bo);
	}
	return 0;
}

static struct
svm_range *svm_range_create_unregistered_range(struct kfd_node *node,
						struct kfd_process *p,
						struct mm_struct *mm,
						int64_t addr)
{
	struct svm_range *prange = NULL;
	unsigned long start, last;
	uint32_t gpuid, gpuidx;
	bool is_heap_stack;
	uint64_t bo_s = 0;
	uint64_t bo_l = 0;
	int r;

	if (svm_range_get_range_boundaries(p, addr, &start, &last,
					   &is_heap_stack))
		return NULL;

	r = svm_range_check_vm(p, start, last, &bo_s, &bo_l);
	if (r != -EADDRINUSE)
		r = svm_range_check_vm_userptr(p, start, last, &bo_s, &bo_l);

	if (r == -EADDRINUSE) {
		if (addr >= bo_s && addr <= bo_l)
			return NULL;

		/* Create one page svm range if 2MB range overlapping */
		start = addr;
		last = addr;
	}

	prange = svm_range_new(&p->svms, start, last, true);
	if (!prange) {
		pr_debug("Failed to create prange in address [0x%llx]\n", addr);
		return NULL;
	}
	if (kfd_process_gpuid_from_node(p, node, &gpuid, &gpuidx)) {
		pr_debug("failed to get gpuid from kgd\n");
		svm_range_free(prange, true);
		return NULL;
	}

	if (is_heap_stack)
		prange->preferred_loc = KFD_IOCTL_SVM_LOCATION_SYSMEM;

	svm_range_add_to_svms(prange);
	svm_range_add_notifier_locked(mm, prange);

	return prange;
}

/* svm_range_skip_recover - decide if prange can be recovered
 * @prange: svm range structure
 *
 * GPU vm retry fault handle skip recover the range for cases:
 * 1. prange is on deferred list to be removed after unmap, it is stale fault,
 *    deferred list work will drain the stale fault before free the prange.
 * 2. prange is on deferred list to add interval notifier after split, or
 * 3. prange is child range, it is split from parent prange, recover later
 *    after interval notifier is added.
 *
 * Return: true to skip recover, false to recover
 */
static bool svm_range_skip_recover(struct svm_range *prange)
{
	struct svm_range_list *svms = prange->svms;

	spin_lock(&svms->deferred_list_lock);
	if (list_empty(&prange->deferred_list) &&
	    list_empty(&prange->child_list)) {
		spin_unlock(&svms->deferred_list_lock);
		return false;
	}
	spin_unlock(&svms->deferred_list_lock);

	if (prange->work_item.op == SVM_OP_UNMAP_RANGE) {
		pr_debug("svms 0x%p prange 0x%p [0x%lx 0x%lx] unmapped\n",
			 svms, prange, prange->start, prange->last);
		return true;
	}
	if (prange->work_item.op == SVM_OP_ADD_RANGE_AND_MAP ||
	    prange->work_item.op == SVM_OP_ADD_RANGE) {
		pr_debug("svms 0x%p prange 0x%p [0x%lx 0x%lx] not added yet\n",
			 svms, prange, prange->start, prange->last);
		return true;
	}
	return false;
}

static void
svm_range_count_fault(struct kfd_node *node, struct kfd_process *p,
		      int32_t gpuidx)
{
	struct kfd_process_device *pdd;

	/* fault is on different page of same range
	 * or fault is skipped to recover later
	 * or fault is on invalid virtual address
	 */
	if (gpuidx == MAX_GPU_INSTANCE) {
		uint32_t gpuid;
		int r;

		r = kfd_process_gpuid_from_node(p, node, &gpuid, &gpuidx);
		if (r < 0)
			return;
	}

	/* fault is recovered
	 * or fault cannot recover because GPU no access on the range
	 */
	pdd = kfd_process_device_from_gpuidx(p, gpuidx);
	if (pdd)
		WRITE_ONCE(pdd->faults, pdd->faults + 1);
}

static bool
svm_fault_allowed(struct vm_area_struct *vma, bool write_fault)
{
	unsigned long requested = VM_READ;

	if (write_fault)
		requested |= VM_WRITE;

	pr_debug("requested 0x%lx, vma permission flags 0x%lx\n", requested,
		vma->vm_flags);
	return (vma->vm_flags & requested) == requested;
}

int
svm_range_restore_pages(struct amdgpu_device *adev, unsigned int pasid,
			uint32_t vmid, uint32_t node_id,
			uint64_t addr, uint64_t ts, bool write_fault)
{
	unsigned long start, last, size;
	struct mm_struct *mm = NULL;
	struct svm_range_list *svms;
	struct svm_range *prange;
	struct kfd_process *p;
	ktime_t timestamp = ktime_get_boottime();
	struct kfd_node *node;
	int32_t best_loc;
	int32_t gpuid, gpuidx = MAX_GPU_INSTANCE;
	bool write_locked = false;
	struct vm_area_struct *vma;
	bool migration = false;
	int r = 0;

	if (!KFD_IS_SVM_API_SUPPORTED(adev)) {
		pr_debug("device does not support SVM\n");
		return -EFAULT;
	}

	p = kfd_lookup_process_by_pasid(pasid);
	if (!p) {
		pr_debug("kfd process not founded pasid 0x%x\n", pasid);
		return 0;
	}
	svms = &p->svms;

	pr_debug("restoring svms 0x%p fault address 0x%llx\n", svms, addr);

	if (atomic_read(&svms->drain_pagefaults)) {
		pr_debug("page fault handling disabled, drop fault 0x%llx\n", addr);
		r = 0;
		goto out;
	}

	node = kfd_node_by_irq_ids(adev, node_id, vmid);
	if (!node) {
		pr_debug("kfd node does not exist node_id: %d, vmid: %d\n", node_id,
			 vmid);
		r = -EFAULT;
		goto out;
	}

	if (kfd_process_gpuid_from_node(p, node, &gpuid, &gpuidx)) {
		pr_debug("failed to get gpuid/gpuidex for node_id: %d\n", node_id);
		r = -EFAULT;
		goto out;
	}

	/* check if this page fault time stamp is before svms->checkpoint_ts */
	if (svms->checkpoint_ts[gpuidx] != 0) {
		if (amdgpu_ih_ts_after(ts,  svms->checkpoint_ts[gpuidx])) {
			pr_debug("draining retry fault, drop fault 0x%llx\n", addr);
			r = 0;
			goto out;
		} else
			/* ts is after svms->checkpoint_ts now, reset svms->checkpoint_ts
			 * to zero to avoid following ts wrap around give wrong comparing
			 */
			svms->checkpoint_ts[gpuidx] = 0;
	}

	if (!p->xnack_enabled) {
		pr_debug("XNACK not enabled for pasid 0x%x\n", pasid);
		r = -EFAULT;
		goto out;
	}

	/* p->lead_thread is available as kfd_process_wq_release flush the work
	 * before releasing task ref.
	 */
	mm = get_task_mm(p->lead_thread);
	if (!mm) {
		pr_debug("svms 0x%p failed to get mm\n", svms);
		r = 0;
		goto out;
	}

	mmap_read_lock(mm);
retry_write_locked:
	mutex_lock(&svms->lock);
	prange = svm_range_from_addr(svms, addr, NULL);
	if (!prange) {
		pr_debug("failed to find prange svms 0x%p address [0x%llx]\n",
			 svms, addr);
		if (!write_locked) {
			/* Need the write lock to create new range with MMU notifier.
			 * Also flush pending deferred work to make sure the interval
			 * tree is up to date before we add a new range
			 */
			mutex_unlock(&svms->lock);
			mmap_read_unlock(mm);
			mmap_write_lock(mm);
			write_locked = true;
			goto retry_write_locked;
		}
		prange = svm_range_create_unregistered_range(node, p, mm, addr);
		if (!prange) {
			pr_debug("failed to create unregistered range svms 0x%p address [0x%llx]\n",
				 svms, addr);
			mmap_write_downgrade(mm);
			r = -EFAULT;
			goto out_unlock_svms;
		}
	}
	if (write_locked)
		mmap_write_downgrade(mm);

	mutex_lock(&prange->migrate_mutex);

	if (svm_range_skip_recover(prange)) {
		amdgpu_gmc_filter_faults_remove(node->adev, addr, pasid);
		r = 0;
		goto out_unlock_range;
	}

	/* skip duplicate vm fault on different pages of same range */
	if (ktime_before(timestamp, ktime_add_ns(prange->validate_timestamp,
				AMDGPU_SVM_RANGE_RETRY_FAULT_PENDING))) {
		pr_debug("svms 0x%p [0x%lx %lx] already restored\n",
			 svms, prange->start, prange->last);
		r = 0;
		goto out_unlock_range;
	}

	/* __do_munmap removed VMA, return success as we are handling stale
	 * retry fault.
	 */
	vma = vma_lookup(mm, addr << PAGE_SHIFT);
	if (!vma) {
		pr_debug("address 0x%llx VMA is removed\n", addr);
		r = 0;
		goto out_unlock_range;
	}

	if (!svm_fault_allowed(vma, write_fault)) {
		pr_debug("fault addr 0x%llx no %s permission\n", addr,
			write_fault ? "write" : "read");
		r = -EPERM;
		goto out_unlock_range;
	}

	best_loc = svm_range_best_restore_location(prange, node, &gpuidx);
	if (best_loc == -1) {
		pr_debug("svms %p failed get best restore loc [0x%lx 0x%lx]\n",
			 svms, prange->start, prange->last);
		r = -EACCES;
		goto out_unlock_range;
	}

	pr_debug("svms %p [0x%lx 0x%lx] best restore 0x%x, actual loc 0x%x\n",
		 svms, prange->start, prange->last, best_loc,
		 prange->actual_loc);

	kfd_smi_event_page_fault_start(node, p->lead_thread->pid, addr,
				       write_fault, timestamp);

	/* Align migration range start and size to granularity size */
	size = 1UL << prange->granularity;
	start = max_t(unsigned long, ALIGN_DOWN(addr, size), prange->start);
	last = min_t(unsigned long, ALIGN(addr + 1, size) - 1, prange->last);
	if (prange->actual_loc != 0 || best_loc != 0) {
		migration = true;

		if (best_loc) {
			r = svm_migrate_to_vram(prange, best_loc, start, last,
					mm, KFD_MIGRATE_TRIGGER_PAGEFAULT_GPU);
			if (r) {
				pr_debug("svm_migrate_to_vram failed (%d) at %llx, falling back to system memory\n",
					 r, addr);
				/* Fallback to system memory if migration to
				 * VRAM failed
				 */
				if (prange->actual_loc && prange->actual_loc != best_loc)
					r = svm_migrate_vram_to_ram(prange, mm, start, last,
						KFD_MIGRATE_TRIGGER_PAGEFAULT_GPU, NULL);
				else
					r = 0;
			}
		} else {
			r = svm_migrate_vram_to_ram(prange, mm, start, last,
					KFD_MIGRATE_TRIGGER_PAGEFAULT_GPU, NULL);
		}
		if (r) {
			pr_debug("failed %d to migrate svms %p [0x%lx 0x%lx]\n",
				 r, svms, start, last);
			goto out_unlock_range;
		}
	}

	r = svm_range_validate_and_map(mm, start, last, prange, gpuidx, false,
				       false, false);
	if (r)
		pr_debug("failed %d to map svms 0x%p [0x%lx 0x%lx] to gpus\n",
			 r, svms, start, last);

	kfd_smi_event_page_fault_end(node, p->lead_thread->pid, addr,
				     migration);

out_unlock_range:
	mutex_unlock(&prange->migrate_mutex);
out_unlock_svms:
	mutex_unlock(&svms->lock);
	mmap_read_unlock(mm);

	svm_range_count_fault(node, p, gpuidx);

	mmput(mm);
out:
	kfd_unref_process(p);

	if (r == -EAGAIN) {
		pr_debug("recover vm fault later\n");
		amdgpu_gmc_filter_faults_remove(node->adev, addr, pasid);
		r = 0;
	}
	return r;
}

int
svm_range_switch_xnack_reserve_mem(struct kfd_process *p, bool xnack_enabled)
{
	struct svm_range *prange, *pchild;
	uint64_t reserved_size = 0;
	uint64_t size;
	int r = 0;

	pr_debug("switching xnack from %d to %d\n", p->xnack_enabled, xnack_enabled);

	mutex_lock(&p->svms.lock);

	list_for_each_entry(prange, &p->svms.list, list) {
		svm_range_lock(prange);
		list_for_each_entry(pchild, &prange->child_list, child_list) {
			size = (pchild->last - pchild->start + 1) << PAGE_SHIFT;
			if (xnack_enabled) {
				amdgpu_amdkfd_unreserve_mem_limit(NULL, size,
					KFD_IOC_ALLOC_MEM_FLAGS_USERPTR, 0);
			} else {
				r = amdgpu_amdkfd_reserve_mem_limit(NULL, size,
					KFD_IOC_ALLOC_MEM_FLAGS_USERPTR, 0);
				if (r)
					goto out_unlock;
				reserved_size += size;
			}
		}

		size = (prange->last - prange->start + 1) << PAGE_SHIFT;
		if (xnack_enabled) {
			amdgpu_amdkfd_unreserve_mem_limit(NULL, size,
					KFD_IOC_ALLOC_MEM_FLAGS_USERPTR, 0);
		} else {
			r = amdgpu_amdkfd_reserve_mem_limit(NULL, size,
					KFD_IOC_ALLOC_MEM_FLAGS_USERPTR, 0);
			if (r)
				goto out_unlock;
			reserved_size += size;
		}
out_unlock:
		svm_range_unlock(prange);
		if (r)
			break;
	}

	if (r)
		amdgpu_amdkfd_unreserve_mem_limit(NULL, reserved_size,
					KFD_IOC_ALLOC_MEM_FLAGS_USERPTR, 0);
	else
		/* Change xnack mode must be inside svms lock, to avoid race with
		 * svm_range_deferred_list_work unreserve memory in parallel.
		 */
		p->xnack_enabled = xnack_enabled;

	mutex_unlock(&p->svms.lock);
	return r;
}

void svm_range_list_fini(struct kfd_process *p)
{
	struct svm_range *prange;
	struct svm_range *next;

	pr_debug("pasid 0x%x svms 0x%p\n", p->pasid, &p->svms);

	cancel_delayed_work_sync(&p->svms.restore_work);

	/* Ensure list work is finished before process is destroyed */
	flush_work(&p->svms.deferred_list_work);

	/*
	 * Ensure no retry fault comes in afterwards, as page fault handler will
	 * not find kfd process and take mm lock to recover fault.
	 * stop kfd page fault handing, then wait pending page faults got drained
	 */
	atomic_set(&p->svms.drain_pagefaults, 1);
	svm_range_drain_retry_fault(&p->svms);

	list_for_each_entry_safe(prange, next, &p->svms.list, list) {
		svm_range_unlink(prange);
		svm_range_remove_notifier(prange);
		svm_range_free(prange, true);
	}

	mutex_destroy(&p->svms.lock);

	pr_debug("pasid 0x%x svms 0x%p done\n", p->pasid, &p->svms);
}

int svm_range_list_init(struct kfd_process *p)
{
	struct svm_range_list *svms = &p->svms;
	int i;

	svms->objects = RB_ROOT_CACHED;
	mutex_init(&svms->lock);
	INIT_LIST_HEAD(&svms->list);
	atomic_set(&svms->evicted_ranges, 0);
	atomic_set(&svms->drain_pagefaults, 0);
	INIT_DELAYED_WORK(&svms->restore_work, svm_range_restore_work);
	INIT_WORK(&svms->deferred_list_work, svm_range_deferred_list_work);
	INIT_LIST_HEAD(&svms->deferred_range_list);
	INIT_LIST_HEAD(&svms->criu_svm_metadata_list);
	spin_lock_init(&svms->deferred_list_lock);

	for (i = 0; i < p->n_pdds; i++)
		if (KFD_IS_SVM_API_SUPPORTED(p->pdds[i]->dev->adev))
			bitmap_set(svms->bitmap_supported, i, 1);

	 /* Value of default granularity cannot exceed 0x1B, the
	  * number of pages supported by a 4-level paging table
	  */
	svms->default_granularity = min_t(u8, amdgpu_svm_default_granularity, 0x1B);
	pr_debug("Default SVM Granularity to use: %d\n", svms->default_granularity);

	return 0;
}

/**
 * svm_range_check_vm - check if virtual address range mapped already
 * @p: current kfd_process
 * @start: range start address, in pages
 * @last: range last address, in pages
 * @bo_s: mapping start address in pages if address range already mapped
 * @bo_l: mapping last address in pages if address range already mapped
 *
 * The purpose is to avoid virtual address ranges already allocated by
 * kfd_ioctl_alloc_memory_of_gpu ioctl.
 * It looks for each pdd in the kfd_process.
 *
 * Context: Process context
 *
 * Return 0 - OK, if the range is not mapped.
 * Otherwise error code:
 * -EADDRINUSE - if address is mapped already by kfd_ioctl_alloc_memory_of_gpu
 * -ERESTARTSYS - A wait for the buffer to become unreserved was interrupted by
 * a signal. Release all buffer reservations and return to user-space.
 */
static int
svm_range_check_vm(struct kfd_process *p, uint64_t start, uint64_t last,
		   uint64_t *bo_s, uint64_t *bo_l)
{
	struct amdgpu_bo_va_mapping *mapping;
	struct interval_tree_node *node;
	uint32_t i;
	int r;

	for (i = 0; i < p->n_pdds; i++) {
		struct amdgpu_vm *vm;

		if (!p->pdds[i]->drm_priv)
			continue;

		vm = drm_priv_to_vm(p->pdds[i]->drm_priv);
		r = amdgpu_bo_reserve(vm->root.bo, false);
		if (r)
			return r;

		node = interval_tree_iter_first(&vm->va, start, last);
		if (node) {
			pr_debug("range [0x%llx 0x%llx] already TTM mapped\n",
				 start, last);
			mapping = container_of((struct rb_node *)node,
					       struct amdgpu_bo_va_mapping, rb);
			if (bo_s && bo_l) {
				*bo_s = mapping->start;
				*bo_l = mapping->last;
			}
			amdgpu_bo_unreserve(vm->root.bo);
			return -EADDRINUSE;
		}
		amdgpu_bo_unreserve(vm->root.bo);
	}

	return 0;
}

/**
 * svm_range_is_valid - check if virtual address range is valid
 * @p: current kfd_process
 * @start: range start address, in pages
 * @size: range size, in pages
 *
 * Valid virtual address range means it belongs to one or more VMAs
 *
 * Context: Process context
 *
 * Return:
 *  0 - OK, otherwise error code
 */
static int
svm_range_is_valid(struct kfd_process *p, uint64_t start, uint64_t size)
{
	const unsigned long device_vma = VM_IO | VM_PFNMAP | VM_MIXEDMAP;
	struct vm_area_struct *vma;
	unsigned long end;
	unsigned long start_unchg = start;

	start <<= PAGE_SHIFT;
	end = start + (size << PAGE_SHIFT);
	do {
		vma = vma_lookup(p->mm, start);
		if (!vma || (vma->vm_flags & device_vma))
			return -EFAULT;
		start = min(end, vma->vm_end);
	} while (start < end);

	return svm_range_check_vm(p, start_unchg, (end - 1) >> PAGE_SHIFT, NULL,
				  NULL);
}

/**
 * svm_range_best_prefetch_location - decide the best prefetch location
 * @prange: svm range structure
 *
 * For xnack off:
 * If range map to single GPU, the best prefetch location is prefetch_loc, which
 * can be CPU or GPU.
 *
 * If range is ACCESS or ACCESS_IN_PLACE by mGPUs, only if mGPU connection on
 * XGMI same hive, the best prefetch location is prefetch_loc GPU, othervise
 * the best prefetch location is always CPU, because GPU can not have coherent
 * mapping VRAM of other GPUs even with large-BAR PCIe connection.
 *
 * For xnack on:
 * If range is not ACCESS_IN_PLACE by mGPUs, the best prefetch location is
 * prefetch_loc, other GPU access will generate vm fault and trigger migration.
 *
 * If range is ACCESS_IN_PLACE by mGPUs, only if mGPU connection on XGMI same
 * hive, the best prefetch location is prefetch_loc GPU, otherwise the best
 * prefetch location is always CPU.
 *
 * Context: Process context
 *
 * Return:
 * 0 for CPU or GPU id
 */
static uint32_t
svm_range_best_prefetch_location(struct svm_range *prange)
{
	DECLARE_BITMAP(bitmap, MAX_GPU_INSTANCE);
	uint32_t best_loc = prange->prefetch_loc;
	struct kfd_process_device *pdd;
	struct kfd_node *bo_node;
	struct kfd_process *p;
	uint32_t gpuidx;

	p = container_of(prange->svms, struct kfd_process, svms);

	if (!best_loc || best_loc == KFD_IOCTL_SVM_LOCATION_UNDEFINED)
		goto out;

	bo_node = svm_range_get_node_by_id(prange, best_loc);
	if (!bo_node) {
		WARN_ONCE(1, "failed to get valid kfd node at id%x\n", best_loc);
		best_loc = 0;
		goto out;
	}

	if (bo_node->adev->flags & AMD_IS_APU) {
		best_loc = 0;
		goto out;
	}

	if (p->xnack_enabled)
		bitmap_copy(bitmap, prange->bitmap_aip, MAX_GPU_INSTANCE);
	else
		bitmap_or(bitmap, prange->bitmap_access, prange->bitmap_aip,
			  MAX_GPU_INSTANCE);

	for_each_set_bit(gpuidx, bitmap, MAX_GPU_INSTANCE) {
		pdd = kfd_process_device_from_gpuidx(p, gpuidx);
		if (!pdd) {
			pr_debug("failed to get device by idx 0x%x\n", gpuidx);
			continue;
		}

		if (pdd->dev->adev == bo_node->adev)
			continue;

		if (!svm_nodes_in_same_hive(pdd->dev, bo_node)) {
			best_loc = 0;
			break;
		}
	}

out:
	pr_debug("xnack %d svms 0x%p [0x%lx 0x%lx] best loc 0x%x\n",
		 p->xnack_enabled, &p->svms, prange->start, prange->last,
		 best_loc);

	return best_loc;
}

/* svm_range_trigger_migration - start page migration if prefetch loc changed
 * @mm: current process mm_struct
 * @prange: svm range structure
 * @migrated: output, true if migration is triggered
 *
 * If range perfetch_loc is GPU, actual loc is cpu 0, then migrate the range
 * from ram to vram.
 * If range prefetch_loc is cpu 0, actual loc is GPU, then migrate the range
 * from vram to ram.
 *
 * If GPU vm fault retry is not enabled, migration interact with MMU notifier
 * and restore work:
 * 1. migrate_vma_setup invalidate pages, MMU notifier callback svm_range_evict
 *    stops all queues, schedule restore work
 * 2. svm_range_restore_work wait for migration is done by
 *    a. svm_range_validate_vram takes prange->migrate_mutex
 *    b. svm_range_validate_ram HMM get pages wait for CPU fault handle returns
 * 3. restore work update mappings of GPU, resume all queues.
 *
 * Context: Process context
 *
 * Return:
 * 0 - OK, otherwise - error code of migration
 */
static int
svm_range_trigger_migration(struct mm_struct *mm, struct svm_range *prange,
			    bool *migrated)
{
	uint32_t best_loc;
	int r = 0;

	*migrated = false;
	best_loc = svm_range_best_prefetch_location(prange);

	/* when best_loc is a gpu node and same as prange->actual_loc
	 * we still need do migration as prange->actual_loc !=0 does
	 * not mean all pages in prange are vram. hmm migrate will pick
	 * up right pages during migration.
	 */
	if ((best_loc == KFD_IOCTL_SVM_LOCATION_UNDEFINED) ||
	    (best_loc == 0 && prange->actual_loc == 0))
		return 0;

	if (!best_loc) {
		r = svm_migrate_vram_to_ram(prange, mm, prange->start, prange->last,
					KFD_MIGRATE_TRIGGER_PREFETCH, NULL);
		*migrated = !r;
		return r;
	}

	r = svm_migrate_to_vram(prange, best_loc, prange->start, prange->last,
				mm, KFD_MIGRATE_TRIGGER_PREFETCH);
	*migrated = !r;

	return 0;
}

int svm_range_schedule_evict_svm_bo(struct amdgpu_amdkfd_fence *fence)
{
	/* Dereferencing fence->svm_bo is safe here because the fence hasn't
	 * signaled yet and we're under the protection of the fence->lock.
	 * After the fence is signaled in svm_range_bo_release, we cannot get
	 * here any more.
	 *
	 * Reference is dropped in svm_range_evict_svm_bo_worker.
	 */
	if (svm_bo_ref_unless_zero(fence->svm_bo)) {
		WRITE_ONCE(fence->svm_bo->evicting, 1);
		schedule_work(&fence->svm_bo->eviction_work);
	}

	return 0;
}

static void svm_range_evict_svm_bo_worker(struct work_struct *work)
{
	struct svm_range_bo *svm_bo;
	struct mm_struct *mm;
	int r = 0;

	svm_bo = container_of(work, struct svm_range_bo, eviction_work);

	if (mmget_not_zero(svm_bo->eviction_fence->mm)) {
		mm = svm_bo->eviction_fence->mm;
	} else {
		svm_range_bo_unref(svm_bo);
		return;
	}

	mmap_read_lock(mm);
	spin_lock(&svm_bo->list_lock);
	while (!list_empty(&svm_bo->range_list) && !r) {
		struct svm_range *prange =
				list_first_entry(&svm_bo->range_list,
						struct svm_range, svm_bo_list);
		int retries = 3;

		list_del_init(&prange->svm_bo_list);
		spin_unlock(&svm_bo->list_lock);

		pr_debug("svms 0x%p [0x%lx 0x%lx]\n", prange->svms,
			 prange->start, prange->last);

		mutex_lock(&prange->migrate_mutex);
		do {
			/* migrate all vram pages in this prange to sys ram
			 * after that prange->actual_loc should be zero
			 */
			r = svm_migrate_vram_to_ram(prange, mm,
					prange->start, prange->last,
					KFD_MIGRATE_TRIGGER_TTM_EVICTION, NULL);
		} while (!r && prange->actual_loc && --retries);

		if (!r && prange->actual_loc)
			pr_info_once("Migration failed during eviction");

		if (!prange->actual_loc) {
			mutex_lock(&prange->lock);
			prange->svm_bo = NULL;
			mutex_unlock(&prange->lock);
		}
		mutex_unlock(&prange->migrate_mutex);

		spin_lock(&svm_bo->list_lock);
	}
	spin_unlock(&svm_bo->list_lock);
	mmap_read_unlock(mm);
	mmput(mm);

	dma_fence_signal(&svm_bo->eviction_fence->base);

	/* This is the last reference to svm_bo, after svm_range_vram_node_free
	 * has been called in svm_migrate_vram_to_ram
	 */
	WARN_ONCE(!r && kref_read(&svm_bo->kref) != 1, "This was not the last reference\n");
	svm_range_bo_unref(svm_bo);
}

static int
svm_range_set_attr(struct kfd_process *p, struct mm_struct *mm,
		   uint64_t start, uint64_t size, uint32_t nattr,
		   struct kfd_ioctl_svm_attribute *attrs)
{
	struct amdkfd_process_info *process_info = p->kgd_process_info;
	struct list_head update_list;
	struct list_head insert_list;
	struct list_head remove_list;
	struct list_head remap_list;
	struct svm_range_list *svms;
	struct svm_range *prange;
	struct svm_range *next;
	bool update_mapping = false;
	bool flush_tlb;
	int r, ret = 0;

	pr_debug("pasid 0x%x svms 0x%p [0x%llx 0x%llx] pages 0x%llx\n",
		 p->pasid, &p->svms, start, start + size - 1, size);

	r = svm_range_check_attr(p, nattr, attrs);
	if (r)
		return r;

	svms = &p->svms;

	mutex_lock(&process_info->lock);

	svm_range_list_lock_and_flush_work(svms, mm);

	r = svm_range_is_valid(p, start, size);
	if (r) {
		pr_debug("invalid range r=%d\n", r);
		mmap_write_unlock(mm);
		goto out;
	}

	mutex_lock(&svms->lock);

	/* Add new range and split existing ranges as needed */
	r = svm_range_add(p, start, size, nattr, attrs, &update_list,
			  &insert_list, &remove_list, &remap_list);
	if (r) {
		mutex_unlock(&svms->lock);
		mmap_write_unlock(mm);
		goto out;
	}
	/* Apply changes as a transaction */
	list_for_each_entry_safe(prange, next, &insert_list, list) {
		svm_range_add_to_svms(prange);
		svm_range_add_notifier_locked(mm, prange);
	}
	list_for_each_entry(prange, &update_list, update_list) {
		svm_range_apply_attrs(p, prange, nattr, attrs, &update_mapping);
		/* TODO: unmap ranges from GPU that lost access */
	}
	list_for_each_entry_safe(prange, next, &remove_list, update_list) {
		pr_debug("unlink old 0x%p prange 0x%p [0x%lx 0x%lx]\n",
			 prange->svms, prange, prange->start,
			 prange->last);
		svm_range_unlink(prange);
		svm_range_remove_notifier(prange);
		svm_range_free(prange, false);
	}

	mmap_write_downgrade(mm);
	/* Trigger migrations and revalidate and map to GPUs as needed. If
	 * this fails we may be left with partially completed actions. There
	 * is no clean way of rolling back to the previous state in such a
	 * case because the rollback wouldn't be guaranteed to work either.
	 */
	list_for_each_entry(prange, &update_list, update_list) {
		bool migrated;

		mutex_lock(&prange->migrate_mutex);

		r = svm_range_trigger_migration(mm, prange, &migrated);
		if (r)
			goto out_unlock_range;

		if (migrated && (!p->xnack_enabled ||
		    (prange->flags & KFD_IOCTL_SVM_FLAG_GPU_ALWAYS_MAPPED)) &&
		    prange->mapped_to_gpu) {
			pr_debug("restore_work will update mappings of GPUs\n");
			mutex_unlock(&prange->migrate_mutex);
			continue;
		}

		if (!migrated && !update_mapping) {
			mutex_unlock(&prange->migrate_mutex);
			continue;
		}

		flush_tlb = !migrated && update_mapping && prange->mapped_to_gpu;

		r = svm_range_validate_and_map(mm, prange->start, prange->last, prange,
					       MAX_GPU_INSTANCE, true, true, flush_tlb);
		if (r)
			pr_debug("failed %d to map svm range\n", r);

out_unlock_range:
		mutex_unlock(&prange->migrate_mutex);
		if (r)
			ret = r;
<<<<<<< HEAD
=======
	}

	list_for_each_entry(prange, &remap_list, update_list) {
		pr_debug("Remapping prange 0x%p [0x%lx 0x%lx]\n",
			 prange, prange->start, prange->last);
		mutex_lock(&prange->migrate_mutex);
		r = svm_range_validate_and_map(mm,  prange->start, prange->last, prange,
					       MAX_GPU_INSTANCE, true, true, prange->mapped_to_gpu);
		if (r)
			pr_debug("failed %d on remap svm range\n", r);
		mutex_unlock(&prange->migrate_mutex);
		if (r)
			ret = r;
>>>>>>> a6ad5510
	}

	dynamic_svm_range_dump(svms);

	mutex_unlock(&svms->lock);
	mmap_read_unlock(mm);
out:
	mutex_unlock(&process_info->lock);

	pr_debug("pasid 0x%x svms 0x%p [0x%llx 0x%llx] done, r=%d\n", p->pasid,
		 &p->svms, start, start + size - 1, r);

	return ret ? ret : r;
}

static int
svm_range_get_attr(struct kfd_process *p, struct mm_struct *mm,
		   uint64_t start, uint64_t size, uint32_t nattr,
		   struct kfd_ioctl_svm_attribute *attrs)
{
	DECLARE_BITMAP(bitmap_access, MAX_GPU_INSTANCE);
	DECLARE_BITMAP(bitmap_aip, MAX_GPU_INSTANCE);
	bool get_preferred_loc = false;
	bool get_prefetch_loc = false;
	bool get_granularity = false;
	bool get_accessible = false;
	bool get_flags = false;
	uint64_t last = start + size - 1UL;
	uint8_t granularity = 0xff;
	struct interval_tree_node *node;
	struct svm_range_list *svms;
	struct svm_range *prange;
	uint32_t prefetch_loc = KFD_IOCTL_SVM_LOCATION_UNDEFINED;
	uint32_t location = KFD_IOCTL_SVM_LOCATION_UNDEFINED;
	uint32_t flags_and = 0xffffffff;
	uint32_t flags_or = 0;
	int gpuidx;
	uint32_t i;
	int r = 0;

	pr_debug("svms 0x%p [0x%llx 0x%llx] nattr 0x%x\n", &p->svms, start,
		 start + size - 1, nattr);

	/* Flush pending deferred work to avoid racing with deferred actions from
	 * previous memory map changes (e.g. munmap). Concurrent memory map changes
	 * can still race with get_attr because we don't hold the mmap lock. But that
	 * would be a race condition in the application anyway, and undefined
	 * behaviour is acceptable in that case.
	 */
	flush_work(&p->svms.deferred_list_work);

	mmap_read_lock(mm);
	r = svm_range_is_valid(p, start, size);
	mmap_read_unlock(mm);
	if (r) {
		pr_debug("invalid range r=%d\n", r);
		return r;
	}

	for (i = 0; i < nattr; i++) {
		switch (attrs[i].type) {
		case KFD_IOCTL_SVM_ATTR_PREFERRED_LOC:
			get_preferred_loc = true;
			break;
		case KFD_IOCTL_SVM_ATTR_PREFETCH_LOC:
			get_prefetch_loc = true;
			break;
		case KFD_IOCTL_SVM_ATTR_ACCESS:
			get_accessible = true;
			break;
		case KFD_IOCTL_SVM_ATTR_SET_FLAGS:
		case KFD_IOCTL_SVM_ATTR_CLR_FLAGS:
			get_flags = true;
			break;
		case KFD_IOCTL_SVM_ATTR_GRANULARITY:
			get_granularity = true;
			break;
		case KFD_IOCTL_SVM_ATTR_ACCESS_IN_PLACE:
		case KFD_IOCTL_SVM_ATTR_NO_ACCESS:
			fallthrough;
		default:
			pr_debug("get invalid attr type 0x%x\n", attrs[i].type);
			return -EINVAL;
		}
	}

	svms = &p->svms;

	mutex_lock(&svms->lock);

	node = interval_tree_iter_first(&svms->objects, start, last);
	if (!node) {
		pr_debug("range attrs not found return default values\n");
		svm_range_set_default_attributes(svms, &location, &prefetch_loc,
						 &granularity, &flags_and);
		flags_or = flags_and;
		if (p->xnack_enabled)
			bitmap_copy(bitmap_access, svms->bitmap_supported,
				    MAX_GPU_INSTANCE);
		else
			bitmap_zero(bitmap_access, MAX_GPU_INSTANCE);
		bitmap_zero(bitmap_aip, MAX_GPU_INSTANCE);
		goto fill_values;
	}
	bitmap_copy(bitmap_access, svms->bitmap_supported, MAX_GPU_INSTANCE);
	bitmap_copy(bitmap_aip, svms->bitmap_supported, MAX_GPU_INSTANCE);

	while (node) {
		struct interval_tree_node *next;

		prange = container_of(node, struct svm_range, it_node);
		next = interval_tree_iter_next(node, start, last);

		if (get_preferred_loc) {
			if (prange->preferred_loc ==
					KFD_IOCTL_SVM_LOCATION_UNDEFINED ||
			    (location != KFD_IOCTL_SVM_LOCATION_UNDEFINED &&
			     location != prange->preferred_loc)) {
				location = KFD_IOCTL_SVM_LOCATION_UNDEFINED;
				get_preferred_loc = false;
			} else {
				location = prange->preferred_loc;
			}
		}
		if (get_prefetch_loc) {
			if (prange->prefetch_loc ==
					KFD_IOCTL_SVM_LOCATION_UNDEFINED ||
			    (prefetch_loc != KFD_IOCTL_SVM_LOCATION_UNDEFINED &&
			     prefetch_loc != prange->prefetch_loc)) {
				prefetch_loc = KFD_IOCTL_SVM_LOCATION_UNDEFINED;
				get_prefetch_loc = false;
			} else {
				prefetch_loc = prange->prefetch_loc;
			}
		}
		if (get_accessible) {
			bitmap_and(bitmap_access, bitmap_access,
				   prange->bitmap_access, MAX_GPU_INSTANCE);
			bitmap_and(bitmap_aip, bitmap_aip,
				   prange->bitmap_aip, MAX_GPU_INSTANCE);
		}
		if (get_flags) {
			flags_and &= prange->flags;
			flags_or |= prange->flags;
		}

		if (get_granularity && prange->granularity < granularity)
			granularity = prange->granularity;

		node = next;
	}
fill_values:
	mutex_unlock(&svms->lock);

	for (i = 0; i < nattr; i++) {
		switch (attrs[i].type) {
		case KFD_IOCTL_SVM_ATTR_PREFERRED_LOC:
			attrs[i].value = location;
			break;
		case KFD_IOCTL_SVM_ATTR_PREFETCH_LOC:
			attrs[i].value = prefetch_loc;
			break;
		case KFD_IOCTL_SVM_ATTR_ACCESS:
			gpuidx = kfd_process_gpuidx_from_gpuid(p,
							       attrs[i].value);
			if (gpuidx < 0) {
				pr_debug("invalid gpuid %x\n", attrs[i].value);
				return -EINVAL;
			}
			if (test_bit(gpuidx, bitmap_access))
				attrs[i].type = KFD_IOCTL_SVM_ATTR_ACCESS;
			else if (test_bit(gpuidx, bitmap_aip))
				attrs[i].type =
					KFD_IOCTL_SVM_ATTR_ACCESS_IN_PLACE;
			else
				attrs[i].type = KFD_IOCTL_SVM_ATTR_NO_ACCESS;
			break;
		case KFD_IOCTL_SVM_ATTR_SET_FLAGS:
			attrs[i].value = flags_and;
			break;
		case KFD_IOCTL_SVM_ATTR_CLR_FLAGS:
			attrs[i].value = ~flags_or;
			break;
		case KFD_IOCTL_SVM_ATTR_GRANULARITY:
			attrs[i].value = (uint32_t)granularity;
			break;
		}
	}

	return 0;
}

int kfd_criu_resume_svm(struct kfd_process *p)
{
	struct kfd_ioctl_svm_attribute *set_attr_new, *set_attr = NULL;
	int nattr_common = 4, nattr_accessibility = 1;
	struct criu_svm_metadata *criu_svm_md = NULL;
	struct svm_range_list *svms = &p->svms;
	struct criu_svm_metadata *next = NULL;
	uint32_t set_flags = 0xffffffff;
	int i, j, num_attrs, ret = 0;
	uint64_t set_attr_size;
	struct mm_struct *mm;

	if (list_empty(&svms->criu_svm_metadata_list)) {
		pr_debug("No SVM data from CRIU restore stage 2\n");
		return ret;
	}

	mm = get_task_mm(p->lead_thread);
	if (!mm) {
		pr_err("failed to get mm for the target process\n");
		return -ESRCH;
	}

	num_attrs = nattr_common + (nattr_accessibility * p->n_pdds);

	i = j = 0;
	list_for_each_entry(criu_svm_md, &svms->criu_svm_metadata_list, list) {
		pr_debug("criu_svm_md[%d]\n\tstart: 0x%llx size: 0x%llx (npages)\n",
			 i, criu_svm_md->data.start_addr, criu_svm_md->data.size);

		for (j = 0; j < num_attrs; j++) {
			pr_debug("\ncriu_svm_md[%d]->attrs[%d].type : 0x%x\ncriu_svm_md[%d]->attrs[%d].value : 0x%x\n",
				 i, j, criu_svm_md->data.attrs[j].type,
				 i, j, criu_svm_md->data.attrs[j].value);
			switch (criu_svm_md->data.attrs[j].type) {
			/* During Checkpoint operation, the query for
			 * KFD_IOCTL_SVM_ATTR_PREFETCH_LOC attribute might
			 * return KFD_IOCTL_SVM_LOCATION_UNDEFINED if they were
			 * not used by the range which was checkpointed. Care
			 * must be taken to not restore with an invalid value
			 * otherwise the gpuidx value will be invalid and
			 * set_attr would eventually fail so just replace those
			 * with another dummy attribute such as
			 * KFD_IOCTL_SVM_ATTR_SET_FLAGS.
			 */
			case KFD_IOCTL_SVM_ATTR_PREFETCH_LOC:
				if (criu_svm_md->data.attrs[j].value ==
				    KFD_IOCTL_SVM_LOCATION_UNDEFINED) {
					criu_svm_md->data.attrs[j].type =
						KFD_IOCTL_SVM_ATTR_SET_FLAGS;
					criu_svm_md->data.attrs[j].value = 0;
				}
				break;
			case KFD_IOCTL_SVM_ATTR_SET_FLAGS:
				set_flags = criu_svm_md->data.attrs[j].value;
				break;
			default:
				break;
			}
		}

		/* CLR_FLAGS is not available via get_attr during checkpoint but
		 * it needs to be inserted before restoring the ranges so
		 * allocate extra space for it before calling set_attr
		 */
		set_attr_size = sizeof(struct kfd_ioctl_svm_attribute) *
						(num_attrs + 1);
		set_attr_new = krealloc(set_attr, set_attr_size,
					    GFP_KERNEL);
		if (!set_attr_new) {
			ret = -ENOMEM;
			goto exit;
		}
		set_attr = set_attr_new;

		memcpy(set_attr, criu_svm_md->data.attrs, num_attrs *
					sizeof(struct kfd_ioctl_svm_attribute));
		set_attr[num_attrs].type = KFD_IOCTL_SVM_ATTR_CLR_FLAGS;
		set_attr[num_attrs].value = ~set_flags;

		ret = svm_range_set_attr(p, mm, criu_svm_md->data.start_addr,
					 criu_svm_md->data.size, num_attrs + 1,
					 set_attr);
		if (ret) {
			pr_err("CRIU: failed to set range attributes\n");
			goto exit;
		}

		i++;
	}
exit:
	kfree(set_attr);
	list_for_each_entry_safe(criu_svm_md, next, &svms->criu_svm_metadata_list, list) {
		pr_debug("freeing criu_svm_md[]\n\tstart: 0x%llx\n",
						criu_svm_md->data.start_addr);
		kfree(criu_svm_md);
	}

	mmput(mm);
	return ret;

}

int kfd_criu_restore_svm(struct kfd_process *p,
			 uint8_t __user *user_priv_ptr,
			 uint64_t *priv_data_offset,
			 uint64_t max_priv_data_size)
{
	uint64_t svm_priv_data_size, svm_object_md_size, svm_attrs_size;
	int nattr_common = 4, nattr_accessibility = 1;
	struct criu_svm_metadata *criu_svm_md = NULL;
	struct svm_range_list *svms = &p->svms;
	uint32_t num_devices;
	int ret = 0;

	num_devices = p->n_pdds;
	/* Handle one SVM range object at a time, also the number of gpus are
	 * assumed to be same on the restore node, checking must be done while
	 * evaluating the topology earlier
	 */

	svm_attrs_size = sizeof(struct kfd_ioctl_svm_attribute) *
		(nattr_common + nattr_accessibility * num_devices);
	svm_object_md_size = sizeof(struct criu_svm_metadata) + svm_attrs_size;

	svm_priv_data_size = sizeof(struct kfd_criu_svm_range_priv_data) +
								svm_attrs_size;

	criu_svm_md = kzalloc(svm_object_md_size, GFP_KERNEL);
	if (!criu_svm_md) {
		pr_err("failed to allocate memory to store svm metadata\n");
		return -ENOMEM;
	}
	if (*priv_data_offset + svm_priv_data_size > max_priv_data_size) {
		ret = -EINVAL;
		goto exit;
	}

	ret = copy_from_user(&criu_svm_md->data, user_priv_ptr + *priv_data_offset,
			     svm_priv_data_size);
	if (ret) {
		ret = -EFAULT;
		goto exit;
	}
	*priv_data_offset += svm_priv_data_size;

	list_add_tail(&criu_svm_md->list, &svms->criu_svm_metadata_list);

	return 0;


exit:
	kfree(criu_svm_md);
	return ret;
}

int svm_range_get_info(struct kfd_process *p, uint32_t *num_svm_ranges,
		       uint64_t *svm_priv_data_size)
{
	uint64_t total_size, accessibility_size, common_attr_size;
	int nattr_common = 4, nattr_accessibility = 1;
	int num_devices = p->n_pdds;
	struct svm_range_list *svms;
	struct svm_range *prange;
	uint32_t count = 0;

	*svm_priv_data_size = 0;

	svms = &p->svms;
	if (!svms)
		return -EINVAL;

	mutex_lock(&svms->lock);
	list_for_each_entry(prange, &svms->list, list) {
		pr_debug("prange: 0x%p start: 0x%lx\t npages: 0x%llx\t end: 0x%llx\n",
			 prange, prange->start, prange->npages,
			 prange->start + prange->npages - 1);
		count++;
	}
	mutex_unlock(&svms->lock);

	*num_svm_ranges = count;
	/* Only the accessbility attributes need to be queried for all the gpus
	 * individually, remaining ones are spanned across the entire process
	 * regardless of the various gpu nodes. Of the remaining attributes,
	 * KFD_IOCTL_SVM_ATTR_CLR_FLAGS need not be saved.
	 *
	 * KFD_IOCTL_SVM_ATTR_PREFERRED_LOC
	 * KFD_IOCTL_SVM_ATTR_PREFETCH_LOC
	 * KFD_IOCTL_SVM_ATTR_SET_FLAGS
	 * KFD_IOCTL_SVM_ATTR_GRANULARITY
	 *
	 * ** ACCESSBILITY ATTRIBUTES **
	 * (Considered as one, type is altered during query, value is gpuid)
	 * KFD_IOCTL_SVM_ATTR_ACCESS
	 * KFD_IOCTL_SVM_ATTR_ACCESS_IN_PLACE
	 * KFD_IOCTL_SVM_ATTR_NO_ACCESS
	 */
	if (*num_svm_ranges > 0) {
		common_attr_size = sizeof(struct kfd_ioctl_svm_attribute) *
			nattr_common;
		accessibility_size = sizeof(struct kfd_ioctl_svm_attribute) *
			nattr_accessibility * num_devices;

		total_size = sizeof(struct kfd_criu_svm_range_priv_data) +
			common_attr_size + accessibility_size;

		*svm_priv_data_size = *num_svm_ranges * total_size;
	}

	pr_debug("num_svm_ranges %u total_priv_size %llu\n", *num_svm_ranges,
		 *svm_priv_data_size);
	return 0;
}

int kfd_criu_checkpoint_svm(struct kfd_process *p,
			    uint8_t __user *user_priv_data,
			    uint64_t *priv_data_offset)
{
	struct kfd_criu_svm_range_priv_data *svm_priv = NULL;
	struct kfd_ioctl_svm_attribute *query_attr = NULL;
	uint64_t svm_priv_data_size, query_attr_size = 0;
	int index, nattr_common = 4, ret = 0;
	struct svm_range_list *svms;
	int num_devices = p->n_pdds;
	struct svm_range *prange;
	struct mm_struct *mm;

	svms = &p->svms;
	if (!svms)
		return -EINVAL;

	mm = get_task_mm(p->lead_thread);
	if (!mm) {
		pr_err("failed to get mm for the target process\n");
		return -ESRCH;
	}

	query_attr_size = sizeof(struct kfd_ioctl_svm_attribute) *
				(nattr_common + num_devices);

	query_attr = kzalloc(query_attr_size, GFP_KERNEL);
	if (!query_attr) {
		ret = -ENOMEM;
		goto exit;
	}

	query_attr[0].type = KFD_IOCTL_SVM_ATTR_PREFERRED_LOC;
	query_attr[1].type = KFD_IOCTL_SVM_ATTR_PREFETCH_LOC;
	query_attr[2].type = KFD_IOCTL_SVM_ATTR_SET_FLAGS;
	query_attr[3].type = KFD_IOCTL_SVM_ATTR_GRANULARITY;

	for (index = 0; index < num_devices; index++) {
		struct kfd_process_device *pdd = p->pdds[index];

		query_attr[index + nattr_common].type =
			KFD_IOCTL_SVM_ATTR_ACCESS;
		query_attr[index + nattr_common].value = pdd->user_gpu_id;
	}

	svm_priv_data_size = sizeof(*svm_priv) + query_attr_size;

	svm_priv = kzalloc(svm_priv_data_size, GFP_KERNEL);
	if (!svm_priv) {
		ret = -ENOMEM;
		goto exit_query;
	}

	index = 0;
	list_for_each_entry(prange, &svms->list, list) {

		svm_priv->object_type = KFD_CRIU_OBJECT_TYPE_SVM_RANGE;
		svm_priv->start_addr = prange->start;
		svm_priv->size = prange->npages;
		memcpy(&svm_priv->attrs, query_attr, query_attr_size);
		pr_debug("CRIU: prange: 0x%p start: 0x%lx\t npages: 0x%llx end: 0x%llx\t size: 0x%llx\n",
			 prange, prange->start, prange->npages,
			 prange->start + prange->npages - 1,
			 prange->npages * PAGE_SIZE);

		ret = svm_range_get_attr(p, mm, svm_priv->start_addr,
					 svm_priv->size,
					 (nattr_common + num_devices),
					 svm_priv->attrs);
		if (ret) {
			pr_err("CRIU: failed to obtain range attributes\n");
			goto exit_priv;
		}

		if (copy_to_user(user_priv_data + *priv_data_offset, svm_priv,
				 svm_priv_data_size)) {
			pr_err("Failed to copy svm priv to user\n");
			ret = -EFAULT;
			goto exit_priv;
		}

		*priv_data_offset += svm_priv_data_size;

	}


exit_priv:
	kfree(svm_priv);
exit_query:
	kfree(query_attr);
exit:
	mmput(mm);
	return ret;
}

int
svm_ioctl(struct kfd_process *p, enum kfd_ioctl_svm_op op, uint64_t start,
	  uint64_t size, uint32_t nattrs, struct kfd_ioctl_svm_attribute *attrs)
{
	struct mm_struct *mm = current->mm;
	int r;

	start >>= PAGE_SHIFT;
	size >>= PAGE_SHIFT;

	switch (op) {
	case KFD_IOCTL_SVM_OP_SET_ATTR:
		r = svm_range_set_attr(p, mm, start, size, nattrs, attrs);
		break;
	case KFD_IOCTL_SVM_OP_GET_ATTR:
		r = svm_range_get_attr(p, mm, start, size, nattrs, attrs);
		break;
	default:
		r = EINVAL;
		break;
	}

	return r;
}<|MERGE_RESOLUTION|>--- conflicted
+++ resolved
@@ -1693,19 +1693,12 @@
 		}
 	}
 
-<<<<<<< HEAD
-	start = prange->start << PAGE_SHIFT;
-	end = (prange->last + 1) << PAGE_SHIFT;
-	for (addr = start; !r && addr < end; ) {
-		struct hmm_range *hmm_range;
-=======
 	start = map_start << PAGE_SHIFT;
 	end = (map_last + 1) << PAGE_SHIFT;
 	for (addr = start; !r && addr < end; ) {
 		struct hmm_range *hmm_range = NULL;
 		unsigned long map_start_vma;
 		unsigned long map_last_vma;
->>>>>>> a6ad5510
 		struct vm_area_struct *vma;
 		unsigned long next = 0;
 		unsigned long offset;
@@ -1723,26 +1716,14 @@
 						       readonly, owner, NULL,
 						       &hmm_range);
 			WRITE_ONCE(p->svms.faulting_task, NULL);
-<<<<<<< HEAD
-			if (r) {
-				pr_debug("failed %d to get svm range pages\n", r);
-				if (r == -EBUSY)
-					r = -EAGAIN;
-			}
-=======
 			if (r)
 				pr_debug("failed %d to get svm range pages\n", r);
->>>>>>> a6ad5510
 		} else {
 			r = -EFAULT;
 		}
 
 		if (!r) {
-<<<<<<< HEAD
-			offset = (addr - start) >> PAGE_SHIFT;
-=======
 			offset = (addr >> PAGE_SHIFT) - prange->start;
->>>>>>> a6ad5510
 			r = svm_range_dma_map(prange, ctx->bitmap, offset, npages,
 					      hmm_range->hmm_pfns);
 			if (r)
@@ -1750,16 +1731,12 @@
 		}
 
 		svm_range_lock(prange);
-<<<<<<< HEAD
-		if (!r && amdgpu_hmm_range_get_pages_done(hmm_range)) {
-=======
 
 		/* Free backing memory of hmm_range if it was initialized
 		 * Overrride return value to TRY AGAIN only if prior returns
 		 * were successful
 		 */
 		if (hmm_range && amdgpu_hmm_range_get_pages_done(hmm_range) && !r) {
->>>>>>> a6ad5510
 			pr_debug("hmm update the range, need validate again\n");
 			r = -EAGAIN;
 		}
@@ -1769,11 +1746,6 @@
 			r = -EAGAIN;
 		}
 
-<<<<<<< HEAD
-		if (!r)
-			r = svm_range_map_to_gpus(prange, offset, npages, readonly,
-						  ctx->bitmap, wait, flush_tlb);
-=======
 		if (!r) {
 			map_start_vma = max(map_start, prange->start + offset);
 			map_last_vma = min(map_last, prange->start + offset + npages - 1);
@@ -1784,7 +1756,6 @@
 							  ctx->bitmap, wait, flush_tlb);
 			}
 		}
->>>>>>> a6ad5510
 
 		if (!r && next == end)
 			prange->mapped_to_gpu = true;
@@ -3733,8 +3704,6 @@
 		mutex_unlock(&prange->migrate_mutex);
 		if (r)
 			ret = r;
-<<<<<<< HEAD
-=======
 	}
 
 	list_for_each_entry(prange, &remap_list, update_list) {
@@ -3748,7 +3717,6 @@
 		mutex_unlock(&prange->migrate_mutex);
 		if (r)
 			ret = r;
->>>>>>> a6ad5510
 	}
 
 	dynamic_svm_range_dump(svms);
