// SPDX-License-Identifier: GPL-2.0 OR MIT
/*
 * Copyright 2020-2021 Advanced Micro Devices, Inc.
 *
 * Permission is hereby granted, free of charge, to any person obtaining a
 * copy of this software and associated documentation files (the "Software"),
 * to deal in the Software without restriction, including without limitation
 * the rights to use, copy, modify, merge, publish, distribute, sublicense,
 * and/or sell copies of the Software, and to permit persons to whom the
 * Software is furnished to do so, subject to the following conditions:
 *
 * The above copyright notice and this permission notice shall be included in
 * all copies or substantial portions of the Software.
 *
 * THE SOFTWARE IS PROVIDED "AS IS", WITHOUT WARRANTY OF ANY KIND, EXPRESS OR
 * IMPLIED, INCLUDING BUT NOT LIMITED TO THE WARRANTIES OF MERCHANTABILITY,
 * FITNESS FOR A PARTICULAR PURPOSE AND NONINFRINGEMENT.  IN NO EVENT SHALL
 * THE COPYRIGHT HOLDER(S) OR AUTHOR(S) BE LIABLE FOR ANY CLAIM, DAMAGES OR
 * OTHER LIABILITY, WHETHER IN AN ACTION OF CONTRACT, TORT OR OTHERWISE,
 * ARISING FROM, OUT OF OR IN CONNECTION WITH THE SOFTWARE OR THE USE OR
 * OTHER DEALINGS IN THE SOFTWARE.
 */

#include <linux/types.h>
#include <linux/sched/task.h>
#include <linux/dynamic_debug.h>
#include <drm/ttm/ttm_tt.h>
#include <drm/drm_exec.h>

#include "amdgpu_sync.h"
#include "amdgpu_object.h"
#include "amdgpu_vm.h"
#include "amdgpu_hmm.h"
#include "amdgpu.h"
#include "amdgpu_xgmi.h"
#include "kfd_priv.h"
#include "kfd_svm.h"
#include "kfd_migrate.h"
#include "kfd_smi_events.h"

#ifdef dev_fmt
#undef dev_fmt
#endif
#define dev_fmt(fmt) "kfd_svm: %s: " fmt, __func__

#define AMDGPU_SVM_RANGE_RESTORE_DELAY_MS 1

/* Long enough to ensure no retry fault comes after svm range is restored and
 * page table is updated.
 */
#define AMDGPU_SVM_RANGE_RETRY_FAULT_PENDING	(2UL * NSEC_PER_MSEC)
#if IS_ENABLED(CONFIG_DYNAMIC_DEBUG)
#define dynamic_svm_range_dump(svms) \
	_dynamic_func_call_no_desc("svm_range_dump", svm_range_debug_dump, svms)
#else
#define dynamic_svm_range_dump(svms) \
	do { if (0) svm_range_debug_dump(svms); } while (0)
#endif

/* Giant svm range split into smaller ranges based on this, it is decided using
 * minimum of all dGPU/APU 1/32 VRAM size, between 2MB to 1GB and alignment to
 * power of 2MB.
 */
static uint64_t max_svm_range_pages;

struct criu_svm_metadata {
	struct list_head list;
	struct kfd_criu_svm_range_priv_data data;
};

static void svm_range_evict_svm_bo_worker(struct work_struct *work);
static bool
svm_range_cpu_invalidate_pagetables(struct mmu_interval_notifier *mni,
				    const struct mmu_notifier_range *range,
				    unsigned long cur_seq);
static int
svm_range_check_vm(struct kfd_process *p, uint64_t start, uint64_t last,
		   uint64_t *bo_s, uint64_t *bo_l);
static const struct mmu_interval_notifier_ops svm_range_mn_ops = {
	.invalidate = svm_range_cpu_invalidate_pagetables,
};

/**
 * svm_range_unlink - unlink svm_range from lists and interval tree
 * @prange: svm range structure to be removed
 *
 * Remove the svm_range from the svms and svm_bo lists and the svms
 * interval tree.
 *
 * Context: The caller must hold svms->lock
 */
static void svm_range_unlink(struct svm_range *prange)
{
	pr_debug("svms 0x%p prange 0x%p [0x%lx 0x%lx]\n", prange->svms,
		 prange, prange->start, prange->last);

	if (prange->svm_bo) {
		spin_lock(&prange->svm_bo->list_lock);
		list_del(&prange->svm_bo_list);
		spin_unlock(&prange->svm_bo->list_lock);
	}

	list_del(&prange->list);
	if (prange->it_node.start != 0 && prange->it_node.last != 0)
		interval_tree_remove(&prange->it_node, &prange->svms->objects);
}

static void
svm_range_add_notifier_locked(struct mm_struct *mm, struct svm_range *prange)
{
	pr_debug("svms 0x%p prange 0x%p [0x%lx 0x%lx]\n", prange->svms,
		 prange, prange->start, prange->last);

	mmu_interval_notifier_insert_locked(&prange->notifier, mm,
				     prange->start << PAGE_SHIFT,
				     prange->npages << PAGE_SHIFT,
				     &svm_range_mn_ops);
}

/**
 * svm_range_add_to_svms - add svm range to svms
 * @prange: svm range structure to be added
 *
 * Add the svm range to svms interval tree and link list
 *
 * Context: The caller must hold svms->lock
 */
static void svm_range_add_to_svms(struct svm_range *prange)
{
	pr_debug("svms 0x%p prange 0x%p [0x%lx 0x%lx]\n", prange->svms,
		 prange, prange->start, prange->last);

	list_move_tail(&prange->list, &prange->svms->list);
	prange->it_node.start = prange->start;
	prange->it_node.last = prange->last;
	interval_tree_insert(&prange->it_node, &prange->svms->objects);
}

static void svm_range_remove_notifier(struct svm_range *prange)
{
	pr_debug("remove notifier svms 0x%p prange 0x%p [0x%lx 0x%lx]\n",
		 prange->svms, prange,
		 prange->notifier.interval_tree.start >> PAGE_SHIFT,
		 prange->notifier.interval_tree.last >> PAGE_SHIFT);

	if (prange->notifier.interval_tree.start != 0 &&
	    prange->notifier.interval_tree.last != 0)
		mmu_interval_notifier_remove(&prange->notifier);
}

static bool
svm_is_valid_dma_mapping_addr(struct device *dev, dma_addr_t dma_addr)
{
	return dma_addr && !dma_mapping_error(dev, dma_addr) &&
	       !(dma_addr & SVM_RANGE_VRAM_DOMAIN);
}

static int
svm_range_dma_map_dev(struct amdgpu_device *adev, struct svm_range *prange,
		      unsigned long offset, unsigned long npages,
		      unsigned long *hmm_pfns, uint32_t gpuidx)
{
	enum dma_data_direction dir = DMA_BIDIRECTIONAL;
	dma_addr_t *addr = prange->dma_addr[gpuidx];
	struct device *dev = adev->dev;
	struct page *page;
	int i, r;

	if (!addr) {
		addr = kvcalloc(prange->npages, sizeof(*addr), GFP_KERNEL);
		if (!addr)
			return -ENOMEM;
		prange->dma_addr[gpuidx] = addr;
	}

	addr += offset;
	for (i = 0; i < npages; i++) {
		if (svm_is_valid_dma_mapping_addr(dev, addr[i]))
			dma_unmap_page(dev, addr[i], PAGE_SIZE, dir);

		page = hmm_pfn_to_page(hmm_pfns[i]);
		if (is_zone_device_page(page)) {
			struct amdgpu_device *bo_adev = prange->svm_bo->node->adev;

			addr[i] = (hmm_pfns[i] << PAGE_SHIFT) +
				   bo_adev->vm_manager.vram_base_offset -
				   bo_adev->kfd.pgmap.range.start;
			addr[i] |= SVM_RANGE_VRAM_DOMAIN;
			pr_debug_ratelimited("vram address: 0x%llx\n", addr[i]);
			continue;
		}
		addr[i] = dma_map_page(dev, page, 0, PAGE_SIZE, dir);
		r = dma_mapping_error(dev, addr[i]);
		if (r) {
			dev_err(dev, "failed %d dma_map_page\n", r);
			return r;
		}
		pr_debug_ratelimited("dma mapping 0x%llx for page addr 0x%lx\n",
				     addr[i] >> PAGE_SHIFT, page_to_pfn(page));
	}

	return 0;
}

static int
svm_range_dma_map(struct svm_range *prange, unsigned long *bitmap,
		  unsigned long offset, unsigned long npages,
		  unsigned long *hmm_pfns)
{
	struct kfd_process *p;
	uint32_t gpuidx;
	int r;

	p = container_of(prange->svms, struct kfd_process, svms);

	for_each_set_bit(gpuidx, bitmap, MAX_GPU_INSTANCE) {
		struct kfd_process_device *pdd;

		pr_debug("mapping to gpu idx 0x%x\n", gpuidx);
		pdd = kfd_process_device_from_gpuidx(p, gpuidx);
		if (!pdd) {
			pr_debug("failed to find device idx %d\n", gpuidx);
			return -EINVAL;
		}

		r = svm_range_dma_map_dev(pdd->dev->adev, prange, offset, npages,
					  hmm_pfns, gpuidx);
		if (r)
			break;
	}

	return r;
}

void svm_range_dma_unmap_dev(struct device *dev, dma_addr_t *dma_addr,
			 unsigned long offset, unsigned long npages)
{
	enum dma_data_direction dir = DMA_BIDIRECTIONAL;
	int i;

	if (!dma_addr)
		return;

	for (i = offset; i < offset + npages; i++) {
		if (!svm_is_valid_dma_mapping_addr(dev, dma_addr[i]))
			continue;
		pr_debug_ratelimited("unmap 0x%llx\n", dma_addr[i] >> PAGE_SHIFT);
		dma_unmap_page(dev, dma_addr[i], PAGE_SIZE, dir);
		dma_addr[i] = 0;
	}
}

void svm_range_dma_unmap(struct svm_range *prange)
{
	struct kfd_process_device *pdd;
	dma_addr_t *dma_addr;
	struct device *dev;
	struct kfd_process *p;
	uint32_t gpuidx;

	p = container_of(prange->svms, struct kfd_process, svms);

	for (gpuidx = 0; gpuidx < MAX_GPU_INSTANCE; gpuidx++) {
		dma_addr = prange->dma_addr[gpuidx];
		if (!dma_addr)
			continue;

		pdd = kfd_process_device_from_gpuidx(p, gpuidx);
		if (!pdd) {
			pr_debug("failed to find device idx %d\n", gpuidx);
			continue;
		}
		dev = &pdd->dev->adev->pdev->dev;

		svm_range_dma_unmap_dev(dev, dma_addr, 0, prange->npages);
	}
}

static void svm_range_free(struct svm_range *prange, bool do_unmap)
{
	uint64_t size = (prange->last - prange->start + 1) << PAGE_SHIFT;
	struct kfd_process *p = container_of(prange->svms, struct kfd_process, svms);
	uint32_t gpuidx;

	pr_debug("svms 0x%p prange 0x%p [0x%lx 0x%lx]\n", prange->svms, prange,
		 prange->start, prange->last);

	svm_range_vram_node_free(prange);
	if (do_unmap)
		svm_range_dma_unmap(prange);

	if (do_unmap && !p->xnack_enabled) {
		pr_debug("unreserve prange 0x%p size: 0x%llx\n", prange, size);
		amdgpu_amdkfd_unreserve_mem_limit(NULL, size,
					KFD_IOC_ALLOC_MEM_FLAGS_USERPTR, 0);
	}

	/* free dma_addr array for each gpu */
	for (gpuidx = 0; gpuidx < MAX_GPU_INSTANCE; gpuidx++) {
		if (prange->dma_addr[gpuidx]) {
			kvfree(prange->dma_addr[gpuidx]);
			prange->dma_addr[gpuidx] = NULL;
		}
	}

	mutex_destroy(&prange->lock);
	mutex_destroy(&prange->migrate_mutex);
	kfree(prange);
}

static void
svm_range_set_default_attributes(int32_t *location, int32_t *prefetch_loc,
				 uint8_t *granularity, uint32_t *flags)
{
	*location = KFD_IOCTL_SVM_LOCATION_UNDEFINED;
	*prefetch_loc = KFD_IOCTL_SVM_LOCATION_UNDEFINED;
	*granularity = 9;
	*flags =
		KFD_IOCTL_SVM_FLAG_HOST_ACCESS | KFD_IOCTL_SVM_FLAG_COHERENT;
}

static struct
svm_range *svm_range_new(struct svm_range_list *svms, uint64_t start,
			 uint64_t last, bool update_mem_usage)
{
	uint64_t size = last - start + 1;
	struct svm_range *prange;
	struct kfd_process *p;

	prange = kzalloc(sizeof(*prange), GFP_KERNEL);
	if (!prange)
		return NULL;

	p = container_of(svms, struct kfd_process, svms);
	if (!p->xnack_enabled && update_mem_usage &&
	    amdgpu_amdkfd_reserve_mem_limit(NULL, size << PAGE_SHIFT,
				    KFD_IOC_ALLOC_MEM_FLAGS_USERPTR, 0)) {
		pr_info("SVM mapping failed, exceeds resident system memory limit\n");
		kfree(prange);
		return NULL;
	}
	prange->npages = size;
	prange->svms = svms;
	prange->start = start;
	prange->last = last;
	INIT_LIST_HEAD(&prange->list);
	INIT_LIST_HEAD(&prange->update_list);
	INIT_LIST_HEAD(&prange->svm_bo_list);
	INIT_LIST_HEAD(&prange->deferred_list);
	INIT_LIST_HEAD(&prange->child_list);
	atomic_set(&prange->invalid, 0);
	prange->validate_timestamp = 0;
	prange->vram_pages = 0;
	mutex_init(&prange->migrate_mutex);
	mutex_init(&prange->lock);

	if (p->xnack_enabled)
		bitmap_copy(prange->bitmap_access, svms->bitmap_supported,
			    MAX_GPU_INSTANCE);

	svm_range_set_default_attributes(&prange->preferred_loc,
					 &prange->prefetch_loc,
					 &prange->granularity, &prange->flags);

	pr_debug("svms 0x%p [0x%llx 0x%llx]\n", svms, start, last);

	return prange;
}

static bool svm_bo_ref_unless_zero(struct svm_range_bo *svm_bo)
{
	if (!svm_bo || !kref_get_unless_zero(&svm_bo->kref))
		return false;

	return true;
}

static void svm_range_bo_release(struct kref *kref)
{
	struct svm_range_bo *svm_bo;

	svm_bo = container_of(kref, struct svm_range_bo, kref);
	pr_debug("svm_bo 0x%p\n", svm_bo);

	spin_lock(&svm_bo->list_lock);
	while (!list_empty(&svm_bo->range_list)) {
		struct svm_range *prange =
				list_first_entry(&svm_bo->range_list,
						struct svm_range, svm_bo_list);
		/* list_del_init tells a concurrent svm_range_vram_node_new when
		 * it's safe to reuse the svm_bo pointer and svm_bo_list head.
		 */
		list_del_init(&prange->svm_bo_list);
		spin_unlock(&svm_bo->list_lock);

		pr_debug("svms 0x%p [0x%lx 0x%lx]\n", prange->svms,
			 prange->start, prange->last);
		mutex_lock(&prange->lock);
		prange->svm_bo = NULL;
		/* prange should not hold vram page now */
		WARN_ONCE(prange->actual_loc, "prange should not hold vram page");
		mutex_unlock(&prange->lock);

		spin_lock(&svm_bo->list_lock);
	}
	spin_unlock(&svm_bo->list_lock);
	if (!dma_fence_is_signaled(&svm_bo->eviction_fence->base))
		/* We're not in the eviction worker. Signal the fence. */
		dma_fence_signal(&svm_bo->eviction_fence->base);
	dma_fence_put(&svm_bo->eviction_fence->base);
	amdgpu_bo_unref(&svm_bo->bo);
	kfree(svm_bo);
}

static void svm_range_bo_wq_release(struct work_struct *work)
{
	struct svm_range_bo *svm_bo;

	svm_bo = container_of(work, struct svm_range_bo, release_work);
	svm_range_bo_release(&svm_bo->kref);
}

static void svm_range_bo_release_async(struct kref *kref)
{
	struct svm_range_bo *svm_bo;

	svm_bo = container_of(kref, struct svm_range_bo, kref);
	pr_debug("svm_bo 0x%p\n", svm_bo);
	INIT_WORK(&svm_bo->release_work, svm_range_bo_wq_release);
	schedule_work(&svm_bo->release_work);
}

void svm_range_bo_unref_async(struct svm_range_bo *svm_bo)
{
	kref_put(&svm_bo->kref, svm_range_bo_release_async);
}

static void svm_range_bo_unref(struct svm_range_bo *svm_bo)
{
	if (svm_bo)
		kref_put(&svm_bo->kref, svm_range_bo_release);
}

static bool
svm_range_validate_svm_bo(struct kfd_node *node, struct svm_range *prange)
{
	mutex_lock(&prange->lock);
	if (!prange->svm_bo) {
		mutex_unlock(&prange->lock);
		return false;
	}
	if (prange->ttm_res) {
		/* We still have a reference, all is well */
		mutex_unlock(&prange->lock);
		return true;
	}
	if (svm_bo_ref_unless_zero(prange->svm_bo)) {
		/*
		 * Migrate from GPU to GPU, remove range from source svm_bo->node
		 * range list, and return false to allocate svm_bo from destination
		 * node.
		 */
		if (prange->svm_bo->node != node) {
			mutex_unlock(&prange->lock);

			spin_lock(&prange->svm_bo->list_lock);
			list_del_init(&prange->svm_bo_list);
			spin_unlock(&prange->svm_bo->list_lock);

			svm_range_bo_unref(prange->svm_bo);
			return false;
		}
		if (READ_ONCE(prange->svm_bo->evicting)) {
			struct dma_fence *f;
			struct svm_range_bo *svm_bo;
			/* The BO is getting evicted,
			 * we need to get a new one
			 */
			mutex_unlock(&prange->lock);
			svm_bo = prange->svm_bo;
			f = dma_fence_get(&svm_bo->eviction_fence->base);
			svm_range_bo_unref(prange->svm_bo);
			/* wait for the fence to avoid long spin-loop
			 * at list_empty_careful
			 */
			dma_fence_wait(f, false);
			dma_fence_put(f);
		} else {
			/* The BO was still around and we got
			 * a new reference to it
			 */
			mutex_unlock(&prange->lock);
			pr_debug("reuse old bo svms 0x%p [0x%lx 0x%lx]\n",
				 prange->svms, prange->start, prange->last);

			prange->ttm_res = prange->svm_bo->bo->tbo.resource;
			return true;
		}

	} else {
		mutex_unlock(&prange->lock);
	}

	/* We need a new svm_bo. Spin-loop to wait for concurrent
	 * svm_range_bo_release to finish removing this range from
	 * its range list and set prange->svm_bo to null. After this,
	 * it is safe to reuse the svm_bo pointer and svm_bo_list head.
	 */
	while (!list_empty_careful(&prange->svm_bo_list) || prange->svm_bo)
		cond_resched();

	return false;
}

static struct svm_range_bo *svm_range_bo_new(void)
{
	struct svm_range_bo *svm_bo;

	svm_bo = kzalloc(sizeof(*svm_bo), GFP_KERNEL);
	if (!svm_bo)
		return NULL;

	kref_init(&svm_bo->kref);
	INIT_LIST_HEAD(&svm_bo->range_list);
	spin_lock_init(&svm_bo->list_lock);

	return svm_bo;
}

int
svm_range_vram_node_new(struct kfd_node *node, struct svm_range *prange,
			bool clear)
{
	struct amdgpu_bo_param bp;
	struct svm_range_bo *svm_bo;
	struct amdgpu_bo_user *ubo;
	struct amdgpu_bo *bo;
	struct kfd_process *p;
	struct mm_struct *mm;
	int r;

	p = container_of(prange->svms, struct kfd_process, svms);
	pr_debug("pasid: %x svms 0x%p [0x%lx 0x%lx]\n", p->pasid, prange->svms,
		 prange->start, prange->last);

	if (svm_range_validate_svm_bo(node, prange))
		return 0;

	svm_bo = svm_range_bo_new();
	if (!svm_bo) {
		pr_debug("failed to alloc svm bo\n");
		return -ENOMEM;
	}
	mm = get_task_mm(p->lead_thread);
	if (!mm) {
		pr_debug("failed to get mm\n");
		kfree(svm_bo);
		return -ESRCH;
	}
	svm_bo->node = node;
	svm_bo->eviction_fence =
		amdgpu_amdkfd_fence_create(dma_fence_context_alloc(1),
					   mm,
					   svm_bo);
	mmput(mm);
	INIT_WORK(&svm_bo->eviction_work, svm_range_evict_svm_bo_worker);
	svm_bo->evicting = 0;
	memset(&bp, 0, sizeof(bp));
	bp.size = prange->npages * PAGE_SIZE;
	bp.byte_align = PAGE_SIZE;
	bp.domain = AMDGPU_GEM_DOMAIN_VRAM;
	bp.flags = AMDGPU_GEM_CREATE_NO_CPU_ACCESS;
	bp.flags |= clear ? AMDGPU_GEM_CREATE_VRAM_CLEARED : 0;
	bp.flags |= AMDGPU_GEM_CREATE_DISCARDABLE;
	bp.type = ttm_bo_type_device;
	bp.resv = NULL;
	if (node->xcp)
		bp.xcp_id_plus1 = node->xcp->id + 1;

	r = amdgpu_bo_create_user(node->adev, &bp, &ubo);
	if (r) {
		pr_debug("failed %d to create bo\n", r);
		goto create_bo_failed;
	}
	bo = &ubo->bo;

	pr_debug("alloc bo at offset 0x%lx size 0x%lx on partition %d\n",
		 bo->tbo.resource->start << PAGE_SHIFT, bp.size,
		 bp.xcp_id_plus1 - 1);

	r = amdgpu_bo_reserve(bo, true);
	if (r) {
		pr_debug("failed %d to reserve bo\n", r);
		goto reserve_bo_failed;
	}

	if (clear) {
		r = amdgpu_bo_sync_wait(bo, AMDGPU_FENCE_OWNER_KFD, false);
		if (r) {
			pr_debug("failed %d to sync bo\n", r);
			amdgpu_bo_unreserve(bo);
			goto reserve_bo_failed;
		}
	}

	r = dma_resv_reserve_fences(bo->tbo.base.resv, 1);
	if (r) {
		pr_debug("failed %d to reserve bo\n", r);
		amdgpu_bo_unreserve(bo);
		goto reserve_bo_failed;
	}
	amdgpu_bo_fence(bo, &svm_bo->eviction_fence->base, true);

	amdgpu_bo_unreserve(bo);

	svm_bo->bo = bo;
	prange->svm_bo = svm_bo;
	prange->ttm_res = bo->tbo.resource;
	prange->offset = 0;

	spin_lock(&svm_bo->list_lock);
	list_add(&prange->svm_bo_list, &svm_bo->range_list);
	spin_unlock(&svm_bo->list_lock);

	return 0;

reserve_bo_failed:
	amdgpu_bo_unref(&bo);
create_bo_failed:
	dma_fence_put(&svm_bo->eviction_fence->base);
	kfree(svm_bo);
	prange->ttm_res = NULL;

	return r;
}

void svm_range_vram_node_free(struct svm_range *prange)
{
	/* serialize prange->svm_bo unref */
	mutex_lock(&prange->lock);
	/* prange->svm_bo has not been unref */
	if (prange->ttm_res) {
		prange->ttm_res = NULL;
		mutex_unlock(&prange->lock);
		svm_range_bo_unref(prange->svm_bo);
	} else
		mutex_unlock(&prange->lock);
}

struct kfd_node *
svm_range_get_node_by_id(struct svm_range *prange, uint32_t gpu_id)
{
	struct kfd_process *p;
	struct kfd_process_device *pdd;

	p = container_of(prange->svms, struct kfd_process, svms);
	pdd = kfd_process_device_data_by_id(p, gpu_id);
	if (!pdd) {
		pr_debug("failed to get kfd process device by id 0x%x\n", gpu_id);
		return NULL;
	}

	return pdd->dev;
}

struct kfd_process_device *
svm_range_get_pdd_by_node(struct svm_range *prange, struct kfd_node *node)
{
	struct kfd_process *p;

	p = container_of(prange->svms, struct kfd_process, svms);

	return kfd_get_process_device_data(node, p);
}

static int svm_range_bo_validate(void *param, struct amdgpu_bo *bo)
{
	struct ttm_operation_ctx ctx = { false, false };

	amdgpu_bo_placement_from_domain(bo, AMDGPU_GEM_DOMAIN_VRAM);

	return ttm_bo_validate(&bo->tbo, &bo->placement, &ctx);
}

static int
svm_range_check_attr(struct kfd_process *p,
		     uint32_t nattr, struct kfd_ioctl_svm_attribute *attrs)
{
	uint32_t i;

	for (i = 0; i < nattr; i++) {
		uint32_t val = attrs[i].value;
		int gpuidx = MAX_GPU_INSTANCE;

		switch (attrs[i].type) {
		case KFD_IOCTL_SVM_ATTR_PREFERRED_LOC:
			if (val != KFD_IOCTL_SVM_LOCATION_SYSMEM &&
			    val != KFD_IOCTL_SVM_LOCATION_UNDEFINED)
				gpuidx = kfd_process_gpuidx_from_gpuid(p, val);
			break;
		case KFD_IOCTL_SVM_ATTR_PREFETCH_LOC:
			if (val != KFD_IOCTL_SVM_LOCATION_SYSMEM)
				gpuidx = kfd_process_gpuidx_from_gpuid(p, val);
			break;
		case KFD_IOCTL_SVM_ATTR_ACCESS:
		case KFD_IOCTL_SVM_ATTR_ACCESS_IN_PLACE:
		case KFD_IOCTL_SVM_ATTR_NO_ACCESS:
			gpuidx = kfd_process_gpuidx_from_gpuid(p, val);
			break;
		case KFD_IOCTL_SVM_ATTR_SET_FLAGS:
			break;
		case KFD_IOCTL_SVM_ATTR_CLR_FLAGS:
			break;
		case KFD_IOCTL_SVM_ATTR_GRANULARITY:
			break;
		default:
			pr_debug("unknown attr type 0x%x\n", attrs[i].type);
			return -EINVAL;
		}

		if (gpuidx < 0) {
			pr_debug("no GPU 0x%x found\n", val);
			return -EINVAL;
		} else if (gpuidx < MAX_GPU_INSTANCE &&
			   !test_bit(gpuidx, p->svms.bitmap_supported)) {
			pr_debug("GPU 0x%x not supported\n", val);
			return -EINVAL;
		}
	}

	return 0;
}

static void
svm_range_apply_attrs(struct kfd_process *p, struct svm_range *prange,
		      uint32_t nattr, struct kfd_ioctl_svm_attribute *attrs,
		      bool *update_mapping)
{
	uint32_t i;
	int gpuidx;

	for (i = 0; i < nattr; i++) {
		switch (attrs[i].type) {
		case KFD_IOCTL_SVM_ATTR_PREFERRED_LOC:
			prange->preferred_loc = attrs[i].value;
			break;
		case KFD_IOCTL_SVM_ATTR_PREFETCH_LOC:
			prange->prefetch_loc = attrs[i].value;
			break;
		case KFD_IOCTL_SVM_ATTR_ACCESS:
		case KFD_IOCTL_SVM_ATTR_ACCESS_IN_PLACE:
		case KFD_IOCTL_SVM_ATTR_NO_ACCESS:
			if (!p->xnack_enabled)
				*update_mapping = true;

			gpuidx = kfd_process_gpuidx_from_gpuid(p,
							       attrs[i].value);
			if (attrs[i].type == KFD_IOCTL_SVM_ATTR_NO_ACCESS) {
				bitmap_clear(prange->bitmap_access, gpuidx, 1);
				bitmap_clear(prange->bitmap_aip, gpuidx, 1);
			} else if (attrs[i].type == KFD_IOCTL_SVM_ATTR_ACCESS) {
				bitmap_set(prange->bitmap_access, gpuidx, 1);
				bitmap_clear(prange->bitmap_aip, gpuidx, 1);
			} else {
				bitmap_clear(prange->bitmap_access, gpuidx, 1);
				bitmap_set(prange->bitmap_aip, gpuidx, 1);
			}
			break;
		case KFD_IOCTL_SVM_ATTR_SET_FLAGS:
			*update_mapping = true;
			prange->flags |= attrs[i].value;
			break;
		case KFD_IOCTL_SVM_ATTR_CLR_FLAGS:
			*update_mapping = true;
			prange->flags &= ~attrs[i].value;
			break;
		case KFD_IOCTL_SVM_ATTR_GRANULARITY:
			prange->granularity = min_t(uint32_t, attrs[i].value, 0x3F);
			break;
		default:
			WARN_ONCE(1, "svm_range_check_attrs wasn't called?");
		}
	}
}

static bool
svm_range_is_same_attrs(struct kfd_process *p, struct svm_range *prange,
			uint32_t nattr, struct kfd_ioctl_svm_attribute *attrs)
{
	uint32_t i;
	int gpuidx;

	for (i = 0; i < nattr; i++) {
		switch (attrs[i].type) {
		case KFD_IOCTL_SVM_ATTR_PREFERRED_LOC:
			if (prange->preferred_loc != attrs[i].value)
				return false;
			break;
		case KFD_IOCTL_SVM_ATTR_PREFETCH_LOC:
			/* Prefetch should always trigger a migration even
			 * if the value of the attribute didn't change.
			 */
			return false;
		case KFD_IOCTL_SVM_ATTR_ACCESS:
		case KFD_IOCTL_SVM_ATTR_ACCESS_IN_PLACE:
		case KFD_IOCTL_SVM_ATTR_NO_ACCESS:
			gpuidx = kfd_process_gpuidx_from_gpuid(p,
							       attrs[i].value);
			if (attrs[i].type == KFD_IOCTL_SVM_ATTR_NO_ACCESS) {
				if (test_bit(gpuidx, prange->bitmap_access) ||
				    test_bit(gpuidx, prange->bitmap_aip))
					return false;
			} else if (attrs[i].type == KFD_IOCTL_SVM_ATTR_ACCESS) {
				if (!test_bit(gpuidx, prange->bitmap_access))
					return false;
			} else {
				if (!test_bit(gpuidx, prange->bitmap_aip))
					return false;
			}
			break;
		case KFD_IOCTL_SVM_ATTR_SET_FLAGS:
			if ((prange->flags & attrs[i].value) != attrs[i].value)
				return false;
			break;
		case KFD_IOCTL_SVM_ATTR_CLR_FLAGS:
			if ((prange->flags & attrs[i].value) != 0)
				return false;
			break;
		case KFD_IOCTL_SVM_ATTR_GRANULARITY:
			if (prange->granularity != attrs[i].value)
				return false;
			break;
		default:
			WARN_ONCE(1, "svm_range_check_attrs wasn't called?");
		}
	}

	return true;
}

/**
 * svm_range_debug_dump - print all range information from svms
 * @svms: svm range list header
 *
 * debug output svm range start, end, prefetch location from svms
 * interval tree and link list
 *
 * Context: The caller must hold svms->lock
 */
static void svm_range_debug_dump(struct svm_range_list *svms)
{
	struct interval_tree_node *node;
	struct svm_range *prange;

	pr_debug("dump svms 0x%p list\n", svms);
	pr_debug("range\tstart\tpage\tend\t\tlocation\n");

	list_for_each_entry(prange, &svms->list, list) {
		pr_debug("0x%p 0x%lx\t0x%llx\t0x%llx\t0x%x\n",
			 prange, prange->start, prange->npages,
			 prange->start + prange->npages - 1,
			 prange->actual_loc);
	}

	pr_debug("dump svms 0x%p interval tree\n", svms);
	pr_debug("range\tstart\tpage\tend\t\tlocation\n");
	node = interval_tree_iter_first(&svms->objects, 0, ~0ULL);
	while (node) {
		prange = container_of(node, struct svm_range, it_node);
		pr_debug("0x%p 0x%lx\t0x%llx\t0x%llx\t0x%x\n",
			 prange, prange->start, prange->npages,
			 prange->start + prange->npages - 1,
			 prange->actual_loc);
		node = interval_tree_iter_next(node, 0, ~0ULL);
	}
}

static void *
svm_range_copy_array(void *psrc, size_t size, uint64_t num_elements,
		     uint64_t offset, uint64_t *vram_pages)
{
	unsigned char *src = (unsigned char *)psrc + offset;
	unsigned char *dst;
	uint64_t i;

	dst = kvmalloc_array(num_elements, size, GFP_KERNEL);
	if (!dst)
		return NULL;

	if (!vram_pages) {
		memcpy(dst, src, num_elements * size);
		return (void *)dst;
	}

	*vram_pages = 0;
	for (i = 0; i < num_elements; i++) {
		dma_addr_t *temp;
		temp = (dma_addr_t *)dst + i;
		*temp = *((dma_addr_t *)src + i);
		if (*temp&SVM_RANGE_VRAM_DOMAIN)
			(*vram_pages)++;
	}

	return (void *)dst;
}

static int
svm_range_copy_dma_addrs(struct svm_range *dst, struct svm_range *src)
{
	int i;

	for (i = 0; i < MAX_GPU_INSTANCE; i++) {
		if (!src->dma_addr[i])
			continue;
		dst->dma_addr[i] = svm_range_copy_array(src->dma_addr[i],
					sizeof(*src->dma_addr[i]), src->npages, 0, NULL);
		if (!dst->dma_addr[i])
			return -ENOMEM;
	}

	return 0;
}

static int
svm_range_split_array(void *ppnew, void *ppold, size_t size,
		      uint64_t old_start, uint64_t old_n,
		      uint64_t new_start, uint64_t new_n, uint64_t *new_vram_pages)
{
	unsigned char *new, *old, *pold;
	uint64_t d;

	if (!ppold)
		return 0;
	pold = *(unsigned char **)ppold;
	if (!pold)
		return 0;

	d = (new_start - old_start) * size;
	/* get dma addr array for new range and calculte its vram page number */
	new = svm_range_copy_array(pold, size, new_n, d, new_vram_pages);
	if (!new)
		return -ENOMEM;
	d = (new_start == old_start) ? new_n * size : 0;
	old = svm_range_copy_array(pold, size, old_n, d, NULL);
	if (!old) {
		kvfree(new);
		return -ENOMEM;
	}
	kvfree(pold);
	*(void **)ppold = old;
	*(void **)ppnew = new;

	return 0;
}

static int
svm_range_split_pages(struct svm_range *new, struct svm_range *old,
		      uint64_t start, uint64_t last)
{
	uint64_t npages = last - start + 1;
	int i, r;

	for (i = 0; i < MAX_GPU_INSTANCE; i++) {
		r = svm_range_split_array(&new->dma_addr[i], &old->dma_addr[i],
					  sizeof(*old->dma_addr[i]), old->start,
					  npages, new->start, new->npages,
					  old->actual_loc ? &new->vram_pages : NULL);
		if (r)
			return r;
	}
	if (old->actual_loc)
		old->vram_pages -= new->vram_pages;

	return 0;
}

static int
svm_range_split_nodes(struct svm_range *new, struct svm_range *old,
		      uint64_t start, uint64_t last)
{
	uint64_t npages = last - start + 1;

	pr_debug("svms 0x%p new prange 0x%p start 0x%lx [0x%llx 0x%llx]\n",
		 new->svms, new, new->start, start, last);

	if (new->start == old->start) {
		new->offset = old->offset;
		old->offset += new->npages;
	} else {
		new->offset = old->offset + npages;
	}

	new->svm_bo = svm_range_bo_ref(old->svm_bo);
	new->ttm_res = old->ttm_res;

	spin_lock(&new->svm_bo->list_lock);
	list_add(&new->svm_bo_list, &new->svm_bo->range_list);
	spin_unlock(&new->svm_bo->list_lock);

	return 0;
}

/**
 * svm_range_split_adjust - split range and adjust
 *
 * @new: new range
 * @old: the old range
 * @start: the old range adjust to start address in pages
 * @last: the old range adjust to last address in pages
 *
 * Copy system memory dma_addr or vram ttm_res in old range to new
 * range from new_start up to size new->npages, the remaining old range is from
 * start to last
 *
 * Return:
 * 0 - OK, -ENOMEM - out of memory
 */
static int
svm_range_split_adjust(struct svm_range *new, struct svm_range *old,
		      uint64_t start, uint64_t last)
{
	int r;

	pr_debug("svms 0x%p new 0x%lx old [0x%lx 0x%lx] => [0x%llx 0x%llx]\n",
		 new->svms, new->start, old->start, old->last, start, last);

	if (new->start < old->start ||
	    new->last > old->last) {
		WARN_ONCE(1, "invalid new range start or last\n");
		return -EINVAL;
	}

	r = svm_range_split_pages(new, old, start, last);
	if (r)
		return r;

	if (old->actual_loc && old->ttm_res) {
		r = svm_range_split_nodes(new, old, start, last);
		if (r)
			return r;
	}

	old->npages = last - start + 1;
	old->start = start;
	old->last = last;
	new->flags = old->flags;
	new->preferred_loc = old->preferred_loc;
	new->prefetch_loc = old->prefetch_loc;
	new->actual_loc = old->actual_loc;
	new->granularity = old->granularity;
	new->mapped_to_gpu = old->mapped_to_gpu;
	bitmap_copy(new->bitmap_access, old->bitmap_access, MAX_GPU_INSTANCE);
	bitmap_copy(new->bitmap_aip, old->bitmap_aip, MAX_GPU_INSTANCE);

	return 0;
}

/**
 * svm_range_split - split a range in 2 ranges
 *
 * @prange: the svm range to split
 * @start: the remaining range start address in pages
 * @last: the remaining range last address in pages
 * @new: the result new range generated
 *
 * Two cases only:
 * case 1: if start == prange->start
 *         prange ==> prange[start, last]
 *         new range [last + 1, prange->last]
 *
 * case 2: if last == prange->last
 *         prange ==> prange[start, last]
 *         new range [prange->start, start - 1]
 *
 * Return:
 * 0 - OK, -ENOMEM - out of memory, -EINVAL - invalid start, last
 */
static int
svm_range_split(struct svm_range *prange, uint64_t start, uint64_t last,
		struct svm_range **new)
{
	uint64_t old_start = prange->start;
	uint64_t old_last = prange->last;
	struct svm_range_list *svms;
	int r = 0;

	pr_debug("svms 0x%p [0x%llx 0x%llx] to [0x%llx 0x%llx]\n", prange->svms,
		 old_start, old_last, start, last);

	if (old_start != start && old_last != last)
		return -EINVAL;
	if (start < old_start || last > old_last)
		return -EINVAL;

	svms = prange->svms;
	if (old_start == start)
		*new = svm_range_new(svms, last + 1, old_last, false);
	else
		*new = svm_range_new(svms, old_start, start - 1, false);
	if (!*new)
		return -ENOMEM;

	r = svm_range_split_adjust(*new, prange, start, last);
	if (r) {
		pr_debug("failed %d split [0x%llx 0x%llx] to [0x%llx 0x%llx]\n",
			 r, old_start, old_last, start, last);
		svm_range_free(*new, false);
		*new = NULL;
	}

	return r;
}

static int
svm_range_split_tail(struct svm_range *prange, uint64_t new_last,
		     struct list_head *insert_list, struct list_head *remap_list)
{
	struct svm_range *tail = NULL;
	int r = svm_range_split(prange, prange->start, new_last, &tail);

	if (!r) {
		list_add(&tail->list, insert_list);
		if (!IS_ALIGNED(new_last + 1, 1UL << prange->granularity))
			list_add(&tail->update_list, remap_list);
	}
	return r;
}

static int
svm_range_split_head(struct svm_range *prange, uint64_t new_start,
		     struct list_head *insert_list, struct list_head *remap_list)
{
	struct svm_range *head = NULL;
	int r = svm_range_split(prange, new_start, prange->last, &head);

	if (!r) {
		list_add(&head->list, insert_list);
		if (!IS_ALIGNED(new_start, 1UL << prange->granularity))
			list_add(&head->update_list, remap_list);
	}
	return r;
}

static void
svm_range_add_child(struct svm_range *prange, struct mm_struct *mm,
		    struct svm_range *pchild, enum svm_work_list_ops op)
{
	pr_debug("add child 0x%p [0x%lx 0x%lx] to prange 0x%p child list %d\n",
		 pchild, pchild->start, pchild->last, prange, op);

	pchild->work_item.mm = mm;
	pchild->work_item.op = op;
	list_add_tail(&pchild->child_list, &prange->child_list);
}

static bool
svm_nodes_in_same_hive(struct kfd_node *node_a, struct kfd_node *node_b)
{
	return (node_a->adev == node_b->adev ||
		amdgpu_xgmi_same_hive(node_a->adev, node_b->adev));
}

static uint64_t
svm_range_get_pte_flags(struct kfd_node *node,
			struct svm_range *prange, int domain)
{
	struct kfd_node *bo_node;
	uint32_t flags = prange->flags;
	uint32_t mapping_flags = 0;
	uint64_t pte_flags;
	bool snoop = (domain != SVM_RANGE_VRAM_DOMAIN);
	bool coherent = flags & (KFD_IOCTL_SVM_FLAG_COHERENT | KFD_IOCTL_SVM_FLAG_EXT_COHERENT);
	bool ext_coherent = flags & KFD_IOCTL_SVM_FLAG_EXT_COHERENT;
	bool uncached = false; /*flags & KFD_IOCTL_SVM_FLAG_UNCACHED;*/
	unsigned int mtype_local;

	if (domain == SVM_RANGE_VRAM_DOMAIN)
		bo_node = prange->svm_bo->node;

	switch (amdgpu_ip_version(node->adev, GC_HWIP, 0)) {
	case IP_VERSION(9, 4, 1):
		if (domain == SVM_RANGE_VRAM_DOMAIN) {
			if (bo_node == node) {
				mapping_flags |= coherent ?
					AMDGPU_VM_MTYPE_CC : AMDGPU_VM_MTYPE_RW;
			} else {
				mapping_flags |= coherent ?
					AMDGPU_VM_MTYPE_UC : AMDGPU_VM_MTYPE_NC;
				if (svm_nodes_in_same_hive(node, bo_node))
					snoop = true;
			}
		} else {
			mapping_flags |= coherent ?
				AMDGPU_VM_MTYPE_UC : AMDGPU_VM_MTYPE_NC;
		}
		break;
	case IP_VERSION(9, 4, 2):
		if (domain == SVM_RANGE_VRAM_DOMAIN) {
			if (bo_node == node) {
				mapping_flags |= coherent ?
					AMDGPU_VM_MTYPE_CC : AMDGPU_VM_MTYPE_RW;
				if (node->adev->gmc.xgmi.connected_to_cpu)
					snoop = true;
			} else {
				mapping_flags |= coherent ?
					AMDGPU_VM_MTYPE_UC : AMDGPU_VM_MTYPE_NC;
				if (svm_nodes_in_same_hive(node, bo_node))
					snoop = true;
			}
		} else {
			mapping_flags |= coherent ?
				AMDGPU_VM_MTYPE_UC : AMDGPU_VM_MTYPE_NC;
		}
		break;
	case IP_VERSION(9, 4, 3):
		if (ext_coherent)
			mtype_local = node->adev->rev_id ? AMDGPU_VM_MTYPE_CC : AMDGPU_VM_MTYPE_UC;
		else
			mtype_local = amdgpu_mtype_local == 1 ? AMDGPU_VM_MTYPE_NC :
				amdgpu_mtype_local == 2 ? AMDGPU_VM_MTYPE_CC : AMDGPU_VM_MTYPE_RW;
		snoop = true;
		if (uncached) {
			mapping_flags |= AMDGPU_VM_MTYPE_UC;
		} else if (domain == SVM_RANGE_VRAM_DOMAIN) {
			/* local HBM region close to partition */
			if (bo_node->adev == node->adev &&
			    (!bo_node->xcp || !node->xcp || bo_node->xcp->mem_id == node->xcp->mem_id))
				mapping_flags |= mtype_local;
			/* local HBM region far from partition or remote XGMI GPU
			 * with regular system scope coherence
			 */
			else if (svm_nodes_in_same_hive(bo_node, node) && !ext_coherent)
				mapping_flags |= AMDGPU_VM_MTYPE_NC;
			/* PCIe P2P or extended system scope coherence */
			else
				mapping_flags |= AMDGPU_VM_MTYPE_UC;
		/* system memory accessed by the APU */
		} else if (node->adev->flags & AMD_IS_APU) {
			/* On NUMA systems, locality is determined per-page
			 * in amdgpu_gmc_override_vm_pte_flags
			 */
			if (num_possible_nodes() <= 1)
				mapping_flags |= mtype_local;
			else
				mapping_flags |= ext_coherent ? AMDGPU_VM_MTYPE_UC : AMDGPU_VM_MTYPE_NC;
		/* system memory accessed by the dGPU */
		} else {
			mapping_flags |= AMDGPU_VM_MTYPE_UC;
		}
		break;
	default:
		mapping_flags |= coherent ?
			AMDGPU_VM_MTYPE_UC : AMDGPU_VM_MTYPE_NC;
	}

	mapping_flags |= AMDGPU_VM_PAGE_READABLE | AMDGPU_VM_PAGE_WRITEABLE;

	if (flags & KFD_IOCTL_SVM_FLAG_GPU_RO)
		mapping_flags &= ~AMDGPU_VM_PAGE_WRITEABLE;
	if (flags & KFD_IOCTL_SVM_FLAG_GPU_EXEC)
		mapping_flags |= AMDGPU_VM_PAGE_EXECUTABLE;

	pte_flags = AMDGPU_PTE_VALID;
	pte_flags |= (domain == SVM_RANGE_VRAM_DOMAIN) ? 0 : AMDGPU_PTE_SYSTEM;
	pte_flags |= snoop ? AMDGPU_PTE_SNOOPED : 0;

	pte_flags |= amdgpu_gem_va_map_flags(node->adev, mapping_flags);
	return pte_flags;
}

static int
svm_range_unmap_from_gpu(struct amdgpu_device *adev, struct amdgpu_vm *vm,
			 uint64_t start, uint64_t last,
			 struct dma_fence **fence)
{
	uint64_t init_pte_value = 0;

	pr_debug("[0x%llx 0x%llx]\n", start, last);

	return amdgpu_vm_update_range(adev, vm, false, true, true, false, NULL, start,
				      last, init_pte_value, 0, 0, NULL, NULL,
				      fence);
}

static int
svm_range_unmap_from_gpus(struct svm_range *prange, unsigned long start,
			  unsigned long last, uint32_t trigger)
{
	DECLARE_BITMAP(bitmap, MAX_GPU_INSTANCE);
	struct kfd_process_device *pdd;
	struct dma_fence *fence = NULL;
	struct kfd_process *p;
	uint32_t gpuidx;
	int r = 0;

	if (!prange->mapped_to_gpu) {
		pr_debug("prange 0x%p [0x%lx 0x%lx] not mapped to GPU\n",
			 prange, prange->start, prange->last);
		return 0;
	}

	if (prange->start == start && prange->last == last) {
		pr_debug("unmap svms 0x%p prange 0x%p\n", prange->svms, prange);
		prange->mapped_to_gpu = false;
	}

	bitmap_or(bitmap, prange->bitmap_access, prange->bitmap_aip,
		  MAX_GPU_INSTANCE);
	p = container_of(prange->svms, struct kfd_process, svms);

	for_each_set_bit(gpuidx, bitmap, MAX_GPU_INSTANCE) {
		pr_debug("unmap from gpu idx 0x%x\n", gpuidx);
		pdd = kfd_process_device_from_gpuidx(p, gpuidx);
		if (!pdd) {
			pr_debug("failed to find device idx %d\n", gpuidx);
			return -EINVAL;
		}

		kfd_smi_event_unmap_from_gpu(pdd->dev, p->lead_thread->pid,
					     start, last, trigger);

		r = svm_range_unmap_from_gpu(pdd->dev->adev,
					     drm_priv_to_vm(pdd->drm_priv),
					     start, last, &fence);
		if (r)
			break;

		if (fence) {
			r = dma_fence_wait(fence, false);
			dma_fence_put(fence);
			fence = NULL;
			if (r)
				break;
		}
		kfd_flush_tlb(pdd, TLB_FLUSH_HEAVYWEIGHT);
	}

	return r;
}

static int
svm_range_map_to_gpu(struct kfd_process_device *pdd, struct svm_range *prange,
		     unsigned long offset, unsigned long npages, bool readonly,
		     dma_addr_t *dma_addr, struct amdgpu_device *bo_adev,
		     struct dma_fence **fence, bool flush_tlb)
{
	struct amdgpu_device *adev = pdd->dev->adev;
	struct amdgpu_vm *vm = drm_priv_to_vm(pdd->drm_priv);
	uint64_t pte_flags;
	unsigned long last_start;
	int last_domain;
	int r = 0;
	int64_t i, j;

	last_start = prange->start + offset;

	pr_debug("svms 0x%p [0x%lx 0x%lx] readonly %d\n", prange->svms,
		 last_start, last_start + npages - 1, readonly);

	for (i = offset; i < offset + npages; i++) {
		last_domain = dma_addr[i] & SVM_RANGE_VRAM_DOMAIN;
		dma_addr[i] &= ~SVM_RANGE_VRAM_DOMAIN;

		/* Collect all pages in the same address range and memory domain
		 * that can be mapped with a single call to update mapping.
		 */
		if (i < offset + npages - 1 &&
		    last_domain == (dma_addr[i + 1] & SVM_RANGE_VRAM_DOMAIN))
			continue;

		pr_debug("Mapping range [0x%lx 0x%llx] on domain: %s\n",
			 last_start, prange->start + i, last_domain ? "GPU" : "CPU");

		pte_flags = svm_range_get_pte_flags(pdd->dev, prange, last_domain);
		if (readonly)
			pte_flags &= ~AMDGPU_PTE_WRITEABLE;

		pr_debug("svms 0x%p map [0x%lx 0x%llx] vram %d PTE 0x%llx\n",
			 prange->svms, last_start, prange->start + i,
			 (last_domain == SVM_RANGE_VRAM_DOMAIN) ? 1 : 0,
			 pte_flags);

		/* For dGPU mode, we use same vm_manager to allocate VRAM for
		 * different memory partition based on fpfn/lpfn, we should use
		 * same vm_manager.vram_base_offset regardless memory partition.
		 */
		r = amdgpu_vm_update_range(adev, vm, false, false, flush_tlb, true,
					   NULL, last_start, prange->start + i,
					   pte_flags,
					   (last_start - prange->start) << PAGE_SHIFT,
					   bo_adev ? bo_adev->vm_manager.vram_base_offset : 0,
					   NULL, dma_addr, &vm->last_update);

		for (j = last_start - prange->start; j <= i; j++)
			dma_addr[j] |= last_domain;

		if (r) {
			pr_debug("failed %d to map to gpu 0x%lx\n", r, prange->start);
			goto out;
		}
		last_start = prange->start + i + 1;
	}

	r = amdgpu_vm_update_pdes(adev, vm, false);
	if (r) {
		pr_debug("failed %d to update directories 0x%lx\n", r,
			 prange->start);
		goto out;
	}

	if (fence)
		*fence = dma_fence_get(vm->last_update);

out:
	return r;
}

static int
svm_range_map_to_gpus(struct svm_range *prange, unsigned long offset,
		      unsigned long npages, bool readonly,
		      unsigned long *bitmap, bool wait, bool flush_tlb)
{
	struct kfd_process_device *pdd;
	struct amdgpu_device *bo_adev = NULL;
	struct kfd_process *p;
	struct dma_fence *fence = NULL;
	uint32_t gpuidx;
	int r = 0;

	if (prange->svm_bo && prange->ttm_res)
		bo_adev = prange->svm_bo->node->adev;

	p = container_of(prange->svms, struct kfd_process, svms);
	for_each_set_bit(gpuidx, bitmap, MAX_GPU_INSTANCE) {
		pr_debug("mapping to gpu idx 0x%x\n", gpuidx);
		pdd = kfd_process_device_from_gpuidx(p, gpuidx);
		if (!pdd) {
			pr_debug("failed to find device idx %d\n", gpuidx);
			return -EINVAL;
		}

		pdd = kfd_bind_process_to_device(pdd->dev, p);
		if (IS_ERR(pdd))
			return -EINVAL;

		if (bo_adev && pdd->dev->adev != bo_adev &&
		    !amdgpu_xgmi_same_hive(pdd->dev->adev, bo_adev)) {
			pr_debug("cannot map to device idx %d\n", gpuidx);
			continue;
		}

		r = svm_range_map_to_gpu(pdd, prange, offset, npages, readonly,
					 prange->dma_addr[gpuidx],
					 bo_adev, wait ? &fence : NULL,
					 flush_tlb);
		if (r)
			break;

		if (fence) {
			r = dma_fence_wait(fence, false);
			dma_fence_put(fence);
			fence = NULL;
			if (r) {
				pr_debug("failed %d to dma fence wait\n", r);
				break;
			}
		}

		kfd_flush_tlb(pdd, TLB_FLUSH_LEGACY);
	}

	return r;
}

struct svm_validate_context {
	struct kfd_process *process;
	struct svm_range *prange;
	bool intr;
	DECLARE_BITMAP(bitmap, MAX_GPU_INSTANCE);
	struct drm_exec exec;
};

static int svm_range_reserve_bos(struct svm_validate_context *ctx, bool intr)
{
	struct kfd_process_device *pdd;
	struct amdgpu_vm *vm;
	uint32_t gpuidx;
	int r;

	drm_exec_init(&ctx->exec, intr ? DRM_EXEC_INTERRUPTIBLE_WAIT: 0, 0);
	drm_exec_until_all_locked(&ctx->exec) {
		for_each_set_bit(gpuidx, ctx->bitmap, MAX_GPU_INSTANCE) {
			pdd = kfd_process_device_from_gpuidx(ctx->process, gpuidx);
			if (!pdd) {
				pr_debug("failed to find device idx %d\n", gpuidx);
				r = -EINVAL;
				goto unreserve_out;
			}
			vm = drm_priv_to_vm(pdd->drm_priv);

			r = amdgpu_vm_lock_pd(vm, &ctx->exec, 2);
			drm_exec_retry_on_contention(&ctx->exec);
			if (unlikely(r)) {
				pr_debug("failed %d to reserve bo\n", r);
				goto unreserve_out;
			}
		}
	}

	for_each_set_bit(gpuidx, ctx->bitmap, MAX_GPU_INSTANCE) {
		pdd = kfd_process_device_from_gpuidx(ctx->process, gpuidx);
		if (!pdd) {
			pr_debug("failed to find device idx %d\n", gpuidx);
			r = -EINVAL;
			goto unreserve_out;
		}

		r = amdgpu_vm_validate(pdd->dev->adev,
				       drm_priv_to_vm(pdd->drm_priv), NULL,
				       svm_range_bo_validate, NULL);
		if (r) {
			pr_debug("failed %d validate pt bos\n", r);
			goto unreserve_out;
		}
	}

	return 0;

unreserve_out:
	drm_exec_fini(&ctx->exec);
	return r;
}

static void svm_range_unreserve_bos(struct svm_validate_context *ctx)
{
	drm_exec_fini(&ctx->exec);
}

static void *kfd_svm_page_owner(struct kfd_process *p, int32_t gpuidx)
{
	struct kfd_process_device *pdd;

	pdd = kfd_process_device_from_gpuidx(p, gpuidx);
	if (!pdd)
		return NULL;

	return SVM_ADEV_PGMAP_OWNER(pdd->dev->adev);
}

/*
 * Validation+GPU mapping with concurrent invalidation (MMU notifiers)
 *
 * To prevent concurrent destruction or change of range attributes, the
 * svm_read_lock must be held. The caller must not hold the svm_write_lock
 * because that would block concurrent evictions and lead to deadlocks. To
 * serialize concurrent migrations or validations of the same range, the
 * prange->migrate_mutex must be held.
 *
 * For VRAM ranges, the SVM BO must be allocated and valid (protected by its
 * eviction fence.
 *
 * The following sequence ensures race-free validation and GPU mapping:
 *
 * 1. Reserve page table (and SVM BO if range is in VRAM)
 * 2. hmm_range_fault to get page addresses (if system memory)
 * 3. DMA-map pages (if system memory)
 * 4-a. Take notifier lock
 * 4-b. Check that pages still valid (mmu_interval_read_retry)
 * 4-c. Check that the range was not split or otherwise invalidated
 * 4-d. Update GPU page table
 * 4.e. Release notifier lock
 * 5. Release page table (and SVM BO) reservation
 */
static int svm_range_validate_and_map(struct mm_struct *mm,
				      unsigned long map_start, unsigned long map_last,
				      struct svm_range *prange, int32_t gpuidx,
				      bool intr, bool wait, bool flush_tlb)
{
	struct svm_validate_context *ctx;
	unsigned long start, end, addr;
	struct kfd_process *p;
	void *owner;
	int32_t idx;
	int r = 0;

	ctx = kzalloc(sizeof(struct svm_validate_context), GFP_KERNEL);
	if (!ctx)
		return -ENOMEM;
	ctx->process = container_of(prange->svms, struct kfd_process, svms);
	ctx->prange = prange;
	ctx->intr = intr;

	if (gpuidx < MAX_GPU_INSTANCE) {
		bitmap_zero(ctx->bitmap, MAX_GPU_INSTANCE);
		bitmap_set(ctx->bitmap, gpuidx, 1);
	} else if (ctx->process->xnack_enabled) {
		bitmap_copy(ctx->bitmap, prange->bitmap_aip, MAX_GPU_INSTANCE);

		/* If prefetch range to GPU, or GPU retry fault migrate range to
		 * GPU, which has ACCESS attribute to the range, create mapping
		 * on that GPU.
		 */
		if (prange->actual_loc) {
			gpuidx = kfd_process_gpuidx_from_gpuid(ctx->process,
							prange->actual_loc);
			if (gpuidx < 0) {
				WARN_ONCE(1, "failed get device by id 0x%x\n",
					 prange->actual_loc);
				r = -EINVAL;
				goto free_ctx;
			}
			if (test_bit(gpuidx, prange->bitmap_access))
				bitmap_set(ctx->bitmap, gpuidx, 1);
		}

		/*
		 * If prange is already mapped or with always mapped flag,
		 * update mapping on GPUs with ACCESS attribute
		 */
		if (bitmap_empty(ctx->bitmap, MAX_GPU_INSTANCE)) {
			if (prange->mapped_to_gpu ||
			    prange->flags & KFD_IOCTL_SVM_FLAG_GPU_ALWAYS_MAPPED)
				bitmap_copy(ctx->bitmap, prange->bitmap_access, MAX_GPU_INSTANCE);
		}
	} else {
		bitmap_or(ctx->bitmap, prange->bitmap_access,
			  prange->bitmap_aip, MAX_GPU_INSTANCE);
	}

	if (bitmap_empty(ctx->bitmap, MAX_GPU_INSTANCE)) {
		r = 0;
		goto free_ctx;
	}

	if (prange->actual_loc && !prange->ttm_res) {
		/* This should never happen. actual_loc gets set by
		 * svm_migrate_ram_to_vram after allocating a BO.
		 */
		WARN_ONCE(1, "VRAM BO missing during validation\n");
		r = -EINVAL;
		goto free_ctx;
	}

	r = svm_range_reserve_bos(ctx, intr);
	if (r)
		goto free_ctx;

	p = container_of(prange->svms, struct kfd_process, svms);
	owner = kfd_svm_page_owner(p, find_first_bit(ctx->bitmap,
						MAX_GPU_INSTANCE));
	for_each_set_bit(idx, ctx->bitmap, MAX_GPU_INSTANCE) {
		if (kfd_svm_page_owner(p, idx) != owner) {
			owner = NULL;
			break;
		}
	}

	start = map_start << PAGE_SHIFT;
	end = (map_last + 1) << PAGE_SHIFT;
	for (addr = start; !r && addr < end; ) {
		struct hmm_range *hmm_range;
		unsigned long map_start_vma;
		unsigned long map_last_vma;
		struct vm_area_struct *vma;
		unsigned long next = 0;
		unsigned long offset;
		unsigned long npages;
		bool readonly;

		vma = vma_lookup(mm, addr);
		if (vma) {
			readonly = !(vma->vm_flags & VM_WRITE);

			next = min(vma->vm_end, end);
			npages = (next - addr) >> PAGE_SHIFT;
			WRITE_ONCE(p->svms.faulting_task, current);
			r = amdgpu_hmm_range_get_pages(&prange->notifier, addr, npages,
						       readonly, owner, NULL,
						       &hmm_range);
			WRITE_ONCE(p->svms.faulting_task, NULL);
			if (r) {
				pr_debug("failed %d to get svm range pages\n", r);
				if (r == -EBUSY)
					r = -EAGAIN;
			}
		} else {
			r = -EFAULT;
		}

		if (!r) {
			offset = (addr >> PAGE_SHIFT) - prange->start;
			r = svm_range_dma_map(prange, ctx->bitmap, offset, npages,
					      hmm_range->hmm_pfns);
			if (r)
				pr_debug("failed %d to dma map range\n", r);
		}

		svm_range_lock(prange);
		if (!r && amdgpu_hmm_range_get_pages_done(hmm_range)) {
			pr_debug("hmm update the range, need validate again\n");
			r = -EAGAIN;
		}

		if (!r && !list_empty(&prange->child_list)) {
			pr_debug("range split by unmap in parallel, validate again\n");
			r = -EAGAIN;
		}

		if (!r) {
			map_start_vma = max(map_start, prange->start + offset);
			map_last_vma = min(map_last, prange->start + offset + npages - 1);
			if (map_start_vma <= map_last_vma) {
				offset = map_start_vma - prange->start;
				npages = map_last_vma - map_start_vma + 1;
				r = svm_range_map_to_gpus(prange, offset, npages, readonly,
							  ctx->bitmap, wait, flush_tlb);
			}
		}

		if (!r && next == end)
			prange->mapped_to_gpu = true;

		svm_range_unlock(prange);

		addr = next;
	}

	svm_range_unreserve_bos(ctx);
	if (!r)
		prange->validate_timestamp = ktime_get_boottime();

free_ctx:
	kfree(ctx);

	return r;
}

/**
 * svm_range_list_lock_and_flush_work - flush pending deferred work
 *
 * @svms: the svm range list
 * @mm: the mm structure
 *
 * Context: Returns with mmap write lock held, pending deferred work flushed
 *
 */
void
svm_range_list_lock_and_flush_work(struct svm_range_list *svms,
				   struct mm_struct *mm)
{
retry_flush_work:
	flush_work(&svms->deferred_list_work);
	mmap_write_lock(mm);

	if (list_empty(&svms->deferred_range_list))
		return;
	mmap_write_unlock(mm);
	pr_debug("retry flush\n");
	goto retry_flush_work;
}

static void svm_range_restore_work(struct work_struct *work)
{
	struct delayed_work *dwork = to_delayed_work(work);
	struct amdkfd_process_info *process_info;
	struct svm_range_list *svms;
	struct svm_range *prange;
	struct kfd_process *p;
	struct mm_struct *mm;
	int evicted_ranges;
	int invalid;
	int r;

	svms = container_of(dwork, struct svm_range_list, restore_work);
	evicted_ranges = atomic_read(&svms->evicted_ranges);
	if (!evicted_ranges)
		return;

	pr_debug("restore svm ranges\n");

	p = container_of(svms, struct kfd_process, svms);
	process_info = p->kgd_process_info;

	/* Keep mm reference when svm_range_validate_and_map ranges */
	mm = get_task_mm(p->lead_thread);
	if (!mm) {
		pr_debug("svms 0x%p process mm gone\n", svms);
		return;
	}

	mutex_lock(&process_info->lock);
	svm_range_list_lock_and_flush_work(svms, mm);
	mutex_lock(&svms->lock);

	evicted_ranges = atomic_read(&svms->evicted_ranges);

	list_for_each_entry(prange, &svms->list, list) {
		invalid = atomic_read(&prange->invalid);
		if (!invalid)
			continue;

		pr_debug("restoring svms 0x%p prange 0x%p [0x%lx %lx] inv %d\n",
			 prange->svms, prange, prange->start, prange->last,
			 invalid);

		/*
		 * If range is migrating, wait for migration is done.
		 */
		mutex_lock(&prange->migrate_mutex);

		r = svm_range_validate_and_map(mm, prange->start, prange->last, prange,
					       MAX_GPU_INSTANCE, false, true, false);
		if (r)
			pr_debug("failed %d to map 0x%lx to gpus\n", r,
				 prange->start);

		mutex_unlock(&prange->migrate_mutex);
		if (r)
			goto out_reschedule;

		if (atomic_cmpxchg(&prange->invalid, invalid, 0) != invalid)
			goto out_reschedule;
	}

	if (atomic_cmpxchg(&svms->evicted_ranges, evicted_ranges, 0) !=
	    evicted_ranges)
		goto out_reschedule;

	evicted_ranges = 0;

	r = kgd2kfd_resume_mm(mm);
	if (r) {
		/* No recovery from this failure. Probably the CP is
		 * hanging. No point trying again.
		 */
		pr_debug("failed %d to resume KFD\n", r);
	}

	pr_debug("restore svm ranges successfully\n");

out_reschedule:
	mutex_unlock(&svms->lock);
	mmap_write_unlock(mm);
	mutex_unlock(&process_info->lock);

	/* If validation failed, reschedule another attempt */
	if (evicted_ranges) {
		pr_debug("reschedule to restore svm range\n");
		queue_delayed_work(system_freezable_wq, &svms->restore_work,
			msecs_to_jiffies(AMDGPU_SVM_RANGE_RESTORE_DELAY_MS));

		kfd_smi_event_queue_restore_rescheduled(mm);
	}
	mmput(mm);
}

/**
 * svm_range_evict - evict svm range
 * @prange: svm range structure
 * @mm: current process mm_struct
 * @start: starting process queue number
 * @last: last process queue number
 * @event: mmu notifier event when range is evicted or migrated
 *
 * Stop all queues of the process to ensure GPU doesn't access the memory, then
 * return to let CPU evict the buffer and proceed CPU pagetable update.
 *
 * Don't need use lock to sync cpu pagetable invalidation with GPU execution.
 * If invalidation happens while restore work is running, restore work will
 * restart to ensure to get the latest CPU pages mapping to GPU, then start
 * the queues.
 */
static int
svm_range_evict(struct svm_range *prange, struct mm_struct *mm,
		unsigned long start, unsigned long last,
		enum mmu_notifier_event event)
{
	struct svm_range_list *svms = prange->svms;
	struct svm_range *pchild;
	struct kfd_process *p;
	int r = 0;

	p = container_of(svms, struct kfd_process, svms);

	pr_debug("invalidate svms 0x%p prange [0x%lx 0x%lx] [0x%lx 0x%lx]\n",
		 svms, prange->start, prange->last, start, last);

	if (!p->xnack_enabled ||
	    (prange->flags & KFD_IOCTL_SVM_FLAG_GPU_ALWAYS_MAPPED)) {
		int evicted_ranges;
		bool mapped = prange->mapped_to_gpu;

		list_for_each_entry(pchild, &prange->child_list, child_list) {
			if (!pchild->mapped_to_gpu)
				continue;
			mapped = true;
			mutex_lock_nested(&pchild->lock, 1);
			if (pchild->start <= last && pchild->last >= start) {
				pr_debug("increment pchild invalid [0x%lx 0x%lx]\n",
					 pchild->start, pchild->last);
				atomic_inc(&pchild->invalid);
			}
			mutex_unlock(&pchild->lock);
		}

		if (!mapped)
			return r;

		if (prange->start <= last && prange->last >= start)
			atomic_inc(&prange->invalid);

		evicted_ranges = atomic_inc_return(&svms->evicted_ranges);
		if (evicted_ranges != 1)
			return r;

		pr_debug("evicting svms 0x%p range [0x%lx 0x%lx]\n",
			 prange->svms, prange->start, prange->last);

		/* First eviction, stop the queues */
		r = kgd2kfd_quiesce_mm(mm, KFD_QUEUE_EVICTION_TRIGGER_SVM);
		if (r)
			pr_debug("failed to quiesce KFD\n");

		pr_debug("schedule to restore svm %p ranges\n", svms);
		queue_delayed_work(system_freezable_wq, &svms->restore_work,
			msecs_to_jiffies(AMDGPU_SVM_RANGE_RESTORE_DELAY_MS));
	} else {
		unsigned long s, l;
		uint32_t trigger;

		if (event == MMU_NOTIFY_MIGRATE)
			trigger = KFD_SVM_UNMAP_TRIGGER_MMU_NOTIFY_MIGRATE;
		else
			trigger = KFD_SVM_UNMAP_TRIGGER_MMU_NOTIFY;

		pr_debug("invalidate unmap svms 0x%p [0x%lx 0x%lx] from GPUs\n",
			 prange->svms, start, last);
		list_for_each_entry(pchild, &prange->child_list, child_list) {
			mutex_lock_nested(&pchild->lock, 1);
			s = max(start, pchild->start);
			l = min(last, pchild->last);
			if (l >= s)
				svm_range_unmap_from_gpus(pchild, s, l, trigger);
			mutex_unlock(&pchild->lock);
		}
		s = max(start, prange->start);
		l = min(last, prange->last);
		if (l >= s)
			svm_range_unmap_from_gpus(prange, s, l, trigger);
	}

	return r;
}

static struct svm_range *svm_range_clone(struct svm_range *old)
{
	struct svm_range *new;

	new = svm_range_new(old->svms, old->start, old->last, false);
	if (!new)
		return NULL;
	if (svm_range_copy_dma_addrs(new, old)) {
		svm_range_free(new, false);
		return NULL;
	}
	if (old->svm_bo) {
		new->ttm_res = old->ttm_res;
		new->offset = old->offset;
		new->svm_bo = svm_range_bo_ref(old->svm_bo);
		spin_lock(&new->svm_bo->list_lock);
		list_add(&new->svm_bo_list, &new->svm_bo->range_list);
		spin_unlock(&new->svm_bo->list_lock);
	}
	new->flags = old->flags;
	new->preferred_loc = old->preferred_loc;
	new->prefetch_loc = old->prefetch_loc;
	new->actual_loc = old->actual_loc;
	new->granularity = old->granularity;
	new->mapped_to_gpu = old->mapped_to_gpu;
	new->vram_pages = old->vram_pages;
	bitmap_copy(new->bitmap_access, old->bitmap_access, MAX_GPU_INSTANCE);
	bitmap_copy(new->bitmap_aip, old->bitmap_aip, MAX_GPU_INSTANCE);

	return new;
}

void svm_range_set_max_pages(struct amdgpu_device *adev)
{
	uint64_t max_pages;
	uint64_t pages, _pages;
	uint64_t min_pages = 0;
	int i, id;

	for (i = 0; i < adev->kfd.dev->num_nodes; i++) {
		if (adev->kfd.dev->nodes[i]->xcp)
			id = adev->kfd.dev->nodes[i]->xcp->id;
		else
			id = -1;
		pages = KFD_XCP_MEMORY_SIZE(adev, id) >> 17;
		pages = clamp(pages, 1ULL << 9, 1ULL << 18);
		pages = rounddown_pow_of_two(pages);
		min_pages = min_not_zero(min_pages, pages);
	}

	do {
		max_pages = READ_ONCE(max_svm_range_pages);
		_pages = min_not_zero(max_pages, min_pages);
	} while (cmpxchg(&max_svm_range_pages, max_pages, _pages) != max_pages);
}

static int
svm_range_split_new(struct svm_range_list *svms, uint64_t start, uint64_t last,
		    uint64_t max_pages, struct list_head *insert_list,
		    struct list_head *update_list)
{
	struct svm_range *prange;
	uint64_t l;

	pr_debug("max_svm_range_pages 0x%llx adding [0x%llx 0x%llx]\n",
		 max_pages, start, last);

	while (last >= start) {
		l = min(last, ALIGN_DOWN(start + max_pages, max_pages) - 1);

		prange = svm_range_new(svms, start, l, true);
		if (!prange)
			return -ENOMEM;
		list_add(&prange->list, insert_list);
		list_add(&prange->update_list, update_list);

		start = l + 1;
	}
	return 0;
}

/**
 * svm_range_add - add svm range and handle overlap
 * @p: the range add to this process svms
 * @start: page size aligned
 * @size: page size aligned
 * @nattr: number of attributes
 * @attrs: array of attributes
 * @update_list: output, the ranges need validate and update GPU mapping
 * @insert_list: output, the ranges need insert to svms
 * @remove_list: output, the ranges are replaced and need remove from svms
 * @remap_list: output, remap unaligned svm ranges
 *
 * Check if the virtual address range has overlap with any existing ranges,
 * split partly overlapping ranges and add new ranges in the gaps. All changes
 * should be applied to the range_list and interval tree transactionally. If
 * any range split or allocation fails, the entire update fails. Therefore any
 * existing overlapping svm_ranges are cloned and the original svm_ranges left
 * unchanged.
 *
 * If the transaction succeeds, the caller can update and insert clones and
 * new ranges, then free the originals.
 *
 * Otherwise the caller can free the clones and new ranges, while the old
 * svm_ranges remain unchanged.
 *
 * Context: Process context, caller must hold svms->lock
 *
 * Return:
 * 0 - OK, otherwise error code
 */
static int
svm_range_add(struct kfd_process *p, uint64_t start, uint64_t size,
	      uint32_t nattr, struct kfd_ioctl_svm_attribute *attrs,
	      struct list_head *update_list, struct list_head *insert_list,
	      struct list_head *remove_list, struct list_head *remap_list)
{
	unsigned long last = start + size - 1UL;
	struct svm_range_list *svms = &p->svms;
	struct interval_tree_node *node;
	struct svm_range *prange;
	struct svm_range *tmp;
	struct list_head new_list;
	int r = 0;

	pr_debug("svms 0x%p [0x%llx 0x%lx]\n", &p->svms, start, last);

	INIT_LIST_HEAD(update_list);
	INIT_LIST_HEAD(insert_list);
	INIT_LIST_HEAD(remove_list);
	INIT_LIST_HEAD(&new_list);
	INIT_LIST_HEAD(remap_list);

	node = interval_tree_iter_first(&svms->objects, start, last);
	while (node) {
		struct interval_tree_node *next;
		unsigned long next_start;

		pr_debug("found overlap node [0x%lx 0x%lx]\n", node->start,
			 node->last);

		prange = container_of(node, struct svm_range, it_node);
		next = interval_tree_iter_next(node, start, last);
		next_start = min(node->last, last) + 1;

		if (svm_range_is_same_attrs(p, prange, nattr, attrs) &&
		    prange->mapped_to_gpu) {
			/* nothing to do */
		} else if (node->start < start || node->last > last) {
			/* node intersects the update range and its attributes
			 * will change. Clone and split it, apply updates only
			 * to the overlapping part
			 */
			struct svm_range *old = prange;

			prange = svm_range_clone(old);
			if (!prange) {
				r = -ENOMEM;
				goto out;
			}

			list_add(&old->update_list, remove_list);
			list_add(&prange->list, insert_list);
			list_add(&prange->update_list, update_list);

			if (node->start < start) {
				pr_debug("change old range start\n");
				r = svm_range_split_head(prange, start,
							 insert_list, remap_list);
				if (r)
					goto out;
			}
			if (node->last > last) {
				pr_debug("change old range last\n");
				r = svm_range_split_tail(prange, last,
							 insert_list, remap_list);
				if (r)
					goto out;
			}
		} else {
			/* The node is contained within start..last,
			 * just update it
			 */
			list_add(&prange->update_list, update_list);
		}

		/* insert a new node if needed */
		if (node->start > start) {
			r = svm_range_split_new(svms, start, node->start - 1,
						READ_ONCE(max_svm_range_pages),
						&new_list, update_list);
			if (r)
				goto out;
		}

		node = next;
		start = next_start;
	}

	/* add a final range at the end if needed */
	if (start <= last)
		r = svm_range_split_new(svms, start, last,
					READ_ONCE(max_svm_range_pages),
					&new_list, update_list);

out:
	if (r) {
		list_for_each_entry_safe(prange, tmp, insert_list, list)
			svm_range_free(prange, false);
		list_for_each_entry_safe(prange, tmp, &new_list, list)
			svm_range_free(prange, true);
	} else {
		list_splice(&new_list, insert_list);
	}

	return r;
}

static void
svm_range_update_notifier_and_interval_tree(struct mm_struct *mm,
					    struct svm_range *prange)
{
	unsigned long start;
	unsigned long last;

	start = prange->notifier.interval_tree.start >> PAGE_SHIFT;
	last = prange->notifier.interval_tree.last >> PAGE_SHIFT;

	if (prange->start == start && prange->last == last)
		return;

	pr_debug("up notifier 0x%p prange 0x%p [0x%lx 0x%lx] [0x%lx 0x%lx]\n",
		  prange->svms, prange, start, last, prange->start,
		  prange->last);

	if (start != 0 && last != 0) {
		interval_tree_remove(&prange->it_node, &prange->svms->objects);
		svm_range_remove_notifier(prange);
	}
	prange->it_node.start = prange->start;
	prange->it_node.last = prange->last;

	interval_tree_insert(&prange->it_node, &prange->svms->objects);
	svm_range_add_notifier_locked(mm, prange);
}

static void
svm_range_handle_list_op(struct svm_range_list *svms, struct svm_range *prange,
			 struct mm_struct *mm)
{
	switch (prange->work_item.op) {
	case SVM_OP_NULL:
		pr_debug("NULL OP 0x%p prange 0x%p [0x%lx 0x%lx]\n",
			 svms, prange, prange->start, prange->last);
		break;
	case SVM_OP_UNMAP_RANGE:
		pr_debug("remove 0x%p prange 0x%p [0x%lx 0x%lx]\n",
			 svms, prange, prange->start, prange->last);
		svm_range_unlink(prange);
		svm_range_remove_notifier(prange);
		svm_range_free(prange, true);
		break;
	case SVM_OP_UPDATE_RANGE_NOTIFIER:
		pr_debug("update notifier 0x%p prange 0x%p [0x%lx 0x%lx]\n",
			 svms, prange, prange->start, prange->last);
		svm_range_update_notifier_and_interval_tree(mm, prange);
		break;
	case SVM_OP_UPDATE_RANGE_NOTIFIER_AND_MAP:
		pr_debug("update and map 0x%p prange 0x%p [0x%lx 0x%lx]\n",
			 svms, prange, prange->start, prange->last);
		svm_range_update_notifier_and_interval_tree(mm, prange);
		/* TODO: implement deferred validation and mapping */
		break;
	case SVM_OP_ADD_RANGE:
		pr_debug("add 0x%p prange 0x%p [0x%lx 0x%lx]\n", svms, prange,
			 prange->start, prange->last);
		svm_range_add_to_svms(prange);
		svm_range_add_notifier_locked(mm, prange);
		break;
	case SVM_OP_ADD_RANGE_AND_MAP:
		pr_debug("add and map 0x%p prange 0x%p [0x%lx 0x%lx]\n", svms,
			 prange, prange->start, prange->last);
		svm_range_add_to_svms(prange);
		svm_range_add_notifier_locked(mm, prange);
		/* TODO: implement deferred validation and mapping */
		break;
	default:
		WARN_ONCE(1, "Unknown prange 0x%p work op %d\n", prange,
			 prange->work_item.op);
	}
}

static void svm_range_drain_retry_fault(struct svm_range_list *svms)
{
	struct kfd_process_device *pdd;
	struct kfd_process *p;
	int drain;
	uint32_t i;

	p = container_of(svms, struct kfd_process, svms);

restart:
	drain = atomic_read(&svms->drain_pagefaults);
	if (!drain)
		return;

	for_each_set_bit(i, svms->bitmap_supported, p->n_pdds) {
		pdd = p->pdds[i];
		if (!pdd)
			continue;

		pr_debug("drain retry fault gpu %d svms %p\n", i, svms);

		amdgpu_ih_wait_on_checkpoint_process_ts(pdd->dev->adev,
				pdd->dev->adev->irq.retry_cam_enabled ?
				&pdd->dev->adev->irq.ih :
				&pdd->dev->adev->irq.ih1);

		if (pdd->dev->adev->irq.retry_cam_enabled)
			amdgpu_ih_wait_on_checkpoint_process_ts(pdd->dev->adev,
				&pdd->dev->adev->irq.ih_soft);


		pr_debug("drain retry fault gpu %d svms 0x%p done\n", i, svms);
	}
	if (atomic_cmpxchg(&svms->drain_pagefaults, drain, 0) != drain)
		goto restart;
}

static void svm_range_deferred_list_work(struct work_struct *work)
{
	struct svm_range_list *svms;
	struct svm_range *prange;
	struct mm_struct *mm;

	svms = container_of(work, struct svm_range_list, deferred_list_work);
	pr_debug("enter svms 0x%p\n", svms);

	spin_lock(&svms->deferred_list_lock);
	while (!list_empty(&svms->deferred_range_list)) {
		prange = list_first_entry(&svms->deferred_range_list,
					  struct svm_range, deferred_list);
		spin_unlock(&svms->deferred_list_lock);

		pr_debug("prange 0x%p [0x%lx 0x%lx] op %d\n", prange,
			 prange->start, prange->last, prange->work_item.op);

		mm = prange->work_item.mm;
retry:
		mmap_write_lock(mm);

		/* Checking for the need to drain retry faults must be inside
		 * mmap write lock to serialize with munmap notifiers.
		 */
		if (unlikely(atomic_read(&svms->drain_pagefaults))) {
			mmap_write_unlock(mm);
			svm_range_drain_retry_fault(svms);
			goto retry;
		}

		/* Remove from deferred_list must be inside mmap write lock, for
		 * two race cases:
		 * 1. unmap_from_cpu may change work_item.op and add the range
		 *    to deferred_list again, cause use after free bug.
		 * 2. svm_range_list_lock_and_flush_work may hold mmap write
		 *    lock and continue because deferred_list is empty, but
		 *    deferred_list work is actually waiting for mmap lock.
		 */
		spin_lock(&svms->deferred_list_lock);
		list_del_init(&prange->deferred_list);
		spin_unlock(&svms->deferred_list_lock);

		mutex_lock(&svms->lock);
		mutex_lock(&prange->migrate_mutex);
		while (!list_empty(&prange->child_list)) {
			struct svm_range *pchild;

			pchild = list_first_entry(&prange->child_list,
						struct svm_range, child_list);
			pr_debug("child prange 0x%p op %d\n", pchild,
				 pchild->work_item.op);
			list_del_init(&pchild->child_list);
			svm_range_handle_list_op(svms, pchild, mm);
		}
		mutex_unlock(&prange->migrate_mutex);

		svm_range_handle_list_op(svms, prange, mm);
		mutex_unlock(&svms->lock);
		mmap_write_unlock(mm);

		/* Pairs with mmget in svm_range_add_list_work. If dropping the
		 * last mm refcount, schedule release work to avoid circular locking
		 */
		mmput_async(mm);

		spin_lock(&svms->deferred_list_lock);
	}
	spin_unlock(&svms->deferred_list_lock);
	pr_debug("exit svms 0x%p\n", svms);
}

void
svm_range_add_list_work(struct svm_range_list *svms, struct svm_range *prange,
			struct mm_struct *mm, enum svm_work_list_ops op)
{
	spin_lock(&svms->deferred_list_lock);
	/* if prange is on the deferred list */
	if (!list_empty(&prange->deferred_list)) {
		pr_debug("update exist prange 0x%p work op %d\n", prange, op);
		WARN_ONCE(prange->work_item.mm != mm, "unmatch mm\n");
		if (op != SVM_OP_NULL &&
		    prange->work_item.op != SVM_OP_UNMAP_RANGE)
			prange->work_item.op = op;
	} else {
		prange->work_item.op = op;

		/* Pairs with mmput in deferred_list_work */
		mmget(mm);
		prange->work_item.mm = mm;
		list_add_tail(&prange->deferred_list,
			      &prange->svms->deferred_range_list);
		pr_debug("add prange 0x%p [0x%lx 0x%lx] to work list op %d\n",
			 prange, prange->start, prange->last, op);
	}
	spin_unlock(&svms->deferred_list_lock);
}

void schedule_deferred_list_work(struct svm_range_list *svms)
{
	spin_lock(&svms->deferred_list_lock);
	if (!list_empty(&svms->deferred_range_list))
		schedule_work(&svms->deferred_list_work);
	spin_unlock(&svms->deferred_list_lock);
}

static void
svm_range_unmap_split(struct mm_struct *mm, struct svm_range *parent,
		      struct svm_range *prange, unsigned long start,
		      unsigned long last)
{
	struct svm_range *head;
	struct svm_range *tail;

	if (prange->work_item.op == SVM_OP_UNMAP_RANGE) {
		pr_debug("prange 0x%p [0x%lx 0x%lx] is already freed\n", prange,
			 prange->start, prange->last);
		return;
	}
	if (start > prange->last || last < prange->start)
		return;

	head = tail = prange;
	if (start > prange->start)
		svm_range_split(prange, prange->start, start - 1, &tail);
	if (last < tail->last)
		svm_range_split(tail, last + 1, tail->last, &head);

	if (head != prange && tail != prange) {
		svm_range_add_child(parent, mm, head, SVM_OP_UNMAP_RANGE);
		svm_range_add_child(parent, mm, tail, SVM_OP_ADD_RANGE);
	} else if (tail != prange) {
		svm_range_add_child(parent, mm, tail, SVM_OP_UNMAP_RANGE);
	} else if (head != prange) {
		svm_range_add_child(parent, mm, head, SVM_OP_UNMAP_RANGE);
	} else if (parent != prange) {
		prange->work_item.op = SVM_OP_UNMAP_RANGE;
	}
}

static void
svm_range_unmap_from_cpu(struct mm_struct *mm, struct svm_range *prange,
			 unsigned long start, unsigned long last)
{
	uint32_t trigger = KFD_SVM_UNMAP_TRIGGER_UNMAP_FROM_CPU;
	struct svm_range_list *svms;
	struct svm_range *pchild;
	struct kfd_process *p;
	unsigned long s, l;
	bool unmap_parent;

	p = kfd_lookup_process_by_mm(mm);
	if (!p)
		return;
	svms = &p->svms;

	pr_debug("svms 0x%p prange 0x%p [0x%lx 0x%lx] [0x%lx 0x%lx]\n", svms,
		 prange, prange->start, prange->last, start, last);

	/* Make sure pending page faults are drained in the deferred worker
	 * before the range is freed to avoid straggler interrupts on
	 * unmapped memory causing "phantom faults".
	 */
	atomic_inc(&svms->drain_pagefaults);

	unmap_parent = start <= prange->start && last >= prange->last;

	list_for_each_entry(pchild, &prange->child_list, child_list) {
		mutex_lock_nested(&pchild->lock, 1);
		s = max(start, pchild->start);
		l = min(last, pchild->last);
		if (l >= s)
			svm_range_unmap_from_gpus(pchild, s, l, trigger);
		svm_range_unmap_split(mm, prange, pchild, start, last);
		mutex_unlock(&pchild->lock);
	}
	s = max(start, prange->start);
	l = min(last, prange->last);
	if (l >= s)
		svm_range_unmap_from_gpus(prange, s, l, trigger);
	svm_range_unmap_split(mm, prange, prange, start, last);

	if (unmap_parent)
		svm_range_add_list_work(svms, prange, mm, SVM_OP_UNMAP_RANGE);
	else
		svm_range_add_list_work(svms, prange, mm,
					SVM_OP_UPDATE_RANGE_NOTIFIER);
	schedule_deferred_list_work(svms);

	kfd_unref_process(p);
}

/**
 * svm_range_cpu_invalidate_pagetables - interval notifier callback
 * @mni: mmu_interval_notifier struct
 * @range: mmu_notifier_range struct
 * @cur_seq: value to pass to mmu_interval_set_seq()
 *
 * If event is MMU_NOTIFY_UNMAP, this is from CPU unmap range, otherwise, it
 * is from migration, or CPU page invalidation callback.
 *
 * For unmap event, unmap range from GPUs, remove prange from svms in a delayed
 * work thread, and split prange if only part of prange is unmapped.
 *
 * For invalidation event, if GPU retry fault is not enabled, evict the queues,
 * then schedule svm_range_restore_work to update GPU mapping and resume queues.
 * If GPU retry fault is enabled, unmap the svm range from GPU, retry fault will
 * update GPU mapping to recover.
 *
 * Context: mmap lock, notifier_invalidate_start lock are held
 *          for invalidate event, prange lock is held if this is from migration
 */
static bool
svm_range_cpu_invalidate_pagetables(struct mmu_interval_notifier *mni,
				    const struct mmu_notifier_range *range,
				    unsigned long cur_seq)
{
	struct svm_range *prange;
	unsigned long start;
	unsigned long last;

	if (range->event == MMU_NOTIFY_RELEASE)
		return true;
	if (!mmget_not_zero(mni->mm))
		return true;

	start = mni->interval_tree.start;
	last = mni->interval_tree.last;
	start = max(start, range->start) >> PAGE_SHIFT;
	last = min(last, range->end - 1) >> PAGE_SHIFT;
	pr_debug("[0x%lx 0x%lx] range[0x%lx 0x%lx] notifier[0x%lx 0x%lx] %d\n",
		 start, last, range->start >> PAGE_SHIFT,
		 (range->end - 1) >> PAGE_SHIFT,
		 mni->interval_tree.start >> PAGE_SHIFT,
		 mni->interval_tree.last >> PAGE_SHIFT, range->event);

	prange = container_of(mni, struct svm_range, notifier);

	svm_range_lock(prange);
	mmu_interval_set_seq(mni, cur_seq);

	switch (range->event) {
	case MMU_NOTIFY_UNMAP:
		svm_range_unmap_from_cpu(mni->mm, prange, start, last);
		break;
	default:
		svm_range_evict(prange, mni->mm, start, last, range->event);
		break;
	}

	svm_range_unlock(prange);
	mmput(mni->mm);

	return true;
}

/**
 * svm_range_from_addr - find svm range from fault address
 * @svms: svm range list header
 * @addr: address to search range interval tree, in pages
 * @parent: parent range if range is on child list
 *
 * Context: The caller must hold svms->lock
 *
 * Return: the svm_range found or NULL
 */
struct svm_range *
svm_range_from_addr(struct svm_range_list *svms, unsigned long addr,
		    struct svm_range **parent)
{
	struct interval_tree_node *node;
	struct svm_range *prange;
	struct svm_range *pchild;

	node = interval_tree_iter_first(&svms->objects, addr, addr);
	if (!node)
		return NULL;

	prange = container_of(node, struct svm_range, it_node);
	pr_debug("address 0x%lx prange [0x%lx 0x%lx] node [0x%lx 0x%lx]\n",
		 addr, prange->start, prange->last, node->start, node->last);

	if (addr >= prange->start && addr <= prange->last) {
		if (parent)
			*parent = prange;
		return prange;
	}
	list_for_each_entry(pchild, &prange->child_list, child_list)
		if (addr >= pchild->start && addr <= pchild->last) {
			pr_debug("found address 0x%lx pchild [0x%lx 0x%lx]\n",
				 addr, pchild->start, pchild->last);
			if (parent)
				*parent = prange;
			return pchild;
		}

	return NULL;
}

/* svm_range_best_restore_location - decide the best fault restore location
 * @prange: svm range structure
 * @adev: the GPU on which vm fault happened
 *
 * This is only called when xnack is on, to decide the best location to restore
 * the range mapping after GPU vm fault. Caller uses the best location to do
 * migration if actual loc is not best location, then update GPU page table
 * mapping to the best location.
 *
 * If the preferred loc is accessible by faulting GPU, use preferred loc.
 * If vm fault gpu idx is on range ACCESSIBLE bitmap, best_loc is vm fault gpu
 * If vm fault gpu idx is on range ACCESSIBLE_IN_PLACE bitmap, then
 *    if range actual loc is cpu, best_loc is cpu
 *    if vm fault gpu is on xgmi same hive of range actual loc gpu, best_loc is
 *    range actual loc.
 * Otherwise, GPU no access, best_loc is -1.
 *
 * Return:
 * -1 means vm fault GPU no access
 * 0 for CPU or GPU id
 */
static int32_t
svm_range_best_restore_location(struct svm_range *prange,
				struct kfd_node *node,
				int32_t *gpuidx)
{
	struct kfd_node *bo_node, *preferred_node;
	struct kfd_process *p;
	uint32_t gpuid;
	int r;

	p = container_of(prange->svms, struct kfd_process, svms);

	r = kfd_process_gpuid_from_node(p, node, &gpuid, gpuidx);
	if (r < 0) {
		pr_debug("failed to get gpuid from kgd\n");
		return -1;
	}

<<<<<<< HEAD
	if (node->adev->gmc.is_app_apu ||
	    node->adev->flags & AMD_IS_APU)
=======
	if (node->adev->flags & AMD_IS_APU)
>>>>>>> 2d002356
		return 0;

	if (prange->preferred_loc == gpuid ||
	    prange->preferred_loc == KFD_IOCTL_SVM_LOCATION_SYSMEM) {
		return prange->preferred_loc;
	} else if (prange->preferred_loc != KFD_IOCTL_SVM_LOCATION_UNDEFINED) {
		preferred_node = svm_range_get_node_by_id(prange, prange->preferred_loc);
		if (preferred_node && svm_nodes_in_same_hive(node, preferred_node))
			return prange->preferred_loc;
		/* fall through */
	}

	if (test_bit(*gpuidx, prange->bitmap_access))
		return gpuid;

	if (test_bit(*gpuidx, prange->bitmap_aip)) {
		if (!prange->actual_loc)
			return 0;

		bo_node = svm_range_get_node_by_id(prange, prange->actual_loc);
		if (bo_node && svm_nodes_in_same_hive(node, bo_node))
			return prange->actual_loc;
		else
			return 0;
	}

	return -1;
}

static int
svm_range_get_range_boundaries(struct kfd_process *p, int64_t addr,
			       unsigned long *start, unsigned long *last,
			       bool *is_heap_stack)
{
	struct vm_area_struct *vma;
	struct interval_tree_node *node;
	struct rb_node *rb_node;
	unsigned long start_limit, end_limit;

	vma = vma_lookup(p->mm, addr << PAGE_SHIFT);
	if (!vma) {
		pr_debug("VMA does not exist in address [0x%llx]\n", addr);
		return -EFAULT;
	}

	*is_heap_stack = vma_is_initial_heap(vma) || vma_is_initial_stack(vma);

	start_limit = max(vma->vm_start >> PAGE_SHIFT,
		      (unsigned long)ALIGN_DOWN(addr, 2UL << 8));
	end_limit = min(vma->vm_end >> PAGE_SHIFT,
		    (unsigned long)ALIGN(addr + 1, 2UL << 8));
	/* First range that starts after the fault address */
	node = interval_tree_iter_first(&p->svms.objects, addr + 1, ULONG_MAX);
	if (node) {
		end_limit = min(end_limit, node->start);
		/* Last range that ends before the fault address */
		rb_node = rb_prev(&node->rb);
	} else {
		/* Last range must end before addr because
		 * there was no range after addr
		 */
		rb_node = rb_last(&p->svms.objects.rb_root);
	}
	if (rb_node) {
		node = container_of(rb_node, struct interval_tree_node, rb);
		if (node->last >= addr) {
			WARN(1, "Overlap with prev node and page fault addr\n");
			return -EFAULT;
		}
		start_limit = max(start_limit, node->last + 1);
	}

	*start = start_limit;
	*last = end_limit - 1;

	pr_debug("vma [0x%lx 0x%lx] range [0x%lx 0x%lx] is_heap_stack %d\n",
		 vma->vm_start >> PAGE_SHIFT, vma->vm_end >> PAGE_SHIFT,
		 *start, *last, *is_heap_stack);

	return 0;
}

static int
svm_range_check_vm_userptr(struct kfd_process *p, uint64_t start, uint64_t last,
			   uint64_t *bo_s, uint64_t *bo_l)
{
	struct amdgpu_bo_va_mapping *mapping;
	struct interval_tree_node *node;
	struct amdgpu_bo *bo = NULL;
	unsigned long userptr;
	uint32_t i;
	int r;

	for (i = 0; i < p->n_pdds; i++) {
		struct amdgpu_vm *vm;

		if (!p->pdds[i]->drm_priv)
			continue;

		vm = drm_priv_to_vm(p->pdds[i]->drm_priv);
		r = amdgpu_bo_reserve(vm->root.bo, false);
		if (r)
			return r;

		/* Check userptr by searching entire vm->va interval tree */
		node = interval_tree_iter_first(&vm->va, 0, ~0ULL);
		while (node) {
			mapping = container_of((struct rb_node *)node,
					       struct amdgpu_bo_va_mapping, rb);
			bo = mapping->bo_va->base.bo;

			if (!amdgpu_ttm_tt_affect_userptr(bo->tbo.ttm,
							 start << PAGE_SHIFT,
							 last << PAGE_SHIFT,
							 &userptr)) {
				node = interval_tree_iter_next(node, 0, ~0ULL);
				continue;
			}

			pr_debug("[0x%llx 0x%llx] already userptr mapped\n",
				 start, last);
			if (bo_s && bo_l) {
				*bo_s = userptr >> PAGE_SHIFT;
				*bo_l = *bo_s + bo->tbo.ttm->num_pages - 1;
			}
			amdgpu_bo_unreserve(vm->root.bo);
			return -EADDRINUSE;
		}
		amdgpu_bo_unreserve(vm->root.bo);
	}
	return 0;
}

static struct
svm_range *svm_range_create_unregistered_range(struct kfd_node *node,
						struct kfd_process *p,
						struct mm_struct *mm,
						int64_t addr)
{
	struct svm_range *prange = NULL;
	unsigned long start, last;
	uint32_t gpuid, gpuidx;
	bool is_heap_stack;
	uint64_t bo_s = 0;
	uint64_t bo_l = 0;
	int r;

	if (svm_range_get_range_boundaries(p, addr, &start, &last,
					   &is_heap_stack))
		return NULL;

	r = svm_range_check_vm(p, start, last, &bo_s, &bo_l);
	if (r != -EADDRINUSE)
		r = svm_range_check_vm_userptr(p, start, last, &bo_s, &bo_l);

	if (r == -EADDRINUSE) {
		if (addr >= bo_s && addr <= bo_l)
			return NULL;

		/* Create one page svm range if 2MB range overlapping */
		start = addr;
		last = addr;
	}

	prange = svm_range_new(&p->svms, start, last, true);
	if (!prange) {
		pr_debug("Failed to create prange in address [0x%llx]\n", addr);
		return NULL;
	}
	if (kfd_process_gpuid_from_node(p, node, &gpuid, &gpuidx)) {
		pr_debug("failed to get gpuid from kgd\n");
		svm_range_free(prange, true);
		return NULL;
	}

	if (is_heap_stack)
		prange->preferred_loc = KFD_IOCTL_SVM_LOCATION_SYSMEM;

	svm_range_add_to_svms(prange);
	svm_range_add_notifier_locked(mm, prange);

	return prange;
}

/* svm_range_skip_recover - decide if prange can be recovered
 * @prange: svm range structure
 *
 * GPU vm retry fault handle skip recover the range for cases:
 * 1. prange is on deferred list to be removed after unmap, it is stale fault,
 *    deferred list work will drain the stale fault before free the prange.
 * 2. prange is on deferred list to add interval notifier after split, or
 * 3. prange is child range, it is split from parent prange, recover later
 *    after interval notifier is added.
 *
 * Return: true to skip recover, false to recover
 */
static bool svm_range_skip_recover(struct svm_range *prange)
{
	struct svm_range_list *svms = prange->svms;

	spin_lock(&svms->deferred_list_lock);
	if (list_empty(&prange->deferred_list) &&
	    list_empty(&prange->child_list)) {
		spin_unlock(&svms->deferred_list_lock);
		return false;
	}
	spin_unlock(&svms->deferred_list_lock);

	if (prange->work_item.op == SVM_OP_UNMAP_RANGE) {
		pr_debug("svms 0x%p prange 0x%p [0x%lx 0x%lx] unmapped\n",
			 svms, prange, prange->start, prange->last);
		return true;
	}
	if (prange->work_item.op == SVM_OP_ADD_RANGE_AND_MAP ||
	    prange->work_item.op == SVM_OP_ADD_RANGE) {
		pr_debug("svms 0x%p prange 0x%p [0x%lx 0x%lx] not added yet\n",
			 svms, prange, prange->start, prange->last);
		return true;
	}
	return false;
}

static void
svm_range_count_fault(struct kfd_node *node, struct kfd_process *p,
		      int32_t gpuidx)
{
	struct kfd_process_device *pdd;

	/* fault is on different page of same range
	 * or fault is skipped to recover later
	 * or fault is on invalid virtual address
	 */
	if (gpuidx == MAX_GPU_INSTANCE) {
		uint32_t gpuid;
		int r;

		r = kfd_process_gpuid_from_node(p, node, &gpuid, &gpuidx);
		if (r < 0)
			return;
	}

	/* fault is recovered
	 * or fault cannot recover because GPU no access on the range
	 */
	pdd = kfd_process_device_from_gpuidx(p, gpuidx);
	if (pdd)
		WRITE_ONCE(pdd->faults, pdd->faults + 1);
}

static bool
svm_fault_allowed(struct vm_area_struct *vma, bool write_fault)
{
	unsigned long requested = VM_READ;

	if (write_fault)
		requested |= VM_WRITE;

	pr_debug("requested 0x%lx, vma permission flags 0x%lx\n", requested,
		vma->vm_flags);
	return (vma->vm_flags & requested) == requested;
}

int
svm_range_restore_pages(struct amdgpu_device *adev, unsigned int pasid,
			uint32_t vmid, uint32_t node_id,
			uint64_t addr, bool write_fault)
{
	unsigned long start, last, size;
	struct mm_struct *mm = NULL;
	struct svm_range_list *svms;
	struct svm_range *prange;
	struct kfd_process *p;
	ktime_t timestamp = ktime_get_boottime();
	struct kfd_node *node;
	int32_t best_loc;
	int32_t gpuidx = MAX_GPU_INSTANCE;
	bool write_locked = false;
	struct vm_area_struct *vma;
	bool migration = false;
	int r = 0;

	if (!KFD_IS_SVM_API_SUPPORTED(adev)) {
		pr_debug("device does not support SVM\n");
		return -EFAULT;
	}

	p = kfd_lookup_process_by_pasid(pasid);
	if (!p) {
		pr_debug("kfd process not founded pasid 0x%x\n", pasid);
		return 0;
	}
	svms = &p->svms;

	pr_debug("restoring svms 0x%p fault address 0x%llx\n", svms, addr);

	if (atomic_read(&svms->drain_pagefaults)) {
		pr_debug("draining retry fault, drop fault 0x%llx\n", addr);
		r = 0;
		goto out;
	}

	if (!p->xnack_enabled) {
		pr_debug("XNACK not enabled for pasid 0x%x\n", pasid);
		r = -EFAULT;
		goto out;
	}

	/* p->lead_thread is available as kfd_process_wq_release flush the work
	 * before releasing task ref.
	 */
	mm = get_task_mm(p->lead_thread);
	if (!mm) {
		pr_debug("svms 0x%p failed to get mm\n", svms);
		r = 0;
		goto out;
	}

	node = kfd_node_by_irq_ids(adev, node_id, vmid);
	if (!node) {
		pr_debug("kfd node does not exist node_id: %d, vmid: %d\n", node_id,
			 vmid);
		r = -EFAULT;
		goto out;
	}
	mmap_read_lock(mm);
retry_write_locked:
	mutex_lock(&svms->lock);
	prange = svm_range_from_addr(svms, addr, NULL);
	if (!prange) {
		pr_debug("failed to find prange svms 0x%p address [0x%llx]\n",
			 svms, addr);
		if (!write_locked) {
			/* Need the write lock to create new range with MMU notifier.
			 * Also flush pending deferred work to make sure the interval
			 * tree is up to date before we add a new range
			 */
			mutex_unlock(&svms->lock);
			mmap_read_unlock(mm);
			mmap_write_lock(mm);
			write_locked = true;
			goto retry_write_locked;
		}
		prange = svm_range_create_unregistered_range(node, p, mm, addr);
		if (!prange) {
			pr_debug("failed to create unregistered range svms 0x%p address [0x%llx]\n",
				 svms, addr);
			mmap_write_downgrade(mm);
			r = -EFAULT;
			goto out_unlock_svms;
		}
	}
	if (write_locked)
		mmap_write_downgrade(mm);

	mutex_lock(&prange->migrate_mutex);

	if (svm_range_skip_recover(prange)) {
		amdgpu_gmc_filter_faults_remove(node->adev, addr, pasid);
		r = 0;
		goto out_unlock_range;
	}

	/* skip duplicate vm fault on different pages of same range */
	if (ktime_before(timestamp, ktime_add_ns(prange->validate_timestamp,
				AMDGPU_SVM_RANGE_RETRY_FAULT_PENDING))) {
		pr_debug("svms 0x%p [0x%lx %lx] already restored\n",
			 svms, prange->start, prange->last);
		r = 0;
		goto out_unlock_range;
	}

	/* __do_munmap removed VMA, return success as we are handling stale
	 * retry fault.
	 */
	vma = vma_lookup(mm, addr << PAGE_SHIFT);
	if (!vma) {
		pr_debug("address 0x%llx VMA is removed\n", addr);
		r = 0;
		goto out_unlock_range;
	}

	if (!svm_fault_allowed(vma, write_fault)) {
		pr_debug("fault addr 0x%llx no %s permission\n", addr,
			write_fault ? "write" : "read");
		r = -EPERM;
		goto out_unlock_range;
	}

	best_loc = svm_range_best_restore_location(prange, node, &gpuidx);
	if (best_loc == -1) {
		pr_debug("svms %p failed get best restore loc [0x%lx 0x%lx]\n",
			 svms, prange->start, prange->last);
		r = -EACCES;
		goto out_unlock_range;
	}

	pr_debug("svms %p [0x%lx 0x%lx] best restore 0x%x, actual loc 0x%x\n",
		 svms, prange->start, prange->last, best_loc,
		 prange->actual_loc);

	kfd_smi_event_page_fault_start(node, p->lead_thread->pid, addr,
				       write_fault, timestamp);

	/* Align migration range start and size to granularity size */
	size = 1UL << prange->granularity;
	start = max_t(unsigned long, ALIGN_DOWN(addr, size), prange->start);
	last = min_t(unsigned long, ALIGN(addr + 1, size) - 1, prange->last);
	if (prange->actual_loc != 0 || best_loc != 0) {
		migration = true;

		if (best_loc) {
			r = svm_migrate_to_vram(prange, best_loc, start, last,
					mm, KFD_MIGRATE_TRIGGER_PAGEFAULT_GPU);
			if (r) {
				pr_debug("svm_migrate_to_vram failed (%d) at %llx, falling back to system memory\n",
					 r, addr);
				/* Fallback to system memory if migration to
				 * VRAM failed
				 */
				if (prange->actual_loc && prange->actual_loc != best_loc)
					r = svm_migrate_vram_to_ram(prange, mm, start, last,
						KFD_MIGRATE_TRIGGER_PAGEFAULT_GPU, NULL);
				else
					r = 0;
			}
		} else {
			r = svm_migrate_vram_to_ram(prange, mm, start, last,
					KFD_MIGRATE_TRIGGER_PAGEFAULT_GPU, NULL);
		}
		if (r) {
			pr_debug("failed %d to migrate svms %p [0x%lx 0x%lx]\n",
				 r, svms, start, last);
			goto out_unlock_range;
		}
	}

	r = svm_range_validate_and_map(mm, start, last, prange, gpuidx, false,
				       false, false);
	if (r)
		pr_debug("failed %d to map svms 0x%p [0x%lx 0x%lx] to gpus\n",
			 r, svms, start, last);

	kfd_smi_event_page_fault_end(node, p->lead_thread->pid, addr,
				     migration);

out_unlock_range:
	mutex_unlock(&prange->migrate_mutex);
out_unlock_svms:
	mutex_unlock(&svms->lock);
	mmap_read_unlock(mm);

	svm_range_count_fault(node, p, gpuidx);

	mmput(mm);
out:
	kfd_unref_process(p);

	if (r == -EAGAIN) {
		pr_debug("recover vm fault later\n");
		amdgpu_gmc_filter_faults_remove(node->adev, addr, pasid);
		r = 0;
	}
	return r;
}

int
svm_range_switch_xnack_reserve_mem(struct kfd_process *p, bool xnack_enabled)
{
	struct svm_range *prange, *pchild;
	uint64_t reserved_size = 0;
	uint64_t size;
	int r = 0;

	pr_debug("switching xnack from %d to %d\n", p->xnack_enabled, xnack_enabled);

	mutex_lock(&p->svms.lock);

	list_for_each_entry(prange, &p->svms.list, list) {
		svm_range_lock(prange);
		list_for_each_entry(pchild, &prange->child_list, child_list) {
			size = (pchild->last - pchild->start + 1) << PAGE_SHIFT;
			if (xnack_enabled) {
				amdgpu_amdkfd_unreserve_mem_limit(NULL, size,
					KFD_IOC_ALLOC_MEM_FLAGS_USERPTR, 0);
			} else {
				r = amdgpu_amdkfd_reserve_mem_limit(NULL, size,
					KFD_IOC_ALLOC_MEM_FLAGS_USERPTR, 0);
				if (r)
					goto out_unlock;
				reserved_size += size;
			}
		}

		size = (prange->last - prange->start + 1) << PAGE_SHIFT;
		if (xnack_enabled) {
			amdgpu_amdkfd_unreserve_mem_limit(NULL, size,
					KFD_IOC_ALLOC_MEM_FLAGS_USERPTR, 0);
		} else {
			r = amdgpu_amdkfd_reserve_mem_limit(NULL, size,
					KFD_IOC_ALLOC_MEM_FLAGS_USERPTR, 0);
			if (r)
				goto out_unlock;
			reserved_size += size;
		}
out_unlock:
		svm_range_unlock(prange);
		if (r)
			break;
	}

	if (r)
		amdgpu_amdkfd_unreserve_mem_limit(NULL, reserved_size,
					KFD_IOC_ALLOC_MEM_FLAGS_USERPTR, 0);
	else
		/* Change xnack mode must be inside svms lock, to avoid race with
		 * svm_range_deferred_list_work unreserve memory in parallel.
		 */
		p->xnack_enabled = xnack_enabled;

	mutex_unlock(&p->svms.lock);
	return r;
}

void svm_range_list_fini(struct kfd_process *p)
{
	struct svm_range *prange;
	struct svm_range *next;

	pr_debug("pasid 0x%x svms 0x%p\n", p->pasid, &p->svms);

	cancel_delayed_work_sync(&p->svms.restore_work);

	/* Ensure list work is finished before process is destroyed */
	flush_work(&p->svms.deferred_list_work);

	/*
	 * Ensure no retry fault comes in afterwards, as page fault handler will
	 * not find kfd process and take mm lock to recover fault.
	 */
	atomic_inc(&p->svms.drain_pagefaults);
	svm_range_drain_retry_fault(&p->svms);

	list_for_each_entry_safe(prange, next, &p->svms.list, list) {
		svm_range_unlink(prange);
		svm_range_remove_notifier(prange);
		svm_range_free(prange, true);
	}

	mutex_destroy(&p->svms.lock);

	pr_debug("pasid 0x%x svms 0x%p done\n", p->pasid, &p->svms);
}

int svm_range_list_init(struct kfd_process *p)
{
	struct svm_range_list *svms = &p->svms;
	int i;

	svms->objects = RB_ROOT_CACHED;
	mutex_init(&svms->lock);
	INIT_LIST_HEAD(&svms->list);
	atomic_set(&svms->evicted_ranges, 0);
	atomic_set(&svms->drain_pagefaults, 0);
	INIT_DELAYED_WORK(&svms->restore_work, svm_range_restore_work);
	INIT_WORK(&svms->deferred_list_work, svm_range_deferred_list_work);
	INIT_LIST_HEAD(&svms->deferred_range_list);
	INIT_LIST_HEAD(&svms->criu_svm_metadata_list);
	spin_lock_init(&svms->deferred_list_lock);

	for (i = 0; i < p->n_pdds; i++)
		if (KFD_IS_SVM_API_SUPPORTED(p->pdds[i]->dev->adev))
			bitmap_set(svms->bitmap_supported, i, 1);

	return 0;
}

/**
 * svm_range_check_vm - check if virtual address range mapped already
 * @p: current kfd_process
 * @start: range start address, in pages
 * @last: range last address, in pages
 * @bo_s: mapping start address in pages if address range already mapped
 * @bo_l: mapping last address in pages if address range already mapped
 *
 * The purpose is to avoid virtual address ranges already allocated by
 * kfd_ioctl_alloc_memory_of_gpu ioctl.
 * It looks for each pdd in the kfd_process.
 *
 * Context: Process context
 *
 * Return 0 - OK, if the range is not mapped.
 * Otherwise error code:
 * -EADDRINUSE - if address is mapped already by kfd_ioctl_alloc_memory_of_gpu
 * -ERESTARTSYS - A wait for the buffer to become unreserved was interrupted by
 * a signal. Release all buffer reservations and return to user-space.
 */
static int
svm_range_check_vm(struct kfd_process *p, uint64_t start, uint64_t last,
		   uint64_t *bo_s, uint64_t *bo_l)
{
	struct amdgpu_bo_va_mapping *mapping;
	struct interval_tree_node *node;
	uint32_t i;
	int r;

	for (i = 0; i < p->n_pdds; i++) {
		struct amdgpu_vm *vm;

		if (!p->pdds[i]->drm_priv)
			continue;

		vm = drm_priv_to_vm(p->pdds[i]->drm_priv);
		r = amdgpu_bo_reserve(vm->root.bo, false);
		if (r)
			return r;

		node = interval_tree_iter_first(&vm->va, start, last);
		if (node) {
			pr_debug("range [0x%llx 0x%llx] already TTM mapped\n",
				 start, last);
			mapping = container_of((struct rb_node *)node,
					       struct amdgpu_bo_va_mapping, rb);
			if (bo_s && bo_l) {
				*bo_s = mapping->start;
				*bo_l = mapping->last;
			}
			amdgpu_bo_unreserve(vm->root.bo);
			return -EADDRINUSE;
		}
		amdgpu_bo_unreserve(vm->root.bo);
	}

	return 0;
}

/**
 * svm_range_is_valid - check if virtual address range is valid
 * @p: current kfd_process
 * @start: range start address, in pages
 * @size: range size, in pages
 *
 * Valid virtual address range means it belongs to one or more VMAs
 *
 * Context: Process context
 *
 * Return:
 *  0 - OK, otherwise error code
 */
static int
svm_range_is_valid(struct kfd_process *p, uint64_t start, uint64_t size)
{
	const unsigned long device_vma = VM_IO | VM_PFNMAP | VM_MIXEDMAP;
	struct vm_area_struct *vma;
	unsigned long end;
	unsigned long start_unchg = start;

	start <<= PAGE_SHIFT;
	end = start + (size << PAGE_SHIFT);
	do {
		vma = vma_lookup(p->mm, start);
		if (!vma || (vma->vm_flags & device_vma))
			return -EFAULT;
		start = min(end, vma->vm_end);
	} while (start < end);

	return svm_range_check_vm(p, start_unchg, (end - 1) >> PAGE_SHIFT, NULL,
				  NULL);
}

/**
 * svm_range_best_prefetch_location - decide the best prefetch location
 * @prange: svm range structure
 *
 * For xnack off:
 * If range map to single GPU, the best prefetch location is prefetch_loc, which
 * can be CPU or GPU.
 *
 * If range is ACCESS or ACCESS_IN_PLACE by mGPUs, only if mGPU connection on
 * XGMI same hive, the best prefetch location is prefetch_loc GPU, othervise
 * the best prefetch location is always CPU, because GPU can not have coherent
 * mapping VRAM of other GPUs even with large-BAR PCIe connection.
 *
 * For xnack on:
 * If range is not ACCESS_IN_PLACE by mGPUs, the best prefetch location is
 * prefetch_loc, other GPU access will generate vm fault and trigger migration.
 *
 * If range is ACCESS_IN_PLACE by mGPUs, only if mGPU connection on XGMI same
 * hive, the best prefetch location is prefetch_loc GPU, otherwise the best
 * prefetch location is always CPU.
 *
 * Context: Process context
 *
 * Return:
 * 0 for CPU or GPU id
 */
static uint32_t
svm_range_best_prefetch_location(struct svm_range *prange)
{
	DECLARE_BITMAP(bitmap, MAX_GPU_INSTANCE);
	uint32_t best_loc = prange->prefetch_loc;
	struct kfd_process_device *pdd;
	struct kfd_node *bo_node;
	struct kfd_process *p;
	uint32_t gpuidx;

	p = container_of(prange->svms, struct kfd_process, svms);

	if (!best_loc || best_loc == KFD_IOCTL_SVM_LOCATION_UNDEFINED)
		goto out;

	bo_node = svm_range_get_node_by_id(prange, best_loc);
	if (!bo_node) {
		WARN_ONCE(1, "failed to get valid kfd node at id%x\n", best_loc);
		best_loc = 0;
		goto out;
	}

<<<<<<< HEAD
	if (bo_node->adev->gmc.is_app_apu ||
	    bo_node->adev->flags & AMD_IS_APU) {
=======
	if (bo_node->adev->flags & AMD_IS_APU) {
>>>>>>> 2d002356
		best_loc = 0;
		goto out;
	}

	if (p->xnack_enabled)
		bitmap_copy(bitmap, prange->bitmap_aip, MAX_GPU_INSTANCE);
	else
		bitmap_or(bitmap, prange->bitmap_access, prange->bitmap_aip,
			  MAX_GPU_INSTANCE);

	for_each_set_bit(gpuidx, bitmap, MAX_GPU_INSTANCE) {
		pdd = kfd_process_device_from_gpuidx(p, gpuidx);
		if (!pdd) {
			pr_debug("failed to get device by idx 0x%x\n", gpuidx);
			continue;
		}

		if (pdd->dev->adev == bo_node->adev)
			continue;

		if (!svm_nodes_in_same_hive(pdd->dev, bo_node)) {
			best_loc = 0;
			break;
		}
	}

out:
	pr_debug("xnack %d svms 0x%p [0x%lx 0x%lx] best loc 0x%x\n",
		 p->xnack_enabled, &p->svms, prange->start, prange->last,
		 best_loc);

	return best_loc;
}

/* svm_range_trigger_migration - start page migration if prefetch loc changed
 * @mm: current process mm_struct
 * @prange: svm range structure
 * @migrated: output, true if migration is triggered
 *
 * If range perfetch_loc is GPU, actual loc is cpu 0, then migrate the range
 * from ram to vram.
 * If range prefetch_loc is cpu 0, actual loc is GPU, then migrate the range
 * from vram to ram.
 *
 * If GPU vm fault retry is not enabled, migration interact with MMU notifier
 * and restore work:
 * 1. migrate_vma_setup invalidate pages, MMU notifier callback svm_range_evict
 *    stops all queues, schedule restore work
 * 2. svm_range_restore_work wait for migration is done by
 *    a. svm_range_validate_vram takes prange->migrate_mutex
 *    b. svm_range_validate_ram HMM get pages wait for CPU fault handle returns
 * 3. restore work update mappings of GPU, resume all queues.
 *
 * Context: Process context
 *
 * Return:
 * 0 - OK, otherwise - error code of migration
 */
static int
svm_range_trigger_migration(struct mm_struct *mm, struct svm_range *prange,
			    bool *migrated)
{
	uint32_t best_loc;
	int r = 0;

	*migrated = false;
	best_loc = svm_range_best_prefetch_location(prange);

	/* when best_loc is a gpu node and same as prange->actual_loc
	 * we still need do migration as prange->actual_loc !=0 does
	 * not mean all pages in prange are vram. hmm migrate will pick
	 * up right pages during migration.
	 */
	if ((best_loc == KFD_IOCTL_SVM_LOCATION_UNDEFINED) ||
	    (best_loc == 0 && prange->actual_loc == 0))
		return 0;

	if (!best_loc) {
		r = svm_migrate_vram_to_ram(prange, mm, prange->start, prange->last,
					KFD_MIGRATE_TRIGGER_PREFETCH, NULL);
		*migrated = !r;
		return r;
	}

	r = svm_migrate_to_vram(prange, best_loc, prange->start, prange->last,
				mm, KFD_MIGRATE_TRIGGER_PREFETCH);
	*migrated = !r;

	return 0;
}

int svm_range_schedule_evict_svm_bo(struct amdgpu_amdkfd_fence *fence)
{
	/* Dereferencing fence->svm_bo is safe here because the fence hasn't
	 * signaled yet and we're under the protection of the fence->lock.
	 * After the fence is signaled in svm_range_bo_release, we cannot get
	 * here any more.
	 *
	 * Reference is dropped in svm_range_evict_svm_bo_worker.
	 */
	if (svm_bo_ref_unless_zero(fence->svm_bo)) {
		WRITE_ONCE(fence->svm_bo->evicting, 1);
		schedule_work(&fence->svm_bo->eviction_work);
	}

	return 0;
}

static void svm_range_evict_svm_bo_worker(struct work_struct *work)
{
	struct svm_range_bo *svm_bo;
	struct mm_struct *mm;
	int r = 0;

	svm_bo = container_of(work, struct svm_range_bo, eviction_work);

	if (mmget_not_zero(svm_bo->eviction_fence->mm)) {
		mm = svm_bo->eviction_fence->mm;
	} else {
		svm_range_bo_unref(svm_bo);
		return;
	}

	mmap_read_lock(mm);
	spin_lock(&svm_bo->list_lock);
	while (!list_empty(&svm_bo->range_list) && !r) {
		struct svm_range *prange =
				list_first_entry(&svm_bo->range_list,
						struct svm_range, svm_bo_list);
		int retries = 3;

		list_del_init(&prange->svm_bo_list);
		spin_unlock(&svm_bo->list_lock);

		pr_debug("svms 0x%p [0x%lx 0x%lx]\n", prange->svms,
			 prange->start, prange->last);

		mutex_lock(&prange->migrate_mutex);
		do {
			/* migrate all vram pages in this prange to sys ram
			 * after that prange->actual_loc should be zero
			 */
			r = svm_migrate_vram_to_ram(prange, mm,
					prange->start, prange->last,
					KFD_MIGRATE_TRIGGER_TTM_EVICTION, NULL);
		} while (!r && prange->actual_loc && --retries);

		if (!r && prange->actual_loc)
			pr_info_once("Migration failed during eviction");

		if (!prange->actual_loc) {
			mutex_lock(&prange->lock);
			prange->svm_bo = NULL;
			mutex_unlock(&prange->lock);
		}
		mutex_unlock(&prange->migrate_mutex);

		spin_lock(&svm_bo->list_lock);
	}
	spin_unlock(&svm_bo->list_lock);
	mmap_read_unlock(mm);
	mmput(mm);

	dma_fence_signal(&svm_bo->eviction_fence->base);

	/* This is the last reference to svm_bo, after svm_range_vram_node_free
	 * has been called in svm_migrate_vram_to_ram
	 */
	WARN_ONCE(!r && kref_read(&svm_bo->kref) != 1, "This was not the last reference\n");
	svm_range_bo_unref(svm_bo);
}

static int
svm_range_set_attr(struct kfd_process *p, struct mm_struct *mm,
		   uint64_t start, uint64_t size, uint32_t nattr,
		   struct kfd_ioctl_svm_attribute *attrs)
{
	struct amdkfd_process_info *process_info = p->kgd_process_info;
	struct list_head update_list;
	struct list_head insert_list;
	struct list_head remove_list;
	struct list_head remap_list;
	struct svm_range_list *svms;
	struct svm_range *prange;
	struct svm_range *next;
	bool update_mapping = false;
	bool flush_tlb;
	int r, ret = 0;

	pr_debug("pasid 0x%x svms 0x%p [0x%llx 0x%llx] pages 0x%llx\n",
		 p->pasid, &p->svms, start, start + size - 1, size);

	r = svm_range_check_attr(p, nattr, attrs);
	if (r)
		return r;

	svms = &p->svms;

	mutex_lock(&process_info->lock);

	svm_range_list_lock_and_flush_work(svms, mm);

	r = svm_range_is_valid(p, start, size);
	if (r) {
		pr_debug("invalid range r=%d\n", r);
		mmap_write_unlock(mm);
		goto out;
	}

	mutex_lock(&svms->lock);

	/* Add new range and split existing ranges as needed */
	r = svm_range_add(p, start, size, nattr, attrs, &update_list,
			  &insert_list, &remove_list, &remap_list);
	if (r) {
		mutex_unlock(&svms->lock);
		mmap_write_unlock(mm);
		goto out;
	}
	/* Apply changes as a transaction */
	list_for_each_entry_safe(prange, next, &insert_list, list) {
		svm_range_add_to_svms(prange);
		svm_range_add_notifier_locked(mm, prange);
	}
	list_for_each_entry(prange, &update_list, update_list) {
		svm_range_apply_attrs(p, prange, nattr, attrs, &update_mapping);
		/* TODO: unmap ranges from GPU that lost access */
	}
	list_for_each_entry_safe(prange, next, &remove_list, update_list) {
		pr_debug("unlink old 0x%p prange 0x%p [0x%lx 0x%lx]\n",
			 prange->svms, prange, prange->start,
			 prange->last);
		svm_range_unlink(prange);
		svm_range_remove_notifier(prange);
		svm_range_free(prange, false);
	}

	mmap_write_downgrade(mm);
	/* Trigger migrations and revalidate and map to GPUs as needed. If
	 * this fails we may be left with partially completed actions. There
	 * is no clean way of rolling back to the previous state in such a
	 * case because the rollback wouldn't be guaranteed to work either.
	 */
	list_for_each_entry(prange, &update_list, update_list) {
		bool migrated;

		mutex_lock(&prange->migrate_mutex);

		r = svm_range_trigger_migration(mm, prange, &migrated);
		if (r)
			goto out_unlock_range;

		if (migrated && (!p->xnack_enabled ||
		    (prange->flags & KFD_IOCTL_SVM_FLAG_GPU_ALWAYS_MAPPED)) &&
		    prange->mapped_to_gpu) {
			pr_debug("restore_work will update mappings of GPUs\n");
			mutex_unlock(&prange->migrate_mutex);
			continue;
		}

		if (!migrated && !update_mapping) {
			mutex_unlock(&prange->migrate_mutex);
			continue;
		}

		flush_tlb = !migrated && update_mapping && prange->mapped_to_gpu;

		r = svm_range_validate_and_map(mm, prange->start, prange->last, prange,
					       MAX_GPU_INSTANCE, true, true, flush_tlb);
		if (r)
			pr_debug("failed %d to map svm range\n", r);

out_unlock_range:
		mutex_unlock(&prange->migrate_mutex);
		if (r)
			ret = r;
	}

	list_for_each_entry(prange, &remap_list, update_list) {
		pr_debug("Remapping prange 0x%p [0x%lx 0x%lx]\n",
			 prange, prange->start, prange->last);
		mutex_lock(&prange->migrate_mutex);
		r = svm_range_validate_and_map(mm,  prange->start, prange->last, prange,
					       MAX_GPU_INSTANCE, true, true, prange->mapped_to_gpu);
		if (r)
			pr_debug("failed %d on remap svm range\n", r);
		mutex_unlock(&prange->migrate_mutex);
		if (r)
			ret = r;
	}

	dynamic_svm_range_dump(svms);

	mutex_unlock(&svms->lock);
	mmap_read_unlock(mm);
out:
	mutex_unlock(&process_info->lock);

	pr_debug("pasid 0x%x svms 0x%p [0x%llx 0x%llx] done, r=%d\n", p->pasid,
		 &p->svms, start, start + size - 1, r);

	return ret ? ret : r;
}

static int
svm_range_get_attr(struct kfd_process *p, struct mm_struct *mm,
		   uint64_t start, uint64_t size, uint32_t nattr,
		   struct kfd_ioctl_svm_attribute *attrs)
{
	DECLARE_BITMAP(bitmap_access, MAX_GPU_INSTANCE);
	DECLARE_BITMAP(bitmap_aip, MAX_GPU_INSTANCE);
	bool get_preferred_loc = false;
	bool get_prefetch_loc = false;
	bool get_granularity = false;
	bool get_accessible = false;
	bool get_flags = false;
	uint64_t last = start + size - 1UL;
	uint8_t granularity = 0xff;
	struct interval_tree_node *node;
	struct svm_range_list *svms;
	struct svm_range *prange;
	uint32_t prefetch_loc = KFD_IOCTL_SVM_LOCATION_UNDEFINED;
	uint32_t location = KFD_IOCTL_SVM_LOCATION_UNDEFINED;
	uint32_t flags_and = 0xffffffff;
	uint32_t flags_or = 0;
	int gpuidx;
	uint32_t i;
	int r = 0;

	pr_debug("svms 0x%p [0x%llx 0x%llx] nattr 0x%x\n", &p->svms, start,
		 start + size - 1, nattr);

	/* Flush pending deferred work to avoid racing with deferred actions from
	 * previous memory map changes (e.g. munmap). Concurrent memory map changes
	 * can still race with get_attr because we don't hold the mmap lock. But that
	 * would be a race condition in the application anyway, and undefined
	 * behaviour is acceptable in that case.
	 */
	flush_work(&p->svms.deferred_list_work);

	mmap_read_lock(mm);
	r = svm_range_is_valid(p, start, size);
	mmap_read_unlock(mm);
	if (r) {
		pr_debug("invalid range r=%d\n", r);
		return r;
	}

	for (i = 0; i < nattr; i++) {
		switch (attrs[i].type) {
		case KFD_IOCTL_SVM_ATTR_PREFERRED_LOC:
			get_preferred_loc = true;
			break;
		case KFD_IOCTL_SVM_ATTR_PREFETCH_LOC:
			get_prefetch_loc = true;
			break;
		case KFD_IOCTL_SVM_ATTR_ACCESS:
			get_accessible = true;
			break;
		case KFD_IOCTL_SVM_ATTR_SET_FLAGS:
		case KFD_IOCTL_SVM_ATTR_CLR_FLAGS:
			get_flags = true;
			break;
		case KFD_IOCTL_SVM_ATTR_GRANULARITY:
			get_granularity = true;
			break;
		case KFD_IOCTL_SVM_ATTR_ACCESS_IN_PLACE:
		case KFD_IOCTL_SVM_ATTR_NO_ACCESS:
			fallthrough;
		default:
			pr_debug("get invalid attr type 0x%x\n", attrs[i].type);
			return -EINVAL;
		}
	}

	svms = &p->svms;

	mutex_lock(&svms->lock);

	node = interval_tree_iter_first(&svms->objects, start, last);
	if (!node) {
		pr_debug("range attrs not found return default values\n");
		svm_range_set_default_attributes(&location, &prefetch_loc,
						 &granularity, &flags_and);
		flags_or = flags_and;
		if (p->xnack_enabled)
			bitmap_copy(bitmap_access, svms->bitmap_supported,
				    MAX_GPU_INSTANCE);
		else
			bitmap_zero(bitmap_access, MAX_GPU_INSTANCE);
		bitmap_zero(bitmap_aip, MAX_GPU_INSTANCE);
		goto fill_values;
	}
	bitmap_copy(bitmap_access, svms->bitmap_supported, MAX_GPU_INSTANCE);
	bitmap_copy(bitmap_aip, svms->bitmap_supported, MAX_GPU_INSTANCE);

	while (node) {
		struct interval_tree_node *next;

		prange = container_of(node, struct svm_range, it_node);
		next = interval_tree_iter_next(node, start, last);

		if (get_preferred_loc) {
			if (prange->preferred_loc ==
					KFD_IOCTL_SVM_LOCATION_UNDEFINED ||
			    (location != KFD_IOCTL_SVM_LOCATION_UNDEFINED &&
			     location != prange->preferred_loc)) {
				location = KFD_IOCTL_SVM_LOCATION_UNDEFINED;
				get_preferred_loc = false;
			} else {
				location = prange->preferred_loc;
			}
		}
		if (get_prefetch_loc) {
			if (prange->prefetch_loc ==
					KFD_IOCTL_SVM_LOCATION_UNDEFINED ||
			    (prefetch_loc != KFD_IOCTL_SVM_LOCATION_UNDEFINED &&
			     prefetch_loc != prange->prefetch_loc)) {
				prefetch_loc = KFD_IOCTL_SVM_LOCATION_UNDEFINED;
				get_prefetch_loc = false;
			} else {
				prefetch_loc = prange->prefetch_loc;
			}
		}
		if (get_accessible) {
			bitmap_and(bitmap_access, bitmap_access,
				   prange->bitmap_access, MAX_GPU_INSTANCE);
			bitmap_and(bitmap_aip, bitmap_aip,
				   prange->bitmap_aip, MAX_GPU_INSTANCE);
		}
		if (get_flags) {
			flags_and &= prange->flags;
			flags_or |= prange->flags;
		}

		if (get_granularity && prange->granularity < granularity)
			granularity = prange->granularity;

		node = next;
	}
fill_values:
	mutex_unlock(&svms->lock);

	for (i = 0; i < nattr; i++) {
		switch (attrs[i].type) {
		case KFD_IOCTL_SVM_ATTR_PREFERRED_LOC:
			attrs[i].value = location;
			break;
		case KFD_IOCTL_SVM_ATTR_PREFETCH_LOC:
			attrs[i].value = prefetch_loc;
			break;
		case KFD_IOCTL_SVM_ATTR_ACCESS:
			gpuidx = kfd_process_gpuidx_from_gpuid(p,
							       attrs[i].value);
			if (gpuidx < 0) {
				pr_debug("invalid gpuid %x\n", attrs[i].value);
				return -EINVAL;
			}
			if (test_bit(gpuidx, bitmap_access))
				attrs[i].type = KFD_IOCTL_SVM_ATTR_ACCESS;
			else if (test_bit(gpuidx, bitmap_aip))
				attrs[i].type =
					KFD_IOCTL_SVM_ATTR_ACCESS_IN_PLACE;
			else
				attrs[i].type = KFD_IOCTL_SVM_ATTR_NO_ACCESS;
			break;
		case KFD_IOCTL_SVM_ATTR_SET_FLAGS:
			attrs[i].value = flags_and;
			break;
		case KFD_IOCTL_SVM_ATTR_CLR_FLAGS:
			attrs[i].value = ~flags_or;
			break;
		case KFD_IOCTL_SVM_ATTR_GRANULARITY:
			attrs[i].value = (uint32_t)granularity;
			break;
		}
	}

	return 0;
}

int kfd_criu_resume_svm(struct kfd_process *p)
{
	struct kfd_ioctl_svm_attribute *set_attr_new, *set_attr = NULL;
	int nattr_common = 4, nattr_accessibility = 1;
	struct criu_svm_metadata *criu_svm_md = NULL;
	struct svm_range_list *svms = &p->svms;
	struct criu_svm_metadata *next = NULL;
	uint32_t set_flags = 0xffffffff;
	int i, j, num_attrs, ret = 0;
	uint64_t set_attr_size;
	struct mm_struct *mm;

	if (list_empty(&svms->criu_svm_metadata_list)) {
		pr_debug("No SVM data from CRIU restore stage 2\n");
		return ret;
	}

	mm = get_task_mm(p->lead_thread);
	if (!mm) {
		pr_err("failed to get mm for the target process\n");
		return -ESRCH;
	}

	num_attrs = nattr_common + (nattr_accessibility * p->n_pdds);

	i = j = 0;
	list_for_each_entry(criu_svm_md, &svms->criu_svm_metadata_list, list) {
		pr_debug("criu_svm_md[%d]\n\tstart: 0x%llx size: 0x%llx (npages)\n",
			 i, criu_svm_md->data.start_addr, criu_svm_md->data.size);

		for (j = 0; j < num_attrs; j++) {
			pr_debug("\ncriu_svm_md[%d]->attrs[%d].type : 0x%x\ncriu_svm_md[%d]->attrs[%d].value : 0x%x\n",
				 i, j, criu_svm_md->data.attrs[j].type,
				 i, j, criu_svm_md->data.attrs[j].value);
			switch (criu_svm_md->data.attrs[j].type) {
			/* During Checkpoint operation, the query for
			 * KFD_IOCTL_SVM_ATTR_PREFETCH_LOC attribute might
			 * return KFD_IOCTL_SVM_LOCATION_UNDEFINED if they were
			 * not used by the range which was checkpointed. Care
			 * must be taken to not restore with an invalid value
			 * otherwise the gpuidx value will be invalid and
			 * set_attr would eventually fail so just replace those
			 * with another dummy attribute such as
			 * KFD_IOCTL_SVM_ATTR_SET_FLAGS.
			 */
			case KFD_IOCTL_SVM_ATTR_PREFETCH_LOC:
				if (criu_svm_md->data.attrs[j].value ==
				    KFD_IOCTL_SVM_LOCATION_UNDEFINED) {
					criu_svm_md->data.attrs[j].type =
						KFD_IOCTL_SVM_ATTR_SET_FLAGS;
					criu_svm_md->data.attrs[j].value = 0;
				}
				break;
			case KFD_IOCTL_SVM_ATTR_SET_FLAGS:
				set_flags = criu_svm_md->data.attrs[j].value;
				break;
			default:
				break;
			}
		}

		/* CLR_FLAGS is not available via get_attr during checkpoint but
		 * it needs to be inserted before restoring the ranges so
		 * allocate extra space for it before calling set_attr
		 */
		set_attr_size = sizeof(struct kfd_ioctl_svm_attribute) *
						(num_attrs + 1);
		set_attr_new = krealloc(set_attr, set_attr_size,
					    GFP_KERNEL);
		if (!set_attr_new) {
			ret = -ENOMEM;
			goto exit;
		}
		set_attr = set_attr_new;

		memcpy(set_attr, criu_svm_md->data.attrs, num_attrs *
					sizeof(struct kfd_ioctl_svm_attribute));
		set_attr[num_attrs].type = KFD_IOCTL_SVM_ATTR_CLR_FLAGS;
		set_attr[num_attrs].value = ~set_flags;

		ret = svm_range_set_attr(p, mm, criu_svm_md->data.start_addr,
					 criu_svm_md->data.size, num_attrs + 1,
					 set_attr);
		if (ret) {
			pr_err("CRIU: failed to set range attributes\n");
			goto exit;
		}

		i++;
	}
exit:
	kfree(set_attr);
	list_for_each_entry_safe(criu_svm_md, next, &svms->criu_svm_metadata_list, list) {
		pr_debug("freeing criu_svm_md[]\n\tstart: 0x%llx\n",
						criu_svm_md->data.start_addr);
		kfree(criu_svm_md);
	}

	mmput(mm);
	return ret;

}

int kfd_criu_restore_svm(struct kfd_process *p,
			 uint8_t __user *user_priv_ptr,
			 uint64_t *priv_data_offset,
			 uint64_t max_priv_data_size)
{
	uint64_t svm_priv_data_size, svm_object_md_size, svm_attrs_size;
	int nattr_common = 4, nattr_accessibility = 1;
	struct criu_svm_metadata *criu_svm_md = NULL;
	struct svm_range_list *svms = &p->svms;
	uint32_t num_devices;
	int ret = 0;

	num_devices = p->n_pdds;
	/* Handle one SVM range object at a time, also the number of gpus are
	 * assumed to be same on the restore node, checking must be done while
	 * evaluating the topology earlier
	 */

	svm_attrs_size = sizeof(struct kfd_ioctl_svm_attribute) *
		(nattr_common + nattr_accessibility * num_devices);
	svm_object_md_size = sizeof(struct criu_svm_metadata) + svm_attrs_size;

	svm_priv_data_size = sizeof(struct kfd_criu_svm_range_priv_data) +
								svm_attrs_size;

	criu_svm_md = kzalloc(svm_object_md_size, GFP_KERNEL);
	if (!criu_svm_md) {
		pr_err("failed to allocate memory to store svm metadata\n");
		return -ENOMEM;
	}
	if (*priv_data_offset + svm_priv_data_size > max_priv_data_size) {
		ret = -EINVAL;
		goto exit;
	}

	ret = copy_from_user(&criu_svm_md->data, user_priv_ptr + *priv_data_offset,
			     svm_priv_data_size);
	if (ret) {
		ret = -EFAULT;
		goto exit;
	}
	*priv_data_offset += svm_priv_data_size;

	list_add_tail(&criu_svm_md->list, &svms->criu_svm_metadata_list);

	return 0;


exit:
	kfree(criu_svm_md);
	return ret;
}

int svm_range_get_info(struct kfd_process *p, uint32_t *num_svm_ranges,
		       uint64_t *svm_priv_data_size)
{
	uint64_t total_size, accessibility_size, common_attr_size;
	int nattr_common = 4, nattr_accessibility = 1;
	int num_devices = p->n_pdds;
	struct svm_range_list *svms;
	struct svm_range *prange;
	uint32_t count = 0;

	*svm_priv_data_size = 0;

	svms = &p->svms;
	if (!svms)
		return -EINVAL;

	mutex_lock(&svms->lock);
	list_for_each_entry(prange, &svms->list, list) {
		pr_debug("prange: 0x%p start: 0x%lx\t npages: 0x%llx\t end: 0x%llx\n",
			 prange, prange->start, prange->npages,
			 prange->start + prange->npages - 1);
		count++;
	}
	mutex_unlock(&svms->lock);

	*num_svm_ranges = count;
	/* Only the accessbility attributes need to be queried for all the gpus
	 * individually, remaining ones are spanned across the entire process
	 * regardless of the various gpu nodes. Of the remaining attributes,
	 * KFD_IOCTL_SVM_ATTR_CLR_FLAGS need not be saved.
	 *
	 * KFD_IOCTL_SVM_ATTR_PREFERRED_LOC
	 * KFD_IOCTL_SVM_ATTR_PREFETCH_LOC
	 * KFD_IOCTL_SVM_ATTR_SET_FLAGS
	 * KFD_IOCTL_SVM_ATTR_GRANULARITY
	 *
	 * ** ACCESSBILITY ATTRIBUTES **
	 * (Considered as one, type is altered during query, value is gpuid)
	 * KFD_IOCTL_SVM_ATTR_ACCESS
	 * KFD_IOCTL_SVM_ATTR_ACCESS_IN_PLACE
	 * KFD_IOCTL_SVM_ATTR_NO_ACCESS
	 */
	if (*num_svm_ranges > 0) {
		common_attr_size = sizeof(struct kfd_ioctl_svm_attribute) *
			nattr_common;
		accessibility_size = sizeof(struct kfd_ioctl_svm_attribute) *
			nattr_accessibility * num_devices;

		total_size = sizeof(struct kfd_criu_svm_range_priv_data) +
			common_attr_size + accessibility_size;

		*svm_priv_data_size = *num_svm_ranges * total_size;
	}

	pr_debug("num_svm_ranges %u total_priv_size %llu\n", *num_svm_ranges,
		 *svm_priv_data_size);
	return 0;
}

int kfd_criu_checkpoint_svm(struct kfd_process *p,
			    uint8_t __user *user_priv_data,
			    uint64_t *priv_data_offset)
{
	struct kfd_criu_svm_range_priv_data *svm_priv = NULL;
	struct kfd_ioctl_svm_attribute *query_attr = NULL;
	uint64_t svm_priv_data_size, query_attr_size = 0;
	int index, nattr_common = 4, ret = 0;
	struct svm_range_list *svms;
	int num_devices = p->n_pdds;
	struct svm_range *prange;
	struct mm_struct *mm;

	svms = &p->svms;
	if (!svms)
		return -EINVAL;

	mm = get_task_mm(p->lead_thread);
	if (!mm) {
		pr_err("failed to get mm for the target process\n");
		return -ESRCH;
	}

	query_attr_size = sizeof(struct kfd_ioctl_svm_attribute) *
				(nattr_common + num_devices);

	query_attr = kzalloc(query_attr_size, GFP_KERNEL);
	if (!query_attr) {
		ret = -ENOMEM;
		goto exit;
	}

	query_attr[0].type = KFD_IOCTL_SVM_ATTR_PREFERRED_LOC;
	query_attr[1].type = KFD_IOCTL_SVM_ATTR_PREFETCH_LOC;
	query_attr[2].type = KFD_IOCTL_SVM_ATTR_SET_FLAGS;
	query_attr[3].type = KFD_IOCTL_SVM_ATTR_GRANULARITY;

	for (index = 0; index < num_devices; index++) {
		struct kfd_process_device *pdd = p->pdds[index];

		query_attr[index + nattr_common].type =
			KFD_IOCTL_SVM_ATTR_ACCESS;
		query_attr[index + nattr_common].value = pdd->user_gpu_id;
	}

	svm_priv_data_size = sizeof(*svm_priv) + query_attr_size;

	svm_priv = kzalloc(svm_priv_data_size, GFP_KERNEL);
	if (!svm_priv) {
		ret = -ENOMEM;
		goto exit_query;
	}

	index = 0;
	list_for_each_entry(prange, &svms->list, list) {

		svm_priv->object_type = KFD_CRIU_OBJECT_TYPE_SVM_RANGE;
		svm_priv->start_addr = prange->start;
		svm_priv->size = prange->npages;
		memcpy(&svm_priv->attrs, query_attr, query_attr_size);
		pr_debug("CRIU: prange: 0x%p start: 0x%lx\t npages: 0x%llx end: 0x%llx\t size: 0x%llx\n",
			 prange, prange->start, prange->npages,
			 prange->start + prange->npages - 1,
			 prange->npages * PAGE_SIZE);

		ret = svm_range_get_attr(p, mm, svm_priv->start_addr,
					 svm_priv->size,
					 (nattr_common + num_devices),
					 svm_priv->attrs);
		if (ret) {
			pr_err("CRIU: failed to obtain range attributes\n");
			goto exit_priv;
		}

		if (copy_to_user(user_priv_data + *priv_data_offset, svm_priv,
				 svm_priv_data_size)) {
			pr_err("Failed to copy svm priv to user\n");
			ret = -EFAULT;
			goto exit_priv;
		}

		*priv_data_offset += svm_priv_data_size;

	}


exit_priv:
	kfree(svm_priv);
exit_query:
	kfree(query_attr);
exit:
	mmput(mm);
	return ret;
}

int
svm_ioctl(struct kfd_process *p, enum kfd_ioctl_svm_op op, uint64_t start,
	  uint64_t size, uint32_t nattrs, struct kfd_ioctl_svm_attribute *attrs)
{
	struct mm_struct *mm = current->mm;
	int r;

	start >>= PAGE_SHIFT;
	size >>= PAGE_SHIFT;

	switch (op) {
	case KFD_IOCTL_SVM_OP_SET_ATTR:
		r = svm_range_set_attr(p, mm, start, size, nattrs, attrs);
		break;
	case KFD_IOCTL_SVM_OP_GET_ATTR:
		r = svm_range_get_attr(p, mm, start, size, nattrs, attrs);
		break;
	default:
		r = EINVAL;
		break;
	}

	return r;
}<|MERGE_RESOLUTION|>--- conflicted
+++ resolved
@@ -2619,12 +2619,7 @@
 		return -1;
 	}
 
-<<<<<<< HEAD
-	if (node->adev->gmc.is_app_apu ||
-	    node->adev->flags & AMD_IS_APU)
-=======
 	if (node->adev->flags & AMD_IS_APU)
->>>>>>> 2d002356
 		return 0;
 
 	if (prange->preferred_loc == gpuid ||
@@ -3342,12 +3337,7 @@
 		goto out;
 	}
 
-<<<<<<< HEAD
-	if (bo_node->adev->gmc.is_app_apu ||
-	    bo_node->adev->flags & AMD_IS_APU) {
-=======
 	if (bo_node->adev->flags & AMD_IS_APU) {
->>>>>>> 2d002356
 		best_loc = 0;
 		goto out;
 	}
