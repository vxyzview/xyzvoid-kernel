--- conflicted
+++ resolved
@@ -246,10 +246,6 @@
 	SOC15_REG_GOLDEN_VALUE(GC, 0, regTCP_CNTL, 0x20000000, 0x20000000)
 };
 
-static const struct soc15_reg_golden golden_settings_gc_11_0[] = {
-	SOC15_REG_GOLDEN_VALUE(GC, 0, regTCP_CNTL, 0x20000000, 0x20000000)
-};
-
 static const struct soc15_reg_golden golden_settings_gc_11_0_1[] =
 {
 	SOC15_REG_GOLDEN_VALUE(GC, 0, regCGTT_GS_NGG_CLK_CTRL, 0x9fff8fff, 0x00000010),
@@ -4118,12 +4114,8 @@
 	tmp = REG_SET_FIELD(tmp, CP_HQD_PQ_CONTROL, RPTR_BLOCK_SIZE,
 			    (order_base_2(AMDGPU_GPU_PAGE_SIZE / 4) - 1));
 	tmp = REG_SET_FIELD(tmp, CP_HQD_PQ_CONTROL, UNORD_DISPATCH, 1);
-<<<<<<< HEAD
-	tmp = REG_SET_FIELD(tmp, CP_HQD_PQ_CONTROL, TUNNEL_DISPATCH, 0);
-=======
 	tmp = REG_SET_FIELD(tmp, CP_HQD_PQ_CONTROL, TUNNEL_DISPATCH,
 			    prop->allow_tunneling);
->>>>>>> a6ad5510
 	tmp = REG_SET_FIELD(tmp, CP_HQD_PQ_CONTROL, PRIV_STATE, 1);
 	tmp = REG_SET_FIELD(tmp, CP_HQD_PQ_CONTROL, KMD_QUEUE, 1);
 	mqd->cp_hqd_pq_control = tmp;
@@ -5328,13 +5320,6 @@
 
 static void gfx_v11_0_update_spm_vmid(struct amdgpu_device *adev, struct amdgpu_ring *ring, unsigned vmid)
 {
-<<<<<<< HEAD
-	u32 data;
-
-	amdgpu_gfx_off_ctrl(adev, false);
-
-	data = RREG32_SOC15_NO_KIQ(GC, 0, regRLC_SPM_MC_CNTL);
-=======
 	u32 reg, pre_data, data;
 
 	amdgpu_gfx_off_ctrl(adev, false);
@@ -5343,22 +5328,16 @@
 		pre_data = RREG32_NO_KIQ(reg);
 	else
 		pre_data = RREG32(reg);
->>>>>>> a6ad5510
 
 	data = pre_data & (~RLC_SPM_MC_CNTL__RLC_SPM_VMID_MASK);
 	data |= (vmid & RLC_SPM_MC_CNTL__RLC_SPM_VMID_MASK) << RLC_SPM_MC_CNTL__RLC_SPM_VMID__SHIFT;
 
-<<<<<<< HEAD
-	WREG32_SOC15_NO_KIQ(GC, 0, regRLC_SPM_MC_CNTL, data);
-
-=======
 	if (pre_data != data) {
 		if (amdgpu_sriov_is_pp_one_vf(adev) && !amdgpu_sriov_runtime(adev)) {
 			WREG32_SOC15_NO_KIQ(GC, 0, regRLC_SPM_MC_CNTL, data);
 		} else
 			WREG32_SOC15(GC, 0, regRLC_SPM_MC_CNTL, data);
 	}
->>>>>>> a6ad5510
 	amdgpu_gfx_off_ctrl(adev, true);
 
 	if (ring
