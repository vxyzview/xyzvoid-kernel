--- conflicted
+++ resolved
@@ -78,12 +78,8 @@
 
 bool amdgpu_vmid_had_gpu_reset(struct amdgpu_device *adev,
 			       struct amdgpu_vmid *id);
-<<<<<<< HEAD
-bool amdgpu_vmid_uses_reserved(struct amdgpu_vm *vm, unsigned int vmhub);
-=======
 bool amdgpu_vmid_uses_reserved(struct amdgpu_device *adev,
 			       struct amdgpu_vm *vm, unsigned int vmhub);
->>>>>>> a6ad5510
 int amdgpu_vmid_alloc_reserved(struct amdgpu_device *adev,
 				unsigned vmhub);
 void amdgpu_vmid_free_reserved(struct amdgpu_device *adev,
