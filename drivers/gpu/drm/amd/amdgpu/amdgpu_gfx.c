/*
 * Copyright 2014 Advanced Micro Devices, Inc.
 * Copyright 2008 Red Hat Inc.
 * Copyright 2009 Jerome Glisse.
 *
 * Permission is hereby granted, free of charge, to any person obtaining a
 * copy of this software and associated documentation files (the "Software"),
 * to deal in the Software without restriction, including without limitation
 * the rights to use, copy, modify, merge, publish, distribute, sublicense,
 * and/or sell copies of the Software, and to permit persons to whom the
 * Software is furnished to do so, subject to the following conditions:
 *
 * The above copyright notice and this permission notice shall be included in
 * all copies or substantial portions of the Software.
 *
 * THE SOFTWARE IS PROVIDED "AS IS", WITHOUT WARRANTY OF ANY KIND, EXPRESS OR
 * IMPLIED, INCLUDING BUT NOT LIMITED TO THE WARRANTIES OF MERCHANTABILITY,
 * FITNESS FOR A PARTICULAR PURPOSE AND NONINFRINGEMENT.  IN NO EVENT SHALL
 * THE COPYRIGHT HOLDER(S) OR AUTHOR(S) BE LIABLE FOR ANY CLAIM, DAMAGES OR
 * OTHER LIABILITY, WHETHER IN AN ACTION OF CONTRACT, TORT OR OTHERWISE,
 * ARISING FROM, OUT OF OR IN CONNECTION WITH THE SOFTWARE OR THE USE OR
 * OTHER DEALINGS IN THE SOFTWARE.
 *
 */

#include <linux/firmware.h>
#include <linux/pm_runtime.h>

#include "amdgpu.h"
#include "amdgpu_gfx.h"
#include "amdgpu_rlc.h"
#include "amdgpu_ras.h"
#include "amdgpu_reset.h"
#include "amdgpu_xcp.h"
#include "amdgpu_xgmi.h"

/* delay 0.1 second to enable gfx off feature */
#define GFX_OFF_DELAY_ENABLE         msecs_to_jiffies(100)

#define GFX_OFF_NO_DELAY 0

/*
 * GPU GFX IP block helpers function.
 */

int amdgpu_gfx_mec_queue_to_bit(struct amdgpu_device *adev, int mec,
				int pipe, int queue)
{
	int bit = 0;

	bit += mec * adev->gfx.mec.num_pipe_per_mec
		* adev->gfx.mec.num_queue_per_pipe;
	bit += pipe * adev->gfx.mec.num_queue_per_pipe;
	bit += queue;

	return bit;
}

void amdgpu_queue_mask_bit_to_mec_queue(struct amdgpu_device *adev, int bit,
				 int *mec, int *pipe, int *queue)
{
	*queue = bit % adev->gfx.mec.num_queue_per_pipe;
	*pipe = (bit / adev->gfx.mec.num_queue_per_pipe)
		% adev->gfx.mec.num_pipe_per_mec;
	*mec = (bit / adev->gfx.mec.num_queue_per_pipe)
	       / adev->gfx.mec.num_pipe_per_mec;

}

bool amdgpu_gfx_is_mec_queue_enabled(struct amdgpu_device *adev,
				     int xcc_id, int mec, int pipe, int queue)
{
	return test_bit(amdgpu_gfx_mec_queue_to_bit(adev, mec, pipe, queue),
			adev->gfx.mec_bitmap[xcc_id].queue_bitmap);
}

int amdgpu_gfx_me_queue_to_bit(struct amdgpu_device *adev,
			       int me, int pipe, int queue)
{
	int bit = 0;

	bit += me * adev->gfx.me.num_pipe_per_me
		* adev->gfx.me.num_queue_per_pipe;
	bit += pipe * adev->gfx.me.num_queue_per_pipe;
	bit += queue;

	return bit;
}

bool amdgpu_gfx_is_me_queue_enabled(struct amdgpu_device *adev,
				    int me, int pipe, int queue)
{
	return test_bit(amdgpu_gfx_me_queue_to_bit(adev, me, pipe, queue),
			adev->gfx.me.queue_bitmap);
}

/**
 * amdgpu_gfx_parse_disable_cu - Parse the disable_cu module parameter
 *
 * @mask: array in which the per-shader array disable masks will be stored
 * @max_se: number of SEs
 * @max_sh: number of SHs
 *
 * The bitmask of CUs to be disabled in the shader array determined by se and
 * sh is stored in mask[se * max_sh + sh].
 */
void amdgpu_gfx_parse_disable_cu(unsigned int *mask, unsigned int max_se, unsigned int max_sh)
{
	unsigned int se, sh, cu;
	const char *p;

	memset(mask, 0, sizeof(*mask) * max_se * max_sh);

	if (!amdgpu_disable_cu || !*amdgpu_disable_cu)
		return;

	p = amdgpu_disable_cu;
	for (;;) {
		char *next;
		int ret = sscanf(p, "%u.%u.%u", &se, &sh, &cu);

		if (ret < 3) {
			DRM_ERROR("amdgpu: could not parse disable_cu\n");
			return;
		}

		if (se < max_se && sh < max_sh && cu < 16) {
			DRM_INFO("amdgpu: disabling CU %u.%u.%u\n", se, sh, cu);
			mask[se * max_sh + sh] |= 1u << cu;
		} else {
			DRM_ERROR("amdgpu: disable_cu %u.%u.%u is out of range\n",
				  se, sh, cu);
		}

		next = strchr(p, ',');
		if (!next)
			break;
		p = next + 1;
	}
}

static bool amdgpu_gfx_is_graphics_multipipe_capable(struct amdgpu_device *adev)
{
	return amdgpu_async_gfx_ring && adev->gfx.me.num_pipe_per_me > 1;
}

static bool amdgpu_gfx_is_compute_multipipe_capable(struct amdgpu_device *adev)
{
	if (amdgpu_compute_multipipe != -1) {
		DRM_INFO("amdgpu: forcing compute pipe policy %d\n",
			 amdgpu_compute_multipipe);
		return amdgpu_compute_multipipe == 1;
	}

	if (amdgpu_ip_version(adev, GC_HWIP, 0) > IP_VERSION(9, 0, 0))
		return true;

	/* FIXME: spreading the queues across pipes causes perf regressions
	 * on POLARIS11 compute workloads */
	if (adev->asic_type == CHIP_POLARIS11)
		return false;

	return adev->gfx.mec.num_mec > 1;
}

bool amdgpu_gfx_is_high_priority_graphics_queue(struct amdgpu_device *adev,
						struct amdgpu_ring *ring)
{
	int queue = ring->queue;
	int pipe = ring->pipe;

	/* Policy: use pipe1 queue0 as high priority graphics queue if we
	 * have more than one gfx pipe.
	 */
	if (amdgpu_gfx_is_graphics_multipipe_capable(adev) &&
	    adev->gfx.num_gfx_rings > 1 && pipe == 1 && queue == 0) {
		int me = ring->me;
		int bit;

		bit = amdgpu_gfx_me_queue_to_bit(adev, me, pipe, queue);
		if (ring == &adev->gfx.gfx_ring[bit])
			return true;
	}

	return false;
}

bool amdgpu_gfx_is_high_priority_compute_queue(struct amdgpu_device *adev,
					       struct amdgpu_ring *ring)
{
	/* Policy: use 1st queue as high priority compute queue if we
	 * have more than one compute queue.
	 */
	if (adev->gfx.num_compute_rings > 1 &&
	    ring == &adev->gfx.compute_ring[0])
		return true;

	return false;
}

void amdgpu_gfx_compute_queue_acquire(struct amdgpu_device *adev)
{
	int i, j, queue, pipe;
	bool multipipe_policy = amdgpu_gfx_is_compute_multipipe_capable(adev);
	int max_queues_per_mec = min(adev->gfx.mec.num_pipe_per_mec *
				     adev->gfx.mec.num_queue_per_pipe,
				     adev->gfx.num_compute_rings);
	int num_xcc = adev->gfx.xcc_mask ? NUM_XCC(adev->gfx.xcc_mask) : 1;

	if (multipipe_policy) {
		/* policy: make queues evenly cross all pipes on MEC1 only
		 * for multiple xcc, just use the original policy for simplicity */
		for (j = 0; j < num_xcc; j++) {
			for (i = 0; i < max_queues_per_mec; i++) {
				pipe = i % adev->gfx.mec.num_pipe_per_mec;
				queue = (i / adev->gfx.mec.num_pipe_per_mec) %
					 adev->gfx.mec.num_queue_per_pipe;

				set_bit(pipe * adev->gfx.mec.num_queue_per_pipe + queue,
					adev->gfx.mec_bitmap[j].queue_bitmap);
			}
		}
	} else {
		/* policy: amdgpu owns all queues in the given pipe */
		for (j = 0; j < num_xcc; j++) {
			for (i = 0; i < max_queues_per_mec; ++i)
				set_bit(i, adev->gfx.mec_bitmap[j].queue_bitmap);
		}
	}

	for (j = 0; j < num_xcc; j++) {
		dev_dbg(adev->dev, "mec queue bitmap weight=%d\n",
			bitmap_weight(adev->gfx.mec_bitmap[j].queue_bitmap, AMDGPU_MAX_COMPUTE_QUEUES));
	}
}

void amdgpu_gfx_graphics_queue_acquire(struct amdgpu_device *adev)
{
	int i, queue, pipe;
	bool multipipe_policy = amdgpu_gfx_is_graphics_multipipe_capable(adev);
	int max_queues_per_me = adev->gfx.me.num_pipe_per_me *
					adev->gfx.me.num_queue_per_pipe;

	if (multipipe_policy) {
		/* policy: amdgpu owns the first queue per pipe at this stage
		 * will extend to mulitple queues per pipe later */
		for (i = 0; i < max_queues_per_me; i++) {
			pipe = i % adev->gfx.me.num_pipe_per_me;
			queue = (i / adev->gfx.me.num_pipe_per_me) %
				adev->gfx.me.num_queue_per_pipe;

			set_bit(pipe * adev->gfx.me.num_queue_per_pipe + queue,
				adev->gfx.me.queue_bitmap);
		}
	} else {
		for (i = 0; i < max_queues_per_me; ++i)
			set_bit(i, adev->gfx.me.queue_bitmap);
	}

	/* update the number of active graphics rings */
	adev->gfx.num_gfx_rings =
		bitmap_weight(adev->gfx.me.queue_bitmap, AMDGPU_MAX_GFX_QUEUES);
}

static int amdgpu_gfx_kiq_acquire(struct amdgpu_device *adev,
				  struct amdgpu_ring *ring, int xcc_id)
{
	int queue_bit;
	int mec, pipe, queue;

	queue_bit = adev->gfx.mec.num_mec
		    * adev->gfx.mec.num_pipe_per_mec
		    * adev->gfx.mec.num_queue_per_pipe;

	while (--queue_bit >= 0) {
		if (test_bit(queue_bit, adev->gfx.mec_bitmap[xcc_id].queue_bitmap))
			continue;

		amdgpu_queue_mask_bit_to_mec_queue(adev, queue_bit, &mec, &pipe, &queue);

		/*
		 * 1. Using pipes 2/3 from MEC 2 seems cause problems.
		 * 2. It must use queue id 0, because CGPG_IDLE/SAVE/LOAD/RUN
		 * only can be issued on queue 0.
		 */
		if ((mec == 1 && pipe > 1) || queue != 0)
			continue;

		ring->me = mec + 1;
		ring->pipe = pipe;
		ring->queue = queue;

		return 0;
	}

	dev_err(adev->dev, "Failed to find a queue for KIQ\n");
	return -EINVAL;
}

int amdgpu_gfx_kiq_init_ring(struct amdgpu_device *adev, int xcc_id)
{
	struct amdgpu_kiq *kiq = &adev->gfx.kiq[xcc_id];
	struct amdgpu_irq_src *irq = &kiq->irq;
	struct amdgpu_ring *ring = &kiq->ring;
	int r = 0;

	spin_lock_init(&kiq->ring_lock);

	ring->adev = NULL;
	ring->ring_obj = NULL;
	ring->use_doorbell = true;
	ring->xcc_id = xcc_id;
	ring->vm_hub = AMDGPU_GFXHUB(xcc_id);
	ring->doorbell_index =
		(adev->doorbell_index.kiq +
		 xcc_id * adev->doorbell_index.xcc_doorbell_range)
		<< 1;

	r = amdgpu_gfx_kiq_acquire(adev, ring, xcc_id);
	if (r)
		return r;

	ring->eop_gpu_addr = kiq->eop_gpu_addr;
	ring->no_scheduler = true;
	snprintf(ring->name, sizeof(ring->name), "kiq_%hhu.%hhu.%hhu.%hhu",
		 (unsigned char)xcc_id, (unsigned char)ring->me,
		 (unsigned char)ring->pipe, (unsigned char)ring->queue);
	r = amdgpu_ring_init(adev, ring, 1024, irq, AMDGPU_CP_KIQ_IRQ_DRIVER0,
			     AMDGPU_RING_PRIO_DEFAULT, NULL);
	if (r)
		dev_warn(adev->dev, "(%d) failed to init kiq ring\n", r);

	return r;
}

void amdgpu_gfx_kiq_free_ring(struct amdgpu_ring *ring)
{
	amdgpu_ring_fini(ring);
}

void amdgpu_gfx_kiq_fini(struct amdgpu_device *adev, int xcc_id)
{
	struct amdgpu_kiq *kiq = &adev->gfx.kiq[xcc_id];

	amdgpu_bo_free_kernel(&kiq->eop_obj, &kiq->eop_gpu_addr, NULL);
}

int amdgpu_gfx_kiq_init(struct amdgpu_device *adev,
			unsigned int hpd_size, int xcc_id)
{
	int r;
	u32 *hpd;
	struct amdgpu_kiq *kiq = &adev->gfx.kiq[xcc_id];

	r = amdgpu_bo_create_kernel(adev, hpd_size, PAGE_SIZE,
				    AMDGPU_GEM_DOMAIN_GTT, &kiq->eop_obj,
				    &kiq->eop_gpu_addr, (void **)&hpd);
	if (r) {
		dev_warn(adev->dev, "failed to create KIQ bo (%d).\n", r);
		return r;
	}

	memset(hpd, 0, hpd_size);

	r = amdgpu_bo_reserve(kiq->eop_obj, true);
	if (unlikely(r != 0))
		dev_warn(adev->dev, "(%d) reserve kiq eop bo failed\n", r);
	amdgpu_bo_kunmap(kiq->eop_obj);
	amdgpu_bo_unreserve(kiq->eop_obj);

	return 0;
}

/* create MQD for each compute/gfx queue */
int amdgpu_gfx_mqd_sw_init(struct amdgpu_device *adev,
			   unsigned int mqd_size, int xcc_id)
{
	int r, i, j;
	struct amdgpu_kiq *kiq = &adev->gfx.kiq[xcc_id];
	struct amdgpu_ring *ring = &kiq->ring;
	u32 domain = AMDGPU_GEM_DOMAIN_GTT;

#if !defined(CONFIG_ARM) && !defined(CONFIG_ARM64)
	/* Only enable on gfx10 and 11 for now to avoid changing behavior on older chips */
	if (amdgpu_ip_version(adev, GC_HWIP, 0) >= IP_VERSION(10, 0, 0))
		domain |= AMDGPU_GEM_DOMAIN_VRAM;
#endif

	/* create MQD for KIQ */
	if (!adev->enable_mes_kiq && !ring->mqd_obj) {
		/* originaly the KIQ MQD is put in GTT domain, but for SRIOV VRAM domain is a must
		 * otherwise hypervisor trigger SAVE_VF fail after driver unloaded which mean MQD
		 * deallocated and gart_unbind, to strict diverage we decide to use VRAM domain for
		 * KIQ MQD no matter SRIOV or Bare-metal
		 */
		r = amdgpu_bo_create_kernel(adev, mqd_size, PAGE_SIZE,
					    AMDGPU_GEM_DOMAIN_VRAM |
					    AMDGPU_GEM_DOMAIN_GTT,
					    &ring->mqd_obj,
					    &ring->mqd_gpu_addr,
					    &ring->mqd_ptr);
		if (r) {
			dev_warn(adev->dev, "failed to create ring mqd ob (%d)", r);
			return r;
		}

		/* prepare MQD backup */
		kiq->mqd_backup = kzalloc(mqd_size, GFP_KERNEL);
		if (!kiq->mqd_backup) {
			dev_warn(adev->dev,
				 "no memory to create MQD backup for ring %s\n", ring->name);
			return -ENOMEM;
		}
	}

	if (adev->asic_type >= CHIP_NAVI10 && amdgpu_async_gfx_ring) {
		/* create MQD for each KGQ */
		for (i = 0; i < adev->gfx.num_gfx_rings; i++) {
			ring = &adev->gfx.gfx_ring[i];
			if (!ring->mqd_obj) {
				r = amdgpu_bo_create_kernel(adev, mqd_size, PAGE_SIZE,
							    domain, &ring->mqd_obj,
							    &ring->mqd_gpu_addr, &ring->mqd_ptr);
				if (r) {
					dev_warn(adev->dev, "failed to create ring mqd bo (%d)", r);
					return r;
				}

				ring->mqd_size = mqd_size;
				/* prepare MQD backup */
				adev->gfx.me.mqd_backup[i] = kzalloc(mqd_size, GFP_KERNEL);
				if (!adev->gfx.me.mqd_backup[i]) {
					dev_warn(adev->dev, "no memory to create MQD backup for ring %s\n", ring->name);
					return -ENOMEM;
				}
			}
		}
	}

	/* create MQD for each KCQ */
	for (i = 0; i < adev->gfx.num_compute_rings; i++) {
		j = i + xcc_id * adev->gfx.num_compute_rings;
		ring = &adev->gfx.compute_ring[j];
		if (!ring->mqd_obj) {
			r = amdgpu_bo_create_kernel(adev, mqd_size, PAGE_SIZE,
						    domain, &ring->mqd_obj,
						    &ring->mqd_gpu_addr, &ring->mqd_ptr);
			if (r) {
				dev_warn(adev->dev, "failed to create ring mqd bo (%d)", r);
				return r;
			}

			ring->mqd_size = mqd_size;
			/* prepare MQD backup */
			adev->gfx.mec.mqd_backup[j] = kzalloc(mqd_size, GFP_KERNEL);
			if (!adev->gfx.mec.mqd_backup[j]) {
				dev_warn(adev->dev, "no memory to create MQD backup for ring %s\n", ring->name);
				return -ENOMEM;
			}
		}
	}

	return 0;
}

void amdgpu_gfx_mqd_sw_fini(struct amdgpu_device *adev, int xcc_id)
{
	struct amdgpu_ring *ring = NULL;
	int i, j;
	struct amdgpu_kiq *kiq = &adev->gfx.kiq[xcc_id];

	if (adev->asic_type >= CHIP_NAVI10 && amdgpu_async_gfx_ring) {
		for (i = 0; i < adev->gfx.num_gfx_rings; i++) {
			ring = &adev->gfx.gfx_ring[i];
			kfree(adev->gfx.me.mqd_backup[i]);
			amdgpu_bo_free_kernel(&ring->mqd_obj,
					      &ring->mqd_gpu_addr,
					      &ring->mqd_ptr);
		}
	}

	for (i = 0; i < adev->gfx.num_compute_rings; i++) {
		j = i + xcc_id * adev->gfx.num_compute_rings;
		ring = &adev->gfx.compute_ring[j];
		kfree(adev->gfx.mec.mqd_backup[j]);
		amdgpu_bo_free_kernel(&ring->mqd_obj,
				      &ring->mqd_gpu_addr,
				      &ring->mqd_ptr);
	}

	ring = &kiq->ring;
	kfree(kiq->mqd_backup);
	amdgpu_bo_free_kernel(&ring->mqd_obj,
			      &ring->mqd_gpu_addr,
			      &ring->mqd_ptr);
}

int amdgpu_gfx_disable_kcq(struct amdgpu_device *adev, int xcc_id)
{
	struct amdgpu_kiq *kiq = &adev->gfx.kiq[xcc_id];
	struct amdgpu_ring *kiq_ring = &kiq->ring;
	int i, r = 0;
	int j;

	if (adev->enable_mes) {
		for (i = 0; i < adev->gfx.num_compute_rings; i++) {
			j = i + xcc_id * adev->gfx.num_compute_rings;
			amdgpu_mes_unmap_legacy_queue(adev,
						   &adev->gfx.compute_ring[j],
						   RESET_QUEUES, 0, 0);
		}
		return 0;
	}

	if (!kiq->pmf || !kiq->pmf->kiq_unmap_queues)
		return -EINVAL;

<<<<<<< HEAD
	if (!kiq_ring->sched.ready || adev->job_hang)
		return 0;
	/**
	 * This is workaround: only skip kiq_ring test
	 * during ras recovery in suspend stage for gfx9.4.3
	 */
	if ((amdgpu_ip_version(adev, GC_HWIP, 0) == IP_VERSION(9, 4, 3) ||
	     amdgpu_ip_version(adev, GC_HWIP, 0) == IP_VERSION(9, 4, 4)) &&
	    amdgpu_ras_in_recovery(adev))
=======
	if (!kiq_ring->sched.ready || adev->job_hang || amdgpu_in_reset(adev))
>>>>>>> 4e3ac415
		return 0;

	spin_lock(&kiq->ring_lock);
	if (amdgpu_ring_alloc(kiq_ring, kiq->pmf->unmap_queues_size *
					adev->gfx.num_compute_rings)) {
		spin_unlock(&kiq->ring_lock);
		return -ENOMEM;
	}

	for (i = 0; i < adev->gfx.num_compute_rings; i++) {
		j = i + xcc_id * adev->gfx.num_compute_rings;
		kiq->pmf->kiq_unmap_queues(kiq_ring,
					   &adev->gfx.compute_ring[j],
					   RESET_QUEUES, 0, 0);
	}
	/* Submit unmap queue packet */
	amdgpu_ring_commit(kiq_ring);
	/*
	 * Ring test will do a basic scratch register change check. Just run
	 * this to ensure that unmap queues that is submitted before got
	 * processed successfully before returning.
	 */
	r = amdgpu_ring_test_helper(kiq_ring);

	spin_unlock(&kiq->ring_lock);

	return r;
}

int amdgpu_gfx_disable_kgq(struct amdgpu_device *adev, int xcc_id)
{
	struct amdgpu_kiq *kiq = &adev->gfx.kiq[xcc_id];
	struct amdgpu_ring *kiq_ring = &kiq->ring;
	int i, r = 0;
	int j;

	if (adev->enable_mes) {
		if (amdgpu_gfx_is_master_xcc(adev, xcc_id)) {
			for (i = 0; i < adev->gfx.num_gfx_rings; i++) {
				j = i + xcc_id * adev->gfx.num_gfx_rings;
				amdgpu_mes_unmap_legacy_queue(adev,
						      &adev->gfx.gfx_ring[j],
						      PREEMPT_QUEUES, 0, 0);
			}
		}
		return 0;
	}

	if (!kiq->pmf || !kiq->pmf->kiq_unmap_queues)
		return -EINVAL;

	if (!adev->gfx.kiq[0].ring.sched.ready || adev->job_hang)
		return 0;

	if (amdgpu_gfx_is_master_xcc(adev, xcc_id)) {
		spin_lock(&kiq->ring_lock);
		if (amdgpu_ring_alloc(kiq_ring, kiq->pmf->unmap_queues_size *
						adev->gfx.num_gfx_rings)) {
			spin_unlock(&kiq->ring_lock);
			return -ENOMEM;
		}

		for (i = 0; i < adev->gfx.num_gfx_rings; i++) {
			j = i + xcc_id * adev->gfx.num_gfx_rings;
			kiq->pmf->kiq_unmap_queues(kiq_ring,
						   &adev->gfx.gfx_ring[j],
						   PREEMPT_QUEUES, 0, 0);
		}
		/* Submit unmap queue packet */
		amdgpu_ring_commit(kiq_ring);

		/*
		 * Ring test will do a basic scratch register change check.
		 * Just run this to ensure that unmap queues that is submitted
		 * before got processed successfully before returning.
		 */
		r = amdgpu_ring_test_helper(kiq_ring);
		spin_unlock(&kiq->ring_lock);
	}

	return r;
}

int amdgpu_queue_mask_bit_to_set_resource_bit(struct amdgpu_device *adev,
					int queue_bit)
{
	int mec, pipe, queue;
	int set_resource_bit = 0;

	amdgpu_queue_mask_bit_to_mec_queue(adev, queue_bit, &mec, &pipe, &queue);

	set_resource_bit = mec * 4 * 8 + pipe * 8 + queue;

	return set_resource_bit;
}

static int amdgpu_gfx_mes_enable_kcq(struct amdgpu_device *adev, int xcc_id)
{
	struct amdgpu_kiq *kiq = &adev->gfx.kiq[xcc_id];
	struct amdgpu_ring *kiq_ring = &kiq->ring;
	uint64_t queue_mask = ~0ULL;
	int r, i, j;

	amdgpu_device_flush_hdp(adev, NULL);

	if (!adev->enable_uni_mes) {
		spin_lock(&kiq->ring_lock);
		r = amdgpu_ring_alloc(kiq_ring, kiq->pmf->set_resources_size);
		if (r) {
			dev_err(adev->dev, "Failed to lock KIQ (%d).\n", r);
			spin_unlock(&kiq->ring_lock);
			return r;
		}

		kiq->pmf->kiq_set_resources(kiq_ring, queue_mask);
		r = amdgpu_ring_test_helper(kiq_ring);
		spin_unlock(&kiq->ring_lock);
		if (r)
			dev_err(adev->dev, "KIQ failed to set resources\n");
	}

	for (i = 0; i < adev->gfx.num_compute_rings; i++) {
		j = i + xcc_id * adev->gfx.num_compute_rings;
		r = amdgpu_mes_map_legacy_queue(adev,
						&adev->gfx.compute_ring[j]);
		if (r) {
			dev_err(adev->dev, "failed to map compute queue\n");
			return r;
		}
	}

	return 0;
}

int amdgpu_gfx_enable_kcq(struct amdgpu_device *adev, int xcc_id)
{
	struct amdgpu_kiq *kiq = &adev->gfx.kiq[xcc_id];
	struct amdgpu_ring *kiq_ring = &kiq->ring;
	uint64_t queue_mask = 0;
	int r, i, j;

	if (adev->mes.enable_legacy_queue_map)
		return amdgpu_gfx_mes_enable_kcq(adev, xcc_id);

	if (!kiq->pmf || !kiq->pmf->kiq_map_queues || !kiq->pmf->kiq_set_resources)
		return -EINVAL;

	for (i = 0; i < AMDGPU_MAX_COMPUTE_QUEUES; ++i) {
		if (!test_bit(i, adev->gfx.mec_bitmap[xcc_id].queue_bitmap))
			continue;

		/* This situation may be hit in the future if a new HW
		 * generation exposes more than 64 queues. If so, the
		 * definition of queue_mask needs updating */
		if (WARN_ON(i > (sizeof(queue_mask)*8))) {
			DRM_ERROR("Invalid KCQ enabled: %d\n", i);
			break;
		}

		queue_mask |= (1ull << amdgpu_queue_mask_bit_to_set_resource_bit(adev, i));
	}

	amdgpu_device_flush_hdp(adev, NULL);

	DRM_INFO("kiq ring mec %d pipe %d q %d\n", kiq_ring->me, kiq_ring->pipe,
		 kiq_ring->queue);

	spin_lock(&kiq->ring_lock);
	r = amdgpu_ring_alloc(kiq_ring, kiq->pmf->map_queues_size *
					adev->gfx.num_compute_rings +
					kiq->pmf->set_resources_size);
	if (r) {
		DRM_ERROR("Failed to lock KIQ (%d).\n", r);
		spin_unlock(&kiq->ring_lock);
		return r;
	}

	kiq->pmf->kiq_set_resources(kiq_ring, queue_mask);
	for (i = 0; i < adev->gfx.num_compute_rings; i++) {
		j = i + xcc_id * adev->gfx.num_compute_rings;
		kiq->pmf->kiq_map_queues(kiq_ring,
					 &adev->gfx.compute_ring[j]);
	}
	/* Submit map queue packet */
	amdgpu_ring_commit(kiq_ring);
	/*
	 * Ring test will do a basic scratch register change check. Just run
	 * this to ensure that map queues that is submitted before got
	 * processed successfully before returning.
	 */
	r = amdgpu_ring_test_helper(kiq_ring);
	spin_unlock(&kiq->ring_lock);
	if (r)
		DRM_ERROR("KCQ enable failed\n");

	return r;
}

int amdgpu_gfx_enable_kgq(struct amdgpu_device *adev, int xcc_id)
{
	struct amdgpu_kiq *kiq = &adev->gfx.kiq[xcc_id];
	struct amdgpu_ring *kiq_ring = &kiq->ring;
	int r, i, j;

	if (!kiq->pmf || !kiq->pmf->kiq_map_queues)
		return -EINVAL;

	amdgpu_device_flush_hdp(adev, NULL);

	if (adev->mes.enable_legacy_queue_map) {
		for (i = 0; i < adev->gfx.num_gfx_rings; i++) {
			j = i + xcc_id * adev->gfx.num_gfx_rings;
			r = amdgpu_mes_map_legacy_queue(adev,
							&adev->gfx.gfx_ring[j]);
			if (r) {
				DRM_ERROR("failed to map gfx queue\n");
				return r;
			}
		}

		return 0;
	}

	spin_lock(&kiq->ring_lock);
	/* No need to map kcq on the slave */
	if (amdgpu_gfx_is_master_xcc(adev, xcc_id)) {
		r = amdgpu_ring_alloc(kiq_ring, kiq->pmf->map_queues_size *
						adev->gfx.num_gfx_rings);
		if (r) {
			DRM_ERROR("Failed to lock KIQ (%d).\n", r);
			spin_unlock(&kiq->ring_lock);
			return r;
		}

		for (i = 0; i < adev->gfx.num_gfx_rings; i++) {
			j = i + xcc_id * adev->gfx.num_gfx_rings;
			kiq->pmf->kiq_map_queues(kiq_ring,
						 &adev->gfx.gfx_ring[j]);
		}
	}
	/* Submit map queue packet */
	amdgpu_ring_commit(kiq_ring);
	/*
	 * Ring test will do a basic scratch register change check. Just run
	 * this to ensure that map queues that is submitted before got
	 * processed successfully before returning.
	 */
	r = amdgpu_ring_test_helper(kiq_ring);
	spin_unlock(&kiq->ring_lock);
	if (r)
		DRM_ERROR("KGQ enable failed\n");

	return r;
}

/* amdgpu_gfx_off_ctrl - Handle gfx off feature enable/disable
 *
 * @adev: amdgpu_device pointer
 * @bool enable true: enable gfx off feature, false: disable gfx off feature
 *
 * 1. gfx off feature will be enabled by gfx ip after gfx cg gp enabled.
 * 2. other client can send request to disable gfx off feature, the request should be honored.
 * 3. other client can cancel their request of disable gfx off feature
 * 4. other client should not send request to enable gfx off feature before disable gfx off feature.
 */

void amdgpu_gfx_off_ctrl(struct amdgpu_device *adev, bool enable)
{
	unsigned long delay = GFX_OFF_DELAY_ENABLE;

	if (!(adev->pm.pp_feature & PP_GFXOFF_MASK))
		return;

	mutex_lock(&adev->gfx.gfx_off_mutex);

	if (enable) {
		/* If the count is already 0, it means there's an imbalance bug somewhere.
		 * Note that the bug may be in a different caller than the one which triggers the
		 * WARN_ON_ONCE.
		 */
		if (WARN_ON_ONCE(adev->gfx.gfx_off_req_count == 0))
			goto unlock;

		adev->gfx.gfx_off_req_count--;

		if (adev->gfx.gfx_off_req_count == 0 &&
		    !adev->gfx.gfx_off_state) {
			/* If going to s2idle, no need to wait */
			if (adev->in_s0ix) {
				if (!amdgpu_dpm_set_powergating_by_smu(adev,
						AMD_IP_BLOCK_TYPE_GFX, true))
					adev->gfx.gfx_off_state = true;
			} else {
				schedule_delayed_work(&adev->gfx.gfx_off_delay_work,
					      delay);
			}
		}
	} else {
		if (adev->gfx.gfx_off_req_count == 0) {
			cancel_delayed_work_sync(&adev->gfx.gfx_off_delay_work);

			if (adev->gfx.gfx_off_state &&
			    !amdgpu_dpm_set_powergating_by_smu(adev, AMD_IP_BLOCK_TYPE_GFX, false)) {
				adev->gfx.gfx_off_state = false;

				if (adev->gfx.funcs->init_spm_golden) {
					dev_dbg(adev->dev,
						"GFXOFF is disabled, re-init SPM golden settings\n");
					amdgpu_gfx_init_spm_golden(adev);
				}
			}
		}

		adev->gfx.gfx_off_req_count++;
	}

unlock:
	mutex_unlock(&adev->gfx.gfx_off_mutex);
}

int amdgpu_set_gfx_off_residency(struct amdgpu_device *adev, bool value)
{
	int r = 0;

	mutex_lock(&adev->gfx.gfx_off_mutex);

	r = amdgpu_dpm_set_residency_gfxoff(adev, value);

	mutex_unlock(&adev->gfx.gfx_off_mutex);

	return r;
}

int amdgpu_get_gfx_off_residency(struct amdgpu_device *adev, u32 *value)
{
	int r = 0;

	mutex_lock(&adev->gfx.gfx_off_mutex);

	r = amdgpu_dpm_get_residency_gfxoff(adev, value);

	mutex_unlock(&adev->gfx.gfx_off_mutex);

	return r;
}

int amdgpu_get_gfx_off_entrycount(struct amdgpu_device *adev, u64 *value)
{
	int r = 0;

	mutex_lock(&adev->gfx.gfx_off_mutex);

	r = amdgpu_dpm_get_entrycount_gfxoff(adev, value);

	mutex_unlock(&adev->gfx.gfx_off_mutex);

	return r;
}

int amdgpu_get_gfx_off_status(struct amdgpu_device *adev, uint32_t *value)
{

	int r = 0;

	mutex_lock(&adev->gfx.gfx_off_mutex);

	r = amdgpu_dpm_get_status_gfxoff(adev, value);

	mutex_unlock(&adev->gfx.gfx_off_mutex);

	return r;
}

int amdgpu_gfx_ras_late_init(struct amdgpu_device *adev, struct ras_common_if *ras_block)
{
	int r;

	if (amdgpu_ras_is_supported(adev, ras_block->block)) {
		if (!amdgpu_persistent_edc_harvesting_supported(adev)) {
			r = amdgpu_ras_reset_error_status(adev, AMDGPU_RAS_BLOCK__GFX);
			if (r)
				return r;
		}

		r = amdgpu_ras_block_late_init(adev, ras_block);
		if (r)
			return r;

		if (amdgpu_sriov_vf(adev))
			return r;

		if (adev->gfx.cp_ecc_error_irq.funcs) {
			r = amdgpu_irq_get(adev, &adev->gfx.cp_ecc_error_irq, 0);
			if (r)
				goto late_fini;
		}
	} else {
		amdgpu_ras_feature_enable_on_boot(adev, ras_block, 0);
	}

	return 0;
late_fini:
	amdgpu_ras_block_late_fini(adev, ras_block);
	return r;
}

int amdgpu_gfx_ras_sw_init(struct amdgpu_device *adev)
{
	int err = 0;
	struct amdgpu_gfx_ras *ras = NULL;

	/* adev->gfx.ras is NULL, which means gfx does not
	 * support ras function, then do nothing here.
	 */
	if (!adev->gfx.ras)
		return 0;

	ras = adev->gfx.ras;

	err = amdgpu_ras_register_ras_block(adev, &ras->ras_block);
	if (err) {
		dev_err(adev->dev, "Failed to register gfx ras block!\n");
		return err;
	}

	strcpy(ras->ras_block.ras_comm.name, "gfx");
	ras->ras_block.ras_comm.block = AMDGPU_RAS_BLOCK__GFX;
	ras->ras_block.ras_comm.type = AMDGPU_RAS_ERROR__MULTI_UNCORRECTABLE;
	adev->gfx.ras_if = &ras->ras_block.ras_comm;

	/* If not define special ras_late_init function, use gfx default ras_late_init */
	if (!ras->ras_block.ras_late_init)
		ras->ras_block.ras_late_init = amdgpu_gfx_ras_late_init;

	/* If not defined special ras_cb function, use default ras_cb */
	if (!ras->ras_block.ras_cb)
		ras->ras_block.ras_cb = amdgpu_gfx_process_ras_data_cb;

	return 0;
}

int amdgpu_gfx_poison_consumption_handler(struct amdgpu_device *adev,
						struct amdgpu_iv_entry *entry)
{
	if (adev->gfx.ras && adev->gfx.ras->poison_consumption_handler)
		return adev->gfx.ras->poison_consumption_handler(adev, entry);

	return 0;
}

int amdgpu_gfx_process_ras_data_cb(struct amdgpu_device *adev,
		void *err_data,
		struct amdgpu_iv_entry *entry)
{
	/* TODO ue will trigger an interrupt.
	 *
	 * When “Full RAS” is enabled, the per-IP interrupt sources should
	 * be disabled and the driver should only look for the aggregated
	 * interrupt via sync flood
	 */
	if (!amdgpu_ras_is_supported(adev, AMDGPU_RAS_BLOCK__GFX)) {
		kgd2kfd_set_sram_ecc_flag(adev->kfd.dev);
		if (adev->gfx.ras && adev->gfx.ras->ras_block.hw_ops &&
		    adev->gfx.ras->ras_block.hw_ops->query_ras_error_count)
			adev->gfx.ras->ras_block.hw_ops->query_ras_error_count(adev, err_data);
		amdgpu_ras_reset_gpu(adev);
	}
	return AMDGPU_RAS_SUCCESS;
}

int amdgpu_gfx_cp_ecc_error_irq(struct amdgpu_device *adev,
				  struct amdgpu_irq_src *source,
				  struct amdgpu_iv_entry *entry)
{
	struct ras_common_if *ras_if = adev->gfx.ras_if;
	struct ras_dispatch_if ih_data = {
		.entry = entry,
	};

	if (!ras_if)
		return 0;

	ih_data.head = *ras_if;

	DRM_ERROR("CP ECC ERROR IRQ\n");
	amdgpu_ras_interrupt_dispatch(adev, &ih_data);
	return 0;
}

void amdgpu_gfx_ras_error_func(struct amdgpu_device *adev,
		void *ras_error_status,
		void (*func)(struct amdgpu_device *adev, void *ras_error_status,
				int xcc_id))
{
	int i;
	int num_xcc = adev->gfx.xcc_mask ? NUM_XCC(adev->gfx.xcc_mask) : 1;
	uint32_t xcc_mask = GENMASK(num_xcc - 1, 0);
	struct ras_err_data *err_data = (struct ras_err_data *)ras_error_status;

	if (err_data) {
		err_data->ue_count = 0;
		err_data->ce_count = 0;
	}

	for_each_inst(i, xcc_mask)
		func(adev, ras_error_status, i);
}

uint32_t amdgpu_kiq_rreg(struct amdgpu_device *adev, uint32_t reg, uint32_t xcc_id)
{
	signed long r, cnt = 0;
	unsigned long flags;
	uint32_t seq, reg_val_offs = 0, value = 0;
	struct amdgpu_kiq *kiq = &adev->gfx.kiq[xcc_id];
	struct amdgpu_ring *ring = &kiq->ring;

	if (amdgpu_device_skip_hw_access(adev))
		return 0;

	if (adev->mes.ring[0].sched.ready)
		return amdgpu_mes_rreg(adev, reg);

	BUG_ON(!ring->funcs->emit_rreg);

	spin_lock_irqsave(&kiq->ring_lock, flags);
	if (amdgpu_device_wb_get(adev, &reg_val_offs)) {
		pr_err("critical bug! too many kiq readers\n");
		goto failed_unlock;
	}
	r = amdgpu_ring_alloc(ring, 32);
	if (r)
		goto failed_unlock;

	amdgpu_ring_emit_rreg(ring, reg, reg_val_offs);
	r = amdgpu_fence_emit_polling(ring, &seq, MAX_KIQ_REG_WAIT);
	if (r)
		goto failed_undo;

	amdgpu_ring_commit(ring);
	spin_unlock_irqrestore(&kiq->ring_lock, flags);

	r = amdgpu_fence_wait_polling(ring, seq, MAX_KIQ_REG_WAIT);

	/* don't wait anymore for gpu reset case because this way may
	 * block gpu_recover() routine forever, e.g. this virt_kiq_rreg
	 * is triggered in TTM and ttm_bo_lock_delayed_workqueue() will
	 * never return if we keep waiting in virt_kiq_rreg, which cause
	 * gpu_recover() hang there.
	 *
	 * also don't wait anymore for IRQ context
	 * */
	if (r < 1 && (amdgpu_in_reset(adev) || in_interrupt()))
		goto failed_kiq_read;

	might_sleep();
	while (r < 1 && cnt++ < MAX_KIQ_REG_TRY) {
		msleep(MAX_KIQ_REG_BAILOUT_INTERVAL);
		r = amdgpu_fence_wait_polling(ring, seq, MAX_KIQ_REG_WAIT);
	}

	if (cnt > MAX_KIQ_REG_TRY)
		goto failed_kiq_read;

	mb();
	value = adev->wb.wb[reg_val_offs];
	amdgpu_device_wb_free(adev, reg_val_offs);
	return value;

failed_undo:
	amdgpu_ring_undo(ring);
failed_unlock:
	spin_unlock_irqrestore(&kiq->ring_lock, flags);
failed_kiq_read:
	if (reg_val_offs)
		amdgpu_device_wb_free(adev, reg_val_offs);
	dev_err(adev->dev, "failed to read reg:%x\n", reg);
	return ~0;
}

void amdgpu_kiq_wreg(struct amdgpu_device *adev, uint32_t reg, uint32_t v, uint32_t xcc_id)
{
	signed long r, cnt = 0;
	unsigned long flags;
	uint32_t seq;
	struct amdgpu_kiq *kiq = &adev->gfx.kiq[xcc_id];
	struct amdgpu_ring *ring = &kiq->ring;

	BUG_ON(!ring->funcs->emit_wreg);

	if (amdgpu_device_skip_hw_access(adev))
		return;

	if (adev->mes.ring[0].sched.ready) {
		amdgpu_mes_wreg(adev, reg, v);
		return;
	}

	spin_lock_irqsave(&kiq->ring_lock, flags);
	r = amdgpu_ring_alloc(ring, 32);
	if (r)
		goto failed_unlock;

	amdgpu_ring_emit_wreg(ring, reg, v);
	r = amdgpu_fence_emit_polling(ring, &seq, MAX_KIQ_REG_WAIT);
	if (r)
		goto failed_undo;

	amdgpu_ring_commit(ring);
	spin_unlock_irqrestore(&kiq->ring_lock, flags);

	r = amdgpu_fence_wait_polling(ring, seq, MAX_KIQ_REG_WAIT);

	/* don't wait anymore for gpu reset case because this way may
	 * block gpu_recover() routine forever, e.g. this virt_kiq_rreg
	 * is triggered in TTM and ttm_bo_lock_delayed_workqueue() will
	 * never return if we keep waiting in virt_kiq_rreg, which cause
	 * gpu_recover() hang there.
	 *
	 * also don't wait anymore for IRQ context
	 * */
	if (r < 1 && (amdgpu_in_reset(adev) || in_interrupt()))
		goto failed_kiq_write;

	might_sleep();
	while (r < 1 && cnt++ < MAX_KIQ_REG_TRY) {

		msleep(MAX_KIQ_REG_BAILOUT_INTERVAL);
		r = amdgpu_fence_wait_polling(ring, seq, MAX_KIQ_REG_WAIT);
	}

	if (cnt > MAX_KIQ_REG_TRY)
		goto failed_kiq_write;

	return;

failed_undo:
	amdgpu_ring_undo(ring);
failed_unlock:
	spin_unlock_irqrestore(&kiq->ring_lock, flags);
failed_kiq_write:
	dev_err(adev->dev, "failed to write reg:%x\n", reg);
}

int amdgpu_gfx_get_num_kcq(struct amdgpu_device *adev)
{
	if (amdgpu_num_kcq == -1) {
		return 8;
	} else if (amdgpu_num_kcq > 8 || amdgpu_num_kcq < 0) {
		dev_warn(adev->dev, "set kernel compute queue number to 8 due to invalid parameter provided by user\n");
		return 8;
	}
	return amdgpu_num_kcq;
}

void amdgpu_gfx_cp_init_microcode(struct amdgpu_device *adev,
				  uint32_t ucode_id)
{
	const struct gfx_firmware_header_v1_0 *cp_hdr;
	const struct gfx_firmware_header_v2_0 *cp_hdr_v2_0;
	struct amdgpu_firmware_info *info = NULL;
	const struct firmware *ucode_fw;
	unsigned int fw_size;

	switch (ucode_id) {
	case AMDGPU_UCODE_ID_CP_PFP:
		cp_hdr = (const struct gfx_firmware_header_v1_0 *)
			adev->gfx.pfp_fw->data;
		adev->gfx.pfp_fw_version =
			le32_to_cpu(cp_hdr->header.ucode_version);
		adev->gfx.pfp_feature_version =
			le32_to_cpu(cp_hdr->ucode_feature_version);
		ucode_fw = adev->gfx.pfp_fw;
		fw_size = le32_to_cpu(cp_hdr->header.ucode_size_bytes);
		break;
	case AMDGPU_UCODE_ID_CP_RS64_PFP:
		cp_hdr_v2_0 = (const struct gfx_firmware_header_v2_0 *)
			adev->gfx.pfp_fw->data;
		adev->gfx.pfp_fw_version =
			le32_to_cpu(cp_hdr_v2_0->header.ucode_version);
		adev->gfx.pfp_feature_version =
			le32_to_cpu(cp_hdr_v2_0->ucode_feature_version);
		ucode_fw = adev->gfx.pfp_fw;
		fw_size = le32_to_cpu(cp_hdr_v2_0->ucode_size_bytes);
		break;
	case AMDGPU_UCODE_ID_CP_RS64_PFP_P0_STACK:
	case AMDGPU_UCODE_ID_CP_RS64_PFP_P1_STACK:
		cp_hdr_v2_0 = (const struct gfx_firmware_header_v2_0 *)
			adev->gfx.pfp_fw->data;
		ucode_fw = adev->gfx.pfp_fw;
		fw_size = le32_to_cpu(cp_hdr_v2_0->data_size_bytes);
		break;
	case AMDGPU_UCODE_ID_CP_ME:
		cp_hdr = (const struct gfx_firmware_header_v1_0 *)
			adev->gfx.me_fw->data;
		adev->gfx.me_fw_version =
			le32_to_cpu(cp_hdr->header.ucode_version);
		adev->gfx.me_feature_version =
			le32_to_cpu(cp_hdr->ucode_feature_version);
		ucode_fw = adev->gfx.me_fw;
		fw_size = le32_to_cpu(cp_hdr->header.ucode_size_bytes);
		break;
	case AMDGPU_UCODE_ID_CP_RS64_ME:
		cp_hdr_v2_0 = (const struct gfx_firmware_header_v2_0 *)
			adev->gfx.me_fw->data;
		adev->gfx.me_fw_version =
			le32_to_cpu(cp_hdr_v2_0->header.ucode_version);
		adev->gfx.me_feature_version =
			le32_to_cpu(cp_hdr_v2_0->ucode_feature_version);
		ucode_fw = adev->gfx.me_fw;
		fw_size = le32_to_cpu(cp_hdr_v2_0->ucode_size_bytes);
		break;
	case AMDGPU_UCODE_ID_CP_RS64_ME_P0_STACK:
	case AMDGPU_UCODE_ID_CP_RS64_ME_P1_STACK:
		cp_hdr_v2_0 = (const struct gfx_firmware_header_v2_0 *)
			adev->gfx.me_fw->data;
		ucode_fw = adev->gfx.me_fw;
		fw_size = le32_to_cpu(cp_hdr_v2_0->data_size_bytes);
		break;
	case AMDGPU_UCODE_ID_CP_CE:
		cp_hdr = (const struct gfx_firmware_header_v1_0 *)
			adev->gfx.ce_fw->data;
		adev->gfx.ce_fw_version =
			le32_to_cpu(cp_hdr->header.ucode_version);
		adev->gfx.ce_feature_version =
			le32_to_cpu(cp_hdr->ucode_feature_version);
		ucode_fw = adev->gfx.ce_fw;
		fw_size = le32_to_cpu(cp_hdr->header.ucode_size_bytes);
		break;
	case AMDGPU_UCODE_ID_CP_MEC1:
		cp_hdr = (const struct gfx_firmware_header_v1_0 *)
			adev->gfx.mec_fw->data;
		adev->gfx.mec_fw_version =
			le32_to_cpu(cp_hdr->header.ucode_version);
		adev->gfx.mec_feature_version =
			le32_to_cpu(cp_hdr->ucode_feature_version);
		ucode_fw = adev->gfx.mec_fw;
		fw_size = le32_to_cpu(cp_hdr->header.ucode_size_bytes) -
			  le32_to_cpu(cp_hdr->jt_size) * 4;
		break;
	case AMDGPU_UCODE_ID_CP_MEC1_JT:
		cp_hdr = (const struct gfx_firmware_header_v1_0 *)
			adev->gfx.mec_fw->data;
		ucode_fw = adev->gfx.mec_fw;
		fw_size = le32_to_cpu(cp_hdr->jt_size) * 4;
		break;
	case AMDGPU_UCODE_ID_CP_MEC2:
		cp_hdr = (const struct gfx_firmware_header_v1_0 *)
			adev->gfx.mec2_fw->data;
		adev->gfx.mec2_fw_version =
			le32_to_cpu(cp_hdr->header.ucode_version);
		adev->gfx.mec2_feature_version =
			le32_to_cpu(cp_hdr->ucode_feature_version);
		ucode_fw = adev->gfx.mec2_fw;
		fw_size = le32_to_cpu(cp_hdr->header.ucode_size_bytes) -
			  le32_to_cpu(cp_hdr->jt_size) * 4;
		break;
	case AMDGPU_UCODE_ID_CP_MEC2_JT:
		cp_hdr = (const struct gfx_firmware_header_v1_0 *)
			adev->gfx.mec2_fw->data;
		ucode_fw = adev->gfx.mec2_fw;
		fw_size = le32_to_cpu(cp_hdr->jt_size) * 4;
		break;
	case AMDGPU_UCODE_ID_CP_RS64_MEC:
		cp_hdr_v2_0 = (const struct gfx_firmware_header_v2_0 *)
			adev->gfx.mec_fw->data;
		adev->gfx.mec_fw_version =
			le32_to_cpu(cp_hdr_v2_0->header.ucode_version);
		adev->gfx.mec_feature_version =
			le32_to_cpu(cp_hdr_v2_0->ucode_feature_version);
		ucode_fw = adev->gfx.mec_fw;
		fw_size = le32_to_cpu(cp_hdr_v2_0->ucode_size_bytes);
		break;
	case AMDGPU_UCODE_ID_CP_RS64_MEC_P0_STACK:
	case AMDGPU_UCODE_ID_CP_RS64_MEC_P1_STACK:
	case AMDGPU_UCODE_ID_CP_RS64_MEC_P2_STACK:
	case AMDGPU_UCODE_ID_CP_RS64_MEC_P3_STACK:
		cp_hdr_v2_0 = (const struct gfx_firmware_header_v2_0 *)
			adev->gfx.mec_fw->data;
		ucode_fw = adev->gfx.mec_fw;
		fw_size = le32_to_cpu(cp_hdr_v2_0->data_size_bytes);
		break;
	default:
		dev_err(adev->dev, "Invalid ucode id %u\n", ucode_id);
		return;
	}

	if (adev->firmware.load_type == AMDGPU_FW_LOAD_PSP) {
		info = &adev->firmware.ucode[ucode_id];
		info->ucode_id = ucode_id;
		info->fw = ucode_fw;
		adev->firmware.fw_size += ALIGN(fw_size, PAGE_SIZE);
	}
}

bool amdgpu_gfx_is_master_xcc(struct amdgpu_device *adev, int xcc_id)
{
	return !(xcc_id % (adev->gfx.num_xcc_per_xcp ?
			adev->gfx.num_xcc_per_xcp : 1));
}

static ssize_t amdgpu_gfx_get_current_compute_partition(struct device *dev,
						struct device_attribute *addr,
						char *buf)
{
	struct drm_device *ddev = dev_get_drvdata(dev);
	struct amdgpu_device *adev = drm_to_adev(ddev);
	int mode;

	mode = amdgpu_xcp_query_partition_mode(adev->xcp_mgr,
					       AMDGPU_XCP_FL_NONE);

	return sysfs_emit(buf, "%s\n", amdgpu_gfx_compute_mode_desc(mode));
}

static ssize_t amdgpu_gfx_set_compute_partition(struct device *dev,
						struct device_attribute *addr,
						const char *buf, size_t count)
{
	struct drm_device *ddev = dev_get_drvdata(dev);
	struct amdgpu_device *adev = drm_to_adev(ddev);
	enum amdgpu_gfx_partition mode;
	int ret = 0, num_xcc;

	num_xcc = NUM_XCC(adev->gfx.xcc_mask);
	if (num_xcc % 2 != 0)
		return -EINVAL;

	if (!strncasecmp("SPX", buf, strlen("SPX"))) {
		mode = AMDGPU_SPX_PARTITION_MODE;
	} else if (!strncasecmp("DPX", buf, strlen("DPX"))) {
		/*
		 * DPX mode needs AIDs to be in multiple of 2.
		 * Each AID connects 2 XCCs.
		 */
		if (num_xcc%4)
			return -EINVAL;
		mode = AMDGPU_DPX_PARTITION_MODE;
	} else if (!strncasecmp("TPX", buf, strlen("TPX"))) {
		if (num_xcc != 6)
			return -EINVAL;
		mode = AMDGPU_TPX_PARTITION_MODE;
	} else if (!strncasecmp("QPX", buf, strlen("QPX"))) {
		if (num_xcc != 8)
			return -EINVAL;
		mode = AMDGPU_QPX_PARTITION_MODE;
	} else if (!strncasecmp("CPX", buf, strlen("CPX"))) {
		mode = AMDGPU_CPX_PARTITION_MODE;
	} else {
		return -EINVAL;
	}

	ret = amdgpu_xcp_switch_partition_mode(adev->xcp_mgr, mode);

	if (ret)
		return ret;

	return count;
}

static const char *xcp_desc[] = {
	[AMDGPU_SPX_PARTITION_MODE] = "SPX",
	[AMDGPU_DPX_PARTITION_MODE] = "DPX",
	[AMDGPU_TPX_PARTITION_MODE] = "TPX",
	[AMDGPU_QPX_PARTITION_MODE] = "QPX",
	[AMDGPU_CPX_PARTITION_MODE] = "CPX",
};

static ssize_t amdgpu_gfx_get_available_compute_partition(struct device *dev,
						struct device_attribute *addr,
						char *buf)
{
	struct drm_device *ddev = dev_get_drvdata(dev);
	struct amdgpu_device *adev = drm_to_adev(ddev);
	struct amdgpu_xcp_mgr *xcp_mgr = adev->xcp_mgr;
	int size = 0, mode;
	char *sep = "";

	if (!xcp_mgr || !xcp_mgr->avail_xcp_modes)
		return sysfs_emit(buf, "Not supported\n");

	for_each_inst(mode, xcp_mgr->avail_xcp_modes) {
		size += sysfs_emit_at(buf, size, "%s%s", sep, xcp_desc[mode]);
		sep = ", ";
	}

	size += sysfs_emit_at(buf, size, "\n");

	return size;
}

static int amdgpu_gfx_run_cleaner_shader_job(struct amdgpu_ring *ring)
{
	struct amdgpu_device *adev = ring->adev;
	struct drm_gpu_scheduler *sched = &ring->sched;
	struct drm_sched_entity entity;
	struct dma_fence *f;
	struct amdgpu_job *job;
	struct amdgpu_ib *ib;
	int i, r;

	/* Initialize the scheduler entity */
	r = drm_sched_entity_init(&entity, DRM_SCHED_PRIORITY_NORMAL,
				  &sched, 1, NULL);
	if (r) {
		dev_err(adev->dev, "Failed setting up GFX kernel entity.\n");
		goto err;
	}

	r = amdgpu_job_alloc_with_ib(ring->adev, &entity, NULL,
				     64, 0,
				     &job);
	if (r)
		goto err;

	job->enforce_isolation = true;

	ib = &job->ibs[0];
	for (i = 0; i <= ring->funcs->align_mask; ++i)
		ib->ptr[i] = ring->funcs->nop;
	ib->length_dw = ring->funcs->align_mask + 1;

	f = amdgpu_job_submit(job);

	r = dma_fence_wait(f, false);
	if (r)
		goto err;

	dma_fence_put(f);

	/* Clean up the scheduler entity */
	drm_sched_entity_destroy(&entity);
	return 0;

err:
	return r;
}

static int amdgpu_gfx_run_cleaner_shader(struct amdgpu_device *adev, int xcp_id)
{
	int num_xcc = NUM_XCC(adev->gfx.xcc_mask);
	struct amdgpu_ring *ring;
	int num_xcc_to_clear;
	int i, r, xcc_id;

	if (adev->gfx.num_xcc_per_xcp)
		num_xcc_to_clear = adev->gfx.num_xcc_per_xcp;
	else
		num_xcc_to_clear = 1;

	for (xcc_id = 0; xcc_id < num_xcc; xcc_id++) {
		for (i = 0; i < adev->gfx.num_compute_rings; i++) {
			ring = &adev->gfx.compute_ring[i + xcc_id * adev->gfx.num_compute_rings];
			if ((ring->xcp_id == xcp_id) && ring->sched.ready) {
				r = amdgpu_gfx_run_cleaner_shader_job(ring);
				if (r)
					return r;
				num_xcc_to_clear--;
				break;
			}
		}
	}

	if (num_xcc_to_clear)
		return -ENOENT;

	return 0;
}

static ssize_t amdgpu_gfx_set_run_cleaner_shader(struct device *dev,
						 struct device_attribute *attr,
						 const char *buf,
						 size_t count)
{
	struct drm_device *ddev = dev_get_drvdata(dev);
	struct amdgpu_device *adev = drm_to_adev(ddev);
	int ret;
	long value;

	if (amdgpu_in_reset(adev))
		return -EPERM;
	if (adev->in_suspend && !adev->in_runpm)
		return -EPERM;

	ret = kstrtol(buf, 0, &value);

	if (ret)
		return -EINVAL;

	if (value < 0)
		return -EINVAL;

	if (adev->xcp_mgr) {
		if (value >= adev->xcp_mgr->num_xcps)
			return -EINVAL;
	} else {
		if (value > 1)
			return -EINVAL;
	}

	ret = pm_runtime_get_sync(ddev->dev);
	if (ret < 0) {
		pm_runtime_put_autosuspend(ddev->dev);
		return ret;
	}

	ret = amdgpu_gfx_run_cleaner_shader(adev, value);

	pm_runtime_mark_last_busy(ddev->dev);
	pm_runtime_put_autosuspend(ddev->dev);

	if (ret)
		return ret;

	return count;
}

static ssize_t amdgpu_gfx_get_enforce_isolation(struct device *dev,
						struct device_attribute *attr,
						char *buf)
{
	struct drm_device *ddev = dev_get_drvdata(dev);
	struct amdgpu_device *adev = drm_to_adev(ddev);
	int i;
	ssize_t size = 0;

	if (adev->xcp_mgr) {
		for (i = 0; i < adev->xcp_mgr->num_xcps; i++) {
			size += sysfs_emit_at(buf, size, "%u", adev->enforce_isolation[i]);
			if (i < (adev->xcp_mgr->num_xcps - 1))
				size += sysfs_emit_at(buf, size, " ");
		}
		buf[size++] = '\n';
	} else {
		size = sysfs_emit_at(buf, 0, "%u\n", adev->enforce_isolation[0]);
	}

	return size;
}

static ssize_t amdgpu_gfx_set_enforce_isolation(struct device *dev,
						struct device_attribute *attr,
						const char *buf, size_t count)
{
	struct drm_device *ddev = dev_get_drvdata(dev);
	struct amdgpu_device *adev = drm_to_adev(ddev);
	long partition_values[MAX_XCP] = {0};
	int ret, i, num_partitions;
	const char *input_buf = buf;

	for (i = 0; i < (adev->xcp_mgr ? adev->xcp_mgr->num_xcps : 1); i++) {
		ret = sscanf(input_buf, "%ld", &partition_values[i]);
		if (ret <= 0)
			break;

		/* Move the pointer to the next value in the string */
		input_buf = strchr(input_buf, ' ');
		if (input_buf) {
			input_buf++;
		} else {
			i++;
			break;
		}
	}
	num_partitions = i;

	if (adev->xcp_mgr && num_partitions != adev->xcp_mgr->num_xcps)
		return -EINVAL;

	if (!adev->xcp_mgr && num_partitions != 1)
		return -EINVAL;

	for (i = 0; i < num_partitions; i++) {
		if (partition_values[i] != 0 && partition_values[i] != 1)
			return -EINVAL;
	}

	mutex_lock(&adev->enforce_isolation_mutex);

	for (i = 0; i < num_partitions; i++) {
		if (adev->enforce_isolation[i] && !partition_values[i]) {
			/* Going from enabled to disabled */
			amdgpu_vmid_free_reserved(adev, AMDGPU_GFXHUB(i));
			amdgpu_mes_set_enforce_isolation(adev, i, false);
		} else if (!adev->enforce_isolation[i] && partition_values[i]) {
			/* Going from disabled to enabled */
			amdgpu_vmid_alloc_reserved(adev, AMDGPU_GFXHUB(i));
			amdgpu_mes_set_enforce_isolation(adev, i, true);
		}
		adev->enforce_isolation[i] = partition_values[i];
	}

	mutex_unlock(&adev->enforce_isolation_mutex);

	return count;
}

static ssize_t amdgpu_gfx_get_gfx_reset_mask(struct device *dev,
						struct device_attribute *attr,
						char *buf)
{
	struct drm_device *ddev = dev_get_drvdata(dev);
	struct amdgpu_device *adev = drm_to_adev(ddev);

	if (!adev)
		return -ENODEV;

	return amdgpu_show_reset_mask(buf, adev->gfx.gfx_supported_reset);
}

static ssize_t amdgpu_gfx_get_compute_reset_mask(struct device *dev,
						struct device_attribute *attr,
						char *buf)
{
	struct drm_device *ddev = dev_get_drvdata(dev);
	struct amdgpu_device *adev = drm_to_adev(ddev);

	if (!adev)
		return -ENODEV;

	return amdgpu_show_reset_mask(buf, adev->gfx.compute_supported_reset);
}

static DEVICE_ATTR(run_cleaner_shader, 0200,
		   NULL, amdgpu_gfx_set_run_cleaner_shader);

static DEVICE_ATTR(enforce_isolation, 0644,
		   amdgpu_gfx_get_enforce_isolation,
		   amdgpu_gfx_set_enforce_isolation);

static DEVICE_ATTR(current_compute_partition, 0644,
		   amdgpu_gfx_get_current_compute_partition,
		   amdgpu_gfx_set_compute_partition);

static DEVICE_ATTR(available_compute_partition, 0444,
		   amdgpu_gfx_get_available_compute_partition, NULL);
static DEVICE_ATTR(gfx_reset_mask, 0444,
		   amdgpu_gfx_get_gfx_reset_mask, NULL);

static DEVICE_ATTR(compute_reset_mask, 0444,
		   amdgpu_gfx_get_compute_reset_mask, NULL);

static int amdgpu_gfx_sysfs_xcp_init(struct amdgpu_device *adev)
{
	struct amdgpu_xcp_mgr *xcp_mgr = adev->xcp_mgr;
	bool xcp_switch_supported;
	int r;

	if (!xcp_mgr)
		return 0;

	xcp_switch_supported =
		(xcp_mgr->funcs && xcp_mgr->funcs->switch_partition_mode);

	if (!xcp_switch_supported)
		dev_attr_current_compute_partition.attr.mode &=
			~(S_IWUSR | S_IWGRP | S_IWOTH);

	r = device_create_file(adev->dev, &dev_attr_current_compute_partition);
	if (r)
		return r;

	if (xcp_switch_supported)
		r = device_create_file(adev->dev,
				       &dev_attr_available_compute_partition);

	return r;
}

static void amdgpu_gfx_sysfs_xcp_fini(struct amdgpu_device *adev)
{
	struct amdgpu_xcp_mgr *xcp_mgr = adev->xcp_mgr;
	bool xcp_switch_supported;

	if (!xcp_mgr)
		return;

	xcp_switch_supported =
		(xcp_mgr->funcs && xcp_mgr->funcs->switch_partition_mode);
	device_remove_file(adev->dev, &dev_attr_current_compute_partition);

	if (xcp_switch_supported)
		device_remove_file(adev->dev,
				   &dev_attr_available_compute_partition);
}

static int amdgpu_gfx_sysfs_isolation_shader_init(struct amdgpu_device *adev)
{
	int r;

	r = device_create_file(adev->dev, &dev_attr_enforce_isolation);
	if (r)
		return r;
	if (adev->gfx.enable_cleaner_shader)
		r = device_create_file(adev->dev, &dev_attr_run_cleaner_shader);

	return r;
}

static void amdgpu_gfx_sysfs_isolation_shader_fini(struct amdgpu_device *adev)
{
	device_remove_file(adev->dev, &dev_attr_enforce_isolation);
	if (adev->gfx.enable_cleaner_shader)
		device_remove_file(adev->dev, &dev_attr_run_cleaner_shader);
}

static int amdgpu_gfx_sysfs_reset_mask_init(struct amdgpu_device *adev)
{
	int r = 0;

	if (!amdgpu_gpu_recovery)
		return r;

	if (adev->gfx.num_gfx_rings) {
		r = device_create_file(adev->dev, &dev_attr_gfx_reset_mask);
		if (r)
			return r;
	}

	if (adev->gfx.num_compute_rings) {
		r = device_create_file(adev->dev, &dev_attr_compute_reset_mask);
		if (r)
			return r;
	}

	return r;
}

static void amdgpu_gfx_sysfs_reset_mask_fini(struct amdgpu_device *adev)
{
	if (!amdgpu_gpu_recovery)
		return;

	if (adev->gfx.num_gfx_rings)
		device_remove_file(adev->dev, &dev_attr_gfx_reset_mask);

	if (adev->gfx.num_compute_rings)
		device_remove_file(adev->dev, &dev_attr_compute_reset_mask);
}

int amdgpu_gfx_sysfs_init(struct amdgpu_device *adev)
{
	int r;

	r = amdgpu_gfx_sysfs_xcp_init(adev);
	if (r) {
		dev_err(adev->dev, "failed to create xcp sysfs files");
		return r;
	}

	r = amdgpu_gfx_sysfs_isolation_shader_init(adev);
	if (r)
		dev_err(adev->dev, "failed to create isolation sysfs files");

	r = amdgpu_gfx_sysfs_reset_mask_init(adev);
	if (r)
		dev_err(adev->dev, "failed to create reset mask sysfs files");

	return r;
}

void amdgpu_gfx_sysfs_fini(struct amdgpu_device *adev)
{
	if (adev->dev->kobj.sd) {
		amdgpu_gfx_sysfs_xcp_fini(adev);
		amdgpu_gfx_sysfs_isolation_shader_fini(adev);
		amdgpu_gfx_sysfs_reset_mask_fini(adev);
	}
}

int amdgpu_gfx_cleaner_shader_sw_init(struct amdgpu_device *adev,
				      unsigned int cleaner_shader_size)
{
	if (!adev->gfx.enable_cleaner_shader)
		return -EOPNOTSUPP;

	return amdgpu_bo_create_kernel(adev, cleaner_shader_size, PAGE_SIZE,
				       AMDGPU_GEM_DOMAIN_VRAM | AMDGPU_GEM_DOMAIN_GTT,
				       &adev->gfx.cleaner_shader_obj,
				       &adev->gfx.cleaner_shader_gpu_addr,
				       (void **)&adev->gfx.cleaner_shader_cpu_ptr);
}

void amdgpu_gfx_cleaner_shader_sw_fini(struct amdgpu_device *adev)
{
	if (!adev->gfx.enable_cleaner_shader)
		return;

	amdgpu_bo_free_kernel(&adev->gfx.cleaner_shader_obj,
			      &adev->gfx.cleaner_shader_gpu_addr,
			      (void **)&adev->gfx.cleaner_shader_cpu_ptr);
}

void amdgpu_gfx_cleaner_shader_init(struct amdgpu_device *adev,
				    unsigned int cleaner_shader_size,
				    const void *cleaner_shader_ptr)
{
	if (!adev->gfx.enable_cleaner_shader)
		return;

	if (adev->gfx.cleaner_shader_cpu_ptr && cleaner_shader_ptr)
		memcpy_toio(adev->gfx.cleaner_shader_cpu_ptr, cleaner_shader_ptr,
			    cleaner_shader_size);
}

/**
 * amdgpu_gfx_kfd_sch_ctrl - Control the KFD scheduler from the KGD (Graphics Driver)
 * @adev: amdgpu_device pointer
 * @idx: Index of the scheduler to control
 * @enable: Whether to enable or disable the KFD scheduler
 *
 * This function is used to control the KFD (Kernel Fusion Driver) scheduler
 * from the KGD. It is part of the cleaner shader feature. This function plays
 * a key role in enforcing process isolation on the GPU.
 *
 * The function uses a reference count mechanism (kfd_sch_req_count) to keep
 * track of the number of requests to enable the KFD scheduler. When a request
 * to enable the KFD scheduler is made, the reference count is decremented.
 * When the reference count reaches zero, a delayed work is scheduled to
 * enforce isolation after a delay of GFX_SLICE_PERIOD.
 *
 * When a request to disable the KFD scheduler is made, the function first
 * checks if the reference count is zero. If it is, it cancels the delayed work
 * for enforcing isolation and checks if the KFD scheduler is active. If the
 * KFD scheduler is active, it sends a request to stop the KFD scheduler and
 * sets the KFD scheduler state to inactive. Then, it increments the reference
 * count.
 *
 * The function is synchronized using the kfd_sch_mutex to ensure that the KFD
 * scheduler state and reference count are updated atomically.
 *
 * Note: If the reference count is already zero when a request to enable the
 * KFD scheduler is made, it means there's an imbalance bug somewhere. The
 * function triggers a warning in this case.
 */
static void amdgpu_gfx_kfd_sch_ctrl(struct amdgpu_device *adev, u32 idx,
				    bool enable)
{
	mutex_lock(&adev->gfx.kfd_sch_mutex);

	if (enable) {
		/* If the count is already 0, it means there's an imbalance bug somewhere.
		 * Note that the bug may be in a different caller than the one which triggers the
		 * WARN_ON_ONCE.
		 */
		if (WARN_ON_ONCE(adev->gfx.kfd_sch_req_count[idx] == 0)) {
			dev_err(adev->dev, "Attempted to enable KFD scheduler when reference count is already zero\n");
			goto unlock;
		}

		adev->gfx.kfd_sch_req_count[idx]--;

		if (adev->gfx.kfd_sch_req_count[idx] == 0 &&
		    adev->gfx.kfd_sch_inactive[idx]) {
			schedule_delayed_work(&adev->gfx.enforce_isolation[idx].work,
					      msecs_to_jiffies(adev->gfx.enforce_isolation_time[idx]));
		}
	} else {
		if (adev->gfx.kfd_sch_req_count[idx] == 0) {
			cancel_delayed_work_sync(&adev->gfx.enforce_isolation[idx].work);
			if (!adev->gfx.kfd_sch_inactive[idx]) {
				amdgpu_amdkfd_stop_sched(adev, idx);
				adev->gfx.kfd_sch_inactive[idx] = true;
			}
		}

		adev->gfx.kfd_sch_req_count[idx]++;
	}

unlock:
	mutex_unlock(&adev->gfx.kfd_sch_mutex);
}

/**
 * amdgpu_gfx_enforce_isolation_handler - work handler for enforcing shader isolation
 *
 * @work: work_struct.
 *
 * This function is the work handler for enforcing shader isolation on AMD GPUs.
 * It counts the number of emitted fences for each GFX and compute ring. If there
 * are any fences, it schedules the `enforce_isolation_work` to be run after a
 * delay of `GFX_SLICE_PERIOD`. If there are no fences, it signals the Kernel Fusion
 * Driver (KFD) to resume the runqueue. The function is synchronized using the
 * `enforce_isolation_mutex`.
 */
void amdgpu_gfx_enforce_isolation_handler(struct work_struct *work)
{
	struct amdgpu_isolation_work *isolation_work =
		container_of(work, struct amdgpu_isolation_work, work.work);
	struct amdgpu_device *adev = isolation_work->adev;
	u32 i, idx, fences = 0;

	if (isolation_work->xcp_id == AMDGPU_XCP_NO_PARTITION)
		idx = 0;
	else
		idx = isolation_work->xcp_id;

	if (idx >= MAX_XCP)
		return;

	mutex_lock(&adev->enforce_isolation_mutex);
	for (i = 0; i < AMDGPU_MAX_GFX_RINGS; ++i) {
		if (isolation_work->xcp_id == adev->gfx.gfx_ring[i].xcp_id)
			fences += amdgpu_fence_count_emitted(&adev->gfx.gfx_ring[i]);
	}
	for (i = 0; i < (AMDGPU_MAX_COMPUTE_RINGS * AMDGPU_MAX_GC_INSTANCES); ++i) {
		if (isolation_work->xcp_id == adev->gfx.compute_ring[i].xcp_id)
			fences += amdgpu_fence_count_emitted(&adev->gfx.compute_ring[i]);
	}
	if (fences) {
		/* we've already had our timeslice, so let's wrap this up */
		schedule_delayed_work(&adev->gfx.enforce_isolation[idx].work,
				      msecs_to_jiffies(1));
	} else {
		/* Tell KFD to resume the runqueue */
		if (adev->kfd.init_complete) {
			WARN_ON_ONCE(!adev->gfx.kfd_sch_inactive[idx]);
			WARN_ON_ONCE(adev->gfx.kfd_sch_req_count[idx]);
				amdgpu_amdkfd_start_sched(adev, idx);
				adev->gfx.kfd_sch_inactive[idx] = false;
		}
	}
	mutex_unlock(&adev->enforce_isolation_mutex);
}

static void
amdgpu_gfx_enforce_isolation_wait_for_kfd(struct amdgpu_device *adev,
					  u32 idx)
{
	unsigned long cjiffies;
	bool wait = false;

	mutex_lock(&adev->enforce_isolation_mutex);
	if (adev->enforce_isolation[idx]) {
		/* set the initial values if nothing is set */
		if (!adev->gfx.enforce_isolation_jiffies[idx]) {
			adev->gfx.enforce_isolation_jiffies[idx] = jiffies;
			adev->gfx.enforce_isolation_time[idx] =	GFX_SLICE_PERIOD_MS;
		}
		/* Make sure KFD gets a chance to run */
		if (amdgpu_amdkfd_compute_active(adev, idx)) {
			cjiffies = jiffies;
			if (time_after(cjiffies, adev->gfx.enforce_isolation_jiffies[idx])) {
				cjiffies -= adev->gfx.enforce_isolation_jiffies[idx];
				if ((jiffies_to_msecs(cjiffies) >= GFX_SLICE_PERIOD_MS)) {
					/* if our time is up, let KGD work drain before scheduling more */
					wait = true;
					/* reset the timer period */
					adev->gfx.enforce_isolation_time[idx] =	GFX_SLICE_PERIOD_MS;
				} else {
					/* set the timer period to what's left in our time slice */
					adev->gfx.enforce_isolation_time[idx] =
						GFX_SLICE_PERIOD_MS - jiffies_to_msecs(cjiffies);
				}
			} else {
				/* if jiffies wrap around we will just wait a little longer */
				adev->gfx.enforce_isolation_jiffies[idx] = jiffies;
			}
		} else {
			/* if there is no KFD work, then set the full slice period */
			adev->gfx.enforce_isolation_jiffies[idx] = jiffies;
			adev->gfx.enforce_isolation_time[idx] = GFX_SLICE_PERIOD_MS;
		}
	}
	mutex_unlock(&adev->enforce_isolation_mutex);

	if (wait)
		msleep(GFX_SLICE_PERIOD_MS);
}

void amdgpu_gfx_enforce_isolation_ring_begin_use(struct amdgpu_ring *ring)
{
	struct amdgpu_device *adev = ring->adev;
	u32 idx;
	bool sched_work = false;

	if (!adev->gfx.enable_cleaner_shader)
		return;

	if (ring->xcp_id == AMDGPU_XCP_NO_PARTITION)
		idx = 0;
	else
		idx = ring->xcp_id;

	if (idx >= MAX_XCP)
		return;

	/* Don't submit more work until KFD has had some time */
	amdgpu_gfx_enforce_isolation_wait_for_kfd(adev, idx);

	mutex_lock(&adev->enforce_isolation_mutex);
	if (adev->enforce_isolation[idx]) {
		if (adev->kfd.init_complete)
			sched_work = true;
	}
	mutex_unlock(&adev->enforce_isolation_mutex);

	if (sched_work)
		amdgpu_gfx_kfd_sch_ctrl(adev, idx, false);
}

void amdgpu_gfx_enforce_isolation_ring_end_use(struct amdgpu_ring *ring)
{
	struct amdgpu_device *adev = ring->adev;
	u32 idx;
	bool sched_work = false;

	if (!adev->gfx.enable_cleaner_shader)
		return;

	if (ring->xcp_id == AMDGPU_XCP_NO_PARTITION)
		idx = 0;
	else
		idx = ring->xcp_id;

	if (idx >= MAX_XCP)
		return;

	mutex_lock(&adev->enforce_isolation_mutex);
	if (adev->enforce_isolation[idx]) {
		if (adev->kfd.init_complete)
			sched_work = true;
	}
	mutex_unlock(&adev->enforce_isolation_mutex);

	if (sched_work)
		amdgpu_gfx_kfd_sch_ctrl(adev, idx, true);
<<<<<<< HEAD
=======
}

/*
 * debugfs for to enable/disable gfx job submission to specific core.
 */
#if defined(CONFIG_DEBUG_FS)
static int amdgpu_debugfs_gfx_sched_mask_set(void *data, u64 val)
{
	struct amdgpu_device *adev = (struct amdgpu_device *)data;
	u32 i;
	u64 mask = 0;
	struct amdgpu_ring *ring;

	if (!adev)
		return -ENODEV;

	mask = (1ULL << adev->gfx.num_gfx_rings) - 1;
	if ((val & mask) == 0)
		return -EINVAL;

	for (i = 0; i < adev->gfx.num_gfx_rings; ++i) {
		ring = &adev->gfx.gfx_ring[i];
		if (val & (1 << i))
			ring->sched.ready = true;
		else
			ring->sched.ready = false;
	}
	/* publish sched.ready flag update effective immediately across smp */
	smp_rmb();
	return 0;
}

static int amdgpu_debugfs_gfx_sched_mask_get(void *data, u64 *val)
{
	struct amdgpu_device *adev = (struct amdgpu_device *)data;
	u32 i;
	u64 mask = 0;
	struct amdgpu_ring *ring;

	if (!adev)
		return -ENODEV;
	for (i = 0; i < adev->gfx.num_gfx_rings; ++i) {
		ring = &adev->gfx.gfx_ring[i];
		if (ring->sched.ready)
			mask |= 1ULL << i;
	}

	*val = mask;
	return 0;
}

DEFINE_DEBUGFS_ATTRIBUTE(amdgpu_debugfs_gfx_sched_mask_fops,
			 amdgpu_debugfs_gfx_sched_mask_get,
			 amdgpu_debugfs_gfx_sched_mask_set, "%llx\n");

#endif

void amdgpu_debugfs_gfx_sched_mask_init(struct amdgpu_device *adev)
{
#if defined(CONFIG_DEBUG_FS)
	struct drm_minor *minor = adev_to_drm(adev)->primary;
	struct dentry *root = minor->debugfs_root;
	char name[32];

	if (!(adev->gfx.num_gfx_rings > 1))
		return;
	sprintf(name, "amdgpu_gfx_sched_mask");
	debugfs_create_file(name, 0600, root, adev,
			    &amdgpu_debugfs_gfx_sched_mask_fops);
#endif
}

/*
 * debugfs for to enable/disable compute job submission to specific core.
 */
#if defined(CONFIG_DEBUG_FS)
static int amdgpu_debugfs_compute_sched_mask_set(void *data, u64 val)
{
	struct amdgpu_device *adev = (struct amdgpu_device *)data;
	u32 i;
	u64 mask = 0;
	struct amdgpu_ring *ring;

	if (!adev)
		return -ENODEV;

	mask = (1ULL << adev->gfx.num_compute_rings) - 1;
	if ((val & mask) == 0)
		return -EINVAL;

	for (i = 0; i < adev->gfx.num_compute_rings; ++i) {
		ring = &adev->gfx.compute_ring[i];
		if (val & (1 << i))
			ring->sched.ready = true;
		else
			ring->sched.ready = false;
	}

	/* publish sched.ready flag update effective immediately across smp */
	smp_rmb();
	return 0;
}

static int amdgpu_debugfs_compute_sched_mask_get(void *data, u64 *val)
{
	struct amdgpu_device *adev = (struct amdgpu_device *)data;
	u32 i;
	u64 mask = 0;
	struct amdgpu_ring *ring;

	if (!adev)
		return -ENODEV;
	for (i = 0; i < adev->gfx.num_compute_rings; ++i) {
		ring = &adev->gfx.compute_ring[i];
		if (ring->sched.ready)
			mask |= 1ULL << i;
	}

	*val = mask;
	return 0;
}

DEFINE_DEBUGFS_ATTRIBUTE(amdgpu_debugfs_compute_sched_mask_fops,
			 amdgpu_debugfs_compute_sched_mask_get,
			 amdgpu_debugfs_compute_sched_mask_set, "%llx\n");

#endif

void amdgpu_debugfs_compute_sched_mask_init(struct amdgpu_device *adev)
{
#if defined(CONFIG_DEBUG_FS)
	struct drm_minor *minor = adev_to_drm(adev)->primary;
	struct dentry *root = minor->debugfs_root;
	char name[32];

	if (!(adev->gfx.num_compute_rings > 1))
		return;
	sprintf(name, "amdgpu_compute_sched_mask");
	debugfs_create_file(name, 0600, root, adev,
			    &amdgpu_debugfs_compute_sched_mask_fops);
#endif
>>>>>>> 4e3ac415
}<|MERGE_RESOLUTION|>--- conflicted
+++ resolved
@@ -515,19 +515,7 @@
 	if (!kiq->pmf || !kiq->pmf->kiq_unmap_queues)
 		return -EINVAL;
 
-<<<<<<< HEAD
-	if (!kiq_ring->sched.ready || adev->job_hang)
-		return 0;
-	/**
-	 * This is workaround: only skip kiq_ring test
-	 * during ras recovery in suspend stage for gfx9.4.3
-	 */
-	if ((amdgpu_ip_version(adev, GC_HWIP, 0) == IP_VERSION(9, 4, 3) ||
-	     amdgpu_ip_version(adev, GC_HWIP, 0) == IP_VERSION(9, 4, 4)) &&
-	    amdgpu_ras_in_recovery(adev))
-=======
 	if (!kiq_ring->sched.ready || adev->job_hang || amdgpu_in_reset(adev))
->>>>>>> 4e3ac415
 		return 0;
 
 	spin_lock(&kiq->ring_lock);
@@ -2054,8 +2042,6 @@
 
 	if (sched_work)
 		amdgpu_gfx_kfd_sch_ctrl(adev, idx, true);
-<<<<<<< HEAD
-=======
 }
 
 /*
@@ -2197,5 +2183,4 @@
 	debugfs_create_file(name, 0600, root, adev,
 			    &amdgpu_debugfs_compute_sched_mask_fops);
 #endif
->>>>>>> 4e3ac415
 }