/*
 * Copyright 2018 Advanced Micro Devices, Inc.
 *
 * Permission is hereby granted, free of charge, to any person obtaining a
 * copy of this software and associated documentation files (the "Software"),
 * to deal in the Software without restriction, including without limitation
 * the rights to use, copy, modify, merge, publish, distribute, sublicense,
 * and/or sell copies of the Software, and to permit persons to whom the
 * Software is furnished to do so, subject to the following conditions:
 *
 * The above copyright notice and this permission notice shall be included in
 * all copies or substantial portions of the Software.
 *
 * THE SOFTWARE IS PROVIDED "AS IS", WITHOUT WARRANTY OF ANY KIND, EXPRESS OR
 * IMPLIED, INCLUDING BUT NOT LIMITED TO THE WARRANTIES OF MERCHANTABILITY,
 * FITNESS FOR A PARTICULAR PURPOSE AND NONINFRINGEMENT.  IN NO EVENT SHALL
 * THE COPYRIGHT HOLDER(S) OR AUTHOR(S) BE LIABLE FOR ANY CLAIM, DAMAGES OR
 * OTHER LIABILITY, WHETHER IN AN ACTION OF CONTRACT, TORT OR OTHERWISE,
 * ARISING FROM, OUT OF OR IN CONNECTION WITH THE SOFTWARE OR THE USE OR
 * OTHER DEALINGS IN THE SOFTWARE.
 *
 *
 */
#include <linux/debugfs.h>
#include <linux/list.h>
#include <linux/module.h>
#include <linux/uaccess.h>
#include <linux/reboot.h>
#include <linux/syscalls.h>
#include <linux/pm_runtime.h>
#include <linux/list_sort.h>

#include "amdgpu.h"
#include "amdgpu_ras.h"
#include "amdgpu_atomfirmware.h"
#include "amdgpu_xgmi.h"
#include "ivsrcid/nbio/irqsrcs_nbif_7_4.h"
#include "nbio_v4_3.h"
#include "nbio_v7_9.h"
#include "atom.h"
#include "amdgpu_reset.h"
#include "amdgpu_psp.h"

#ifdef CONFIG_X86_MCE_AMD
#include <asm/mce.h>

static bool notifier_registered;
#endif
static const char *RAS_FS_NAME = "ras";

const char *ras_error_string[] = {
	"none",
	"parity",
	"single_correctable",
	"multi_uncorrectable",
	"poison",
};

const char *ras_block_string[] = {
	"umc",
	"sdma",
	"gfx",
	"mmhub",
	"athub",
	"pcie_bif",
	"hdp",
	"xgmi_wafl",
	"df",
	"smn",
	"sem",
	"mp0",
	"mp1",
	"fuse",
	"mca",
	"vcn",
	"jpeg",
	"ih",
	"mpio",
};

const char *ras_mca_block_string[] = {
	"mca_mp0",
	"mca_mp1",
	"mca_mpio",
	"mca_iohc",
};

struct amdgpu_ras_block_list {
	/* ras block link */
	struct list_head node;

	struct amdgpu_ras_block_object *ras_obj;
};

const char *get_ras_block_str(struct ras_common_if *ras_block)
{
	if (!ras_block)
		return "NULL";

	if (ras_block->block >= AMDGPU_RAS_BLOCK_COUNT ||
	    ras_block->block >= ARRAY_SIZE(ras_block_string))
		return "OUT OF RANGE";

	if (ras_block->block == AMDGPU_RAS_BLOCK__MCA)
		return ras_mca_block_string[ras_block->sub_block_index];

	return ras_block_string[ras_block->block];
}

#define ras_block_str(_BLOCK_) \
	(((_BLOCK_) < ARRAY_SIZE(ras_block_string)) ? ras_block_string[_BLOCK_] : "Out Of Range")

#define ras_err_str(i) (ras_error_string[ffs(i)])

#define RAS_DEFAULT_FLAGS (AMDGPU_RAS_FLAG_INIT_BY_VBIOS)

/* inject address is 52 bits */
#define	RAS_UMC_INJECT_ADDR_LIMIT	(0x1ULL << 52)

/* typical ECC bad page rate is 1 bad page per 100MB VRAM */
#define RAS_BAD_PAGE_COVER              (100 * 1024 * 1024ULL)

#define MAX_UMC_POISON_POLLING_TIME_ASYNC  300  //ms

#define AMDGPU_RAS_RETIRE_PAGE_INTERVAL 100  //ms

#define MAX_FLUSH_RETIRE_DWORK_TIMES  100

enum amdgpu_ras_retire_page_reservation {
	AMDGPU_RAS_RETIRE_PAGE_RESERVED,
	AMDGPU_RAS_RETIRE_PAGE_PENDING,
	AMDGPU_RAS_RETIRE_PAGE_FAULT,
};

atomic_t amdgpu_ras_in_intr = ATOMIC_INIT(0);

static bool amdgpu_ras_check_bad_page_unlock(struct amdgpu_ras *con,
				uint64_t addr);
static bool amdgpu_ras_check_bad_page(struct amdgpu_device *adev,
				uint64_t addr);
#ifdef CONFIG_X86_MCE_AMD
static void amdgpu_register_bad_pages_mca_notifier(struct amdgpu_device *adev);
struct mce_notifier_adev_list {
	struct amdgpu_device *devs[MAX_GPU_INSTANCE];
	int num_gpu;
};
static struct mce_notifier_adev_list mce_adev_list;
#endif

void amdgpu_ras_set_error_query_ready(struct amdgpu_device *adev, bool ready)
{
	if (adev && amdgpu_ras_get_context(adev))
		amdgpu_ras_get_context(adev)->error_query_ready = ready;
}

static bool amdgpu_ras_get_error_query_ready(struct amdgpu_device *adev)
{
	if (adev && amdgpu_ras_get_context(adev))
		return amdgpu_ras_get_context(adev)->error_query_ready;

	return false;
}

static int amdgpu_reserve_page_direct(struct amdgpu_device *adev, uint64_t address)
{
	struct ras_err_data err_data;
	struct eeprom_table_record err_rec;
	int ret;

	if ((address >= adev->gmc.mc_vram_size) ||
	    (address >= RAS_UMC_INJECT_ADDR_LIMIT)) {
		dev_warn(adev->dev,
		         "RAS WARN: input address 0x%llx is invalid.\n",
		         address);
		return -EINVAL;
	}

	if (amdgpu_ras_check_bad_page(adev, address)) {
		dev_warn(adev->dev,
			 "RAS WARN: 0x%llx has already been marked as bad page!\n",
			 address);
		return 0;
	}

	ret = amdgpu_ras_error_data_init(&err_data);
	if (ret)
		return ret;

	memset(&err_rec, 0x0, sizeof(struct eeprom_table_record));
	err_data.err_addr = &err_rec;
	amdgpu_umc_fill_error_record(&err_data, address, address, 0, 0);

	if (amdgpu_bad_page_threshold != 0) {
		amdgpu_ras_add_bad_pages(adev, err_data.err_addr,
					 err_data.err_addr_cnt);
		amdgpu_ras_save_bad_pages(adev, NULL);
	}

	amdgpu_ras_error_data_fini(&err_data);

	dev_warn(adev->dev, "WARNING: THIS IS ONLY FOR TEST PURPOSES AND WILL CORRUPT RAS EEPROM\n");
	dev_warn(adev->dev, "Clear EEPROM:\n");
	dev_warn(adev->dev, "    echo 1 > /sys/kernel/debug/dri/0/ras/ras_eeprom_reset\n");

	return 0;
}

static ssize_t amdgpu_ras_debugfs_read(struct file *f, char __user *buf,
					size_t size, loff_t *pos)
{
	struct ras_manager *obj = (struct ras_manager *)file_inode(f)->i_private;
	struct ras_query_if info = {
		.head = obj->head,
	};
	ssize_t s;
	char val[128];

	if (amdgpu_ras_query_error_status(obj->adev, &info))
		return -EINVAL;

	/* Hardware counter will be reset automatically after the query on Vega20 and Arcturus */
	if (amdgpu_ip_version(obj->adev, MP0_HWIP, 0) != IP_VERSION(11, 0, 2) &&
	    amdgpu_ip_version(obj->adev, MP0_HWIP, 0) != IP_VERSION(11, 0, 4)) {
		if (amdgpu_ras_reset_error_status(obj->adev, info.head.block))
			dev_warn(obj->adev->dev, "Failed to reset error counter and error status");
	}

	s = snprintf(val, sizeof(val), "%s: %lu\n%s: %lu\n",
			"ue", info.ue_count,
			"ce", info.ce_count);
	if (*pos >= s)
		return 0;

	s -= *pos;
	s = min_t(u64, s, size);


	if (copy_to_user(buf, &val[*pos], s))
		return -EINVAL;

	*pos += s;

	return s;
}

static const struct file_operations amdgpu_ras_debugfs_ops = {
	.owner = THIS_MODULE,
	.read = amdgpu_ras_debugfs_read,
	.write = NULL,
	.llseek = default_llseek
};

static int amdgpu_ras_find_block_id_by_name(const char *name, int *block_id)
{
	int i;

	for (i = 0; i < ARRAY_SIZE(ras_block_string); i++) {
		*block_id = i;
		if (strcmp(name, ras_block_string[i]) == 0)
			return 0;
	}
	return -EINVAL;
}

static int amdgpu_ras_debugfs_ctrl_parse_data(struct file *f,
		const char __user *buf, size_t size,
		loff_t *pos, struct ras_debug_if *data)
{
	ssize_t s = min_t(u64, 64, size);
	char str[65];
	char block_name[33];
	char err[9] = "ue";
	int op = -1;
	int block_id;
	uint32_t sub_block;
	u64 address, value;
	/* default value is 0 if the mask is not set by user */
	u32 instance_mask = 0;

	if (*pos)
		return -EINVAL;
	*pos = size;

	memset(str, 0, sizeof(str));
	memset(data, 0, sizeof(*data));

	if (copy_from_user(str, buf, s))
		return -EINVAL;

	if (sscanf(str, "disable %32s", block_name) == 1)
		op = 0;
	else if (sscanf(str, "enable %32s %8s", block_name, err) == 2)
		op = 1;
	else if (sscanf(str, "inject %32s %8s", block_name, err) == 2)
		op = 2;
	else if (strstr(str, "retire_page") != NULL)
		op = 3;
	else if (str[0] && str[1] && str[2] && str[3])
		/* ascii string, but commands are not matched. */
		return -EINVAL;

	if (op != -1) {
		if (op == 3) {
			if (sscanf(str, "%*s 0x%llx", &address) != 1 &&
			    sscanf(str, "%*s %llu", &address) != 1)
				return -EINVAL;

			data->op = op;
			data->inject.address = address;

			return 0;
		}

		if (amdgpu_ras_find_block_id_by_name(block_name, &block_id))
			return -EINVAL;

		data->head.block = block_id;
		/* only ue, ce and poison errors are supported */
		if (!memcmp("ue", err, 2))
			data->head.type = AMDGPU_RAS_ERROR__MULTI_UNCORRECTABLE;
		else if (!memcmp("ce", err, 2))
			data->head.type = AMDGPU_RAS_ERROR__SINGLE_CORRECTABLE;
		else if (!memcmp("poison", err, 6))
			data->head.type = AMDGPU_RAS_ERROR__POISON;
		else
			return -EINVAL;

		data->op = op;

		if (op == 2) {
			if (sscanf(str, "%*s %*s %*s 0x%x 0x%llx 0x%llx 0x%x",
				   &sub_block, &address, &value, &instance_mask) != 4 &&
			    sscanf(str, "%*s %*s %*s %u %llu %llu %u",
				   &sub_block, &address, &value, &instance_mask) != 4 &&
				sscanf(str, "%*s %*s %*s 0x%x 0x%llx 0x%llx",
				   &sub_block, &address, &value) != 3 &&
			    sscanf(str, "%*s %*s %*s %u %llu %llu",
				   &sub_block, &address, &value) != 3)
				return -EINVAL;
			data->head.sub_block_index = sub_block;
			data->inject.address = address;
			data->inject.value = value;
			data->inject.instance_mask = instance_mask;
		}
	} else {
		if (size < sizeof(*data))
			return -EINVAL;

		if (copy_from_user(data, buf, sizeof(*data)))
			return -EINVAL;
	}

	return 0;
}

static void amdgpu_ras_instance_mask_check(struct amdgpu_device *adev,
				struct ras_debug_if *data)
{
	int num_xcc = adev->gfx.xcc_mask ? NUM_XCC(adev->gfx.xcc_mask) : 1;
	uint32_t mask, inst_mask = data->inject.instance_mask;

	/* no need to set instance mask if there is only one instance */
	if (num_xcc <= 1 && inst_mask) {
		data->inject.instance_mask = 0;
		dev_dbg(adev->dev,
			"RAS inject mask(0x%x) isn't supported and force it to 0.\n",
			inst_mask);

		return;
	}

	switch (data->head.block) {
	case AMDGPU_RAS_BLOCK__GFX:
		mask = GENMASK(num_xcc - 1, 0);
		break;
	case AMDGPU_RAS_BLOCK__SDMA:
		mask = GENMASK(adev->sdma.num_instances - 1, 0);
		break;
	case AMDGPU_RAS_BLOCK__VCN:
	case AMDGPU_RAS_BLOCK__JPEG:
		mask = GENMASK(adev->vcn.num_vcn_inst - 1, 0);
		break;
	default:
		mask = inst_mask;
		break;
	}

	/* remove invalid bits in instance mask */
	data->inject.instance_mask &= mask;
	if (inst_mask != data->inject.instance_mask)
		dev_dbg(adev->dev,
			"Adjust RAS inject mask 0x%x to 0x%x\n",
			inst_mask, data->inject.instance_mask);
}

/**
 * DOC: AMDGPU RAS debugfs control interface
 *
 * The control interface accepts struct ras_debug_if which has two members.
 *
 * First member: ras_debug_if::head or ras_debug_if::inject.
 *
 * head is used to indicate which IP block will be under control.
 *
 * head has four members, they are block, type, sub_block_index, name.
 * block: which IP will be under control.
 * type: what kind of error will be enabled/disabled/injected.
 * sub_block_index: some IPs have subcomponets. say, GFX, sDMA.
 * name: the name of IP.
 *
 * inject has three more members than head, they are address, value and mask.
 * As their names indicate, inject operation will write the
 * value to the address.
 *
 * The second member: struct ras_debug_if::op.
 * It has three kinds of operations.
 *
 * - 0: disable RAS on the block. Take ::head as its data.
 * - 1: enable RAS on the block. Take ::head as its data.
 * - 2: inject errors on the block. Take ::inject as its data.
 *
 * How to use the interface?
 *
 * In a program
 *
 * Copy the struct ras_debug_if in your code and initialize it.
 * Write the struct to the control interface.
 *
 * From shell
 *
 * .. code-block:: bash
 *
 *	echo "disable <block>" > /sys/kernel/debug/dri/<N>/ras/ras_ctrl
 *	echo "enable  <block> <error>" > /sys/kernel/debug/dri/<N>/ras/ras_ctrl
 *	echo "inject  <block> <error> <sub-block> <address> <value> <mask>" > /sys/kernel/debug/dri/<N>/ras/ras_ctrl
 *
 * Where N, is the card which you want to affect.
 *
 * "disable" requires only the block.
 * "enable" requires the block and error type.
 * "inject" requires the block, error type, address, and value.
 *
 * The block is one of: umc, sdma, gfx, etc.
 *	see ras_block_string[] for details
 *
 * The error type is one of: ue, ce and poison where,
 *	ue is multi-uncorrectable
 *	ce is single-correctable
 *	poison is poison
 *
 * The sub-block is a the sub-block index, pass 0 if there is no sub-block.
 * The address and value are hexadecimal numbers, leading 0x is optional.
 * The mask means instance mask, is optional, default value is 0x1.
 *
 * For instance,
 *
 * .. code-block:: bash
 *
 *	echo inject umc ue 0x0 0x0 0x0 > /sys/kernel/debug/dri/0/ras/ras_ctrl
 *	echo inject umc ce 0 0 0 3 > /sys/kernel/debug/dri/0/ras/ras_ctrl
 *	echo disable umc > /sys/kernel/debug/dri/0/ras/ras_ctrl
 *
 * How to check the result of the operation?
 *
 * To check disable/enable, see "ras" features at,
 * /sys/class/drm/card[0/1/2...]/device/ras/features
 *
 * To check inject, see the corresponding error count at,
 * /sys/class/drm/card[0/1/2...]/device/ras/[gfx|sdma|umc|...]_err_count
 *
 * .. note::
 *	Operations are only allowed on blocks which are supported.
 *	Check the "ras" mask at /sys/module/amdgpu/parameters/ras_mask
 *	to see which blocks support RAS on a particular asic.
 *
 */
static ssize_t amdgpu_ras_debugfs_ctrl_write(struct file *f,
					     const char __user *buf,
					     size_t size, loff_t *pos)
{
	struct amdgpu_device *adev = (struct amdgpu_device *)file_inode(f)->i_private;
	struct ras_debug_if data;
	int ret = 0;

	if (!amdgpu_ras_get_error_query_ready(adev)) {
		dev_warn(adev->dev, "RAS WARN: error injection "
				"currently inaccessible\n");
		return size;
	}

	ret = amdgpu_ras_debugfs_ctrl_parse_data(f, buf, size, pos, &data);
	if (ret)
		return ret;

	if (data.op == 3) {
		ret = amdgpu_reserve_page_direct(adev, data.inject.address);
		if (!ret)
			return size;
		else
			return ret;
	}

	if (!amdgpu_ras_is_supported(adev, data.head.block))
		return -EINVAL;

	switch (data.op) {
	case 0:
		ret = amdgpu_ras_feature_enable(adev, &data.head, 0);
		break;
	case 1:
		ret = amdgpu_ras_feature_enable(adev, &data.head, 1);
		break;
	case 2:
		if ((data.inject.address >= adev->gmc.mc_vram_size &&
		    adev->gmc.mc_vram_size) ||
		    (data.inject.address >= RAS_UMC_INJECT_ADDR_LIMIT)) {
			dev_warn(adev->dev, "RAS WARN: input address "
					"0x%llx is invalid.",
					data.inject.address);
			ret = -EINVAL;
			break;
		}

		/* umc ce/ue error injection for a bad page is not allowed */
		if ((data.head.block == AMDGPU_RAS_BLOCK__UMC) &&
		    amdgpu_ras_check_bad_page(adev, data.inject.address)) {
			dev_warn(adev->dev, "RAS WARN: inject: 0x%llx has "
				 "already been marked as bad!\n",
				 data.inject.address);
			break;
		}

		amdgpu_ras_instance_mask_check(adev, &data);

		/* data.inject.address is offset instead of absolute gpu address */
		ret = amdgpu_ras_error_inject(adev, &data.inject);
		break;
	default:
		ret = -EINVAL;
		break;
	}

	if (ret)
		return ret;

	return size;
}

/**
 * DOC: AMDGPU RAS debugfs EEPROM table reset interface
 *
 * Some boards contain an EEPROM which is used to persistently store a list of
 * bad pages which experiences ECC errors in vram.  This interface provides
 * a way to reset the EEPROM, e.g., after testing error injection.
 *
 * Usage:
 *
 * .. code-block:: bash
 *
 *	echo 1 > ../ras/ras_eeprom_reset
 *
 * will reset EEPROM table to 0 entries.
 *
 */
static ssize_t amdgpu_ras_debugfs_eeprom_write(struct file *f,
					       const char __user *buf,
					       size_t size, loff_t *pos)
{
	struct amdgpu_device *adev =
		(struct amdgpu_device *)file_inode(f)->i_private;
	int ret;

	ret = amdgpu_ras_eeprom_reset_table(
		&(amdgpu_ras_get_context(adev)->eeprom_control));

	if (!ret) {
		/* Something was written to EEPROM.
		 */
		amdgpu_ras_get_context(adev)->flags = RAS_DEFAULT_FLAGS;
		return size;
	} else {
		return ret;
	}
}

static const struct file_operations amdgpu_ras_debugfs_ctrl_ops = {
	.owner = THIS_MODULE,
	.read = NULL,
	.write = amdgpu_ras_debugfs_ctrl_write,
	.llseek = default_llseek
};

static const struct file_operations amdgpu_ras_debugfs_eeprom_ops = {
	.owner = THIS_MODULE,
	.read = NULL,
	.write = amdgpu_ras_debugfs_eeprom_write,
	.llseek = default_llseek
};

/**
 * DOC: AMDGPU RAS sysfs Error Count Interface
 *
 * It allows the user to read the error count for each IP block on the gpu through
 * /sys/class/drm/card[0/1/2...]/device/ras/[gfx/sdma/...]_err_count
 *
 * It outputs the multiple lines which report the uncorrected (ue) and corrected
 * (ce) error counts.
 *
 * The format of one line is below,
 *
 * [ce|ue]: count
 *
 * Example:
 *
 * .. code-block:: bash
 *
 *	ue: 0
 *	ce: 1
 *
 */
static ssize_t amdgpu_ras_sysfs_read(struct device *dev,
		struct device_attribute *attr, char *buf)
{
	struct ras_manager *obj = container_of(attr, struct ras_manager, sysfs_attr);
	struct ras_query_if info = {
		.head = obj->head,
	};

	if (!amdgpu_ras_get_error_query_ready(obj->adev))
		return sysfs_emit(buf, "Query currently inaccessible\n");

	if (amdgpu_ras_query_error_status(obj->adev, &info))
		return -EINVAL;

	if (amdgpu_ip_version(obj->adev, MP0_HWIP, 0) != IP_VERSION(11, 0, 2) &&
	    amdgpu_ip_version(obj->adev, MP0_HWIP, 0) != IP_VERSION(11, 0, 4)) {
		if (amdgpu_ras_reset_error_status(obj->adev, info.head.block))
			dev_warn(obj->adev->dev, "Failed to reset error counter and error status");
	}

	if (info.head.block == AMDGPU_RAS_BLOCK__UMC)
		return sysfs_emit(buf, "%s: %lu\n%s: %lu\n%s: %lu\n", "ue", info.ue_count,
				"ce", info.ce_count, "de", info.de_count);
	else
		return sysfs_emit(buf, "%s: %lu\n%s: %lu\n", "ue", info.ue_count,
				"ce", info.ce_count);
}

/* obj begin */

#define get_obj(obj) do { (obj)->use++; } while (0)
#define alive_obj(obj) ((obj)->use)

static inline void put_obj(struct ras_manager *obj)
{
	if (obj && (--obj->use == 0)) {
		list_del(&obj->node);
		amdgpu_ras_error_data_fini(&obj->err_data);
	}

	if (obj && (obj->use < 0))
		DRM_ERROR("RAS ERROR: Unbalance obj(%s) use\n", get_ras_block_str(&obj->head));
}

/* make one obj and return it. */
static struct ras_manager *amdgpu_ras_create_obj(struct amdgpu_device *adev,
		struct ras_common_if *head)
{
	struct amdgpu_ras *con = amdgpu_ras_get_context(adev);
	struct ras_manager *obj;

	if (!adev->ras_enabled || !con)
		return NULL;

	if (head->block >= AMDGPU_RAS_BLOCK_COUNT)
		return NULL;

	if (head->block == AMDGPU_RAS_BLOCK__MCA) {
		if (head->sub_block_index >= AMDGPU_RAS_MCA_BLOCK__LAST)
			return NULL;

		obj = &con->objs[AMDGPU_RAS_BLOCK__LAST + head->sub_block_index];
	} else
		obj = &con->objs[head->block];

	/* already exist. return obj? */
	if (alive_obj(obj))
		return NULL;

	if (amdgpu_ras_error_data_init(&obj->err_data))
		return NULL;

	obj->head = *head;
	obj->adev = adev;
	list_add(&obj->node, &con->head);
	get_obj(obj);

	return obj;
}

/* return an obj equal to head, or the first when head is NULL */
struct ras_manager *amdgpu_ras_find_obj(struct amdgpu_device *adev,
		struct ras_common_if *head)
{
	struct amdgpu_ras *con = amdgpu_ras_get_context(adev);
	struct ras_manager *obj;
	int i;

	if (!adev->ras_enabled || !con)
		return NULL;

	if (head) {
		if (head->block >= AMDGPU_RAS_BLOCK_COUNT)
			return NULL;

		if (head->block == AMDGPU_RAS_BLOCK__MCA) {
			if (head->sub_block_index >= AMDGPU_RAS_MCA_BLOCK__LAST)
				return NULL;

			obj = &con->objs[AMDGPU_RAS_BLOCK__LAST + head->sub_block_index];
		} else
			obj = &con->objs[head->block];

		if (alive_obj(obj))
			return obj;
	} else {
		for (i = 0; i < AMDGPU_RAS_BLOCK_COUNT + AMDGPU_RAS_MCA_BLOCK_COUNT; i++) {
			obj = &con->objs[i];
			if (alive_obj(obj))
				return obj;
		}
	}

	return NULL;
}
/* obj end */

/* feature ctl begin */
static int amdgpu_ras_is_feature_allowed(struct amdgpu_device *adev,
					 struct ras_common_if *head)
{
	return adev->ras_hw_enabled & BIT(head->block);
}

static int amdgpu_ras_is_feature_enabled(struct amdgpu_device *adev,
		struct ras_common_if *head)
{
	struct amdgpu_ras *con = amdgpu_ras_get_context(adev);

	return con->features & BIT(head->block);
}

/*
 * if obj is not created, then create one.
 * set feature enable flag.
 */
static int __amdgpu_ras_feature_enable(struct amdgpu_device *adev,
		struct ras_common_if *head, int enable)
{
	struct amdgpu_ras *con = amdgpu_ras_get_context(adev);
	struct ras_manager *obj = amdgpu_ras_find_obj(adev, head);

	/* If hardware does not support ras, then do not create obj.
	 * But if hardware support ras, we can create the obj.
	 * Ras framework checks con->hw_supported to see if it need do
	 * corresponding initialization.
	 * IP checks con->support to see if it need disable ras.
	 */
	if (!amdgpu_ras_is_feature_allowed(adev, head))
		return 0;

	if (enable) {
		if (!obj) {
			obj = amdgpu_ras_create_obj(adev, head);
			if (!obj)
				return -EINVAL;
		} else {
			/* In case we create obj somewhere else */
			get_obj(obj);
		}
		con->features |= BIT(head->block);
	} else {
		if (obj && amdgpu_ras_is_feature_enabled(adev, head)) {
			con->features &= ~BIT(head->block);
			put_obj(obj);
		}
	}

	return 0;
}

/* wrapper of psp_ras_enable_features */
int amdgpu_ras_feature_enable(struct amdgpu_device *adev,
		struct ras_common_if *head, bool enable)
{
	struct amdgpu_ras *con = amdgpu_ras_get_context(adev);
	union ta_ras_cmd_input *info;
	int ret;

	if (!con)
		return -EINVAL;

	/* For non-gfx ip, do not enable ras feature if it is not allowed */
	/* For gfx ip, regardless of feature support status, */
	/* Force issue enable or disable ras feature commands */
	if (head->block != AMDGPU_RAS_BLOCK__GFX &&
	    !amdgpu_ras_is_feature_allowed(adev, head))
		return 0;

	/* Only enable gfx ras feature from host side */
	if (head->block == AMDGPU_RAS_BLOCK__GFX &&
	    !amdgpu_sriov_vf(adev) &&
	    !amdgpu_ras_intr_triggered()) {
		info = kzalloc(sizeof(union ta_ras_cmd_input), GFP_KERNEL);
		if (!info)
			return -ENOMEM;

		if (!enable) {
			info->disable_features = (struct ta_ras_disable_features_input) {
				.block_id =  amdgpu_ras_block_to_ta(head->block),
				.error_type = amdgpu_ras_error_to_ta(head->type),
			};
		} else {
			info->enable_features = (struct ta_ras_enable_features_input) {
				.block_id =  amdgpu_ras_block_to_ta(head->block),
				.error_type = amdgpu_ras_error_to_ta(head->type),
			};
		}

		ret = psp_ras_enable_features(&adev->psp, info, enable);
		if (ret) {
			dev_err(adev->dev, "ras %s %s failed poison:%d ret:%d\n",
				enable ? "enable":"disable",
				get_ras_block_str(head),
				amdgpu_ras_is_poison_mode_supported(adev), ret);
			kfree(info);
			return ret;
		}

		kfree(info);
	}

	/* setup the obj */
	__amdgpu_ras_feature_enable(adev, head, enable);

	return 0;
}

/* Only used in device probe stage and called only once. */
int amdgpu_ras_feature_enable_on_boot(struct amdgpu_device *adev,
		struct ras_common_if *head, bool enable)
{
	struct amdgpu_ras *con = amdgpu_ras_get_context(adev);
	int ret;

	if (!con)
		return -EINVAL;

	if (con->flags & AMDGPU_RAS_FLAG_INIT_BY_VBIOS) {
		if (enable) {
			/* There is no harm to issue a ras TA cmd regardless of
			 * the currecnt ras state.
			 * If current state == target state, it will do nothing
			 * But sometimes it requests driver to reset and repost
			 * with error code -EAGAIN.
			 */
			ret = amdgpu_ras_feature_enable(adev, head, 1);
			/* With old ras TA, we might fail to enable ras.
			 * Log it and just setup the object.
			 * TODO need remove this WA in the future.
			 */
			if (ret == -EINVAL) {
				ret = __amdgpu_ras_feature_enable(adev, head, 1);
				if (!ret)
					dev_info(adev->dev,
						"RAS INFO: %s setup object\n",
						get_ras_block_str(head));
			}
		} else {
			/* setup the object then issue a ras TA disable cmd.*/
			ret = __amdgpu_ras_feature_enable(adev, head, 1);
			if (ret)
				return ret;

			/* gfx block ras disable cmd must send to ras-ta */
			if (head->block == AMDGPU_RAS_BLOCK__GFX)
				con->features |= BIT(head->block);

			ret = amdgpu_ras_feature_enable(adev, head, 0);

			/* clean gfx block ras features flag */
			if (adev->ras_enabled && head->block == AMDGPU_RAS_BLOCK__GFX)
				con->features &= ~BIT(head->block);
		}
	} else
		ret = amdgpu_ras_feature_enable(adev, head, enable);

	return ret;
}

static int amdgpu_ras_disable_all_features(struct amdgpu_device *adev,
		bool bypass)
{
	struct amdgpu_ras *con = amdgpu_ras_get_context(adev);
	struct ras_manager *obj, *tmp;

	list_for_each_entry_safe(obj, tmp, &con->head, node) {
		/* bypass psp.
		 * aka just release the obj and corresponding flags
		 */
		if (bypass) {
			if (__amdgpu_ras_feature_enable(adev, &obj->head, 0))
				break;
		} else {
			if (amdgpu_ras_feature_enable(adev, &obj->head, 0))
				break;
		}
	}

	return con->features;
}

static int amdgpu_ras_enable_all_features(struct amdgpu_device *adev,
		bool bypass)
{
	struct amdgpu_ras *con = amdgpu_ras_get_context(adev);
	int i;
	const enum amdgpu_ras_error_type default_ras_type = AMDGPU_RAS_ERROR__NONE;

	for (i = 0; i < AMDGPU_RAS_BLOCK_COUNT; i++) {
		struct ras_common_if head = {
			.block = i,
			.type = default_ras_type,
			.sub_block_index = 0,
		};

		if (i == AMDGPU_RAS_BLOCK__MCA)
			continue;

		if (bypass) {
			/*
			 * bypass psp. vbios enable ras for us.
			 * so just create the obj
			 */
			if (__amdgpu_ras_feature_enable(adev, &head, 1))
				break;
		} else {
			if (amdgpu_ras_feature_enable(adev, &head, 1))
				break;
		}
	}

	for (i = 0; i < AMDGPU_RAS_MCA_BLOCK_COUNT; i++) {
		struct ras_common_if head = {
			.block = AMDGPU_RAS_BLOCK__MCA,
			.type = default_ras_type,
			.sub_block_index = i,
		};

		if (bypass) {
			/*
			 * bypass psp. vbios enable ras for us.
			 * so just create the obj
			 */
			if (__amdgpu_ras_feature_enable(adev, &head, 1))
				break;
		} else {
			if (amdgpu_ras_feature_enable(adev, &head, 1))
				break;
		}
	}

	return con->features;
}
/* feature ctl end */

static int amdgpu_ras_block_match_default(struct amdgpu_ras_block_object *block_obj,
		enum amdgpu_ras_block block)
{
	if (!block_obj)
		return -EINVAL;

	if (block_obj->ras_comm.block == block)
		return 0;

	return -EINVAL;
}

static struct amdgpu_ras_block_object *amdgpu_ras_get_ras_block(struct amdgpu_device *adev,
					enum amdgpu_ras_block block, uint32_t sub_block_index)
{
	struct amdgpu_ras_block_list *node, *tmp;
	struct amdgpu_ras_block_object *obj;

	if (block >= AMDGPU_RAS_BLOCK__LAST)
		return NULL;

	list_for_each_entry_safe(node, tmp, &adev->ras_list, node) {
		if (!node->ras_obj) {
			dev_warn(adev->dev, "Warning: abnormal ras list node.\n");
			continue;
		}

		obj = node->ras_obj;
		if (obj->ras_block_match) {
			if (obj->ras_block_match(obj, block, sub_block_index) == 0)
				return obj;
		} else {
			if (amdgpu_ras_block_match_default(obj, block) == 0)
				return obj;
		}
	}

	return NULL;
}

static void amdgpu_ras_get_ecc_info(struct amdgpu_device *adev, struct ras_err_data *err_data)
{
	struct amdgpu_ras *ras = amdgpu_ras_get_context(adev);
	int ret = 0;

	/*
	 * choosing right query method according to
	 * whether smu support query error information
	 */
	ret = amdgpu_dpm_get_ecc_info(adev, (void *)&(ras->umc_ecc));
	if (ret == -EOPNOTSUPP) {
		if (adev->umc.ras && adev->umc.ras->ras_block.hw_ops &&
			adev->umc.ras->ras_block.hw_ops->query_ras_error_count)
			adev->umc.ras->ras_block.hw_ops->query_ras_error_count(adev, err_data);

		/* umc query_ras_error_address is also responsible for clearing
		 * error status
		 */
		if (adev->umc.ras && adev->umc.ras->ras_block.hw_ops &&
		    adev->umc.ras->ras_block.hw_ops->query_ras_error_address)
			adev->umc.ras->ras_block.hw_ops->query_ras_error_address(adev, err_data);
	} else if (!ret) {
		if (adev->umc.ras &&
			adev->umc.ras->ecc_info_query_ras_error_count)
			adev->umc.ras->ecc_info_query_ras_error_count(adev, err_data);

		if (adev->umc.ras &&
			adev->umc.ras->ecc_info_query_ras_error_address)
			adev->umc.ras->ecc_info_query_ras_error_address(adev, err_data);
	}
}

static void amdgpu_ras_error_print_error_data(struct amdgpu_device *adev,
					      struct ras_manager *ras_mgr,
					      struct ras_err_data *err_data,
					      struct ras_query_context *qctx,
					      const char *blk_name,
					      bool is_ue,
					      bool is_de)
{
	struct amdgpu_smuio_mcm_config_info *mcm_info;
	struct ras_err_node *err_node;
	struct ras_err_info *err_info;
	u64 event_id = qctx->evid.event_id;

	if (is_ue) {
		for_each_ras_error(err_node, err_data) {
			err_info = &err_node->err_info;
			mcm_info = &err_info->mcm_info;
			if (err_info->ue_count) {
				RAS_EVENT_LOG(adev, event_id, "socket: %d, die: %d, "
					      "%lld new uncorrectable hardware errors detected in %s block\n",
					      mcm_info->socket_id,
					      mcm_info->die_id,
					      err_info->ue_count,
					      blk_name);
			}
		}

		for_each_ras_error(err_node, &ras_mgr->err_data) {
			err_info = &err_node->err_info;
			mcm_info = &err_info->mcm_info;
			RAS_EVENT_LOG(adev, event_id, "socket: %d, die: %d, "
				      "%lld uncorrectable hardware errors detected in total in %s block\n",
				      mcm_info->socket_id, mcm_info->die_id, err_info->ue_count, blk_name);
		}

<<<<<<< HEAD
	if (!info || info->head.block == AMDGPU_RAS_BLOCK_COUNT)
		return -EINVAL;

	if (info->head.block == AMDGPU_RAS_BLOCK__UMC) {
		amdgpu_ras_get_ecc_info(adev, &err_data);
=======
>>>>>>> a6ad5510
	} else {
		if (is_de) {
			for_each_ras_error(err_node, err_data) {
				err_info = &err_node->err_info;
				mcm_info = &err_info->mcm_info;
				if (err_info->de_count) {
					RAS_EVENT_LOG(adev, event_id, "socket: %d, die: %d, "
						      "%lld new deferred hardware errors detected in %s block\n",
						      mcm_info->socket_id,
						      mcm_info->die_id,
						      err_info->de_count,
						      blk_name);
				}
			}

			for_each_ras_error(err_node, &ras_mgr->err_data) {
				err_info = &err_node->err_info;
				mcm_info = &err_info->mcm_info;
				RAS_EVENT_LOG(adev, event_id, "socket: %d, die: %d, "
					      "%lld deferred hardware errors detected in total in %s block\n",
					      mcm_info->socket_id, mcm_info->die_id,
					      err_info->de_count, blk_name);
			}
		} else {
			for_each_ras_error(err_node, err_data) {
				err_info = &err_node->err_info;
				mcm_info = &err_info->mcm_info;
				if (err_info->ce_count) {
					RAS_EVENT_LOG(adev, event_id, "socket: %d, die: %d, "
						      "%lld new correctable hardware errors detected in %s block\n",
						      mcm_info->socket_id,
						      mcm_info->die_id,
						      err_info->ce_count,
						      blk_name);
				}
			}

			for_each_ras_error(err_node, &ras_mgr->err_data) {
				err_info = &err_node->err_info;
				mcm_info = &err_info->mcm_info;
				RAS_EVENT_LOG(adev, event_id, "socket: %d, die: %d, "
					      "%lld correctable hardware errors detected in total in %s block\n",
					      mcm_info->socket_id, mcm_info->die_id,
					      err_info->ce_count, blk_name);
			}
		}
	}
}

static inline bool err_data_has_source_info(struct ras_err_data *data)
{
	return !list_empty(&data->err_node_list);
}

static void amdgpu_ras_error_generate_report(struct amdgpu_device *adev,
					     struct ras_query_if *query_if,
					     struct ras_err_data *err_data,
					     struct ras_query_context *qctx)
{
	struct ras_manager *ras_mgr = amdgpu_ras_find_obj(adev, &query_if->head);
	const char *blk_name = get_ras_block_str(&query_if->head);
	u64 event_id = qctx->evid.event_id;

	if (err_data->ce_count) {
		if (err_data_has_source_info(err_data)) {
			amdgpu_ras_error_print_error_data(adev, ras_mgr, err_data, qctx,
							  blk_name, false, false);
		} else if (!adev->aid_mask &&
			   adev->smuio.funcs &&
			   adev->smuio.funcs->get_socket_id &&
			   adev->smuio.funcs->get_die_id) {
			RAS_EVENT_LOG(adev, event_id, "socket: %d, die: %d "
				      "%ld correctable hardware errors "
				      "detected in %s block\n",
				      adev->smuio.funcs->get_socket_id(adev),
				      adev->smuio.funcs->get_die_id(adev),
				      ras_mgr->err_data.ce_count,
				      blk_name);
		} else {
			RAS_EVENT_LOG(adev, event_id, "%ld correctable hardware errors "
				      "detected in %s block\n",
				      ras_mgr->err_data.ce_count,
				      blk_name);
		}
	}

	if (err_data->ue_count) {
		if (err_data_has_source_info(err_data)) {
			amdgpu_ras_error_print_error_data(adev, ras_mgr, err_data, qctx,
							  blk_name, true, false);
		} else if (!adev->aid_mask &&
			   adev->smuio.funcs &&
			   adev->smuio.funcs->get_socket_id &&
			   adev->smuio.funcs->get_die_id) {
			RAS_EVENT_LOG(adev, event_id, "socket: %d, die: %d "
				      "%ld uncorrectable hardware errors "
				      "detected in %s block\n",
				      adev->smuio.funcs->get_socket_id(adev),
				      adev->smuio.funcs->get_die_id(adev),
				      ras_mgr->err_data.ue_count,
				      blk_name);
		} else {
			RAS_EVENT_LOG(adev, event_id, "%ld uncorrectable hardware errors "
				      "detected in %s block\n",
				      ras_mgr->err_data.ue_count,
				      blk_name);
		}
	}

	if (err_data->de_count) {
		if (err_data_has_source_info(err_data)) {
			amdgpu_ras_error_print_error_data(adev, ras_mgr, err_data, qctx,
							  blk_name, false, true);
		} else if (!adev->aid_mask &&
			   adev->smuio.funcs &&
			   adev->smuio.funcs->get_socket_id &&
			   adev->smuio.funcs->get_die_id) {
			RAS_EVENT_LOG(adev, event_id, "socket: %d, die: %d "
				      "%ld deferred hardware errors "
				      "detected in %s block\n",
				      adev->smuio.funcs->get_socket_id(adev),
				      adev->smuio.funcs->get_die_id(adev),
				      ras_mgr->err_data.de_count,
				      blk_name);
		} else {
			RAS_EVENT_LOG(adev, event_id, "%ld deferred hardware errors "
				      "detected in %s block\n",
				      ras_mgr->err_data.de_count,
				      blk_name);
		}
	}
}

static void amdgpu_rasmgr_error_data_statistic_update(struct ras_manager *obj, struct ras_err_data *err_data)
{
	struct ras_err_node *err_node;
	struct ras_err_info *err_info;

	if (err_data_has_source_info(err_data)) {
		for_each_ras_error(err_node, err_data) {
			err_info = &err_node->err_info;
			amdgpu_ras_error_statistic_de_count(&obj->err_data,
					&err_info->mcm_info, err_info->de_count);
			amdgpu_ras_error_statistic_ce_count(&obj->err_data,
					&err_info->mcm_info, err_info->ce_count);
			amdgpu_ras_error_statistic_ue_count(&obj->err_data,
					&err_info->mcm_info, err_info->ue_count);
		}
	} else {
		/* for legacy asic path which doesn't has error source info */
		obj->err_data.ue_count += err_data->ue_count;
		obj->err_data.ce_count += err_data->ce_count;
		obj->err_data.de_count += err_data->de_count;
	}
}

static struct ras_manager *get_ras_manager(struct amdgpu_device *adev, enum amdgpu_ras_block blk)
{
	struct ras_common_if head;

	memset(&head, 0, sizeof(head));
	head.block = blk;

	return amdgpu_ras_find_obj(adev, &head);
}

int amdgpu_ras_bind_aca(struct amdgpu_device *adev, enum amdgpu_ras_block blk,
			const struct aca_info *aca_info, void *data)
{
	struct ras_manager *obj;

	/* in resume phase, no need to create aca fs node */
	if (adev->in_suspend || amdgpu_in_reset(adev))
		return 0;

	obj = get_ras_manager(adev, blk);
	if (!obj)
		return -EINVAL;

	return amdgpu_aca_add_handle(adev, &obj->aca_handle, ras_block_str(blk), aca_info, data);
}

int amdgpu_ras_unbind_aca(struct amdgpu_device *adev, enum amdgpu_ras_block blk)
{
	struct ras_manager *obj;

	obj = get_ras_manager(adev, blk);
	if (!obj)
		return -EINVAL;

	amdgpu_aca_remove_handle(&obj->aca_handle);

	return 0;
}

static int amdgpu_aca_log_ras_error_data(struct amdgpu_device *adev, enum amdgpu_ras_block blk,
					 enum aca_error_type type, struct ras_err_data *err_data,
					 struct ras_query_context *qctx)
{
	struct ras_manager *obj;

	obj = get_ras_manager(adev, blk);
	if (!obj)
		return -EINVAL;

	return amdgpu_aca_get_error_data(adev, &obj->aca_handle, type, err_data, qctx);
}

ssize_t amdgpu_ras_aca_sysfs_read(struct device *dev, struct device_attribute *attr,
				  struct aca_handle *handle, char *buf, void *data)
{
	struct ras_manager *obj = container_of(handle, struct ras_manager, aca_handle);
	struct ras_query_if info = {
		.head = obj->head,
	};

	if (!amdgpu_ras_get_error_query_ready(obj->adev))
		return sysfs_emit(buf, "Query currently inaccessible\n");

	if (amdgpu_ras_query_error_status(obj->adev, &info))
		return -EINVAL;

	return sysfs_emit(buf, "%s: %lu\n%s: %lu\n%s: %lu\n", "ue", info.ue_count,
			  "ce", info.ce_count, "de", info.de_count);
}

static int amdgpu_ras_query_error_status_helper(struct amdgpu_device *adev,
						struct ras_query_if *info,
						struct ras_err_data *err_data,
						struct ras_query_context *qctx,
						unsigned int error_query_mode)
{
	enum amdgpu_ras_block blk = info ? info->head.block : AMDGPU_RAS_BLOCK_COUNT;
	struct amdgpu_ras_block_object *block_obj = NULL;
	int ret;

	if (blk == AMDGPU_RAS_BLOCK_COUNT)
		return -EINVAL;

	if (error_query_mode == AMDGPU_RAS_INVALID_ERROR_QUERY)
		return -EINVAL;

	if (error_query_mode == AMDGPU_RAS_DIRECT_ERROR_QUERY) {
		if (info->head.block == AMDGPU_RAS_BLOCK__UMC) {
			amdgpu_ras_get_ecc_info(adev, err_data);
		} else {
			block_obj = amdgpu_ras_get_ras_block(adev, info->head.block, 0);
			if (!block_obj || !block_obj->hw_ops) {
				dev_dbg_once(adev->dev, "%s doesn't config RAS function\n",
					     get_ras_block_str(&info->head));
				return -EINVAL;
			}

			if (block_obj->hw_ops->query_ras_error_count)
				block_obj->hw_ops->query_ras_error_count(adev, err_data);

			if ((info->head.block == AMDGPU_RAS_BLOCK__SDMA) ||
			    (info->head.block == AMDGPU_RAS_BLOCK__GFX) ||
			    (info->head.block == AMDGPU_RAS_BLOCK__MMHUB)) {
				if (block_obj->hw_ops->query_ras_error_status)
					block_obj->hw_ops->query_ras_error_status(adev);
			}
		}
	} else {
		if (amdgpu_aca_is_enabled(adev)) {
			ret = amdgpu_aca_log_ras_error_data(adev, blk, ACA_ERROR_TYPE_UE, err_data, qctx);
			if (ret)
				return ret;

			ret = amdgpu_aca_log_ras_error_data(adev, blk, ACA_ERROR_TYPE_CE, err_data, qctx);
			if (ret)
				return ret;

			ret = amdgpu_aca_log_ras_error_data(adev, blk, ACA_ERROR_TYPE_DEFERRED, err_data, qctx);
			if (ret)
				return ret;
		} else {
			/* FIXME: add code to check return value later */
			amdgpu_mca_smu_log_ras_error(adev, blk, AMDGPU_MCA_ERROR_TYPE_UE, err_data, qctx);
			amdgpu_mca_smu_log_ras_error(adev, blk, AMDGPU_MCA_ERROR_TYPE_CE, err_data, qctx);
		}
	}

	return 0;
}

/* query/inject/cure begin */
static int amdgpu_ras_query_error_status_with_event(struct amdgpu_device *adev,
						    struct ras_query_if *info,
						    enum ras_event_type type)
{
	struct ras_manager *obj = amdgpu_ras_find_obj(adev, &info->head);
	struct ras_err_data err_data;
	struct ras_query_context qctx;
	unsigned int error_query_mode;
	int ret;

	if (!obj)
		return -EINVAL;

	ret = amdgpu_ras_error_data_init(&err_data);
	if (ret)
		return ret;

	if (!amdgpu_ras_get_error_query_mode(adev, &error_query_mode))
		return -EINVAL;

	memset(&qctx, 0, sizeof(qctx));
	qctx.evid.type = type;
	qctx.evid.event_id = amdgpu_ras_acquire_event_id(adev, type);

	if (!down_read_trylock(&adev->reset_domain->sem)) {
		ret = -EIO;
		goto out_fini_err_data;
	}

	ret = amdgpu_ras_query_error_status_helper(adev, info,
						   &err_data,
						   &qctx,
						   error_query_mode);
	up_read(&adev->reset_domain->sem);
	if (ret)
		goto out_fini_err_data;

	amdgpu_rasmgr_error_data_statistic_update(obj, &err_data);

	info->ue_count = obj->err_data.ue_count;
	info->ce_count = obj->err_data.ce_count;
	info->de_count = obj->err_data.de_count;

	amdgpu_ras_error_generate_report(adev, info, &err_data, &qctx);

out_fini_err_data:
	amdgpu_ras_error_data_fini(&err_data);

	return ret;
}

int amdgpu_ras_query_error_status(struct amdgpu_device *adev, struct ras_query_if *info)
{
	return amdgpu_ras_query_error_status_with_event(adev, info, RAS_EVENT_TYPE_INVALID);
}

int amdgpu_ras_reset_error_count(struct amdgpu_device *adev,
		enum amdgpu_ras_block block)
{
	struct amdgpu_ras_block_object *block_obj = amdgpu_ras_get_ras_block(adev, block, 0);
	const struct amdgpu_mca_smu_funcs *mca_funcs = adev->mca.mca_funcs;
	const struct aca_smu_funcs *smu_funcs = adev->aca.smu_funcs;

	if (!block_obj || !block_obj->hw_ops) {
		dev_dbg_once(adev->dev, "%s doesn't config RAS function\n",
				ras_block_str(block));
		return -EOPNOTSUPP;
	}

	if (!amdgpu_ras_is_supported(adev, block) ||
	    !amdgpu_ras_get_aca_debug_mode(adev))
		return -EOPNOTSUPP;

	/* skip ras error reset in gpu reset */
	if ((amdgpu_in_reset(adev) || amdgpu_ras_in_recovery(adev)) &&
	    ((smu_funcs && smu_funcs->set_debug_mode) ||
	     (mca_funcs && mca_funcs->mca_set_debug_mode)))
		return -EOPNOTSUPP;

	if (block_obj->hw_ops->reset_ras_error_count)
		block_obj->hw_ops->reset_ras_error_count(adev);

	return 0;
}

int amdgpu_ras_reset_error_status(struct amdgpu_device *adev,
		enum amdgpu_ras_block block)
{
	struct amdgpu_ras_block_object *block_obj = amdgpu_ras_get_ras_block(adev, block, 0);

	if (amdgpu_ras_reset_error_count(adev, block) == -EOPNOTSUPP)
		return 0;

	if ((block == AMDGPU_RAS_BLOCK__GFX) ||
	    (block == AMDGPU_RAS_BLOCK__MMHUB)) {
		if (block_obj->hw_ops->reset_ras_error_status)
			block_obj->hw_ops->reset_ras_error_status(adev);
	}

	return 0;
}

/* wrapper of psp_ras_trigger_error */
int amdgpu_ras_error_inject(struct amdgpu_device *adev,
		struct ras_inject_if *info)
{
	struct ras_manager *obj = amdgpu_ras_find_obj(adev, &info->head);
	struct ta_ras_trigger_error_input block_info = {
		.block_id =  amdgpu_ras_block_to_ta(info->head.block),
		.inject_error_type = amdgpu_ras_error_to_ta(info->head.type),
		.sub_block_index = info->head.sub_block_index,
		.address = info->address,
		.value = info->value,
	};
	int ret = -EINVAL;
	struct amdgpu_ras_block_object *block_obj = amdgpu_ras_get_ras_block(adev,
							info->head.block,
							info->head.sub_block_index);

	/* inject on guest isn't allowed, return success directly */
	if (amdgpu_sriov_vf(adev))
		return 0;

	if (!obj)
		return -EINVAL;

	if (!block_obj || !block_obj->hw_ops)	{
		dev_dbg_once(adev->dev, "%s doesn't config RAS function\n",
			     get_ras_block_str(&info->head));
		return -EINVAL;
	}

	/* Calculate XGMI relative offset */
	if (adev->gmc.xgmi.num_physical_nodes > 1 &&
	    info->head.block != AMDGPU_RAS_BLOCK__GFX) {
		block_info.address =
			amdgpu_xgmi_get_relative_phy_addr(adev,
							  block_info.address);
	}

	if (block_obj->hw_ops->ras_error_inject) {
		if (info->head.block == AMDGPU_RAS_BLOCK__GFX)
			ret = block_obj->hw_ops->ras_error_inject(adev, info, info->instance_mask);
		else /* Special ras_error_inject is defined (e.g: xgmi) */
			ret = block_obj->hw_ops->ras_error_inject(adev, &block_info,
						info->instance_mask);
	} else {
		/* default path */
		ret = psp_ras_trigger_error(&adev->psp, &block_info, info->instance_mask);
	}

	if (ret)
		dev_err(adev->dev, "ras inject %s failed %d\n",
			get_ras_block_str(&info->head), ret);

	return ret;
}

/**
 * amdgpu_ras_query_error_count_helper -- Get error counter for specific IP
 * @adev: pointer to AMD GPU device
 * @ce_count: pointer to an integer to be set to the count of correctible errors.
 * @ue_count: pointer to an integer to be set to the count of uncorrectible errors.
 * @query_info: pointer to ras_query_if
 *
 * Return 0 for query success or do nothing, otherwise return an error
 * on failures
 */
static int amdgpu_ras_query_error_count_helper(struct amdgpu_device *adev,
					       unsigned long *ce_count,
					       unsigned long *ue_count,
					       struct ras_query_if *query_info)
{
	int ret;

	if (!query_info)
		/* do nothing if query_info is not specified */
		return 0;

	ret = amdgpu_ras_query_error_status(adev, query_info);
	if (ret)
		return ret;

	*ce_count += query_info->ce_count;
	*ue_count += query_info->ue_count;

	/* some hardware/IP supports read to clear
	 * no need to explictly reset the err status after the query call */
	if (amdgpu_ip_version(adev, MP0_HWIP, 0) != IP_VERSION(11, 0, 2) &&
	    amdgpu_ip_version(adev, MP0_HWIP, 0) != IP_VERSION(11, 0, 4)) {
		if (amdgpu_ras_reset_error_status(adev, query_info->head.block))
			dev_warn(adev->dev,
				 "Failed to reset error counter and error status\n");
	}

	return 0;
}

/**
 * amdgpu_ras_query_error_count -- Get error counts of all IPs or specific IP
 * @adev: pointer to AMD GPU device
 * @ce_count: pointer to an integer to be set to the count of correctible errors.
 * @ue_count: pointer to an integer to be set to the count of uncorrectible
 * errors.
 * @query_info: pointer to ras_query_if if the query request is only for
 * specific ip block; if info is NULL, then the qurey request is for
 * all the ip blocks that support query ras error counters/status
 *
 * If set, @ce_count or @ue_count, count and return the corresponding
 * error counts in those integer pointers. Return 0 if the device
 * supports RAS. Return -EOPNOTSUPP if the device doesn't support RAS.
 */
int amdgpu_ras_query_error_count(struct amdgpu_device *adev,
				 unsigned long *ce_count,
				 unsigned long *ue_count,
				 struct ras_query_if *query_info)
{
	struct amdgpu_ras *con = amdgpu_ras_get_context(adev);
	struct ras_manager *obj;
	unsigned long ce, ue;
	int ret;

	if (!adev->ras_enabled || !con)
		return -EOPNOTSUPP;

	/* Don't count since no reporting.
	 */
	if (!ce_count && !ue_count)
		return 0;

	ce = 0;
	ue = 0;
	if (!query_info) {
		/* query all the ip blocks that support ras query interface */
		list_for_each_entry(obj, &con->head, node) {
			struct ras_query_if info = {
				.head = obj->head,
			};

			ret = amdgpu_ras_query_error_count_helper(adev, &ce, &ue, &info);
		}
	} else {
		/* query specific ip block */
		ret = amdgpu_ras_query_error_count_helper(adev, &ce, &ue, query_info);
	}

	if (ret)
		return ret;

	if (ce_count)
		*ce_count = ce;

	if (ue_count)
		*ue_count = ue;

	return 0;
}
/* query/inject/cure end */


/* sysfs begin */

static int amdgpu_ras_badpages_read(struct amdgpu_device *adev,
		struct ras_badpage **bps, unsigned int *count);

static char *amdgpu_ras_badpage_flags_str(unsigned int flags)
{
	switch (flags) {
	case AMDGPU_RAS_RETIRE_PAGE_RESERVED:
		return "R";
	case AMDGPU_RAS_RETIRE_PAGE_PENDING:
		return "P";
	case AMDGPU_RAS_RETIRE_PAGE_FAULT:
	default:
		return "F";
	}
}

/**
 * DOC: AMDGPU RAS sysfs gpu_vram_bad_pages Interface
 *
 * It allows user to read the bad pages of vram on the gpu through
 * /sys/class/drm/card[0/1/2...]/device/ras/gpu_vram_bad_pages
 *
 * It outputs multiple lines, and each line stands for one gpu page.
 *
 * The format of one line is below,
 * gpu pfn : gpu page size : flags
 *
 * gpu pfn and gpu page size are printed in hex format.
 * flags can be one of below character,
 *
 * R: reserved, this gpu page is reserved and not able to use.
 *
 * P: pending for reserve, this gpu page is marked as bad, will be reserved
 * in next window of page_reserve.
 *
 * F: unable to reserve. this gpu page can't be reserved due to some reasons.
 *
 * Examples:
 *
 * .. code-block:: bash
 *
 *	0x00000001 : 0x00001000 : R
 *	0x00000002 : 0x00001000 : P
 *
 */

static ssize_t amdgpu_ras_sysfs_badpages_read(struct file *f,
		struct kobject *kobj, struct bin_attribute *attr,
		char *buf, loff_t ppos, size_t count)
{
	struct amdgpu_ras *con =
		container_of(attr, struct amdgpu_ras, badpages_attr);
	struct amdgpu_device *adev = con->adev;
	const unsigned int element_size =
		sizeof("0xabcdabcd : 0x12345678 : R\n") - 1;
	unsigned int start = div64_ul(ppos + element_size - 1, element_size);
	unsigned int end = div64_ul(ppos + count - 1, element_size);
	ssize_t s = 0;
	struct ras_badpage *bps = NULL;
	unsigned int bps_count = 0;

	memset(buf, 0, count);

	if (amdgpu_ras_badpages_read(adev, &bps, &bps_count))
		return 0;

	for (; start < end && start < bps_count; start++)
		s += scnprintf(&buf[s], element_size + 1,
				"0x%08x : 0x%08x : %1s\n",
				bps[start].bp,
				bps[start].size,
				amdgpu_ras_badpage_flags_str(bps[start].flags));

	kfree(bps);

	return s;
}

static ssize_t amdgpu_ras_sysfs_features_read(struct device *dev,
		struct device_attribute *attr, char *buf)
{
	struct amdgpu_ras *con =
		container_of(attr, struct amdgpu_ras, features_attr);

	return sysfs_emit(buf, "feature mask: 0x%x\n", con->features);
}

static ssize_t amdgpu_ras_sysfs_version_show(struct device *dev,
		struct device_attribute *attr, char *buf)
{
	struct amdgpu_ras *con =
		container_of(attr, struct amdgpu_ras, version_attr);
	return sysfs_emit(buf, "table version: 0x%x\n", con->eeprom_control.tbl_hdr.version);
}

static ssize_t amdgpu_ras_sysfs_schema_show(struct device *dev,
		struct device_attribute *attr, char *buf)
{
	struct amdgpu_ras *con =
		container_of(attr, struct amdgpu_ras, schema_attr);
	return sysfs_emit(buf, "schema: 0x%x\n", con->schema);
}

static struct {
	enum ras_event_type type;
	const char *name;
} dump_event[] = {
	{RAS_EVENT_TYPE_FATAL, "Fatal Error"},
	{RAS_EVENT_TYPE_POISON_CREATION, "Poison Creation"},
	{RAS_EVENT_TYPE_POISON_CONSUMPTION, "Poison Consumption"},
};

static ssize_t amdgpu_ras_sysfs_event_state_show(struct device *dev,
						 struct device_attribute *attr, char *buf)
{
	struct amdgpu_ras *con =
		container_of(attr, struct amdgpu_ras, event_state_attr);
	struct ras_event_manager *event_mgr = con->event_mgr;
	struct ras_event_state *event_state;
	int i, size = 0;

	if (!event_mgr)
		return -EINVAL;

	size += sysfs_emit_at(buf, size, "current seqno: %llu\n", atomic64_read(&event_mgr->seqno));
	for (i = 0; i < ARRAY_SIZE(dump_event); i++) {
		event_state = &event_mgr->event_state[dump_event[i].type];
		size += sysfs_emit_at(buf, size, "%s: count:%llu, last_seqno:%llu\n",
				      dump_event[i].name,
				      atomic64_read(&event_state->count),
				      event_state->last_seqno);
	}

	return (ssize_t)size;
}

static void amdgpu_ras_sysfs_remove_bad_page_node(struct amdgpu_device *adev)
{
	struct amdgpu_ras *con = amdgpu_ras_get_context(adev);

	if (adev->dev->kobj.sd)
		sysfs_remove_file_from_group(&adev->dev->kobj,
				&con->badpages_attr.attr,
				RAS_FS_NAME);
}

static int amdgpu_ras_sysfs_remove_dev_attr_node(struct amdgpu_device *adev)
{
	struct amdgpu_ras *con = amdgpu_ras_get_context(adev);
	struct attribute *attrs[] = {
		&con->features_attr.attr,
		&con->version_attr.attr,
		&con->schema_attr.attr,
		&con->event_state_attr.attr,
		NULL
	};
	struct attribute_group group = {
		.name = RAS_FS_NAME,
		.attrs = attrs,
	};

	if (adev->dev->kobj.sd)
		sysfs_remove_group(&adev->dev->kobj, &group);

	return 0;
}

int amdgpu_ras_sysfs_create(struct amdgpu_device *adev,
		struct ras_common_if *head)
{
	struct ras_manager *obj = amdgpu_ras_find_obj(adev, head);

	if (amdgpu_aca_is_enabled(adev))
		return 0;

	if (!obj || obj->attr_inuse)
		return -EINVAL;

	get_obj(obj);

	snprintf(obj->fs_data.sysfs_name, sizeof(obj->fs_data.sysfs_name),
		"%s_err_count", head->name);

	obj->sysfs_attr = (struct device_attribute){
		.attr = {
			.name = obj->fs_data.sysfs_name,
			.mode = S_IRUGO,
		},
			.show = amdgpu_ras_sysfs_read,
	};
	sysfs_attr_init(&obj->sysfs_attr.attr);

	if (sysfs_add_file_to_group(&adev->dev->kobj,
				&obj->sysfs_attr.attr,
				RAS_FS_NAME)) {
		put_obj(obj);
		return -EINVAL;
	}

	obj->attr_inuse = 1;

	return 0;
}

int amdgpu_ras_sysfs_remove(struct amdgpu_device *adev,
		struct ras_common_if *head)
{
	struct ras_manager *obj = amdgpu_ras_find_obj(adev, head);

	if (amdgpu_aca_is_enabled(adev))
		return 0;

	if (!obj || !obj->attr_inuse)
		return -EINVAL;

	if (adev->dev->kobj.sd)
		sysfs_remove_file_from_group(&adev->dev->kobj,
				&obj->sysfs_attr.attr,
				RAS_FS_NAME);
	obj->attr_inuse = 0;
	put_obj(obj);

	return 0;
}

static int amdgpu_ras_sysfs_remove_all(struct amdgpu_device *adev)
{
	struct amdgpu_ras *con = amdgpu_ras_get_context(adev);
	struct ras_manager *obj, *tmp;

	list_for_each_entry_safe(obj, tmp, &con->head, node) {
		amdgpu_ras_sysfs_remove(adev, &obj->head);
	}

	if (amdgpu_bad_page_threshold != 0)
		amdgpu_ras_sysfs_remove_bad_page_node(adev);

	amdgpu_ras_sysfs_remove_dev_attr_node(adev);

	return 0;
}
/* sysfs end */

/**
 * DOC: AMDGPU RAS Reboot Behavior for Unrecoverable Errors
 *
 * Normally when there is an uncorrectable error, the driver will reset
 * the GPU to recover.  However, in the event of an unrecoverable error,
 * the driver provides an interface to reboot the system automatically
 * in that event.
 *
 * The following file in debugfs provides that interface:
 * /sys/kernel/debug/dri/[0/1/2...]/ras/auto_reboot
 *
 * Usage:
 *
 * .. code-block:: bash
 *
 *	echo true > .../ras/auto_reboot
 *
 */
/* debugfs begin */
static struct dentry *amdgpu_ras_debugfs_create_ctrl_node(struct amdgpu_device *adev)
{
	struct amdgpu_ras *con = amdgpu_ras_get_context(adev);
	struct amdgpu_ras_eeprom_control *eeprom = &con->eeprom_control;
	struct drm_minor  *minor = adev_to_drm(adev)->primary;
	struct dentry     *dir;

	dir = debugfs_create_dir(RAS_FS_NAME, minor->debugfs_root);
	debugfs_create_file("ras_ctrl", S_IWUGO | S_IRUGO, dir, adev,
			    &amdgpu_ras_debugfs_ctrl_ops);
	debugfs_create_file("ras_eeprom_reset", S_IWUGO | S_IRUGO, dir, adev,
			    &amdgpu_ras_debugfs_eeprom_ops);
	debugfs_create_u32("bad_page_cnt_threshold", 0444, dir,
			   &con->bad_page_cnt_threshold);
	debugfs_create_u32("ras_num_recs", 0444, dir, &eeprom->ras_num_recs);
	debugfs_create_x32("ras_hw_enabled", 0444, dir, &adev->ras_hw_enabled);
	debugfs_create_x32("ras_enabled", 0444, dir, &adev->ras_enabled);
	debugfs_create_file("ras_eeprom_size", S_IRUGO, dir, adev,
			    &amdgpu_ras_debugfs_eeprom_size_ops);
	con->de_ras_eeprom_table = debugfs_create_file("ras_eeprom_table",
						       S_IRUGO, dir, adev,
						       &amdgpu_ras_debugfs_eeprom_table_ops);
	amdgpu_ras_debugfs_set_ret_size(&con->eeprom_control);

	/*
	 * After one uncorrectable error happens, usually GPU recovery will
	 * be scheduled. But due to the known problem in GPU recovery failing
	 * to bring GPU back, below interface provides one direct way to
	 * user to reboot system automatically in such case within
	 * ERREVENT_ATHUB_INTERRUPT generated. Normal GPU recovery routine
	 * will never be called.
	 */
	debugfs_create_bool("auto_reboot", S_IWUGO | S_IRUGO, dir, &con->reboot);

	/*
	 * User could set this not to clean up hardware's error count register
	 * of RAS IPs during ras recovery.
	 */
	debugfs_create_bool("disable_ras_err_cnt_harvest", 0644, dir,
			    &con->disable_ras_err_cnt_harvest);
	return dir;
}

static void amdgpu_ras_debugfs_create(struct amdgpu_device *adev,
				      struct ras_fs_if *head,
				      struct dentry *dir)
{
	struct ras_manager *obj = amdgpu_ras_find_obj(adev, &head->head);

	if (!obj || !dir)
		return;

	get_obj(obj);

	memcpy(obj->fs_data.debugfs_name,
			head->debugfs_name,
			sizeof(obj->fs_data.debugfs_name));

	debugfs_create_file(obj->fs_data.debugfs_name, S_IWUGO | S_IRUGO, dir,
			    obj, &amdgpu_ras_debugfs_ops);
}

static bool amdgpu_ras_aca_is_supported(struct amdgpu_device *adev)
{
	bool ret;

	switch (amdgpu_ip_version(adev, MP0_HWIP, 0)) {
	case IP_VERSION(13, 0, 6):
	case IP_VERSION(13, 0, 14):
		ret = true;
		break;
	default:
		ret = false;
		break;
	}

	return ret;
}

void amdgpu_ras_debugfs_create_all(struct amdgpu_device *adev)
{
	struct amdgpu_ras *con = amdgpu_ras_get_context(adev);
	struct dentry *dir;
	struct ras_manager *obj;
	struct ras_fs_if fs_info;

	/*
	 * it won't be called in resume path, no need to check
	 * suspend and gpu reset status
	 */
	if (!IS_ENABLED(CONFIG_DEBUG_FS) || !con)
		return;

	dir = amdgpu_ras_debugfs_create_ctrl_node(adev);

	list_for_each_entry(obj, &con->head, node) {
		if (amdgpu_ras_is_supported(adev, obj->head.block) &&
			(obj->attr_inuse == 1)) {
			sprintf(fs_info.debugfs_name, "%s_err_inject",
					get_ras_block_str(&obj->head));
			fs_info.head = obj->head;
			amdgpu_ras_debugfs_create(adev, &fs_info, dir);
		}
	}

	if (amdgpu_ras_aca_is_supported(adev)) {
		if (amdgpu_aca_is_enabled(adev))
			amdgpu_aca_smu_debugfs_init(adev, dir);
		else
			amdgpu_mca_smu_debugfs_init(adev, dir);
	}
}

/* debugfs end */

/* ras fs */
static BIN_ATTR(gpu_vram_bad_pages, S_IRUGO,
		amdgpu_ras_sysfs_badpages_read, NULL, 0);
static DEVICE_ATTR(features, S_IRUGO,
		amdgpu_ras_sysfs_features_read, NULL);
static DEVICE_ATTR(version, 0444,
		amdgpu_ras_sysfs_version_show, NULL);
static DEVICE_ATTR(schema, 0444,
		amdgpu_ras_sysfs_schema_show, NULL);
static DEVICE_ATTR(event_state, 0444,
		   amdgpu_ras_sysfs_event_state_show, NULL);
static int amdgpu_ras_fs_init(struct amdgpu_device *adev)
{
	struct amdgpu_ras *con = amdgpu_ras_get_context(adev);
	struct attribute_group group = {
		.name = RAS_FS_NAME,
	};
	struct attribute *attrs[] = {
		&con->features_attr.attr,
		&con->version_attr.attr,
		&con->schema_attr.attr,
		&con->event_state_attr.attr,
		NULL
	};
	struct bin_attribute *bin_attrs[] = {
		NULL,
		NULL,
	};
	int r;

	group.attrs = attrs;

	/* add features entry */
	con->features_attr = dev_attr_features;
	sysfs_attr_init(attrs[0]);

	/* add version entry */
	con->version_attr = dev_attr_version;
	sysfs_attr_init(attrs[1]);

	/* add schema entry */
	con->schema_attr = dev_attr_schema;
	sysfs_attr_init(attrs[2]);

	/* add event_state entry */
	con->event_state_attr = dev_attr_event_state;
	sysfs_attr_init(attrs[3]);

	if (amdgpu_bad_page_threshold != 0) {
		/* add bad_page_features entry */
		bin_attr_gpu_vram_bad_pages.private = NULL;
		con->badpages_attr = bin_attr_gpu_vram_bad_pages;
		bin_attrs[0] = &con->badpages_attr;
		group.bin_attrs = bin_attrs;
		sysfs_bin_attr_init(bin_attrs[0]);
	}

	r = sysfs_create_group(&adev->dev->kobj, &group);
	if (r)
		dev_err(adev->dev, "Failed to create RAS sysfs group!");

	return 0;
}

static int amdgpu_ras_fs_fini(struct amdgpu_device *adev)
{
	struct amdgpu_ras *con = amdgpu_ras_get_context(adev);
	struct ras_manager *con_obj, *ip_obj, *tmp;

	if (IS_ENABLED(CONFIG_DEBUG_FS)) {
		list_for_each_entry_safe(con_obj, tmp, &con->head, node) {
			ip_obj = amdgpu_ras_find_obj(adev, &con_obj->head);
			if (ip_obj)
				put_obj(ip_obj);
		}
	}

	amdgpu_ras_sysfs_remove_all(adev);
	return 0;
}
/* ras fs end */

/* ih begin */

/* For the hardware that cannot enable bif ring for both ras_controller_irq
 * and ras_err_evnet_athub_irq ih cookies, the driver has to poll status
 * register to check whether the interrupt is triggered or not, and properly
 * ack the interrupt if it is there
 */
void amdgpu_ras_interrupt_fatal_error_handler(struct amdgpu_device *adev)
{
	/* Fatal error events are handled on host side */
	if (amdgpu_sriov_vf(adev))
		return;

	if (adev->nbio.ras &&
	    adev->nbio.ras->handle_ras_controller_intr_no_bifring)
		adev->nbio.ras->handle_ras_controller_intr_no_bifring(adev);

	if (adev->nbio.ras &&
	    adev->nbio.ras->handle_ras_err_event_athub_intr_no_bifring)
		adev->nbio.ras->handle_ras_err_event_athub_intr_no_bifring(adev);
}

static void amdgpu_ras_interrupt_poison_consumption_handler(struct ras_manager *obj,
				struct amdgpu_iv_entry *entry)
{
	bool poison_stat = false;
	struct amdgpu_device *adev = obj->adev;
	struct amdgpu_ras_block_object *block_obj =
		amdgpu_ras_get_ras_block(adev, obj->head.block, 0);
	struct amdgpu_ras *con = amdgpu_ras_get_context(adev);
	enum ras_event_type type = RAS_EVENT_TYPE_POISON_CONSUMPTION;
	u64 event_id;
	int ret;

	if (!block_obj || !con)
		return;

	ret = amdgpu_ras_mark_ras_event(adev, type);
	if (ret)
		return;

	/* both query_poison_status and handle_poison_consumption are optional,
	 * but at least one of them should be implemented if we need poison
	 * consumption handler
	 */
	if (block_obj->hw_ops && block_obj->hw_ops->query_poison_status) {
		poison_stat = block_obj->hw_ops->query_poison_status(adev);
		if (!poison_stat) {
			/* Not poison consumption interrupt, no need to handle it */
			dev_info(adev->dev, "No RAS poison status in %s poison IH.\n",
					block_obj->ras_comm.name);

			return;
		}
	}

	amdgpu_umc_poison_handler(adev, obj->head.block, 0);

	if (block_obj->hw_ops && block_obj->hw_ops->handle_poison_consumption)
		poison_stat = block_obj->hw_ops->handle_poison_consumption(adev);

	/* gpu reset is fallback for failed and default cases.
	 * For RMA case, amdgpu_umc_poison_handler will handle gpu reset.
	 */
	if (poison_stat && !amdgpu_ras_is_rma(adev)) {
		event_id = amdgpu_ras_acquire_event_id(adev, type);
		RAS_EVENT_LOG(adev, event_id,
			      "GPU reset for %s RAS poison consumption is issued!\n",
			      block_obj->ras_comm.name);
		amdgpu_ras_reset_gpu(adev);
	}

	if (!poison_stat)
		amdgpu_gfx_poison_consumption_handler(adev, entry);
}

static void amdgpu_ras_interrupt_poison_creation_handler(struct ras_manager *obj,
				struct amdgpu_iv_entry *entry)
{
	struct amdgpu_device *adev = obj->adev;
	enum ras_event_type type = RAS_EVENT_TYPE_POISON_CREATION;
	u64 event_id;
	int ret;

	ret = amdgpu_ras_mark_ras_event(adev, type);
	if (ret)
		return;

	event_id = amdgpu_ras_acquire_event_id(adev, type);
	RAS_EVENT_LOG(adev, event_id, "Poison is created\n");

	if (amdgpu_ip_version(obj->adev, UMC_HWIP, 0) >= IP_VERSION(12, 0, 0)) {
		struct amdgpu_ras *con = amdgpu_ras_get_context(obj->adev);

		atomic_inc(&con->page_retirement_req_cnt);
		atomic_inc(&con->poison_creation_count);

		wake_up(&con->page_retirement_wq);
	}
}

static void amdgpu_ras_interrupt_umc_handler(struct ras_manager *obj,
				struct amdgpu_iv_entry *entry)
{
	struct ras_ih_data *data = &obj->ih_data;
	struct ras_err_data err_data;
	int ret;

	if (!data->cb)
		return;

	ret = amdgpu_ras_error_data_init(&err_data);
	if (ret)
		return;

	/* Let IP handle its data, maybe we need get the output
	 * from the callback to update the error type/count, etc
	 */
	amdgpu_ras_set_fed(obj->adev, true);
	ret = data->cb(obj->adev, &err_data, entry);
	/* ue will trigger an interrupt, and in that case
	 * we need do a reset to recovery the whole system.
	 * But leave IP do that recovery, here we just dispatch
	 * the error.
	 */
	if (ret == AMDGPU_RAS_SUCCESS) {
		/* these counts could be left as 0 if
		 * some blocks do not count error number
		 */
		obj->err_data.ue_count += err_data.ue_count;
		obj->err_data.ce_count += err_data.ce_count;
		obj->err_data.de_count += err_data.de_count;
	}

	amdgpu_ras_error_data_fini(&err_data);
}

static void amdgpu_ras_interrupt_handler(struct ras_manager *obj)
{
	struct ras_ih_data *data = &obj->ih_data;
	struct amdgpu_iv_entry entry;

	while (data->rptr != data->wptr) {
		rmb();
		memcpy(&entry, &data->ring[data->rptr],
				data->element_size);

		wmb();
		data->rptr = (data->aligned_element_size +
				data->rptr) % data->ring_size;

		if (amdgpu_ras_is_poison_mode_supported(obj->adev)) {
			if (obj->head.block == AMDGPU_RAS_BLOCK__UMC)
				amdgpu_ras_interrupt_poison_creation_handler(obj, &entry);
			else
				amdgpu_ras_interrupt_poison_consumption_handler(obj, &entry);
		} else {
			if (obj->head.block == AMDGPU_RAS_BLOCK__UMC)
				amdgpu_ras_interrupt_umc_handler(obj, &entry);
			else
				dev_warn(obj->adev->dev,
					"No RAS interrupt handler for non-UMC block with poison disabled.\n");
		}
	}
}

static void amdgpu_ras_interrupt_process_handler(struct work_struct *work)
{
	struct ras_ih_data *data =
		container_of(work, struct ras_ih_data, ih_work);
	struct ras_manager *obj =
		container_of(data, struct ras_manager, ih_data);

	amdgpu_ras_interrupt_handler(obj);
}

int amdgpu_ras_interrupt_dispatch(struct amdgpu_device *adev,
		struct ras_dispatch_if *info)
{
	struct ras_manager *obj;
	struct ras_ih_data *data;

	obj = amdgpu_ras_find_obj(adev, &info->head);
	if (!obj)
		return -EINVAL;

	data = &obj->ih_data;

	if (data->inuse == 0)
		return 0;

	/* Might be overflow... */
	memcpy(&data->ring[data->wptr], info->entry,
			data->element_size);

	wmb();
	data->wptr = (data->aligned_element_size +
			data->wptr) % data->ring_size;

	schedule_work(&data->ih_work);

	return 0;
}

int amdgpu_ras_interrupt_remove_handler(struct amdgpu_device *adev,
		struct ras_common_if *head)
{
	struct ras_manager *obj = amdgpu_ras_find_obj(adev, head);
	struct ras_ih_data *data;

	if (!obj)
		return -EINVAL;

	data = &obj->ih_data;
	if (data->inuse == 0)
		return 0;

	cancel_work_sync(&data->ih_work);

	kfree(data->ring);
	memset(data, 0, sizeof(*data));
	put_obj(obj);

	return 0;
}

int amdgpu_ras_interrupt_add_handler(struct amdgpu_device *adev,
		struct ras_common_if *head)
{
	struct ras_manager *obj = amdgpu_ras_find_obj(adev, head);
	struct ras_ih_data *data;
	struct amdgpu_ras_block_object *ras_obj;

	if (!obj) {
		/* in case we registe the IH before enable ras feature */
		obj = amdgpu_ras_create_obj(adev, head);
		if (!obj)
			return -EINVAL;
	} else
		get_obj(obj);

	ras_obj = container_of(head, struct amdgpu_ras_block_object, ras_comm);

	data = &obj->ih_data;
	/* add the callback.etc */
	*data = (struct ras_ih_data) {
		.inuse = 0,
		.cb = ras_obj->ras_cb,
		.element_size = sizeof(struct amdgpu_iv_entry),
		.rptr = 0,
		.wptr = 0,
	};

	INIT_WORK(&data->ih_work, amdgpu_ras_interrupt_process_handler);

	data->aligned_element_size = ALIGN(data->element_size, 8);
	/* the ring can store 64 iv entries. */
	data->ring_size = 64 * data->aligned_element_size;
	data->ring = kmalloc(data->ring_size, GFP_KERNEL);
	if (!data->ring) {
		put_obj(obj);
		return -ENOMEM;
	}

	/* IH is ready */
	data->inuse = 1;

	return 0;
}

static int amdgpu_ras_interrupt_remove_all(struct amdgpu_device *adev)
{
	struct amdgpu_ras *con = amdgpu_ras_get_context(adev);
	struct ras_manager *obj, *tmp;

	list_for_each_entry_safe(obj, tmp, &con->head, node) {
		amdgpu_ras_interrupt_remove_handler(adev, &obj->head);
	}

	return 0;
}
/* ih end */

/* traversal all IPs except NBIO to query error counter */
static void amdgpu_ras_log_on_err_counter(struct amdgpu_device *adev, enum ras_event_type type)
{
	struct amdgpu_ras *con = amdgpu_ras_get_context(adev);
	struct ras_manager *obj;

	if (!adev->ras_enabled || !con)
		return;

	list_for_each_entry(obj, &con->head, node) {
		struct ras_query_if info = {
			.head = obj->head,
		};

		/*
		 * PCIE_BIF IP has one different isr by ras controller
		 * interrupt, the specific ras counter query will be
		 * done in that isr. So skip such block from common
		 * sync flood interrupt isr calling.
		 */
		if (info.head.block == AMDGPU_RAS_BLOCK__PCIE_BIF)
			continue;

		/*
		 * this is a workaround for aldebaran, skip send msg to
		 * smu to get ecc_info table due to smu handle get ecc
		 * info table failed temporarily.
		 * should be removed until smu fix handle ecc_info table.
		 */
		if ((info.head.block == AMDGPU_RAS_BLOCK__UMC) &&
		    (amdgpu_ip_version(adev, MP1_HWIP, 0) ==
		     IP_VERSION(13, 0, 2)))
			continue;

		amdgpu_ras_query_error_status_with_event(adev, &info, type);

		if (amdgpu_ip_version(adev, MP0_HWIP, 0) !=
			    IP_VERSION(11, 0, 2) &&
		    amdgpu_ip_version(adev, MP0_HWIP, 0) !=
			    IP_VERSION(11, 0, 4) &&
		    amdgpu_ip_version(adev, MP0_HWIP, 0) !=
			    IP_VERSION(13, 0, 0)) {
			if (amdgpu_ras_reset_error_status(adev, info.head.block))
				dev_warn(adev->dev, "Failed to reset error counter and error status");
		}
	}
}

/* Parse RdRspStatus and WrRspStatus */
static void amdgpu_ras_error_status_query(struct amdgpu_device *adev,
					  struct ras_query_if *info)
{
	struct amdgpu_ras_block_object *block_obj;
	/*
	 * Only two block need to query read/write
	 * RspStatus at current state
	 */
	if ((info->head.block != AMDGPU_RAS_BLOCK__GFX) &&
		(info->head.block != AMDGPU_RAS_BLOCK__MMHUB))
		return;

	block_obj = amdgpu_ras_get_ras_block(adev,
					info->head.block,
					info->head.sub_block_index);

	if (!block_obj || !block_obj->hw_ops) {
		dev_dbg_once(adev->dev, "%s doesn't config RAS function\n",
			     get_ras_block_str(&info->head));
		return;
	}

	if (block_obj->hw_ops->query_ras_error_status)
		block_obj->hw_ops->query_ras_error_status(adev);

}

static void amdgpu_ras_query_err_status(struct amdgpu_device *adev)
{
	struct amdgpu_ras *con = amdgpu_ras_get_context(adev);
	struct ras_manager *obj;

	if (!adev->ras_enabled || !con)
		return;

	list_for_each_entry(obj, &con->head, node) {
		struct ras_query_if info = {
			.head = obj->head,
		};

		amdgpu_ras_error_status_query(adev, &info);
	}
}

/* recovery begin */

/* return 0 on success.
 * caller need free bps.
 */
static int amdgpu_ras_badpages_read(struct amdgpu_device *adev,
		struct ras_badpage **bps, unsigned int *count)
{
	struct amdgpu_ras *con = amdgpu_ras_get_context(adev);
	struct ras_err_handler_data *data;
	int i = 0;
	int ret = 0, status;

	if (!con || !con->eh_data || !bps || !count)
		return -EINVAL;

	mutex_lock(&con->recovery_lock);
	data = con->eh_data;
	if (!data || data->count == 0) {
		*bps = NULL;
		ret = -EINVAL;
		goto out;
	}

	*bps = kmalloc(sizeof(struct ras_badpage) * data->count, GFP_KERNEL);
	if (!*bps) {
		ret = -ENOMEM;
		goto out;
	}

	for (; i < data->count; i++) {
		(*bps)[i] = (struct ras_badpage){
			.bp = data->bps[i].retired_page,
			.size = AMDGPU_GPU_PAGE_SIZE,
			.flags = AMDGPU_RAS_RETIRE_PAGE_RESERVED,
		};
		status = amdgpu_vram_mgr_query_page_status(&adev->mman.vram_mgr,
				data->bps[i].retired_page << AMDGPU_GPU_PAGE_SHIFT);
		if (status == -EBUSY)
			(*bps)[i].flags = AMDGPU_RAS_RETIRE_PAGE_PENDING;
		else if (status == -ENOENT)
			(*bps)[i].flags = AMDGPU_RAS_RETIRE_PAGE_FAULT;
	}

	*count = data->count;
out:
	mutex_unlock(&con->recovery_lock);
	return ret;
}

static void amdgpu_ras_set_fed_all(struct amdgpu_device *adev,
				   struct amdgpu_hive_info *hive, bool status)
{
	struct amdgpu_device *tmp_adev;

	if (hive) {
		list_for_each_entry(tmp_adev, &hive->device_list, gmc.xgmi.head)
			amdgpu_ras_set_fed(tmp_adev, status);
	} else {
		amdgpu_ras_set_fed(adev, status);
	}
}

bool amdgpu_ras_in_recovery(struct amdgpu_device *adev)
{
	struct amdgpu_hive_info *hive = amdgpu_get_xgmi_hive(adev);
	struct amdgpu_ras *ras = amdgpu_ras_get_context(adev);
	int hive_ras_recovery = 0;

	if (hive) {
		hive_ras_recovery = atomic_read(&hive->ras_recovery);
		amdgpu_put_xgmi_hive(hive);
	}

	if (ras && (atomic_read(&ras->in_recovery) || hive_ras_recovery))
		return true;

	return false;
}

static enum ras_event_type amdgpu_ras_get_fatal_error_event(struct amdgpu_device *adev)
{
	if (amdgpu_ras_intr_triggered())
		return RAS_EVENT_TYPE_FATAL;
	else
		return RAS_EVENT_TYPE_POISON_CONSUMPTION;
}

static void amdgpu_ras_do_recovery(struct work_struct *work)
{
	struct amdgpu_ras *ras =
		container_of(work, struct amdgpu_ras, recovery_work);
	struct amdgpu_device *remote_adev = NULL;
	struct amdgpu_device *adev = ras->adev;
	struct list_head device_list, *device_list_handle =  NULL;
	struct amdgpu_hive_info *hive = amdgpu_get_xgmi_hive(adev);
	enum ras_event_type type;

	if (hive) {
		atomic_set(&hive->ras_recovery, 1);

		/* If any device which is part of the hive received RAS fatal
		 * error interrupt, set fatal error status on all. This
		 * condition will need a recovery, and flag will be cleared
		 * as part of recovery.
		 */
		list_for_each_entry(remote_adev, &hive->device_list,
				    gmc.xgmi.head)
			if (amdgpu_ras_get_fed_status(remote_adev)) {
				amdgpu_ras_set_fed_all(adev, hive, true);
				break;
			}
	}
	if (!ras->disable_ras_err_cnt_harvest) {

		/* Build list of devices to query RAS related errors */
		if  (hive && adev->gmc.xgmi.num_physical_nodes > 1) {
			device_list_handle = &hive->device_list;
		} else {
			INIT_LIST_HEAD(&device_list);
			list_add_tail(&adev->gmc.xgmi.head, &device_list);
			device_list_handle = &device_list;
		}

		type = amdgpu_ras_get_fatal_error_event(adev);
		list_for_each_entry(remote_adev,
				device_list_handle, gmc.xgmi.head) {
			amdgpu_ras_query_err_status(remote_adev);
			amdgpu_ras_log_on_err_counter(remote_adev, type);
		}

	}

	if (amdgpu_device_should_recover_gpu(ras->adev)) {
		struct amdgpu_reset_context reset_context;
		memset(&reset_context, 0, sizeof(reset_context));

		reset_context.method = AMD_RESET_METHOD_NONE;
		reset_context.reset_req_dev = adev;
		reset_context.src = AMDGPU_RESET_SRC_RAS;

		/* Perform full reset in fatal error mode */
		if (!amdgpu_ras_is_poison_mode_supported(ras->adev))
			set_bit(AMDGPU_NEED_FULL_RESET, &reset_context.flags);
		else {
			clear_bit(AMDGPU_NEED_FULL_RESET, &reset_context.flags);

			if (ras->gpu_reset_flags & AMDGPU_RAS_GPU_RESET_MODE2_RESET) {
				ras->gpu_reset_flags &= ~AMDGPU_RAS_GPU_RESET_MODE2_RESET;
				reset_context.method = AMD_RESET_METHOD_MODE2;
			}

			/* Fatal error occurs in poison mode, mode1 reset is used to
			 * recover gpu.
			 */
			if (ras->gpu_reset_flags & AMDGPU_RAS_GPU_RESET_MODE1_RESET) {
				ras->gpu_reset_flags &= ~AMDGPU_RAS_GPU_RESET_MODE1_RESET;
				set_bit(AMDGPU_NEED_FULL_RESET, &reset_context.flags);

				psp_fatal_error_recovery_quirk(&adev->psp);
			}
		}

		amdgpu_device_gpu_recover(ras->adev, NULL, &reset_context);
	}
	atomic_set(&ras->in_recovery, 0);
	if (hive) {
		atomic_set(&hive->ras_recovery, 0);
		amdgpu_put_xgmi_hive(hive);
	}
}

/* alloc/realloc bps array */
static int amdgpu_ras_realloc_eh_data_space(struct amdgpu_device *adev,
		struct ras_err_handler_data *data, int pages)
{
	unsigned int old_space = data->count + data->space_left;
	unsigned int new_space = old_space + pages;
	unsigned int align_space = ALIGN(new_space, 512);
	void *bps = kmalloc(align_space * sizeof(*data->bps), GFP_KERNEL);

	if (!bps) {
		return -ENOMEM;
	}

	if (data->bps) {
		memcpy(bps, data->bps,
				data->count * sizeof(*data->bps));
		kfree(data->bps);
	}

	data->bps = bps;
	data->space_left += align_space - old_space;
	return 0;
}

/* it deal with vram only. */
int amdgpu_ras_add_bad_pages(struct amdgpu_device *adev,
		struct eeprom_table_record *bps, int pages)
{
	struct amdgpu_ras *con = amdgpu_ras_get_context(adev);
	struct ras_err_handler_data *data;
	int ret = 0;
	uint32_t i;

	if (!con || !con->eh_data || !bps || pages <= 0)
		return 0;

	mutex_lock(&con->recovery_lock);
	data = con->eh_data;
	if (!data)
		goto out;

	for (i = 0; i < pages; i++) {
		if (amdgpu_ras_check_bad_page_unlock(con,
			bps[i].retired_page << AMDGPU_GPU_PAGE_SHIFT))
			continue;

		if (!data->space_left &&
			amdgpu_ras_realloc_eh_data_space(adev, data, 256)) {
			ret = -ENOMEM;
			goto out;
		}

		amdgpu_ras_reserve_page(adev, bps[i].retired_page);

		memcpy(&data->bps[data->count], &bps[i], sizeof(*data->bps));
		data->count++;
		data->space_left--;
	}
out:
	mutex_unlock(&con->recovery_lock);

	return ret;
}

/*
 * write error record array to eeprom, the function should be
 * protected by recovery_lock
 * new_cnt: new added UE count, excluding reserved bad pages, can be NULL
 */
int amdgpu_ras_save_bad_pages(struct amdgpu_device *adev,
		unsigned long *new_cnt)
{
	struct amdgpu_ras *con = amdgpu_ras_get_context(adev);
	struct ras_err_handler_data *data;
	struct amdgpu_ras_eeprom_control *control;
	int save_count;

	if (!con || !con->eh_data) {
		if (new_cnt)
			*new_cnt = 0;

		return 0;
	}

	mutex_lock(&con->recovery_lock);
	control = &con->eeprom_control;
	data = con->eh_data;
	save_count = data->count - control->ras_num_recs;
	mutex_unlock(&con->recovery_lock);

	if (new_cnt)
		*new_cnt = save_count / adev->umc.retire_unit;

	/* only new entries are saved */
	if (save_count > 0) {
		if (amdgpu_ras_eeprom_append(control,
					     &data->bps[control->ras_num_recs],
					     save_count)) {
			dev_err(adev->dev, "Failed to save EEPROM table data!");
			return -EIO;
		}

		dev_info(adev->dev, "Saved %d pages to EEPROM table.\n", save_count);
	}

	return 0;
}

/*
 * read error record array in eeprom and reserve enough space for
 * storing new bad pages
 */
static int amdgpu_ras_load_bad_pages(struct amdgpu_device *adev)
{
	struct amdgpu_ras_eeprom_control *control =
		&adev->psp.ras_context.ras->eeprom_control;
	struct eeprom_table_record *bps;
	int ret;

	/* no bad page record, skip eeprom access */
	if (control->ras_num_recs == 0 || amdgpu_bad_page_threshold == 0)
		return 0;

	bps = kcalloc(control->ras_num_recs, sizeof(*bps), GFP_KERNEL);
	if (!bps)
		return -ENOMEM;

	ret = amdgpu_ras_eeprom_read(control, bps, control->ras_num_recs);
	if (ret)
		dev_err(adev->dev, "Failed to load EEPROM table records!");
	else
		ret = amdgpu_ras_add_bad_pages(adev, bps, control->ras_num_recs);

	kfree(bps);
	return ret;
}

static bool amdgpu_ras_check_bad_page_unlock(struct amdgpu_ras *con,
				uint64_t addr)
{
	struct ras_err_handler_data *data = con->eh_data;
	int i;

	addr >>= AMDGPU_GPU_PAGE_SHIFT;
	for (i = 0; i < data->count; i++)
		if (addr == data->bps[i].retired_page)
			return true;

	return false;
}

/*
 * check if an address belongs to bad page
 *
 * Note: this check is only for umc block
 */
static bool amdgpu_ras_check_bad_page(struct amdgpu_device *adev,
				uint64_t addr)
{
	struct amdgpu_ras *con = amdgpu_ras_get_context(adev);
	bool ret = false;

	if (!con || !con->eh_data)
		return ret;

	mutex_lock(&con->recovery_lock);
	ret = amdgpu_ras_check_bad_page_unlock(con, addr);
	mutex_unlock(&con->recovery_lock);
	return ret;
}

static void amdgpu_ras_validate_threshold(struct amdgpu_device *adev,
					  uint32_t max_count)
{
	struct amdgpu_ras *con = amdgpu_ras_get_context(adev);

	/*
	 * Justification of value bad_page_cnt_threshold in ras structure
	 *
	 * Generally, 0 <= amdgpu_bad_page_threshold <= max record length
	 * in eeprom or amdgpu_bad_page_threshold == -2, introduce two
	 * scenarios accordingly.
	 *
	 * Bad page retirement enablement:
	 *    - If amdgpu_bad_page_threshold = -2,
	 *      bad_page_cnt_threshold = typical value by formula.
	 *
	 *    - When the value from user is 0 < amdgpu_bad_page_threshold <
	 *      max record length in eeprom, use it directly.
	 *
	 * Bad page retirement disablement:
	 *    - If amdgpu_bad_page_threshold = 0, bad page retirement
	 *      functionality is disabled, and bad_page_cnt_threshold will
	 *      take no effect.
	 */

	if (amdgpu_bad_page_threshold < 0) {
		u64 val = adev->gmc.mc_vram_size;

		do_div(val, RAS_BAD_PAGE_COVER);
		con->bad_page_cnt_threshold = min(lower_32_bits(val),
						  max_count);
	} else {
		con->bad_page_cnt_threshold = min_t(int, max_count,
						    amdgpu_bad_page_threshold);
	}
}

int amdgpu_ras_put_poison_req(struct amdgpu_device *adev,
		enum amdgpu_ras_block block, uint16_t pasid,
		pasid_notify pasid_fn, void *data, uint32_t reset)
{
	int ret = 0;
	struct ras_poison_msg poison_msg;
	struct amdgpu_ras *con = amdgpu_ras_get_context(adev);

	memset(&poison_msg, 0, sizeof(poison_msg));
	poison_msg.block = block;
	poison_msg.pasid = pasid;
	poison_msg.reset = reset;
	poison_msg.pasid_fn = pasid_fn;
	poison_msg.data = data;

	ret = kfifo_put(&con->poison_fifo, poison_msg);
	if (!ret) {
		dev_err(adev->dev, "Poison message fifo is full!\n");
		return -ENOSPC;
	}

	return 0;
}

static int amdgpu_ras_get_poison_req(struct amdgpu_device *adev,
		struct ras_poison_msg *poison_msg)
{
	struct amdgpu_ras *con = amdgpu_ras_get_context(adev);

	return kfifo_get(&con->poison_fifo, poison_msg);
}

static void amdgpu_ras_ecc_log_init(struct ras_ecc_log_info *ecc_log)
{
	mutex_init(&ecc_log->lock);

	INIT_RADIX_TREE(&ecc_log->de_page_tree, GFP_KERNEL);
	ecc_log->de_queried_count = 0;
	ecc_log->prev_de_queried_count = 0;
}

static void amdgpu_ras_ecc_log_fini(struct ras_ecc_log_info *ecc_log)
{
	struct radix_tree_iter iter;
	void __rcu **slot;
	struct ras_ecc_err *ecc_err;

	mutex_lock(&ecc_log->lock);
	radix_tree_for_each_slot(slot, &ecc_log->de_page_tree, &iter, 0) {
		ecc_err = radix_tree_deref_slot(slot);
		kfree(ecc_err->err_pages.pfn);
		kfree(ecc_err);
		radix_tree_iter_delete(&ecc_log->de_page_tree, &iter, slot);
	}
	mutex_unlock(&ecc_log->lock);

	mutex_destroy(&ecc_log->lock);
	ecc_log->de_queried_count = 0;
	ecc_log->prev_de_queried_count = 0;
}

static bool amdgpu_ras_schedule_retirement_dwork(struct amdgpu_ras *con,
				uint32_t delayed_ms)
{
	int ret;

	mutex_lock(&con->umc_ecc_log.lock);
	ret = radix_tree_tagged(&con->umc_ecc_log.de_page_tree,
			UMC_ECC_NEW_DETECTED_TAG);
	mutex_unlock(&con->umc_ecc_log.lock);

	if (ret)
		schedule_delayed_work(&con->page_retirement_dwork,
			msecs_to_jiffies(delayed_ms));

	return ret ? true : false;
}

static void amdgpu_ras_do_page_retirement(struct work_struct *work)
{
	struct amdgpu_ras *con = container_of(work, struct amdgpu_ras,
					      page_retirement_dwork.work);
	struct amdgpu_device *adev = con->adev;
	struct ras_err_data err_data;
	unsigned long err_cnt;

	/* If gpu reset is ongoing, delay retiring the bad pages */
	if (amdgpu_in_reset(adev) || amdgpu_ras_in_recovery(adev)) {
		amdgpu_ras_schedule_retirement_dwork(con,
				AMDGPU_RAS_RETIRE_PAGE_INTERVAL * 3);
		return;
	}

	amdgpu_ras_error_data_init(&err_data);

	amdgpu_umc_handle_bad_pages(adev, &err_data);
	err_cnt = err_data.err_addr_cnt;

	amdgpu_ras_error_data_fini(&err_data);

	if (err_cnt && amdgpu_ras_is_rma(adev))
		amdgpu_ras_reset_gpu(adev);

	amdgpu_ras_schedule_retirement_dwork(con,
			AMDGPU_RAS_RETIRE_PAGE_INTERVAL);
}

static int amdgpu_ras_poison_creation_handler(struct amdgpu_device *adev,
				uint32_t poison_creation_count)
{
	int ret = 0;
	struct ras_ecc_log_info *ecc_log;
	struct ras_query_if info;
	uint32_t timeout = 0;
	struct amdgpu_ras *ras = amdgpu_ras_get_context(adev);
	uint64_t de_queried_count;
	uint32_t new_detect_count, total_detect_count;
	uint32_t need_query_count = poison_creation_count;
	bool query_data_timeout = false;
	enum ras_event_type type = RAS_EVENT_TYPE_POISON_CREATION;

	memset(&info, 0, sizeof(info));
	info.head.block = AMDGPU_RAS_BLOCK__UMC;

	ecc_log = &ras->umc_ecc_log;
	total_detect_count = 0;
	do {
		ret = amdgpu_ras_query_error_status_with_event(adev, &info, type);
		if (ret)
			return ret;

		de_queried_count = ecc_log->de_queried_count;
		if (de_queried_count > ecc_log->prev_de_queried_count) {
			new_detect_count = de_queried_count - ecc_log->prev_de_queried_count;
			ecc_log->prev_de_queried_count = de_queried_count;
			timeout = 0;
		} else {
			new_detect_count = 0;
		}

		if (new_detect_count) {
			total_detect_count += new_detect_count;
		} else {
			if (!timeout && need_query_count)
				timeout = MAX_UMC_POISON_POLLING_TIME_ASYNC;

			if (timeout) {
				if (!--timeout) {
					query_data_timeout = true;
					break;
				}
				msleep(1);
			}
		}
	} while (total_detect_count < need_query_count);

	if (query_data_timeout) {
		dev_warn(adev->dev, "Can't find deferred error! count: %u\n",
			(need_query_count - total_detect_count));
		return -ENOENT;
	}

	if (total_detect_count)
		schedule_delayed_work(&ras->page_retirement_dwork, 0);

	return 0;
}

static void amdgpu_ras_clear_poison_fifo(struct amdgpu_device *adev)
{
	struct amdgpu_ras *con = amdgpu_ras_get_context(adev);
	struct ras_poison_msg msg;
	int ret;

	do {
		ret = kfifo_get(&con->poison_fifo, &msg);
	} while (ret);
}

static int amdgpu_ras_poison_consumption_handler(struct amdgpu_device *adev,
			uint32_t msg_count, uint32_t *gpu_reset)
{
	struct amdgpu_ras *con = amdgpu_ras_get_context(adev);
	uint32_t reset_flags = 0, reset = 0;
	struct ras_poison_msg msg;
	int ret, i;

	kgd2kfd_set_sram_ecc_flag(adev->kfd.dev);

	for (i = 0; i < msg_count; i++) {
		ret = amdgpu_ras_get_poison_req(adev, &msg);
		if (!ret)
			continue;

		if (msg.pasid_fn)
			msg.pasid_fn(adev, msg.pasid, msg.data);

		reset_flags |= msg.reset;
	}

	/* for RMA, amdgpu_ras_poison_creation_handler will trigger gpu reset */
	if (reset_flags && !amdgpu_ras_is_rma(adev)) {
		if (reset_flags & AMDGPU_RAS_GPU_RESET_MODE1_RESET)
			reset = AMDGPU_RAS_GPU_RESET_MODE1_RESET;
		else if (reset_flags & AMDGPU_RAS_GPU_RESET_MODE2_RESET)
			reset = AMDGPU_RAS_GPU_RESET_MODE2_RESET;
		else
			reset = reset_flags;

		flush_delayed_work(&con->page_retirement_dwork);

		con->gpu_reset_flags |= reset;
		amdgpu_ras_reset_gpu(adev);

		*gpu_reset = reset;

		/* Wait for gpu recovery to complete */
		flush_work(&con->recovery_work);
	}

	return 0;
}

static int amdgpu_ras_page_retirement_thread(void *param)
{
	struct amdgpu_device *adev = (struct amdgpu_device *)param;
	struct amdgpu_ras *con = amdgpu_ras_get_context(adev);
	uint32_t poison_creation_count, msg_count;
	uint32_t gpu_reset;
	int ret;

	while (!kthread_should_stop()) {

		wait_event_interruptible(con->page_retirement_wq,
				kthread_should_stop() ||
				atomic_read(&con->page_retirement_req_cnt));

		if (kthread_should_stop())
			break;

		gpu_reset = 0;

		do {
			poison_creation_count = atomic_read(&con->poison_creation_count);
			ret = amdgpu_ras_poison_creation_handler(adev, poison_creation_count);
			if (ret == -EIO)
				break;

			if (poison_creation_count) {
				atomic_sub(poison_creation_count, &con->poison_creation_count);
				atomic_sub(poison_creation_count, &con->page_retirement_req_cnt);
			}
		} while (atomic_read(&con->poison_creation_count));

		if (ret != -EIO) {
			msg_count = kfifo_len(&con->poison_fifo);
			if (msg_count) {
				ret = amdgpu_ras_poison_consumption_handler(adev,
						msg_count, &gpu_reset);
				if ((ret != -EIO) &&
				    (gpu_reset != AMDGPU_RAS_GPU_RESET_MODE1_RESET))
					atomic_sub(msg_count, &con->page_retirement_req_cnt);
			}
		}

		if ((ret == -EIO) || (gpu_reset == AMDGPU_RAS_GPU_RESET_MODE1_RESET)) {
			/* gpu mode-1 reset is ongoing or just completed ras mode-1 reset */
			/* Clear poison creation request */
			atomic_set(&con->poison_creation_count, 0);

			/* Clear poison fifo */
			amdgpu_ras_clear_poison_fifo(adev);

			/* Clear all poison requests */
			atomic_set(&con->page_retirement_req_cnt, 0);

			if (ret == -EIO) {
				/* Wait for mode-1 reset to complete */
				down_read(&adev->reset_domain->sem);
				up_read(&adev->reset_domain->sem);
			}

			/* Wake up work to save bad pages to eeprom */
			schedule_delayed_work(&con->page_retirement_dwork, 0);
		} else if (gpu_reset) {
			/* gpu just completed mode-2 reset or other reset */
			/* Clear poison consumption messages cached in fifo */
			msg_count = kfifo_len(&con->poison_fifo);
			if (msg_count) {
				amdgpu_ras_clear_poison_fifo(adev);
				atomic_sub(msg_count, &con->page_retirement_req_cnt);
			}

			/* Wake up work to save bad pages to eeprom */
			schedule_delayed_work(&con->page_retirement_dwork, 0);
		}
	}

	return 0;
}

int amdgpu_ras_recovery_init(struct amdgpu_device *adev)
{
	struct amdgpu_ras *con = amdgpu_ras_get_context(adev);
	struct ras_err_handler_data **data;
	u32  max_eeprom_records_count = 0;
	int ret;

	if (!con || amdgpu_sriov_vf(adev))
		return 0;

	/* Allow access to RAS EEPROM via debugfs, when the ASIC
	 * supports RAS and debugfs is enabled, but when
	 * adev->ras_enabled is unset, i.e. when "ras_enable"
	 * module parameter is set to 0.
	 */
	con->adev = adev;

	if (!adev->ras_enabled)
		return 0;

	data = &con->eh_data;
	*data = kzalloc(sizeof(**data), GFP_KERNEL);
	if (!*data) {
		ret = -ENOMEM;
		goto out;
	}

	mutex_init(&con->recovery_lock);
	INIT_WORK(&con->recovery_work, amdgpu_ras_do_recovery);
	atomic_set(&con->in_recovery, 0);
	con->eeprom_control.bad_channel_bitmap = 0;

	max_eeprom_records_count = amdgpu_ras_eeprom_max_record_count(&con->eeprom_control);
	amdgpu_ras_validate_threshold(adev, max_eeprom_records_count);

	/* Todo: During test the SMU might fail to read the eeprom through I2C
	 * when the GPU is pending on XGMI reset during probe time
	 * (Mostly after second bus reset), skip it now
	 */
	if (adev->gmc.xgmi.pending_reset)
		return 0;
	ret = amdgpu_ras_eeprom_init(&con->eeprom_control);
	/*
	 * This calling fails when is_rma is true or
	 * ret != 0.
	 */
	if (amdgpu_ras_is_rma(adev) || ret)
		goto free;

	if (con->eeprom_control.ras_num_recs) {
		ret = amdgpu_ras_load_bad_pages(adev);
		if (ret)
			goto free;

		amdgpu_dpm_send_hbm_bad_pages_num(adev, con->eeprom_control.ras_num_recs);

		if (con->update_channel_flag == true) {
			amdgpu_dpm_send_hbm_bad_channel_flag(adev, con->eeprom_control.bad_channel_bitmap);
			con->update_channel_flag = false;
		}
	}

	mutex_init(&con->page_rsv_lock);
	INIT_KFIFO(con->poison_fifo);
	mutex_init(&con->page_retirement_lock);
	init_waitqueue_head(&con->page_retirement_wq);
	atomic_set(&con->page_retirement_req_cnt, 0);
	atomic_set(&con->poison_creation_count, 0);
	con->page_retirement_thread =
		kthread_run(amdgpu_ras_page_retirement_thread, adev, "umc_page_retirement");
	if (IS_ERR(con->page_retirement_thread)) {
		con->page_retirement_thread = NULL;
		dev_warn(adev->dev, "Failed to create umc_page_retirement thread!!!\n");
	}

	INIT_DELAYED_WORK(&con->page_retirement_dwork, amdgpu_ras_do_page_retirement);
	amdgpu_ras_ecc_log_init(&con->umc_ecc_log);
#ifdef CONFIG_X86_MCE_AMD
	if ((adev->asic_type == CHIP_ALDEBARAN) &&
	    (adev->gmc.xgmi.connected_to_cpu))
		amdgpu_register_bad_pages_mca_notifier(adev);
#endif
	return 0;

free:
	kfree((*data)->bps);
	kfree(*data);
	con->eh_data = NULL;
out:
	dev_warn(adev->dev, "Failed to initialize ras recovery! (%d)\n", ret);

	/*
	 * Except error threshold exceeding case, other failure cases in this
	 * function would not fail amdgpu driver init.
	 */
	if (!amdgpu_ras_is_rma(adev))
		ret = 0;
	else
		ret = -EINVAL;

	return ret;
}

static int amdgpu_ras_recovery_fini(struct amdgpu_device *adev)
{
	struct amdgpu_ras *con = amdgpu_ras_get_context(adev);
	struct ras_err_handler_data *data = con->eh_data;
	int max_flush_timeout = MAX_FLUSH_RETIRE_DWORK_TIMES;
	bool ret;

	/* recovery_init failed to init it, fini is useless */
	if (!data)
		return 0;

	/* Save all cached bad pages to eeprom */
	do {
		flush_delayed_work(&con->page_retirement_dwork);
		ret = amdgpu_ras_schedule_retirement_dwork(con, 0);
	} while (ret && max_flush_timeout--);

	if (con->page_retirement_thread)
		kthread_stop(con->page_retirement_thread);

	atomic_set(&con->page_retirement_req_cnt, 0);
	atomic_set(&con->poison_creation_count, 0);

	mutex_destroy(&con->page_rsv_lock);

	cancel_work_sync(&con->recovery_work);

	cancel_delayed_work_sync(&con->page_retirement_dwork);

	amdgpu_ras_ecc_log_fini(&con->umc_ecc_log);

	mutex_lock(&con->recovery_lock);
	con->eh_data = NULL;
	kfree(data->bps);
	kfree(data);
	mutex_unlock(&con->recovery_lock);

	return 0;
}
/* recovery end */

static bool amdgpu_ras_asic_supported(struct amdgpu_device *adev)
{
	if (amdgpu_sriov_vf(adev)) {
		switch (amdgpu_ip_version(adev, MP0_HWIP, 0)) {
		case IP_VERSION(13, 0, 2):
		case IP_VERSION(13, 0, 6):
		case IP_VERSION(13, 0, 14):
			return true;
		default:
			return false;
		}
	}

	if (adev->asic_type == CHIP_IP_DISCOVERY) {
		switch (amdgpu_ip_version(adev, MP0_HWIP, 0)) {
		case IP_VERSION(13, 0, 0):
		case IP_VERSION(13, 0, 6):
		case IP_VERSION(13, 0, 10):
		case IP_VERSION(13, 0, 14):
			return true;
		default:
			return false;
		}
	}

	return adev->asic_type == CHIP_VEGA10 ||
		adev->asic_type == CHIP_VEGA20 ||
		adev->asic_type == CHIP_ARCTURUS ||
		adev->asic_type == CHIP_ALDEBARAN ||
		adev->asic_type == CHIP_SIENNA_CICHLID;
}

/*
 * this is workaround for vega20 workstation sku,
 * force enable gfx ras, ignore vbios gfx ras flag
 * due to GC EDC can not write
 */
static void amdgpu_ras_get_quirks(struct amdgpu_device *adev)
{
	struct atom_context *ctx = adev->mode_info.atom_context;

	if (!ctx)
		return;

	if (strnstr(ctx->vbios_pn, "D16406",
		    sizeof(ctx->vbios_pn)) ||
		strnstr(ctx->vbios_pn, "D36002",
			sizeof(ctx->vbios_pn)))
		adev->ras_hw_enabled |= (1 << AMDGPU_RAS_BLOCK__GFX);
}

/* Query ras capablity via atomfirmware interface */
static void amdgpu_ras_query_ras_capablity_from_vbios(struct amdgpu_device *adev)
{
	/* mem_ecc cap */
	if (amdgpu_atomfirmware_mem_ecc_supported(adev)) {
		dev_info(adev->dev, "MEM ECC is active.\n");
		adev->ras_hw_enabled |= (1 << AMDGPU_RAS_BLOCK__UMC |
					 1 << AMDGPU_RAS_BLOCK__DF);
	} else {
		dev_info(adev->dev, "MEM ECC is not presented.\n");
	}

	/* sram_ecc cap */
	if (amdgpu_atomfirmware_sram_ecc_supported(adev)) {
		dev_info(adev->dev, "SRAM ECC is active.\n");
		if (!amdgpu_sriov_vf(adev))
			adev->ras_hw_enabled |= ~(1 << AMDGPU_RAS_BLOCK__UMC |
						  1 << AMDGPU_RAS_BLOCK__DF);
		else
			adev->ras_hw_enabled |= (1 << AMDGPU_RAS_BLOCK__PCIE_BIF |
						 1 << AMDGPU_RAS_BLOCK__SDMA |
						 1 << AMDGPU_RAS_BLOCK__GFX);

		/*
		 * VCN/JPEG RAS can be supported on both bare metal and
		 * SRIOV environment
		 */
		if (amdgpu_ip_version(adev, VCN_HWIP, 0) == IP_VERSION(2, 6, 0) ||
		    amdgpu_ip_version(adev, VCN_HWIP, 0) == IP_VERSION(4, 0, 0) ||
		    amdgpu_ip_version(adev, VCN_HWIP, 0) == IP_VERSION(4, 0, 3))
			adev->ras_hw_enabled |= (1 << AMDGPU_RAS_BLOCK__VCN |
						 1 << AMDGPU_RAS_BLOCK__JPEG);
		else
			adev->ras_hw_enabled &= ~(1 << AMDGPU_RAS_BLOCK__VCN |
						  1 << AMDGPU_RAS_BLOCK__JPEG);

		/*
		 * XGMI RAS is not supported if xgmi num physical nodes
		 * is zero
		 */
		if (!adev->gmc.xgmi.num_physical_nodes)
			adev->ras_hw_enabled &= ~(1 << AMDGPU_RAS_BLOCK__XGMI_WAFL);
	} else {
		dev_info(adev->dev, "SRAM ECC is not presented.\n");
	}
}

/* Query poison mode from umc/df IP callbacks */
static void amdgpu_ras_query_poison_mode(struct amdgpu_device *adev)
{
	struct amdgpu_ras *con = amdgpu_ras_get_context(adev);
	bool df_poison, umc_poison;

	/* poison setting is useless on SRIOV guest */
	if (amdgpu_sriov_vf(adev) || !con)
		return;

	/* Init poison supported flag, the default value is false */
	if (adev->gmc.xgmi.connected_to_cpu ||
	    adev->gmc.is_app_apu) {
		/* enabled by default when GPU is connected to CPU */
		con->poison_supported = true;
	} else if (adev->df.funcs &&
	    adev->df.funcs->query_ras_poison_mode &&
	    adev->umc.ras &&
	    adev->umc.ras->query_ras_poison_mode) {
		df_poison =
			adev->df.funcs->query_ras_poison_mode(adev);
		umc_poison =
			adev->umc.ras->query_ras_poison_mode(adev);

		/* Only poison is set in both DF and UMC, we can support it */
		if (df_poison && umc_poison)
			con->poison_supported = true;
		else if (df_poison != umc_poison)
			dev_warn(adev->dev,
				"Poison setting is inconsistent in DF/UMC(%d:%d)!\n",
				df_poison, umc_poison);
	}
}

/*
 * check hardware's ras ability which will be saved in hw_supported.
 * if hardware does not support ras, we can skip some ras initializtion and
 * forbid some ras operations from IP.
 * if software itself, say boot parameter, limit the ras ability. We still
 * need allow IP do some limited operations, like disable. In such case,
 * we have to initialize ras as normal. but need check if operation is
 * allowed or not in each function.
 */
static void amdgpu_ras_check_supported(struct amdgpu_device *adev)
{
	adev->ras_hw_enabled = adev->ras_enabled = 0;

	if (!amdgpu_ras_asic_supported(adev))
		return;

	/* query ras capability from psp */
	if (amdgpu_psp_get_ras_capability(&adev->psp))
		goto init_ras_enabled_flag;

	/* query ras capablity from bios */
	if (!adev->gmc.xgmi.connected_to_cpu && !adev->gmc.is_app_apu) {
		amdgpu_ras_query_ras_capablity_from_vbios(adev);
	} else {
		/* driver only manages a few IP blocks RAS feature
		 * when GPU is connected cpu through XGMI */
		adev->ras_hw_enabled |= (1 << AMDGPU_RAS_BLOCK__GFX |
					   1 << AMDGPU_RAS_BLOCK__SDMA |
					   1 << AMDGPU_RAS_BLOCK__MMHUB);
	}

	/* apply asic specific settings (vega20 only for now) */
	amdgpu_ras_get_quirks(adev);

	/* query poison mode from umc/df ip callback */
	amdgpu_ras_query_poison_mode(adev);

init_ras_enabled_flag:
	/* hw_supported needs to be aligned with RAS block mask. */
	adev->ras_hw_enabled &= AMDGPU_RAS_BLOCK_MASK;

	adev->ras_enabled = amdgpu_ras_enable == 0 ? 0 :
		adev->ras_hw_enabled & amdgpu_ras_mask;

	/* aca is disabled by default */
	adev->aca.is_enabled = false;

	/* bad page feature is not applicable to specific app platform */
	if (adev->gmc.is_app_apu &&
	    amdgpu_ip_version(adev, UMC_HWIP, 0) == IP_VERSION(12, 0, 0))
		amdgpu_bad_page_threshold = 0;
}

static void amdgpu_ras_counte_dw(struct work_struct *work)
{
	struct amdgpu_ras *con = container_of(work, struct amdgpu_ras,
					      ras_counte_delay_work.work);
	struct amdgpu_device *adev = con->adev;
	struct drm_device *dev = adev_to_drm(adev);
	unsigned long ce_count, ue_count;
	int res;

	res = pm_runtime_get_sync(dev->dev);
	if (res < 0)
		goto Out;

	/* Cache new values.
	 */
	if (amdgpu_ras_query_error_count(adev, &ce_count, &ue_count, NULL) == 0) {
		atomic_set(&con->ras_ce_count, ce_count);
		atomic_set(&con->ras_ue_count, ue_count);
	}

	pm_runtime_mark_last_busy(dev->dev);
Out:
	pm_runtime_put_autosuspend(dev->dev);
}

static int amdgpu_get_ras_schema(struct amdgpu_device *adev)
{
	return  amdgpu_ras_is_poison_mode_supported(adev) ? AMDGPU_RAS_ERROR__POISON : 0 |
			AMDGPU_RAS_ERROR__SINGLE_CORRECTABLE |
			AMDGPU_RAS_ERROR__MULTI_UNCORRECTABLE |
			AMDGPU_RAS_ERROR__PARITY;
}

static void ras_event_mgr_init(struct ras_event_manager *mgr)
{
	struct ras_event_state *event_state;
	int i;

	memset(mgr, 0, sizeof(*mgr));
	atomic64_set(&mgr->seqno, 0);

	for (i = 0; i < ARRAY_SIZE(mgr->event_state); i++) {
		event_state = &mgr->event_state[i];
		event_state->last_seqno = RAS_EVENT_INVALID_ID;
		atomic64_set(&event_state->count, 0);
	}
}

static void amdgpu_ras_event_mgr_init(struct amdgpu_device *adev)
{
	struct amdgpu_ras *ras = amdgpu_ras_get_context(adev);
	struct amdgpu_hive_info *hive;

	if (!ras)
		return;

	hive = amdgpu_get_xgmi_hive(adev);
	ras->event_mgr = hive ? &hive->event_mgr : &ras->__event_mgr;

	/* init event manager with node 0 on xgmi system */
	if (!amdgpu_in_reset(adev)) {
		if (!hive || adev->gmc.xgmi.node_id == 0)
			ras_event_mgr_init(ras->event_mgr);
	}

	if (hive)
		amdgpu_put_xgmi_hive(hive);
}

static void amdgpu_ras_init_reserved_vram_size(struct amdgpu_device *adev)
{
	struct amdgpu_ras *con = amdgpu_ras_get_context(adev);

	if (!con || (adev->flags & AMD_IS_APU))
		return;

	switch (amdgpu_ip_version(adev, MP0_HWIP, 0)) {
	case IP_VERSION(13, 0, 2):
	case IP_VERSION(13, 0, 6):
	case IP_VERSION(13, 0, 14):
		con->reserved_pages_in_bytes = AMDGPU_RAS_RESERVED_VRAM_SIZE;
		break;
	default:
		break;
	}
}

int amdgpu_ras_init(struct amdgpu_device *adev)
{
	struct amdgpu_ras *con = amdgpu_ras_get_context(adev);
	int r;

	if (con)
		return 0;

	con = kzalloc(sizeof(*con) +
			sizeof(struct ras_manager) * AMDGPU_RAS_BLOCK_COUNT +
			sizeof(struct ras_manager) * AMDGPU_RAS_MCA_BLOCK_COUNT,
			GFP_KERNEL);
	if (!con)
		return -ENOMEM;

	con->adev = adev;
	INIT_DELAYED_WORK(&con->ras_counte_delay_work, amdgpu_ras_counte_dw);
	atomic_set(&con->ras_ce_count, 0);
	atomic_set(&con->ras_ue_count, 0);

	con->objs = (struct ras_manager *)(con + 1);

	amdgpu_ras_set_context(adev, con);

	amdgpu_ras_check_supported(adev);

	if (!adev->ras_enabled || adev->asic_type == CHIP_VEGA10) {
		/* set gfx block ras context feature for VEGA20 Gaming
		 * send ras disable cmd to ras ta during ras late init.
		 */
		if (!adev->ras_enabled && adev->asic_type == CHIP_VEGA20) {
			con->features |= BIT(AMDGPU_RAS_BLOCK__GFX);

			return 0;
		}

		r = 0;
		goto release_con;
	}

	con->update_channel_flag = false;
	con->features = 0;
	con->schema = 0;
	INIT_LIST_HEAD(&con->head);
	/* Might need get this flag from vbios. */
	con->flags = RAS_DEFAULT_FLAGS;

	/* initialize nbio ras function ahead of any other
	 * ras functions so hardware fatal error interrupt
	 * can be enabled as early as possible */
	switch (amdgpu_ip_version(adev, NBIO_HWIP, 0)) {
	case IP_VERSION(7, 4, 0):
	case IP_VERSION(7, 4, 1):
	case IP_VERSION(7, 4, 4):
		if (!adev->gmc.xgmi.connected_to_cpu)
			adev->nbio.ras = &nbio_v7_4_ras;
		break;
	case IP_VERSION(4, 3, 0):
		if (adev->ras_hw_enabled & (1 << AMDGPU_RAS_BLOCK__DF))
			/* unlike other generation of nbio ras,
			 * nbio v4_3 only support fatal error interrupt
			 * to inform software that DF is freezed due to
			 * system fatal error event. driver should not
			 * enable nbio ras in such case. Instead,
			 * check DF RAS */
			adev->nbio.ras = &nbio_v4_3_ras;
		break;
	case IP_VERSION(7, 9, 0):
		if (!adev->gmc.is_app_apu)
			adev->nbio.ras = &nbio_v7_9_ras;
		break;
	default:
		/* nbio ras is not available */
		break;
	}

	/* nbio ras block needs to be enabled ahead of other ras blocks
	 * to handle fatal error */
	r = amdgpu_nbio_ras_sw_init(adev);
	if (r)
		return r;

	if (adev->nbio.ras &&
	    adev->nbio.ras->init_ras_controller_interrupt) {
		r = adev->nbio.ras->init_ras_controller_interrupt(adev);
		if (r)
			goto release_con;
	}

	if (adev->nbio.ras &&
	    adev->nbio.ras->init_ras_err_event_athub_interrupt) {
		r = adev->nbio.ras->init_ras_err_event_athub_interrupt(adev);
		if (r)
			goto release_con;
	}

	/* Packed socket_id to ras feature mask bits[31:29] */
	if (adev->smuio.funcs &&
	    adev->smuio.funcs->get_socket_id)
		con->features |= ((adev->smuio.funcs->get_socket_id(adev)) <<
					AMDGPU_RAS_FEATURES_SOCKETID_SHIFT);

	/* Get RAS schema for particular SOC */
	con->schema = amdgpu_get_ras_schema(adev);

	amdgpu_ras_init_reserved_vram_size(adev);

	if (amdgpu_ras_fs_init(adev)) {
		r = -EINVAL;
		goto release_con;
	}

	if (amdgpu_ras_aca_is_supported(adev)) {
		if (amdgpu_aca_is_enabled(adev))
			r = amdgpu_aca_init(adev);
		else
			r = amdgpu_mca_init(adev);
		if (r)
			goto release_con;
	}

	dev_info(adev->dev, "RAS INFO: ras initialized successfully, "
		 "hardware ability[%x] ras_mask[%x]\n",
		 adev->ras_hw_enabled, adev->ras_enabled);

	return 0;
release_con:
	amdgpu_ras_set_context(adev, NULL);
	kfree(con);

	return r;
}

int amdgpu_persistent_edc_harvesting_supported(struct amdgpu_device *adev)
{
	if (adev->gmc.xgmi.connected_to_cpu ||
	    adev->gmc.is_app_apu)
		return 1;
	return 0;
}

static int amdgpu_persistent_edc_harvesting(struct amdgpu_device *adev,
					struct ras_common_if *ras_block)
{
	struct ras_query_if info = {
		.head = *ras_block,
	};

	if (!amdgpu_persistent_edc_harvesting_supported(adev))
		return 0;

	if (amdgpu_ras_query_error_status(adev, &info) != 0)
		DRM_WARN("RAS init harvest failure");

	if (amdgpu_ras_reset_error_status(adev, ras_block->block) != 0)
		DRM_WARN("RAS init harvest reset failure");

	return 0;
}

bool amdgpu_ras_is_poison_mode_supported(struct amdgpu_device *adev)
{
       struct amdgpu_ras *con = amdgpu_ras_get_context(adev);

       if (!con)
               return false;

       return con->poison_supported;
}

/* helper function to handle common stuff in ip late init phase */
int amdgpu_ras_block_late_init(struct amdgpu_device *adev,
			 struct ras_common_if *ras_block)
{
	struct amdgpu_ras_block_object *ras_obj = NULL;
	struct amdgpu_ras *con = amdgpu_ras_get_context(adev);
	struct ras_query_if *query_info;
	unsigned long ue_count, ce_count;
	int r;

	/* disable RAS feature per IP block if it is not supported */
	if (!amdgpu_ras_is_supported(adev, ras_block->block)) {
		amdgpu_ras_feature_enable_on_boot(adev, ras_block, 0);
		return 0;
	}

	r = amdgpu_ras_feature_enable_on_boot(adev, ras_block, 1);
	if (r) {
		if (adev->in_suspend || amdgpu_in_reset(adev)) {
			/* in resume phase, if fail to enable ras,
			 * clean up all ras fs nodes, and disable ras */
			goto cleanup;
		} else
			return r;
	}

	/* check for errors on warm reset edc persisant supported ASIC */
	amdgpu_persistent_edc_harvesting(adev, ras_block);

	/* in resume phase, no need to create ras fs node */
	if (adev->in_suspend || amdgpu_in_reset(adev))
		return 0;

	ras_obj = container_of(ras_block, struct amdgpu_ras_block_object, ras_comm);
	if (ras_obj->ras_cb || (ras_obj->hw_ops &&
	    (ras_obj->hw_ops->query_poison_status ||
	    ras_obj->hw_ops->handle_poison_consumption))) {
		r = amdgpu_ras_interrupt_add_handler(adev, ras_block);
		if (r)
			goto cleanup;
	}

	if (ras_obj->hw_ops &&
	    (ras_obj->hw_ops->query_ras_error_count ||
	     ras_obj->hw_ops->query_ras_error_status)) {
		r = amdgpu_ras_sysfs_create(adev, ras_block);
		if (r)
			goto interrupt;

		/* Those are the cached values at init.
		 */
		query_info = kzalloc(sizeof(*query_info), GFP_KERNEL);
		if (!query_info)
			return -ENOMEM;
		memcpy(&query_info->head, ras_block, sizeof(struct ras_common_if));

		if (amdgpu_ras_query_error_count(adev, &ce_count, &ue_count, query_info) == 0) {
			atomic_set(&con->ras_ce_count, ce_count);
			atomic_set(&con->ras_ue_count, ue_count);
		}

		kfree(query_info);
	}

	return 0;

interrupt:
	if (ras_obj->ras_cb)
		amdgpu_ras_interrupt_remove_handler(adev, ras_block);
cleanup:
	amdgpu_ras_feature_enable(adev, ras_block, 0);
	return r;
}

static int amdgpu_ras_block_late_init_default(struct amdgpu_device *adev,
			 struct ras_common_if *ras_block)
{
	return amdgpu_ras_block_late_init(adev, ras_block);
}

/* helper function to remove ras fs node and interrupt handler */
void amdgpu_ras_block_late_fini(struct amdgpu_device *adev,
			  struct ras_common_if *ras_block)
{
	struct amdgpu_ras_block_object *ras_obj;
	if (!ras_block)
		return;

	amdgpu_ras_sysfs_remove(adev, ras_block);

	ras_obj = container_of(ras_block, struct amdgpu_ras_block_object, ras_comm);
	if (ras_obj->ras_cb)
		amdgpu_ras_interrupt_remove_handler(adev, ras_block);
}

static void amdgpu_ras_block_late_fini_default(struct amdgpu_device *adev,
			  struct ras_common_if *ras_block)
{
	return amdgpu_ras_block_late_fini(adev, ras_block);
}

/* do some init work after IP late init as dependence.
 * and it runs in resume/gpu reset/booting up cases.
 */
void amdgpu_ras_resume(struct amdgpu_device *adev)
{
	struct amdgpu_ras *con = amdgpu_ras_get_context(adev);
	struct ras_manager *obj, *tmp;

	if (!adev->ras_enabled || !con) {
		/* clean ras context for VEGA20 Gaming after send ras disable cmd */
		amdgpu_release_ras_context(adev);

		return;
	}

	if (con->flags & AMDGPU_RAS_FLAG_INIT_BY_VBIOS) {
		/* Set up all other IPs which are not implemented. There is a
		 * tricky thing that IP's actual ras error type should be
		 * MULTI_UNCORRECTABLE, but as driver does not handle it, so
		 * ERROR_NONE make sense anyway.
		 */
		amdgpu_ras_enable_all_features(adev, 1);

		/* We enable ras on all hw_supported block, but as boot
		 * parameter might disable some of them and one or more IP has
		 * not implemented yet. So we disable them on behalf.
		 */
		list_for_each_entry_safe(obj, tmp, &con->head, node) {
			if (!amdgpu_ras_is_supported(adev, obj->head.block)) {
				amdgpu_ras_feature_enable(adev, &obj->head, 0);
				/* there should be no any reference. */
				WARN_ON(alive_obj(obj));
			}
		}
	}
}

void amdgpu_ras_suspend(struct amdgpu_device *adev)
{
	struct amdgpu_ras *con = amdgpu_ras_get_context(adev);

	if (!adev->ras_enabled || !con)
		return;

	amdgpu_ras_disable_all_features(adev, 0);
	/* Make sure all ras objects are disabled. */
	if (AMDGPU_RAS_GET_FEATURES(con->features))
		amdgpu_ras_disable_all_features(adev, 1);
}

int amdgpu_ras_late_init(struct amdgpu_device *adev)
{
	struct amdgpu_ras_block_list *node, *tmp;
	struct amdgpu_ras_block_object *obj;
	int r;

	amdgpu_ras_event_mgr_init(adev);

	if (amdgpu_ras_aca_is_supported(adev)) {
		if (amdgpu_in_reset(adev)) {
			if (amdgpu_aca_is_enabled(adev))
				r = amdgpu_aca_reset(adev);
			else
				r = amdgpu_mca_reset(adev);
			if (r)
				return r;
		}

		if (!amdgpu_sriov_vf(adev)) {
			if (amdgpu_aca_is_enabled(adev))
				amdgpu_ras_set_aca_debug_mode(adev, false);
			else
				amdgpu_ras_set_mca_debug_mode(adev, false);
		}
	}

	/* Guest side doesn't need init ras feature */
	if (amdgpu_sriov_vf(adev))
		return 0;

	list_for_each_entry_safe(node, tmp, &adev->ras_list, node) {
		obj = node->ras_obj;
		if (!obj) {
			dev_warn(adev->dev, "Warning: abnormal ras list node.\n");
			continue;
		}

		if (!amdgpu_ras_is_supported(adev, obj->ras_comm.block))
			continue;

		if (obj->ras_late_init) {
			r = obj->ras_late_init(adev, &obj->ras_comm);
			if (r) {
				dev_err(adev->dev, "%s failed to execute ras_late_init! ret:%d\n",
					obj->ras_comm.name, r);
				return r;
			}
		} else
			amdgpu_ras_block_late_init_default(adev, &obj->ras_comm);
	}

	return 0;
}

/* do some fini work before IP fini as dependence */
int amdgpu_ras_pre_fini(struct amdgpu_device *adev)
{
	struct amdgpu_ras *con = amdgpu_ras_get_context(adev);

	if (!adev->ras_enabled || !con)
		return 0;


	/* Need disable ras on all IPs here before ip [hw/sw]fini */
	if (AMDGPU_RAS_GET_FEATURES(con->features))
		amdgpu_ras_disable_all_features(adev, 0);
	amdgpu_ras_recovery_fini(adev);
	return 0;
}

int amdgpu_ras_fini(struct amdgpu_device *adev)
{
	struct amdgpu_ras_block_list *ras_node, *tmp;
	struct amdgpu_ras_block_object *obj = NULL;
	struct amdgpu_ras *con = amdgpu_ras_get_context(adev);

	if (!adev->ras_enabled || !con)
		return 0;

	list_for_each_entry_safe(ras_node, tmp, &adev->ras_list, node) {
		if (ras_node->ras_obj) {
			obj = ras_node->ras_obj;
			if (amdgpu_ras_is_supported(adev, obj->ras_comm.block) &&
			    obj->ras_fini)
				obj->ras_fini(adev, &obj->ras_comm);
			else
				amdgpu_ras_block_late_fini_default(adev, &obj->ras_comm);
		}

		/* Clear ras blocks from ras_list and free ras block list node */
		list_del(&ras_node->node);
		kfree(ras_node);
	}

	amdgpu_ras_fs_fini(adev);
	amdgpu_ras_interrupt_remove_all(adev);

	if (amdgpu_ras_aca_is_supported(adev)) {
		if (amdgpu_aca_is_enabled(adev))
			amdgpu_aca_fini(adev);
		else
			amdgpu_mca_fini(adev);
	}

	WARN(AMDGPU_RAS_GET_FEATURES(con->features), "Feature mask is not cleared");

	if (AMDGPU_RAS_GET_FEATURES(con->features))
		amdgpu_ras_disable_all_features(adev, 0);

	cancel_delayed_work_sync(&con->ras_counte_delay_work);

	amdgpu_ras_set_context(adev, NULL);
	kfree(con);

	return 0;
}

bool amdgpu_ras_get_fed_status(struct amdgpu_device *adev)
{
	struct amdgpu_ras *ras;

	ras = amdgpu_ras_get_context(adev);
	if (!ras)
		return false;

	return atomic_read(&ras->fed);
}

void amdgpu_ras_set_fed(struct amdgpu_device *adev, bool status)
{
	struct amdgpu_ras *ras;

	ras = amdgpu_ras_get_context(adev);
	if (ras)
		atomic_set(&ras->fed, !!status);
}

static struct ras_event_manager *__get_ras_event_mgr(struct amdgpu_device *adev)
{
	struct amdgpu_ras *ras;

	ras = amdgpu_ras_get_context(adev);
	if (!ras)
		return NULL;

	return ras->event_mgr;
}

int amdgpu_ras_mark_ras_event_caller(struct amdgpu_device *adev, enum ras_event_type type,
				     const void *caller)
{
	struct ras_event_manager *event_mgr;
	struct ras_event_state *event_state;
	int ret = 0;

	if (type >= RAS_EVENT_TYPE_COUNT) {
		ret = -EINVAL;
		goto out;
	}

	event_mgr = __get_ras_event_mgr(adev);
	if (!event_mgr) {
		ret = -EINVAL;
		goto out;
	}

	event_state = &event_mgr->event_state[type];
	event_state->last_seqno = atomic64_inc_return(&event_mgr->seqno);
	atomic64_inc(&event_state->count);

out:
	if (ret && caller)
		dev_warn(adev->dev, "failed mark ras event (%d) in %ps, ret:%d\n",
			 (int)type, caller, ret);

	return ret;
}

u64 amdgpu_ras_acquire_event_id(struct amdgpu_device *adev, enum ras_event_type type)
{
	struct ras_event_manager *event_mgr;
	u64 id;

	if (type >= RAS_EVENT_TYPE_COUNT)
		return RAS_EVENT_INVALID_ID;

	switch (type) {
	case RAS_EVENT_TYPE_FATAL:
	case RAS_EVENT_TYPE_POISON_CREATION:
	case RAS_EVENT_TYPE_POISON_CONSUMPTION:
		event_mgr = __get_ras_event_mgr(adev);
		if (!event_mgr)
			return RAS_EVENT_INVALID_ID;

		id = event_mgr->event_state[type].last_seqno;
		break;
	case RAS_EVENT_TYPE_INVALID:
	default:
		id = RAS_EVENT_INVALID_ID;
		break;
	}

	return id;
}

void amdgpu_ras_global_ras_isr(struct amdgpu_device *adev)
{
	if (atomic_cmpxchg(&amdgpu_ras_in_intr, 0, 1) == 0) {
		struct amdgpu_ras *ras = amdgpu_ras_get_context(adev);
		enum ras_event_type type = RAS_EVENT_TYPE_FATAL;
		u64 event_id;

		if (amdgpu_ras_mark_ras_event(adev, type))
			return;

		event_id = amdgpu_ras_acquire_event_id(adev, type);

		RAS_EVENT_LOG(adev, event_id, "uncorrectable hardware error"
			      "(ERREVENT_ATHUB_INTERRUPT) detected!\n");

		amdgpu_ras_set_fed(adev, true);
		ras->gpu_reset_flags |= AMDGPU_RAS_GPU_RESET_MODE1_RESET;
		amdgpu_ras_reset_gpu(adev);
	}
}

bool amdgpu_ras_need_emergency_restart(struct amdgpu_device *adev)
{
	if (adev->asic_type == CHIP_VEGA20 &&
	    adev->pm.fw_version <= 0x283400) {
		return !(amdgpu_asic_reset_method(adev) == AMD_RESET_METHOD_BACO) &&
				amdgpu_ras_intr_triggered();
	}

	return false;
}

void amdgpu_release_ras_context(struct amdgpu_device *adev)
{
	struct amdgpu_ras *con = amdgpu_ras_get_context(adev);

	if (!con)
		return;

	if (!adev->ras_enabled && con->features & BIT(AMDGPU_RAS_BLOCK__GFX)) {
		con->features &= ~BIT(AMDGPU_RAS_BLOCK__GFX);
		amdgpu_ras_set_context(adev, NULL);
		kfree(con);
	}
}

#ifdef CONFIG_X86_MCE_AMD
static struct amdgpu_device *find_adev(uint32_t node_id)
{
	int i;
	struct amdgpu_device *adev = NULL;

	for (i = 0; i < mce_adev_list.num_gpu; i++) {
		adev = mce_adev_list.devs[i];

		if (adev && adev->gmc.xgmi.connected_to_cpu &&
		    adev->gmc.xgmi.physical_node_id == node_id)
			break;
		adev = NULL;
	}

	return adev;
}

#define GET_MCA_IPID_GPUID(m)	(((m) >> 44) & 0xF)
#define GET_UMC_INST(m)		(((m) >> 21) & 0x7)
#define GET_CHAN_INDEX(m)	((((m) >> 12) & 0x3) | (((m) >> 18) & 0x4))
#define GPU_ID_OFFSET		8

static int amdgpu_bad_page_notifier(struct notifier_block *nb,
				    unsigned long val, void *data)
{
	struct mce *m = (struct mce *)data;
	struct amdgpu_device *adev = NULL;
	uint32_t gpu_id = 0;
	uint32_t umc_inst = 0, ch_inst = 0;

	/*
	 * If the error was generated in UMC_V2, which belongs to GPU UMCs,
	 * and error occurred in DramECC (Extended error code = 0) then only
	 * process the error, else bail out.
	 */
	if (!m || !((smca_get_bank_type(m->extcpu, m->bank) == SMCA_UMC_V2) &&
		    (XEC(m->status, 0x3f) == 0x0)))
		return NOTIFY_DONE;

	/*
	 * If it is correctable error, return.
	 */
	if (mce_is_correctable(m))
		return NOTIFY_OK;

	/*
	 * GPU Id is offset by GPU_ID_OFFSET in MCA_IPID_UMC register.
	 */
	gpu_id = GET_MCA_IPID_GPUID(m->ipid) - GPU_ID_OFFSET;

	adev = find_adev(gpu_id);
	if (!adev) {
		DRM_WARN("%s: Unable to find adev for gpu_id: %d\n", __func__,
								gpu_id);
		return NOTIFY_DONE;
	}

	/*
	 * If it is uncorrectable error, then find out UMC instance and
	 * channel index.
	 */
	umc_inst = GET_UMC_INST(m->ipid);
	ch_inst = GET_CHAN_INDEX(m->ipid);

	dev_info(adev->dev, "Uncorrectable error detected in UMC inst: %d, chan_idx: %d",
			     umc_inst, ch_inst);

	if (!amdgpu_umc_page_retirement_mca(adev, m->addr, ch_inst, umc_inst))
		return NOTIFY_OK;
	else
		return NOTIFY_DONE;
}

static struct notifier_block amdgpu_bad_page_nb = {
	.notifier_call  = amdgpu_bad_page_notifier,
	.priority       = MCE_PRIO_UC,
};

static void amdgpu_register_bad_pages_mca_notifier(struct amdgpu_device *adev)
{
	/*
	 * Add the adev to the mce_adev_list.
	 * During mode2 reset, amdgpu device is temporarily
	 * removed from the mgpu_info list which can cause
	 * page retirement to fail.
	 * Use this list instead of mgpu_info to find the amdgpu
	 * device on which the UMC error was reported.
	 */
	mce_adev_list.devs[mce_adev_list.num_gpu++] = adev;

	/*
	 * Register the x86 notifier only once
	 * with MCE subsystem.
	 */
	if (notifier_registered == false) {
		mce_register_decode_chain(&amdgpu_bad_page_nb);
		notifier_registered = true;
	}
}
#endif

struct amdgpu_ras *amdgpu_ras_get_context(struct amdgpu_device *adev)
{
	if (!adev)
		return NULL;

	return adev->psp.ras_context.ras;
}

int amdgpu_ras_set_context(struct amdgpu_device *adev, struct amdgpu_ras *ras_con)
{
	if (!adev)
		return -EINVAL;

	adev->psp.ras_context.ras = ras_con;
	return 0;
}

/* check if ras is supported on block, say, sdma, gfx */
int amdgpu_ras_is_supported(struct amdgpu_device *adev,
		unsigned int block)
{
	int ret = 0;
	struct amdgpu_ras *ras = amdgpu_ras_get_context(adev);

	if (block >= AMDGPU_RAS_BLOCK_COUNT)
		return 0;

	ret = ras && (adev->ras_enabled & (1 << block));

	/* For the special asic with mem ecc enabled but sram ecc
	 * not enabled, even if the ras block is not supported on
	 * .ras_enabled, if the asic supports poison mode and the
	 * ras block has ras configuration, it can be considered
	 * that the ras block supports ras function.
	 */
	if (!ret &&
	    (block == AMDGPU_RAS_BLOCK__GFX ||
	     block == AMDGPU_RAS_BLOCK__SDMA ||
	     block == AMDGPU_RAS_BLOCK__VCN ||
	     block == AMDGPU_RAS_BLOCK__JPEG) &&
		(amdgpu_ras_mask & (1 << block)) &&
	    amdgpu_ras_is_poison_mode_supported(adev) &&
	    amdgpu_ras_get_ras_block(adev, block, 0))
		ret = 1;

	return ret;
}

int amdgpu_ras_reset_gpu(struct amdgpu_device *adev)
{
	struct amdgpu_ras *ras = amdgpu_ras_get_context(adev);

	/* mode1 is the only selection for RMA status */
	if (amdgpu_ras_is_rma(adev)) {
		ras->gpu_reset_flags = 0;
		ras->gpu_reset_flags |= AMDGPU_RAS_GPU_RESET_MODE1_RESET;
	}

	if (atomic_cmpxchg(&ras->in_recovery, 0, 1) == 0)
		amdgpu_reset_domain_schedule(ras->adev->reset_domain, &ras->recovery_work);
	return 0;
}

int amdgpu_ras_set_mca_debug_mode(struct amdgpu_device *adev, bool enable)
{
	struct amdgpu_ras *con = amdgpu_ras_get_context(adev);
	int ret = 0;

	if (con) {
		ret = amdgpu_mca_smu_set_debug_mode(adev, enable);
		if (!ret)
			con->is_aca_debug_mode = enable;
	}

	return ret;
}

int amdgpu_ras_set_aca_debug_mode(struct amdgpu_device *adev, bool enable)
{
	struct amdgpu_ras *con = amdgpu_ras_get_context(adev);
	int ret = 0;

	if (con) {
		if (amdgpu_aca_is_enabled(adev))
			ret = amdgpu_aca_smu_set_debug_mode(adev, enable);
		else
			ret = amdgpu_mca_smu_set_debug_mode(adev, enable);
		if (!ret)
			con->is_aca_debug_mode = enable;
	}

	return ret;
}

bool amdgpu_ras_get_aca_debug_mode(struct amdgpu_device *adev)
{
	struct amdgpu_ras *con = amdgpu_ras_get_context(adev);
	const struct aca_smu_funcs *smu_funcs = adev->aca.smu_funcs;
	const struct amdgpu_mca_smu_funcs *mca_funcs = adev->mca.mca_funcs;

	if (!con)
		return false;

	if ((amdgpu_aca_is_enabled(adev) && smu_funcs && smu_funcs->set_debug_mode) ||
	    (!amdgpu_aca_is_enabled(adev) && mca_funcs && mca_funcs->mca_set_debug_mode))
		return con->is_aca_debug_mode;
	else
		return true;
}

bool amdgpu_ras_get_error_query_mode(struct amdgpu_device *adev,
				     unsigned int *error_query_mode)
{
	struct amdgpu_ras *con = amdgpu_ras_get_context(adev);
	const struct amdgpu_mca_smu_funcs *mca_funcs = adev->mca.mca_funcs;
	const struct aca_smu_funcs *smu_funcs = adev->aca.smu_funcs;

	if (!con) {
		*error_query_mode = AMDGPU_RAS_INVALID_ERROR_QUERY;
		return false;
	}

	if ((smu_funcs && smu_funcs->set_debug_mode) || (mca_funcs && mca_funcs->mca_set_debug_mode))
		*error_query_mode =
			(con->is_aca_debug_mode) ? AMDGPU_RAS_DIRECT_ERROR_QUERY : AMDGPU_RAS_FIRMWARE_ERROR_QUERY;
	else
		*error_query_mode = AMDGPU_RAS_DIRECT_ERROR_QUERY;

	return true;
}

/* Register each ip ras block into amdgpu ras */
int amdgpu_ras_register_ras_block(struct amdgpu_device *adev,
		struct amdgpu_ras_block_object *ras_block_obj)
{
	struct amdgpu_ras_block_list *ras_node;
	if (!adev || !ras_block_obj)
		return -EINVAL;

	ras_node = kzalloc(sizeof(*ras_node), GFP_KERNEL);
	if (!ras_node)
		return -ENOMEM;

	INIT_LIST_HEAD(&ras_node->node);
	ras_node->ras_obj = ras_block_obj;
	list_add_tail(&ras_node->node, &adev->ras_list);

	return 0;
}

void amdgpu_ras_get_error_type_name(uint32_t err_type, char *err_type_name)
{
	if (!err_type_name)
		return;

	switch (err_type) {
	case AMDGPU_RAS_ERROR__SINGLE_CORRECTABLE:
		sprintf(err_type_name, "correctable");
		break;
	case AMDGPU_RAS_ERROR__MULTI_UNCORRECTABLE:
		sprintf(err_type_name, "uncorrectable");
		break;
	default:
		sprintf(err_type_name, "unknown");
		break;
	}
}

bool amdgpu_ras_inst_get_memory_id_field(struct amdgpu_device *adev,
					 const struct amdgpu_ras_err_status_reg_entry *reg_entry,
					 uint32_t instance,
					 uint32_t *memory_id)
{
	uint32_t err_status_lo_data, err_status_lo_offset;

	if (!reg_entry)
		return false;

	err_status_lo_offset =
		AMDGPU_RAS_REG_ENTRY_OFFSET(reg_entry->hwip, instance,
					    reg_entry->seg_lo, reg_entry->reg_lo);
	err_status_lo_data = RREG32(err_status_lo_offset);

	if ((reg_entry->flags & AMDGPU_RAS_ERR_STATUS_VALID) &&
	    !REG_GET_FIELD(err_status_lo_data, ERR_STATUS_LO, ERR_STATUS_VALID_FLAG))
		return false;

	*memory_id = REG_GET_FIELD(err_status_lo_data, ERR_STATUS_LO, MEMORY_ID);

	return true;
}

bool amdgpu_ras_inst_get_err_cnt_field(struct amdgpu_device *adev,
				       const struct amdgpu_ras_err_status_reg_entry *reg_entry,
				       uint32_t instance,
				       unsigned long *err_cnt)
{
	uint32_t err_status_hi_data, err_status_hi_offset;

	if (!reg_entry)
		return false;

	err_status_hi_offset =
		AMDGPU_RAS_REG_ENTRY_OFFSET(reg_entry->hwip, instance,
					    reg_entry->seg_hi, reg_entry->reg_hi);
	err_status_hi_data = RREG32(err_status_hi_offset);

	if ((reg_entry->flags & AMDGPU_RAS_ERR_INFO_VALID) &&
	    !REG_GET_FIELD(err_status_hi_data, ERR_STATUS_HI, ERR_INFO_VALID_FLAG))
		/* keep the check here in case we need to refer to the result later */
		dev_dbg(adev->dev, "Invalid err_info field\n");

	/* read err count */
	*err_cnt = REG_GET_FIELD(err_status_hi_data, ERR_STATUS, ERR_CNT);

	return true;
}

void amdgpu_ras_inst_query_ras_error_count(struct amdgpu_device *adev,
					   const struct amdgpu_ras_err_status_reg_entry *reg_list,
					   uint32_t reg_list_size,
					   const struct amdgpu_ras_memory_id_entry *mem_list,
					   uint32_t mem_list_size,
					   uint32_t instance,
					   uint32_t err_type,
					   unsigned long *err_count)
{
	uint32_t memory_id;
	unsigned long err_cnt;
	char err_type_name[16];
	uint32_t i, j;

	for (i = 0; i < reg_list_size; i++) {
		/* query memory_id from err_status_lo */
		if (!amdgpu_ras_inst_get_memory_id_field(adev, &reg_list[i],
							 instance, &memory_id))
			continue;

		/* query err_cnt from err_status_hi */
		if (!amdgpu_ras_inst_get_err_cnt_field(adev, &reg_list[i],
						       instance, &err_cnt) ||
		    !err_cnt)
			continue;

		*err_count += err_cnt;

		/* log the errors */
		amdgpu_ras_get_error_type_name(err_type, err_type_name);
		if (!mem_list) {
			/* memory_list is not supported */
			dev_info(adev->dev,
				 "%ld %s hardware errors detected in %s, instance: %d, memory_id: %d\n",
				 err_cnt, err_type_name,
				 reg_list[i].block_name,
				 instance, memory_id);
		} else {
			for (j = 0; j < mem_list_size; j++) {
				if (memory_id == mem_list[j].memory_id) {
					dev_info(adev->dev,
						 "%ld %s hardware errors detected in %s, instance: %d, memory block: %s\n",
						 err_cnt, err_type_name,
						 reg_list[i].block_name,
						 instance, mem_list[j].name);
					break;
				}
			}
		}
	}
}

void amdgpu_ras_inst_reset_ras_error_count(struct amdgpu_device *adev,
					   const struct amdgpu_ras_err_status_reg_entry *reg_list,
					   uint32_t reg_list_size,
					   uint32_t instance)
{
	uint32_t err_status_lo_offset, err_status_hi_offset;
	uint32_t i;

	for (i = 0; i < reg_list_size; i++) {
		err_status_lo_offset =
			AMDGPU_RAS_REG_ENTRY_OFFSET(reg_list[i].hwip, instance,
						    reg_list[i].seg_lo, reg_list[i].reg_lo);
		err_status_hi_offset =
			AMDGPU_RAS_REG_ENTRY_OFFSET(reg_list[i].hwip, instance,
						    reg_list[i].seg_hi, reg_list[i].reg_hi);
		WREG32(err_status_lo_offset, 0);
		WREG32(err_status_hi_offset, 0);
	}
}

int amdgpu_ras_error_data_init(struct ras_err_data *err_data)
{
	memset(err_data, 0, sizeof(*err_data));

	INIT_LIST_HEAD(&err_data->err_node_list);

	return 0;
}

static void amdgpu_ras_error_node_release(struct ras_err_node *err_node)
{
	if (!err_node)
		return;

	list_del(&err_node->node);
	kvfree(err_node);
}

void amdgpu_ras_error_data_fini(struct ras_err_data *err_data)
{
	struct ras_err_node *err_node, *tmp;

	list_for_each_entry_safe(err_node, tmp, &err_data->err_node_list, node)
		amdgpu_ras_error_node_release(err_node);
}

static struct ras_err_node *amdgpu_ras_error_find_node_by_id(struct ras_err_data *err_data,
							     struct amdgpu_smuio_mcm_config_info *mcm_info)
{
	struct ras_err_node *err_node;
	struct amdgpu_smuio_mcm_config_info *ref_id;

	if (!err_data || !mcm_info)
		return NULL;

	for_each_ras_error(err_node, err_data) {
		ref_id = &err_node->err_info.mcm_info;

		if (mcm_info->socket_id == ref_id->socket_id &&
		    mcm_info->die_id == ref_id->die_id)
			return err_node;
	}

	return NULL;
}

static struct ras_err_node *amdgpu_ras_error_node_new(void)
{
	struct ras_err_node *err_node;

	err_node = kvzalloc(sizeof(*err_node), GFP_KERNEL);
	if (!err_node)
		return NULL;

	INIT_LIST_HEAD(&err_node->node);

	return err_node;
}

static int ras_err_info_cmp(void *priv, const struct list_head *a, const struct list_head *b)
{
	struct ras_err_node *nodea = container_of(a, struct ras_err_node, node);
	struct ras_err_node *nodeb = container_of(b, struct ras_err_node, node);
	struct amdgpu_smuio_mcm_config_info *infoa = &nodea->err_info.mcm_info;
	struct amdgpu_smuio_mcm_config_info *infob = &nodeb->err_info.mcm_info;

	if (unlikely(infoa->socket_id != infob->socket_id))
		return infoa->socket_id - infob->socket_id;
	else
		return infoa->die_id - infob->die_id;

	return 0;
}

static struct ras_err_info *amdgpu_ras_error_get_info(struct ras_err_data *err_data,
				struct amdgpu_smuio_mcm_config_info *mcm_info)
{
	struct ras_err_node *err_node;

	err_node = amdgpu_ras_error_find_node_by_id(err_data, mcm_info);
	if (err_node)
		return &err_node->err_info;

	err_node = amdgpu_ras_error_node_new();
	if (!err_node)
		return NULL;

	memcpy(&err_node->err_info.mcm_info, mcm_info, sizeof(*mcm_info));

	err_data->err_list_count++;
	list_add_tail(&err_node->node, &err_data->err_node_list);
	list_sort(NULL, &err_data->err_node_list, ras_err_info_cmp);

	return &err_node->err_info;
}

int amdgpu_ras_error_statistic_ue_count(struct ras_err_data *err_data,
					struct amdgpu_smuio_mcm_config_info *mcm_info,
					u64 count)
{
	struct ras_err_info *err_info;

	if (!err_data || !mcm_info)
		return -EINVAL;

	if (!count)
		return 0;

	err_info = amdgpu_ras_error_get_info(err_data, mcm_info);
	if (!err_info)
		return -EINVAL;

	err_info->ue_count += count;
	err_data->ue_count += count;

	return 0;
}

int amdgpu_ras_error_statistic_ce_count(struct ras_err_data *err_data,
					struct amdgpu_smuio_mcm_config_info *mcm_info,
					u64 count)
{
	struct ras_err_info *err_info;

	if (!err_data || !mcm_info)
		return -EINVAL;

	if (!count)
		return 0;

	err_info = amdgpu_ras_error_get_info(err_data, mcm_info);
	if (!err_info)
		return -EINVAL;

	err_info->ce_count += count;
	err_data->ce_count += count;

	return 0;
}

int amdgpu_ras_error_statistic_de_count(struct ras_err_data *err_data,
					struct amdgpu_smuio_mcm_config_info *mcm_info,
					u64 count)
{
	struct ras_err_info *err_info;

	if (!err_data || !mcm_info)
		return -EINVAL;

	if (!count)
		return 0;

	err_info = amdgpu_ras_error_get_info(err_data, mcm_info);
	if (!err_info)
		return -EINVAL;

	err_info->de_count += count;
	err_data->de_count += count;

	return 0;
}

#define mmMP0_SMN_C2PMSG_92	0x1609C
#define mmMP0_SMN_C2PMSG_126	0x160BE
static void amdgpu_ras_boot_time_error_reporting(struct amdgpu_device *adev,
						 u32 instance)
{
	u32 socket_id, aid_id, hbm_id;
	u32 fw_status;
	u32 boot_error;
	u64 reg_addr;

	/* The pattern for smn addressing in other SOC could be different from
	 * the one for aqua_vanjaram. We should revisit the code if the pattern
	 * is changed. In such case, replace the aqua_vanjaram implementation
	 * with more common helper */
	reg_addr = (mmMP0_SMN_C2PMSG_92 << 2) +
		   aqua_vanjaram_encode_ext_smn_addressing(instance);
	fw_status = amdgpu_device_indirect_rreg_ext(adev, reg_addr);

	reg_addr = (mmMP0_SMN_C2PMSG_126 << 2) +
		   aqua_vanjaram_encode_ext_smn_addressing(instance);
	boot_error = amdgpu_device_indirect_rreg_ext(adev, reg_addr);

	socket_id = AMDGPU_RAS_GPU_ERR_SOCKET_ID(boot_error);
	aid_id = AMDGPU_RAS_GPU_ERR_AID_ID(boot_error);
	hbm_id = ((1 == AMDGPU_RAS_GPU_ERR_HBM_ID(boot_error)) ? 0 : 1);

	if (AMDGPU_RAS_GPU_ERR_MEM_TRAINING(boot_error))
		dev_info(adev->dev,
			 "socket: %d, aid: %d, hbm: %d, fw_status: 0x%x, memory training failed\n",
			 socket_id, aid_id, hbm_id, fw_status);

	if (AMDGPU_RAS_GPU_ERR_FW_LOAD(boot_error))
		dev_info(adev->dev,
			 "socket: %d, aid: %d, fw_status: 0x%x, firmware load failed at boot time\n",
			 socket_id, aid_id, fw_status);

	if (AMDGPU_RAS_GPU_ERR_WAFL_LINK_TRAINING(boot_error))
		dev_info(adev->dev,
			 "socket: %d, aid: %d, fw_status: 0x%x, wafl link training failed\n",
			 socket_id, aid_id, fw_status);

	if (AMDGPU_RAS_GPU_ERR_XGMI_LINK_TRAINING(boot_error))
		dev_info(adev->dev,
			 "socket: %d, aid: %d, fw_status: 0x%x, xgmi link training failed\n",
			 socket_id, aid_id, fw_status);

	if (AMDGPU_RAS_GPU_ERR_USR_CP_LINK_TRAINING(boot_error))
		dev_info(adev->dev,
			 "socket: %d, aid: %d, fw_status: 0x%x, usr cp link training failed\n",
			 socket_id, aid_id, fw_status);

	if (AMDGPU_RAS_GPU_ERR_USR_DP_LINK_TRAINING(boot_error))
		dev_info(adev->dev,
			 "socket: %d, aid: %d, fw_status: 0x%x, usr dp link training failed\n",
			 socket_id, aid_id, fw_status);

	if (AMDGPU_RAS_GPU_ERR_HBM_MEM_TEST(boot_error))
		dev_info(adev->dev,
			 "socket: %d, aid: %d, hbm: %d, fw_status: 0x%x, hbm memory test failed\n",
			 socket_id, aid_id, hbm_id, fw_status);

	if (AMDGPU_RAS_GPU_ERR_HBM_BIST_TEST(boot_error))
		dev_info(adev->dev,
			 "socket: %d, aid: %d, hbm: %d, fw_status: 0x%x, hbm bist test failed\n",
			 socket_id, aid_id, hbm_id, fw_status);

	if (AMDGPU_RAS_GPU_ERR_DATA_ABORT(boot_error))
		dev_info(adev->dev,
			 "socket: %d, aid: %d, fw_status: 0x%x, data abort exception\n",
			 socket_id, aid_id, fw_status);

	if (AMDGPU_RAS_GPU_ERR_UNKNOWN(boot_error))
		dev_info(adev->dev,
			 "socket: %d, aid: %d, fw_status: 0x%x, unknown boot time errors\n",
			 socket_id, aid_id, fw_status);
}

static bool amdgpu_ras_boot_error_detected(struct amdgpu_device *adev,
					   u32 instance)
{
	u64 reg_addr;
	u32 reg_data;
	int retry_loop;

	reg_addr = (mmMP0_SMN_C2PMSG_92 << 2) +
		   aqua_vanjaram_encode_ext_smn_addressing(instance);

	for (retry_loop = 0; retry_loop < AMDGPU_RAS_BOOT_STATUS_POLLING_LIMIT; retry_loop++) {
		reg_data = amdgpu_device_indirect_rreg_ext(adev, reg_addr);
		if ((reg_data & AMDGPU_RAS_BOOT_STATUS_MASK) == AMDGPU_RAS_BOOT_STEADY_STATUS)
			return false;
		else
			msleep(1);
	}

	return true;
}

void amdgpu_ras_query_boot_status(struct amdgpu_device *adev, u32 num_instances)
{
	u32 i;

	for (i = 0; i < num_instances; i++) {
		if (amdgpu_ras_boot_error_detected(adev, i))
			amdgpu_ras_boot_time_error_reporting(adev, i);
	}
}

int amdgpu_ras_reserve_page(struct amdgpu_device *adev, uint64_t pfn)
{
	struct amdgpu_ras *con = amdgpu_ras_get_context(adev);
	struct amdgpu_vram_mgr *mgr = &adev->mman.vram_mgr;
	uint64_t start = pfn << AMDGPU_GPU_PAGE_SHIFT;
	int ret = 0;

	mutex_lock(&con->page_rsv_lock);
	ret = amdgpu_vram_mgr_query_page_status(mgr, start);
	if (ret == -ENOENT)
		ret = amdgpu_vram_mgr_reserve_range(mgr, start, AMDGPU_GPU_PAGE_SIZE);
	mutex_unlock(&con->page_rsv_lock);

	return ret;
}

void amdgpu_ras_event_log_print(struct amdgpu_device *adev, u64 event_id,
				const char *fmt, ...)
{
	struct va_format vaf;
	va_list args;

	va_start(args, fmt);
	vaf.fmt = fmt;
	vaf.va = &args;

	if (RAS_EVENT_ID_IS_VALID(event_id))
		dev_printk(KERN_INFO, adev->dev, "{%llu}%pV", event_id, &vaf);
	else
		dev_printk(KERN_INFO, adev->dev, "%pV", &vaf);

	va_end(args);
}

bool amdgpu_ras_is_rma(struct amdgpu_device *adev)
{
	struct amdgpu_ras *con = amdgpu_ras_get_context(adev);

	if (!con)
		return false;

	return con->is_rma;
}<|MERGE_RESOLUTION|>--- conflicted
+++ resolved
@@ -1081,14 +1081,6 @@
 				      mcm_info->socket_id, mcm_info->die_id, err_info->ue_count, blk_name);
 		}
 
-<<<<<<< HEAD
-	if (!info || info->head.block == AMDGPU_RAS_BLOCK_COUNT)
-		return -EINVAL;
-
-	if (info->head.block == AMDGPU_RAS_BLOCK__UMC) {
-		amdgpu_ras_get_ecc_info(adev, &err_data);
-=======
->>>>>>> a6ad5510
 	} else {
 		if (is_de) {
 			for_each_ras_error(err_node, err_data) {
