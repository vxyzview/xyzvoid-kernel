--- conflicted
+++ resolved
@@ -4830,11 +4830,7 @@
 	vaf.fmt = fmt;
 	vaf.va = &args;
 
-<<<<<<< HEAD
-	if (amdgpu_ras_event_id_is_valid(adev, event_id))
-=======
 	if (RAS_EVENT_ID_IS_VALID(event_id))
->>>>>>> 7aa21fec
 		dev_printk(KERN_INFO, adev->dev, "{%llu}%pV", event_id, &vaf);
 	else
 		dev_printk(KERN_INFO, adev->dev, "%pV", &vaf);
