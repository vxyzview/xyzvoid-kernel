--- conflicted
+++ resolved
@@ -296,12 +296,8 @@
 	int ret = 0;
 
 	if (!amdgpu_ras_get_error_query_ready(adev)) {
-<<<<<<< HEAD
-		DRM_WARN("RAS WARN: error injection currently inaccessible\n");
-=======
 		dev_warn(adev->dev, "RAS WARN: error injection "
 				"currently inaccessible\n");
->>>>>>> ad8c735b
 		return size;
 	}
 
@@ -1986,10 +1982,8 @@
 	}
 
 	/* in resume phase, no need to create ras fs node */
-	if (adev->in_suspend || adev->in_gpu_reset) {
-		amdgpu_ras_set_error_query_ready(adev, true);
+	if (adev->in_suspend || adev->in_gpu_reset)
 		return 0;
-	}
 
 	if (ih_info->cb) {
 		r = amdgpu_ras_interrupt_add_handler(adev, ih_info);
@@ -2000,8 +1994,6 @@
 	r = amdgpu_ras_sysfs_create(adev, fs_info);
 	if (r)
 		goto sysfs;
-
-	amdgpu_ras_set_error_query_ready(adev, true);
 
 	return 0;
 cleanup:
