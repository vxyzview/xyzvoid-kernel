// SPDX-License-Identifier: MIT
/*
 * Copyright 2014-2018 Advanced Micro Devices, Inc.
 *
 * Permission is hereby granted, free of charge, to any person obtaining a
 * copy of this software and associated documentation files (the "Software"),
 * to deal in the Software without restriction, including without limitation
 * the rights to use, copy, modify, merge, publish, distribute, sublicense,
 * and/or sell copies of the Software, and to permit persons to whom the
 * Software is furnished to do so, subject to the following conditions:
 *
 * The above copyright notice and this permission notice shall be included in
 * all copies or substantial portions of the Software.
 *
 * THE SOFTWARE IS PROVIDED "AS IS", WITHOUT WARRANTY OF ANY KIND, EXPRESS OR
 * IMPLIED, INCLUDING BUT NOT LIMITED TO THE WARRANTIES OF MERCHANTABILITY,
 * FITNESS FOR A PARTICULAR PURPOSE AND NONINFRINGEMENT.  IN NO EVENT SHALL
 * THE COPYRIGHT HOLDER(S) OR AUTHOR(S) BE LIABLE FOR ANY CLAIM, DAMAGES OR
 * OTHER LIABILITY, WHETHER IN AN ACTION OF CONTRACT, TORT OR OTHERWISE,
 * ARISING FROM, OUT OF OR IN CONNECTION WITH THE SOFTWARE OR THE USE OR
 * OTHER DEALINGS IN THE SOFTWARE.
 */
#include <linux/dma-buf.h>
#include <linux/list.h>
#include <linux/pagemap.h>
#include <linux/sched/mm.h>
#include <linux/sched/task.h>
#include <linux/fdtable.h>
#include <drm/ttm/ttm_tt.h>

#include <drm/drm_exec.h>

#include "amdgpu_object.h"
#include "amdgpu_gem.h"
#include "amdgpu_vm.h"
#include "amdgpu_hmm.h"
#include "amdgpu_amdkfd.h"
#include "amdgpu_dma_buf.h"
#include <uapi/linux/kfd_ioctl.h>
#include "amdgpu_xgmi.h"
#include "kfd_priv.h"
#include "kfd_smi_events.h"

/* Userptr restore delay, just long enough to allow consecutive VM
 * changes to accumulate
 */
#define AMDGPU_USERPTR_RESTORE_DELAY_MS 1
#define AMDGPU_RESERVE_MEM_LIMIT			(3UL << 29)

/*
 * Align VRAM availability to 2MB to avoid fragmentation caused by 4K allocations in the tail 2MB
 * BO chunk
 */
#define VRAM_AVAILABLITY_ALIGN (1 << 21)

/* Impose limit on how much memory KFD can use */
static struct {
	uint64_t max_system_mem_limit;
	uint64_t max_ttm_mem_limit;
	int64_t system_mem_used;
	int64_t ttm_mem_used;
	spinlock_t mem_limit_lock;
} kfd_mem_limit;

static const char * const domain_bit_to_string[] = {
		"CPU",
		"GTT",
		"VRAM",
		"GDS",
		"GWS",
		"OA"
};

#define domain_string(domain) domain_bit_to_string[ffs(domain)-1]

static void amdgpu_amdkfd_restore_userptr_worker(struct work_struct *work);

static bool kfd_mem_is_attached(struct amdgpu_vm *avm,
		struct kgd_mem *mem)
{
	struct kfd_mem_attachment *entry;

	list_for_each_entry(entry, &mem->attachments, list)
		if (entry->bo_va->base.vm == avm)
			return true;

	return false;
}

/**
 * reuse_dmamap() - Check whether adev can share the original
 * userptr BO
 *
 * If both adev and bo_adev are in direct mapping or
 * in the same iommu group, they can share the original BO.
 *
 * @adev: Device to which can or cannot share the original BO
 * @bo_adev: Device to which allocated BO belongs to
 *
 * Return: returns true if adev can share original userptr BO,
 * false otherwise.
 */
static bool reuse_dmamap(struct amdgpu_device *adev, struct amdgpu_device *bo_adev)
{
	return (adev->ram_is_direct_mapped && bo_adev->ram_is_direct_mapped) ||
			(adev->dev->iommu_group == bo_adev->dev->iommu_group);
}

/* Set memory usage limits. Current, limits are
 *  System (TTM + userptr) memory - 15/16th System RAM
 *  TTM memory - 3/8th System RAM
 */
void amdgpu_amdkfd_gpuvm_init_mem_limits(void)
{
	struct sysinfo si;
	uint64_t mem;

	if (kfd_mem_limit.max_system_mem_limit)
		return;

	si_meminfo(&si);
	mem = si.totalram - si.totalhigh;
	mem *= si.mem_unit;

	spin_lock_init(&kfd_mem_limit.mem_limit_lock);
	kfd_mem_limit.max_system_mem_limit = mem - (mem >> 6);
	if (kfd_mem_limit.max_system_mem_limit < 2 * AMDGPU_RESERVE_MEM_LIMIT)
		kfd_mem_limit.max_system_mem_limit >>= 1;
	else
		kfd_mem_limit.max_system_mem_limit -= AMDGPU_RESERVE_MEM_LIMIT;

	kfd_mem_limit.max_ttm_mem_limit = ttm_tt_pages_limit() << PAGE_SHIFT;
	pr_debug("Kernel memory limit %lluM, TTM limit %lluM\n",
		(kfd_mem_limit.max_system_mem_limit >> 20),
		(kfd_mem_limit.max_ttm_mem_limit >> 20));
}

void amdgpu_amdkfd_reserve_system_mem(uint64_t size)
{
	kfd_mem_limit.system_mem_used += size;
}

/* Estimate page table size needed to represent a given memory size
 *
 * With 4KB pages, we need one 8 byte PTE for each 4KB of memory
 * (factor 512, >> 9). With 2MB pages, we need one 8 byte PTE for 2MB
 * of memory (factor 256K, >> 18). ROCm user mode tries to optimize
 * for 2MB pages for TLB efficiency. However, small allocations and
 * fragmented system memory still need some 4KB pages. We choose a
 * compromise that should work in most cases without reserving too
 * much memory for page tables unnecessarily (factor 16K, >> 14).
 */

#define ESTIMATE_PT_SIZE(mem_size) max(((mem_size) >> 14), AMDGPU_VM_RESERVED_VRAM)

/**
 * amdgpu_amdkfd_reserve_mem_limit() - Decrease available memory by size
 * of buffer.
 *
 * @adev: Device to which allocated BO belongs to
 * @size: Size of buffer, in bytes, encapsulated by B0. This should be
 * equivalent to amdgpu_bo_size(BO)
 * @alloc_flag: Flag used in allocating a BO as noted above
 * @xcp_id: xcp_id is used to get xcp from xcp manager, one xcp is
 * managed as one compute node in driver for app
 *
 * Return:
 *	returns -ENOMEM in case of error, ZERO otherwise
 */
int amdgpu_amdkfd_reserve_mem_limit(struct amdgpu_device *adev,
		uint64_t size, u32 alloc_flag, int8_t xcp_id)
{
	uint64_t reserved_for_pt =
		ESTIMATE_PT_SIZE(amdgpu_amdkfd_total_mem_size);
	size_t system_mem_needed, ttm_mem_needed, vram_needed;
	int ret = 0;
	uint64_t vram_size = 0;

	system_mem_needed = 0;
	ttm_mem_needed = 0;
	vram_needed = 0;
	if (alloc_flag & KFD_IOC_ALLOC_MEM_FLAGS_GTT) {
		system_mem_needed = size;
		ttm_mem_needed = size;
	} else if (alloc_flag & KFD_IOC_ALLOC_MEM_FLAGS_VRAM) {
		/*
		 * Conservatively round up the allocation requirement to 2 MB
		 * to avoid fragmentation caused by 4K allocations in the tail
		 * 2M BO chunk.
		 */
		vram_needed = size;
		/*
		 * For GFX 9.4.3, get the VRAM size from XCP structs
		 */
		if (WARN_ONCE(xcp_id < 0, "invalid XCP ID %d", xcp_id))
			return -EINVAL;

		vram_size = KFD_XCP_MEMORY_SIZE(adev, xcp_id);
<<<<<<< HEAD
		if (adev->gmc.is_app_apu || adev->flags & AMD_IS_APU) {
=======
		if (adev->flags & AMD_IS_APU) {
>>>>>>> 2d002356
			system_mem_needed = size;
			ttm_mem_needed = size;
		}
	} else if (alloc_flag & KFD_IOC_ALLOC_MEM_FLAGS_USERPTR) {
		system_mem_needed = size;
	} else if (!(alloc_flag &
				(KFD_IOC_ALLOC_MEM_FLAGS_DOORBELL |
				 KFD_IOC_ALLOC_MEM_FLAGS_MMIO_REMAP))) {
		pr_err("%s: Invalid BO type %#x\n", __func__, alloc_flag);
		return -ENOMEM;
	}

	spin_lock(&kfd_mem_limit.mem_limit_lock);

	if (kfd_mem_limit.system_mem_used + system_mem_needed >
	    kfd_mem_limit.max_system_mem_limit)
		pr_debug("Set no_system_mem_limit=1 if using shared memory\n");

	if ((kfd_mem_limit.system_mem_used + system_mem_needed >
	     kfd_mem_limit.max_system_mem_limit && !no_system_mem_limit) ||
	    (kfd_mem_limit.ttm_mem_used + ttm_mem_needed >
	     kfd_mem_limit.max_ttm_mem_limit) ||
	    (adev && xcp_id >= 0 && adev->kfd.vram_used[xcp_id] + vram_needed >
	     vram_size - reserved_for_pt - atomic64_read(&adev->vram_pin_size))) {
		ret = -ENOMEM;
		goto release;
	}

	/* Update memory accounting by decreasing available system
	 * memory, TTM memory and GPU memory as computed above
	 */
	WARN_ONCE(vram_needed && !adev,
		  "adev reference can't be null when vram is used");
	if (adev && xcp_id >= 0) {
		adev->kfd.vram_used[xcp_id] += vram_needed;
		adev->kfd.vram_used_aligned[xcp_id] +=
<<<<<<< HEAD
				(adev->gmc.is_app_apu || adev->flags & AMD_IS_APU) ?
=======
				(adev->flags & AMD_IS_APU) ?
>>>>>>> 2d002356
				vram_needed :
				ALIGN(vram_needed, VRAM_AVAILABLITY_ALIGN);
	}
	kfd_mem_limit.system_mem_used += system_mem_needed;
	kfd_mem_limit.ttm_mem_used += ttm_mem_needed;

release:
	spin_unlock(&kfd_mem_limit.mem_limit_lock);
	return ret;
}

void amdgpu_amdkfd_unreserve_mem_limit(struct amdgpu_device *adev,
		uint64_t size, u32 alloc_flag, int8_t xcp_id)
{
	spin_lock(&kfd_mem_limit.mem_limit_lock);

	if (alloc_flag & KFD_IOC_ALLOC_MEM_FLAGS_GTT) {
		kfd_mem_limit.system_mem_used -= size;
		kfd_mem_limit.ttm_mem_used -= size;
	} else if (alloc_flag & KFD_IOC_ALLOC_MEM_FLAGS_VRAM) {
		WARN_ONCE(!adev,
			  "adev reference can't be null when alloc mem flags vram is set");
		if (WARN_ONCE(xcp_id < 0, "invalid XCP ID %d", xcp_id))
			goto release;

		if (adev) {
			adev->kfd.vram_used[xcp_id] -= size;
<<<<<<< HEAD
			if (adev->gmc.is_app_apu || adev->flags & AMD_IS_APU) {
=======
			if (adev->flags & AMD_IS_APU) {
>>>>>>> 2d002356
				adev->kfd.vram_used_aligned[xcp_id] -= size;
				kfd_mem_limit.system_mem_used -= size;
				kfd_mem_limit.ttm_mem_used -= size;
			} else {
				adev->kfd.vram_used_aligned[xcp_id] -=
					ALIGN(size, VRAM_AVAILABLITY_ALIGN);
			}
		}
	} else if (alloc_flag & KFD_IOC_ALLOC_MEM_FLAGS_USERPTR) {
		kfd_mem_limit.system_mem_used -= size;
	} else if (!(alloc_flag &
				(KFD_IOC_ALLOC_MEM_FLAGS_DOORBELL |
				 KFD_IOC_ALLOC_MEM_FLAGS_MMIO_REMAP))) {
		pr_err("%s: Invalid BO type %#x\n", __func__, alloc_flag);
		goto release;
	}
	WARN_ONCE(adev && xcp_id >= 0 && adev->kfd.vram_used[xcp_id] < 0,
		  "KFD VRAM memory accounting unbalanced for xcp: %d", xcp_id);
	WARN_ONCE(kfd_mem_limit.ttm_mem_used < 0,
		  "KFD TTM memory accounting unbalanced");
	WARN_ONCE(kfd_mem_limit.system_mem_used < 0,
		  "KFD system memory accounting unbalanced");

release:
	spin_unlock(&kfd_mem_limit.mem_limit_lock);
}

void amdgpu_amdkfd_release_notify(struct amdgpu_bo *bo)
{
	struct amdgpu_device *adev = amdgpu_ttm_adev(bo->tbo.bdev);
	u32 alloc_flags = bo->kfd_bo->alloc_flags;
	u64 size = amdgpu_bo_size(bo);

	amdgpu_amdkfd_unreserve_mem_limit(adev, size, alloc_flags,
					  bo->xcp_id);

	kfree(bo->kfd_bo);
}

/**
 * create_dmamap_sg_bo() - Creates a amdgpu_bo object to reflect information
 * about USERPTR or DOOREBELL or MMIO BO.
 *
 * @adev: Device for which dmamap BO is being created
 * @mem: BO of peer device that is being DMA mapped. Provides parameters
 *	 in building the dmamap BO
 * @bo_out: Output parameter updated with handle of dmamap BO
 */
static int
create_dmamap_sg_bo(struct amdgpu_device *adev,
		 struct kgd_mem *mem, struct amdgpu_bo **bo_out)
{
	struct drm_gem_object *gem_obj;
	int ret;
	uint64_t flags = 0;

	ret = amdgpu_bo_reserve(mem->bo, false);
	if (ret)
		return ret;

	if (mem->alloc_flags & KFD_IOC_ALLOC_MEM_FLAGS_USERPTR)
		flags |= mem->bo->flags & (AMDGPU_GEM_CREATE_COHERENT |
					AMDGPU_GEM_CREATE_UNCACHED);

	ret = amdgpu_gem_object_create(adev, mem->bo->tbo.base.size, 1,
			AMDGPU_GEM_DOMAIN_CPU, AMDGPU_GEM_CREATE_PREEMPTIBLE | flags,
			ttm_bo_type_sg, mem->bo->tbo.base.resv, &gem_obj, 0);

	amdgpu_bo_unreserve(mem->bo);

	if (ret) {
		pr_err("Error in creating DMA mappable SG BO on domain: %d\n", ret);
		return -EINVAL;
	}

	*bo_out = gem_to_amdgpu_bo(gem_obj);
	(*bo_out)->parent = amdgpu_bo_ref(mem->bo);
	return ret;
}

/* amdgpu_amdkfd_remove_eviction_fence - Removes eviction fence from BO's
 *  reservation object.
 *
 * @bo: [IN] Remove eviction fence(s) from this BO
 * @ef: [IN] This eviction fence is removed if it
 *  is present in the shared list.
 *
 * NOTE: Must be called with BO reserved i.e. bo->tbo.resv->lock held.
 */
static int amdgpu_amdkfd_remove_eviction_fence(struct amdgpu_bo *bo,
					struct amdgpu_amdkfd_fence *ef)
{
	struct dma_fence *replacement;

	if (!ef)
		return -EINVAL;

	/* TODO: Instead of block before we should use the fence of the page
	 * table update and TLB flush here directly.
	 */
	replacement = dma_fence_get_stub();
	dma_resv_replace_fences(bo->tbo.base.resv, ef->base.context,
				replacement, DMA_RESV_USAGE_BOOKKEEP);
	dma_fence_put(replacement);
	return 0;
}

int amdgpu_amdkfd_remove_fence_on_pt_pd_bos(struct amdgpu_bo *bo)
{
	struct amdgpu_bo *root = bo;
	struct amdgpu_vm_bo_base *vm_bo;
	struct amdgpu_vm *vm;
	struct amdkfd_process_info *info;
	struct amdgpu_amdkfd_fence *ef;
	int ret;

	/* we can always get vm_bo from root PD bo.*/
	while (root->parent)
		root = root->parent;

	vm_bo = root->vm_bo;
	if (!vm_bo)
		return 0;

	vm = vm_bo->vm;
	if (!vm)
		return 0;

	info = vm->process_info;
	if (!info || !info->eviction_fence)
		return 0;

	ef = container_of(dma_fence_get(&info->eviction_fence->base),
			struct amdgpu_amdkfd_fence, base);

	BUG_ON(!dma_resv_trylock(bo->tbo.base.resv));
	ret = amdgpu_amdkfd_remove_eviction_fence(bo, ef);
	dma_resv_unlock(bo->tbo.base.resv);

	dma_fence_put(&ef->base);
	return ret;
}

static int amdgpu_amdkfd_bo_validate(struct amdgpu_bo *bo, uint32_t domain,
				     bool wait)
{
	struct ttm_operation_ctx ctx = { false, false };
	int ret;

	if (WARN(amdgpu_ttm_tt_get_usermm(bo->tbo.ttm),
		 "Called with userptr BO"))
		return -EINVAL;

	amdgpu_bo_placement_from_domain(bo, domain);

	ret = ttm_bo_validate(&bo->tbo, &bo->placement, &ctx);
	if (ret)
		goto validate_fail;
	if (wait)
		amdgpu_bo_sync_wait(bo, AMDGPU_FENCE_OWNER_KFD, false);

validate_fail:
	return ret;
}

int amdgpu_amdkfd_bo_validate_and_fence(struct amdgpu_bo *bo,
					uint32_t domain,
					struct dma_fence *fence)
{
	int ret = amdgpu_bo_reserve(bo, false);

	if (ret)
		return ret;

	ret = amdgpu_amdkfd_bo_validate(bo, domain, true);
	if (ret)
		goto unreserve_out;

	ret = dma_resv_reserve_fences(bo->tbo.base.resv, 1);
	if (ret)
		goto unreserve_out;

	dma_resv_add_fence(bo->tbo.base.resv, fence,
			   DMA_RESV_USAGE_BOOKKEEP);

unreserve_out:
	amdgpu_bo_unreserve(bo);

	return ret;
}

static int amdgpu_amdkfd_validate_vm_bo(void *_unused, struct amdgpu_bo *bo)
{
	return amdgpu_amdkfd_bo_validate(bo, bo->allowed_domains, false);
}

/* vm_validate_pt_pd_bos - Validate page table and directory BOs
 *
 * Page directories are not updated here because huge page handling
 * during page table updates can invalidate page directory entries
 * again. Page directories are only updated after updating page
 * tables.
 */
static int vm_validate_pt_pd_bos(struct amdgpu_vm *vm,
				 struct ww_acquire_ctx *ticket)
{
	struct amdgpu_bo *pd = vm->root.bo;
	struct amdgpu_device *adev = amdgpu_ttm_adev(pd->tbo.bdev);
	int ret;

	ret = amdgpu_vm_validate(adev, vm, ticket,
				 amdgpu_amdkfd_validate_vm_bo, NULL);
	if (ret) {
		pr_err("failed to validate PT BOs\n");
		return ret;
	}

	vm->pd_phys_addr = amdgpu_gmc_pd_addr(vm->root.bo);

	return 0;
}

static int vm_update_pds(struct amdgpu_vm *vm, struct amdgpu_sync *sync)
{
	struct amdgpu_bo *pd = vm->root.bo;
	struct amdgpu_device *adev = amdgpu_ttm_adev(pd->tbo.bdev);
	int ret;

	ret = amdgpu_vm_update_pdes(adev, vm, false);
	if (ret)
		return ret;

	return amdgpu_sync_fence(sync, vm->last_update);
}

static uint64_t get_pte_flags(struct amdgpu_device *adev, struct kgd_mem *mem)
{
	uint32_t mapping_flags = AMDGPU_VM_PAGE_READABLE |
				 AMDGPU_VM_MTYPE_DEFAULT;

	if (mem->alloc_flags & KFD_IOC_ALLOC_MEM_FLAGS_WRITABLE)
		mapping_flags |= AMDGPU_VM_PAGE_WRITEABLE;
	if (mem->alloc_flags & KFD_IOC_ALLOC_MEM_FLAGS_EXECUTABLE)
		mapping_flags |= AMDGPU_VM_PAGE_EXECUTABLE;

	return amdgpu_gem_va_map_flags(adev, mapping_flags);
}

/**
 * create_sg_table() - Create an sg_table for a contiguous DMA addr range
 * @addr: The starting address to point to
 * @size: Size of memory area in bytes being pointed to
 *
 * Allocates an instance of sg_table and initializes it to point to memory
 * area specified by input parameters. The address used to build is assumed
 * to be DMA mapped, if needed.
 *
 * DOORBELL or MMIO BOs use only one scatterlist node in their sg_table
 * because they are physically contiguous.
 *
 * Return: Initialized instance of SG Table or NULL
 */
static struct sg_table *create_sg_table(uint64_t addr, uint32_t size)
{
	struct sg_table *sg = kmalloc(sizeof(*sg), GFP_KERNEL);

	if (!sg)
		return NULL;
	if (sg_alloc_table(sg, 1, GFP_KERNEL)) {
		kfree(sg);
		return NULL;
	}
	sg_dma_address(sg->sgl) = addr;
	sg->sgl->length = size;
#ifdef CONFIG_NEED_SG_DMA_LENGTH
	sg->sgl->dma_length = size;
#endif
	return sg;
}

static int
kfd_mem_dmamap_userptr(struct kgd_mem *mem,
		       struct kfd_mem_attachment *attachment)
{
	enum dma_data_direction direction =
		mem->alloc_flags & KFD_IOC_ALLOC_MEM_FLAGS_WRITABLE ?
		DMA_BIDIRECTIONAL : DMA_TO_DEVICE;
	struct ttm_operation_ctx ctx = {.interruptible = true};
	struct amdgpu_bo *bo = attachment->bo_va->base.bo;
	struct amdgpu_device *adev = attachment->adev;
	struct ttm_tt *src_ttm = mem->bo->tbo.ttm;
	struct ttm_tt *ttm = bo->tbo.ttm;
	int ret;

	if (WARN_ON(ttm->num_pages != src_ttm->num_pages))
		return -EINVAL;

	ttm->sg = kmalloc(sizeof(*ttm->sg), GFP_KERNEL);
	if (unlikely(!ttm->sg))
		return -ENOMEM;

	/* Same sequence as in amdgpu_ttm_tt_pin_userptr */
	ret = sg_alloc_table_from_pages(ttm->sg, src_ttm->pages,
					ttm->num_pages, 0,
					(u64)ttm->num_pages << PAGE_SHIFT,
					GFP_KERNEL);
	if (unlikely(ret))
		goto free_sg;

	ret = dma_map_sgtable(adev->dev, ttm->sg, direction, 0);
	if (unlikely(ret))
		goto release_sg;

	amdgpu_bo_placement_from_domain(bo, AMDGPU_GEM_DOMAIN_GTT);
	ret = ttm_bo_validate(&bo->tbo, &bo->placement, &ctx);
	if (ret)
		goto unmap_sg;

	return 0;

unmap_sg:
	dma_unmap_sgtable(adev->dev, ttm->sg, direction, 0);
release_sg:
	pr_err("DMA map userptr failed: %d\n", ret);
	sg_free_table(ttm->sg);
free_sg:
	kfree(ttm->sg);
	ttm->sg = NULL;
	return ret;
}

static int
kfd_mem_dmamap_dmabuf(struct kfd_mem_attachment *attachment)
{
	struct ttm_operation_ctx ctx = {.interruptible = true};
	struct amdgpu_bo *bo = attachment->bo_va->base.bo;
	int ret;

	amdgpu_bo_placement_from_domain(bo, AMDGPU_GEM_DOMAIN_CPU);
	ret = ttm_bo_validate(&bo->tbo, &bo->placement, &ctx);
	if (ret)
		return ret;

	amdgpu_bo_placement_from_domain(bo, AMDGPU_GEM_DOMAIN_GTT);
	return ttm_bo_validate(&bo->tbo, &bo->placement, &ctx);
}

/**
 * kfd_mem_dmamap_sg_bo() - Create DMA mapped sg_table to access DOORBELL or MMIO BO
 * @mem: SG BO of the DOORBELL or MMIO resource on the owning device
 * @attachment: Virtual address attachment of the BO on accessing device
 *
 * An access request from the device that owns DOORBELL does not require DMA mapping.
 * This is because the request doesn't go through PCIe root complex i.e. it instead
 * loops back. The need to DMA map arises only when accessing peer device's DOORBELL
 *
 * In contrast, all access requests for MMIO need to be DMA mapped without regard to
 * device ownership. This is because access requests for MMIO go through PCIe root
 * complex.
 *
 * This is accomplished in two steps:
 *   - Obtain DMA mapped address of DOORBELL or MMIO memory that could be used
 *         in updating requesting device's page table
 *   - Signal TTM to mark memory pointed to by requesting device's BO as GPU
 *         accessible. This allows an update of requesting device's page table
 *         with entries associated with DOOREBELL or MMIO memory
 *
 * This method is invoked in the following contexts:
 *   - Mapping of DOORBELL or MMIO BO of same or peer device
 *   - Validating an evicted DOOREBELL or MMIO BO on device seeking access
 *
 * Return: ZERO if successful, NON-ZERO otherwise
 */
static int
kfd_mem_dmamap_sg_bo(struct kgd_mem *mem,
		     struct kfd_mem_attachment *attachment)
{
	struct ttm_operation_ctx ctx = {.interruptible = true};
	struct amdgpu_bo *bo = attachment->bo_va->base.bo;
	struct amdgpu_device *adev = attachment->adev;
	struct ttm_tt *ttm = bo->tbo.ttm;
	enum dma_data_direction dir;
	dma_addr_t dma_addr;
	bool mmio;
	int ret;

	/* Expect SG Table of dmapmap BO to be NULL */
	mmio = (mem->alloc_flags & KFD_IOC_ALLOC_MEM_FLAGS_MMIO_REMAP);
	if (unlikely(ttm->sg)) {
		pr_err("SG Table of %d BO for peer device is UNEXPECTEDLY NON-NULL", mmio);
		return -EINVAL;
	}

	dir = mem->alloc_flags & KFD_IOC_ALLOC_MEM_FLAGS_WRITABLE ?
			DMA_BIDIRECTIONAL : DMA_TO_DEVICE;
	dma_addr = mem->bo->tbo.sg->sgl->dma_address;
	pr_debug("%d BO size: %d\n", mmio, mem->bo->tbo.sg->sgl->length);
	pr_debug("%d BO address before DMA mapping: %llx\n", mmio, dma_addr);
	dma_addr = dma_map_resource(adev->dev, dma_addr,
			mem->bo->tbo.sg->sgl->length, dir, DMA_ATTR_SKIP_CPU_SYNC);
	ret = dma_mapping_error(adev->dev, dma_addr);
	if (unlikely(ret))
		return ret;
	pr_debug("%d BO address after DMA mapping: %llx\n", mmio, dma_addr);

	ttm->sg = create_sg_table(dma_addr, mem->bo->tbo.sg->sgl->length);
	if (unlikely(!ttm->sg)) {
		ret = -ENOMEM;
		goto unmap_sg;
	}

	amdgpu_bo_placement_from_domain(bo, AMDGPU_GEM_DOMAIN_GTT);
	ret = ttm_bo_validate(&bo->tbo, &bo->placement, &ctx);
	if (unlikely(ret))
		goto free_sg;

	return ret;

free_sg:
	sg_free_table(ttm->sg);
	kfree(ttm->sg);
	ttm->sg = NULL;
unmap_sg:
	dma_unmap_resource(adev->dev, dma_addr, mem->bo->tbo.sg->sgl->length,
			   dir, DMA_ATTR_SKIP_CPU_SYNC);
	return ret;
}

static int
kfd_mem_dmamap_attachment(struct kgd_mem *mem,
			  struct kfd_mem_attachment *attachment)
{
	switch (attachment->type) {
	case KFD_MEM_ATT_SHARED:
		return 0;
	case KFD_MEM_ATT_USERPTR:
		return kfd_mem_dmamap_userptr(mem, attachment);
	case KFD_MEM_ATT_DMABUF:
		return kfd_mem_dmamap_dmabuf(attachment);
	case KFD_MEM_ATT_SG:
		return kfd_mem_dmamap_sg_bo(mem, attachment);
	default:
		WARN_ON_ONCE(1);
	}
	return -EINVAL;
}

static void
kfd_mem_dmaunmap_userptr(struct kgd_mem *mem,
			 struct kfd_mem_attachment *attachment)
{
	enum dma_data_direction direction =
		mem->alloc_flags & KFD_IOC_ALLOC_MEM_FLAGS_WRITABLE ?
		DMA_BIDIRECTIONAL : DMA_TO_DEVICE;
	struct ttm_operation_ctx ctx = {.interruptible = false};
	struct amdgpu_bo *bo = attachment->bo_va->base.bo;
	struct amdgpu_device *adev = attachment->adev;
	struct ttm_tt *ttm = bo->tbo.ttm;

	if (unlikely(!ttm->sg))
		return;

	amdgpu_bo_placement_from_domain(bo, AMDGPU_GEM_DOMAIN_CPU);
	ttm_bo_validate(&bo->tbo, &bo->placement, &ctx);

	dma_unmap_sgtable(adev->dev, ttm->sg, direction, 0);
	sg_free_table(ttm->sg);
	kfree(ttm->sg);
	ttm->sg = NULL;
}

static void
kfd_mem_dmaunmap_dmabuf(struct kfd_mem_attachment *attachment)
{
	/* This is a no-op. We don't want to trigger eviction fences when
	 * unmapping DMABufs. Therefore the invalidation (moving to system
	 * domain) is done in kfd_mem_dmamap_dmabuf.
	 */
}

/**
 * kfd_mem_dmaunmap_sg_bo() - Free DMA mapped sg_table of DOORBELL or MMIO BO
 * @mem: SG BO of the DOORBELL or MMIO resource on the owning device
 * @attachment: Virtual address attachment of the BO on accessing device
 *
 * The method performs following steps:
 *   - Signal TTM to mark memory pointed to by BO as GPU inaccessible
 *   - Free SG Table that is used to encapsulate DMA mapped memory of
 *          peer device's DOORBELL or MMIO memory
 *
 * This method is invoked in the following contexts:
 *     UNMapping of DOORBELL or MMIO BO on a device having access to its memory
 *     Eviction of DOOREBELL or MMIO BO on device having access to its memory
 *
 * Return: void
 */
static void
kfd_mem_dmaunmap_sg_bo(struct kgd_mem *mem,
		       struct kfd_mem_attachment *attachment)
{
	struct ttm_operation_ctx ctx = {.interruptible = true};
	struct amdgpu_bo *bo = attachment->bo_va->base.bo;
	struct amdgpu_device *adev = attachment->adev;
	struct ttm_tt *ttm = bo->tbo.ttm;
	enum dma_data_direction dir;

	if (unlikely(!ttm->sg)) {
		pr_debug("SG Table of BO is NULL");
		return;
	}

	amdgpu_bo_placement_from_domain(bo, AMDGPU_GEM_DOMAIN_CPU);
	ttm_bo_validate(&bo->tbo, &bo->placement, &ctx);

	dir = mem->alloc_flags & KFD_IOC_ALLOC_MEM_FLAGS_WRITABLE ?
				DMA_BIDIRECTIONAL : DMA_TO_DEVICE;
	dma_unmap_resource(adev->dev, ttm->sg->sgl->dma_address,
			ttm->sg->sgl->length, dir, DMA_ATTR_SKIP_CPU_SYNC);
	sg_free_table(ttm->sg);
	kfree(ttm->sg);
	ttm->sg = NULL;
	bo->tbo.sg = NULL;
}

static void
kfd_mem_dmaunmap_attachment(struct kgd_mem *mem,
			    struct kfd_mem_attachment *attachment)
{
	switch (attachment->type) {
	case KFD_MEM_ATT_SHARED:
		break;
	case KFD_MEM_ATT_USERPTR:
		kfd_mem_dmaunmap_userptr(mem, attachment);
		break;
	case KFD_MEM_ATT_DMABUF:
		kfd_mem_dmaunmap_dmabuf(attachment);
		break;
	case KFD_MEM_ATT_SG:
		kfd_mem_dmaunmap_sg_bo(mem, attachment);
		break;
	default:
		WARN_ON_ONCE(1);
	}
}

static int kfd_mem_export_dmabuf(struct kgd_mem *mem)
{
	if (!mem->dmabuf) {
		struct amdgpu_device *bo_adev;
		struct dma_buf *dmabuf;
		int r, fd;

		bo_adev = amdgpu_ttm_adev(mem->bo->tbo.bdev);
		r = drm_gem_prime_handle_to_fd(&bo_adev->ddev, bo_adev->kfd.client.file,
					       mem->gem_handle,
			mem->alloc_flags & KFD_IOC_ALLOC_MEM_FLAGS_WRITABLE ?
					       DRM_RDWR : 0, &fd);
		if (r)
			return r;
		dmabuf = dma_buf_get(fd);
		close_fd(fd);
		if (WARN_ON_ONCE(IS_ERR(dmabuf)))
			return PTR_ERR(dmabuf);
		mem->dmabuf = dmabuf;
	}

	return 0;
}

static int
kfd_mem_attach_dmabuf(struct amdgpu_device *adev, struct kgd_mem *mem,
		      struct amdgpu_bo **bo)
{
	struct drm_gem_object *gobj;
	int ret;

	ret = kfd_mem_export_dmabuf(mem);
	if (ret)
		return ret;

	gobj = amdgpu_gem_prime_import(adev_to_drm(adev), mem->dmabuf);
	if (IS_ERR(gobj))
		return PTR_ERR(gobj);

	*bo = gem_to_amdgpu_bo(gobj);
	(*bo)->flags |= AMDGPU_GEM_CREATE_PREEMPTIBLE;

	return 0;
}

/* kfd_mem_attach - Add a BO to a VM
 *
 * Everything that needs to bo done only once when a BO is first added
 * to a VM. It can later be mapped and unmapped many times without
 * repeating these steps.
 *
 * 0. Create BO for DMA mapping, if needed
 * 1. Allocate and initialize BO VA entry data structure
 * 2. Add BO to the VM
 * 3. Determine ASIC-specific PTE flags
 * 4. Alloc page tables and directories if needed
 * 4a.  Validate new page tables and directories
 */
static int kfd_mem_attach(struct amdgpu_device *adev, struct kgd_mem *mem,
		struct amdgpu_vm *vm, bool is_aql)
{
	struct amdgpu_device *bo_adev = amdgpu_ttm_adev(mem->bo->tbo.bdev);
	unsigned long bo_size = mem->bo->tbo.base.size;
	uint64_t va = mem->va;
	struct kfd_mem_attachment *attachment[2] = {NULL, NULL};
	struct amdgpu_bo *bo[2] = {NULL, NULL};
	struct amdgpu_bo_va *bo_va;
	bool same_hive = false;
	int i, ret;

	if (!va) {
		pr_err("Invalid VA when adding BO to VM\n");
		return -EINVAL;
	}

	/* Determine access to VRAM, MMIO and DOORBELL BOs of peer devices
	 *
	 * The access path of MMIO and DOORBELL BOs of is always over PCIe.
	 * In contrast the access path of VRAM BOs depens upon the type of
	 * link that connects the peer device. Access over PCIe is allowed
	 * if peer device has large BAR. In contrast, access over xGMI is
	 * allowed for both small and large BAR configurations of peer device
	 */
<<<<<<< HEAD
	if ((adev != bo_adev && !(adev->gmc.is_app_apu || adev->flags & AMD_IS_APU)) &&
=======
	if ((adev != bo_adev && !(adev->flags & AMD_IS_APU)) &&
>>>>>>> 2d002356
	    ((mem->domain == AMDGPU_GEM_DOMAIN_VRAM) ||
	     (mem->alloc_flags & KFD_IOC_ALLOC_MEM_FLAGS_DOORBELL) ||
	     (mem->alloc_flags & KFD_IOC_ALLOC_MEM_FLAGS_MMIO_REMAP))) {
		if (mem->domain == AMDGPU_GEM_DOMAIN_VRAM)
			same_hive = amdgpu_xgmi_same_hive(adev, bo_adev);
		if (!same_hive && !amdgpu_device_is_peer_accessible(bo_adev, adev))
			return -EINVAL;
	}

	for (i = 0; i <= is_aql; i++) {
		attachment[i] = kzalloc(sizeof(*attachment[i]), GFP_KERNEL);
		if (unlikely(!attachment[i])) {
			ret = -ENOMEM;
			goto unwind;
		}

		pr_debug("\t add VA 0x%llx - 0x%llx to vm %p\n", va,
			 va + bo_size, vm);

		if ((adev == bo_adev && !(mem->alloc_flags & KFD_IOC_ALLOC_MEM_FLAGS_MMIO_REMAP)) ||
		    (amdgpu_ttm_tt_get_usermm(mem->bo->tbo.ttm) && reuse_dmamap(adev, bo_adev)) ||
		    (mem->domain == AMDGPU_GEM_DOMAIN_GTT && reuse_dmamap(adev, bo_adev)) ||
		    same_hive) {
			/* Mappings on the local GPU, or VRAM mappings in the
			 * local hive, or userptr, or GTT mapping can reuse dma map
			 * address space share the original BO
			 */
			attachment[i]->type = KFD_MEM_ATT_SHARED;
			bo[i] = mem->bo;
			drm_gem_object_get(&bo[i]->tbo.base);
		} else if (i > 0) {
			/* Multiple mappings on the same GPU share the BO */
			attachment[i]->type = KFD_MEM_ATT_SHARED;
			bo[i] = bo[0];
			drm_gem_object_get(&bo[i]->tbo.base);
		} else if (amdgpu_ttm_tt_get_usermm(mem->bo->tbo.ttm)) {
			/* Create an SG BO to DMA-map userptrs on other GPUs */
			attachment[i]->type = KFD_MEM_ATT_USERPTR;
			ret = create_dmamap_sg_bo(adev, mem, &bo[i]);
			if (ret)
				goto unwind;
		/* Handle DOORBELL BOs of peer devices and MMIO BOs of local and peer devices */
		} else if (mem->bo->tbo.type == ttm_bo_type_sg) {
			WARN_ONCE(!(mem->alloc_flags & KFD_IOC_ALLOC_MEM_FLAGS_DOORBELL ||
				    mem->alloc_flags & KFD_IOC_ALLOC_MEM_FLAGS_MMIO_REMAP),
				  "Handing invalid SG BO in ATTACH request");
			attachment[i]->type = KFD_MEM_ATT_SG;
			ret = create_dmamap_sg_bo(adev, mem, &bo[i]);
			if (ret)
				goto unwind;
		/* Enable acces to GTT and VRAM BOs of peer devices */
		} else if (mem->domain == AMDGPU_GEM_DOMAIN_GTT ||
			   mem->domain == AMDGPU_GEM_DOMAIN_VRAM) {
			attachment[i]->type = KFD_MEM_ATT_DMABUF;
			ret = kfd_mem_attach_dmabuf(adev, mem, &bo[i]);
			if (ret)
				goto unwind;
			pr_debug("Employ DMABUF mechanism to enable peer GPU access\n");
		} else {
			WARN_ONCE(true, "Handling invalid ATTACH request");
			ret = -EINVAL;
			goto unwind;
		}

		/* Add BO to VM internal data structures */
		ret = amdgpu_bo_reserve(bo[i], false);
		if (ret) {
			pr_debug("Unable to reserve BO during memory attach");
			goto unwind;
		}
		bo_va = amdgpu_vm_bo_find(vm, bo[i]);
		if (!bo_va)
			bo_va = amdgpu_vm_bo_add(adev, vm, bo[i]);
		else
			++bo_va->ref_count;
		attachment[i]->bo_va = bo_va;
		amdgpu_bo_unreserve(bo[i]);
		if (unlikely(!attachment[i]->bo_va)) {
			ret = -ENOMEM;
			pr_err("Failed to add BO object to VM. ret == %d\n",
			       ret);
			goto unwind;
		}
		attachment[i]->va = va;
		attachment[i]->pte_flags = get_pte_flags(adev, mem);
		attachment[i]->adev = adev;
		list_add(&attachment[i]->list, &mem->attachments);

		va += bo_size;
	}

	return 0;

unwind:
	for (; i >= 0; i--) {
		if (!attachment[i])
			continue;
		if (attachment[i]->bo_va) {
			amdgpu_bo_reserve(bo[i], true);
			if (--attachment[i]->bo_va->ref_count == 0)
				amdgpu_vm_bo_del(adev, attachment[i]->bo_va);
			amdgpu_bo_unreserve(bo[i]);
			list_del(&attachment[i]->list);
		}
		if (bo[i])
			drm_gem_object_put(&bo[i]->tbo.base);
		kfree(attachment[i]);
	}
	return ret;
}

static void kfd_mem_detach(struct kfd_mem_attachment *attachment)
{
	struct amdgpu_bo *bo = attachment->bo_va->base.bo;

	pr_debug("\t remove VA 0x%llx in entry %p\n",
			attachment->va, attachment);
	if (--attachment->bo_va->ref_count == 0)
		amdgpu_vm_bo_del(attachment->adev, attachment->bo_va);
	drm_gem_object_put(&bo->tbo.base);
	list_del(&attachment->list);
	kfree(attachment);
}

static void add_kgd_mem_to_kfd_bo_list(struct kgd_mem *mem,
				struct amdkfd_process_info *process_info,
				bool userptr)
{
	mutex_lock(&process_info->lock);
	if (userptr)
		list_add_tail(&mem->validate_list,
			      &process_info->userptr_valid_list);
	else
		list_add_tail(&mem->validate_list, &process_info->kfd_bo_list);
	mutex_unlock(&process_info->lock);
}

static void remove_kgd_mem_from_kfd_bo_list(struct kgd_mem *mem,
		struct amdkfd_process_info *process_info)
{
	mutex_lock(&process_info->lock);
	list_del(&mem->validate_list);
	mutex_unlock(&process_info->lock);
}

/* Initializes user pages. It registers the MMU notifier and validates
 * the userptr BO in the GTT domain.
 *
 * The BO must already be on the userptr_valid_list. Otherwise an
 * eviction and restore may happen that leaves the new BO unmapped
 * with the user mode queues running.
 *
 * Takes the process_info->lock to protect against concurrent restore
 * workers.
 *
 * Returns 0 for success, negative errno for errors.
 */
static int init_user_pages(struct kgd_mem *mem, uint64_t user_addr,
			   bool criu_resume)
{
	struct amdkfd_process_info *process_info = mem->process_info;
	struct amdgpu_bo *bo = mem->bo;
	struct ttm_operation_ctx ctx = { true, false };
	struct hmm_range *range;
	int ret = 0;

	mutex_lock(&process_info->lock);

	ret = amdgpu_ttm_tt_set_userptr(&bo->tbo, user_addr, 0);
	if (ret) {
		pr_err("%s: Failed to set userptr: %d\n", __func__, ret);
		goto out;
	}

	ret = amdgpu_hmm_register(bo, user_addr);
	if (ret) {
		pr_err("%s: Failed to register MMU notifier: %d\n",
		       __func__, ret);
		goto out;
	}

	if (criu_resume) {
		/*
		 * During a CRIU restore operation, the userptr buffer objects
		 * will be validated in the restore_userptr_work worker at a
		 * later stage when it is scheduled by another ioctl called by
		 * CRIU master process for the target pid for restore.
		 */
		mutex_lock(&process_info->notifier_lock);
		mem->invalid++;
		mutex_unlock(&process_info->notifier_lock);
		mutex_unlock(&process_info->lock);
		return 0;
	}

	ret = amdgpu_ttm_tt_get_user_pages(bo, bo->tbo.ttm->pages, &range);
	if (ret) {
		pr_err("%s: Failed to get user pages: %d\n", __func__, ret);
		goto unregister_out;
	}

	ret = amdgpu_bo_reserve(bo, true);
	if (ret) {
		pr_err("%s: Failed to reserve BO\n", __func__);
		goto release_out;
	}
	amdgpu_bo_placement_from_domain(bo, mem->domain);
	ret = ttm_bo_validate(&bo->tbo, &bo->placement, &ctx);
	if (ret)
		pr_err("%s: failed to validate BO\n", __func__);
	amdgpu_bo_unreserve(bo);

release_out:
	amdgpu_ttm_tt_get_user_pages_done(bo->tbo.ttm, range);
unregister_out:
	if (ret)
		amdgpu_hmm_unregister(bo);
out:
	mutex_unlock(&process_info->lock);
	return ret;
}

/* Reserving a BO and its page table BOs must happen atomically to
 * avoid deadlocks. Some operations update multiple VMs at once. Track
 * all the reservation info in a context structure. Optionally a sync
 * object can track VM updates.
 */
struct bo_vm_reservation_context {
	/* DRM execution context for the reservation */
	struct drm_exec exec;
	/* Number of VMs reserved */
	unsigned int n_vms;
	/* Pointer to sync object */
	struct amdgpu_sync *sync;
};

enum bo_vm_match {
	BO_VM_NOT_MAPPED = 0,	/* Match VMs where a BO is not mapped */
	BO_VM_MAPPED,		/* Match VMs where a BO is mapped     */
	BO_VM_ALL,		/* Match all VMs a BO was added to    */
};

/**
 * reserve_bo_and_vm - reserve a BO and a VM unconditionally.
 * @mem: KFD BO structure.
 * @vm: the VM to reserve.
 * @ctx: the struct that will be used in unreserve_bo_and_vms().
 */
static int reserve_bo_and_vm(struct kgd_mem *mem,
			      struct amdgpu_vm *vm,
			      struct bo_vm_reservation_context *ctx)
{
	struct amdgpu_bo *bo = mem->bo;
	int ret;

	WARN_ON(!vm);

	ctx->n_vms = 1;
	ctx->sync = &mem->sync;
	drm_exec_init(&ctx->exec, DRM_EXEC_INTERRUPTIBLE_WAIT, 0);
	drm_exec_until_all_locked(&ctx->exec) {
		ret = amdgpu_vm_lock_pd(vm, &ctx->exec, 2);
		drm_exec_retry_on_contention(&ctx->exec);
		if (unlikely(ret))
			goto error;

		ret = drm_exec_prepare_obj(&ctx->exec, &bo->tbo.base, 1);
		drm_exec_retry_on_contention(&ctx->exec);
		if (unlikely(ret))
			goto error;
	}
	return 0;

error:
	pr_err("Failed to reserve buffers in ttm.\n");
	drm_exec_fini(&ctx->exec);
	return ret;
}

/**
 * reserve_bo_and_cond_vms - reserve a BO and some VMs conditionally
 * @mem: KFD BO structure.
 * @vm: the VM to reserve. If NULL, then all VMs associated with the BO
 * is used. Otherwise, a single VM associated with the BO.
 * @map_type: the mapping status that will be used to filter the VMs.
 * @ctx: the struct that will be used in unreserve_bo_and_vms().
 *
 * Returns 0 for success, negative for failure.
 */
static int reserve_bo_and_cond_vms(struct kgd_mem *mem,
				struct amdgpu_vm *vm, enum bo_vm_match map_type,
				struct bo_vm_reservation_context *ctx)
{
	struct kfd_mem_attachment *entry;
	struct amdgpu_bo *bo = mem->bo;
	int ret;

	ctx->sync = &mem->sync;
	drm_exec_init(&ctx->exec, DRM_EXEC_INTERRUPTIBLE_WAIT |
		      DRM_EXEC_IGNORE_DUPLICATES, 0);
	drm_exec_until_all_locked(&ctx->exec) {
		ctx->n_vms = 0;
		list_for_each_entry(entry, &mem->attachments, list) {
			if ((vm && vm != entry->bo_va->base.vm) ||
				(entry->is_mapped != map_type
				&& map_type != BO_VM_ALL))
				continue;

			ret = amdgpu_vm_lock_pd(entry->bo_va->base.vm,
						&ctx->exec, 2);
			drm_exec_retry_on_contention(&ctx->exec);
			if (unlikely(ret))
				goto error;
			++ctx->n_vms;
		}

		ret = drm_exec_prepare_obj(&ctx->exec, &bo->tbo.base, 1);
		drm_exec_retry_on_contention(&ctx->exec);
		if (unlikely(ret))
			goto error;
	}
	return 0;

error:
	pr_err("Failed to reserve buffers in ttm.\n");
	drm_exec_fini(&ctx->exec);
	return ret;
}

/**
 * unreserve_bo_and_vms - Unreserve BO and VMs from a reservation context
 * @ctx: Reservation context to unreserve
 * @wait: Optionally wait for a sync object representing pending VM updates
 * @intr: Whether the wait is interruptible
 *
 * Also frees any resources allocated in
 * reserve_bo_and_(cond_)vm(s). Returns the status from
 * amdgpu_sync_wait.
 */
static int unreserve_bo_and_vms(struct bo_vm_reservation_context *ctx,
				 bool wait, bool intr)
{
	int ret = 0;

	if (wait)
		ret = amdgpu_sync_wait(ctx->sync, intr);

	drm_exec_fini(&ctx->exec);
	ctx->sync = NULL;
	return ret;
}

static void unmap_bo_from_gpuvm(struct kgd_mem *mem,
				struct kfd_mem_attachment *entry,
				struct amdgpu_sync *sync)
{
	struct amdgpu_bo_va *bo_va = entry->bo_va;
	struct amdgpu_device *adev = entry->adev;
	struct amdgpu_vm *vm = bo_va->base.vm;

	amdgpu_vm_bo_unmap(adev, bo_va, entry->va);

	amdgpu_vm_clear_freed(adev, vm, &bo_va->last_pt_update);

	amdgpu_sync_fence(sync, bo_va->last_pt_update);
}

static int update_gpuvm_pte(struct kgd_mem *mem,
			    struct kfd_mem_attachment *entry,
			    struct amdgpu_sync *sync)
{
	struct amdgpu_bo_va *bo_va = entry->bo_va;
	struct amdgpu_device *adev = entry->adev;
	int ret;

	ret = kfd_mem_dmamap_attachment(mem, entry);
	if (ret)
		return ret;

	/* Update the page tables  */
	ret = amdgpu_vm_bo_update(adev, bo_va, false);
	if (ret) {
		pr_err("amdgpu_vm_bo_update failed\n");
		return ret;
	}

	return amdgpu_sync_fence(sync, bo_va->last_pt_update);
}

static int map_bo_to_gpuvm(struct kgd_mem *mem,
			   struct kfd_mem_attachment *entry,
			   struct amdgpu_sync *sync,
			   bool no_update_pte)
{
	int ret;

	/* Set virtual address for the allocation */
	ret = amdgpu_vm_bo_map(entry->adev, entry->bo_va, entry->va, 0,
			       amdgpu_bo_size(entry->bo_va->base.bo),
			       entry->pte_flags);
	if (ret) {
		pr_err("Failed to map VA 0x%llx in vm. ret %d\n",
				entry->va, ret);
		return ret;
	}

	if (no_update_pte)
		return 0;

	ret = update_gpuvm_pte(mem, entry, sync);
	if (ret) {
		pr_err("update_gpuvm_pte() failed\n");
		goto update_gpuvm_pte_failed;
	}

	return 0;

update_gpuvm_pte_failed:
	unmap_bo_from_gpuvm(mem, entry, sync);
	kfd_mem_dmaunmap_attachment(mem, entry);
	return ret;
}

static int process_validate_vms(struct amdkfd_process_info *process_info,
				struct ww_acquire_ctx *ticket)
{
	struct amdgpu_vm *peer_vm;
	int ret;

	list_for_each_entry(peer_vm, &process_info->vm_list_head,
			    vm_list_node) {
		ret = vm_validate_pt_pd_bos(peer_vm, ticket);
		if (ret)
			return ret;
	}

	return 0;
}

static int process_sync_pds_resv(struct amdkfd_process_info *process_info,
				 struct amdgpu_sync *sync)
{
	struct amdgpu_vm *peer_vm;
	int ret;

	list_for_each_entry(peer_vm, &process_info->vm_list_head,
			    vm_list_node) {
		struct amdgpu_bo *pd = peer_vm->root.bo;

		ret = amdgpu_sync_resv(NULL, sync, pd->tbo.base.resv,
				       AMDGPU_SYNC_NE_OWNER,
				       AMDGPU_FENCE_OWNER_KFD);
		if (ret)
			return ret;
	}

	return 0;
}

static int process_update_pds(struct amdkfd_process_info *process_info,
			      struct amdgpu_sync *sync)
{
	struct amdgpu_vm *peer_vm;
	int ret;

	list_for_each_entry(peer_vm, &process_info->vm_list_head,
			    vm_list_node) {
		ret = vm_update_pds(peer_vm, sync);
		if (ret)
			return ret;
	}

	return 0;
}

static int init_kfd_vm(struct amdgpu_vm *vm, void **process_info,
		       struct dma_fence **ef)
{
	struct amdkfd_process_info *info = NULL;
	int ret;

	if (!*process_info) {
		info = kzalloc(sizeof(*info), GFP_KERNEL);
		if (!info)
			return -ENOMEM;

		mutex_init(&info->lock);
		mutex_init(&info->notifier_lock);
		INIT_LIST_HEAD(&info->vm_list_head);
		INIT_LIST_HEAD(&info->kfd_bo_list);
		INIT_LIST_HEAD(&info->userptr_valid_list);
		INIT_LIST_HEAD(&info->userptr_inval_list);

		info->eviction_fence =
			amdgpu_amdkfd_fence_create(dma_fence_context_alloc(1),
						   current->mm,
						   NULL);
		if (!info->eviction_fence) {
			pr_err("Failed to create eviction fence\n");
			ret = -ENOMEM;
			goto create_evict_fence_fail;
		}

		info->pid = get_task_pid(current->group_leader, PIDTYPE_PID);
		INIT_DELAYED_WORK(&info->restore_userptr_work,
				  amdgpu_amdkfd_restore_userptr_worker);

		*process_info = info;
	}

	vm->process_info = *process_info;

	/* Validate page directory and attach eviction fence */
	ret = amdgpu_bo_reserve(vm->root.bo, true);
	if (ret)
		goto reserve_pd_fail;
	ret = vm_validate_pt_pd_bos(vm, NULL);
	if (ret) {
		pr_err("validate_pt_pd_bos() failed\n");
		goto validate_pd_fail;
	}
	ret = amdgpu_bo_sync_wait(vm->root.bo,
				  AMDGPU_FENCE_OWNER_KFD, false);
	if (ret)
		goto wait_pd_fail;
	ret = dma_resv_reserve_fences(vm->root.bo->tbo.base.resv, 1);
	if (ret)
		goto reserve_shared_fail;
	dma_resv_add_fence(vm->root.bo->tbo.base.resv,
			   &vm->process_info->eviction_fence->base,
			   DMA_RESV_USAGE_BOOKKEEP);
	amdgpu_bo_unreserve(vm->root.bo);

	/* Update process info */
	mutex_lock(&vm->process_info->lock);
	list_add_tail(&vm->vm_list_node,
			&(vm->process_info->vm_list_head));
	vm->process_info->n_vms++;

	*ef = dma_fence_get(&vm->process_info->eviction_fence->base);
	mutex_unlock(&vm->process_info->lock);

	return 0;

reserve_shared_fail:
wait_pd_fail:
validate_pd_fail:
	amdgpu_bo_unreserve(vm->root.bo);
reserve_pd_fail:
	vm->process_info = NULL;
	if (info) {
		dma_fence_put(&info->eviction_fence->base);
		*process_info = NULL;
		put_pid(info->pid);
create_evict_fence_fail:
		mutex_destroy(&info->lock);
		mutex_destroy(&info->notifier_lock);
		kfree(info);
	}
	return ret;
}

/**
 * amdgpu_amdkfd_gpuvm_pin_bo() - Pins a BO using following criteria
 * @bo: Handle of buffer object being pinned
 * @domain: Domain into which BO should be pinned
 *
 *   - USERPTR BOs are UNPINNABLE and will return error
 *   - All other BO types (GTT, VRAM, MMIO and DOORBELL) will have their
 *     PIN count incremented. It is valid to PIN a BO multiple times
 *
 * Return: ZERO if successful in pinning, Non-Zero in case of error.
 */
static int amdgpu_amdkfd_gpuvm_pin_bo(struct amdgpu_bo *bo, u32 domain)
{
	int ret = 0;

	ret = amdgpu_bo_reserve(bo, false);
	if (unlikely(ret))
		return ret;

	ret = amdgpu_bo_pin_restricted(bo, domain, 0, 0);
	if (ret)
		pr_err("Error in Pinning BO to domain: %d\n", domain);

	amdgpu_bo_sync_wait(bo, AMDGPU_FENCE_OWNER_KFD, false);
	amdgpu_bo_unreserve(bo);

	return ret;
}

/**
 * amdgpu_amdkfd_gpuvm_unpin_bo() - Unpins BO using following criteria
 * @bo: Handle of buffer object being unpinned
 *
 *   - Is a illegal request for USERPTR BOs and is ignored
 *   - All other BO types (GTT, VRAM, MMIO and DOORBELL) will have their
 *     PIN count decremented. Calls to UNPIN must balance calls to PIN
 */
static void amdgpu_amdkfd_gpuvm_unpin_bo(struct amdgpu_bo *bo)
{
	int ret = 0;

	ret = amdgpu_bo_reserve(bo, false);
	if (unlikely(ret))
		return;

	amdgpu_bo_unpin(bo);
	amdgpu_bo_unreserve(bo);
}

int amdgpu_amdkfd_gpuvm_set_vm_pasid(struct amdgpu_device *adev,
				     struct amdgpu_vm *avm, u32 pasid)

{
	int ret;

	/* Free the original amdgpu allocated pasid,
	 * will be replaced with kfd allocated pasid.
	 */
	if (avm->pasid) {
		amdgpu_pasid_free(avm->pasid);
		amdgpu_vm_set_pasid(adev, avm, 0);
	}

	ret = amdgpu_vm_set_pasid(adev, avm, pasid);
	if (ret)
		return ret;

	return 0;
}

int amdgpu_amdkfd_gpuvm_acquire_process_vm(struct amdgpu_device *adev,
					   struct amdgpu_vm *avm,
					   void **process_info,
					   struct dma_fence **ef)
{
	int ret;

	/* Already a compute VM? */
	if (avm->process_info)
		return -EINVAL;

	/* Convert VM into a compute VM */
	ret = amdgpu_vm_make_compute(adev, avm);
	if (ret)
		return ret;

	/* Initialize KFD part of the VM and process info */
	ret = init_kfd_vm(avm, process_info, ef);
	if (ret)
		return ret;

	amdgpu_vm_set_task_info(avm);

	return 0;
}

void amdgpu_amdkfd_gpuvm_destroy_cb(struct amdgpu_device *adev,
				    struct amdgpu_vm *vm)
{
	struct amdkfd_process_info *process_info = vm->process_info;

	if (!process_info)
		return;

	/* Update process info */
	mutex_lock(&process_info->lock);
	process_info->n_vms--;
	list_del(&vm->vm_list_node);
	mutex_unlock(&process_info->lock);

	vm->process_info = NULL;

	/* Release per-process resources when last compute VM is destroyed */
	if (!process_info->n_vms) {
		WARN_ON(!list_empty(&process_info->kfd_bo_list));
		WARN_ON(!list_empty(&process_info->userptr_valid_list));
		WARN_ON(!list_empty(&process_info->userptr_inval_list));

		dma_fence_put(&process_info->eviction_fence->base);
		cancel_delayed_work_sync(&process_info->restore_userptr_work);
		put_pid(process_info->pid);
		mutex_destroy(&process_info->lock);
		mutex_destroy(&process_info->notifier_lock);
		kfree(process_info);
	}
}

void amdgpu_amdkfd_gpuvm_release_process_vm(struct amdgpu_device *adev,
					    void *drm_priv)
{
	struct amdgpu_vm *avm;

	if (WARN_ON(!adev || !drm_priv))
		return;

	avm = drm_priv_to_vm(drm_priv);

	pr_debug("Releasing process vm %p\n", avm);

	/* The original pasid of amdgpu vm has already been
	 * released during making a amdgpu vm to a compute vm
	 * The current pasid is managed by kfd and will be
	 * released on kfd process destroy. Set amdgpu pasid
	 * to 0 to avoid duplicate release.
	 */
	amdgpu_vm_release_compute(adev, avm);
}

uint64_t amdgpu_amdkfd_gpuvm_get_process_page_dir(void *drm_priv)
{
	struct amdgpu_vm *avm = drm_priv_to_vm(drm_priv);
	struct amdgpu_bo *pd = avm->root.bo;
	struct amdgpu_device *adev = amdgpu_ttm_adev(pd->tbo.bdev);

	if (adev->asic_type < CHIP_VEGA10)
		return avm->pd_phys_addr >> AMDGPU_GPU_PAGE_SHIFT;
	return avm->pd_phys_addr;
}

void amdgpu_amdkfd_block_mmu_notifications(void *p)
{
	struct amdkfd_process_info *pinfo = (struct amdkfd_process_info *)p;

	mutex_lock(&pinfo->lock);
	WRITE_ONCE(pinfo->block_mmu_notifications, true);
	mutex_unlock(&pinfo->lock);
}

int amdgpu_amdkfd_criu_resume(void *p)
{
	int ret = 0;
	struct amdkfd_process_info *pinfo = (struct amdkfd_process_info *)p;

	mutex_lock(&pinfo->lock);
	pr_debug("scheduling work\n");
	mutex_lock(&pinfo->notifier_lock);
	pinfo->evicted_bos++;
	mutex_unlock(&pinfo->notifier_lock);
	if (!READ_ONCE(pinfo->block_mmu_notifications)) {
		ret = -EINVAL;
		goto out_unlock;
	}
	WRITE_ONCE(pinfo->block_mmu_notifications, false);
	queue_delayed_work(system_freezable_wq,
			   &pinfo->restore_userptr_work, 0);

out_unlock:
	mutex_unlock(&pinfo->lock);
	return ret;
}

size_t amdgpu_amdkfd_get_available_memory(struct amdgpu_device *adev,
					  uint8_t xcp_id)
{
	uint64_t reserved_for_pt =
		ESTIMATE_PT_SIZE(amdgpu_amdkfd_total_mem_size);
	ssize_t available;
	uint64_t vram_available, system_mem_available, ttm_mem_available;

	spin_lock(&kfd_mem_limit.mem_limit_lock);
	vram_available = KFD_XCP_MEMORY_SIZE(adev, xcp_id)
		- adev->kfd.vram_used_aligned[xcp_id]
		- atomic64_read(&adev->vram_pin_size)
		- reserved_for_pt;

<<<<<<< HEAD
	if (adev->gmc.is_app_apu || adev->flags & AMD_IS_APU) {
=======
	if (adev->flags & AMD_IS_APU) {
>>>>>>> 2d002356
		system_mem_available = no_system_mem_limit ?
					kfd_mem_limit.max_system_mem_limit :
					kfd_mem_limit.max_system_mem_limit -
					kfd_mem_limit.system_mem_used;

		ttm_mem_available = kfd_mem_limit.max_ttm_mem_limit -
				kfd_mem_limit.ttm_mem_used;

		available = min3(system_mem_available, ttm_mem_available,
				 vram_available);
		available = ALIGN_DOWN(available, PAGE_SIZE);
	} else {
		available = ALIGN_DOWN(vram_available, VRAM_AVAILABLITY_ALIGN);
	}

	spin_unlock(&kfd_mem_limit.mem_limit_lock);

	if (available < 0)
		available = 0;

	return available;
}

int amdgpu_amdkfd_gpuvm_alloc_memory_of_gpu(
		struct amdgpu_device *adev, uint64_t va, uint64_t size,
		void *drm_priv, struct kgd_mem **mem,
		uint64_t *offset, uint32_t flags, bool criu_resume)
{
	struct amdgpu_vm *avm = drm_priv_to_vm(drm_priv);
	struct amdgpu_fpriv *fpriv = container_of(avm, struct amdgpu_fpriv, vm);
	enum ttm_bo_type bo_type = ttm_bo_type_device;
	struct sg_table *sg = NULL;
	uint64_t user_addr = 0;
	struct amdgpu_bo *bo;
	struct drm_gem_object *gobj = NULL;
	u32 domain, alloc_domain;
	uint64_t aligned_size;
	int8_t xcp_id = -1;
	u64 alloc_flags;
	int ret;

	/*
	 * Check on which domain to allocate BO
	 */
	if (flags & KFD_IOC_ALLOC_MEM_FLAGS_VRAM) {
		domain = alloc_domain = AMDGPU_GEM_DOMAIN_VRAM;

<<<<<<< HEAD
		if (adev->gmc.is_app_apu || adev->flags & AMD_IS_APU) {
=======
		if (adev->flags & AMD_IS_APU) {
>>>>>>> 2d002356
			domain = AMDGPU_GEM_DOMAIN_GTT;
			alloc_domain = AMDGPU_GEM_DOMAIN_GTT;
			alloc_flags = 0;
		} else {
			alloc_flags = AMDGPU_GEM_CREATE_VRAM_WIPE_ON_RELEASE;
			alloc_flags |= (flags & KFD_IOC_ALLOC_MEM_FLAGS_PUBLIC) ?
			AMDGPU_GEM_CREATE_CPU_ACCESS_REQUIRED : 0;
		}
		xcp_id = fpriv->xcp_id == AMDGPU_XCP_NO_PARTITION ?
					0 : fpriv->xcp_id;
	} else if (flags & KFD_IOC_ALLOC_MEM_FLAGS_GTT) {
		domain = alloc_domain = AMDGPU_GEM_DOMAIN_GTT;
		alloc_flags = 0;
	} else {
		domain = AMDGPU_GEM_DOMAIN_GTT;
		alloc_domain = AMDGPU_GEM_DOMAIN_CPU;
		alloc_flags = AMDGPU_GEM_CREATE_PREEMPTIBLE;

		if (flags & KFD_IOC_ALLOC_MEM_FLAGS_USERPTR) {
			if (!offset || !*offset)
				return -EINVAL;
			user_addr = untagged_addr(*offset);
		} else if (flags & (KFD_IOC_ALLOC_MEM_FLAGS_DOORBELL |
				    KFD_IOC_ALLOC_MEM_FLAGS_MMIO_REMAP)) {
			bo_type = ttm_bo_type_sg;
			if (size > UINT_MAX)
				return -EINVAL;
			sg = create_sg_table(*offset, size);
			if (!sg)
				return -ENOMEM;
		} else {
			return -EINVAL;
		}
	}

	if (flags & KFD_IOC_ALLOC_MEM_FLAGS_COHERENT)
		alloc_flags |= AMDGPU_GEM_CREATE_COHERENT;
	if (flags & KFD_IOC_ALLOC_MEM_FLAGS_EXT_COHERENT)
		alloc_flags |= AMDGPU_GEM_CREATE_EXT_COHERENT;
	if (flags & KFD_IOC_ALLOC_MEM_FLAGS_UNCACHED)
		alloc_flags |= AMDGPU_GEM_CREATE_UNCACHED;

	*mem = kzalloc(sizeof(struct kgd_mem), GFP_KERNEL);
	if (!*mem) {
		ret = -ENOMEM;
		goto err;
	}
	INIT_LIST_HEAD(&(*mem)->attachments);
	mutex_init(&(*mem)->lock);
	(*mem)->aql_queue = !!(flags & KFD_IOC_ALLOC_MEM_FLAGS_AQL_QUEUE_MEM);

	/* Workaround for AQL queue wraparound bug. Map the same
	 * memory twice. That means we only actually allocate half
	 * the memory.
	 */
	if ((*mem)->aql_queue)
		size >>= 1;
	aligned_size = PAGE_ALIGN(size);

	(*mem)->alloc_flags = flags;

	amdgpu_sync_create(&(*mem)->sync);

	ret = amdgpu_amdkfd_reserve_mem_limit(adev, aligned_size, flags,
					      xcp_id);
	if (ret) {
		pr_debug("Insufficient memory\n");
		goto err_reserve_limit;
	}

	pr_debug("\tcreate BO VA 0x%llx size 0x%llx domain %s xcp_id %d\n",
		 va, (*mem)->aql_queue ? size << 1 : size,
		 domain_string(alloc_domain), xcp_id);

	ret = amdgpu_gem_object_create(adev, aligned_size, 1, alloc_domain, alloc_flags,
				       bo_type, NULL, &gobj, xcp_id + 1);
	if (ret) {
		pr_debug("Failed to create BO on domain %s. ret %d\n",
			 domain_string(alloc_domain), ret);
		goto err_bo_create;
	}
	ret = drm_vma_node_allow(&gobj->vma_node, drm_priv);
	if (ret) {
		pr_debug("Failed to allow vma node access. ret %d\n", ret);
		goto err_node_allow;
	}
	ret = drm_gem_handle_create(adev->kfd.client.file, gobj, &(*mem)->gem_handle);
	if (ret)
		goto err_gem_handle_create;
	bo = gem_to_amdgpu_bo(gobj);
	if (bo_type == ttm_bo_type_sg) {
		bo->tbo.sg = sg;
		bo->tbo.ttm->sg = sg;
	}
	bo->kfd_bo = *mem;
	(*mem)->bo = bo;
	if (user_addr)
		bo->flags |= AMDGPU_AMDKFD_CREATE_USERPTR_BO;

	(*mem)->va = va;
	(*mem)->domain = domain;
	(*mem)->mapped_to_gpu_memory = 0;
	(*mem)->process_info = avm->process_info;

	add_kgd_mem_to_kfd_bo_list(*mem, avm->process_info, user_addr);

	if (user_addr) {
		pr_debug("creating userptr BO for user_addr = %llx\n", user_addr);
		ret = init_user_pages(*mem, user_addr, criu_resume);
		if (ret)
			goto allocate_init_user_pages_failed;
	} else  if (flags & (KFD_IOC_ALLOC_MEM_FLAGS_DOORBELL |
				KFD_IOC_ALLOC_MEM_FLAGS_MMIO_REMAP)) {
		ret = amdgpu_amdkfd_gpuvm_pin_bo(bo, AMDGPU_GEM_DOMAIN_GTT);
		if (ret) {
			pr_err("Pinning MMIO/DOORBELL BO during ALLOC FAILED\n");
			goto err_pin_bo;
		}
		bo->allowed_domains = AMDGPU_GEM_DOMAIN_GTT;
		bo->preferred_domains = AMDGPU_GEM_DOMAIN_GTT;
	} else {
		mutex_lock(&avm->process_info->lock);
		if (avm->process_info->eviction_fence &&
		    !dma_fence_is_signaled(&avm->process_info->eviction_fence->base))
			ret = amdgpu_amdkfd_bo_validate_and_fence(bo, domain,
				&avm->process_info->eviction_fence->base);
		mutex_unlock(&avm->process_info->lock);
		if (ret)
			goto err_validate_bo;
	}

	if (offset)
		*offset = amdgpu_bo_mmap_offset(bo);

	return 0;

allocate_init_user_pages_failed:
err_pin_bo:
err_validate_bo:
	remove_kgd_mem_from_kfd_bo_list(*mem, avm->process_info);
	drm_gem_handle_delete(adev->kfd.client.file, (*mem)->gem_handle);
err_gem_handle_create:
	drm_vma_node_revoke(&gobj->vma_node, drm_priv);
err_node_allow:
	/* Don't unreserve system mem limit twice */
	goto err_reserve_limit;
err_bo_create:
	amdgpu_amdkfd_unreserve_mem_limit(adev, aligned_size, flags, xcp_id);
err_reserve_limit:
	amdgpu_sync_free(&(*mem)->sync);
	mutex_destroy(&(*mem)->lock);
	if (gobj)
		drm_gem_object_put(gobj);
	else
		kfree(*mem);
err:
	if (sg) {
		sg_free_table(sg);
		kfree(sg);
	}
	return ret;
}

int amdgpu_amdkfd_gpuvm_free_memory_of_gpu(
		struct amdgpu_device *adev, struct kgd_mem *mem, void *drm_priv,
		uint64_t *size)
{
	struct amdkfd_process_info *process_info = mem->process_info;
	unsigned long bo_size = mem->bo->tbo.base.size;
	bool use_release_notifier = (mem->bo->kfd_bo == mem);
	struct kfd_mem_attachment *entry, *tmp;
	struct bo_vm_reservation_context ctx;
	unsigned int mapped_to_gpu_memory;
	int ret;
	bool is_imported = false;

	mutex_lock(&mem->lock);

	/* Unpin MMIO/DOORBELL BO's that were pinned during allocation */
	if (mem->alloc_flags &
	    (KFD_IOC_ALLOC_MEM_FLAGS_DOORBELL |
	     KFD_IOC_ALLOC_MEM_FLAGS_MMIO_REMAP)) {
		amdgpu_amdkfd_gpuvm_unpin_bo(mem->bo);
	}

	mapped_to_gpu_memory = mem->mapped_to_gpu_memory;
	is_imported = mem->is_imported;
	mutex_unlock(&mem->lock);
	/* lock is not needed after this, since mem is unused and will
	 * be freed anyway
	 */

	if (mapped_to_gpu_memory > 0) {
		pr_debug("BO VA 0x%llx size 0x%lx is still mapped.\n",
				mem->va, bo_size);
		return -EBUSY;
	}

	/* Make sure restore workers don't access the BO any more */
	mutex_lock(&process_info->lock);
	list_del(&mem->validate_list);
	mutex_unlock(&process_info->lock);

	/* Cleanup user pages and MMU notifiers */
	if (amdgpu_ttm_tt_get_usermm(mem->bo->tbo.ttm)) {
		amdgpu_hmm_unregister(mem->bo);
		mutex_lock(&process_info->notifier_lock);
		amdgpu_ttm_tt_discard_user_pages(mem->bo->tbo.ttm, mem->range);
		mutex_unlock(&process_info->notifier_lock);
	}

	ret = reserve_bo_and_cond_vms(mem, NULL, BO_VM_ALL, &ctx);
	if (unlikely(ret))
		return ret;

	amdgpu_amdkfd_remove_eviction_fence(mem->bo,
					process_info->eviction_fence);
	pr_debug("Release VA 0x%llx - 0x%llx\n", mem->va,
		mem->va + bo_size * (1 + mem->aql_queue));

	/* Remove from VM internal data structures */
	list_for_each_entry_safe(entry, tmp, &mem->attachments, list) {
		kfd_mem_dmaunmap_attachment(mem, entry);
		kfd_mem_detach(entry);
	}

	ret = unreserve_bo_and_vms(&ctx, false, false);

	/* Free the sync object */
	amdgpu_sync_free(&mem->sync);

	/* If the SG is not NULL, it's one we created for a doorbell or mmio
	 * remap BO. We need to free it.
	 */
	if (mem->bo->tbo.sg) {
		sg_free_table(mem->bo->tbo.sg);
		kfree(mem->bo->tbo.sg);
	}

	/* Update the size of the BO being freed if it was allocated from
	 * VRAM and is not imported. For APP APU VRAM allocations are done
	 * in GTT domain
	 */
	if (size) {
		if (!is_imported &&
		   (mem->bo->preferred_domains == AMDGPU_GEM_DOMAIN_VRAM ||
<<<<<<< HEAD
		   ((adev->gmc.is_app_apu || adev->flags & AMD_IS_APU) &&
=======
		   ((adev->flags & AMD_IS_APU) &&
>>>>>>> 2d002356
		    mem->bo->preferred_domains == AMDGPU_GEM_DOMAIN_GTT)))
			*size = bo_size;
		else
			*size = 0;
	}

	/* Free the BO*/
	drm_vma_node_revoke(&mem->bo->tbo.base.vma_node, drm_priv);
	drm_gem_handle_delete(adev->kfd.client.file, mem->gem_handle);
	if (mem->dmabuf) {
		dma_buf_put(mem->dmabuf);
		mem->dmabuf = NULL;
	}
	mutex_destroy(&mem->lock);

	/* If this releases the last reference, it will end up calling
	 * amdgpu_amdkfd_release_notify and kfree the mem struct. That's why
	 * this needs to be the last call here.
	 */
	drm_gem_object_put(&mem->bo->tbo.base);

	/*
	 * For kgd_mem allocated in amdgpu_amdkfd_gpuvm_import_dmabuf(),
	 * explicitly free it here.
	 */
	if (!use_release_notifier)
		kfree(mem);

	return ret;
}

int amdgpu_amdkfd_gpuvm_map_memory_to_gpu(
		struct amdgpu_device *adev, struct kgd_mem *mem,
		void *drm_priv)
{
	struct amdgpu_vm *avm = drm_priv_to_vm(drm_priv);
	int ret;
	struct amdgpu_bo *bo;
	uint32_t domain;
	struct kfd_mem_attachment *entry;
	struct bo_vm_reservation_context ctx;
	unsigned long bo_size;
	bool is_invalid_userptr = false;

	bo = mem->bo;
	if (!bo) {
		pr_err("Invalid BO when mapping memory to GPU\n");
		return -EINVAL;
	}

	/* Make sure restore is not running concurrently. Since we
	 * don't map invalid userptr BOs, we rely on the next restore
	 * worker to do the mapping
	 */
	mutex_lock(&mem->process_info->lock);

	/* Lock notifier lock. If we find an invalid userptr BO, we can be
	 * sure that the MMU notifier is no longer running
	 * concurrently and the queues are actually stopped
	 */
	if (amdgpu_ttm_tt_get_usermm(bo->tbo.ttm)) {
		mutex_lock(&mem->process_info->notifier_lock);
		is_invalid_userptr = !!mem->invalid;
		mutex_unlock(&mem->process_info->notifier_lock);
	}

	mutex_lock(&mem->lock);

	domain = mem->domain;
	bo_size = bo->tbo.base.size;

	pr_debug("Map VA 0x%llx - 0x%llx to vm %p domain %s\n",
			mem->va,
			mem->va + bo_size * (1 + mem->aql_queue),
			avm, domain_string(domain));

	if (!kfd_mem_is_attached(avm, mem)) {
		ret = kfd_mem_attach(adev, mem, avm, mem->aql_queue);
		if (ret)
			goto out;
	}

	ret = reserve_bo_and_vm(mem, avm, &ctx);
	if (unlikely(ret))
		goto out;

	/* Userptr can be marked as "not invalid", but not actually be
	 * validated yet (still in the system domain). In that case
	 * the queues are still stopped and we can leave mapping for
	 * the next restore worker
	 */
	if (amdgpu_ttm_tt_get_usermm(bo->tbo.ttm) &&
	    bo->tbo.resource->mem_type == TTM_PL_SYSTEM)
		is_invalid_userptr = true;

	ret = vm_validate_pt_pd_bos(avm, NULL);
	if (unlikely(ret))
		goto out_unreserve;

	list_for_each_entry(entry, &mem->attachments, list) {
		if (entry->bo_va->base.vm != avm || entry->is_mapped)
			continue;

		pr_debug("\t map VA 0x%llx - 0x%llx in entry %p\n",
			 entry->va, entry->va + bo_size, entry);

		ret = map_bo_to_gpuvm(mem, entry, ctx.sync,
				      is_invalid_userptr);
		if (ret) {
			pr_err("Failed to map bo to gpuvm\n");
			goto out_unreserve;
		}

		ret = vm_update_pds(avm, ctx.sync);
		if (ret) {
			pr_err("Failed to update page directories\n");
			goto out_unreserve;
		}

		entry->is_mapped = true;
		mem->mapped_to_gpu_memory++;
		pr_debug("\t INC mapping count %d\n",
			 mem->mapped_to_gpu_memory);
	}

	ret = unreserve_bo_and_vms(&ctx, false, false);

	goto out;

out_unreserve:
	unreserve_bo_and_vms(&ctx, false, false);
out:
	mutex_unlock(&mem->process_info->lock);
	mutex_unlock(&mem->lock);
	return ret;
}

int amdgpu_amdkfd_gpuvm_dmaunmap_mem(struct kgd_mem *mem, void *drm_priv)
{
	struct kfd_mem_attachment *entry;
	struct amdgpu_vm *vm;
	int ret;

	vm = drm_priv_to_vm(drm_priv);

	mutex_lock(&mem->lock);

	ret = amdgpu_bo_reserve(mem->bo, true);
	if (ret)
		goto out;

	list_for_each_entry(entry, &mem->attachments, list) {
		if (entry->bo_va->base.vm != vm)
			continue;
		if (entry->bo_va->base.bo->tbo.ttm &&
		    !entry->bo_va->base.bo->tbo.ttm->sg)
			continue;

		kfd_mem_dmaunmap_attachment(mem, entry);
	}

	amdgpu_bo_unreserve(mem->bo);
out:
	mutex_unlock(&mem->lock);

	return ret;
}

int amdgpu_amdkfd_gpuvm_unmap_memory_from_gpu(
		struct amdgpu_device *adev, struct kgd_mem *mem, void *drm_priv)
{
	struct amdgpu_vm *avm = drm_priv_to_vm(drm_priv);
	unsigned long bo_size = mem->bo->tbo.base.size;
	struct kfd_mem_attachment *entry;
	struct bo_vm_reservation_context ctx;
	int ret;

	mutex_lock(&mem->lock);

	ret = reserve_bo_and_cond_vms(mem, avm, BO_VM_MAPPED, &ctx);
	if (unlikely(ret))
		goto out;
	/* If no VMs were reserved, it means the BO wasn't actually mapped */
	if (ctx.n_vms == 0) {
		ret = -EINVAL;
		goto unreserve_out;
	}

	ret = vm_validate_pt_pd_bos(avm, NULL);
	if (unlikely(ret))
		goto unreserve_out;

	pr_debug("Unmap VA 0x%llx - 0x%llx from vm %p\n",
		mem->va,
		mem->va + bo_size * (1 + mem->aql_queue),
		avm);

	list_for_each_entry(entry, &mem->attachments, list) {
		if (entry->bo_va->base.vm != avm || !entry->is_mapped)
			continue;

		pr_debug("\t unmap VA 0x%llx - 0x%llx from entry %p\n",
			 entry->va, entry->va + bo_size, entry);

		unmap_bo_from_gpuvm(mem, entry, ctx.sync);
		entry->is_mapped = false;

		mem->mapped_to_gpu_memory--;
		pr_debug("\t DEC mapping count %d\n",
			 mem->mapped_to_gpu_memory);
	}

unreserve_out:
	unreserve_bo_and_vms(&ctx, false, false);
out:
	mutex_unlock(&mem->lock);
	return ret;
}

int amdgpu_amdkfd_gpuvm_sync_memory(
		struct amdgpu_device *adev, struct kgd_mem *mem, bool intr)
{
	struct amdgpu_sync sync;
	int ret;

	amdgpu_sync_create(&sync);

	mutex_lock(&mem->lock);
	amdgpu_sync_clone(&mem->sync, &sync);
	mutex_unlock(&mem->lock);

	ret = amdgpu_sync_wait(&sync, intr);
	amdgpu_sync_free(&sync);
	return ret;
}

/**
 * amdgpu_amdkfd_map_gtt_bo_to_gart - Map BO to GART and increment reference count
 * @bo: Buffer object to be mapped
 *
 * Before return, bo reference count is incremented. To release the reference and unpin/
 * unmap the BO, call amdgpu_amdkfd_free_gtt_mem.
 */
int amdgpu_amdkfd_map_gtt_bo_to_gart(struct amdgpu_bo *bo)
{
	int ret;

	ret = amdgpu_bo_reserve(bo, true);
	if (ret) {
		pr_err("Failed to reserve bo. ret %d\n", ret);
		goto err_reserve_bo_failed;
	}

	ret = amdgpu_bo_pin(bo, AMDGPU_GEM_DOMAIN_GTT);
	if (ret) {
		pr_err("Failed to pin bo. ret %d\n", ret);
		goto err_pin_bo_failed;
	}

	ret = amdgpu_ttm_alloc_gart(&bo->tbo);
	if (ret) {
		pr_err("Failed to bind bo to GART. ret %d\n", ret);
		goto err_map_bo_gart_failed;
	}

	amdgpu_amdkfd_remove_eviction_fence(
		bo, bo->vm_bo->vm->process_info->eviction_fence);

	amdgpu_bo_unreserve(bo);

	bo = amdgpu_bo_ref(bo);

	return 0;

err_map_bo_gart_failed:
	amdgpu_bo_unpin(bo);
err_pin_bo_failed:
	amdgpu_bo_unreserve(bo);
err_reserve_bo_failed:

	return ret;
}

/** amdgpu_amdkfd_gpuvm_map_gtt_bo_to_kernel() - Map a GTT BO for kernel CPU access
 *
 * @mem: Buffer object to be mapped for CPU access
 * @kptr[out]: pointer in kernel CPU address space
 * @size[out]: size of the buffer
 *
 * Pins the BO and maps it for kernel CPU access. The eviction fence is removed
 * from the BO, since pinned BOs cannot be evicted. The bo must remain on the
 * validate_list, so the GPU mapping can be restored after a page table was
 * evicted.
 *
 * Return: 0 on success, error code on failure
 */
int amdgpu_amdkfd_gpuvm_map_gtt_bo_to_kernel(struct kgd_mem *mem,
					     void **kptr, uint64_t *size)
{
	int ret;
	struct amdgpu_bo *bo = mem->bo;

	if (amdgpu_ttm_tt_get_usermm(bo->tbo.ttm)) {
		pr_err("userptr can't be mapped to kernel\n");
		return -EINVAL;
	}

	mutex_lock(&mem->process_info->lock);

	ret = amdgpu_bo_reserve(bo, true);
	if (ret) {
		pr_err("Failed to reserve bo. ret %d\n", ret);
		goto bo_reserve_failed;
	}

	ret = amdgpu_bo_pin(bo, AMDGPU_GEM_DOMAIN_GTT);
	if (ret) {
		pr_err("Failed to pin bo. ret %d\n", ret);
		goto pin_failed;
	}

	ret = amdgpu_bo_kmap(bo, kptr);
	if (ret) {
		pr_err("Failed to map bo to kernel. ret %d\n", ret);
		goto kmap_failed;
	}

	amdgpu_amdkfd_remove_eviction_fence(
		bo, mem->process_info->eviction_fence);

	if (size)
		*size = amdgpu_bo_size(bo);

	amdgpu_bo_unreserve(bo);

	mutex_unlock(&mem->process_info->lock);
	return 0;

kmap_failed:
	amdgpu_bo_unpin(bo);
pin_failed:
	amdgpu_bo_unreserve(bo);
bo_reserve_failed:
	mutex_unlock(&mem->process_info->lock);

	return ret;
}

/** amdgpu_amdkfd_gpuvm_map_gtt_bo_to_kernel() - Unmap a GTT BO for kernel CPU access
 *
 * @mem: Buffer object to be unmapped for CPU access
 *
 * Removes the kernel CPU mapping and unpins the BO. It does not restore the
 * eviction fence, so this function should only be used for cleanup before the
 * BO is destroyed.
 */
void amdgpu_amdkfd_gpuvm_unmap_gtt_bo_from_kernel(struct kgd_mem *mem)
{
	struct amdgpu_bo *bo = mem->bo;

	amdgpu_bo_reserve(bo, true);
	amdgpu_bo_kunmap(bo);
	amdgpu_bo_unpin(bo);
	amdgpu_bo_unreserve(bo);
}

int amdgpu_amdkfd_gpuvm_get_vm_fault_info(struct amdgpu_device *adev,
					  struct kfd_vm_fault_info *mem)
{
	if (atomic_read(&adev->gmc.vm_fault_info_updated) == 1) {
		*mem = *adev->gmc.vm_fault_info;
		mb(); /* make sure read happened */
		atomic_set(&adev->gmc.vm_fault_info_updated, 0);
	}
	return 0;
}

static int import_obj_create(struct amdgpu_device *adev,
			     struct dma_buf *dma_buf,
			     struct drm_gem_object *obj,
			     uint64_t va, void *drm_priv,
			     struct kgd_mem **mem, uint64_t *size,
			     uint64_t *mmap_offset)
{
	struct amdgpu_vm *avm = drm_priv_to_vm(drm_priv);
	struct amdgpu_bo *bo;
	int ret;

	bo = gem_to_amdgpu_bo(obj);
	if (!(bo->preferred_domains & (AMDGPU_GEM_DOMAIN_VRAM |
				    AMDGPU_GEM_DOMAIN_GTT)))
		/* Only VRAM and GTT BOs are supported */
		return -EINVAL;

	*mem = kzalloc(sizeof(struct kgd_mem), GFP_KERNEL);
	if (!*mem)
		return -ENOMEM;

	ret = drm_vma_node_allow(&obj->vma_node, drm_priv);
	if (ret)
		goto err_free_mem;

	if (size)
		*size = amdgpu_bo_size(bo);

	if (mmap_offset)
		*mmap_offset = amdgpu_bo_mmap_offset(bo);

	INIT_LIST_HEAD(&(*mem)->attachments);
	mutex_init(&(*mem)->lock);

	(*mem)->alloc_flags =
		((bo->preferred_domains & AMDGPU_GEM_DOMAIN_VRAM) ?
		KFD_IOC_ALLOC_MEM_FLAGS_VRAM : KFD_IOC_ALLOC_MEM_FLAGS_GTT)
		| KFD_IOC_ALLOC_MEM_FLAGS_WRITABLE
		| KFD_IOC_ALLOC_MEM_FLAGS_EXECUTABLE;

	get_dma_buf(dma_buf);
	(*mem)->dmabuf = dma_buf;
	(*mem)->bo = bo;
	(*mem)->va = va;
	(*mem)->domain = (bo->preferred_domains & AMDGPU_GEM_DOMAIN_VRAM) &&
<<<<<<< HEAD
			 !(adev->gmc.is_app_apu || adev->flags & AMD_IS_APU) ?
=======
			 !(adev->flags & AMD_IS_APU) ?
>>>>>>> 2d002356
			 AMDGPU_GEM_DOMAIN_VRAM : AMDGPU_GEM_DOMAIN_GTT;

	(*mem)->mapped_to_gpu_memory = 0;
	(*mem)->process_info = avm->process_info;
	add_kgd_mem_to_kfd_bo_list(*mem, avm->process_info, false);
	amdgpu_sync_create(&(*mem)->sync);
	(*mem)->is_imported = true;

	mutex_lock(&avm->process_info->lock);
	if (avm->process_info->eviction_fence &&
	    !dma_fence_is_signaled(&avm->process_info->eviction_fence->base))
		ret = amdgpu_amdkfd_bo_validate_and_fence(bo, (*mem)->domain,
				&avm->process_info->eviction_fence->base);
	mutex_unlock(&avm->process_info->lock);
	if (ret)
		goto err_remove_mem;

	return 0;

err_remove_mem:
	remove_kgd_mem_from_kfd_bo_list(*mem, avm->process_info);
	drm_vma_node_revoke(&obj->vma_node, drm_priv);
err_free_mem:
	kfree(*mem);
	return ret;
}

int amdgpu_amdkfd_gpuvm_import_dmabuf_fd(struct amdgpu_device *adev, int fd,
					 uint64_t va, void *drm_priv,
					 struct kgd_mem **mem, uint64_t *size,
					 uint64_t *mmap_offset)
{
	struct drm_gem_object *obj;
	uint32_t handle;
	int ret;

	ret = drm_gem_prime_fd_to_handle(&adev->ddev, adev->kfd.client.file, fd,
					 &handle);
	if (ret)
		return ret;
	obj = drm_gem_object_lookup(adev->kfd.client.file, handle);
	if (!obj) {
		ret = -EINVAL;
		goto err_release_handle;
	}

	ret = import_obj_create(adev, obj->dma_buf, obj, va, drm_priv, mem, size,
				mmap_offset);
	if (ret)
		goto err_put_obj;

	(*mem)->gem_handle = handle;

	return 0;

err_put_obj:
	drm_gem_object_put(obj);
err_release_handle:
	drm_gem_handle_delete(adev->kfd.client.file, handle);
	return ret;
}

int amdgpu_amdkfd_gpuvm_export_dmabuf(struct kgd_mem *mem,
				      struct dma_buf **dma_buf)
{
	int ret;

	mutex_lock(&mem->lock);
	ret = kfd_mem_export_dmabuf(mem);
	if (ret)
		goto out;

	get_dma_buf(mem->dmabuf);
	*dma_buf = mem->dmabuf;
out:
	mutex_unlock(&mem->lock);
	return ret;
}

/* Evict a userptr BO by stopping the queues if necessary
 *
 * Runs in MMU notifier, may be in RECLAIM_FS context. This means it
 * cannot do any memory allocations, and cannot take any locks that
 * are held elsewhere while allocating memory.
 *
 * It doesn't do anything to the BO itself. The real work happens in
 * restore, where we get updated page addresses. This function only
 * ensures that GPU access to the BO is stopped.
 */
int amdgpu_amdkfd_evict_userptr(struct mmu_interval_notifier *mni,
				unsigned long cur_seq, struct kgd_mem *mem)
{
	struct amdkfd_process_info *process_info = mem->process_info;
	int r = 0;

	/* Do not process MMU notifications during CRIU restore until
	 * KFD_CRIU_OP_RESUME IOCTL is received
	 */
	if (READ_ONCE(process_info->block_mmu_notifications))
		return 0;

	mutex_lock(&process_info->notifier_lock);
	mmu_interval_set_seq(mni, cur_seq);

	mem->invalid++;
	if (++process_info->evicted_bos == 1) {
		/* First eviction, stop the queues */
		r = kgd2kfd_quiesce_mm(mni->mm,
				       KFD_QUEUE_EVICTION_TRIGGER_USERPTR);
		if (r)
			pr_err("Failed to quiesce KFD\n");
		queue_delayed_work(system_freezable_wq,
			&process_info->restore_userptr_work,
			msecs_to_jiffies(AMDGPU_USERPTR_RESTORE_DELAY_MS));
	}
	mutex_unlock(&process_info->notifier_lock);

	return r;
}

/* Update invalid userptr BOs
 *
 * Moves invalidated (evicted) userptr BOs from userptr_valid_list to
 * userptr_inval_list and updates user pages for all BOs that have
 * been invalidated since their last update.
 */
static int update_invalid_user_pages(struct amdkfd_process_info *process_info,
				     struct mm_struct *mm)
{
	struct kgd_mem *mem, *tmp_mem;
	struct amdgpu_bo *bo;
	struct ttm_operation_ctx ctx = { false, false };
	uint32_t invalid;
	int ret = 0;

	mutex_lock(&process_info->notifier_lock);

	/* Move all invalidated BOs to the userptr_inval_list */
	list_for_each_entry_safe(mem, tmp_mem,
				 &process_info->userptr_valid_list,
				 validate_list)
		if (mem->invalid)
			list_move_tail(&mem->validate_list,
				       &process_info->userptr_inval_list);

	/* Go through userptr_inval_list and update any invalid user_pages */
	list_for_each_entry(mem, &process_info->userptr_inval_list,
			    validate_list) {
		invalid = mem->invalid;
		if (!invalid)
			/* BO hasn't been invalidated since the last
			 * revalidation attempt. Keep its page list.
			 */
			continue;

		bo = mem->bo;

		amdgpu_ttm_tt_discard_user_pages(bo->tbo.ttm, mem->range);
		mem->range = NULL;

		/* BO reservations and getting user pages (hmm_range_fault)
		 * must happen outside the notifier lock
		 */
		mutex_unlock(&process_info->notifier_lock);

		/* Move the BO to system (CPU) domain if necessary to unmap
		 * and free the SG table
		 */
		if (bo->tbo.resource->mem_type != TTM_PL_SYSTEM) {
			if (amdgpu_bo_reserve(bo, true))
				return -EAGAIN;
			amdgpu_bo_placement_from_domain(bo, AMDGPU_GEM_DOMAIN_CPU);
			ret = ttm_bo_validate(&bo->tbo, &bo->placement, &ctx);
			amdgpu_bo_unreserve(bo);
			if (ret) {
				pr_err("%s: Failed to invalidate userptr BO\n",
				       __func__);
				return -EAGAIN;
			}
		}

		/* Get updated user pages */
		ret = amdgpu_ttm_tt_get_user_pages(bo, bo->tbo.ttm->pages,
						   &mem->range);
		if (ret) {
			pr_debug("Failed %d to get user pages\n", ret);

			/* Return -EFAULT bad address error as success. It will
			 * fail later with a VM fault if the GPU tries to access
			 * it. Better than hanging indefinitely with stalled
			 * user mode queues.
			 *
			 * Return other error -EBUSY or -ENOMEM to retry restore
			 */
			if (ret != -EFAULT)
				return ret;

			ret = 0;
		}

		mutex_lock(&process_info->notifier_lock);

		/* Mark the BO as valid unless it was invalidated
		 * again concurrently.
		 */
		if (mem->invalid != invalid) {
			ret = -EAGAIN;
			goto unlock_out;
		}
		 /* set mem valid if mem has hmm range associated */
		if (mem->range)
			mem->invalid = 0;
	}

unlock_out:
	mutex_unlock(&process_info->notifier_lock);

	return ret;
}

/* Validate invalid userptr BOs
 *
 * Validates BOs on the userptr_inval_list. Also updates GPUVM page tables
 * with new page addresses and waits for the page table updates to complete.
 */
static int validate_invalid_user_pages(struct amdkfd_process_info *process_info)
{
	struct ttm_operation_ctx ctx = { false, false };
	struct amdgpu_sync sync;
	struct drm_exec exec;

	struct amdgpu_vm *peer_vm;
	struct kgd_mem *mem, *tmp_mem;
	struct amdgpu_bo *bo;
	int ret;

	amdgpu_sync_create(&sync);

	drm_exec_init(&exec, 0, 0);
	/* Reserve all BOs and page tables for validation */
	drm_exec_until_all_locked(&exec) {
		/* Reserve all the page directories */
		list_for_each_entry(peer_vm, &process_info->vm_list_head,
				    vm_list_node) {
			ret = amdgpu_vm_lock_pd(peer_vm, &exec, 2);
			drm_exec_retry_on_contention(&exec);
			if (unlikely(ret))
				goto unreserve_out;
		}

		/* Reserve the userptr_inval_list entries to resv_list */
		list_for_each_entry(mem, &process_info->userptr_inval_list,
				    validate_list) {
			struct drm_gem_object *gobj;

			gobj = &mem->bo->tbo.base;
			ret = drm_exec_prepare_obj(&exec, gobj, 1);
			drm_exec_retry_on_contention(&exec);
			if (unlikely(ret))
				goto unreserve_out;
		}
	}

	ret = process_validate_vms(process_info, NULL);
	if (ret)
		goto unreserve_out;

	/* Validate BOs and update GPUVM page tables */
	list_for_each_entry_safe(mem, tmp_mem,
				 &process_info->userptr_inval_list,
				 validate_list) {
		struct kfd_mem_attachment *attachment;

		bo = mem->bo;

		/* Validate the BO if we got user pages */
		if (bo->tbo.ttm->pages[0]) {
			amdgpu_bo_placement_from_domain(bo, mem->domain);
			ret = ttm_bo_validate(&bo->tbo, &bo->placement, &ctx);
			if (ret) {
				pr_err("%s: failed to validate BO\n", __func__);
				goto unreserve_out;
			}
		}

		/* Update mapping. If the BO was not validated
		 * (because we couldn't get user pages), this will
		 * clear the page table entries, which will result in
		 * VM faults if the GPU tries to access the invalid
		 * memory.
		 */
		list_for_each_entry(attachment, &mem->attachments, list) {
			if (!attachment->is_mapped)
				continue;

			kfd_mem_dmaunmap_attachment(mem, attachment);
			ret = update_gpuvm_pte(mem, attachment, &sync);
			if (ret) {
				pr_err("%s: update PTE failed\n", __func__);
				/* make sure this gets validated again */
				mutex_lock(&process_info->notifier_lock);
				mem->invalid++;
				mutex_unlock(&process_info->notifier_lock);
				goto unreserve_out;
			}
		}
	}

	/* Update page directories */
	ret = process_update_pds(process_info, &sync);

unreserve_out:
	drm_exec_fini(&exec);
	amdgpu_sync_wait(&sync, false);
	amdgpu_sync_free(&sync);

	return ret;
}

/* Confirm that all user pages are valid while holding the notifier lock
 *
 * Moves valid BOs from the userptr_inval_list back to userptr_val_list.
 */
static int confirm_valid_user_pages_locked(struct amdkfd_process_info *process_info)
{
	struct kgd_mem *mem, *tmp_mem;
	int ret = 0;

	list_for_each_entry_safe(mem, tmp_mem,
				 &process_info->userptr_inval_list,
				 validate_list) {
		bool valid;

		/* keep mem without hmm range at userptr_inval_list */
		if (!mem->range)
			 continue;

		/* Only check mem with hmm range associated */
		valid = amdgpu_ttm_tt_get_user_pages_done(
					mem->bo->tbo.ttm, mem->range);

		mem->range = NULL;
		if (!valid) {
			WARN(!mem->invalid, "Invalid BO not marked invalid");
			ret = -EAGAIN;
			continue;
		}

		if (mem->invalid) {
			WARN(1, "Valid BO is marked invalid");
			ret = -EAGAIN;
			continue;
		}

		list_move_tail(&mem->validate_list,
			       &process_info->userptr_valid_list);
	}

	return ret;
}

/* Worker callback to restore evicted userptr BOs
 *
 * Tries to update and validate all userptr BOs. If successful and no
 * concurrent evictions happened, the queues are restarted. Otherwise,
 * reschedule for another attempt later.
 */
static void amdgpu_amdkfd_restore_userptr_worker(struct work_struct *work)
{
	struct delayed_work *dwork = to_delayed_work(work);
	struct amdkfd_process_info *process_info =
		container_of(dwork, struct amdkfd_process_info,
			     restore_userptr_work);
	struct task_struct *usertask;
	struct mm_struct *mm;
	uint32_t evicted_bos;

	mutex_lock(&process_info->notifier_lock);
	evicted_bos = process_info->evicted_bos;
	mutex_unlock(&process_info->notifier_lock);
	if (!evicted_bos)
		return;

	/* Reference task and mm in case of concurrent process termination */
	usertask = get_pid_task(process_info->pid, PIDTYPE_PID);
	if (!usertask)
		return;
	mm = get_task_mm(usertask);
	if (!mm) {
		put_task_struct(usertask);
		return;
	}

	mutex_lock(&process_info->lock);

	if (update_invalid_user_pages(process_info, mm))
		goto unlock_out;
	/* userptr_inval_list can be empty if all evicted userptr BOs
	 * have been freed. In that case there is nothing to validate
	 * and we can just restart the queues.
	 */
	if (!list_empty(&process_info->userptr_inval_list)) {
		if (validate_invalid_user_pages(process_info))
			goto unlock_out;
	}
	/* Final check for concurrent evicton and atomic update. If
	 * another eviction happens after successful update, it will
	 * be a first eviction that calls quiesce_mm. The eviction
	 * reference counting inside KFD will handle this case.
	 */
	mutex_lock(&process_info->notifier_lock);
	if (process_info->evicted_bos != evicted_bos)
		goto unlock_notifier_out;

	if (confirm_valid_user_pages_locked(process_info)) {
		WARN(1, "User pages unexpectedly invalid");
		goto unlock_notifier_out;
	}

	process_info->evicted_bos = evicted_bos = 0;

	if (kgd2kfd_resume_mm(mm)) {
		pr_err("%s: Failed to resume KFD\n", __func__);
		/* No recovery from this failure. Probably the CP is
		 * hanging. No point trying again.
		 */
	}

unlock_notifier_out:
	mutex_unlock(&process_info->notifier_lock);
unlock_out:
	mutex_unlock(&process_info->lock);

	/* If validation failed, reschedule another attempt */
	if (evicted_bos) {
		queue_delayed_work(system_freezable_wq,
			&process_info->restore_userptr_work,
			msecs_to_jiffies(AMDGPU_USERPTR_RESTORE_DELAY_MS));

		kfd_smi_event_queue_restore_rescheduled(mm);
	}
	mmput(mm);
	put_task_struct(usertask);
}

static void replace_eviction_fence(struct dma_fence __rcu **ef,
				   struct dma_fence *new_ef)
{
	struct dma_fence *old_ef = rcu_replace_pointer(*ef, new_ef, true
		/* protected by process_info->lock */);

	/* If we're replacing an unsignaled eviction fence, that fence will
	 * never be signaled, and if anyone is still waiting on that fence,
	 * they will hang forever. This should never happen. We should only
	 * replace the fence in restore_work that only gets scheduled after
	 * eviction work signaled the fence.
	 */
	WARN_ONCE(!dma_fence_is_signaled(old_ef),
		  "Replacing unsignaled eviction fence");
	dma_fence_put(old_ef);
}

/** amdgpu_amdkfd_gpuvm_restore_process_bos - Restore all BOs for the given
 *   KFD process identified by process_info
 *
 * @process_info: amdkfd_process_info of the KFD process
 *
 * After memory eviction, restore thread calls this function. The function
 * should be called when the Process is still valid. BO restore involves -
 *
 * 1.  Release old eviction fence and create new one
 * 2.  Get two copies of PD BO list from all the VMs. Keep one copy as pd_list.
 * 3   Use the second PD list and kfd_bo_list to create a list (ctx.list) of
 *     BOs that need to be reserved.
 * 4.  Reserve all the BOs
 * 5.  Validate of PD and PT BOs.
 * 6.  Validate all KFD BOs using kfd_bo_list and Map them and add new fence
 * 7.  Add fence to all PD and PT BOs.
 * 8.  Unreserve all BOs
 */
int amdgpu_amdkfd_gpuvm_restore_process_bos(void *info, struct dma_fence __rcu **ef)
{
	struct amdkfd_process_info *process_info = info;
	struct amdgpu_vm *peer_vm;
	struct kgd_mem *mem;
	struct list_head duplicate_save;
	struct amdgpu_sync sync_obj;
	unsigned long failed_size = 0;
	unsigned long total_size = 0;
	struct drm_exec exec;
	int ret;

	INIT_LIST_HEAD(&duplicate_save);

	mutex_lock(&process_info->lock);

	drm_exec_init(&exec, DRM_EXEC_IGNORE_DUPLICATES, 0);
	drm_exec_until_all_locked(&exec) {
		list_for_each_entry(peer_vm, &process_info->vm_list_head,
				    vm_list_node) {
			ret = amdgpu_vm_lock_pd(peer_vm, &exec, 2);
			drm_exec_retry_on_contention(&exec);
			if (unlikely(ret)) {
				pr_err("Locking VM PD failed, ret: %d\n", ret);
				goto ttm_reserve_fail;
			}
		}

		/* Reserve all BOs and page tables/directory. Add all BOs from
		 * kfd_bo_list to ctx.list
		 */
		list_for_each_entry(mem, &process_info->kfd_bo_list,
				    validate_list) {
			struct drm_gem_object *gobj;

			gobj = &mem->bo->tbo.base;
			ret = drm_exec_prepare_obj(&exec, gobj, 1);
			drm_exec_retry_on_contention(&exec);
			if (unlikely(ret)) {
				pr_err("drm_exec_prepare_obj failed, ret: %d\n", ret);
				goto ttm_reserve_fail;
			}
		}
	}

	amdgpu_sync_create(&sync_obj);

	/* Validate BOs managed by KFD */
	list_for_each_entry(mem, &process_info->kfd_bo_list,
			    validate_list) {

		struct amdgpu_bo *bo = mem->bo;
		uint32_t domain = mem->domain;
		struct dma_resv_iter cursor;
		struct dma_fence *fence;

		total_size += amdgpu_bo_size(bo);

		ret = amdgpu_amdkfd_bo_validate(bo, domain, false);
		if (ret) {
			pr_debug("Memory eviction: Validate BOs failed\n");
			failed_size += amdgpu_bo_size(bo);
			ret = amdgpu_amdkfd_bo_validate(bo,
						AMDGPU_GEM_DOMAIN_GTT, false);
			if (ret) {
				pr_debug("Memory eviction: Try again\n");
				goto validate_map_fail;
			}
		}
		dma_resv_for_each_fence(&cursor, bo->tbo.base.resv,
					DMA_RESV_USAGE_KERNEL, fence) {
			ret = amdgpu_sync_fence(&sync_obj, fence);
			if (ret) {
				pr_debug("Memory eviction: Sync BO fence failed. Try again\n");
				goto validate_map_fail;
			}
		}
	}

	if (failed_size)
		pr_debug("0x%lx/0x%lx in system\n", failed_size, total_size);

	/* Validate PDs, PTs and evicted DMABuf imports last. Otherwise BO
	 * validations above would invalidate DMABuf imports again.
	 */
	ret = process_validate_vms(process_info, &exec.ticket);
	if (ret) {
		pr_debug("Validating VMs failed, ret: %d\n", ret);
		goto validate_map_fail;
	}

	/* Update mappings managed by KFD. */
	list_for_each_entry(mem, &process_info->kfd_bo_list,
			    validate_list) {
		struct kfd_mem_attachment *attachment;

		list_for_each_entry(attachment, &mem->attachments, list) {
			if (!attachment->is_mapped)
				continue;

			if (attachment->bo_va->base.bo->tbo.pin_count)
				continue;

			kfd_mem_dmaunmap_attachment(mem, attachment);
			ret = update_gpuvm_pte(mem, attachment, &sync_obj);
			if (ret) {
				pr_debug("Memory eviction: update PTE failed. Try again\n");
				goto validate_map_fail;
			}
		}
	}

	/* Update mappings not managed by KFD */
	list_for_each_entry(peer_vm, &process_info->vm_list_head,
			vm_list_node) {
		struct amdgpu_device *adev = amdgpu_ttm_adev(
			peer_vm->root.bo->tbo.bdev);

		ret = amdgpu_vm_handle_moved(adev, peer_vm, &exec.ticket);
		if (ret) {
			pr_debug("Memory eviction: handle moved failed. Try again\n");
			goto validate_map_fail;
		}
	}

	/* Update page directories */
	ret = process_update_pds(process_info, &sync_obj);
	if (ret) {
		pr_debug("Memory eviction: update PDs failed. Try again\n");
		goto validate_map_fail;
	}

	/* Sync with fences on all the page tables. They implicitly depend on any
	 * move fences from amdgpu_vm_handle_moved above.
	 */
	ret = process_sync_pds_resv(process_info, &sync_obj);
	if (ret) {
		pr_debug("Memory eviction: Failed to sync to PD BO moving fence. Try again\n");
		goto validate_map_fail;
	}

	/* Wait for validate and PT updates to finish */
	amdgpu_sync_wait(&sync_obj, false);

	/* The old eviction fence may be unsignaled if restore happens
	 * after a GPU reset or suspend/resume. Keep the old fence in that
	 * case. Otherwise release the old eviction fence and create new
	 * one, because fence only goes from unsignaled to signaled once
	 * and cannot be reused. Use context and mm from the old fence.
	 *
	 * If an old eviction fence signals after this check, that's OK.
	 * Anyone signaling an eviction fence must stop the queues first
	 * and schedule another restore worker.
	 */
	if (dma_fence_is_signaled(&process_info->eviction_fence->base)) {
		struct amdgpu_amdkfd_fence *new_fence =
			amdgpu_amdkfd_fence_create(
				process_info->eviction_fence->base.context,
				process_info->eviction_fence->mm,
				NULL);

		if (!new_fence) {
			pr_err("Failed to create eviction fence\n");
			ret = -ENOMEM;
			goto validate_map_fail;
		}
		dma_fence_put(&process_info->eviction_fence->base);
		process_info->eviction_fence = new_fence;
		replace_eviction_fence(ef, dma_fence_get(&new_fence->base));
	} else {
		WARN_ONCE(*ef != &process_info->eviction_fence->base,
			  "KFD eviction fence doesn't match KGD process_info");
	}

	/* Attach new eviction fence to all BOs except pinned ones */
	list_for_each_entry(mem, &process_info->kfd_bo_list, validate_list) {
		if (mem->bo->tbo.pin_count)
			continue;

		dma_resv_add_fence(mem->bo->tbo.base.resv,
				   &process_info->eviction_fence->base,
				   DMA_RESV_USAGE_BOOKKEEP);
	}
	/* Attach eviction fence to PD / PT BOs and DMABuf imports */
	list_for_each_entry(peer_vm, &process_info->vm_list_head,
			    vm_list_node) {
		struct amdgpu_bo *bo = peer_vm->root.bo;

		dma_resv_add_fence(bo->tbo.base.resv,
				   &process_info->eviction_fence->base,
				   DMA_RESV_USAGE_BOOKKEEP);
	}

validate_map_fail:
	amdgpu_sync_free(&sync_obj);
ttm_reserve_fail:
	drm_exec_fini(&exec);
	mutex_unlock(&process_info->lock);
	return ret;
}

int amdgpu_amdkfd_add_gws_to_process(void *info, void *gws, struct kgd_mem **mem)
{
	struct amdkfd_process_info *process_info = (struct amdkfd_process_info *)info;
	struct amdgpu_bo *gws_bo = (struct amdgpu_bo *)gws;
	int ret;

	if (!info || !gws)
		return -EINVAL;

	*mem = kzalloc(sizeof(struct kgd_mem), GFP_KERNEL);
	if (!*mem)
		return -ENOMEM;

	mutex_init(&(*mem)->lock);
	INIT_LIST_HEAD(&(*mem)->attachments);
	(*mem)->bo = amdgpu_bo_ref(gws_bo);
	(*mem)->domain = AMDGPU_GEM_DOMAIN_GWS;
	(*mem)->process_info = process_info;
	add_kgd_mem_to_kfd_bo_list(*mem, process_info, false);
	amdgpu_sync_create(&(*mem)->sync);


	/* Validate gws bo the first time it is added to process */
	mutex_lock(&(*mem)->process_info->lock);
	ret = amdgpu_bo_reserve(gws_bo, false);
	if (unlikely(ret)) {
		pr_err("Reserve gws bo failed %d\n", ret);
		goto bo_reservation_failure;
	}

	ret = amdgpu_amdkfd_bo_validate(gws_bo, AMDGPU_GEM_DOMAIN_GWS, true);
	if (ret) {
		pr_err("GWS BO validate failed %d\n", ret);
		goto bo_validation_failure;
	}
	/* GWS resource is shared b/t amdgpu and amdkfd
	 * Add process eviction fence to bo so they can
	 * evict each other.
	 */
	ret = dma_resv_reserve_fences(gws_bo->tbo.base.resv, 1);
	if (ret)
		goto reserve_shared_fail;
	dma_resv_add_fence(gws_bo->tbo.base.resv,
			   &process_info->eviction_fence->base,
			   DMA_RESV_USAGE_BOOKKEEP);
	amdgpu_bo_unreserve(gws_bo);
	mutex_unlock(&(*mem)->process_info->lock);

	return ret;

reserve_shared_fail:
bo_validation_failure:
	amdgpu_bo_unreserve(gws_bo);
bo_reservation_failure:
	mutex_unlock(&(*mem)->process_info->lock);
	amdgpu_sync_free(&(*mem)->sync);
	remove_kgd_mem_from_kfd_bo_list(*mem, process_info);
	amdgpu_bo_unref(&gws_bo);
	mutex_destroy(&(*mem)->lock);
	kfree(*mem);
	*mem = NULL;
	return ret;
}

int amdgpu_amdkfd_remove_gws_from_process(void *info, void *mem)
{
	int ret;
	struct amdkfd_process_info *process_info = (struct amdkfd_process_info *)info;
	struct kgd_mem *kgd_mem = (struct kgd_mem *)mem;
	struct amdgpu_bo *gws_bo = kgd_mem->bo;

	/* Remove BO from process's validate list so restore worker won't touch
	 * it anymore
	 */
	remove_kgd_mem_from_kfd_bo_list(kgd_mem, process_info);

	ret = amdgpu_bo_reserve(gws_bo, false);
	if (unlikely(ret)) {
		pr_err("Reserve gws bo failed %d\n", ret);
		//TODO add BO back to validate_list?
		return ret;
	}
	amdgpu_amdkfd_remove_eviction_fence(gws_bo,
			process_info->eviction_fence);
	amdgpu_bo_unreserve(gws_bo);
	amdgpu_sync_free(&kgd_mem->sync);
	amdgpu_bo_unref(&gws_bo);
	mutex_destroy(&kgd_mem->lock);
	kfree(mem);
	return 0;
}

/* Returns GPU-specific tiling mode information */
int amdgpu_amdkfd_get_tile_config(struct amdgpu_device *adev,
				struct tile_config *config)
{
	config->gb_addr_config = adev->gfx.config.gb_addr_config;
	config->tile_config_ptr = adev->gfx.config.tile_mode_array;
	config->num_tile_configs =
			ARRAY_SIZE(adev->gfx.config.tile_mode_array);
	config->macro_tile_config_ptr =
			adev->gfx.config.macrotile_mode_array;
	config->num_macro_tile_configs =
			ARRAY_SIZE(adev->gfx.config.macrotile_mode_array);

	/* Those values are not set from GFX9 onwards */
	config->num_banks = adev->gfx.config.num_banks;
	config->num_ranks = adev->gfx.config.num_ranks;

	return 0;
}

bool amdgpu_amdkfd_bo_mapped_to_dev(struct amdgpu_device *adev, struct kgd_mem *mem)
{
	struct kfd_mem_attachment *entry;

	list_for_each_entry(entry, &mem->attachments, list) {
		if (entry->is_mapped && entry->adev == adev)
			return true;
	}
	return false;
}

#if defined(CONFIG_DEBUG_FS)

int kfd_debugfs_kfd_mem_limits(struct seq_file *m, void *data)
{

	spin_lock(&kfd_mem_limit.mem_limit_lock);
	seq_printf(m, "System mem used %lldM out of %lluM\n",
		  (kfd_mem_limit.system_mem_used >> 20),
		  (kfd_mem_limit.max_system_mem_limit >> 20));
	seq_printf(m, "TTM mem used %lldM out of %lluM\n",
		  (kfd_mem_limit.ttm_mem_used >> 20),
		  (kfd_mem_limit.max_ttm_mem_limit >> 20));
	spin_unlock(&kfd_mem_limit.mem_limit_lock);

	return 0;
}

#endif<|MERGE_RESOLUTION|>--- conflicted
+++ resolved
@@ -196,11 +196,7 @@
 			return -EINVAL;
 
 		vram_size = KFD_XCP_MEMORY_SIZE(adev, xcp_id);
-<<<<<<< HEAD
-		if (adev->gmc.is_app_apu || adev->flags & AMD_IS_APU) {
-=======
 		if (adev->flags & AMD_IS_APU) {
->>>>>>> 2d002356
 			system_mem_needed = size;
 			ttm_mem_needed = size;
 		}
@@ -237,11 +233,7 @@
 	if (adev && xcp_id >= 0) {
 		adev->kfd.vram_used[xcp_id] += vram_needed;
 		adev->kfd.vram_used_aligned[xcp_id] +=
-<<<<<<< HEAD
-				(adev->gmc.is_app_apu || adev->flags & AMD_IS_APU) ?
-=======
 				(adev->flags & AMD_IS_APU) ?
->>>>>>> 2d002356
 				vram_needed :
 				ALIGN(vram_needed, VRAM_AVAILABLITY_ALIGN);
 	}
@@ -269,11 +261,7 @@
 
 		if (adev) {
 			adev->kfd.vram_used[xcp_id] -= size;
-<<<<<<< HEAD
-			if (adev->gmc.is_app_apu || adev->flags & AMD_IS_APU) {
-=======
 			if (adev->flags & AMD_IS_APU) {
->>>>>>> 2d002356
 				adev->kfd.vram_used_aligned[xcp_id] -= size;
 				kfd_mem_limit.system_mem_used -= size;
 				kfd_mem_limit.ttm_mem_used -= size;
@@ -902,11 +890,7 @@
 	 * if peer device has large BAR. In contrast, access over xGMI is
 	 * allowed for both small and large BAR configurations of peer device
 	 */
-<<<<<<< HEAD
-	if ((adev != bo_adev && !(adev->gmc.is_app_apu || adev->flags & AMD_IS_APU)) &&
-=======
 	if ((adev != bo_adev && !(adev->flags & AMD_IS_APU)) &&
->>>>>>> 2d002356
 	    ((mem->domain == AMDGPU_GEM_DOMAIN_VRAM) ||
 	     (mem->alloc_flags & KFD_IOC_ALLOC_MEM_FLAGS_DOORBELL) ||
 	     (mem->alloc_flags & KFD_IOC_ALLOC_MEM_FLAGS_MMIO_REMAP))) {
@@ -1674,11 +1658,7 @@
 		- atomic64_read(&adev->vram_pin_size)
 		- reserved_for_pt;
 
-<<<<<<< HEAD
-	if (adev->gmc.is_app_apu || adev->flags & AMD_IS_APU) {
-=======
 	if (adev->flags & AMD_IS_APU) {
->>>>>>> 2d002356
 		system_mem_available = no_system_mem_limit ?
 					kfd_mem_limit.max_system_mem_limit :
 					kfd_mem_limit.max_system_mem_limit -
@@ -1726,11 +1706,7 @@
 	if (flags & KFD_IOC_ALLOC_MEM_FLAGS_VRAM) {
 		domain = alloc_domain = AMDGPU_GEM_DOMAIN_VRAM;
 
-<<<<<<< HEAD
-		if (adev->gmc.is_app_apu || adev->flags & AMD_IS_APU) {
-=======
 		if (adev->flags & AMD_IS_APU) {
->>>>>>> 2d002356
 			domain = AMDGPU_GEM_DOMAIN_GTT;
 			alloc_domain = AMDGPU_GEM_DOMAIN_GTT;
 			alloc_flags = 0;
@@ -1977,11 +1953,7 @@
 	if (size) {
 		if (!is_imported &&
 		   (mem->bo->preferred_domains == AMDGPU_GEM_DOMAIN_VRAM ||
-<<<<<<< HEAD
-		   ((adev->gmc.is_app_apu || adev->flags & AMD_IS_APU) &&
-=======
 		   ((adev->flags & AMD_IS_APU) &&
->>>>>>> 2d002356
 		    mem->bo->preferred_domains == AMDGPU_GEM_DOMAIN_GTT)))
 			*size = bo_size;
 		else
@@ -2404,11 +2376,7 @@
 	(*mem)->bo = bo;
 	(*mem)->va = va;
 	(*mem)->domain = (bo->preferred_domains & AMDGPU_GEM_DOMAIN_VRAM) &&
-<<<<<<< HEAD
-			 !(adev->gmc.is_app_apu || adev->flags & AMD_IS_APU) ?
-=======
 			 !(adev->flags & AMD_IS_APU) ?
->>>>>>> 2d002356
 			 AMDGPU_GEM_DOMAIN_VRAM : AMDGPU_GEM_DOMAIN_GTT;
 
 	(*mem)->mapped_to_gpu_memory = 0;
