--- conflicted
+++ resolved
@@ -221,11 +221,7 @@
 	    (kfd_mem_limit.ttm_mem_used + ttm_mem_needed >
 	     kfd_mem_limit.max_ttm_mem_limit) ||
 	    (adev && xcp_id >= 0 && adev->kfd.vram_used[xcp_id] + vram_needed >
-<<<<<<< HEAD
-	     vram_size - reserved_for_pt - atomic64_read(&adev->vram_pin_size))) {
-=======
 	     vram_size - reserved_for_pt - reserved_for_ras - atomic64_read(&adev->vram_pin_size))) {
->>>>>>> a6ad5510
 		ret = -ENOMEM;
 		goto release;
 	}
@@ -1197,11 +1193,7 @@
 
 	ctx->sync = &mem->sync;
 	drm_exec_init(&ctx->exec, DRM_EXEC_INTERRUPTIBLE_WAIT |
-<<<<<<< HEAD
-		      DRM_EXEC_IGNORE_DUPLICATES);
-=======
 		      DRM_EXEC_IGNORE_DUPLICATES, 0);
->>>>>>> a6ad5510
 	drm_exec_until_all_locked(&ctx->exec) {
 		ctx->n_vms = 0;
 		list_for_each_entry(entry, &mem->attachments, list) {
@@ -1272,11 +1264,8 @@
 	amdgpu_vm_clear_freed(adev, vm, &bo_va->last_pt_update);
 
 	amdgpu_sync_fence(sync, bo_va->last_pt_update);
-<<<<<<< HEAD
-=======
 
 	return 0;
->>>>>>> a6ad5510
 }
 
 static int update_gpuvm_pte(struct kgd_mem *mem,
