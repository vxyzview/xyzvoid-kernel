--- conflicted
+++ resolved
@@ -289,10 +289,7 @@
 /* Extra time delay(in ms) to eliminate the influence of temperature momentary fluctuation */
 #define AMDGPU_SWCTF_EXTRA_DELAY		50
 
-<<<<<<< HEAD
-=======
 struct amdgpu_xcp_mgr;
->>>>>>> 238589d0
 struct amdgpu_device;
 struct amdgpu_irq_src;
 struct amdgpu_fpriv;
