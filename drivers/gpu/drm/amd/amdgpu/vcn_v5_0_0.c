--- conflicted
+++ resolved
@@ -223,8 +223,6 @@
 	for (i = 0; i < adev->vcn.num_vcn_inst; ++i) {
 		if (adev->vcn.harvest_config & (1 << i))
 			continue;
-<<<<<<< HEAD
-=======
 		if (!amdgpu_sriov_vf(adev)) {
 			if ((adev->pg_flags & AMD_PG_SUPPORT_VCN_DPG) ||
 				(adev->vcn.cur_state != AMD_PG_STATE_GATE &&
@@ -232,7 +230,6 @@
 				vcn_v5_0_0_set_powergating_state(adev, AMD_PG_STATE_GATE);
 			}
 		}
->>>>>>> 7aa21fec
 	}
 
 	return 0;
