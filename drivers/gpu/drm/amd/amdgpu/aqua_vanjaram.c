--- conflicted
+++ resolved
@@ -94,11 +94,6 @@
 	case AMDGPU_RING_TYPE_VCN_ENC:
 	case AMDGPU_RING_TYPE_VCN_JPEG:
 		ip_blk = AMDGPU_XCP_VCN;
-<<<<<<< HEAD
-		if (aqua_vanjaram_xcp_vcn_shared(adev))
-			inst_mask = 1 << (inst_idx * 2);
-=======
->>>>>>> a6ad5510
 		break;
 	default:
 		DRM_ERROR("Not support ring type %d!", ring->funcs->type);
