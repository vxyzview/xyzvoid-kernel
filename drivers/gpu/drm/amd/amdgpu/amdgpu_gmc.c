/*
 * Copyright 2018 Advanced Micro Devices, Inc.
 * All Rights Reserved.
 *
 * Permission is hereby granted, free of charge, to any person obtaining a
 * copy of this software and associated documentation files (the
 * "Software"), to deal in the Software without restriction, including
 * without limitation the rights to use, copy, modify, merge, publish,
 * distribute, sub license, and/or sell copies of the Software, and to
 * permit persons to whom the Software is furnished to do so, subject to
 * the following conditions:
 *
 * THE SOFTWARE IS PROVIDED "AS IS", WITHOUT WARRANTY OF ANY KIND, EXPRESS OR
 * IMPLIED, INCLUDING BUT NOT LIMITED TO THE WARRANTIES OF MERCHANTABILITY,
 * FITNESS FOR A PARTICULAR PURPOSE AND NON-INFRINGEMENT. IN NO EVENT SHALL
 * THE COPYRIGHT HOLDERS, AUTHORS AND/OR ITS SUPPLIERS BE LIABLE FOR ANY CLAIM,
 * DAMAGES OR OTHER LIABILITY, WHETHER IN AN ACTION OF CONTRACT, TORT OR
 * OTHERWISE, ARISING FROM, OUT OF OR IN CONNECTION WITH THE SOFTWARE OR THE
 * USE OR OTHER DEALINGS IN THE SOFTWARE.
 *
 * The above copyright notice and this permission notice (including the
 * next paragraph) shall be included in all copies or substantial portions
 * of the Software.
 *
 */

#include <linux/io-64-nonatomic-lo-hi.h>

#include "amdgpu.h"
#include "amdgpu_gmc.h"
#include "amdgpu_ras.h"
#include "amdgpu_xgmi.h"

#include <drm/drm_drv.h>

/**
 * amdgpu_gmc_pdb0_alloc - allocate vram for pdb0
 *
 * @adev: amdgpu_device pointer
 *
 * Allocate video memory for pdb0 and map it for CPU access
 * Returns 0 for success, error for failure.
 */
int amdgpu_gmc_pdb0_alloc(struct amdgpu_device *adev)
{
	int r;
	struct amdgpu_bo_param bp;
	u64 vram_size = adev->gmc.xgmi.node_segment_size * adev->gmc.xgmi.num_physical_nodes;
	uint32_t pde0_page_shift = adev->gmc.vmid0_page_table_block_size + 21;
	uint32_t npdes = (vram_size + (1ULL << pde0_page_shift) -1) >> pde0_page_shift;

	memset(&bp, 0, sizeof(bp));
	bp.size = PAGE_ALIGN((npdes + 1) * 8);
	bp.byte_align = PAGE_SIZE;
	bp.domain = AMDGPU_GEM_DOMAIN_VRAM;
	bp.flags = AMDGPU_GEM_CREATE_CPU_ACCESS_REQUIRED |
		AMDGPU_GEM_CREATE_VRAM_CONTIGUOUS;
	bp.type = ttm_bo_type_kernel;
	bp.resv = NULL;
	bp.bo_ptr_size = sizeof(struct amdgpu_bo);

	r = amdgpu_bo_create(adev, &bp, &adev->gmc.pdb0_bo);
	if (r)
		return r;

	r = amdgpu_bo_reserve(adev->gmc.pdb0_bo, false);
	if (unlikely(r != 0))
		goto bo_reserve_failure;

	r = amdgpu_bo_pin(adev->gmc.pdb0_bo, AMDGPU_GEM_DOMAIN_VRAM);
	if (r)
		goto bo_pin_failure;
	r = amdgpu_bo_kmap(adev->gmc.pdb0_bo, &adev->gmc.ptr_pdb0);
	if (r)
		goto bo_kmap_failure;

	amdgpu_bo_unreserve(adev->gmc.pdb0_bo);
	return 0;

bo_kmap_failure:
	amdgpu_bo_unpin(adev->gmc.pdb0_bo);
bo_pin_failure:
	amdgpu_bo_unreserve(adev->gmc.pdb0_bo);
bo_reserve_failure:
	amdgpu_bo_unref(&adev->gmc.pdb0_bo);
	return r;
}

/**
 * amdgpu_gmc_get_pde_for_bo - get the PDE for a BO
 *
 * @bo: the BO to get the PDE for
 * @level: the level in the PD hirarchy
 * @addr: resulting addr
 * @flags: resulting flags
 *
 * Get the address and flags to be used for a PDE (Page Directory Entry).
 */
void amdgpu_gmc_get_pde_for_bo(struct amdgpu_bo *bo, int level,
			       uint64_t *addr, uint64_t *flags)
{
	struct amdgpu_device *adev = amdgpu_ttm_adev(bo->tbo.bdev);

	switch (bo->tbo.resource->mem_type) {
	case TTM_PL_TT:
		*addr = bo->tbo.ttm->dma_address[0];
		break;
	case TTM_PL_VRAM:
		*addr = amdgpu_bo_gpu_offset(bo);
		break;
	default:
		*addr = 0;
		break;
	}
	*flags = amdgpu_ttm_tt_pde_flags(bo->tbo.ttm, bo->tbo.resource);
	amdgpu_gmc_get_vm_pde(adev, level, addr, flags);
}

/*
 * amdgpu_gmc_pd_addr - return the address of the root directory
 */
uint64_t amdgpu_gmc_pd_addr(struct amdgpu_bo *bo)
{
	struct amdgpu_device *adev = amdgpu_ttm_adev(bo->tbo.bdev);
	uint64_t pd_addr;

	/* TODO: move that into ASIC specific code */
	if (adev->asic_type >= CHIP_VEGA10) {
		uint64_t flags = AMDGPU_PTE_VALID;

		amdgpu_gmc_get_pde_for_bo(bo, -1, &pd_addr, &flags);
		pd_addr |= flags;
	} else {
		pd_addr = amdgpu_bo_gpu_offset(bo);
	}
	return pd_addr;
}

/**
 * amdgpu_gmc_set_pte_pde - update the page tables using CPU
 *
 * @adev: amdgpu_device pointer
 * @cpu_pt_addr: cpu address of the page table
 * @gpu_page_idx: entry in the page table to update
 * @addr: dst addr to write into pte/pde
 * @flags: access flags
 *
 * Update the page tables using CPU.
 */
int amdgpu_gmc_set_pte_pde(struct amdgpu_device *adev, void *cpu_pt_addr,
				uint32_t gpu_page_idx, uint64_t addr,
				uint64_t flags)
{
	void __iomem *ptr = (void *)cpu_pt_addr;
	uint64_t value;
	int idx;

	if (!drm_dev_enter(&adev->ddev, &idx))
		return 0;

	/*
	 * The following is for PTE only. GART does not have PDEs.
	*/
	value = addr & 0x0000FFFFFFFFF000ULL;
	value |= flags;
	writeq(value, ptr + (gpu_page_idx * 8));

	drm_dev_exit(idx);

	return 0;
}

/**
 * amdgpu_gmc_agp_addr - return the address in the AGP address space
 *
 * @bo: TTM BO which needs the address, must be in GTT domain
 *
 * Tries to figure out how to access the BO through the AGP aperture. Returns
 * AMDGPU_BO_INVALID_OFFSET if that is not possible.
 */
uint64_t amdgpu_gmc_agp_addr(struct ttm_buffer_object *bo)
{
	struct amdgpu_device *adev = amdgpu_ttm_adev(bo->bdev);

	if (bo->ttm->num_pages != 1 || bo->ttm->caching == ttm_cached)
		return AMDGPU_BO_INVALID_OFFSET;

	if (bo->ttm->dma_address[0] + PAGE_SIZE >= adev->gmc.agp_size)
		return AMDGPU_BO_INVALID_OFFSET;

	return adev->gmc.agp_start + bo->ttm->dma_address[0];
}

/**
 * amdgpu_gmc_vram_location - try to find VRAM location
 *
 * @adev: amdgpu device structure holding all necessary information
 * @mc: memory controller structure holding memory information
 * @base: base address at which to put VRAM
 *
 * Function will try to place VRAM at base address provided
 * as parameter.
 */
void amdgpu_gmc_vram_location(struct amdgpu_device *adev, struct amdgpu_gmc *mc,
			      u64 base)
{
	uint64_t limit = (uint64_t)amdgpu_vram_limit << 20;

	mc->vram_start = base;
	mc->vram_end = mc->vram_start + mc->mc_vram_size - 1;
	if (limit && limit < mc->real_vram_size)
		mc->real_vram_size = limit;

	if (mc->xgmi.num_physical_nodes == 0) {
		mc->fb_start = mc->vram_start;
		mc->fb_end = mc->vram_end;
	}
	dev_info(adev->dev, "VRAM: %lluM 0x%016llX - 0x%016llX (%lluM used)\n",
			mc->mc_vram_size >> 20, mc->vram_start,
			mc->vram_end, mc->real_vram_size >> 20);
}

/** amdgpu_gmc_sysvm_location - place vram and gart in sysvm aperture
 *
 * @adev: amdgpu device structure holding all necessary information
 * @mc: memory controller structure holding memory information
 *
 * This function is only used if use GART for FB translation. In such
 * case, we use sysvm aperture (vmid0 page tables) for both vram
 * and gart (aka system memory) access.
 *
 * GPUVM (and our organization of vmid0 page tables) require sysvm
 * aperture to be placed at a location aligned with 8 times of native
 * page size. For example, if vm_context0_cntl.page_table_block_size
 * is 12, then native page size is 8G (2M*2^12), sysvm should start
 * with a 64G aligned address. For simplicity, we just put sysvm at
 * address 0. So vram start at address 0 and gart is right after vram.
 */
void amdgpu_gmc_sysvm_location(struct amdgpu_device *adev, struct amdgpu_gmc *mc)
{
	u64 hive_vram_start = 0;
	u64 hive_vram_end = mc->xgmi.node_segment_size * mc->xgmi.num_physical_nodes - 1;
	mc->vram_start = mc->xgmi.node_segment_size * mc->xgmi.physical_node_id;
	mc->vram_end = mc->vram_start + mc->xgmi.node_segment_size - 1;
	mc->gart_start = hive_vram_end + 1;
	mc->gart_end = mc->gart_start + mc->gart_size - 1;
	mc->fb_start = hive_vram_start;
	mc->fb_end = hive_vram_end;
	dev_info(adev->dev, "VRAM: %lluM 0x%016llX - 0x%016llX (%lluM used)\n",
			mc->mc_vram_size >> 20, mc->vram_start,
			mc->vram_end, mc->real_vram_size >> 20);
	dev_info(adev->dev, "GART: %lluM 0x%016llX - 0x%016llX\n",
			mc->gart_size >> 20, mc->gart_start, mc->gart_end);
}

/**
 * amdgpu_gmc_gart_location - try to find GART location
 *
 * @adev: amdgpu device structure holding all necessary information
 * @mc: memory controller structure holding memory information
 *
 * Function will place try to place GART before or after VRAM.
 * If GART size is bigger than space left then we ajust GART size.
 * Thus function will never fails.
 */
void amdgpu_gmc_gart_location(struct amdgpu_device *adev, struct amdgpu_gmc *mc)
{
	const uint64_t four_gb = 0x100000000ULL;
	u64 size_af, size_bf;
	/*To avoid the hole, limit the max mc address to AMDGPU_GMC_HOLE_START*/
	u64 max_mc_address = min(adev->gmc.mc_mask, AMDGPU_GMC_HOLE_START - 1);

	/* VCE doesn't like it when BOs cross a 4GB segment, so align
	 * the GART base on a 4GB boundary as well.
	 */
	size_bf = mc->fb_start;
	size_af = max_mc_address + 1 - ALIGN(mc->fb_end + 1, four_gb);

	if (mc->gart_size > max(size_bf, size_af)) {
		dev_warn(adev->dev, "limiting GART\n");
		mc->gart_size = max(size_bf, size_af);
	}

	if ((size_bf >= mc->gart_size && size_bf < size_af) ||
	    (size_af < mc->gart_size))
		mc->gart_start = 0;
	else
		mc->gart_start = max_mc_address - mc->gart_size + 1;

	mc->gart_start &= ~(four_gb - 1);
	mc->gart_end = mc->gart_start + mc->gart_size - 1;
	dev_info(adev->dev, "GART: %lluM 0x%016llX - 0x%016llX\n",
			mc->gart_size >> 20, mc->gart_start, mc->gart_end);
}

/**
 * amdgpu_gmc_agp_location - try to find AGP location
 * @adev: amdgpu device structure holding all necessary information
 * @mc: memory controller structure holding memory information
 *
 * Function will place try to find a place for the AGP BAR in the MC address
 * space.
 *
 * AGP BAR will be assigned the largest available hole in the address space.
 * Should be called after VRAM and GART locations are setup.
 */
void amdgpu_gmc_agp_location(struct amdgpu_device *adev, struct amdgpu_gmc *mc)
{
	const uint64_t sixteen_gb = 1ULL << 34;
	const uint64_t sixteen_gb_mask = ~(sixteen_gb - 1);
	u64 size_af, size_bf;

	if (amdgpu_sriov_vf(adev)) {
		mc->agp_start = 0xffffffffffff;
		mc->agp_end = 0x0;
		mc->agp_size = 0;

		return;
	}

	if (mc->fb_start > mc->gart_start) {
		size_bf = (mc->fb_start & sixteen_gb_mask) -
			ALIGN(mc->gart_end + 1, sixteen_gb);
		size_af = mc->mc_mask + 1 - ALIGN(mc->fb_end + 1, sixteen_gb);
	} else {
		size_bf = mc->fb_start & sixteen_gb_mask;
		size_af = (mc->gart_start & sixteen_gb_mask) -
			ALIGN(mc->fb_end + 1, sixteen_gb);
	}

	if (size_bf > size_af) {
		mc->agp_start = (mc->fb_start - size_bf) & sixteen_gb_mask;
		mc->agp_size = size_bf;
	} else {
		mc->agp_start = ALIGN(mc->fb_end + 1, sixteen_gb);
		mc->agp_size = size_af;
	}

	mc->agp_end = mc->agp_start + mc->agp_size - 1;
	dev_info(adev->dev, "AGP: %lluM 0x%016llX - 0x%016llX\n",
			mc->agp_size >> 20, mc->agp_start, mc->agp_end);
}

/**
 * amdgpu_gmc_fault_key - get hask key from vm fault address and pasid
 *
 * @addr: 48 bit physical address, page aligned (36 significant bits)
 * @pasid: 16 bit process address space identifier
 */
static inline uint64_t amdgpu_gmc_fault_key(uint64_t addr, uint16_t pasid)
{
	return addr << 4 | pasid;
}

/**
 * amdgpu_gmc_filter_faults - filter VM faults
 *
 * @adev: amdgpu device structure
 * @addr: address of the VM fault
 * @pasid: PASID of the process causing the fault
 * @timestamp: timestamp of the fault
 *
 * Returns:
 * True if the fault was filtered and should not be processed further.
 * False if the fault is a new one and needs to be handled.
 */
bool amdgpu_gmc_filter_faults(struct amdgpu_device *adev, uint64_t addr,
			      uint16_t pasid, uint64_t timestamp)
{
	struct amdgpu_gmc *gmc = &adev->gmc;
	uint64_t stamp, key = amdgpu_gmc_fault_key(addr, pasid);
	struct amdgpu_gmc_fault *fault;
	uint32_t hash;

	/* If we don't have space left in the ring buffer return immediately */
	stamp = max(timestamp, AMDGPU_GMC_FAULT_TIMEOUT + 1) -
		AMDGPU_GMC_FAULT_TIMEOUT;
	if (gmc->fault_ring[gmc->last_fault].timestamp >= stamp)
		return true;

	/* Try to find the fault in the hash */
	hash = hash_64(key, AMDGPU_GMC_FAULT_HASH_ORDER);
	fault = &gmc->fault_ring[gmc->fault_hash[hash].idx];
	while (fault->timestamp >= stamp) {
		uint64_t tmp;

		if (atomic64_read(&fault->key) == key)
			return true;

		tmp = fault->timestamp;
		fault = &gmc->fault_ring[fault->next];

		/* Check if the entry was reused */
		if (fault->timestamp >= tmp)
			break;
	}

	/* Add the fault to the ring */
	fault = &gmc->fault_ring[gmc->last_fault];
	atomic64_set(&fault->key, key);
	fault->timestamp = timestamp;

	/* And update the hash */
	fault->next = gmc->fault_hash[hash].idx;
	gmc->fault_hash[hash].idx = gmc->last_fault++;
	return false;
}

/**
 * amdgpu_gmc_filter_faults_remove - remove address from VM faults filter
 *
 * @adev: amdgpu device structure
 * @addr: address of the VM fault
 * @pasid: PASID of the process causing the fault
 *
 * Remove the address from fault filter, then future vm fault on this address
 * will pass to retry fault handler to recover.
 */
void amdgpu_gmc_filter_faults_remove(struct amdgpu_device *adev, uint64_t addr,
				     uint16_t pasid)
{
	struct amdgpu_gmc *gmc = &adev->gmc;
	uint64_t key = amdgpu_gmc_fault_key(addr, pasid);
	struct amdgpu_gmc_fault *fault;
	uint32_t hash;
	uint64_t tmp;

	hash = hash_64(key, AMDGPU_GMC_FAULT_HASH_ORDER);
	fault = &gmc->fault_ring[gmc->fault_hash[hash].idx];
	do {
		if (atomic64_cmpxchg(&fault->key, key, 0) == key)
			break;

		tmp = fault->timestamp;
		fault = &gmc->fault_ring[fault->next];
	} while (fault->timestamp < tmp);
}

int amdgpu_gmc_ras_late_init(struct amdgpu_device *adev)
{
	int r;

	if (adev->umc.ras_funcs &&
	    adev->umc.ras_funcs->ras_late_init) {
		r = adev->umc.ras_funcs->ras_late_init(adev);
		if (r)
			return r;
	}

	if (adev->mmhub.ras_funcs &&
	    adev->mmhub.ras_funcs->ras_late_init) {
		r = adev->mmhub.ras_funcs->ras_late_init(adev);
		if (r)
			return r;
	}

	if (!adev->gmc.xgmi.connected_to_cpu)
		adev->gmc.xgmi.ras_funcs = &xgmi_ras_funcs;

	if (adev->gmc.xgmi.ras_funcs &&
	    adev->gmc.xgmi.ras_funcs->ras_late_init) {
		r = adev->gmc.xgmi.ras_funcs->ras_late_init(adev);
		if (r)
			return r;
	}

	if (adev->hdp.ras_funcs &&
	    adev->hdp.ras_funcs->ras_late_init) {
		r = adev->hdp.ras_funcs->ras_late_init(adev);
		if (r)
			return r;
	}

	if (adev->mca.mp0.ras_funcs &&
	    adev->mca.mp0.ras_funcs->ras_late_init) {
		r = adev->mca.mp0.ras_funcs->ras_late_init(adev);
		if (r)
			return r;
	}

	if (adev->mca.mp1.ras_funcs &&
	    adev->mca.mp1.ras_funcs->ras_late_init) {
		r = adev->mca.mp1.ras_funcs->ras_late_init(adev);
		if (r)
			return r;
	}

	if (adev->mca.mpio.ras_funcs &&
	    adev->mca.mpio.ras_funcs->ras_late_init) {
		r = adev->mca.mpio.ras_funcs->ras_late_init(adev);
		if (r)
			return r;
	}

	return 0;
}

void amdgpu_gmc_ras_fini(struct amdgpu_device *adev)
{
	if (adev->umc.ras_funcs &&
	    adev->umc.ras_funcs->ras_fini)
		adev->umc.ras_funcs->ras_fini(adev);

	if (adev->mmhub.ras_funcs &&
	    adev->mmhub.ras_funcs->ras_fini)
		adev->mmhub.ras_funcs->ras_fini(adev);

	if (adev->gmc.xgmi.ras_funcs &&
	    adev->gmc.xgmi.ras_funcs->ras_fini)
		adev->gmc.xgmi.ras_funcs->ras_fini(adev);

	if (adev->hdp.ras_funcs &&
	    adev->hdp.ras_funcs->ras_fini)
		adev->hdp.ras_funcs->ras_fini(adev);
}

	/*
	 * The latest engine allocation on gfx9/10 is:
	 * Engine 2, 3: firmware
	 * Engine 0, 1, 4~16: amdgpu ring,
	 *                    subject to change when ring number changes
	 * Engine 17: Gart flushes
	 */
#define GFXHUB_FREE_VM_INV_ENGS_BITMAP		0x1FFF3
#define MMHUB_FREE_VM_INV_ENGS_BITMAP		0x1FFF3

int amdgpu_gmc_allocate_vm_inv_eng(struct amdgpu_device *adev)
{
	struct amdgpu_ring *ring;
	unsigned vm_inv_engs[AMDGPU_MAX_VMHUBS] =
		{GFXHUB_FREE_VM_INV_ENGS_BITMAP, MMHUB_FREE_VM_INV_ENGS_BITMAP,
		GFXHUB_FREE_VM_INV_ENGS_BITMAP};
	unsigned i;
	unsigned vmhub, inv_eng;

	for (i = 0; i < adev->num_rings; ++i) {
		ring = adev->rings[i];
		vmhub = ring->funcs->vmhub;

		if (ring == &adev->mes.ring)
			continue;

		inv_eng = ffs(vm_inv_engs[vmhub]);
		if (!inv_eng) {
			dev_err(adev->dev, "no VM inv eng for ring %s\n",
				ring->name);
			return -EINVAL;
		}

		ring->vm_inv_eng = inv_eng - 1;
		vm_inv_engs[vmhub] &= ~(1 << ring->vm_inv_eng);

		dev_info(adev->dev, "ring %s uses VM inv eng %u on hub %u\n",
			 ring->name, ring->vm_inv_eng, ring->funcs->vmhub);
	}

	return 0;
}

/**
 * amdgpu_gmc_tmz_set -- check and set if a device supports TMZ
 * @adev: amdgpu_device pointer
 *
 * Check and set if an the device @adev supports Trusted Memory
 * Zones (TMZ).
 */
void amdgpu_gmc_tmz_set(struct amdgpu_device *adev)
{
	switch (adev->asic_type) {
	case CHIP_RAVEN:
	case CHIP_RENOIR:
		if (amdgpu_tmz == 0) {
			adev->gmc.tmz_enabled = false;
			dev_info(adev->dev,
				 "Trusted Memory Zone (TMZ) feature disabled (cmd line)\n");
		} else {
			adev->gmc.tmz_enabled = true;
			dev_info(adev->dev,
				 "Trusted Memory Zone (TMZ) feature enabled\n");
		}
		break;
	case CHIP_NAVI10:
	case CHIP_NAVI14:
	case CHIP_NAVI12:
	case CHIP_VANGOGH:
	case CHIP_YELLOW_CARP:
		/* Don't enable it by default yet.
		 */
		if (amdgpu_tmz < 1) {
			adev->gmc.tmz_enabled = false;
			dev_info(adev->dev,
				 "Trusted Memory Zone (TMZ) feature disabled as experimental (default)\n");
		} else {
			adev->gmc.tmz_enabled = true;
			dev_info(adev->dev,
				 "Trusted Memory Zone (TMZ) feature enabled as experimental (cmd line)\n");
		}
		break;
	default:
		adev->gmc.tmz_enabled = false;
		dev_info(adev->dev,
			 "Trusted Memory Zone (TMZ) feature not supported\n");
		break;
	}
}

/**
 * amdgpu_gmc_noretry_set -- set per asic noretry defaults
 * @adev: amdgpu_device pointer
 *
 * Set a per asic default for the no-retry parameter.
 *
 */
void amdgpu_gmc_noretry_set(struct amdgpu_device *adev)
{
	struct amdgpu_gmc *gmc = &adev->gmc;

	switch (adev->asic_type) {
	case CHIP_VEGA10:
	case CHIP_VEGA20:
	case CHIP_ARCTURUS:
	case CHIP_ALDEBARAN:
		/*
		 * noretry = 0 will cause kfd page fault tests fail
		 * for some ASICs, so set default to 1 for these ASICs.
		 */
		if (amdgpu_noretry == -1)
			gmc->noretry = 1;
		else
			gmc->noretry = amdgpu_noretry;
		break;
	case CHIP_RAVEN:
	default:
		/* Raven currently has issues with noretry
		 * regardless of what we decide for other
		 * asics, we should leave raven with
		 * noretry = 0 until we root cause the
		 * issues.
		 *
		 * default this to 0 for now, but we may want
		 * to change this in the future for certain
		 * GPUs as it can increase performance in
		 * certain cases.
		 */
		if (amdgpu_noretry == -1)
			gmc->noretry = 0;
		else
			gmc->noretry = amdgpu_noretry;
		break;
	}
}

void amdgpu_gmc_set_vm_fault_masks(struct amdgpu_device *adev, int hub_type,
				   bool enable)
{
	struct amdgpu_vmhub *hub;
	u32 tmp, reg, i;

	hub = &adev->vmhub[hub_type];
	for (i = 0; i < 16; i++) {
		reg = hub->vm_context0_cntl + hub->ctx_distance * i;

		tmp = (hub_type == AMDGPU_GFXHUB_0) ?
			RREG32_SOC15_IP(GC, reg) :
			RREG32_SOC15_IP(MMHUB, reg);

		if (enable)
			tmp |= hub->vm_cntx_cntl_vm_fault;
		else
			tmp &= ~hub->vm_cntx_cntl_vm_fault;

		(hub_type == AMDGPU_GFXHUB_0) ?
			WREG32_SOC15_IP(GC, reg, tmp) :
			WREG32_SOC15_IP(MMHUB, reg, tmp);
	}
}

void amdgpu_gmc_get_vbios_allocations(struct amdgpu_device *adev)
{
	unsigned size;

	/*
	 * TODO:
	 * Currently there is a bug where some memory client outside
	 * of the driver writes to first 8M of VRAM on S3 resume,
	 * this overrides GART which by default gets placed in first 8M and
	 * causes VM_FAULTS once GTT is accessed.
	 * Keep the stolen memory reservation until the while this is not solved.
	 */
	switch (adev->asic_type) {
	case CHIP_VEGA10:
	case CHIP_RAVEN:
	case CHIP_RENOIR:
		adev->mman.keep_stolen_vga_memory = true;
		break;
	default:
		adev->mman.keep_stolen_vga_memory = false;
		break;
	}

<<<<<<< HEAD
	if (!amdgpu_device_ip_get_ip_block(adev, AMD_IP_BLOCK_TYPE_DCE)) {
=======
	if (amdgpu_sriov_vf(adev) ||
	    !amdgpu_device_ip_get_ip_block(adev, AMD_IP_BLOCK_TYPE_DCE)) {
>>>>>>> 3b17187f
		size = 0;
	} else {
		size = amdgpu_gmc_get_vbios_fb_size(adev);

		if (adev->mman.keep_stolen_vga_memory)
			size = max(size, (unsigned)AMDGPU_VBIOS_VGA_ALLOCATION);
	}

	/* set to 0 if the pre-OS buffer uses up most of vram */
	if ((adev->gmc.real_vram_size - size) < (8 * 1024 * 1024))
		size = 0;

	if (size > AMDGPU_VBIOS_VGA_ALLOCATION) {
		adev->mman.stolen_vga_size = AMDGPU_VBIOS_VGA_ALLOCATION;
		adev->mman.stolen_extended_size = size - adev->mman.stolen_vga_size;
	} else {
		adev->mman.stolen_vga_size = size;
		adev->mman.stolen_extended_size = 0;
	}
}

/**
 * amdgpu_gmc_init_pdb0 - initialize PDB0
 *
 * @adev: amdgpu_device pointer
 *
 * This function is only used when GART page table is used
 * for FB address translatioin. In such a case, we construct
 * a 2-level system VM page table: PDB0->PTB, to cover both
 * VRAM of the hive and system memory.
 *
 * PDB0 is static, initialized once on driver initialization.
 * The first n entries of PDB0 are used as PTE by setting
 * P bit to 1, pointing to VRAM. The n+1'th entry points
 * to a big PTB covering system memory.
 *
 */
void amdgpu_gmc_init_pdb0(struct amdgpu_device *adev)
{
	int i;
	uint64_t flags = adev->gart.gart_pte_flags; //TODO it is UC. explore NC/RW?
	/* Each PDE0 (used as PTE) covers (2^vmid0_page_table_block_size)*2M
	 */
	u64 vram_size = adev->gmc.xgmi.node_segment_size * adev->gmc.xgmi.num_physical_nodes;
	u64 pde0_page_size = (1ULL<<adev->gmc.vmid0_page_table_block_size)<<21;
	u64 vram_addr = adev->vm_manager.vram_base_offset -
		adev->gmc.xgmi.physical_node_id * adev->gmc.xgmi.node_segment_size;
	u64 vram_end = vram_addr + vram_size;
	u64 gart_ptb_gpu_pa = amdgpu_gmc_vram_pa(adev, adev->gart.bo);

	flags |= AMDGPU_PTE_VALID | AMDGPU_PTE_READABLE;
	flags |= AMDGPU_PTE_WRITEABLE;
	flags |= AMDGPU_PTE_SNOOPED;
	flags |= AMDGPU_PTE_FRAG((adev->gmc.vmid0_page_table_block_size + 9*1));
	flags |= AMDGPU_PDE_PTE;

	/* The first n PDE0 entries are used as PTE,
	 * pointing to vram
	 */
	for (i = 0; vram_addr < vram_end; i++, vram_addr += pde0_page_size)
		amdgpu_gmc_set_pte_pde(adev, adev->gmc.ptr_pdb0, i, vram_addr, flags);

	/* The n+1'th PDE0 entry points to a huge
	 * PTB who has more than 512 entries each
	 * pointing to a 4K system page
	 */
	flags = AMDGPU_PTE_VALID;
	flags |= AMDGPU_PDE_BFS(0) | AMDGPU_PTE_SNOOPED;
	/* Requires gart_ptb_gpu_pa to be 4K aligned */
	amdgpu_gmc_set_pte_pde(adev, adev->gmc.ptr_pdb0, i, gart_ptb_gpu_pa, flags);
}

/**
 * amdgpu_gmc_vram_mc2pa - calculate vram buffer's physical address from MC
 * address
 *
 * @adev: amdgpu_device pointer
 * @mc_addr: MC address of buffer
 */
uint64_t amdgpu_gmc_vram_mc2pa(struct amdgpu_device *adev, uint64_t mc_addr)
{
	return mc_addr - adev->gmc.vram_start + adev->vm_manager.vram_base_offset;
}

/**
 * amdgpu_gmc_vram_pa - calculate vram buffer object's physical address from
 * GPU's view
 *
 * @adev: amdgpu_device pointer
 * @bo: amdgpu buffer object
 */
uint64_t amdgpu_gmc_vram_pa(struct amdgpu_device *adev, struct amdgpu_bo *bo)
{
	return amdgpu_gmc_vram_mc2pa(adev, amdgpu_bo_gpu_offset(bo));
}

/**
 * amdgpu_gmc_vram_cpu_pa - calculate vram buffer object's physical address
 * from CPU's view
 *
 * @adev: amdgpu_device pointer
 * @bo: amdgpu buffer object
 */
uint64_t amdgpu_gmc_vram_cpu_pa(struct amdgpu_device *adev, struct amdgpu_bo *bo)
{
	return amdgpu_bo_gpu_offset(bo) - adev->gmc.vram_start + adev->gmc.aper_base;
}

void amdgpu_gmc_get_reserved_allocation(struct amdgpu_device *adev)
{
	/* Some ASICs need to reserve a region of video memory to avoid access
	 * from driver */
	adev->mman.stolen_reserved_offset = 0;
	adev->mman.stolen_reserved_size = 0;

	switch (adev->asic_type) {
	case CHIP_YELLOW_CARP:
		if (amdgpu_discovery == 0) {
			adev->mman.stolen_reserved_offset = 0x1ffb0000;
			adev->mman.stolen_reserved_size = 64 * PAGE_SIZE;
		}
		break;
	default:
		break;
	}
}<|MERGE_RESOLUTION|>--- conflicted
+++ resolved
@@ -698,12 +698,8 @@
 		break;
 	}
 
-<<<<<<< HEAD
-	if (!amdgpu_device_ip_get_ip_block(adev, AMD_IP_BLOCK_TYPE_DCE)) {
-=======
 	if (amdgpu_sriov_vf(adev) ||
 	    !amdgpu_device_ip_get_ip_block(adev, AMD_IP_BLOCK_TYPE_DCE)) {
->>>>>>> 3b17187f
 		size = 0;
 	} else {
 		size = amdgpu_gmc_get_vbios_fb_size(adev);
