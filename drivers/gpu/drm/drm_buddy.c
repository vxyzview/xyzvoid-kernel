// SPDX-License-Identifier: MIT
/*
 * Copyright © 2021 Intel Corporation
 */

#include <linux/kmemleak.h>
#include <linux/module.h>
#include <linux/sizes.h>

#include <drm/drm_buddy.h>

static struct kmem_cache *slab_blocks;

static struct drm_buddy_block *drm_block_alloc(struct drm_buddy *mm,
					       struct drm_buddy_block *parent,
					       unsigned int order,
					       u64 offset)
{
	struct drm_buddy_block *block;

	BUG_ON(order > DRM_BUDDY_MAX_ORDER);

	block = kmem_cache_zalloc(slab_blocks, GFP_KERNEL);
	if (!block)
		return NULL;

	block->header = offset;
	block->header |= order;
	block->parent = parent;

	BUG_ON(block->header & DRM_BUDDY_HEADER_UNUSED);
	return block;
}

static void drm_block_free(struct drm_buddy *mm,
			   struct drm_buddy_block *block)
{
	kmem_cache_free(slab_blocks, block);
}

static void list_insert_sorted(struct drm_buddy *mm,
			       struct drm_buddy_block *block)
{
	struct drm_buddy_block *node;
	struct list_head *head;

	head = &mm->free_list[drm_buddy_block_order(block)];
	if (list_empty(head)) {
		list_add(&block->link, head);
		return;
	}

	list_for_each_entry(node, head, link)
		if (drm_buddy_block_offset(block) < drm_buddy_block_offset(node))
			break;

	__list_add(&block->link, node->link.prev, &node->link);
}

static void clear_reset(struct drm_buddy_block *block)
{
	block->header &= ~DRM_BUDDY_HEADER_CLEAR;
}

static void mark_cleared(struct drm_buddy_block *block)
{
	block->header |= DRM_BUDDY_HEADER_CLEAR;
}

static void mark_allocated(struct drm_buddy_block *block)
{
	block->header &= ~DRM_BUDDY_HEADER_STATE;
	block->header |= DRM_BUDDY_ALLOCATED;

	list_del(&block->link);
}

static void mark_free(struct drm_buddy *mm,
		      struct drm_buddy_block *block)
{
	block->header &= ~DRM_BUDDY_HEADER_STATE;
	block->header |= DRM_BUDDY_FREE;

	list_insert_sorted(mm, block);
}

static void mark_split(struct drm_buddy_block *block)
{
	block->header &= ~DRM_BUDDY_HEADER_STATE;
	block->header |= DRM_BUDDY_SPLIT;

	list_del(&block->link);
}

static inline bool overlaps(u64 s1, u64 e1, u64 s2, u64 e2)
{
	return s1 <= e2 && e1 >= s2;
}

static inline bool contains(u64 s1, u64 e1, u64 s2, u64 e2)
{
	return s1 <= s2 && e1 >= e2;
}

static struct drm_buddy_block *
__get_buddy(struct drm_buddy_block *block)
{
	struct drm_buddy_block *parent;

	parent = block->parent;
	if (!parent)
		return NULL;

	if (parent->left == block)
		return parent->right;

	return parent->left;
}

static unsigned int __drm_buddy_free(struct drm_buddy *mm,
				     struct drm_buddy_block *block,
				     bool force_merge)
{
	struct drm_buddy_block *parent;
	unsigned int order;

	while ((parent = block->parent)) {
		struct drm_buddy_block *buddy;

		buddy = __get_buddy(block);

		if (!drm_buddy_block_is_free(buddy))
			break;

		if (!force_merge) {
			/*
			 * Check the block and its buddy clear state and exit
			 * the loop if they both have the dissimilar state.
			 */
			if (drm_buddy_block_is_clear(block) !=
			    drm_buddy_block_is_clear(buddy))
				break;

			if (drm_buddy_block_is_clear(block))
				mark_cleared(parent);
		}

		list_del(&buddy->link);
		if (force_merge && drm_buddy_block_is_clear(buddy))
			mm->clear_avail -= drm_buddy_block_size(mm, buddy);

		drm_block_free(mm, block);
		drm_block_free(mm, buddy);

		block = parent;
	}

	order = drm_buddy_block_order(block);
	mark_free(mm, block);

	return order;
}

static int __force_merge(struct drm_buddy *mm,
			 u64 start,
			 u64 end,
			 unsigned int min_order)
{
	unsigned int order;
	int i;

	if (!min_order)
		return -ENOMEM;

	if (min_order > mm->max_order)
		return -EINVAL;

	for (i = min_order - 1; i >= 0; i--) {
		struct drm_buddy_block *block, *prev;

		list_for_each_entry_safe_reverse(block, prev, &mm->free_list[i], link) {
			struct drm_buddy_block *buddy;
			u64 block_start, block_end;

			if (!block->parent)
				continue;

			block_start = drm_buddy_block_offset(block);
			block_end = block_start + drm_buddy_block_size(mm, block) - 1;

			if (!contains(start, end, block_start, block_end))
				continue;

			buddy = __get_buddy(block);
			if (!drm_buddy_block_is_free(buddy))
				continue;

			WARN_ON(drm_buddy_block_is_clear(block) ==
				drm_buddy_block_is_clear(buddy));

			/*
			 * If the prev block is same as buddy, don't access the
			 * block in the next iteration as we would free the
			 * buddy block as part of the free function.
			 */
			if (prev == buddy)
				prev = list_prev_entry(prev, link);

			list_del(&block->link);
			if (drm_buddy_block_is_clear(block))
				mm->clear_avail -= drm_buddy_block_size(mm, block);

			order = __drm_buddy_free(mm, block, true);
			if (order >= min_order)
				return 0;
		}
	}

	return -ENOMEM;
}

/**
 * drm_buddy_init - init memory manager
 *
 * @mm: DRM buddy manager to initialize
 * @size: size in bytes to manage
 * @chunk_size: minimum page size in bytes for our allocations
 *
 * Initializes the memory manager and its resources.
 *
 * Returns:
 * 0 on success, error code on failure.
 */
int drm_buddy_init(struct drm_buddy *mm, u64 size, u64 chunk_size)
{
	unsigned int i;
	u64 offset;

	if (size < chunk_size)
		return -EINVAL;

	if (chunk_size < SZ_4K)
		return -EINVAL;

	if (!is_power_of_2(chunk_size))
		return -EINVAL;

	size = round_down(size, chunk_size);

	mm->size = size;
	mm->avail = size;
	mm->clear_avail = 0;
	mm->chunk_size = chunk_size;
	mm->max_order = ilog2(size) - ilog2(chunk_size);

	BUG_ON(mm->max_order > DRM_BUDDY_MAX_ORDER);

	mm->free_list = kmalloc_array(mm->max_order + 1,
				      sizeof(struct list_head),
				      GFP_KERNEL);
	if (!mm->free_list)
		return -ENOMEM;

	for (i = 0; i <= mm->max_order; ++i)
		INIT_LIST_HEAD(&mm->free_list[i]);

	mm->n_roots = hweight64(size);

	mm->roots = kmalloc_array(mm->n_roots,
				  sizeof(struct drm_buddy_block *),
				  GFP_KERNEL);
	if (!mm->roots)
		goto out_free_list;

	offset = 0;
	i = 0;

	/*
	 * Split into power-of-two blocks, in case we are given a size that is
	 * not itself a power-of-two.
	 */
	do {
		struct drm_buddy_block *root;
		unsigned int order;
		u64 root_size;

		order = ilog2(size) - ilog2(chunk_size);
		root_size = chunk_size << order;

		root = drm_block_alloc(mm, NULL, order, offset);
		if (!root)
			goto out_free_roots;

		mark_free(mm, root);

		BUG_ON(i > mm->max_order);
		BUG_ON(drm_buddy_block_size(mm, root) < chunk_size);

		mm->roots[i] = root;

		offset += root_size;
		size -= root_size;
		i++;
	} while (size);

	return 0;

out_free_roots:
	while (i--)
		drm_block_free(mm, mm->roots[i]);
	kfree(mm->roots);
out_free_list:
	kfree(mm->free_list);
	return -ENOMEM;
}
EXPORT_SYMBOL(drm_buddy_init);

/**
 * drm_buddy_fini - tear down the memory manager
 *
 * @mm: DRM buddy manager to free
 *
 * Cleanup memory manager resources and the freelist
 */
void drm_buddy_fini(struct drm_buddy *mm)
{
	u64 root_size, size;
	unsigned int order;
	int i;

	size = mm->size;

	for (i = 0; i < mm->n_roots; ++i) {
		order = ilog2(size) - ilog2(mm->chunk_size);
		__force_merge(mm, 0, size, order);

		WARN_ON(!drm_buddy_block_is_free(mm->roots[i]));
		drm_block_free(mm, mm->roots[i]);

		root_size = mm->chunk_size << order;
		size -= root_size;
	}

	WARN_ON(mm->avail != mm->size);

	kfree(mm->roots);
	kfree(mm->free_list);
}
EXPORT_SYMBOL(drm_buddy_fini);

static int split_block(struct drm_buddy *mm,
		       struct drm_buddy_block *block)
{
	unsigned int block_order = drm_buddy_block_order(block) - 1;
	u64 offset = drm_buddy_block_offset(block);

	BUG_ON(!drm_buddy_block_is_free(block));
	BUG_ON(!drm_buddy_block_order(block));

	block->left = drm_block_alloc(mm, block, block_order, offset);
	if (!block->left)
		return -ENOMEM;

	block->right = drm_block_alloc(mm, block, block_order,
				       offset + (mm->chunk_size << block_order));
	if (!block->right) {
		drm_block_free(mm, block->left);
		return -ENOMEM;
	}

	mark_free(mm, block->left);
	mark_free(mm, block->right);

	if (drm_buddy_block_is_clear(block)) {
		mark_cleared(block->left);
		mark_cleared(block->right);
		clear_reset(block);
	}

	mark_split(block);

	return 0;
}

/**
 * drm_get_buddy - get buddy address
 *
 * @block: DRM buddy block
 *
 * Returns the corresponding buddy block for @block, or NULL
 * if this is a root block and can't be merged further.
 * Requires some kind of locking to protect against
 * any concurrent allocate and free operations.
 */
struct drm_buddy_block *
drm_get_buddy(struct drm_buddy_block *block)
{
	return __get_buddy(block);
}
EXPORT_SYMBOL(drm_get_buddy);

/**
 * drm_buddy_free_block - free a block
 *
 * @mm: DRM buddy manager
 * @block: block to be freed
 */
void drm_buddy_free_block(struct drm_buddy *mm,
			  struct drm_buddy_block *block)
{
	BUG_ON(!drm_buddy_block_is_allocated(block));
	mm->avail += drm_buddy_block_size(mm, block);
	if (drm_buddy_block_is_clear(block))
		mm->clear_avail += drm_buddy_block_size(mm, block);

	__drm_buddy_free(mm, block, false);
}
EXPORT_SYMBOL(drm_buddy_free_block);

static void __drm_buddy_free_list(struct drm_buddy *mm,
				  struct list_head *objects,
				  bool mark_clear,
				  bool mark_dirty)
{
	struct drm_buddy_block *block, *on;

	WARN_ON(mark_dirty && mark_clear);

	list_for_each_entry_safe(block, on, objects, link) {
		if (mark_clear)
			mark_cleared(block);
		else if (mark_dirty)
			clear_reset(block);
		drm_buddy_free_block(mm, block);
		cond_resched();
	}
	INIT_LIST_HEAD(objects);
}

static void drm_buddy_free_list_internal(struct drm_buddy *mm,
					 struct list_head *objects)
{
	/*
	 * Don't touch the clear/dirty bit, since allocation is still internal
	 * at this point. For example we might have just failed part of the
	 * allocation.
	 */
	__drm_buddy_free_list(mm, objects, false, false);
}

/**
 * drm_buddy_free_list - free blocks
 *
 * @mm: DRM buddy manager
 * @objects: input list head to free blocks
 * @flags: optional flags like DRM_BUDDY_CLEARED
 */
void drm_buddy_free_list(struct drm_buddy *mm,
			 struct list_head *objects,
			 unsigned int flags)
{
	bool mark_clear = flags & DRM_BUDDY_CLEARED;

	__drm_buddy_free_list(mm, objects, mark_clear, !mark_clear);
}
EXPORT_SYMBOL(drm_buddy_free_list);

static bool block_incompatible(struct drm_buddy_block *block, unsigned int flags)
{
	bool needs_clear = flags & DRM_BUDDY_CLEAR_ALLOCATION;

	return needs_clear != drm_buddy_block_is_clear(block);
}

static struct drm_buddy_block *
__alloc_range_bias(struct drm_buddy *mm,
		   u64 start, u64 end,
		   unsigned int order,
		   unsigned long flags,
		   bool fallback)
{
	u64 req_size = mm->chunk_size << order;
	struct drm_buddy_block *block;
	struct drm_buddy_block *buddy;
	LIST_HEAD(dfs);
	int err;
	int i;

	end = end - 1;

	for (i = 0; i < mm->n_roots; ++i)
		list_add_tail(&mm->roots[i]->tmp_link, &dfs);

	do {
		u64 block_start;
		u64 block_end;

		block = list_first_entry_or_null(&dfs,
						 struct drm_buddy_block,
						 tmp_link);
		if (!block)
			break;

		list_del(&block->tmp_link);

		if (drm_buddy_block_order(block) < order)
			continue;

		block_start = drm_buddy_block_offset(block);
		block_end = block_start + drm_buddy_block_size(mm, block) - 1;

		if (!overlaps(start, end, block_start, block_end))
			continue;

		if (drm_buddy_block_is_allocated(block))
			continue;

		if (block_start < start || block_end > end) {
			u64 adjusted_start = max(block_start, start);
			u64 adjusted_end = min(block_end, end);

			if (round_down(adjusted_end + 1, req_size) <=
			    round_up(adjusted_start, req_size))
				continue;
		}

<<<<<<< HEAD
=======
		if (!fallback && block_incompatible(block, flags))
			continue;

>>>>>>> a6ad5510
		if (contains(start, end, block_start, block_end) &&
		    order == drm_buddy_block_order(block)) {
			/*
			 * Find the free block within the range.
			 */
			if (drm_buddy_block_is_free(block))
				return block;

			continue;
		}

		if (!drm_buddy_block_is_split(block)) {
			err = split_block(mm, block);
			if (unlikely(err))
				goto err_undo;
		}

		list_add(&block->right->tmp_link, &dfs);
		list_add(&block->left->tmp_link, &dfs);
	} while (1);

	return ERR_PTR(-ENOSPC);

err_undo:
	/*
	 * We really don't want to leave around a bunch of split blocks, since
	 * bigger is better, so make sure we merge everything back before we
	 * free the allocated blocks.
	 */
	buddy = __get_buddy(block);
	if (buddy &&
	    (drm_buddy_block_is_free(block) &&
	     drm_buddy_block_is_free(buddy)))
		__drm_buddy_free(mm, block, false);
	return ERR_PTR(err);
}

static struct drm_buddy_block *
__drm_buddy_alloc_range_bias(struct drm_buddy *mm,
			     u64 start, u64 end,
			     unsigned int order,
			     unsigned long flags)
{
	struct drm_buddy_block *block;
	bool fallback = false;

	block = __alloc_range_bias(mm, start, end, order,
				   flags, fallback);
	if (IS_ERR(block))
		return __alloc_range_bias(mm, start, end, order,
					  flags, !fallback);

	return block;
}

static struct drm_buddy_block *
get_maxblock(struct drm_buddy *mm, unsigned int order,
	     unsigned long flags)
{
	struct drm_buddy_block *max_block = NULL, *block = NULL;
	unsigned int i;

	for (i = order; i <= mm->max_order; ++i) {
		struct drm_buddy_block *tmp_block;

		list_for_each_entry_reverse(tmp_block, &mm->free_list[i], link) {
			if (block_incompatible(tmp_block, flags))
				continue;

			block = tmp_block;
			break;
		}

		if (!block)
			continue;

		if (!max_block) {
			max_block = block;
			continue;
		}

		if (drm_buddy_block_offset(block) >
		    drm_buddy_block_offset(max_block)) {
			max_block = block;
		}
	}

	return max_block;
}

static struct drm_buddy_block *
alloc_from_freelist(struct drm_buddy *mm,
		    unsigned int order,
		    unsigned long flags)
{
	struct drm_buddy_block *block = NULL;
	unsigned int tmp;
	int err;

	if (flags & DRM_BUDDY_TOPDOWN_ALLOCATION) {
		block = get_maxblock(mm, order, flags);
		if (block)
			/* Store the obtained block order */
			tmp = drm_buddy_block_order(block);
	} else {
		for (tmp = order; tmp <= mm->max_order; ++tmp) {
			struct drm_buddy_block *tmp_block;

			list_for_each_entry_reverse(tmp_block, &mm->free_list[tmp], link) {
				if (block_incompatible(tmp_block, flags))
					continue;

				block = tmp_block;
				break;
			}

			if (block)
				break;
		}
	}

	if (!block) {
		/* Fallback method */
		for (tmp = order; tmp <= mm->max_order; ++tmp) {
			if (!list_empty(&mm->free_list[tmp])) {
				block = list_last_entry(&mm->free_list[tmp],
							struct drm_buddy_block,
							link);
				if (block)
					break;
			}
		}

		if (!block)
			return ERR_PTR(-ENOSPC);
	}

	BUG_ON(!drm_buddy_block_is_free(block));

	while (tmp != order) {
		err = split_block(mm, block);
		if (unlikely(err))
			goto err_undo;

		block = block->right;
		tmp--;
	}
	return block;

err_undo:
	if (tmp != order)
		__drm_buddy_free(mm, block, false);
	return ERR_PTR(err);
}

static int __alloc_range(struct drm_buddy *mm,
			 struct list_head *dfs,
			 u64 start, u64 size,
			 struct list_head *blocks,
			 u64 *total_allocated_on_err)
{
	struct drm_buddy_block *block;
	struct drm_buddy_block *buddy;
	u64 total_allocated = 0;
	LIST_HEAD(allocated);
	u64 end;
	int err;

	end = start + size - 1;

	do {
		u64 block_start;
		u64 block_end;

		block = list_first_entry_or_null(dfs,
						 struct drm_buddy_block,
						 tmp_link);
		if (!block)
			break;

		list_del(&block->tmp_link);

		block_start = drm_buddy_block_offset(block);
		block_end = block_start + drm_buddy_block_size(mm, block) - 1;

		if (!overlaps(start, end, block_start, block_end))
			continue;

		if (drm_buddy_block_is_allocated(block)) {
			err = -ENOSPC;
			goto err_free;
		}

		if (contains(start, end, block_start, block_end)) {
			if (drm_buddy_block_is_free(block)) {
				mark_allocated(block);
				total_allocated += drm_buddy_block_size(mm, block);
				mm->avail -= drm_buddy_block_size(mm, block);
				if (drm_buddy_block_is_clear(block))
					mm->clear_avail -= drm_buddy_block_size(mm, block);
				list_add_tail(&block->link, &allocated);
				continue;
			} else if (!mm->clear_avail) {
				err = -ENOSPC;
				goto err_free;
			}
		}

		if (!drm_buddy_block_is_split(block)) {
			err = split_block(mm, block);
			if (unlikely(err))
				goto err_undo;
		}

		list_add(&block->right->tmp_link, dfs);
		list_add(&block->left->tmp_link, dfs);
	} while (1);

	if (total_allocated < size) {
		err = -ENOSPC;
		goto err_free;
	}

	list_splice_tail(&allocated, blocks);

	return 0;

err_undo:
	/*
	 * We really don't want to leave around a bunch of split blocks, since
	 * bigger is better, so make sure we merge everything back before we
	 * free the allocated blocks.
	 */
	buddy = __get_buddy(block);
	if (buddy &&
	    (drm_buddy_block_is_free(block) &&
	     drm_buddy_block_is_free(buddy)))
		__drm_buddy_free(mm, block, false);

err_free:
	if (err == -ENOSPC && total_allocated_on_err) {
		list_splice_tail(&allocated, blocks);
		*total_allocated_on_err = total_allocated;
	} else {
		drm_buddy_free_list_internal(mm, &allocated);
	}

	return err;
}

static int __drm_buddy_alloc_range(struct drm_buddy *mm,
				   u64 start,
				   u64 size,
				   u64 *total_allocated_on_err,
				   struct list_head *blocks)
{
	LIST_HEAD(dfs);
	int i;

	for (i = 0; i < mm->n_roots; ++i)
		list_add_tail(&mm->roots[i]->tmp_link, &dfs);

	return __alloc_range(mm, &dfs, start, size,
			     blocks, total_allocated_on_err);
}

static int __alloc_contig_try_harder(struct drm_buddy *mm,
				     u64 size,
				     u64 min_block_size,
				     struct list_head *blocks)
{
	u64 rhs_offset, lhs_offset, lhs_size, filled;
	struct drm_buddy_block *block;
	struct list_head *list;
	LIST_HEAD(blocks_lhs);
	unsigned long pages;
	unsigned int order;
	u64 modify_size;
	int err;

	modify_size = rounddown_pow_of_two(size);
	pages = modify_size >> ilog2(mm->chunk_size);
	order = fls(pages) - 1;
	if (order == 0)
		return -ENOSPC;

	list = &mm->free_list[order];
	if (list_empty(list))
		return -ENOSPC;

	list_for_each_entry_reverse(block, list, link) {
		/* Allocate blocks traversing RHS */
		rhs_offset = drm_buddy_block_offset(block);
		err =  __drm_buddy_alloc_range(mm, rhs_offset, size,
					       &filled, blocks);
		if (!err || err != -ENOSPC)
			return err;

		lhs_size = max((size - filled), min_block_size);
		if (!IS_ALIGNED(lhs_size, min_block_size))
			lhs_size = round_up(lhs_size, min_block_size);

		/* Allocate blocks traversing LHS */
		lhs_offset = drm_buddy_block_offset(block) - lhs_size;
		err =  __drm_buddy_alloc_range(mm, lhs_offset, lhs_size,
					       NULL, &blocks_lhs);
		if (!err) {
			list_splice(&blocks_lhs, blocks);
			return 0;
		} else if (err != -ENOSPC) {
			drm_buddy_free_list_internal(mm, blocks);
			return err;
		}
		/* Free blocks for the next iteration */
		drm_buddy_free_list_internal(mm, blocks);
	}

	return -ENOSPC;
}

/**
 * drm_buddy_block_trim - free unused pages
 *
 * @mm: DRM buddy manager
 * @start: start address to begin the trimming.
 * @new_size: original size requested
 * @blocks: Input and output list of allocated blocks.
 * MUST contain single block as input to be trimmed.
 * On success will contain the newly allocated blocks
 * making up the @new_size. Blocks always appear in
 * ascending order
 *
 * For contiguous allocation, we round up the size to the nearest
 * power of two value, drivers consume *actual* size, so remaining
 * portions are unused and can be optionally freed with this function
 *
 * Returns:
 * 0 on success, error code on failure.
 */
int drm_buddy_block_trim(struct drm_buddy *mm,
			 u64 *start,
			 u64 new_size,
			 struct list_head *blocks)
{
	struct drm_buddy_block *parent;
	struct drm_buddy_block *block;
	u64 block_start, block_end;
	LIST_HEAD(dfs);
	u64 new_start;
	int err;

	if (!list_is_singular(blocks))
		return -EINVAL;

	block = list_first_entry(blocks,
				 struct drm_buddy_block,
				 link);

	block_start = drm_buddy_block_offset(block);
	block_end = block_start + drm_buddy_block_size(mm, block);

	if (WARN_ON(!drm_buddy_block_is_allocated(block)))
		return -EINVAL;

	if (new_size > drm_buddy_block_size(mm, block))
		return -EINVAL;

	if (!new_size || !IS_ALIGNED(new_size, mm->chunk_size))
		return -EINVAL;

	if (new_size == drm_buddy_block_size(mm, block))
		return 0;

	new_start = block_start;
	if (start) {
		new_start = *start;

		if (new_start < block_start)
			return -EINVAL;

		if (!IS_ALIGNED(new_start, mm->chunk_size))
			return -EINVAL;

		if (range_overflows(new_start, new_size, block_end))
			return -EINVAL;
	}

	list_del(&block->link);
	mark_free(mm, block);
	mm->avail += drm_buddy_block_size(mm, block);
	if (drm_buddy_block_is_clear(block))
		mm->clear_avail += drm_buddy_block_size(mm, block);

	/* Prevent recursively freeing this node */
	parent = block->parent;
	block->parent = NULL;

	list_add(&block->tmp_link, &dfs);
	err =  __alloc_range(mm, &dfs, new_start, new_size, blocks, NULL);
	if (err) {
		mark_allocated(block);
		mm->avail -= drm_buddy_block_size(mm, block);
		if (drm_buddy_block_is_clear(block))
			mm->clear_avail -= drm_buddy_block_size(mm, block);
		list_add(&block->link, blocks);
	}

	block->parent = parent;
	return err;
}
EXPORT_SYMBOL(drm_buddy_block_trim);

static struct drm_buddy_block *
__drm_buddy_alloc_blocks(struct drm_buddy *mm,
			 u64 start, u64 end,
			 unsigned int order,
			 unsigned long flags)
{
	if (flags & DRM_BUDDY_RANGE_ALLOCATION)
		/* Allocate traversing within the range */
		return  __drm_buddy_alloc_range_bias(mm, start, end,
						     order, flags);
	else
		/* Allocate from freelist */
		return alloc_from_freelist(mm, order, flags);
}

/**
 * drm_buddy_alloc_blocks - allocate power-of-two blocks
 *
 * @mm: DRM buddy manager to allocate from
 * @start: start of the allowed range for this block
 * @end: end of the allowed range for this block
 * @size: size of the allocation in bytes
 * @min_block_size: alignment of the allocation
 * @blocks: output list head to add allocated blocks
 * @flags: DRM_BUDDY_*_ALLOCATION flags
 *
 * alloc_range_bias() called on range limitations, which traverses
 * the tree and returns the desired block.
 *
 * alloc_from_freelist() called when *no* range restrictions
 * are enforced, which picks the block from the freelist.
 *
 * Returns:
 * 0 on success, error code on failure.
 */
int drm_buddy_alloc_blocks(struct drm_buddy *mm,
			   u64 start, u64 end, u64 size,
			   u64 min_block_size,
			   struct list_head *blocks,
			   unsigned long flags)
{
	struct drm_buddy_block *block = NULL;
	u64 original_size, original_min_size;
	unsigned int min_order, order;
	LIST_HEAD(allocated);
	unsigned long pages;
	int err;

	if (size < mm->chunk_size)
		return -EINVAL;

	if (min_block_size < mm->chunk_size)
		return -EINVAL;

	if (!is_power_of_2(min_block_size))
		return -EINVAL;

	if (!IS_ALIGNED(start | end | size, mm->chunk_size))
		return -EINVAL;

	if (end > mm->size)
		return -EINVAL;

	if (range_overflows(start, size, mm->size))
		return -EINVAL;

	/* Actual range allocation */
	if (start + size == end) {
		if (!IS_ALIGNED(start | end, min_block_size))
			return -EINVAL;

		return __drm_buddy_alloc_range(mm, start, size, NULL, blocks);
	}

	original_size = size;
	original_min_size = min_block_size;

	/* Roundup the size to power of 2 */
	if (flags & DRM_BUDDY_CONTIGUOUS_ALLOCATION) {
		size = roundup_pow_of_two(size);
		min_block_size = size;
	/* Align size value to min_block_size */
	} else if (!IS_ALIGNED(size, min_block_size)) {
		size = round_up(size, min_block_size);
	}

	pages = size >> ilog2(mm->chunk_size);
	order = fls(pages) - 1;
	min_order = ilog2(min_block_size) - ilog2(mm->chunk_size);

	do {
		order = min(order, (unsigned int)fls(pages) - 1);
		BUG_ON(order > mm->max_order);
		BUG_ON(order < min_order);

		do {
			block = __drm_buddy_alloc_blocks(mm, start,
							 end,
							 order,
							 flags);
			if (!IS_ERR(block))
				break;

			if (order-- == min_order) {
				/* Try allocation through force merge method */
				if (mm->clear_avail &&
				    !__force_merge(mm, start, end, min_order)) {
					block = __drm_buddy_alloc_blocks(mm, start,
									 end,
									 min_order,
									 flags);
					if (!IS_ERR(block)) {
						order = min_order;
						break;
					}
				}

				/*
				 * Try contiguous block allocation through
				 * try harder method.
				 */
				if (flags & DRM_BUDDY_CONTIGUOUS_ALLOCATION &&
				    !(flags & DRM_BUDDY_RANGE_ALLOCATION))
					return __alloc_contig_try_harder(mm,
									 original_size,
									 original_min_size,
									 blocks);
				err = -ENOSPC;
				goto err_free;
			}
		} while (1);

		mark_allocated(block);
		mm->avail -= drm_buddy_block_size(mm, block);
		if (drm_buddy_block_is_clear(block))
			mm->clear_avail -= drm_buddy_block_size(mm, block);
		kmemleak_update_trace(block);
		list_add_tail(&block->link, &allocated);

		pages -= BIT(order);

		if (!pages)
			break;
	} while (1);

	/* Trim the allocated block to the required size */
	if (!(flags & DRM_BUDDY_TRIM_DISABLE) &&
	    original_size != size) {
		struct list_head *trim_list;
		LIST_HEAD(temp);
		u64 trim_size;

		trim_list = &allocated;
		trim_size = original_size;

		if (!list_is_singular(&allocated)) {
			block = list_last_entry(&allocated, typeof(*block), link);
			list_move(&block->link, &temp);
			trim_list = &temp;
			trim_size = drm_buddy_block_size(mm, block) -
				(size - original_size);
		}

		drm_buddy_block_trim(mm,
				     NULL,
				     trim_size,
				     trim_list);

		if (!list_empty(&temp))
			list_splice_tail(trim_list, &allocated);
	}

	list_splice_tail(&allocated, blocks);
	return 0;

err_free:
	drm_buddy_free_list_internal(mm, &allocated);
	return err;
}
EXPORT_SYMBOL(drm_buddy_alloc_blocks);

/**
 * drm_buddy_block_print - print block information
 *
 * @mm: DRM buddy manager
 * @block: DRM buddy block
 * @p: DRM printer to use
 */
void drm_buddy_block_print(struct drm_buddy *mm,
			   struct drm_buddy_block *block,
			   struct drm_printer *p)
{
	u64 start = drm_buddy_block_offset(block);
	u64 size = drm_buddy_block_size(mm, block);

	drm_printf(p, "%#018llx-%#018llx: %llu\n", start, start + size, size);
}
EXPORT_SYMBOL(drm_buddy_block_print);

/**
 * drm_buddy_print - print allocator state
 *
 * @mm: DRM buddy manager
 * @p: DRM printer to use
 */
void drm_buddy_print(struct drm_buddy *mm, struct drm_printer *p)
{
	int order;

	drm_printf(p, "chunk_size: %lluKiB, total: %lluMiB, free: %lluMiB, clear_free: %lluMiB\n",
		   mm->chunk_size >> 10, mm->size >> 20, mm->avail >> 20, mm->clear_avail >> 20);

	for (order = mm->max_order; order >= 0; order--) {
		struct drm_buddy_block *block;
		u64 count = 0, free;

		list_for_each_entry(block, &mm->free_list[order], link) {
			BUG_ON(!drm_buddy_block_is_free(block));
			count++;
		}

		drm_printf(p, "order-%2d ", order);

		free = count * (mm->chunk_size << order);
		if (free < SZ_1M)
			drm_printf(p, "free: %8llu KiB", free >> 10);
		else
			drm_printf(p, "free: %8llu MiB", free >> 20);

		drm_printf(p, ", blocks: %llu\n", count);
	}
}
EXPORT_SYMBOL(drm_buddy_print);

static void drm_buddy_module_exit(void)
{
	kmem_cache_destroy(slab_blocks);
}

static int __init drm_buddy_module_init(void)
{
	slab_blocks = KMEM_CACHE(drm_buddy_block, 0);
	if (!slab_blocks)
		return -ENOMEM;

	return 0;
}

module_init(drm_buddy_module_init);
module_exit(drm_buddy_module_exit);

MODULE_DESCRIPTION("DRM Buddy Allocator");
MODULE_LICENSE("Dual MIT/GPL");<|MERGE_RESOLUTION|>--- conflicted
+++ resolved
@@ -524,12 +524,9 @@
 				continue;
 		}
 
-<<<<<<< HEAD
-=======
 		if (!fallback && block_incompatible(block, flags))
 			continue;
 
->>>>>>> a6ad5510
 		if (contains(start, end, block_start, block_end) &&
 		    order == drm_buddy_block_order(block)) {
 			/*
