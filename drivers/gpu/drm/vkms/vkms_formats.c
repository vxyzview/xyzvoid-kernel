// SPDX-License-Identifier: GPL-2.0+

#include <linux/kernel.h>
#include <linux/minmax.h>

#include <drm/drm_blend.h>
#include <drm/drm_rect.h>
#include <drm/drm_fixed.h>

#include "vkms_formats.h"

static size_t pixel_offset(const struct vkms_frame_info *frame_info, int x, int y)
{
	return frame_info->offset + (y * frame_info->pitch)
				  + (x * frame_info->cpp);
}

/*
 * packed_pixels_addr - Get the pointer to pixel of a given pair of coordinates
 *
 * @frame_info: Buffer metadata
 * @x: The x(width) coordinate of the 2D buffer
 * @y: The y(Heigth) coordinate of the 2D buffer
 *
 * Takes the information stored in the frame_info, a pair of coordinates, and
 * returns the address of the first color channel.
 * This function assumes the channels are packed together, i.e. a color channel
 * comes immediately after another in the memory. And therefore, this function
 * doesn't work for YUV with chroma subsampling (e.g. YUV420 and NV21).
 */
static void *packed_pixels_addr(const struct vkms_frame_info *frame_info,
				int x, int y)
{
	size_t offset = pixel_offset(frame_info, x, y);

	return (u8 *)frame_info->map[0].vaddr + offset;
}

static void *get_packed_src_addr(const struct vkms_frame_info *frame_info, int y)
{
	int x_src = frame_info->src.x1 >> 16;
	int y_src = y - frame_info->rotated.y1 + (frame_info->src.y1 >> 16);

	return packed_pixels_addr(frame_info, x_src, y_src);
}

<<<<<<< HEAD
static void ARGB8888_to_argb_u16(u8 *src_pixels, struct pixel_argb_u16 *out_pixel)
{
	/*
	 * The 257 is the "conversion ratio". This number is obtained by the
	 * (2^16 - 1) / (2^8 - 1) division. Which, in this case, tries to get
	 * the best color value in a pixel format with more possibilities.
	 * A similar idea applies to others RGB color conversions.
	 */
	out_pixel->a = (u16)src_pixels[3] * 257;
	out_pixel->r = (u16)src_pixels[2] * 257;
	out_pixel->g = (u16)src_pixels[1] * 257;
	out_pixel->b = (u16)src_pixels[0] * 257;
}

static void XRGB8888_to_argb_u16(u8 *src_pixels, struct pixel_argb_u16 *out_pixel)
{
	out_pixel->a = (u16)0xffff;
=======
static int get_x_position(const struct vkms_frame_info *frame_info, int limit, int x)
{
	if (frame_info->rotation & (DRM_MODE_REFLECT_X | DRM_MODE_ROTATE_270))
		return limit - x - 1;
	return x;
}

static void ARGB8888_to_argb_u16(u8 *src_pixels, struct pixel_argb_u16 *out_pixel)
{
	/*
	 * The 257 is the "conversion ratio". This number is obtained by the
	 * (2^16 - 1) / (2^8 - 1) division. Which, in this case, tries to get
	 * the best color value in a pixel format with more possibilities.
	 * A similar idea applies to others RGB color conversions.
	 */
	out_pixel->a = (u16)src_pixels[3] * 257;
>>>>>>> 98817289
	out_pixel->r = (u16)src_pixels[2] * 257;
	out_pixel->g = (u16)src_pixels[1] * 257;
	out_pixel->b = (u16)src_pixels[0] * 257;
}

<<<<<<< HEAD
static void ARGB16161616_to_argb_u16(u8 *src_pixels, struct pixel_argb_u16 *out_pixel)
{
	u16 *pixels = (u16 *)src_pixels;

	out_pixel->a = le16_to_cpu(pixels[3]);
	out_pixel->r = le16_to_cpu(pixels[2]);
	out_pixel->g = le16_to_cpu(pixels[1]);
	out_pixel->b = le16_to_cpu(pixels[0]);
}

static void XRGB16161616_to_argb_u16(u8 *src_pixels, struct pixel_argb_u16 *out_pixel)
{
	u16 *pixels = (u16 *)src_pixels;

	out_pixel->a = (u16)0xffff;
=======
static void XRGB8888_to_argb_u16(u8 *src_pixels, struct pixel_argb_u16 *out_pixel)
{
	out_pixel->a = (u16)0xffff;
	out_pixel->r = (u16)src_pixels[2] * 257;
	out_pixel->g = (u16)src_pixels[1] * 257;
	out_pixel->b = (u16)src_pixels[0] * 257;
}

static void ARGB16161616_to_argb_u16(u8 *src_pixels, struct pixel_argb_u16 *out_pixel)
{
	u16 *pixels = (u16 *)src_pixels;

	out_pixel->a = le16_to_cpu(pixels[3]);
>>>>>>> 98817289
	out_pixel->r = le16_to_cpu(pixels[2]);
	out_pixel->g = le16_to_cpu(pixels[1]);
	out_pixel->b = le16_to_cpu(pixels[0]);
}

<<<<<<< HEAD
static void RGB565_to_argb_u16(u8 *src_pixels, struct pixel_argb_u16 *out_pixel)
{
	u16 *pixels = (u16 *)src_pixels;
=======
static void XRGB16161616_to_argb_u16(u8 *src_pixels, struct pixel_argb_u16 *out_pixel)
{
	u16 *pixels = (u16 *)src_pixels;

	out_pixel->a = (u16)0xffff;
	out_pixel->r = le16_to_cpu(pixels[2]);
	out_pixel->g = le16_to_cpu(pixels[1]);
	out_pixel->b = le16_to_cpu(pixels[0]);
}

static void RGB565_to_argb_u16(u8 *src_pixels, struct pixel_argb_u16 *out_pixel)
{
	u16 *pixels = (u16 *)src_pixels;
>>>>>>> 98817289

	s64 fp_rb_ratio = drm_fixp_div(drm_int2fixp(65535), drm_int2fixp(31));
	s64 fp_g_ratio = drm_fixp_div(drm_int2fixp(65535), drm_int2fixp(63));

	u16 rgb_565 = le16_to_cpu(*pixels);
	s64 fp_r = drm_int2fixp((rgb_565 >> 11) & 0x1f);
	s64 fp_g = drm_int2fixp((rgb_565 >> 5) & 0x3f);
	s64 fp_b = drm_int2fixp(rgb_565 & 0x1f);
<<<<<<< HEAD

	out_pixel->a = (u16)0xffff;
	out_pixel->r = drm_fixp2int_round(drm_fixp_mul(fp_r, fp_rb_ratio));
	out_pixel->g = drm_fixp2int_round(drm_fixp_mul(fp_g, fp_g_ratio));
	out_pixel->b = drm_fixp2int_round(drm_fixp_mul(fp_b, fp_rb_ratio));
}

void vkms_compose_row(struct line_buffer *stage_buffer, struct vkms_plane_state *plane, int y)
{
	struct pixel_argb_u16 *out_pixels = stage_buffer->pixels;
	struct vkms_frame_info *frame_info = plane->frame_info;
	u8 *src_pixels = get_packed_src_addr(frame_info, y);
	int limit = min_t(size_t, drm_rect_width(&frame_info->dst), stage_buffer->n_pixels);

	for (size_t x = 0; x < limit; x++, src_pixels += frame_info->cpp)
		plane->pixel_read(src_pixels, &out_pixels[x]);
=======

	out_pixel->a = (u16)0xffff;
	out_pixel->r = drm_fixp2int_round(drm_fixp_mul(fp_r, fp_rb_ratio));
	out_pixel->g = drm_fixp2int_round(drm_fixp_mul(fp_g, fp_g_ratio));
	out_pixel->b = drm_fixp2int_round(drm_fixp_mul(fp_b, fp_rb_ratio));
}

/**
 * vkms_compose_row - compose a single row of a plane
 * @stage_buffer: output line with the composed pixels
 * @plane: state of the plane that is being composed
 * @y: y coordinate of the row
 *
 * This function composes a single row of a plane. It gets the source pixels
 * through the y coordinate (see get_packed_src_addr()) and goes linearly
 * through the source pixel, reading the pixels and converting it to
 * ARGB16161616 (see the pixel_read() callback). For rotate-90 and rotate-270,
 * the source pixels are not traversed linearly. The source pixels are queried
 * on each iteration in order to traverse the pixels vertically.
 */
void vkms_compose_row(struct line_buffer *stage_buffer, struct vkms_plane_state *plane, int y)
{
	struct pixel_argb_u16 *out_pixels = stage_buffer->pixels;
	struct vkms_frame_info *frame_info = plane->frame_info;
	u8 *src_pixels = get_packed_src_addr(frame_info, y);
	int limit = min_t(size_t, drm_rect_width(&frame_info->dst), stage_buffer->n_pixels);

	for (size_t x = 0; x < limit; x++, src_pixels += frame_info->cpp) {
		int x_pos = get_x_position(frame_info, limit, x);

		if (drm_rotation_90_or_270(frame_info->rotation))
			src_pixels = get_packed_src_addr(frame_info, x + frame_info->rotated.y1)
				+ frame_info->cpp * y;

		plane->pixel_read(src_pixels, &out_pixels[x_pos]);
	}
>>>>>>> 98817289
}

/*
 * The following  functions take an line of argb_u16 pixels from the
 * src_buffer, convert them to a specific format, and store them in the
 * destination.
 *
 * They are used in the `compose_active_planes` to convert and store a line
 * from the src_buffer to the writeback buffer.
 */
static void argb_u16_to_ARGB8888(u8 *dst_pixels, struct pixel_argb_u16 *in_pixel)
{
	/*
	 * This sequence below is important because the format's byte order is
	 * in little-endian. In the case of the ARGB8888 the memory is
	 * organized this way:
	 *
	 * | Addr     | = blue channel
	 * | Addr + 1 | = green channel
	 * | Addr + 2 | = Red channel
	 * | Addr + 3 | = Alpha channel
	 */
	dst_pixels[3] = DIV_ROUND_CLOSEST(in_pixel->a, 257);
	dst_pixels[2] = DIV_ROUND_CLOSEST(in_pixel->r, 257);
	dst_pixels[1] = DIV_ROUND_CLOSEST(in_pixel->g, 257);
	dst_pixels[0] = DIV_ROUND_CLOSEST(in_pixel->b, 257);
}

static void argb_u16_to_XRGB8888(u8 *dst_pixels, struct pixel_argb_u16 *in_pixel)
{
	dst_pixels[3] = 0xff;
	dst_pixels[2] = DIV_ROUND_CLOSEST(in_pixel->r, 257);
	dst_pixels[1] = DIV_ROUND_CLOSEST(in_pixel->g, 257);
	dst_pixels[0] = DIV_ROUND_CLOSEST(in_pixel->b, 257);
}

static void argb_u16_to_ARGB16161616(u8 *dst_pixels, struct pixel_argb_u16 *in_pixel)
{
	u16 *pixels = (u16 *)dst_pixels;

	pixels[3] = cpu_to_le16(in_pixel->a);
	pixels[2] = cpu_to_le16(in_pixel->r);
	pixels[1] = cpu_to_le16(in_pixel->g);
	pixels[0] = cpu_to_le16(in_pixel->b);
}

static void argb_u16_to_XRGB16161616(u8 *dst_pixels, struct pixel_argb_u16 *in_pixel)
{
	u16 *pixels = (u16 *)dst_pixels;

	pixels[3] = 0xffff;
	pixels[2] = cpu_to_le16(in_pixel->r);
	pixels[1] = cpu_to_le16(in_pixel->g);
	pixels[0] = cpu_to_le16(in_pixel->b);
}

static void argb_u16_to_RGB565(u8 *dst_pixels, struct pixel_argb_u16 *in_pixel)
{
	u16 *pixels = (u16 *)dst_pixels;

	s64 fp_rb_ratio = drm_fixp_div(drm_int2fixp(65535), drm_int2fixp(31));
	s64 fp_g_ratio = drm_fixp_div(drm_int2fixp(65535), drm_int2fixp(63));

	s64 fp_r = drm_int2fixp(in_pixel->r);
	s64 fp_g = drm_int2fixp(in_pixel->g);
	s64 fp_b = drm_int2fixp(in_pixel->b);

<<<<<<< HEAD
		u16 r = drm_fixp2int_round(drm_fixp_div(fp_r, fp_rb_ratio));
		u16 g = drm_fixp2int_round(drm_fixp_div(fp_g, fp_g_ratio));
		u16 b = drm_fixp2int_round(drm_fixp_div(fp_b, fp_rb_ratio));
=======
	u16 r = drm_fixp2int(drm_fixp_div(fp_r, fp_rb_ratio));
	u16 g = drm_fixp2int(drm_fixp_div(fp_g, fp_g_ratio));
	u16 b = drm_fixp2int(drm_fixp_div(fp_b, fp_rb_ratio));
>>>>>>> 98817289

	*pixels = cpu_to_le16(r << 11 | g << 5 | b);
}

void vkms_writeback_row(struct vkms_writeback_job *wb,
			const struct line_buffer *src_buffer, int y)
{
	struct vkms_frame_info *frame_info = &wb->wb_frame_info;
	int x_dst = frame_info->dst.x1;
	u8 *dst_pixels = packed_pixels_addr(frame_info, x_dst, y);
	struct pixel_argb_u16 *in_pixels = src_buffer->pixels;
	int x_limit = min_t(size_t, drm_rect_width(&frame_info->dst), src_buffer->n_pixels);

	for (size_t x = 0; x < x_limit; x++, dst_pixels += frame_info->cpp)
		wb->pixel_write(dst_pixels, &in_pixels[x]);
}

void *get_pixel_conversion_function(u32 format)
{
	switch (format) {
	case DRM_FORMAT_ARGB8888:
		return &ARGB8888_to_argb_u16;
	case DRM_FORMAT_XRGB8888:
		return &XRGB8888_to_argb_u16;
	case DRM_FORMAT_ARGB16161616:
		return &ARGB16161616_to_argb_u16;
	case DRM_FORMAT_XRGB16161616:
		return &XRGB16161616_to_argb_u16;
	case DRM_FORMAT_RGB565:
		return &RGB565_to_argb_u16;
	default:
		return NULL;
	}
}

void *get_pixel_write_function(u32 format)
{
	switch (format) {
	case DRM_FORMAT_ARGB8888:
		return &argb_u16_to_ARGB8888;
	case DRM_FORMAT_XRGB8888:
		return &argb_u16_to_XRGB8888;
	case DRM_FORMAT_ARGB16161616:
		return &argb_u16_to_ARGB16161616;
	case DRM_FORMAT_XRGB16161616:
		return &argb_u16_to_XRGB16161616;
	case DRM_FORMAT_RGB565:
		return &argb_u16_to_RGB565;
	default:
		return NULL;
	}
}<|MERGE_RESOLUTION|>--- conflicted
+++ resolved
@@ -44,7 +44,13 @@
 	return packed_pixels_addr(frame_info, x_src, y_src);
 }
 
-<<<<<<< HEAD
+static int get_x_position(const struct vkms_frame_info *frame_info, int limit, int x)
+{
+	if (frame_info->rotation & (DRM_MODE_REFLECT_X | DRM_MODE_ROTATE_270))
+		return limit - x - 1;
+	return x;
+}
+
 static void ARGB8888_to_argb_u16(u8 *src_pixels, struct pixel_argb_u16 *out_pixel)
 {
 	/*
@@ -62,30 +68,11 @@
 static void XRGB8888_to_argb_u16(u8 *src_pixels, struct pixel_argb_u16 *out_pixel)
 {
 	out_pixel->a = (u16)0xffff;
-=======
-static int get_x_position(const struct vkms_frame_info *frame_info, int limit, int x)
-{
-	if (frame_info->rotation & (DRM_MODE_REFLECT_X | DRM_MODE_ROTATE_270))
-		return limit - x - 1;
-	return x;
-}
-
-static void ARGB8888_to_argb_u16(u8 *src_pixels, struct pixel_argb_u16 *out_pixel)
-{
-	/*
-	 * The 257 is the "conversion ratio". This number is obtained by the
-	 * (2^16 - 1) / (2^8 - 1) division. Which, in this case, tries to get
-	 * the best color value in a pixel format with more possibilities.
-	 * A similar idea applies to others RGB color conversions.
-	 */
-	out_pixel->a = (u16)src_pixels[3] * 257;
->>>>>>> 98817289
 	out_pixel->r = (u16)src_pixels[2] * 257;
 	out_pixel->g = (u16)src_pixels[1] * 257;
 	out_pixel->b = (u16)src_pixels[0] * 257;
 }
 
-<<<<<<< HEAD
 static void ARGB16161616_to_argb_u16(u8 *src_pixels, struct pixel_argb_u16 *out_pixel)
 {
 	u16 *pixels = (u16 *)src_pixels;
@@ -101,45 +88,14 @@
 	u16 *pixels = (u16 *)src_pixels;
 
 	out_pixel->a = (u16)0xffff;
-=======
-static void XRGB8888_to_argb_u16(u8 *src_pixels, struct pixel_argb_u16 *out_pixel)
-{
-	out_pixel->a = (u16)0xffff;
-	out_pixel->r = (u16)src_pixels[2] * 257;
-	out_pixel->g = (u16)src_pixels[1] * 257;
-	out_pixel->b = (u16)src_pixels[0] * 257;
-}
-
-static void ARGB16161616_to_argb_u16(u8 *src_pixels, struct pixel_argb_u16 *out_pixel)
-{
-	u16 *pixels = (u16 *)src_pixels;
-
-	out_pixel->a = le16_to_cpu(pixels[3]);
->>>>>>> 98817289
 	out_pixel->r = le16_to_cpu(pixels[2]);
 	out_pixel->g = le16_to_cpu(pixels[1]);
 	out_pixel->b = le16_to_cpu(pixels[0]);
 }
 
-<<<<<<< HEAD
 static void RGB565_to_argb_u16(u8 *src_pixels, struct pixel_argb_u16 *out_pixel)
 {
 	u16 *pixels = (u16 *)src_pixels;
-=======
-static void XRGB16161616_to_argb_u16(u8 *src_pixels, struct pixel_argb_u16 *out_pixel)
-{
-	u16 *pixels = (u16 *)src_pixels;
-
-	out_pixel->a = (u16)0xffff;
-	out_pixel->r = le16_to_cpu(pixels[2]);
-	out_pixel->g = le16_to_cpu(pixels[1]);
-	out_pixel->b = le16_to_cpu(pixels[0]);
-}
-
-static void RGB565_to_argb_u16(u8 *src_pixels, struct pixel_argb_u16 *out_pixel)
-{
-	u16 *pixels = (u16 *)src_pixels;
->>>>>>> 98817289
 
 	s64 fp_rb_ratio = drm_fixp_div(drm_int2fixp(65535), drm_int2fixp(31));
 	s64 fp_g_ratio = drm_fixp_div(drm_int2fixp(65535), drm_int2fixp(63));
@@ -148,24 +104,6 @@
 	s64 fp_r = drm_int2fixp((rgb_565 >> 11) & 0x1f);
 	s64 fp_g = drm_int2fixp((rgb_565 >> 5) & 0x3f);
 	s64 fp_b = drm_int2fixp(rgb_565 & 0x1f);
-<<<<<<< HEAD
-
-	out_pixel->a = (u16)0xffff;
-	out_pixel->r = drm_fixp2int_round(drm_fixp_mul(fp_r, fp_rb_ratio));
-	out_pixel->g = drm_fixp2int_round(drm_fixp_mul(fp_g, fp_g_ratio));
-	out_pixel->b = drm_fixp2int_round(drm_fixp_mul(fp_b, fp_rb_ratio));
-}
-
-void vkms_compose_row(struct line_buffer *stage_buffer, struct vkms_plane_state *plane, int y)
-{
-	struct pixel_argb_u16 *out_pixels = stage_buffer->pixels;
-	struct vkms_frame_info *frame_info = plane->frame_info;
-	u8 *src_pixels = get_packed_src_addr(frame_info, y);
-	int limit = min_t(size_t, drm_rect_width(&frame_info->dst), stage_buffer->n_pixels);
-
-	for (size_t x = 0; x < limit; x++, src_pixels += frame_info->cpp)
-		plane->pixel_read(src_pixels, &out_pixels[x]);
-=======
 
 	out_pixel->a = (u16)0xffff;
 	out_pixel->r = drm_fixp2int_round(drm_fixp_mul(fp_r, fp_rb_ratio));
@@ -202,7 +140,6 @@
 
 		plane->pixel_read(src_pixels, &out_pixels[x_pos]);
 	}
->>>>>>> 98817289
 }
 
 /*
@@ -270,15 +207,9 @@
 	s64 fp_g = drm_int2fixp(in_pixel->g);
 	s64 fp_b = drm_int2fixp(in_pixel->b);
 
-<<<<<<< HEAD
-		u16 r = drm_fixp2int_round(drm_fixp_div(fp_r, fp_rb_ratio));
-		u16 g = drm_fixp2int_round(drm_fixp_div(fp_g, fp_g_ratio));
-		u16 b = drm_fixp2int_round(drm_fixp_div(fp_b, fp_rb_ratio));
-=======
 	u16 r = drm_fixp2int(drm_fixp_div(fp_r, fp_rb_ratio));
 	u16 g = drm_fixp2int(drm_fixp_div(fp_g, fp_g_ratio));
 	u16 b = drm_fixp2int(drm_fixp_div(fp_b, fp_rb_ratio));
->>>>>>> 98817289
 
 	*pixels = cpu_to_le16(r << 11 | g << 5 | b);
 }
