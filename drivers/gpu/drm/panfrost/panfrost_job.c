// SPDX-License-Identifier: GPL-2.0
/* Copyright 2019 Linaro, Ltd, Rob Herring <robh@kernel.org> */
/* Copyright 2019 Collabora ltd. */
#include <linux/delay.h>
#include <linux/interrupt.h>
#include <linux/io.h>
#include <linux/iopoll.h>
#include <linux/platform_device.h>
#include <linux/pm_runtime.h>
#include <linux/dma-resv.h>
#include <drm/gpu_scheduler.h>
#include <drm/panfrost_drm.h>

#include "panfrost_device.h"
#include "panfrost_devfreq.h"
#include "panfrost_job.h"
#include "panfrost_features.h"
#include "panfrost_issues.h"
#include "panfrost_gem.h"
#include "panfrost_regs.h"
#include "panfrost_gpu.h"
#include "panfrost_mmu.h"

#define JOB_TIMEOUT_MS 500

#define job_write(dev, reg, data) writel(data, dev->iomem + (reg))
#define job_read(dev, reg) readl(dev->iomem + (reg))

enum panfrost_queue_status {
	PANFROST_QUEUE_STATUS_ACTIVE,
	PANFROST_QUEUE_STATUS_STOPPED,
	PANFROST_QUEUE_STATUS_STARTING,
	PANFROST_QUEUE_STATUS_FAULT_PENDING,
};

struct panfrost_queue_state {
	struct drm_gpu_scheduler sched;
<<<<<<< HEAD
	atomic_t status;
	struct mutex lock;
=======
>>>>>>> 3b17187f
	u64 fence_context;
	u64 emit_seqno;
};

struct panfrost_job_slot {
	struct panfrost_queue_state queue[NUM_JOB_SLOTS];
	spinlock_t job_lock;
	int irq;
};

static struct panfrost_job *
to_panfrost_job(struct drm_sched_job *sched_job)
{
	return container_of(sched_job, struct panfrost_job, base);
}

struct panfrost_fence {
	struct dma_fence base;
	struct drm_device *dev;
	/* panfrost seqno for signaled() test */
	u64 seqno;
	int queue;
};

static inline struct panfrost_fence *
to_panfrost_fence(struct dma_fence *fence)
{
	return (struct panfrost_fence *)fence;
}

static const char *panfrost_fence_get_driver_name(struct dma_fence *fence)
{
	return "panfrost";
}

static const char *panfrost_fence_get_timeline_name(struct dma_fence *fence)
{
	struct panfrost_fence *f = to_panfrost_fence(fence);

	switch (f->queue) {
	case 0:
		return "panfrost-js-0";
	case 1:
		return "panfrost-js-1";
	case 2:
		return "panfrost-js-2";
	default:
		return NULL;
	}
}

static const struct dma_fence_ops panfrost_fence_ops = {
	.get_driver_name = panfrost_fence_get_driver_name,
	.get_timeline_name = panfrost_fence_get_timeline_name,
};

static struct dma_fence *panfrost_fence_create(struct panfrost_device *pfdev, int js_num)
{
	struct panfrost_fence *fence;
	struct panfrost_job_slot *js = pfdev->js;

	fence = kzalloc(sizeof(*fence), GFP_KERNEL);
	if (!fence)
		return ERR_PTR(-ENOMEM);

	fence->dev = pfdev->ddev;
	fence->queue = js_num;
	fence->seqno = ++js->queue[js_num].emit_seqno;
	dma_fence_init(&fence->base, &panfrost_fence_ops, &js->job_lock,
		       js->queue[js_num].fence_context, fence->seqno);

	return &fence->base;
}

static int panfrost_job_get_slot(struct panfrost_job *job)
{
	/* JS0: fragment jobs.
	 * JS1: vertex/tiler jobs
	 * JS2: compute jobs
	 */
	if (job->requirements & PANFROST_JD_REQ_FS)
		return 0;

/* Not exposed to userspace yet */
#if 0
	if (job->requirements & PANFROST_JD_REQ_ONLY_COMPUTE) {
		if ((job->requirements & PANFROST_JD_REQ_CORE_GRP_MASK) &&
		    (job->pfdev->features.nr_core_groups == 2))
			return 2;
		if (panfrost_has_hw_issue(job->pfdev, HW_ISSUE_8987))
			return 2;
	}
#endif
	return 1;
}

static void panfrost_job_write_affinity(struct panfrost_device *pfdev,
					u32 requirements,
					int js)
{
	u64 affinity;

	/*
	 * Use all cores for now.
	 * Eventually we may need to support tiler only jobs and h/w with
	 * multiple (2) coherent core groups
	 */
	affinity = pfdev->features.shader_present;

	job_write(pfdev, JS_AFFINITY_NEXT_LO(js), affinity & 0xFFFFFFFF);
	job_write(pfdev, JS_AFFINITY_NEXT_HI(js), affinity >> 32);
}

static u32
panfrost_get_job_chain_flag(const struct panfrost_job *job)
{
	struct panfrost_fence *f = to_panfrost_fence(job->done_fence);

	if (!panfrost_has_hw_feature(job->pfdev, HW_FEATURE_JOBCHAIN_DISAMBIGUATION))
		return 0;

	return (f->seqno & 1) ? JS_CONFIG_JOB_CHAIN_FLAG : 0;
}

static struct panfrost_job *
panfrost_dequeue_job(struct panfrost_device *pfdev, int slot)
{
	struct panfrost_job *job = pfdev->jobs[slot][0];

	WARN_ON(!job);
	pfdev->jobs[slot][0] = pfdev->jobs[slot][1];
	pfdev->jobs[slot][1] = NULL;

	return job;
}

static unsigned int
panfrost_enqueue_job(struct panfrost_device *pfdev, int slot,
		     struct panfrost_job *job)
{
	if (WARN_ON(!job))
		return 0;

	if (!pfdev->jobs[slot][0]) {
		pfdev->jobs[slot][0] = job;
		return 0;
	}

	WARN_ON(pfdev->jobs[slot][1]);
	pfdev->jobs[slot][1] = job;
	WARN_ON(panfrost_get_job_chain_flag(job) ==
		panfrost_get_job_chain_flag(pfdev->jobs[slot][0]));
	return 1;
}

static void panfrost_job_hw_submit(struct panfrost_job *job, int js)
{
	struct panfrost_device *pfdev = job->pfdev;
	unsigned int subslot;
	u32 cfg;
	u64 jc_head = job->jc;
	int ret;

	panfrost_devfreq_record_busy(&pfdev->pfdevfreq);

	ret = pm_runtime_get_sync(pfdev->dev);
	if (ret < 0)
		return;

	if (WARN_ON(job_read(pfdev, JS_COMMAND_NEXT(js)))) {
		return;
	}

	cfg = panfrost_mmu_as_get(pfdev, job->file_priv->mmu);

	job_write(pfdev, JS_HEAD_NEXT_LO(js), jc_head & 0xFFFFFFFF);
	job_write(pfdev, JS_HEAD_NEXT_HI(js), jc_head >> 32);

	panfrost_job_write_affinity(pfdev, job->requirements, js);

	/* start MMU, medium priority, cache clean/flush on end, clean/flush on
	 * start */
	cfg |= JS_CONFIG_THREAD_PRI(8) |
		JS_CONFIG_START_FLUSH_CLEAN_INVALIDATE |
		JS_CONFIG_END_FLUSH_CLEAN_INVALIDATE |
		panfrost_get_job_chain_flag(job);

	if (panfrost_has_hw_feature(pfdev, HW_FEATURE_FLUSH_REDUCTION))
		cfg |= JS_CONFIG_ENABLE_FLUSH_REDUCTION;

	if (panfrost_has_hw_issue(pfdev, HW_ISSUE_10649))
		cfg |= JS_CONFIG_START_MMU;

	job_write(pfdev, JS_CONFIG_NEXT(js), cfg);

	if (panfrost_has_hw_feature(pfdev, HW_FEATURE_FLUSH_REDUCTION))
		job_write(pfdev, JS_FLUSH_ID_NEXT(js), job->flush_id);

	/* GO ! */

	spin_lock(&pfdev->js->job_lock);
	subslot = panfrost_enqueue_job(pfdev, js, job);
	/* Don't queue the job if a reset is in progress */
	if (!atomic_read(&pfdev->reset.pending)) {
		job_write(pfdev, JS_COMMAND_NEXT(js), JS_COMMAND_START);
		dev_dbg(pfdev->dev,
			"JS: Submitting atom %p to js[%d][%d] with head=0x%llx AS %d",
			job, js, subslot, jc_head, cfg & 0xf);
	}
	spin_unlock(&pfdev->js->job_lock);
}

static int panfrost_acquire_object_fences(struct drm_gem_object **bos,
					  int bo_count,
					  struct xarray *deps)
{
	int i, ret;

	for (i = 0; i < bo_count; i++) {
		/* panfrost always uses write mode in its current uapi */
		ret = drm_gem_fence_array_add_implicit(deps, bos[i], true);
		if (ret)
			return ret;
	}

	return 0;
}

static void panfrost_attach_object_fences(struct drm_gem_object **bos,
					  int bo_count,
					  struct dma_fence *fence)
{
	int i;

	for (i = 0; i < bo_count; i++)
		dma_resv_add_excl_fence(bos[i]->resv, fence);
}

int panfrost_job_push(struct panfrost_job *job)
{
	struct panfrost_device *pfdev = job->pfdev;
	int slot = panfrost_job_get_slot(job);
	struct drm_sched_entity *entity = &job->file_priv->sched_entity[slot];
	struct ww_acquire_ctx acquire_ctx;
	int ret = 0;


	ret = drm_gem_lock_reservations(job->bos, job->bo_count,
					    &acquire_ctx);
	if (ret)
		return ret;

	mutex_lock(&pfdev->sched_lock);

	ret = drm_sched_job_init(&job->base, entity, NULL);
	if (ret) {
		mutex_unlock(&pfdev->sched_lock);
		goto unlock;
	}

	job->render_done_fence = dma_fence_get(&job->base.s_fence->finished);

	ret = panfrost_acquire_object_fences(job->bos, job->bo_count,
					     &job->deps);
	if (ret) {
		mutex_unlock(&pfdev->sched_lock);
		goto unlock;
	}

	kref_get(&job->refcount); /* put by scheduler job completion */

	drm_sched_entity_push_job(&job->base, entity);

	mutex_unlock(&pfdev->sched_lock);

	panfrost_attach_object_fences(job->bos, job->bo_count,
				      job->render_done_fence);

unlock:
	drm_gem_unlock_reservations(job->bos, job->bo_count, &acquire_ctx);

	return ret;
}

static void panfrost_job_cleanup(struct kref *ref)
{
	struct panfrost_job *job = container_of(ref, struct panfrost_job,
						refcount);
	struct dma_fence *fence;
	unsigned long index;
	unsigned int i;

	xa_for_each(&job->deps, index, fence) {
		dma_fence_put(fence);
	}
	xa_destroy(&job->deps);

	dma_fence_put(job->done_fence);
	dma_fence_put(job->render_done_fence);

	if (job->mappings) {
		for (i = 0; i < job->bo_count; i++) {
			if (!job->mappings[i])
				break;

			atomic_dec(&job->mappings[i]->obj->gpu_usecount);
			panfrost_gem_mapping_put(job->mappings[i]);
		}
		kvfree(job->mappings);
	}

	if (job->bos) {
		for (i = 0; i < job->bo_count; i++)
			drm_gem_object_put(job->bos[i]);

		kvfree(job->bos);
	}

	kfree(job);
}

void panfrost_job_put(struct panfrost_job *job)
{
	kref_put(&job->refcount, panfrost_job_cleanup);
}

static void panfrost_job_free(struct drm_sched_job *sched_job)
{
	struct panfrost_job *job = to_panfrost_job(sched_job);

	drm_sched_job_cleanup(sched_job);

	panfrost_job_put(job);
}

static struct dma_fence *panfrost_job_dependency(struct drm_sched_job *sched_job,
						 struct drm_sched_entity *s_entity)
{
	struct panfrost_job *job = to_panfrost_job(sched_job);

	if (!xa_empty(&job->deps))
		return xa_erase(&job->deps, job->last_dep++);

	return NULL;
}

static struct dma_fence *panfrost_job_run(struct drm_sched_job *sched_job)
{
	struct panfrost_job *job = to_panfrost_job(sched_job);
	struct panfrost_device *pfdev = job->pfdev;
	int slot = panfrost_job_get_slot(job);
	struct dma_fence *fence = NULL;

	if (unlikely(job->base.s_fence->finished.error))
		return NULL;

	/* Nothing to execute: can happen if the job has finished while
	 * we were resetting the GPU.
	 */
	if (!job->jc)
		return NULL;

	fence = panfrost_fence_create(pfdev, slot);
	if (IS_ERR(fence))
		return fence;

	if (job->done_fence)
		dma_fence_put(job->done_fence);
	job->done_fence = dma_fence_get(fence);

	panfrost_job_hw_submit(job, slot);

	return fence;
}

void panfrost_job_enable_interrupts(struct panfrost_device *pfdev)
{
	int j;
	u32 irq_mask = 0;

	for (j = 0; j < NUM_JOB_SLOTS; j++) {
		irq_mask |= MK_JS_MASK(j);
	}

	job_write(pfdev, JOB_INT_CLEAR, irq_mask);
	job_write(pfdev, JOB_INT_MASK, irq_mask);
}

<<<<<<< HEAD
static bool panfrost_scheduler_stop(struct panfrost_queue_state *queue,
				    struct drm_sched_job *bad)
{
	enum panfrost_queue_status old_status;
	bool stopped = false;

	mutex_lock(&queue->lock);
	old_status = atomic_xchg(&queue->status,
				 PANFROST_QUEUE_STATUS_STOPPED);
	if (old_status == PANFROST_QUEUE_STATUS_STOPPED)
		goto out;

	WARN_ON(old_status != PANFROST_QUEUE_STATUS_ACTIVE);
	drm_sched_stop(&queue->sched, bad);
	if (bad)
		drm_sched_increase_karma(bad);

	stopped = true;

	/*
	 * Set the timeout to max so the timer doesn't get started
	 * when we return from the timeout handler (restored in
	 * panfrost_scheduler_start()).
	 */
	queue->sched.timeout = MAX_SCHEDULE_TIMEOUT;

out:
	mutex_unlock(&queue->lock);

	return stopped;
}

static void panfrost_scheduler_start(struct panfrost_queue_state *queue)
{
	enum panfrost_queue_status old_status;

	mutex_lock(&queue->lock);
	old_status = atomic_xchg(&queue->status,
				 PANFROST_QUEUE_STATUS_STARTING);
	WARN_ON(old_status != PANFROST_QUEUE_STATUS_STOPPED);

	/* Restore the original timeout before starting the scheduler. */
	queue->sched.timeout = msecs_to_jiffies(JOB_TIMEOUT_MS);
	drm_sched_resubmit_jobs(&queue->sched);
	drm_sched_start(&queue->sched, true);
	old_status = atomic_xchg(&queue->status,
				 PANFROST_QUEUE_STATUS_ACTIVE);
	if (old_status == PANFROST_QUEUE_STATUS_FAULT_PENDING)
		drm_sched_fault(&queue->sched);

	mutex_unlock(&queue->lock);
}

static void panfrost_job_timedout(struct drm_sched_job *sched_job)
{
	struct panfrost_job *job = to_panfrost_job(sched_job);
	struct panfrost_device *pfdev = job->pfdev;
	int js = panfrost_job_get_slot(job);
=======
static void panfrost_job_handle_err(struct panfrost_device *pfdev,
				    struct panfrost_job *job,
				    unsigned int js)
{
	u32 js_status = job_read(pfdev, JS_STATUS(js));
	const char *exception_name = panfrost_exception_name(js_status);
	bool signal_fence = true;

	if (!panfrost_exception_is_fault(js_status)) {
		dev_dbg(pfdev->dev, "js event, js=%d, status=%s, head=0x%x, tail=0x%x",
			js, exception_name,
			job_read(pfdev, JS_HEAD_LO(js)),
			job_read(pfdev, JS_TAIL_LO(js)));
	} else {
		dev_err(pfdev->dev, "js fault, js=%d, status=%s, head=0x%x, tail=0x%x",
			js, exception_name,
			job_read(pfdev, JS_HEAD_LO(js)),
			job_read(pfdev, JS_TAIL_LO(js)));
	}
>>>>>>> 3b17187f

	if (js_status == DRM_PANFROST_EXCEPTION_STOPPED) {
		/* Update the job head so we can resume */
		job->jc = job_read(pfdev, JS_TAIL_LO(js)) |
			  ((u64)job_read(pfdev, JS_TAIL_HI(js)) << 32);

		/* The job will be resumed, don't signal the fence */
		signal_fence = false;
	} else if (js_status == DRM_PANFROST_EXCEPTION_TERMINATED) {
		/* Job has been hard-stopped, flag it as canceled */
		dma_fence_set_error(job->done_fence, -ECANCELED);
		job->jc = 0;
	} else if (panfrost_exception_is_fault(js_status)) {
		/* We might want to provide finer-grained error code based on
		 * the exception type, but unconditionally setting to EINVAL
		 * is good enough for now.
		 */
		dma_fence_set_error(job->done_fence, -EINVAL);
		job->jc = 0;
	}

	panfrost_mmu_as_put(pfdev, job->file_priv->mmu);
	panfrost_devfreq_record_idle(&pfdev->pfdevfreq);

	if (signal_fence)
		dma_fence_signal_locked(job->done_fence);

	pm_runtime_put_autosuspend(pfdev->dev);

	if (panfrost_exception_needs_reset(pfdev, js_status)) {
		atomic_set(&pfdev->reset.pending, 1);
		drm_sched_fault(&pfdev->js->queue[js].sched);
	}
}

static void panfrost_job_handle_done(struct panfrost_device *pfdev,
				     struct panfrost_job *job)
{
	/* Set ->jc to 0 to avoid re-submitting an already finished job (can
	 * happen when we receive the DONE interrupt while doing a GPU reset).
	 */
	job->jc = 0;
	panfrost_mmu_as_put(pfdev, job->file_priv->mmu);
	panfrost_devfreq_record_idle(&pfdev->pfdevfreq);

	dma_fence_signal_locked(job->done_fence);
	pm_runtime_put_autosuspend(pfdev->dev);
}

static void panfrost_job_handle_irq(struct panfrost_device *pfdev, u32 status)
{
	struct panfrost_job *done[NUM_JOB_SLOTS][2] = {};
	struct panfrost_job *failed[NUM_JOB_SLOTS] = {};
	u32 js_state = 0, js_events = 0;
	unsigned int i, j;

	/* First we collect all failed/done jobs. */
	while (status) {
		u32 js_state_mask = 0;

		for (j = 0; j < NUM_JOB_SLOTS; j++) {
			if (status & MK_JS_MASK(j))
				js_state_mask |= MK_JS_MASK(j);

			if (status & JOB_INT_MASK_DONE(j)) {
				if (done[j][0])
					done[j][1] = panfrost_dequeue_job(pfdev, j);
				else
					done[j][0] = panfrost_dequeue_job(pfdev, j);
			}

			if (status & JOB_INT_MASK_ERR(j)) {
				/* Cancel the next submission. Will be submitted
				 * after we're done handling this failure if
				 * there's no reset pending.
				 */
				job_write(pfdev, JS_COMMAND_NEXT(j), JS_COMMAND_NOP);
				failed[j] = panfrost_dequeue_job(pfdev, j);
			}
		}

		/* JS_STATE is sampled when JOB_INT_CLEAR is written.
		 * For each BIT(slot) or BIT(slot + 16) bit written to
		 * JOB_INT_CLEAR, the corresponding bits in JS_STATE
		 * (BIT(slot) and BIT(slot + 16)) are updated, but this
		 * is racy. If we only have one job done at the time we
		 * read JOB_INT_RAWSTAT but the second job fails before we
		 * clear the status, we end up with a status containing
		 * only the DONE bit and consider both jobs as DONE since
		 * JS_STATE reports both NEXT and CURRENT as inactive.
		 * To prevent that, let's repeat this clear+read steps
		 * until status is 0.
		 */
		job_write(pfdev, JOB_INT_CLEAR, status);
		js_state &= ~js_state_mask;
		js_state |= job_read(pfdev, JOB_INT_JS_STATE) & js_state_mask;
		js_events |= status;
		status = job_read(pfdev, JOB_INT_RAWSTAT);
	}

	/* Then we handle the dequeued jobs. */
	for (j = 0; j < NUM_JOB_SLOTS; j++) {
		if (!(js_events & MK_JS_MASK(j)))
			continue;

<<<<<<< HEAD
	/* Scheduler is already stopped, nothing to do. */
	if (!panfrost_scheduler_stop(&pfdev->js->queue[js], sched_job))
		return;

	/* Schedule a reset if there's no reset in progress. */
	if (!atomic_xchg(&pfdev->reset.pending, 1))
		schedule_work(&pfdev->reset.work);
=======
		if (failed[j]) {
			panfrost_job_handle_err(pfdev, failed[j], j);
		} else if (pfdev->jobs[j][0] && !(js_state & MK_JS_MASK(j))) {
			/* When the current job doesn't fail, the JM dequeues
			 * the next job without waiting for an ACK, this means
			 * we can have 2 jobs dequeued and only catch the
			 * interrupt when the second one is done. If both slots
			 * are inactive, but one job remains in pfdev->jobs[j],
			 * consider it done. Of course that doesn't apply if a
			 * failure happened since we cancelled execution of the
			 * job in _NEXT (see above).
			 */
			if (WARN_ON(!done[j][0]))
				done[j][0] = panfrost_dequeue_job(pfdev, j);
			else
				done[j][1] = panfrost_dequeue_job(pfdev, j);
		}

		for (i = 0; i < ARRAY_SIZE(done[0]) && done[j][i]; i++)
			panfrost_job_handle_done(pfdev, done[j][i]);
	}

	/* And finally we requeue jobs that were waiting in the second slot
	 * and have been stopped if we detected a failure on the first slot.
	 */
	for (j = 0; j < NUM_JOB_SLOTS; j++) {
		if (!(js_events & MK_JS_MASK(j)))
			continue;

		if (!failed[j] || !pfdev->jobs[j][0])
			continue;

		if (pfdev->jobs[j][0]->jc == 0) {
			/* The job was cancelled, signal the fence now */
			struct panfrost_job *canceled = panfrost_dequeue_job(pfdev, j);

			dma_fence_set_error(canceled->done_fence, -ECANCELED);
			panfrost_job_handle_done(pfdev, canceled);
		} else if (!atomic_read(&pfdev->reset.pending)) {
			/* Requeue the job we removed if no reset is pending */
			job_write(pfdev, JS_COMMAND_NEXT(j), JS_COMMAND_START);
		}
	}
}

static void panfrost_job_handle_irqs(struct panfrost_device *pfdev)
{
	u32 status = job_read(pfdev, JOB_INT_RAWSTAT);

	while (status) {
		pm_runtime_mark_last_busy(pfdev->dev);

		spin_lock(&pfdev->js->job_lock);
		panfrost_job_handle_irq(pfdev, status);
		spin_unlock(&pfdev->js->job_lock);
		status = job_read(pfdev, JOB_INT_RAWSTAT);
	}
}

static u32 panfrost_active_slots(struct panfrost_device *pfdev,
				 u32 *js_state_mask, u32 js_state)
{
	u32 rawstat;

	if (!(js_state & *js_state_mask))
		return 0;

	rawstat = job_read(pfdev, JOB_INT_RAWSTAT);
	if (rawstat) {
		unsigned int i;

		for (i = 0; i < NUM_JOB_SLOTS; i++) {
			if (rawstat & MK_JS_MASK(i))
				*js_state_mask &= ~MK_JS_MASK(i);
		}
	}

	return js_state & *js_state_mask;
}

static void
panfrost_reset(struct panfrost_device *pfdev,
	       struct drm_sched_job *bad)
{
	u32 js_state, js_state_mask = 0xffffffff;
	unsigned int i, j;
	bool cookie;
	int ret;

	if (!atomic_read(&pfdev->reset.pending))
		return;

	/* Stop the schedulers.
	 *
	 * FIXME: We temporarily get out of the dma_fence_signalling section
	 * because the cleanup path generate lockdep splats when taking locks
	 * to release job resources. We should rework the code to follow this
	 * pattern:
	 *
	 *	try_lock
	 *	if (locked)
	 *		release
	 *	else
	 *		schedule_work_to_release_later
	 */
	for (i = 0; i < NUM_JOB_SLOTS; i++)
		drm_sched_stop(&pfdev->js->queue[i].sched, bad);

	cookie = dma_fence_begin_signalling();

	if (bad)
		drm_sched_increase_karma(bad);

	/* Mask job interrupts and synchronize to make sure we won't be
	 * interrupted during our reset.
	 */
	job_write(pfdev, JOB_INT_MASK, 0);
	synchronize_irq(pfdev->js->irq);

	for (i = 0; i < NUM_JOB_SLOTS; i++) {
		/* Cancel the next job and soft-stop the running job. */
		job_write(pfdev, JS_COMMAND_NEXT(i), JS_COMMAND_NOP);
		job_write(pfdev, JS_COMMAND(i), JS_COMMAND_SOFT_STOP);
	}

	/* Wait at most 10ms for soft-stops to complete */
	ret = readl_poll_timeout(pfdev->iomem + JOB_INT_JS_STATE, js_state,
				 !panfrost_active_slots(pfdev, &js_state_mask, js_state),
				 10, 10000);

	if (ret)
		dev_err(pfdev->dev, "Soft-stop failed\n");

	/* Handle the remaining interrupts before we reset. */
	panfrost_job_handle_irqs(pfdev);

	/* Remaining interrupts have been handled, but we might still have
	 * stuck jobs. Let's make sure the PM counters stay balanced by
	 * manually calling pm_runtime_put_noidle() and
	 * panfrost_devfreq_record_idle() for each stuck job.
	 */
	spin_lock(&pfdev->js->job_lock);
	for (i = 0; i < NUM_JOB_SLOTS; i++) {
		for (j = 0; j < ARRAY_SIZE(pfdev->jobs[0]) && pfdev->jobs[i][j]; j++) {
			pm_runtime_put_noidle(pfdev->dev);
			panfrost_devfreq_record_idle(&pfdev->pfdevfreq);
		}
	}
	memset(pfdev->jobs, 0, sizeof(pfdev->jobs));
	spin_unlock(&pfdev->js->job_lock);

	/* Proceed with reset now. */
	panfrost_device_reset(pfdev);

	/* panfrost_device_reset() unmasks job interrupts, but we want to
	 * keep them masked a bit longer.
	 */
	job_write(pfdev, JOB_INT_MASK, 0);

	/* GPU has been reset, we can clear the reset pending bit. */
	atomic_set(&pfdev->reset.pending, 0);

	/* Now resubmit jobs that were previously queued but didn't have a
	 * chance to finish.
	 * FIXME: We temporarily get out of the DMA fence signalling section
	 * while resubmitting jobs because the job submission logic will
	 * allocate memory with the GFP_KERNEL flag which can trigger memory
	 * reclaim and exposes a lock ordering issue.
	 */
	dma_fence_end_signalling(cookie);
	for (i = 0; i < NUM_JOB_SLOTS; i++)
		drm_sched_resubmit_jobs(&pfdev->js->queue[i].sched);
	cookie = dma_fence_begin_signalling();

	/* Restart the schedulers */
	for (i = 0; i < NUM_JOB_SLOTS; i++)
		drm_sched_start(&pfdev->js->queue[i].sched, true);

	/* Re-enable job interrupts now that everything has been restarted. */
	job_write(pfdev, JOB_INT_MASK,
		  GENMASK(16 + NUM_JOB_SLOTS - 1, 16) |
		  GENMASK(NUM_JOB_SLOTS - 1, 0));

	dma_fence_end_signalling(cookie);
}

static enum drm_gpu_sched_stat panfrost_job_timedout(struct drm_sched_job
						     *sched_job)
{
	struct panfrost_job *job = to_panfrost_job(sched_job);
	struct panfrost_device *pfdev = job->pfdev;
	int js = panfrost_job_get_slot(job);

	/*
	 * If the GPU managed to complete this jobs fence, the timeout is
	 * spurious. Bail out.
	 */
	if (dma_fence_is_signaled(job->done_fence))
		return DRM_GPU_SCHED_STAT_NOMINAL;

	dev_err(pfdev->dev, "gpu sched timeout, js=%d, config=0x%x, status=0x%x, head=0x%x, tail=0x%x, sched_job=%p",
		js,
		job_read(pfdev, JS_CONFIG(js)),
		job_read(pfdev, JS_STATUS(js)),
		job_read(pfdev, JS_HEAD_LO(js)),
		job_read(pfdev, JS_TAIL_LO(js)),
		sched_job);

	atomic_set(&pfdev->reset.pending, 1);
	panfrost_reset(pfdev, sched_job);

	return DRM_GPU_SCHED_STAT_NOMINAL;
}

static void panfrost_reset_work(struct work_struct *work)
{
	struct panfrost_device *pfdev;

	pfdev = container_of(work, struct panfrost_device, reset.work);
	panfrost_reset(pfdev, NULL);
>>>>>>> 3b17187f
}

static const struct drm_sched_backend_ops panfrost_sched_ops = {
	.dependency = panfrost_job_dependency,
	.run_job = panfrost_job_run,
	.timedout_job = panfrost_job_timedout,
	.free_job = panfrost_job_free
};

static irqreturn_t panfrost_job_irq_handler_thread(int irq, void *data)
{
	struct panfrost_device *pfdev = data;

	panfrost_job_handle_irqs(pfdev);
	job_write(pfdev, JOB_INT_MASK,
		  GENMASK(16 + NUM_JOB_SLOTS - 1, 16) |
		  GENMASK(NUM_JOB_SLOTS - 1, 0));
	return IRQ_HANDLED;
}

static irqreturn_t panfrost_job_irq_handler(int irq, void *data)
{
	struct panfrost_device *pfdev = data;
	u32 status = job_read(pfdev, JOB_INT_STAT);

	if (!status)
		return IRQ_NONE;

<<<<<<< HEAD
	pm_runtime_mark_last_busy(pfdev->dev);

	for (j = 0; status; j++) {
		u32 mask = MK_JS_MASK(j);

		if (!(status & mask))
			continue;

		job_write(pfdev, JOB_INT_CLEAR, mask);

		if (status & JOB_INT_MASK_ERR(j)) {
			enum panfrost_queue_status old_status;

			job_write(pfdev, JS_COMMAND_NEXT(j), JS_COMMAND_NOP);

			dev_err(pfdev->dev, "js fault, js=%d, status=%s, head=0x%x, tail=0x%x",
				j,
				panfrost_exception_name(pfdev, job_read(pfdev, JS_STATUS(j))),
				job_read(pfdev, JS_HEAD_LO(j)),
				job_read(pfdev, JS_TAIL_LO(j)));

			/*
			 * When the queue is being restarted we don't report
			 * faults directly to avoid races between the timeout
			 * and reset handlers. panfrost_scheduler_start() will
			 * call drm_sched_fault() after the queue has been
			 * started if status == FAULT_PENDING.
			 */
			old_status = atomic_cmpxchg(&pfdev->js->queue[j].status,
						    PANFROST_QUEUE_STATUS_STARTING,
						    PANFROST_QUEUE_STATUS_FAULT_PENDING);
			if (old_status == PANFROST_QUEUE_STATUS_ACTIVE)
				drm_sched_fault(&pfdev->js->queue[j].sched);
		}

		if (status & JOB_INT_MASK_DONE(j)) {
			struct panfrost_job *job;

			spin_lock(&pfdev->js->job_lock);
			job = pfdev->jobs[j];
			/* Only NULL if job timeout occurred */
			if (job) {
				pfdev->jobs[j] = NULL;

				panfrost_mmu_as_put(pfdev, job->file_priv->mmu);
				panfrost_devfreq_record_idle(&pfdev->pfdevfreq);

				dma_fence_signal_locked(job->done_fence);
				pm_runtime_put_autosuspend(pfdev->dev);
			}
			spin_unlock(&pfdev->js->job_lock);
		}

		status &= ~mask;
	}

	return IRQ_HANDLED;
=======
	job_write(pfdev, JOB_INT_MASK, 0);
	return IRQ_WAKE_THREAD;
>>>>>>> 3b17187f
}

static void panfrost_reset(struct work_struct *work)
{
	struct panfrost_device *pfdev = container_of(work,
						     struct panfrost_device,
						     reset.work);
	unsigned long flags;
	unsigned int i;
	bool cookie;

	cookie = dma_fence_begin_signalling();
	for (i = 0; i < NUM_JOB_SLOTS; i++) {
		/*
		 * We want pending timeouts to be handled before we attempt
		 * to stop the scheduler. If we don't do that and the timeout
		 * handler is in flight, it might have removed the bad job
		 * from the list, and we'll lose this job if the reset handler
		 * enters the critical section in panfrost_scheduler_stop()
		 * before the timeout handler.
		 *
		 * Timeout is set to MAX_SCHEDULE_TIMEOUT - 1 because we need
		 * something big enough to make sure the timer will not expire
		 * before we manage to stop the scheduler, but we can't use
		 * MAX_SCHEDULE_TIMEOUT because drm_sched_get_cleanup_job()
		 * considers that as 'timer is not running' and will dequeue
		 * the job without making sure the timeout handler is not
		 * running.
		 */
		pfdev->js->queue[i].sched.timeout = MAX_SCHEDULE_TIMEOUT - 1;
		cancel_delayed_work_sync(&pfdev->js->queue[i].sched.work_tdr);
		panfrost_scheduler_stop(&pfdev->js->queue[i], NULL);
	}

	/* All timers have been stopped, we can safely reset the pending state. */
	atomic_set(&pfdev->reset.pending, 0);

	spin_lock_irqsave(&pfdev->js->job_lock, flags);
	for (i = 0; i < NUM_JOB_SLOTS; i++) {
		if (pfdev->jobs[i]) {
			pm_runtime_put_noidle(pfdev->dev);
			panfrost_devfreq_record_idle(&pfdev->pfdevfreq);
			pfdev->jobs[i] = NULL;
		}
	}
	spin_unlock_irqrestore(&pfdev->js->job_lock, flags);

	panfrost_device_reset(pfdev);

	for (i = 0; i < NUM_JOB_SLOTS; i++)
		panfrost_scheduler_start(&pfdev->js->queue[i]);

	dma_fence_end_signalling(cookie);
}

int panfrost_job_init(struct panfrost_device *pfdev)
{
	struct panfrost_job_slot *js;
	unsigned int nentries = 2;
	int ret, j;

	/* All GPUs have two entries per queue, but without jobchain
	 * disambiguation stopping the right job in the close path is tricky,
	 * so let's just advertise one entry in that case.
	 */
	if (!panfrost_has_hw_feature(pfdev, HW_FEATURE_JOBCHAIN_DISAMBIGUATION))
		nentries = 1;

	INIT_WORK(&pfdev->reset.work, panfrost_reset);

	pfdev->js = js = devm_kzalloc(pfdev->dev, sizeof(*js), GFP_KERNEL);
	if (!js)
		return -ENOMEM;

	INIT_WORK(&pfdev->reset.work, panfrost_reset_work);
	spin_lock_init(&js->job_lock);

	js->irq = platform_get_irq_byname(to_platform_device(pfdev->dev), "job");
	if (js->irq <= 0)
		return -ENODEV;

	ret = devm_request_threaded_irq(pfdev->dev, js->irq,
					panfrost_job_irq_handler,
					panfrost_job_irq_handler_thread,
					IRQF_SHARED, KBUILD_MODNAME "-job",
					pfdev);
	if (ret) {
		dev_err(pfdev->dev, "failed to request job irq");
		return ret;
	}

	pfdev->reset.wq = alloc_ordered_workqueue("panfrost-reset", 0);
	if (!pfdev->reset.wq)
		return -ENOMEM;

	for (j = 0; j < NUM_JOB_SLOTS; j++) {
		mutex_init(&js->queue[j].lock);

		js->queue[j].fence_context = dma_fence_context_alloc(1);

		ret = drm_sched_init(&js->queue[j].sched,
				     &panfrost_sched_ops,
<<<<<<< HEAD
				     1, 0, msecs_to_jiffies(JOB_TIMEOUT_MS),
				     "pan_js");
=======
				     nentries, 0,
				     msecs_to_jiffies(JOB_TIMEOUT_MS),
				     pfdev->reset.wq,
				     NULL, "pan_js");
>>>>>>> 3b17187f
		if (ret) {
			dev_err(pfdev->dev, "Failed to create scheduler: %d.", ret);
			goto err_sched;
		}
	}

	panfrost_job_enable_interrupts(pfdev);

	return 0;

err_sched:
	for (j--; j >= 0; j--)
		drm_sched_fini(&js->queue[j].sched);

	destroy_workqueue(pfdev->reset.wq);
	return ret;
}

void panfrost_job_fini(struct panfrost_device *pfdev)
{
	struct panfrost_job_slot *js = pfdev->js;
	int j;

	job_write(pfdev, JOB_INT_MASK, 0);

	for (j = 0; j < NUM_JOB_SLOTS; j++) {
		drm_sched_fini(&js->queue[j].sched);
<<<<<<< HEAD
		mutex_destroy(&js->queue[j].lock);
=======
>>>>>>> 3b17187f
	}

	cancel_work_sync(&pfdev->reset.work);
	destroy_workqueue(pfdev->reset.wq);
}

int panfrost_job_open(struct panfrost_file_priv *panfrost_priv)
{
	struct panfrost_device *pfdev = panfrost_priv->pfdev;
	struct panfrost_job_slot *js = pfdev->js;
	struct drm_gpu_scheduler *sched;
	int ret, i;

	for (i = 0; i < NUM_JOB_SLOTS; i++) {
		sched = &js->queue[i].sched;
		ret = drm_sched_entity_init(&panfrost_priv->sched_entity[i],
					    DRM_SCHED_PRIORITY_NORMAL, &sched,
					    1, NULL);
		if (WARN_ON(ret))
			return ret;
	}
	return 0;
}

void panfrost_job_close(struct panfrost_file_priv *panfrost_priv)
{
	struct panfrost_device *pfdev = panfrost_priv->pfdev;
	int i;

	for (i = 0; i < NUM_JOB_SLOTS; i++)
		drm_sched_entity_destroy(&panfrost_priv->sched_entity[i]);

	/* Kill in-flight jobs */
	spin_lock(&pfdev->js->job_lock);
	for (i = 0; i < NUM_JOB_SLOTS; i++) {
		struct drm_sched_entity *entity = &panfrost_priv->sched_entity[i];
		int j;

		for (j = ARRAY_SIZE(pfdev->jobs[0]) - 1; j >= 0; j--) {
			struct panfrost_job *job = pfdev->jobs[i][j];
			u32 cmd;

			if (!job || job->base.entity != entity)
				continue;

			if (j == 1) {
				/* Try to cancel the job before it starts */
				job_write(pfdev, JS_COMMAND_NEXT(i), JS_COMMAND_NOP);
				/* Reset the job head so it doesn't get restarted if
				 * the job in the first slot failed.
				 */
				job->jc = 0;
			}

			if (panfrost_has_hw_feature(pfdev, HW_FEATURE_JOBCHAIN_DISAMBIGUATION)) {
				cmd = panfrost_get_job_chain_flag(job) ?
				      JS_COMMAND_HARD_STOP_1 :
				      JS_COMMAND_HARD_STOP_0;
			} else {
				cmd = JS_COMMAND_HARD_STOP;
			}

			job_write(pfdev, JS_COMMAND(i), cmd);
		}
	}
	spin_unlock(&pfdev->js->job_lock);
}

int panfrost_job_is_idle(struct panfrost_device *pfdev)
{
	struct panfrost_job_slot *js = pfdev->js;
	int i;

	for (i = 0; i < NUM_JOB_SLOTS; i++) {
		/* If there are any jobs in the HW queue, we're not idle */
		if (atomic_read(&js->queue[i].sched.hw_rq_count))
			return false;
	}

	return true;
}<|MERGE_RESOLUTION|>--- conflicted
+++ resolved
@@ -26,20 +26,8 @@
 #define job_write(dev, reg, data) writel(data, dev->iomem + (reg))
 #define job_read(dev, reg) readl(dev->iomem + (reg))
 
-enum panfrost_queue_status {
-	PANFROST_QUEUE_STATUS_ACTIVE,
-	PANFROST_QUEUE_STATUS_STOPPED,
-	PANFROST_QUEUE_STATUS_STARTING,
-	PANFROST_QUEUE_STATUS_FAULT_PENDING,
-};
-
 struct panfrost_queue_state {
 	struct drm_gpu_scheduler sched;
-<<<<<<< HEAD
-	atomic_t status;
-	struct mutex lock;
-=======
->>>>>>> 3b17187f
 	u64 fence_context;
 	u64 emit_seqno;
 };
@@ -428,66 +416,6 @@
 	job_write(pfdev, JOB_INT_MASK, irq_mask);
 }
 
-<<<<<<< HEAD
-static bool panfrost_scheduler_stop(struct panfrost_queue_state *queue,
-				    struct drm_sched_job *bad)
-{
-	enum panfrost_queue_status old_status;
-	bool stopped = false;
-
-	mutex_lock(&queue->lock);
-	old_status = atomic_xchg(&queue->status,
-				 PANFROST_QUEUE_STATUS_STOPPED);
-	if (old_status == PANFROST_QUEUE_STATUS_STOPPED)
-		goto out;
-
-	WARN_ON(old_status != PANFROST_QUEUE_STATUS_ACTIVE);
-	drm_sched_stop(&queue->sched, bad);
-	if (bad)
-		drm_sched_increase_karma(bad);
-
-	stopped = true;
-
-	/*
-	 * Set the timeout to max so the timer doesn't get started
-	 * when we return from the timeout handler (restored in
-	 * panfrost_scheduler_start()).
-	 */
-	queue->sched.timeout = MAX_SCHEDULE_TIMEOUT;
-
-out:
-	mutex_unlock(&queue->lock);
-
-	return stopped;
-}
-
-static void panfrost_scheduler_start(struct panfrost_queue_state *queue)
-{
-	enum panfrost_queue_status old_status;
-
-	mutex_lock(&queue->lock);
-	old_status = atomic_xchg(&queue->status,
-				 PANFROST_QUEUE_STATUS_STARTING);
-	WARN_ON(old_status != PANFROST_QUEUE_STATUS_STOPPED);
-
-	/* Restore the original timeout before starting the scheduler. */
-	queue->sched.timeout = msecs_to_jiffies(JOB_TIMEOUT_MS);
-	drm_sched_resubmit_jobs(&queue->sched);
-	drm_sched_start(&queue->sched, true);
-	old_status = atomic_xchg(&queue->status,
-				 PANFROST_QUEUE_STATUS_ACTIVE);
-	if (old_status == PANFROST_QUEUE_STATUS_FAULT_PENDING)
-		drm_sched_fault(&queue->sched);
-
-	mutex_unlock(&queue->lock);
-}
-
-static void panfrost_job_timedout(struct drm_sched_job *sched_job)
-{
-	struct panfrost_job *job = to_panfrost_job(sched_job);
-	struct panfrost_device *pfdev = job->pfdev;
-	int js = panfrost_job_get_slot(job);
-=======
 static void panfrost_job_handle_err(struct panfrost_device *pfdev,
 				    struct panfrost_job *job,
 				    unsigned int js)
@@ -507,7 +435,6 @@
 			job_read(pfdev, JS_HEAD_LO(js)),
 			job_read(pfdev, JS_TAIL_LO(js)));
 	}
->>>>>>> 3b17187f
 
 	if (js_status == DRM_PANFROST_EXCEPTION_STOPPED) {
 		/* Update the job head so we can resume */
@@ -613,15 +540,6 @@
 		if (!(js_events & MK_JS_MASK(j)))
 			continue;
 
-<<<<<<< HEAD
-	/* Scheduler is already stopped, nothing to do. */
-	if (!panfrost_scheduler_stop(&pfdev->js->queue[js], sched_job))
-		return;
-
-	/* Schedule a reset if there's no reset in progress. */
-	if (!atomic_xchg(&pfdev->reset.pending, 1))
-		schedule_work(&pfdev->reset.work);
-=======
 		if (failed[j]) {
 			panfrost_job_handle_err(pfdev, failed[j], j);
 		} else if (pfdev->jobs[j][0] && !(js_state & MK_JS_MASK(j))) {
@@ -842,7 +760,6 @@
 
 	pfdev = container_of(work, struct panfrost_device, reset.work);
 	panfrost_reset(pfdev, NULL);
->>>>>>> 3b17187f
 }
 
 static const struct drm_sched_backend_ops panfrost_sched_ops = {
@@ -871,121 +788,8 @@
 	if (!status)
 		return IRQ_NONE;
 
-<<<<<<< HEAD
-	pm_runtime_mark_last_busy(pfdev->dev);
-
-	for (j = 0; status; j++) {
-		u32 mask = MK_JS_MASK(j);
-
-		if (!(status & mask))
-			continue;
-
-		job_write(pfdev, JOB_INT_CLEAR, mask);
-
-		if (status & JOB_INT_MASK_ERR(j)) {
-			enum panfrost_queue_status old_status;
-
-			job_write(pfdev, JS_COMMAND_NEXT(j), JS_COMMAND_NOP);
-
-			dev_err(pfdev->dev, "js fault, js=%d, status=%s, head=0x%x, tail=0x%x",
-				j,
-				panfrost_exception_name(pfdev, job_read(pfdev, JS_STATUS(j))),
-				job_read(pfdev, JS_HEAD_LO(j)),
-				job_read(pfdev, JS_TAIL_LO(j)));
-
-			/*
-			 * When the queue is being restarted we don't report
-			 * faults directly to avoid races between the timeout
-			 * and reset handlers. panfrost_scheduler_start() will
-			 * call drm_sched_fault() after the queue has been
-			 * started if status == FAULT_PENDING.
-			 */
-			old_status = atomic_cmpxchg(&pfdev->js->queue[j].status,
-						    PANFROST_QUEUE_STATUS_STARTING,
-						    PANFROST_QUEUE_STATUS_FAULT_PENDING);
-			if (old_status == PANFROST_QUEUE_STATUS_ACTIVE)
-				drm_sched_fault(&pfdev->js->queue[j].sched);
-		}
-
-		if (status & JOB_INT_MASK_DONE(j)) {
-			struct panfrost_job *job;
-
-			spin_lock(&pfdev->js->job_lock);
-			job = pfdev->jobs[j];
-			/* Only NULL if job timeout occurred */
-			if (job) {
-				pfdev->jobs[j] = NULL;
-
-				panfrost_mmu_as_put(pfdev, job->file_priv->mmu);
-				panfrost_devfreq_record_idle(&pfdev->pfdevfreq);
-
-				dma_fence_signal_locked(job->done_fence);
-				pm_runtime_put_autosuspend(pfdev->dev);
-			}
-			spin_unlock(&pfdev->js->job_lock);
-		}
-
-		status &= ~mask;
-	}
-
-	return IRQ_HANDLED;
-=======
 	job_write(pfdev, JOB_INT_MASK, 0);
 	return IRQ_WAKE_THREAD;
->>>>>>> 3b17187f
-}
-
-static void panfrost_reset(struct work_struct *work)
-{
-	struct panfrost_device *pfdev = container_of(work,
-						     struct panfrost_device,
-						     reset.work);
-	unsigned long flags;
-	unsigned int i;
-	bool cookie;
-
-	cookie = dma_fence_begin_signalling();
-	for (i = 0; i < NUM_JOB_SLOTS; i++) {
-		/*
-		 * We want pending timeouts to be handled before we attempt
-		 * to stop the scheduler. If we don't do that and the timeout
-		 * handler is in flight, it might have removed the bad job
-		 * from the list, and we'll lose this job if the reset handler
-		 * enters the critical section in panfrost_scheduler_stop()
-		 * before the timeout handler.
-		 *
-		 * Timeout is set to MAX_SCHEDULE_TIMEOUT - 1 because we need
-		 * something big enough to make sure the timer will not expire
-		 * before we manage to stop the scheduler, but we can't use
-		 * MAX_SCHEDULE_TIMEOUT because drm_sched_get_cleanup_job()
-		 * considers that as 'timer is not running' and will dequeue
-		 * the job without making sure the timeout handler is not
-		 * running.
-		 */
-		pfdev->js->queue[i].sched.timeout = MAX_SCHEDULE_TIMEOUT - 1;
-		cancel_delayed_work_sync(&pfdev->js->queue[i].sched.work_tdr);
-		panfrost_scheduler_stop(&pfdev->js->queue[i], NULL);
-	}
-
-	/* All timers have been stopped, we can safely reset the pending state. */
-	atomic_set(&pfdev->reset.pending, 0);
-
-	spin_lock_irqsave(&pfdev->js->job_lock, flags);
-	for (i = 0; i < NUM_JOB_SLOTS; i++) {
-		if (pfdev->jobs[i]) {
-			pm_runtime_put_noidle(pfdev->dev);
-			panfrost_devfreq_record_idle(&pfdev->pfdevfreq);
-			pfdev->jobs[i] = NULL;
-		}
-	}
-	spin_unlock_irqrestore(&pfdev->js->job_lock, flags);
-
-	panfrost_device_reset(pfdev);
-
-	for (i = 0; i < NUM_JOB_SLOTS; i++)
-		panfrost_scheduler_start(&pfdev->js->queue[i]);
-
-	dma_fence_end_signalling(cookie);
 }
 
 int panfrost_job_init(struct panfrost_device *pfdev)
@@ -1000,8 +804,6 @@
 	 */
 	if (!panfrost_has_hw_feature(pfdev, HW_FEATURE_JOBCHAIN_DISAMBIGUATION))
 		nentries = 1;
-
-	INIT_WORK(&pfdev->reset.work, panfrost_reset);
 
 	pfdev->js = js = devm_kzalloc(pfdev->dev, sizeof(*js), GFP_KERNEL);
 	if (!js)
@@ -1029,21 +831,14 @@
 		return -ENOMEM;
 
 	for (j = 0; j < NUM_JOB_SLOTS; j++) {
-		mutex_init(&js->queue[j].lock);
-
 		js->queue[j].fence_context = dma_fence_context_alloc(1);
 
 		ret = drm_sched_init(&js->queue[j].sched,
 				     &panfrost_sched_ops,
-<<<<<<< HEAD
-				     1, 0, msecs_to_jiffies(JOB_TIMEOUT_MS),
-				     "pan_js");
-=======
 				     nentries, 0,
 				     msecs_to_jiffies(JOB_TIMEOUT_MS),
 				     pfdev->reset.wq,
 				     NULL, "pan_js");
->>>>>>> 3b17187f
 		if (ret) {
 			dev_err(pfdev->dev, "Failed to create scheduler: %d.", ret);
 			goto err_sched;
@@ -1071,10 +866,6 @@
 
 	for (j = 0; j < NUM_JOB_SLOTS; j++) {
 		drm_sched_fini(&js->queue[j].sched);
-<<<<<<< HEAD
-		mutex_destroy(&js->queue[j].lock);
-=======
->>>>>>> 3b17187f
 	}
 
 	cancel_work_sync(&pfdev->reset.work);
