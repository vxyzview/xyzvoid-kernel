/*
 * MIPI DSI Bus
 *
 * Copyright (C) 2012-2013, Samsung Electronics, Co., Ltd.
 * Andrzej Hajda <a.hajda@samsung.com>
 *
 * Permission is hereby granted, free of charge, to any person obtaining a
 * copy of this software and associated documentation files (the
 * "Software"), to deal in the Software without restriction, including
 * without limitation the rights to use, copy, modify, merge, publish,
 * distribute, sub license, and/or sell copies of the Software, and to
 * permit persons to whom the Software is furnished to do so, subject to
 * the following conditions:
 *
 * The above copyright notice and this permission notice (including the
 * next paragraph) shall be included in all copies or substantial portions
 * of the Software.
 *
 * THE SOFTWARE IS PROVIDED "AS IS", WITHOUT WARRANTY OF ANY KIND, EXPRESS OR
 * IMPLIED, INCLUDING BUT NOT LIMITED TO THE WARRANTIES OF MERCHANTABILITY,
 * FITNESS FOR A PARTICULAR PURPOSE AND NON-INFRINGEMENT. IN NO EVENT SHALL
 * THE COPYRIGHT HOLDERS, AUTHORS AND/OR ITS SUPPLIERS BE LIABLE FOR ANY CLAIM,
 * DAMAGES OR OTHER LIABILITY, WHETHER IN AN ACTION OF CONTRACT, TORT OR
 * OTHERWISE, ARISING FROM, OUT OF OR IN CONNECTION WITH THE SOFTWARE OR THE
 * USE OR OTHER DEALINGS IN THE SOFTWARE.
 */

#include <linux/device.h>
#include <linux/module.h>
#include <linux/of.h>
#include <linux/of_device.h>
#include <linux/pm_runtime.h>
#include <linux/slab.h>

#include <drm/display/drm_dsc.h>
#include <drm/drm_mipi_dsi.h>
#include <drm/drm_print.h>

#include <video/mipi_display.h>

/**
 * DOC: dsi helpers
 *
 * These functions contain some common logic and helpers to deal with MIPI DSI
 * peripherals.
 *
 * Helpers are provided for a number of standard MIPI DSI command as well as a
 * subset of the MIPI DCS command set.
 */

static int mipi_dsi_device_match(struct device *dev, const struct device_driver *drv)
{
	struct mipi_dsi_device *dsi = to_mipi_dsi_device(dev);

	/* attempt OF style match */
	if (of_driver_match_device(dev, drv))
		return 1;

	/* compare DSI device and driver names */
	if (!strcmp(dsi->name, drv->name))
		return 1;

	return 0;
}

static int mipi_dsi_uevent(const struct device *dev, struct kobj_uevent_env *env)
{
	const struct mipi_dsi_device *dsi = to_mipi_dsi_device(dev);
	int err;

	err = of_device_uevent_modalias(dev, env);
	if (err != -ENODEV)
		return err;

	add_uevent_var(env, "MODALIAS=%s%s", MIPI_DSI_MODULE_PREFIX,
		       dsi->name);

	return 0;
}

static const struct dev_pm_ops mipi_dsi_device_pm_ops = {
	.runtime_suspend = pm_generic_runtime_suspend,
	.runtime_resume = pm_generic_runtime_resume,
	.suspend = pm_generic_suspend,
	.resume = pm_generic_resume,
	.freeze = pm_generic_freeze,
	.thaw = pm_generic_thaw,
	.poweroff = pm_generic_poweroff,
	.restore = pm_generic_restore,
};

static const struct bus_type mipi_dsi_bus_type = {
	.name = "mipi-dsi",
	.match = mipi_dsi_device_match,
	.uevent = mipi_dsi_uevent,
	.pm = &mipi_dsi_device_pm_ops,
};

/**
 * of_find_mipi_dsi_device_by_node() - find the MIPI DSI device matching a
 *    device tree node
 * @np: device tree node
 *
 * Return: A pointer to the MIPI DSI device corresponding to @np or NULL if no
 *    such device exists (or has not been registered yet).
 */
struct mipi_dsi_device *of_find_mipi_dsi_device_by_node(struct device_node *np)
{
	struct device *dev;

	dev = bus_find_device_by_of_node(&mipi_dsi_bus_type, np);

	return dev ? to_mipi_dsi_device(dev) : NULL;
}
EXPORT_SYMBOL(of_find_mipi_dsi_device_by_node);

static void mipi_dsi_dev_release(struct device *dev)
{
	struct mipi_dsi_device *dsi = to_mipi_dsi_device(dev);

	of_node_put(dev->of_node);
	kfree(dsi);
}

static const struct device_type mipi_dsi_device_type = {
	.release = mipi_dsi_dev_release,
};

static struct mipi_dsi_device *mipi_dsi_device_alloc(struct mipi_dsi_host *host)
{
	struct mipi_dsi_device *dsi;

	dsi = kzalloc(sizeof(*dsi), GFP_KERNEL);
	if (!dsi)
		return ERR_PTR(-ENOMEM);

	dsi->host = host;
	dsi->dev.bus = &mipi_dsi_bus_type;
	dsi->dev.parent = host->dev;
	dsi->dev.type = &mipi_dsi_device_type;

	device_initialize(&dsi->dev);

	return dsi;
}

static int mipi_dsi_device_add(struct mipi_dsi_device *dsi)
{
	struct mipi_dsi_host *host = dsi->host;

	dev_set_name(&dsi->dev, "%s.%d", dev_name(host->dev),  dsi->channel);

	return device_add(&dsi->dev);
}

#if IS_ENABLED(CONFIG_OF)
static struct mipi_dsi_device *
of_mipi_dsi_device_add(struct mipi_dsi_host *host, struct device_node *node)
{
	struct mipi_dsi_device_info info = { };
	int ret;
	u32 reg;

	if (of_alias_from_compatible(node, info.type, sizeof(info.type)) < 0) {
		drm_err(host, "modalias failure on %pOF\n", node);
		return ERR_PTR(-EINVAL);
	}

	ret = of_property_read_u32(node, "reg", &reg);
	if (ret) {
		drm_err(host, "device node %pOF has no valid reg property: %d\n",
			node, ret);
		return ERR_PTR(-EINVAL);
	}

	info.channel = reg;
	info.node = of_node_get(node);

	return mipi_dsi_device_register_full(host, &info);
}
#else
static struct mipi_dsi_device *
of_mipi_dsi_device_add(struct mipi_dsi_host *host, struct device_node *node)
{
	return ERR_PTR(-ENODEV);
}
#endif

/**
 * mipi_dsi_device_register_full - create a MIPI DSI device
 * @host: DSI host to which this device is connected
 * @info: pointer to template containing DSI device information
 *
 * Create a MIPI DSI device by using the device information provided by
 * mipi_dsi_device_info template
 *
 * Returns:
 * A pointer to the newly created MIPI DSI device, or, a pointer encoded
 * with an error
 */
struct mipi_dsi_device *
mipi_dsi_device_register_full(struct mipi_dsi_host *host,
			      const struct mipi_dsi_device_info *info)
{
	struct mipi_dsi_device *dsi;
	int ret;

	if (!info) {
		drm_err(host, "invalid mipi_dsi_device_info pointer\n");
		return ERR_PTR(-EINVAL);
	}

	if (info->channel > 3) {
		drm_err(host, "invalid virtual channel: %u\n", info->channel);
		return ERR_PTR(-EINVAL);
	}

	dsi = mipi_dsi_device_alloc(host);
	if (IS_ERR(dsi)) {
		drm_err(host, "failed to allocate DSI device %ld\n",
			PTR_ERR(dsi));
		return dsi;
	}

	device_set_node(&dsi->dev, of_fwnode_handle(info->node));
	dsi->channel = info->channel;
	strscpy(dsi->name, info->type, sizeof(dsi->name));

	ret = mipi_dsi_device_add(dsi);
	if (ret) {
		drm_err(host, "failed to add DSI device %d\n", ret);
		kfree(dsi);
		return ERR_PTR(ret);
	}

	return dsi;
}
EXPORT_SYMBOL(mipi_dsi_device_register_full);

/**
 * mipi_dsi_device_unregister - unregister MIPI DSI device
 * @dsi: DSI peripheral device
 */
void mipi_dsi_device_unregister(struct mipi_dsi_device *dsi)
{
	device_unregister(&dsi->dev);
}
EXPORT_SYMBOL(mipi_dsi_device_unregister);

static void devm_mipi_dsi_device_unregister(void *arg)
{
	struct mipi_dsi_device *dsi = arg;

	mipi_dsi_device_unregister(dsi);
}

/**
 * devm_mipi_dsi_device_register_full - create a managed MIPI DSI device
 * @dev: device to tie the MIPI-DSI device lifetime to
 * @host: DSI host to which this device is connected
 * @info: pointer to template containing DSI device information
 *
 * Create a MIPI DSI device by using the device information provided by
 * mipi_dsi_device_info template
 *
 * This is the managed version of mipi_dsi_device_register_full() which
 * automatically calls mipi_dsi_device_unregister() when @dev is
 * unbound.
 *
 * Returns:
 * A pointer to the newly created MIPI DSI device, or, a pointer encoded
 * with an error
 */
struct mipi_dsi_device *
devm_mipi_dsi_device_register_full(struct device *dev,
				   struct mipi_dsi_host *host,
				   const struct mipi_dsi_device_info *info)
{
	struct mipi_dsi_device *dsi;
	int ret;

	dsi = mipi_dsi_device_register_full(host, info);
	if (IS_ERR(dsi))
		return dsi;

	ret = devm_add_action_or_reset(dev,
				       devm_mipi_dsi_device_unregister,
				       dsi);
	if (ret)
		return ERR_PTR(ret);

	return dsi;
}
EXPORT_SYMBOL_GPL(devm_mipi_dsi_device_register_full);

static DEFINE_MUTEX(host_lock);
static LIST_HEAD(host_list);

/**
 * of_find_mipi_dsi_host_by_node() - find the MIPI DSI host matching a
 *				     device tree node
 * @node: device tree node
 *
 * Returns:
 * A pointer to the MIPI DSI host corresponding to @node or NULL if no
 * such device exists (or has not been registered yet).
 */
struct mipi_dsi_host *of_find_mipi_dsi_host_by_node(struct device_node *node)
{
	struct mipi_dsi_host *host;

	mutex_lock(&host_lock);

	list_for_each_entry(host, &host_list, list) {
		if (host->dev->of_node == node) {
			mutex_unlock(&host_lock);
			return host;
		}
	}

	mutex_unlock(&host_lock);

	return NULL;
}
EXPORT_SYMBOL(of_find_mipi_dsi_host_by_node);

int mipi_dsi_host_register(struct mipi_dsi_host *host)
{
	struct device_node *node;

	for_each_available_child_of_node(host->dev->of_node, node) {
		/* skip nodes without reg property */
		if (!of_property_present(node, "reg"))
			continue;
		of_mipi_dsi_device_add(host, node);
	}

	mutex_lock(&host_lock);
	list_add_tail(&host->list, &host_list);
	mutex_unlock(&host_lock);

	return 0;
}
EXPORT_SYMBOL(mipi_dsi_host_register);

static int mipi_dsi_remove_device_fn(struct device *dev, void *priv)
{
	struct mipi_dsi_device *dsi = to_mipi_dsi_device(dev);

	if (dsi->attached)
		mipi_dsi_detach(dsi);
	mipi_dsi_device_unregister(dsi);

	return 0;
}

void mipi_dsi_host_unregister(struct mipi_dsi_host *host)
{
	device_for_each_child(host->dev, NULL, mipi_dsi_remove_device_fn);

	mutex_lock(&host_lock);
	list_del_init(&host->list);
	mutex_unlock(&host_lock);
}
EXPORT_SYMBOL(mipi_dsi_host_unregister);

/**
 * mipi_dsi_attach - attach a DSI device to its DSI host
 * @dsi: DSI peripheral
 */
int mipi_dsi_attach(struct mipi_dsi_device *dsi)
{
	const struct mipi_dsi_host_ops *ops = dsi->host->ops;
	int ret;

	if (!ops || !ops->attach)
		return -ENOSYS;

	ret = ops->attach(dsi->host, dsi);
	if (ret)
		return ret;

	dsi->attached = true;

	return 0;
}
EXPORT_SYMBOL(mipi_dsi_attach);

/**
 * mipi_dsi_detach - detach a DSI device from its DSI host
 * @dsi: DSI peripheral
 */
int mipi_dsi_detach(struct mipi_dsi_device *dsi)
{
	const struct mipi_dsi_host_ops *ops = dsi->host->ops;

	if (WARN_ON(!dsi->attached))
		return -EINVAL;

	if (!ops || !ops->detach)
		return -ENOSYS;

	dsi->attached = false;

	return ops->detach(dsi->host, dsi);
}
EXPORT_SYMBOL(mipi_dsi_detach);

static void devm_mipi_dsi_detach(void *arg)
{
	struct mipi_dsi_device *dsi = arg;

	mipi_dsi_detach(dsi);
}

/**
 * devm_mipi_dsi_attach - Attach a MIPI-DSI device to its DSI Host
 * @dev: device to tie the MIPI-DSI device attachment lifetime to
 * @dsi: DSI peripheral
 *
 * This is the managed version of mipi_dsi_attach() which automatically
 * calls mipi_dsi_detach() when @dev is unbound.
 *
 * Returns:
 * 0 on success, a negative error code on failure.
 */
int devm_mipi_dsi_attach(struct device *dev,
			 struct mipi_dsi_device *dsi)
{
	int ret;

	ret = mipi_dsi_attach(dsi);
	if (ret)
		return ret;

	ret = devm_add_action_or_reset(dev, devm_mipi_dsi_detach, dsi);
	if (ret)
		return ret;

	return 0;
}
EXPORT_SYMBOL_GPL(devm_mipi_dsi_attach);

static ssize_t mipi_dsi_device_transfer(struct mipi_dsi_device *dsi,
					struct mipi_dsi_msg *msg)
{
	const struct mipi_dsi_host_ops *ops = dsi->host->ops;

	if (!ops || !ops->transfer)
		return -ENOSYS;

	if (dsi->mode_flags & MIPI_DSI_MODE_LPM)
		msg->flags |= MIPI_DSI_MSG_USE_LPM;

	return ops->transfer(dsi->host, msg);
}

/**
 * mipi_dsi_packet_format_is_short - check if a packet is of the short format
 * @type: MIPI DSI data type of the packet
 *
 * Return: true if the packet for the given data type is a short packet, false
 * otherwise.
 */
bool mipi_dsi_packet_format_is_short(u8 type)
{
	switch (type) {
	case MIPI_DSI_V_SYNC_START:
	case MIPI_DSI_V_SYNC_END:
	case MIPI_DSI_H_SYNC_START:
	case MIPI_DSI_H_SYNC_END:
	case MIPI_DSI_COMPRESSION_MODE:
	case MIPI_DSI_END_OF_TRANSMISSION:
	case MIPI_DSI_COLOR_MODE_OFF:
	case MIPI_DSI_COLOR_MODE_ON:
	case MIPI_DSI_SHUTDOWN_PERIPHERAL:
	case MIPI_DSI_TURN_ON_PERIPHERAL:
	case MIPI_DSI_GENERIC_SHORT_WRITE_0_PARAM:
	case MIPI_DSI_GENERIC_SHORT_WRITE_1_PARAM:
	case MIPI_DSI_GENERIC_SHORT_WRITE_2_PARAM:
	case MIPI_DSI_GENERIC_READ_REQUEST_0_PARAM:
	case MIPI_DSI_GENERIC_READ_REQUEST_1_PARAM:
	case MIPI_DSI_GENERIC_READ_REQUEST_2_PARAM:
	case MIPI_DSI_DCS_SHORT_WRITE:
	case MIPI_DSI_DCS_SHORT_WRITE_PARAM:
	case MIPI_DSI_DCS_READ:
	case MIPI_DSI_EXECUTE_QUEUE:
	case MIPI_DSI_SET_MAXIMUM_RETURN_PACKET_SIZE:
		return true;
	}

	return false;
}
EXPORT_SYMBOL(mipi_dsi_packet_format_is_short);

/**
 * mipi_dsi_packet_format_is_long - check if a packet is of the long format
 * @type: MIPI DSI data type of the packet
 *
 * Return: true if the packet for the given data type is a long packet, false
 * otherwise.
 */
bool mipi_dsi_packet_format_is_long(u8 type)
{
	switch (type) {
	case MIPI_DSI_NULL_PACKET:
	case MIPI_DSI_BLANKING_PACKET:
	case MIPI_DSI_GENERIC_LONG_WRITE:
	case MIPI_DSI_DCS_LONG_WRITE:
	case MIPI_DSI_PICTURE_PARAMETER_SET:
	case MIPI_DSI_COMPRESSED_PIXEL_STREAM:
	case MIPI_DSI_LOOSELY_PACKED_PIXEL_STREAM_YCBCR20:
	case MIPI_DSI_PACKED_PIXEL_STREAM_YCBCR24:
	case MIPI_DSI_PACKED_PIXEL_STREAM_YCBCR16:
	case MIPI_DSI_PACKED_PIXEL_STREAM_30:
	case MIPI_DSI_PACKED_PIXEL_STREAM_36:
	case MIPI_DSI_PACKED_PIXEL_STREAM_YCBCR12:
	case MIPI_DSI_PACKED_PIXEL_STREAM_16:
	case MIPI_DSI_PACKED_PIXEL_STREAM_18:
	case MIPI_DSI_PIXEL_STREAM_3BYTE_18:
	case MIPI_DSI_PACKED_PIXEL_STREAM_24:
		return true;
	}

	return false;
}
EXPORT_SYMBOL(mipi_dsi_packet_format_is_long);

/**
 * mipi_dsi_create_packet - create a packet from a message according to the
 *     DSI protocol
 * @packet: pointer to a DSI packet structure
 * @msg: message to translate into a packet
 *
 * Return: 0 on success or a negative error code on failure.
 */
int mipi_dsi_create_packet(struct mipi_dsi_packet *packet,
			   const struct mipi_dsi_msg *msg)
{
	if (!packet || !msg)
		return -EINVAL;

	/* do some minimum sanity checking */
	if (!mipi_dsi_packet_format_is_short(msg->type) &&
	    !mipi_dsi_packet_format_is_long(msg->type))
		return -EINVAL;

	if (msg->channel > 3)
		return -EINVAL;

	memset(packet, 0, sizeof(*packet));
	packet->header[0] = ((msg->channel & 0x3) << 6) | (msg->type & 0x3f);

	/* TODO: compute ECC if hardware support is not available */

	/*
	 * Long write packets contain the word count in header bytes 1 and 2.
	 * The payload follows the header and is word count bytes long.
	 *
	 * Short write packets encode up to two parameters in header bytes 1
	 * and 2.
	 */
	if (mipi_dsi_packet_format_is_long(msg->type)) {
		packet->header[1] = (msg->tx_len >> 0) & 0xff;
		packet->header[2] = (msg->tx_len >> 8) & 0xff;

		packet->payload_length = msg->tx_len;
		packet->payload = msg->tx_buf;
	} else {
		const u8 *tx = msg->tx_buf;

		packet->header[1] = (msg->tx_len > 0) ? tx[0] : 0;
		packet->header[2] = (msg->tx_len > 1) ? tx[1] : 0;
	}

	packet->size = sizeof(packet->header) + packet->payload_length;

	return 0;
}
EXPORT_SYMBOL(mipi_dsi_create_packet);

/**
 * mipi_dsi_shutdown_peripheral() - sends a Shutdown Peripheral command
 * @dsi: DSI peripheral device
 *
 * Return: 0 on success or a negative error code on failure.
 */
int mipi_dsi_shutdown_peripheral(struct mipi_dsi_device *dsi)
{
	struct mipi_dsi_msg msg = {
		.channel = dsi->channel,
		.type = MIPI_DSI_SHUTDOWN_PERIPHERAL,
		.tx_buf = (u8 [2]) { 0, 0 },
		.tx_len = 2,
	};
	int ret = mipi_dsi_device_transfer(dsi, &msg);

	return (ret < 0) ? ret : 0;
}
EXPORT_SYMBOL(mipi_dsi_shutdown_peripheral);

/**
 * mipi_dsi_turn_on_peripheral() - sends a Turn On Peripheral command
 * @dsi: DSI peripheral device
 *
 * This function is deprecated. Use mipi_dsi_turn_on_peripheral_multi() instead.
 *
 * Return: 0 on success or a negative error code on failure.
 */
int mipi_dsi_turn_on_peripheral(struct mipi_dsi_device *dsi)
{
	struct mipi_dsi_msg msg = {
		.channel = dsi->channel,
		.type = MIPI_DSI_TURN_ON_PERIPHERAL,
		.tx_buf = (u8 [2]) { 0, 0 },
		.tx_len = 2,
	};
	int ret = mipi_dsi_device_transfer(dsi, &msg);

	return (ret < 0) ? ret : 0;
}
EXPORT_SYMBOL(mipi_dsi_turn_on_peripheral);

/*
 * mipi_dsi_set_maximum_return_packet_size() - specify the maximum size of
 *    the payload in a long packet transmitted from the peripheral back to the
 *    host processor
 * @dsi: DSI peripheral device
 * @value: the maximum size of the payload
 *
 * Return: 0 on success or a negative error code on failure.
 */
int mipi_dsi_set_maximum_return_packet_size(struct mipi_dsi_device *dsi,
					    u16 value)
{
	u8 tx[2] = { value & 0xff, value >> 8 };
	struct mipi_dsi_msg msg = {
		.channel = dsi->channel,
		.type = MIPI_DSI_SET_MAXIMUM_RETURN_PACKET_SIZE,
		.tx_len = sizeof(tx),
		.tx_buf = tx,
	};
	int ret = mipi_dsi_device_transfer(dsi, &msg);

	return (ret < 0) ? ret : 0;
}
EXPORT_SYMBOL(mipi_dsi_set_maximum_return_packet_size);

/**
 * mipi_dsi_compression_mode_ext() - enable/disable DSC on the peripheral
 * @dsi: DSI peripheral device
 * @enable: Whether to enable or disable the DSC
 * @algo: Selected compression algorithm
 * @pps_selector: Select PPS from the table of pre-stored or uploaded PPS entries
 *
 * Enable or disable Display Stream Compression on the peripheral.
 * This function is deprecated. Use mipi_dsi_compression_mode_ext_multi() instead.
 *
 * Return: 0 on success or a negative error code on failure.
 */
<<<<<<< HEAD
int mipi_dsi_compression_mode(struct mipi_dsi_device *dsi, bool enable)
=======
int mipi_dsi_compression_mode_ext(struct mipi_dsi_device *dsi, bool enable,
				  enum mipi_dsi_compression_algo algo,
				  unsigned int pps_selector)
>>>>>>> a6ad5510
{
	u8 tx[2] = { };
	struct mipi_dsi_msg msg = {
		.channel = dsi->channel,
		.type = MIPI_DSI_COMPRESSION_MODE,
		.tx_len = sizeof(tx),
		.tx_buf = tx,
	};
	int ret;

	if (algo > 3 || pps_selector > 3)
		return -EINVAL;

	tx[0] = (enable << 0) |
		(algo << 1) |
		(pps_selector << 4);

	ret = mipi_dsi_device_transfer(dsi, &msg);

	return (ret < 0) ? ret : 0;
}
EXPORT_SYMBOL(mipi_dsi_compression_mode_ext);

/**
 * mipi_dsi_compression_mode() - enable/disable DSC on the peripheral
 * @dsi: DSI peripheral device
 * @enable: Whether to enable or disable the DSC
 *
 * Enable or disable Display Stream Compression on the peripheral using the
 * default Picture Parameter Set and VESA DSC 1.1 algorithm.
 *
 * Return: 0 on success or a negative error code on failure.
 */
int mipi_dsi_compression_mode(struct mipi_dsi_device *dsi, bool enable)
{
	return mipi_dsi_compression_mode_ext(dsi, enable, MIPI_DSI_COMPRESSION_DSC, 0);
}
EXPORT_SYMBOL(mipi_dsi_compression_mode);

/**
 * mipi_dsi_picture_parameter_set() - transmit the DSC PPS to the peripheral
 * @dsi: DSI peripheral device
 * @pps: VESA DSC 1.1 Picture Parameter Set
 *
 * Transmit the VESA DSC 1.1 Picture Parameter Set to the peripheral.
 * This function is deprecated. Use mipi_dsi_picture_parameter_set_multi() instead.
 *
 * Return: 0 on success or a negative error code on failure.
 */
int mipi_dsi_picture_parameter_set(struct mipi_dsi_device *dsi,
				   const struct drm_dsc_picture_parameter_set *pps)
{
	struct mipi_dsi_msg msg = {
		.channel = dsi->channel,
		.type = MIPI_DSI_PICTURE_PARAMETER_SET,
		.tx_len = sizeof(*pps),
		.tx_buf = pps,
	};
	int ret = mipi_dsi_device_transfer(dsi, &msg);

	return (ret < 0) ? ret : 0;
}
EXPORT_SYMBOL(mipi_dsi_picture_parameter_set);

/**
 * mipi_dsi_generic_write() - transmit data using a generic write packet
 * @dsi: DSI peripheral device
 * @payload: buffer containing the payload
 * @size: size of payload buffer
 *
 * This function will automatically choose the right data type depending on
 * the payload length.
 *
 * Return: The number of bytes transmitted on success or a negative error code
 * on failure.
 */
ssize_t mipi_dsi_generic_write(struct mipi_dsi_device *dsi, const void *payload,
			       size_t size)
{
	struct mipi_dsi_msg msg = {
		.channel = dsi->channel,
		.tx_buf = payload,
		.tx_len = size
	};

	switch (size) {
	case 0:
		msg.type = MIPI_DSI_GENERIC_SHORT_WRITE_0_PARAM;
		break;

	case 1:
		msg.type = MIPI_DSI_GENERIC_SHORT_WRITE_1_PARAM;
		break;

	case 2:
		msg.type = MIPI_DSI_GENERIC_SHORT_WRITE_2_PARAM;
		break;

	default:
		msg.type = MIPI_DSI_GENERIC_LONG_WRITE;
		break;
	}

	return mipi_dsi_device_transfer(dsi, &msg);
}
EXPORT_SYMBOL(mipi_dsi_generic_write);

/**
 * mipi_dsi_generic_write_chatty() - mipi_dsi_generic_write() w/ an error log
 * @dsi: DSI peripheral device
 * @payload: buffer containing the payload
 * @size: size of payload buffer
 *
 * Like mipi_dsi_generic_write() but includes a dev_err()
 * call for you and returns 0 upon success, not the number of bytes sent.
 *
 * Return: 0 on success or a negative error code on failure.
 */
int mipi_dsi_generic_write_chatty(struct mipi_dsi_device *dsi,
				  const void *payload, size_t size)
{
	struct device *dev = &dsi->dev;
	ssize_t ret;

	ret = mipi_dsi_generic_write(dsi, payload, size);
	if (ret < 0) {
		dev_err(dev, "sending generic data %*ph failed: %zd\n",
			(int)size, payload, ret);
		return ret;
	}

	return 0;
}
EXPORT_SYMBOL(mipi_dsi_generic_write_chatty);

/**
 * mipi_dsi_generic_write_multi() - mipi_dsi_generic_write_chatty() w/ accum_err
 * @ctx: Context for multiple DSI transactions
 * @payload: buffer containing the payload
 * @size: size of payload buffer
 *
 * Like mipi_dsi_generic_write_chatty() but deals with errors in a way that
 * makes it convenient to make several calls in a row.
 */
void mipi_dsi_generic_write_multi(struct mipi_dsi_multi_context *ctx,
				  const void *payload, size_t size)
{
	struct mipi_dsi_device *dsi = ctx->dsi;
	struct device *dev = &dsi->dev;
	ssize_t ret;

	if (ctx->accum_err)
		return;

	ret = mipi_dsi_generic_write(dsi, payload, size);
	if (ret < 0) {
		ctx->accum_err = ret;
		dev_err(dev, "sending generic data %*ph failed: %d\n",
			(int)size, payload, ctx->accum_err);
	}
}
EXPORT_SYMBOL(mipi_dsi_generic_write_multi);

/**
 * mipi_dsi_generic_read() - receive data using a generic read packet
 * @dsi: DSI peripheral device
 * @params: buffer containing the request parameters
 * @num_params: number of request parameters
 * @data: buffer in which to return the received data
 * @size: size of receive buffer
 *
 * This function will automatically choose the right data type depending on
 * the number of parameters passed in.
 *
 * Return: The number of bytes successfully read or a negative error code on
 * failure.
 */
ssize_t mipi_dsi_generic_read(struct mipi_dsi_device *dsi, const void *params,
			      size_t num_params, void *data, size_t size)
{
	struct mipi_dsi_msg msg = {
		.channel = dsi->channel,
		.tx_len = num_params,
		.tx_buf = params,
		.rx_len = size,
		.rx_buf = data
	};

	switch (num_params) {
	case 0:
		msg.type = MIPI_DSI_GENERIC_READ_REQUEST_0_PARAM;
		break;

	case 1:
		msg.type = MIPI_DSI_GENERIC_READ_REQUEST_1_PARAM;
		break;

	case 2:
		msg.type = MIPI_DSI_GENERIC_READ_REQUEST_2_PARAM;
		break;

	default:
		return -EINVAL;
	}

	return mipi_dsi_device_transfer(dsi, &msg);
}
EXPORT_SYMBOL(mipi_dsi_generic_read);

/**
 * mipi_dsi_dcs_write_buffer() - transmit a DCS command with payload
 * @dsi: DSI peripheral device
 * @data: buffer containing data to be transmitted
 * @len: size of transmission buffer
 *
 * This function will automatically choose the right data type depending on
 * the command payload length.
 *
 * Return: The number of bytes successfully transmitted or a negative error
 * code on failure.
 */
ssize_t mipi_dsi_dcs_write_buffer(struct mipi_dsi_device *dsi,
				  const void *data, size_t len)
{
	struct mipi_dsi_msg msg = {
		.channel = dsi->channel,
		.tx_buf = data,
		.tx_len = len
	};

	switch (len) {
	case 0:
		return -EINVAL;

	case 1:
		msg.type = MIPI_DSI_DCS_SHORT_WRITE;
		break;

	case 2:
		msg.type = MIPI_DSI_DCS_SHORT_WRITE_PARAM;
		break;

	default:
		msg.type = MIPI_DSI_DCS_LONG_WRITE;
		break;
	}

	return mipi_dsi_device_transfer(dsi, &msg);
}
EXPORT_SYMBOL(mipi_dsi_dcs_write_buffer);

/**
 * mipi_dsi_dcs_write_buffer_chatty - mipi_dsi_dcs_write_buffer() w/ an error log
 * @dsi: DSI peripheral device
 * @data: buffer containing data to be transmitted
 * @len: size of transmission buffer
 *
 * Like mipi_dsi_dcs_write_buffer() but includes a dev_err()
 * call for you and returns 0 upon success, not the number of bytes sent.
 *
 * Return: 0 on success or a negative error code on failure.
 */
int mipi_dsi_dcs_write_buffer_chatty(struct mipi_dsi_device *dsi,
				     const void *data, size_t len)
{
	struct device *dev = &dsi->dev;
	ssize_t ret;

	ret = mipi_dsi_dcs_write_buffer(dsi, data, len);
	if (ret < 0) {
		dev_err(dev, "sending dcs data %*ph failed: %zd\n",
			(int)len, data, ret);
		return ret;
	}

	return 0;
}
EXPORT_SYMBOL(mipi_dsi_dcs_write_buffer_chatty);

/**
 * mipi_dsi_dcs_write_buffer_multi - mipi_dsi_dcs_write_buffer_chatty() w/ accum_err
 * @ctx: Context for multiple DSI transactions
 * @data: buffer containing data to be transmitted
 * @len: size of transmission buffer
 *
 * Like mipi_dsi_dcs_write_buffer_chatty() but deals with errors in a way that
 * makes it convenient to make several calls in a row.
 */
void mipi_dsi_dcs_write_buffer_multi(struct mipi_dsi_multi_context *ctx,
				     const void *data, size_t len)
{
	struct mipi_dsi_device *dsi = ctx->dsi;
	struct device *dev = &dsi->dev;
	ssize_t ret;

	if (ctx->accum_err)
		return;

	ret = mipi_dsi_dcs_write_buffer(dsi, data, len);
	if (ret < 0) {
		ctx->accum_err = ret;
		dev_err(dev, "sending dcs data %*ph failed: %d\n",
			(int)len, data, ctx->accum_err);
	}
}
EXPORT_SYMBOL(mipi_dsi_dcs_write_buffer_multi);

/**
 * mipi_dsi_dcs_write() - send DCS write command
 * @dsi: DSI peripheral device
 * @cmd: DCS command
 * @data: buffer containing the command payload
 * @len: command payload length
 *
 * This function will automatically choose the right data type depending on
 * the command payload length.
 *
 * Return: The number of bytes successfully transmitted or a negative error
 * code on failure.
 */
ssize_t mipi_dsi_dcs_write(struct mipi_dsi_device *dsi, u8 cmd,
			   const void *data, size_t len)
{
	ssize_t err;
	size_t size;
	u8 stack_tx[8];
	u8 *tx;

	size = 1 + len;
	if (len > ARRAY_SIZE(stack_tx) - 1) {
		tx = kmalloc(size, GFP_KERNEL);
		if (!tx)
			return -ENOMEM;
	} else {
		tx = stack_tx;
	}

	/* concatenate the DCS command byte and the payload */
	tx[0] = cmd;
	if (data)
		memcpy(&tx[1], data, len);

	err = mipi_dsi_dcs_write_buffer(dsi, tx, size);

	if (tx != stack_tx)
		kfree(tx);

	return err;
}
EXPORT_SYMBOL(mipi_dsi_dcs_write);

/**
 * mipi_dsi_dcs_read() - send DCS read request command
 * @dsi: DSI peripheral device
 * @cmd: DCS command
 * @data: buffer in which to receive data
 * @len: size of receive buffer
 *
 * Return: The number of bytes read or a negative error code on failure.
 */
ssize_t mipi_dsi_dcs_read(struct mipi_dsi_device *dsi, u8 cmd, void *data,
			  size_t len)
{
	struct mipi_dsi_msg msg = {
		.channel = dsi->channel,
		.type = MIPI_DSI_DCS_READ,
		.tx_buf = &cmd,
		.tx_len = 1,
		.rx_buf = data,
		.rx_len = len
	};

	return mipi_dsi_device_transfer(dsi, &msg);
}
EXPORT_SYMBOL(mipi_dsi_dcs_read);

/**
 * mipi_dsi_dcs_nop() - send DCS nop packet
 * @dsi: DSI peripheral device
 *
 * This function is deprecated. Use mipi_dsi_dcs_nop_multi() instead.
 *
 * Return: 0 on success or a negative error code on failure.
 */
int mipi_dsi_dcs_nop(struct mipi_dsi_device *dsi)
{
	ssize_t err;

	err = mipi_dsi_dcs_write(dsi, MIPI_DCS_NOP, NULL, 0);
	if (err < 0)
		return err;

	return 0;
}
EXPORT_SYMBOL(mipi_dsi_dcs_nop);

/**
 * mipi_dsi_dcs_soft_reset() - perform a software reset of the display module
 * @dsi: DSI peripheral device
 *
 * This function is deprecated. Use mipi_dsi_dcs_soft_reset_multi() instead.
 *
 * Return: 0 on success or a negative error code on failure.
 */
int mipi_dsi_dcs_soft_reset(struct mipi_dsi_device *dsi)
{
	ssize_t err;

	err = mipi_dsi_dcs_write(dsi, MIPI_DCS_SOFT_RESET, NULL, 0);
	if (err < 0)
		return err;

	return 0;
}
EXPORT_SYMBOL(mipi_dsi_dcs_soft_reset);

/**
 * mipi_dsi_dcs_get_power_mode() - query the display module's current power
 *    mode
 * @dsi: DSI peripheral device
 * @mode: return location for the current power mode
 *
 * Return: 0 on success or a negative error code on failure.
 */
int mipi_dsi_dcs_get_power_mode(struct mipi_dsi_device *dsi, u8 *mode)
{
	ssize_t err;

	err = mipi_dsi_dcs_read(dsi, MIPI_DCS_GET_POWER_MODE, mode,
				sizeof(*mode));
	if (err <= 0) {
		if (err == 0)
			err = -ENODATA;

		return err;
	}

	return 0;
}
EXPORT_SYMBOL(mipi_dsi_dcs_get_power_mode);

/**
 * mipi_dsi_dcs_get_pixel_format() - gets the pixel format for the RGB image
 *    data used by the interface
 * @dsi: DSI peripheral device
 * @format: return location for the pixel format
 *
 * Return: 0 on success or a negative error code on failure.
 */
int mipi_dsi_dcs_get_pixel_format(struct mipi_dsi_device *dsi, u8 *format)
{
	ssize_t err;

	err = mipi_dsi_dcs_read(dsi, MIPI_DCS_GET_PIXEL_FORMAT, format,
				sizeof(*format));
	if (err <= 0) {
		if (err == 0)
			err = -ENODATA;

		return err;
	}

	return 0;
}
EXPORT_SYMBOL(mipi_dsi_dcs_get_pixel_format);

/**
 * mipi_dsi_dcs_enter_sleep_mode() - disable all unnecessary blocks inside the
 *    display module except interface communication
 * @dsi: DSI peripheral device
 *
 * This function is deprecated. Use mipi_dsi_dcs_enter_sleep_mode_multi() instead.
 *
 * Return: 0 on success or a negative error code on failure.
 */
int mipi_dsi_dcs_enter_sleep_mode(struct mipi_dsi_device *dsi)
{
	ssize_t err;

	err = mipi_dsi_dcs_write(dsi, MIPI_DCS_ENTER_SLEEP_MODE, NULL, 0);
	if (err < 0)
		return err;

	return 0;
}
EXPORT_SYMBOL(mipi_dsi_dcs_enter_sleep_mode);

/**
 * mipi_dsi_dcs_exit_sleep_mode() - enable all blocks inside the display
 *    module
 * @dsi: DSI peripheral device
 *
 * This function is deprecated. Use mipi_dsi_dcs_exit_sleep_mode_multi() instead.
 *
 * Return: 0 on success or a negative error code on failure.
 */
int mipi_dsi_dcs_exit_sleep_mode(struct mipi_dsi_device *dsi)
{
	ssize_t err;

	err = mipi_dsi_dcs_write(dsi, MIPI_DCS_EXIT_SLEEP_MODE, NULL, 0);
	if (err < 0)
		return err;

	return 0;
}
EXPORT_SYMBOL(mipi_dsi_dcs_exit_sleep_mode);

/**
 * mipi_dsi_dcs_set_display_off() - stop displaying the image data on the
 *    display device
 * @dsi: DSI peripheral device
 *
 * This function is deprecated. Use mipi_dsi_dcs_set_display_off_multi() instead.
 *
 * Return: 0 on success or a negative error code on failure.
 */
int mipi_dsi_dcs_set_display_off(struct mipi_dsi_device *dsi)
{
	ssize_t err;

	err = mipi_dsi_dcs_write(dsi, MIPI_DCS_SET_DISPLAY_OFF, NULL, 0);
	if (err < 0)
		return err;

	return 0;
}
EXPORT_SYMBOL(mipi_dsi_dcs_set_display_off);

/**
 * mipi_dsi_dcs_set_display_on() - start displaying the image data on the
 *    display device
 * @dsi: DSI peripheral device
 *
 * This function is deprecated. Use mipi_dsi_dcs_set_display_on_multi() instead.
 *
 * Return: 0 on success or a negative error code on failure
 */
int mipi_dsi_dcs_set_display_on(struct mipi_dsi_device *dsi)
{
	ssize_t err;

	err = mipi_dsi_dcs_write(dsi, MIPI_DCS_SET_DISPLAY_ON, NULL, 0);
	if (err < 0)
		return err;

	return 0;
}
EXPORT_SYMBOL(mipi_dsi_dcs_set_display_on);

/**
 * mipi_dsi_dcs_set_column_address() - define the column extent of the frame
 *    memory accessed by the host processor
 * @dsi: DSI peripheral device
 * @start: first column of frame memory
 * @end: last column of frame memory
 *
 * This function is deprecated. Use mipi_dsi_dcs_set_column_address_multi()
 * instead.
 *
 * Return: 0 on success or a negative error code on failure.
 */
int mipi_dsi_dcs_set_column_address(struct mipi_dsi_device *dsi, u16 start,
				    u16 end)
{
	u8 payload[4] = { start >> 8, start & 0xff, end >> 8, end & 0xff };
	ssize_t err;

	err = mipi_dsi_dcs_write(dsi, MIPI_DCS_SET_COLUMN_ADDRESS, payload,
				 sizeof(payload));
	if (err < 0)
		return err;

	return 0;
}
EXPORT_SYMBOL(mipi_dsi_dcs_set_column_address);

/**
 * mipi_dsi_dcs_set_page_address() - define the page extent of the frame
 *    memory accessed by the host processor
 * @dsi: DSI peripheral device
 * @start: first page of frame memory
 * @end: last page of frame memory
 *
 * This function is deprecated. Use mipi_dsi_dcs_set_page_address_multi()
 * instead.
 *
 * Return: 0 on success or a negative error code on failure.
 */
int mipi_dsi_dcs_set_page_address(struct mipi_dsi_device *dsi, u16 start,
				  u16 end)
{
	u8 payload[4] = { start >> 8, start & 0xff, end >> 8, end & 0xff };
	ssize_t err;

	err = mipi_dsi_dcs_write(dsi, MIPI_DCS_SET_PAGE_ADDRESS, payload,
				 sizeof(payload));
	if (err < 0)
		return err;

	return 0;
}
EXPORT_SYMBOL(mipi_dsi_dcs_set_page_address);

/**
 * mipi_dsi_dcs_set_tear_off() - turn off the display module's Tearing Effect
 *    output signal on the TE signal line
 * @dsi: DSI peripheral device
 *
 * Return: 0 on success or a negative error code on failure
 */
int mipi_dsi_dcs_set_tear_off(struct mipi_dsi_device *dsi)
{
	ssize_t err;

	err = mipi_dsi_dcs_write(dsi, MIPI_DCS_SET_TEAR_OFF, NULL, 0);
	if (err < 0)
		return err;

	return 0;
}
EXPORT_SYMBOL(mipi_dsi_dcs_set_tear_off);

/**
 * mipi_dsi_dcs_set_tear_on() - turn on the display module's Tearing Effect
 *    output signal on the TE signal line.
 * @dsi: DSI peripheral device
 * @mode: the Tearing Effect Output Line mode
 *
 * This function is deprecated. Use mipi_dsi_dcs_set_tear_on_multi() instead.
 *
 * Return: 0 on success or a negative error code on failure
 */
int mipi_dsi_dcs_set_tear_on(struct mipi_dsi_device *dsi,
			     enum mipi_dsi_dcs_tear_mode mode)
{
	u8 value = mode;
	ssize_t err;

	err = mipi_dsi_dcs_write(dsi, MIPI_DCS_SET_TEAR_ON, &value,
				 sizeof(value));
	if (err < 0)
		return err;

	return 0;
}
EXPORT_SYMBOL(mipi_dsi_dcs_set_tear_on);

/**
 * mipi_dsi_dcs_set_pixel_format() - sets the pixel format for the RGB image
 *    data used by the interface
 * @dsi: DSI peripheral device
 * @format: pixel format
 *
 * This function is deprecated. Use mipi_dsi_dcs_set_pixel_format_multi()
 * instead.
 *
 * Return: 0 on success or a negative error code on failure.
 */
int mipi_dsi_dcs_set_pixel_format(struct mipi_dsi_device *dsi, u8 format)
{
	ssize_t err;

	err = mipi_dsi_dcs_write(dsi, MIPI_DCS_SET_PIXEL_FORMAT, &format,
				 sizeof(format));
	if (err < 0)
		return err;

	return 0;
}
EXPORT_SYMBOL(mipi_dsi_dcs_set_pixel_format);

/**
 * mipi_dsi_dcs_set_tear_scanline() - set the scanline to use as trigger for
 *    the Tearing Effect output signal of the display module
 * @dsi: DSI peripheral device
 * @scanline: scanline to use as trigger
 *
 * This function is deprecated. Use mipi_dsi_dcs_set_tear_scanline_multi()
 * instead.
 *
 * Return: 0 on success or a negative error code on failure
 */
int mipi_dsi_dcs_set_tear_scanline(struct mipi_dsi_device *dsi, u16 scanline)
{
	u8 payload[2] = { scanline >> 8, scanline & 0xff };
	ssize_t err;

	err = mipi_dsi_dcs_write(dsi, MIPI_DCS_SET_TEAR_SCANLINE, payload,
				 sizeof(payload));
	if (err < 0)
		return err;

	return 0;
}
EXPORT_SYMBOL(mipi_dsi_dcs_set_tear_scanline);

/**
 * mipi_dsi_dcs_set_display_brightness() - sets the brightness value of the
 *    display
 * @dsi: DSI peripheral device
 * @brightness: brightness value
 *
 * This function is deprecated. Use mipi_dsi_dcs_set_display_brightness_multi()
 * instead.
 *
 * Return: 0 on success or a negative error code on failure.
 */
int mipi_dsi_dcs_set_display_brightness(struct mipi_dsi_device *dsi,
					u16 brightness)
{
	u8 payload[2] = { brightness & 0xff, brightness >> 8 };
	ssize_t err;

	err = mipi_dsi_dcs_write(dsi, MIPI_DCS_SET_DISPLAY_BRIGHTNESS,
				 payload, sizeof(payload));
	if (err < 0)
		return err;

	return 0;
}
EXPORT_SYMBOL(mipi_dsi_dcs_set_display_brightness);

/**
 * mipi_dsi_dcs_get_display_brightness() - gets the current brightness value
 *    of the display
 * @dsi: DSI peripheral device
 * @brightness: brightness value
 *
 * Return: 0 on success or a negative error code on failure.
 */
int mipi_dsi_dcs_get_display_brightness(struct mipi_dsi_device *dsi,
					u16 *brightness)
{
	ssize_t err;

	err = mipi_dsi_dcs_read(dsi, MIPI_DCS_GET_DISPLAY_BRIGHTNESS,
				brightness, sizeof(*brightness));
	if (err <= 0) {
		if (err == 0)
			err = -ENODATA;

		return err;
	}

	return 0;
}
EXPORT_SYMBOL(mipi_dsi_dcs_get_display_brightness);

/**
 * mipi_dsi_dcs_set_display_brightness_large() - sets the 16-bit brightness value
 *    of the display
 * @dsi: DSI peripheral device
 * @brightness: brightness value
 *
 * Return: 0 on success or a negative error code on failure.
 */
int mipi_dsi_dcs_set_display_brightness_large(struct mipi_dsi_device *dsi,
					     u16 brightness)
{
	u8 payload[2] = { brightness >> 8, brightness & 0xff };
	ssize_t err;

	err = mipi_dsi_dcs_write(dsi, MIPI_DCS_SET_DISPLAY_BRIGHTNESS,
				 payload, sizeof(payload));
	if (err < 0)
		return err;

	return 0;
}
EXPORT_SYMBOL(mipi_dsi_dcs_set_display_brightness_large);

/**
 * mipi_dsi_dcs_get_display_brightness_large() - gets the current 16-bit
 *    brightness value of the display
 * @dsi: DSI peripheral device
 * @brightness: brightness value
 *
 * Return: 0 on success or a negative error code on failure.
 */
int mipi_dsi_dcs_get_display_brightness_large(struct mipi_dsi_device *dsi,
					     u16 *brightness)
{
	u8 brightness_be[2];
	ssize_t err;

	err = mipi_dsi_dcs_read(dsi, MIPI_DCS_GET_DISPLAY_BRIGHTNESS,
				brightness_be, sizeof(brightness_be));
	if (err <= 0) {
		if (err == 0)
			err = -ENODATA;

		return err;
	}

	*brightness = (brightness_be[0] << 8) | brightness_be[1];

	return 0;
}
EXPORT_SYMBOL(mipi_dsi_dcs_get_display_brightness_large);

/**
 * mipi_dsi_picture_parameter_set_multi() - transmit the DSC PPS to the peripheral
 * @ctx: Context for multiple DSI transactions
 * @pps: VESA DSC 1.1 Picture Parameter Set
 *
 * Like mipi_dsi_picture_parameter_set() but deals with errors in a way that
 * makes it convenient to make several calls in a row.
 */
void mipi_dsi_picture_parameter_set_multi(struct mipi_dsi_multi_context *ctx,
				   const struct drm_dsc_picture_parameter_set *pps)
{
	struct mipi_dsi_device *dsi = ctx->dsi;
	struct device *dev = &dsi->dev;
	ssize_t ret;

	if (ctx->accum_err)
		return;

	ret = mipi_dsi_picture_parameter_set(dsi, pps);
	if (ret < 0) {
		ctx->accum_err = ret;
		dev_err(dev, "sending PPS failed: %d\n",
			ctx->accum_err);
	}
}
EXPORT_SYMBOL(mipi_dsi_picture_parameter_set_multi);

/**
 * mipi_dsi_compression_mode_ext_multi() - enable/disable DSC on the peripheral
 * @ctx: Context for multiple DSI transactions
 * @enable: Whether to enable or disable the DSC
 * @algo: Selected compression algorithm
 * @pps_selector: Select PPS from the table of pre-stored or uploaded PPS entries
 *
 * Like mipi_dsi_compression_mode_ext() but deals with errors in a way that
 * makes it convenient to make several calls in a row.
 */
void mipi_dsi_compression_mode_ext_multi(struct mipi_dsi_multi_context *ctx,
					 bool enable,
					 enum mipi_dsi_compression_algo algo,
					 unsigned int pps_selector)
{
	struct mipi_dsi_device *dsi = ctx->dsi;
	struct device *dev = &dsi->dev;
	ssize_t ret;

	if (ctx->accum_err)
		return;

	ret = mipi_dsi_compression_mode_ext(dsi, enable, algo, pps_selector);
	if (ret < 0) {
		ctx->accum_err = ret;
		dev_err(dev, "sending COMPRESSION_MODE failed: %d\n",
			ctx->accum_err);
	}
}
EXPORT_SYMBOL(mipi_dsi_compression_mode_ext_multi);

/**
 * mipi_dsi_dcs_nop_multi() - send DCS NOP packet
 * @ctx: Context for multiple DSI transactions
 *
 * Like mipi_dsi_dcs_nop() but deals with errors in a way that
 * makes it convenient to make several calls in a row.
 */
void mipi_dsi_dcs_nop_multi(struct mipi_dsi_multi_context *ctx)
{
	struct mipi_dsi_device *dsi = ctx->dsi;
	struct device *dev = &dsi->dev;
	ssize_t ret;

	if (ctx->accum_err)
		return;

	ret = mipi_dsi_dcs_nop(dsi);
	if (ret < 0) {
		ctx->accum_err = ret;
		dev_err(dev, "sending DCS NOP failed: %d\n",
			ctx->accum_err);
	}
}
EXPORT_SYMBOL(mipi_dsi_dcs_nop_multi);

/**
 * mipi_dsi_dcs_enter_sleep_mode_multi() - send DCS ENTER_SLEEP_MODE  packet
 * @ctx: Context for multiple DSI transactions
 *
 * Like mipi_dsi_dcs_enter_sleep_mode() but deals with errors in a way that
 * makes it convenient to make several calls in a row.
 */
void mipi_dsi_dcs_enter_sleep_mode_multi(struct mipi_dsi_multi_context *ctx)
{
	struct mipi_dsi_device *dsi = ctx->dsi;
	struct device *dev = &dsi->dev;
	ssize_t ret;

	if (ctx->accum_err)
		return;

	ret = mipi_dsi_dcs_enter_sleep_mode(dsi);
	if (ret < 0) {
		ctx->accum_err = ret;
		dev_err(dev, "sending DCS ENTER_SLEEP_MODE failed: %d\n",
			ctx->accum_err);
	}
}
EXPORT_SYMBOL(mipi_dsi_dcs_enter_sleep_mode_multi);

/**
 * mipi_dsi_dcs_exit_sleep_mode_multi() - send DCS EXIT_SLEEP_MODE packet
 * @ctx: Context for multiple DSI transactions
 *
 * Like mipi_dsi_dcs_exit_sleep_mode() but deals with errors in a way that
 * makes it convenient to make several calls in a row.
 */
void mipi_dsi_dcs_exit_sleep_mode_multi(struct mipi_dsi_multi_context *ctx)
{
	struct mipi_dsi_device *dsi = ctx->dsi;
	struct device *dev = &dsi->dev;
	ssize_t ret;

	if (ctx->accum_err)
		return;

	ret = mipi_dsi_dcs_exit_sleep_mode(dsi);
	if (ret < 0) {
		ctx->accum_err = ret;
		dev_err(dev, "sending DCS EXIT_SLEEP_MODE failed: %d\n",
			ctx->accum_err);
	}
}
EXPORT_SYMBOL(mipi_dsi_dcs_exit_sleep_mode_multi);

/**
 * mipi_dsi_dcs_set_display_off_multi() - send DCS SET_DISPLAY_OFF packet
 * @ctx: Context for multiple DSI transactions
 *
 * Like mipi_dsi_dcs_set_display_off() but deals with errors in a way that
 * makes it convenient to make several calls in a row.
 */
void mipi_dsi_dcs_set_display_off_multi(struct mipi_dsi_multi_context *ctx)
{
	struct mipi_dsi_device *dsi = ctx->dsi;
	struct device *dev = &dsi->dev;
	ssize_t ret;

	if (ctx->accum_err)
		return;

	ret = mipi_dsi_dcs_set_display_off(dsi);
	if (ret < 0) {
		ctx->accum_err = ret;
		dev_err(dev, "sending DCS SET_DISPLAY_OFF failed: %d\n",
			ctx->accum_err);
	}
}
EXPORT_SYMBOL(mipi_dsi_dcs_set_display_off_multi);

/**
 * mipi_dsi_dcs_set_display_on_multi() - send DCS SET_DISPLAY_ON packet
 * @ctx: Context for multiple DSI transactions
 *
 * Like mipi_dsi_dcs_set_display_on() but deals with errors in a way that
 * makes it convenient to make several calls in a row.
 */
void mipi_dsi_dcs_set_display_on_multi(struct mipi_dsi_multi_context *ctx)
{
	struct mipi_dsi_device *dsi = ctx->dsi;
	struct device *dev = &dsi->dev;
	ssize_t ret;

	if (ctx->accum_err)
		return;

	ret = mipi_dsi_dcs_set_display_on(dsi);
	if (ret < 0) {
		ctx->accum_err = ret;
		dev_err(dev, "sending DCS SET_DISPLAY_ON failed: %d\n",
			ctx->accum_err);
	}
}
EXPORT_SYMBOL(mipi_dsi_dcs_set_display_on_multi);

/**
 * mipi_dsi_dcs_set_tear_on_multi() - send DCS SET_TEAR_ON packet
 * @ctx: Context for multiple DSI transactions
 * @mode: the Tearing Effect Output Line mode
 *
 * Like mipi_dsi_dcs_set_tear_on() but deals with errors in a way that
 * makes it convenient to make several calls in a row.
 */
void mipi_dsi_dcs_set_tear_on_multi(struct mipi_dsi_multi_context *ctx,
				    enum mipi_dsi_dcs_tear_mode mode)
{
	struct mipi_dsi_device *dsi = ctx->dsi;
	struct device *dev = &dsi->dev;
	ssize_t ret;

	if (ctx->accum_err)
		return;

	ret = mipi_dsi_dcs_set_tear_on(dsi, mode);
	if (ret < 0) {
		ctx->accum_err = ret;
		dev_err(dev, "sending DCS SET_TEAR_ON failed: %d\n",
			ctx->accum_err);
	}
}
EXPORT_SYMBOL(mipi_dsi_dcs_set_tear_on_multi);

/**
 * mipi_dsi_turn_on_peripheral_multi() - sends a Turn On Peripheral command
 * @ctx: Context for multiple DSI transactions
 *
 * Like mipi_dsi_turn_on_peripheral() but deals with errors in a way that
 * makes it convenient to make several calls in a row.
 */
void mipi_dsi_turn_on_peripheral_multi(struct mipi_dsi_multi_context *ctx)
{
	struct mipi_dsi_device *dsi = ctx->dsi;
	struct device *dev = &dsi->dev;
	int ret;

	if (ctx->accum_err)
		return;

	ret = mipi_dsi_turn_on_peripheral(dsi);
	if (ret < 0) {
		ctx->accum_err = ret;
		dev_err(dev, "Failed to turn on peripheral: %d\n",
			ctx->accum_err);
	}
}
EXPORT_SYMBOL(mipi_dsi_turn_on_peripheral_multi);

/**
 * mipi_dsi_dcs_soft_reset_multi() - perform a software reset of the display module
 * @ctx: Context for multiple DSI transactions
 *
 * Like mipi_dsi_dcs_soft_reset() but deals with errors in a way that
 * makes it convenient to make several calls in a row.
 */
void mipi_dsi_dcs_soft_reset_multi(struct mipi_dsi_multi_context *ctx)
{
	struct mipi_dsi_device *dsi = ctx->dsi;
	struct device *dev = &dsi->dev;
	int ret;

	if (ctx->accum_err)
		return;

	ret = mipi_dsi_dcs_soft_reset(dsi);
	if (ret < 0) {
		ctx->accum_err = ret;
		dev_err(dev, "Failed to mipi_dsi_dcs_soft_reset: %d\n",
			ctx->accum_err);
	}
}
EXPORT_SYMBOL(mipi_dsi_dcs_soft_reset_multi);

/**
 * mipi_dsi_dcs_set_display_brightness_multi() - sets the brightness value of
 *	the display
 * @ctx: Context for multiple DSI transactions
 * @brightness: brightness value
 *
 * Like mipi_dsi_dcs_set_display_brightness() but deals with errors in a way that
 * makes it convenient to make several calls in a row.
 */
void mipi_dsi_dcs_set_display_brightness_multi(struct mipi_dsi_multi_context *ctx,
					       u16 brightness)
{
	struct mipi_dsi_device *dsi = ctx->dsi;
	struct device *dev = &dsi->dev;
	int ret;

	if (ctx->accum_err)
		return;

	ret = mipi_dsi_dcs_set_display_brightness(dsi, brightness);
	if (ret < 0) {
		ctx->accum_err = ret;
		dev_err(dev, "Failed to write display brightness: %d\n",
			ctx->accum_err);
	}
}
EXPORT_SYMBOL(mipi_dsi_dcs_set_display_brightness_multi);

/**
 * mipi_dsi_dcs_set_pixel_format_multi() - sets the pixel format for the RGB image
 *	data used by the interface
 * @ctx: Context for multiple DSI transactions
 * @format: pixel format
 *
 * Like mipi_dsi_dcs_set_pixel_format() but deals with errors in a way that
 * makes it convenient to make several calls in a row.
 */
void mipi_dsi_dcs_set_pixel_format_multi(struct mipi_dsi_multi_context *ctx,
					 u8 format)
{
	struct mipi_dsi_device *dsi = ctx->dsi;
	struct device *dev = &dsi->dev;
	int ret;

	if (ctx->accum_err)
		return;

	ret = mipi_dsi_dcs_set_pixel_format(dsi, format);
	if (ret < 0) {
		ctx->accum_err = ret;
		dev_err(dev, "Failed to set pixel format: %d\n",
			ctx->accum_err);
	}
}
EXPORT_SYMBOL(mipi_dsi_dcs_set_pixel_format_multi);

/**
 * mipi_dsi_dcs_set_column_address_multi() - define the column extent of the
 *	frame memory accessed by the host processor
 * @ctx: Context for multiple DSI transactions
 * @start: first column of frame memory
 * @end: last column of frame memory
 *
 * Like mipi_dsi_dcs_set_column_address() but deals with errors in a way that
 * makes it convenient to make several calls in a row.
 */
void mipi_dsi_dcs_set_column_address_multi(struct mipi_dsi_multi_context *ctx,
					   u16 start, u16 end)
{
	struct mipi_dsi_device *dsi = ctx->dsi;
	struct device *dev = &dsi->dev;
	int ret;

	if (ctx->accum_err)
		return;

	ret = mipi_dsi_dcs_set_column_address(dsi, start, end);
	if (ret < 0) {
		ctx->accum_err = ret;
		dev_err(dev, "Failed to set column address: %d\n",
			ctx->accum_err);
	}
}
EXPORT_SYMBOL(mipi_dsi_dcs_set_column_address_multi);

/**
 * mipi_dsi_dcs_set_page_address_multi() - define the page extent of the
 *	frame memory accessed by the host processor
 * @ctx: Context for multiple DSI transactions
 * @start: first page of frame memory
 * @end: last page of frame memory
 *
 * Like mipi_dsi_dcs_set_page_address() but deals with errors in a way that
 * makes it convenient to make several calls in a row.
 */
void mipi_dsi_dcs_set_page_address_multi(struct mipi_dsi_multi_context *ctx,
					 u16 start, u16 end)
{
	struct mipi_dsi_device *dsi = ctx->dsi;
	struct device *dev = &dsi->dev;
	int ret;

	if (ctx->accum_err)
		return;

	ret = mipi_dsi_dcs_set_page_address(dsi, start, end);
	if (ret < 0) {
		ctx->accum_err = ret;
		dev_err(dev, "Failed to set page address: %d\n",
			ctx->accum_err);
	}
}
EXPORT_SYMBOL(mipi_dsi_dcs_set_page_address_multi);

/**
 * mipi_dsi_dcs_set_tear_scanline_multi() - set the scanline to use as trigger for
 *    the Tearing Effect output signal of the display module
 * @ctx: Context for multiple DSI transactions
 * @scanline: scanline to use as trigger
 *
 * Like mipi_dsi_dcs_set_tear_scanline() but deals with errors in a way that
 * makes it convenient to make several calls in a row.
 */
void mipi_dsi_dcs_set_tear_scanline_multi(struct mipi_dsi_multi_context *ctx,
					  u16 scanline)
{
	struct mipi_dsi_device *dsi = ctx->dsi;
	struct device *dev = &dsi->dev;
	int ret;

	if (ctx->accum_err)
		return;

	ret = mipi_dsi_dcs_set_tear_scanline(dsi, scanline);
	if (ret < 0) {
		ctx->accum_err = ret;
		dev_err(dev, "Failed to set tear scanline: %d\n",
			ctx->accum_err);
	}
}
EXPORT_SYMBOL(mipi_dsi_dcs_set_tear_scanline_multi);

static int mipi_dsi_drv_probe(struct device *dev)
{
	struct mipi_dsi_driver *drv = to_mipi_dsi_driver(dev->driver);
	struct mipi_dsi_device *dsi = to_mipi_dsi_device(dev);

	return drv->probe(dsi);
}

static int mipi_dsi_drv_remove(struct device *dev)
{
	struct mipi_dsi_driver *drv = to_mipi_dsi_driver(dev->driver);
	struct mipi_dsi_device *dsi = to_mipi_dsi_device(dev);

	drv->remove(dsi);

	return 0;
}

static void mipi_dsi_drv_shutdown(struct device *dev)
{
	struct mipi_dsi_driver *drv = to_mipi_dsi_driver(dev->driver);
	struct mipi_dsi_device *dsi = to_mipi_dsi_device(dev);

	drv->shutdown(dsi);
}

/**
 * mipi_dsi_driver_register_full() - register a driver for DSI devices
 * @drv: DSI driver structure
 * @owner: owner module
 *
 * Return: 0 on success or a negative error code on failure.
 */
int mipi_dsi_driver_register_full(struct mipi_dsi_driver *drv,
				  struct module *owner)
{
	drv->driver.bus = &mipi_dsi_bus_type;
	drv->driver.owner = owner;

	if (drv->probe)
		drv->driver.probe = mipi_dsi_drv_probe;
	if (drv->remove)
		drv->driver.remove = mipi_dsi_drv_remove;
	if (drv->shutdown)
		drv->driver.shutdown = mipi_dsi_drv_shutdown;

	return driver_register(&drv->driver);
}
EXPORT_SYMBOL(mipi_dsi_driver_register_full);

/**
 * mipi_dsi_driver_unregister() - unregister a driver for DSI devices
 * @drv: DSI driver structure
 *
 * Return: 0 on success or a negative error code on failure.
 */
void mipi_dsi_driver_unregister(struct mipi_dsi_driver *drv)
{
	driver_unregister(&drv->driver);
}
EXPORT_SYMBOL(mipi_dsi_driver_unregister);

static int __init mipi_dsi_bus_init(void)
{
	return bus_register(&mipi_dsi_bus_type);
}
postcore_initcall(mipi_dsi_bus_init);

MODULE_AUTHOR("Andrzej Hajda <a.hajda@samsung.com>");
MODULE_DESCRIPTION("MIPI DSI Bus");
MODULE_LICENSE("GPL and additional rights");<|MERGE_RESOLUTION|>--- conflicted
+++ resolved
@@ -658,13 +658,9 @@
  *
  * Return: 0 on success or a negative error code on failure.
  */
-<<<<<<< HEAD
-int mipi_dsi_compression_mode(struct mipi_dsi_device *dsi, bool enable)
-=======
 int mipi_dsi_compression_mode_ext(struct mipi_dsi_device *dsi, bool enable,
 				  enum mipi_dsi_compression_algo algo,
 				  unsigned int pps_selector)
->>>>>>> a6ad5510
 {
 	u8 tx[2] = { };
 	struct mipi_dsi_msg msg = {
