--- conflicted
+++ resolved
@@ -1349,62 +1349,11 @@
 
 	drm_exec_init(exec, vme->flags, 0);
 	drm_exec_until_all_locked(exec) {
-<<<<<<< HEAD
-		list_for_each_op(op, &bind_job->ops) {
-			struct drm_gpuva_op *va_op;
-
-			if (IS_ERR_OR_NULL(op->ops))
-				continue;
-
-			drm_gpuva_for_each_op(va_op, op->ops) {
-				struct drm_gem_object *obj = op_gem_obj(va_op);
-
-				if (unlikely(!obj))
-					continue;
-
-				ret = drm_exec_prepare_obj(exec, obj, 1);
-				drm_exec_retry_on_contention(exec);
-				if (ret) {
-					op = list_last_op(&bind_job->ops);
-					goto unwind;
-				}
-			}
-		}
-	}
-
-	list_for_each_op(op, &bind_job->ops) {
-		struct drm_gpuva_op *va_op;
-
-		if (IS_ERR_OR_NULL(op->ops))
-			continue;
-
-		drm_gpuva_for_each_op(va_op, op->ops) {
-			struct drm_gem_object *obj = op_gem_obj(va_op);
-			struct nouveau_bo *nvbo;
-
-			if (unlikely(!obj))
-				continue;
-
-			/* Don't validate GEMs backing mappings we're about to
-			 * unmap, it's not worth the effort.
-			 */
-			if (unlikely(va_op->op == DRM_GPUVA_OP_UNMAP))
-				continue;
-
-			nvbo = nouveau_gem_object(obj);
-			nouveau_bo_placement_set(nvbo, nvbo->valid_domains, 0);
-			ret = nouveau_bo_validate(nvbo, true, false);
-			if (ret) {
-				op = list_last_op(&bind_job->ops);
-				goto unwind;
-			}
-=======
 		ret = bind_lock_validate(job, exec, vme->num_fences);
 		drm_exec_retry_on_contention(exec);
 		if (ret) {
 			op = list_last_op(&bind_job->ops);
 			goto unwind;
->>>>>>> a6ad5510
 		}
 	}
 
