--- conflicted
+++ resolved
@@ -39,11 +39,7 @@
 static int
 nv04_fence_emit(struct nouveau_fence *fence)
 {
-<<<<<<< HEAD
-	struct nvif_push *push = unrcu_pointer(fence->channel)->chan.push;
-=======
 	struct nvif_push *push = &unrcu_pointer(fence->channel)->chan.push;
->>>>>>> a6ad5510
 	int ret = PUSH_WAIT(push, 2);
 	if (ret == 0) {
 		PUSH_NVSQ(push, NV_SW, 0x0150, fence->base.seqno);
