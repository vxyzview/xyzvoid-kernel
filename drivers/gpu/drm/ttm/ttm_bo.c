/* SPDX-License-Identifier: GPL-2.0 OR MIT */
/**************************************************************************
 *
 * Copyright (c) 2006-2009 VMware, Inc., Palo Alto, CA., USA
 * All Rights Reserved.
 *
 * Permission is hereby granted, free of charge, to any person obtaining a
 * copy of this software and associated documentation files (the
 * "Software"), to deal in the Software without restriction, including
 * without limitation the rights to use, copy, modify, merge, publish,
 * distribute, sub license, and/or sell copies of the Software, and to
 * permit persons to whom the Software is furnished to do so, subject to
 * the following conditions:
 *
 * The above copyright notice and this permission notice (including the
 * next paragraph) shall be included in all copies or substantial portions
 * of the Software.
 *
 * THE SOFTWARE IS PROVIDED "AS IS", WITHOUT WARRANTY OF ANY KIND, EXPRESS OR
 * IMPLIED, INCLUDING BUT NOT LIMITED TO THE WARRANTIES OF MERCHANTABILITY,
 * FITNESS FOR A PARTICULAR PURPOSE AND NON-INFRINGEMENT. IN NO EVENT SHALL
 * THE COPYRIGHT HOLDERS, AUTHORS AND/OR ITS SUPPLIERS BE LIABLE FOR ANY CLAIM,
 * DAMAGES OR OTHER LIABILITY, WHETHER IN AN ACTION OF CONTRACT, TORT OR
 * OTHERWISE, ARISING FROM, OUT OF OR IN CONNECTION WITH THE SOFTWARE OR THE
 * USE OR OTHER DEALINGS IN THE SOFTWARE.
 *
 **************************************************************************/
/*
 * Authors: Thomas Hellstrom <thellstrom-at-vmware-dot-com>
 */

#define pr_fmt(fmt) "[TTM] " fmt

#include <drm/ttm/ttm_bo.h>
#include <drm/ttm/ttm_placement.h>
#include <drm/ttm/ttm_tt.h>

#include <linux/jiffies.h>
#include <linux/slab.h>
#include <linux/sched.h>
#include <linux/mm.h>
#include <linux/file.h>
#include <linux/module.h>
#include <linux/atomic.h>
#include <linux/dma-resv.h>

#include "ttm_module.h"

static void ttm_bo_mem_space_debug(struct ttm_buffer_object *bo,
					struct ttm_placement *placement)
{
	struct drm_printer p = drm_dbg_printer(NULL, DRM_UT_CORE, TTM_PFX);
	struct ttm_resource_manager *man;
	int i, mem_type;

	for (i = 0; i < placement->num_placement; i++) {
		mem_type = placement->placement[i].mem_type;
		drm_printf(&p, "  placement[%d]=0x%08X (%d)\n",
			   i, placement->placement[i].flags, mem_type);
		man = ttm_manager_type(bo->bdev, mem_type);
		ttm_resource_manager_debug(man, &p);
	}
}

/**
 * ttm_bo_move_to_lru_tail
 *
 * @bo: The buffer object.
 *
 * Move this BO to the tail of all lru lists used to lookup and reserve an
 * object. This function must be called with struct ttm_global::lru_lock
 * held, and is used to make a BO less likely to be considered for eviction.
 */
void ttm_bo_move_to_lru_tail(struct ttm_buffer_object *bo)
{
	dma_resv_assert_held(bo->base.resv);

	if (bo->resource)
		ttm_resource_move_to_lru_tail(bo->resource);
}
EXPORT_SYMBOL(ttm_bo_move_to_lru_tail);

/**
 * ttm_bo_set_bulk_move - update BOs bulk move object
 *
 * @bo: The buffer object.
 * @bulk: bulk move structure
 *
 * Update the BOs bulk move object, making sure that resources are added/removed
 * as well. A bulk move allows to move many resource on the LRU at once,
 * resulting in much less overhead of maintaining the LRU.
 * The only requirement is that the resources stay together on the LRU and are
 * never separated. This is enforces by setting the bulk_move structure on a BO.
 * ttm_lru_bulk_move_tail() should be used to move all resources to the tail of
 * their LRU list.
 */
void ttm_bo_set_bulk_move(struct ttm_buffer_object *bo,
			  struct ttm_lru_bulk_move *bulk)
{
	dma_resv_assert_held(bo->base.resv);

	if (bo->bulk_move == bulk)
		return;

	spin_lock(&bo->bdev->lru_lock);
	if (bo->resource)
		ttm_resource_del_bulk_move(bo->resource, bo);
	bo->bulk_move = bulk;
	if (bo->resource)
		ttm_resource_add_bulk_move(bo->resource, bo);
	spin_unlock(&bo->bdev->lru_lock);
}
EXPORT_SYMBOL(ttm_bo_set_bulk_move);

static int ttm_bo_handle_move_mem(struct ttm_buffer_object *bo,
				  struct ttm_resource *mem, bool evict,
				  struct ttm_operation_ctx *ctx,
				  struct ttm_place *hop)
{
	struct ttm_device *bdev = bo->bdev;
	bool old_use_tt, new_use_tt;
	int ret;

	old_use_tt = !bo->resource || ttm_manager_type(bdev, bo->resource->mem_type)->use_tt;
	new_use_tt = ttm_manager_type(bdev, mem->mem_type)->use_tt;

	ttm_bo_unmap_virtual(bo);

	/*
	 * Create and bind a ttm if required.
	 */

	if (new_use_tt) {
		/* Zero init the new TTM structure if the old location should
		 * have used one as well.
		 */
		ret = ttm_tt_create(bo, old_use_tt);
		if (ret)
			goto out_err;

		if (mem->mem_type != TTM_PL_SYSTEM) {
			ret = ttm_tt_populate(bo->bdev, bo->ttm, ctx);
			if (ret)
				goto out_err;
		}
	}

	ret = dma_resv_reserve_fences(bo->base.resv, 1);
	if (ret)
		goto out_err;

	ret = bdev->funcs->move(bo, evict, ctx, mem, hop);
	if (ret) {
		if (ret == -EMULTIHOP)
			return ret;
		goto out_err;
	}

	ctx->bytes_moved += bo->base.size;
	return 0;

out_err:
	if (!old_use_tt)
		ttm_bo_tt_destroy(bo);

	return ret;
}

/*
 * Call bo::reserved.
 * Will release GPU memory type usage on destruction.
 * This is the place to put in driver specific hooks to release
 * driver private resources.
 * Will release the bo::reserved lock.
 */

static void ttm_bo_cleanup_memtype_use(struct ttm_buffer_object *bo)
{
	if (bo->bdev->funcs->delete_mem_notify)
		bo->bdev->funcs->delete_mem_notify(bo);

	ttm_bo_tt_destroy(bo);
	ttm_resource_free(bo, &bo->resource);
}

static int ttm_bo_individualize_resv(struct ttm_buffer_object *bo)
{
	int r;

	if (bo->base.resv == &bo->base._resv)
		return 0;

	BUG_ON(!dma_resv_trylock(&bo->base._resv));

	r = dma_resv_copy_fences(&bo->base._resv, bo->base.resv);
	dma_resv_unlock(&bo->base._resv);
	if (r)
		return r;

	if (bo->type != ttm_bo_type_sg) {
		/* This works because the BO is about to be destroyed and nobody
		 * reference it any more. The only tricky case is the trylock on
		 * the resv object while holding the lru_lock.
		 */
		spin_lock(&bo->bdev->lru_lock);
		bo->base.resv = &bo->base._resv;
		spin_unlock(&bo->bdev->lru_lock);
	}

	return r;
}

static void ttm_bo_flush_all_fences(struct ttm_buffer_object *bo)
{
	struct dma_resv *resv = &bo->base._resv;
	struct dma_resv_iter cursor;
	struct dma_fence *fence;

	dma_resv_iter_begin(&cursor, resv, DMA_RESV_USAGE_BOOKKEEP);
	dma_resv_for_each_fence_unlocked(&cursor, fence) {
		if (!fence->ops->signaled)
			dma_fence_enable_sw_signaling(fence);
	}
	dma_resv_iter_end(&cursor);
}

/*
 * Block for the dma_resv object to become idle, lock the buffer and clean up
 * the resource and tt object.
 */
static void ttm_bo_delayed_delete(struct work_struct *work)
{
	struct ttm_buffer_object *bo;

	bo = container_of(work, typeof(*bo), delayed_delete);

	dma_resv_wait_timeout(bo->base.resv, DMA_RESV_USAGE_BOOKKEEP, false,
			      MAX_SCHEDULE_TIMEOUT);
	dma_resv_lock(bo->base.resv, NULL);
	ttm_bo_cleanup_memtype_use(bo);
	dma_resv_unlock(bo->base.resv);
	ttm_bo_put(bo);
}

static void ttm_bo_release(struct kref *kref)
{
	struct ttm_buffer_object *bo =
	    container_of(kref, struct ttm_buffer_object, kref);
	struct ttm_device *bdev = bo->bdev;
	int ret;

	WARN_ON_ONCE(bo->pin_count);
	WARN_ON_ONCE(bo->bulk_move);

	if (!bo->deleted) {
		ret = ttm_bo_individualize_resv(bo);
		if (ret) {
			/* Last resort, if we fail to allocate memory for the
			 * fences block for the BO to become idle
			 */
			dma_resv_wait_timeout(bo->base.resv,
					      DMA_RESV_USAGE_BOOKKEEP, false,
					      30 * HZ);
		}

		if (bo->bdev->funcs->release_notify)
			bo->bdev->funcs->release_notify(bo);

		drm_vma_offset_remove(bdev->vma_manager, &bo->base.vma_node);
		ttm_mem_io_free(bdev, bo->resource);

		if (!dma_resv_test_signaled(bo->base.resv,
					    DMA_RESV_USAGE_BOOKKEEP) ||
		    (want_init_on_free() && (bo->ttm != NULL)) ||
		    bo->type == ttm_bo_type_sg ||
		    !dma_resv_trylock(bo->base.resv)) {
			/* The BO is not idle, resurrect it for delayed destroy */
			ttm_bo_flush_all_fences(bo);
			bo->deleted = true;

			spin_lock(&bo->bdev->lru_lock);

			/*
			 * Make pinned bos immediately available to
			 * shrinkers, now that they are queued for
			 * destruction.
			 *
			 * FIXME: QXL is triggering this. Can be removed when the
			 * driver is fixed.
			 */
			if (bo->pin_count) {
				bo->pin_count = 0;
				ttm_resource_move_to_lru_tail(bo->resource);
			}

			kref_init(&bo->kref);
			spin_unlock(&bo->bdev->lru_lock);

			INIT_WORK(&bo->delayed_delete, ttm_bo_delayed_delete);

			/* Schedule the worker on the closest NUMA node. This
			 * improves performance since system memory might be
			 * cleared on free and that is best done on a CPU core
			 * close to it.
			 */
			queue_work_node(bdev->pool.nid, bdev->wq, &bo->delayed_delete);
			return;
		}

		ttm_bo_cleanup_memtype_use(bo);
		dma_resv_unlock(bo->base.resv);
	}

	atomic_dec(&ttm_glob.bo_count);
	bo->destroy(bo);
}

/**
 * ttm_bo_put
 *
 * @bo: The buffer object.
 *
 * Unreference a buffer object.
 */
void ttm_bo_put(struct ttm_buffer_object *bo)
{
	kref_put(&bo->kref, ttm_bo_release);
}
EXPORT_SYMBOL(ttm_bo_put);

static int ttm_bo_bounce_temp_buffer(struct ttm_buffer_object *bo,
				     struct ttm_operation_ctx *ctx,
				     struct ttm_place *hop)
{
	struct ttm_placement hop_placement;
	struct ttm_resource *hop_mem;
	int ret;

	hop_placement.num_placement = 1;
	hop_placement.placement = hop;

	/* find space in the bounce domain */
	ret = ttm_bo_mem_space(bo, &hop_placement, &hop_mem, ctx);
	if (ret)
		return ret;
	/* move to the bounce domain */
	ret = ttm_bo_handle_move_mem(bo, hop_mem, false, ctx, NULL);
	if (ret) {
		ttm_resource_free(bo, &hop_mem);
		return ret;
	}
	return 0;
}

static int ttm_bo_evict(struct ttm_buffer_object *bo,
			struct ttm_operation_ctx *ctx)
{
	struct ttm_device *bdev = bo->bdev;
	struct ttm_resource *evict_mem;
	struct ttm_placement placement;
	struct ttm_place hop;
	int ret = 0;

	memset(&hop, 0, sizeof(hop));

	dma_resv_assert_held(bo->base.resv);

	placement.num_placement = 0;
	bdev->funcs->evict_flags(bo, &placement);

	if (!placement.num_placement) {
		ret = ttm_bo_wait_ctx(bo, ctx);
		if (ret)
			return ret;

		/*
		 * Since we've already synced, this frees backing store
		 * immediately.
		 */
		return ttm_bo_pipeline_gutting(bo);
	}

	ret = ttm_bo_mem_space(bo, &placement, &evict_mem, ctx);
	if (ret) {
		if (ret != -ERESTARTSYS) {
			pr_err("Failed to find memory space for buffer 0x%p eviction\n",
			       bo);
			ttm_bo_mem_space_debug(bo, &placement);
		}
		goto out;
	}

	do {
		ret = ttm_bo_handle_move_mem(bo, evict_mem, true, ctx, &hop);
		if (ret != -EMULTIHOP)
			break;

		ret = ttm_bo_bounce_temp_buffer(bo, ctx, &hop);
	} while (!ret);

	if (ret) {
		ttm_resource_free(bo, &evict_mem);
		if (ret != -ERESTARTSYS && ret != -EINTR)
			pr_err("Buffer eviction failed\n");
	}
out:
	return ret;
}

/**
 * ttm_bo_eviction_valuable
 *
 * @bo: The buffer object to evict
 * @place: the placement we need to make room for
 *
 * Check if it is valuable to evict the BO to make room for the given placement.
 */
bool ttm_bo_eviction_valuable(struct ttm_buffer_object *bo,
			      const struct ttm_place *place)
{
	struct ttm_resource *res = bo->resource;
	struct ttm_device *bdev = bo->bdev;

	dma_resv_assert_held(bo->base.resv);
	if (bo->resource->mem_type == TTM_PL_SYSTEM)
		return true;

	/* Don't evict this BO if it's outside of the
	 * requested placement range
	 */
	return ttm_resource_intersects(bdev, res, place, bo->base.size);
}
EXPORT_SYMBOL(ttm_bo_eviction_valuable);

/**
 * ttm_bo_evict_first() - Evict the first bo on the manager's LRU list.
 * @bdev: The ttm device.
 * @man: The manager whose bo to evict.
 * @ctx: The TTM operation ctx governing the eviction.
 *
 * Return: 0 if successful or the resource disappeared. Negative error code on error.
 */
int ttm_bo_evict_first(struct ttm_device *bdev, struct ttm_resource_manager *man,
		       struct ttm_operation_ctx *ctx)
{
	struct ttm_resource_cursor cursor;
	struct ttm_buffer_object *bo;
	struct ttm_resource *res;
	unsigned int mem_type;
	int ret = 0;

	spin_lock(&bdev->lru_lock);
	res = ttm_resource_manager_first(man, &cursor);
	ttm_resource_cursor_fini(&cursor);
	if (!res) {
		ret = -ENOENT;
		goto out_no_ref;
	}
	bo = res->bo;
	if (!ttm_bo_get_unless_zero(bo))
		goto out_no_ref;
	mem_type = res->mem_type;
	spin_unlock(&bdev->lru_lock);
	ret = ttm_bo_reserve(bo, ctx->interruptible, ctx->no_wait_gpu, NULL);
	if (ret)
		goto out_no_lock;
	if (!bo->resource || bo->resource->mem_type != mem_type)
		goto out_bo_moved;

	if (bo->deleted) {
		ret = ttm_bo_wait_ctx(bo, ctx);
		if (!ret)
			ttm_bo_cleanup_memtype_use(bo);
	} else {
		ret = ttm_bo_evict(bo, ctx);
	}
out_bo_moved:
	dma_resv_unlock(bo->base.resv);
out_no_lock:
	ttm_bo_put(bo);
	return ret;

out_no_ref:
	spin_unlock(&bdev->lru_lock);
	return ret;
}

/**
 * struct ttm_bo_evict_walk - Parameters for the evict walk.
 */
struct ttm_bo_evict_walk {
	/** @walk: The walk base parameters. */
	struct ttm_lru_walk walk;
	/** @place: The place passed to the resource allocation. */
	const struct ttm_place *place;
	/** @evictor: The buffer object we're trying to make room for. */
	struct ttm_buffer_object *evictor;
	/** @res: The allocated resource if any. */
	struct ttm_resource **res;
	/** @evicted: Number of successful evictions. */
	unsigned long evicted;
};

static s64 ttm_bo_evict_cb(struct ttm_lru_walk *walk, struct ttm_buffer_object *bo)
{
	struct ttm_bo_evict_walk *evict_walk =
		container_of(walk, typeof(*evict_walk), walk);
	s64 lret;

	if (bo->pin_count || !bo->bdev->funcs->eviction_valuable(bo, evict_walk->place))
		return 0;

	if (bo->deleted) {
		lret = ttm_bo_wait_ctx(bo, walk->ctx);
		if (!lret)
			ttm_bo_cleanup_memtype_use(bo);
	} else {
		lret = ttm_bo_evict(bo, walk->ctx);
	}

	if (lret)
		goto out;

	evict_walk->evicted++;
	if (evict_walk->res)
		lret = ttm_resource_alloc(evict_walk->evictor, evict_walk->place,
					  evict_walk->res);
	if (lret == 0)
		return 1;
out:
	/* Errors that should terminate the walk. */
	if (lret == -ENOSPC)
		return -EBUSY;

	return lret;
}

static const struct ttm_lru_walk_ops ttm_evict_walk_ops = {
	.process_bo = ttm_bo_evict_cb,
};

static int ttm_bo_evict_alloc(struct ttm_device *bdev,
			      struct ttm_resource_manager *man,
			      const struct ttm_place *place,
			      struct ttm_buffer_object *evictor,
			      struct ttm_operation_ctx *ctx,
			      struct ww_acquire_ctx *ticket,
			      struct ttm_resource **res)
{
	struct ttm_bo_evict_walk evict_walk = {
		.walk = {
			.ops = &ttm_evict_walk_ops,
			.ctx = ctx,
			.ticket = ticket,
		},
		.place = place,
		.evictor = evictor,
		.res = res,
	};
	s64 lret;

	evict_walk.walk.trylock_only = true;
	lret = ttm_lru_walk_for_evict(&evict_walk.walk, bdev, man, 1);
	if (lret || !ticket)
		goto out;

	/* If ticket-locking, repeat while making progress. */
	evict_walk.walk.trylock_only = false;
	do {
		/* The walk may clear the evict_walk.walk.ticket field */
		evict_walk.walk.ticket = ticket;
		evict_walk.evicted = 0;
		lret = ttm_lru_walk_for_evict(&evict_walk.walk, bdev, man, 1);
	} while (!lret && evict_walk.evicted);
out:
	if (lret < 0)
		return lret;
	if (lret == 0)
		return -EBUSY;
	return 0;
}

/**
 * ttm_bo_pin - Pin the buffer object.
 * @bo: The buffer object to pin
 *
 * Make sure the buffer is not evicted any more during memory pressure.
 * @bo must be unpinned again by calling ttm_bo_unpin().
 */
void ttm_bo_pin(struct ttm_buffer_object *bo)
{
	dma_resv_assert_held(bo->base.resv);
	WARN_ON_ONCE(!kref_read(&bo->kref));
	spin_lock(&bo->bdev->lru_lock);
	if (bo->resource)
		ttm_resource_del_bulk_move(bo->resource, bo);
	++bo->pin_count;
	spin_unlock(&bo->bdev->lru_lock);
}
EXPORT_SYMBOL(ttm_bo_pin);

/**
 * ttm_bo_unpin - Unpin the buffer object.
 * @bo: The buffer object to unpin
 *
 * Allows the buffer object to be evicted again during memory pressure.
 */
void ttm_bo_unpin(struct ttm_buffer_object *bo)
{
	dma_resv_assert_held(bo->base.resv);
	WARN_ON_ONCE(!kref_read(&bo->kref));
	if (WARN_ON_ONCE(!bo->pin_count))
		return;

	spin_lock(&bo->bdev->lru_lock);
	--bo->pin_count;
	if (bo->resource)
		ttm_resource_add_bulk_move(bo->resource, bo);
	spin_unlock(&bo->bdev->lru_lock);
}
EXPORT_SYMBOL(ttm_bo_unpin);

/*
 * Add the last move fence to the BO as kernel dependency and reserve a new
 * fence slot.
 */
static int ttm_bo_add_move_fence(struct ttm_buffer_object *bo,
				 struct ttm_resource_manager *man,
				 bool no_wait_gpu)
{
	struct dma_fence *fence;
	int ret;

	spin_lock(&man->move_lock);
	fence = dma_fence_get(man->move);
	spin_unlock(&man->move_lock);

	if (!fence)
		return 0;

	if (no_wait_gpu) {
		ret = dma_fence_is_signaled(fence) ? 0 : -EBUSY;
		dma_fence_put(fence);
		return ret;
	}

	dma_resv_add_fence(bo->base.resv, fence, DMA_RESV_USAGE_KERNEL);

	ret = dma_resv_reserve_fences(bo->base.resv, 1);
	dma_fence_put(fence);
	return ret;
}

/**
 * ttm_bo_alloc_resource - Allocate backing store for a BO
 *
 * @bo: Pointer to a struct ttm_buffer_object of which we want a resource for
 * @placement: Proposed new placement for the buffer object
 * @ctx: if and how to sleep, lock buffers and alloc memory
 * @force_space: If we should evict buffers to force space
 * @res: The resulting struct ttm_resource.
 *
 * Allocates a resource for the buffer object pointed to by @bo, using the
 * placement flags in @placement, potentially evicting other buffer objects when
 * @force_space is true.
 * This function may sleep while waiting for resources to become available.
 * Returns:
<<<<<<< HEAD
 * -EBUSY: No space available (only if no_wait == 1).
=======
 * -EBUSY: No space available (only if no_wait == true).
>>>>>>> a6ad5510
 * -ENOSPC: Could not allocate space for the buffer object, either due to
 * fragmentation or concurrent allocators.
 * -ERESTARTSYS: An interruptible sleep was interrupted by a signal.
 */
static int ttm_bo_alloc_resource(struct ttm_buffer_object *bo,
				 struct ttm_placement *placement,
				 struct ttm_operation_ctx *ctx,
				 bool force_space,
				 struct ttm_resource **res)
{
	struct ttm_device *bdev = bo->bdev;
	struct ww_acquire_ctx *ticket;
	int i, ret;

	ticket = dma_resv_locking_ctx(bo->base.resv);
	ret = dma_resv_reserve_fences(bo->base.resv, 1);
	if (unlikely(ret))
		return ret;

	for (i = 0; i < placement->num_placement; ++i) {
		const struct ttm_place *place = &placement->placement[i];
		struct ttm_resource_manager *man;
		bool may_evict;

		man = ttm_manager_type(bdev, place->mem_type);
		if (!man || !ttm_resource_manager_used(man))
			continue;

		if (place->flags & (force_space ? TTM_PL_FLAG_DESIRED :
				    TTM_PL_FLAG_FALLBACK))
			continue;

		may_evict = (force_space && place->mem_type != TTM_PL_SYSTEM);
		ret = ttm_resource_alloc(bo, place, res);
		if (ret) {
			if (ret != -ENOSPC)
				return ret;
			if (!may_evict)
				continue;

			ret = ttm_bo_evict_alloc(bdev, man, place, bo, ctx,
						 ticket, res);
			if (ret == -EBUSY)
				continue;
			if (ret)
				return ret;
		}

		ret = ttm_bo_add_move_fence(bo, man, ctx->no_wait_gpu);
		if (unlikely(ret)) {
			ttm_resource_free(bo, res);
			if (ret == -EBUSY)
				continue;

			return ret;
		}
		return 0;
	}

<<<<<<< HEAD
	for (i = 0; i < placement->num_busy_placement; ++i) {
		const struct ttm_place *place = &placement->busy_placement[i];
		struct ttm_resource_manager *man;

		man = ttm_manager_type(bdev, place->mem_type);
		if (!man || !ttm_resource_manager_used(man))
			continue;

		type_found = true;
		ret = ttm_bo_mem_force_space(bo, place, mem, ctx);
		if (likely(!ret))
			return 0;

		if (ret && ret != -EBUSY)
			goto error;
	}

	ret = -ENOSPC;
	if (!type_found) {
		pr_err(TTM_PFX "No compatible memory type found\n");
		ret = -EINVAL;
	}

error:
	return ret;
=======
	return -ENOSPC;
>>>>>>> a6ad5510
}

/*
 * ttm_bo_mem_space - Wrapper around ttm_bo_alloc_resource
 *
 * @bo: Pointer to a struct ttm_buffer_object of which we want a resource for
 * @placement: Proposed new placement for the buffer object
 * @res: The resulting struct ttm_resource.
 * @ctx: if and how to sleep, lock buffers and alloc memory
 *
 * Tries both idle allocation and forcefully eviction of buffers. See
 * ttm_bo_alloc_resource for details.
 */
int ttm_bo_mem_space(struct ttm_buffer_object *bo,
		     struct ttm_placement *placement,
		     struct ttm_resource **res,
		     struct ttm_operation_ctx *ctx)
{
	bool force_space = false;
	int ret;

	do {
		ret = ttm_bo_alloc_resource(bo, placement, ctx,
					    force_space, res);
		force_space = !force_space;
	} while (ret == -ENOSPC && force_space);

	return ret;
}
EXPORT_SYMBOL(ttm_bo_mem_space);

/**
 * ttm_bo_validate
 *
 * @bo: The buffer object.
 * @placement: Proposed placement for the buffer object.
 * @ctx: validation parameters.
 *
 * Changes placement and caching policy of the buffer object
 * according proposed placement.
 * Returns
 * -EINVAL on invalid proposed placement.
 * -ENOMEM on out-of-memory condition.
 * -EBUSY if no_wait is true and buffer busy.
 * -ERESTARTSYS if interrupted by a signal.
 */
int ttm_bo_validate(struct ttm_buffer_object *bo,
		    struct ttm_placement *placement,
		    struct ttm_operation_ctx *ctx)
{
	struct ttm_resource *res;
	struct ttm_place hop;
	bool force_space;
	int ret;

	dma_resv_assert_held(bo->base.resv);

	/*
	 * Remove the backing store if no placement is given.
	 */
	if (!placement->num_placement)
		return ttm_bo_pipeline_gutting(bo);

	force_space = false;
	do {
		/* Check whether we need to move buffer. */
		if (bo->resource &&
		    ttm_resource_compatible(bo->resource, placement,
					    force_space))
			return 0;

		/* Moving of pinned BOs is forbidden */
		if (bo->pin_count)
			return -EINVAL;

<<<<<<< HEAD
	ret = ttm_bo_move_buffer(bo, placement, ctx);
	/* For backward compatibility with userspace */
	if (ret == -ENOSPC)
		return -ENOMEM;
	if (ret)
		return ret;
=======
		/*
		 * Determine where to move the buffer.
		 *
		 * If driver determines move is going to need
		 * an extra step then it will return -EMULTIHOP
		 * and the buffer will be moved to the temporary
		 * stop and the driver will be called to make
		 * the second hop.
		 */
		ret = ttm_bo_alloc_resource(bo, placement, ctx, force_space,
					    &res);
		force_space = !force_space;
		if (ret == -ENOSPC)
			continue;
		if (ret)
			return ret;

bounce:
		ret = ttm_bo_handle_move_mem(bo, res, false, ctx, &hop);
		if (ret == -EMULTIHOP) {
			ret = ttm_bo_bounce_temp_buffer(bo, ctx, &hop);
			/* try and move to final place now. */
			if (!ret)
				goto bounce;
		}
		if (ret) {
			ttm_resource_free(bo, &res);
			return ret;
		}

	} while (ret && force_space);

	/* For backward compatibility with userspace */
	if (ret == -ENOSPC)
		return -ENOMEM;
>>>>>>> a6ad5510

	/*
	 * We might need to add a TTM.
	 */
	if (!bo->resource || bo->resource->mem_type == TTM_PL_SYSTEM) {
		ret = ttm_tt_create(bo, true);
		if (ret)
			return ret;
	}
	return 0;
}
EXPORT_SYMBOL(ttm_bo_validate);

/**
 * ttm_bo_init_reserved
 *
 * @bdev: Pointer to a ttm_device struct.
 * @bo: Pointer to a ttm_buffer_object to be initialized.
 * @type: Requested type of buffer object.
 * @placement: Initial placement for buffer object.
 * @alignment: Data alignment in pages.
 * @ctx: TTM operation context for memory allocation.
 * @sg: Scatter-gather table.
 * @resv: Pointer to a dma_resv, or NULL to let ttm allocate one.
 * @destroy: Destroy function. Use NULL for kfree().
 *
 * This function initializes a pre-allocated struct ttm_buffer_object.
 * As this object may be part of a larger structure, this function,
 * together with the @destroy function, enables driver-specific objects
 * derived from a ttm_buffer_object.
 *
 * On successful return, the caller owns an object kref to @bo. The kref and
 * list_kref are usually set to 1, but note that in some situations, other
 * tasks may already be holding references to @bo as well.
 * Furthermore, if resv == NULL, the buffer's reservation lock will be held,
 * and it is the caller's responsibility to call ttm_bo_unreserve.
 *
 * If a failure occurs, the function will call the @destroy function. Thus,
 * after a failure, dereferencing @bo is illegal and will likely cause memory
 * corruption.
 *
 * Returns
 * -ENOMEM: Out of memory.
 * -EINVAL: Invalid placement flags.
 * -ERESTARTSYS: Interrupted by signal while sleeping waiting for resources.
 */
int ttm_bo_init_reserved(struct ttm_device *bdev, struct ttm_buffer_object *bo,
			 enum ttm_bo_type type, struct ttm_placement *placement,
			 uint32_t alignment, struct ttm_operation_ctx *ctx,
			 struct sg_table *sg, struct dma_resv *resv,
			 void (*destroy) (struct ttm_buffer_object *))
{
	int ret;

	kref_init(&bo->kref);
	bo->bdev = bdev;
	bo->type = type;
	bo->page_alignment = alignment;
	bo->destroy = destroy;
	bo->pin_count = 0;
	bo->sg = sg;
	bo->bulk_move = NULL;
	if (resv)
		bo->base.resv = resv;
	else
		bo->base.resv = &bo->base._resv;
	atomic_inc(&ttm_glob.bo_count);

	/*
	 * For ttm_bo_type_device buffers, allocate
	 * address space from the device.
	 */
	if (bo->type == ttm_bo_type_device || bo->type == ttm_bo_type_sg) {
		ret = drm_vma_offset_add(bdev->vma_manager, &bo->base.vma_node,
					 PFN_UP(bo->base.size));
		if (ret)
			goto err_put;
	}

	/* passed reservation objects should already be locked,
	 * since otherwise lockdep will be angered in radeon.
	 */
	if (!resv)
		WARN_ON(!dma_resv_trylock(bo->base.resv));
	else
		dma_resv_assert_held(resv);

	ret = ttm_bo_validate(bo, placement, ctx);
	if (unlikely(ret))
		goto err_unlock;

	return 0;

err_unlock:
	if (!resv)
		dma_resv_unlock(bo->base.resv);

err_put:
	ttm_bo_put(bo);
	return ret;
}
EXPORT_SYMBOL(ttm_bo_init_reserved);

/**
 * ttm_bo_init_validate
 *
 * @bdev: Pointer to a ttm_device struct.
 * @bo: Pointer to a ttm_buffer_object to be initialized.
 * @type: Requested type of buffer object.
 * @placement: Initial placement for buffer object.
 * @alignment: Data alignment in pages.
 * @interruptible: If needing to sleep to wait for GPU resources,
 * sleep interruptible.
 * pinned in physical memory. If this behaviour is not desired, this member
 * holds a pointer to a persistent shmem object. Typically, this would
 * point to the shmem object backing a GEM object if TTM is used to back a
 * GEM user interface.
 * @sg: Scatter-gather table.
 * @resv: Pointer to a dma_resv, or NULL to let ttm allocate one.
 * @destroy: Destroy function. Use NULL for kfree().
 *
 * This function initializes a pre-allocated struct ttm_buffer_object.
 * As this object may be part of a larger structure, this function,
 * together with the @destroy function,
 * enables driver-specific objects derived from a ttm_buffer_object.
 *
 * On successful return, the caller owns an object kref to @bo. The kref and
 * list_kref are usually set to 1, but note that in some situations, other
 * tasks may already be holding references to @bo as well.
 *
 * If a failure occurs, the function will call the @destroy function, Thus,
 * after a failure, dereferencing @bo is illegal and will likely cause memory
 * corruption.
 *
 * Returns
 * -ENOMEM: Out of memory.
 * -EINVAL: Invalid placement flags.
 * -ERESTARTSYS: Interrupted by signal while sleeping waiting for resources.
 */
int ttm_bo_init_validate(struct ttm_device *bdev, struct ttm_buffer_object *bo,
			 enum ttm_bo_type type, struct ttm_placement *placement,
			 uint32_t alignment, bool interruptible,
			 struct sg_table *sg, struct dma_resv *resv,
			 void (*destroy) (struct ttm_buffer_object *))
{
	struct ttm_operation_ctx ctx = { interruptible, false };
	int ret;

	ret = ttm_bo_init_reserved(bdev, bo, type, placement, alignment, &ctx,
				   sg, resv, destroy);
	if (ret)
		return ret;

	if (!resv)
		ttm_bo_unreserve(bo);

	return 0;
}
EXPORT_SYMBOL(ttm_bo_init_validate);

/*
 * buffer object vm functions.
 */

/**
 * ttm_bo_unmap_virtual
 *
 * @bo: tear down the virtual mappings for this BO
 */
void ttm_bo_unmap_virtual(struct ttm_buffer_object *bo)
{
	struct ttm_device *bdev = bo->bdev;

	drm_vma_node_unmap(&bo->base.vma_node, bdev->dev_mapping);
	ttm_mem_io_free(bdev, bo->resource);
}
EXPORT_SYMBOL(ttm_bo_unmap_virtual);

/**
 * ttm_bo_wait_ctx - wait for buffer idle.
 *
 * @bo:  The buffer object.
 * @ctx: defines how to wait
 *
 * Waits for the buffer to be idle. Used timeout depends on the context.
 * Returns -EBUSY if wait timed outt, -ERESTARTSYS if interrupted by a signal or
 * zero on success.
 */
int ttm_bo_wait_ctx(struct ttm_buffer_object *bo, struct ttm_operation_ctx *ctx)
{
	long ret;

	if (ctx->no_wait_gpu) {
		if (dma_resv_test_signaled(bo->base.resv,
					   DMA_RESV_USAGE_BOOKKEEP))
			return 0;
		else
			return -EBUSY;
	}

	ret = dma_resv_wait_timeout(bo->base.resv, DMA_RESV_USAGE_BOOKKEEP,
				    ctx->interruptible, 15 * HZ);
	if (unlikely(ret < 0))
		return ret;
	if (unlikely(ret == 0))
		return -EBUSY;
	return 0;
}
EXPORT_SYMBOL(ttm_bo_wait_ctx);

/**
 * struct ttm_bo_swapout_walk - Parameters for the swapout walk
 */
struct ttm_bo_swapout_walk {
	/** @walk: The walk base parameters. */
	struct ttm_lru_walk walk;
	/** @gfp_flags: The gfp flags to use for ttm_tt_swapout() */
	gfp_t gfp_flags;
};

static s64
ttm_bo_swapout_cb(struct ttm_lru_walk *walk, struct ttm_buffer_object *bo)
{
	struct ttm_place place = {.mem_type = bo->resource->mem_type};
	struct ttm_bo_swapout_walk *swapout_walk =
		container_of(walk, typeof(*swapout_walk), walk);
	struct ttm_operation_ctx *ctx = walk->ctx;
	s64 ret;

	/*
	 * While the bo may already reside in SYSTEM placement, set
	 * SYSTEM as new placement to cover also the move further below.
	 * The driver may use the fact that we're moving from SYSTEM
	 * as an indication that we're about to swap out.
	 */
	if (bo->pin_count || !bo->bdev->funcs->eviction_valuable(bo, &place)) {
		ret = -EBUSY;
		goto out;
	}

	if (!bo->ttm || !ttm_tt_is_populated(bo->ttm) ||
	    bo->ttm->page_flags & TTM_TT_FLAG_EXTERNAL ||
	    bo->ttm->page_flags & TTM_TT_FLAG_SWAPPED) {
		ret = -EBUSY;
		goto out;
	}

	if (bo->deleted) {
		pgoff_t num_pages = bo->ttm->num_pages;

		ret = ttm_bo_wait_ctx(bo, ctx);
		if (ret)
			goto out;

		ttm_bo_cleanup_memtype_use(bo);
		ret = num_pages;
		goto out;
	}

	/*
	 * Move to system cached
	 */
	if (bo->resource->mem_type != TTM_PL_SYSTEM) {
		struct ttm_resource *evict_mem;
		struct ttm_place hop;

		memset(&hop, 0, sizeof(hop));
		place.mem_type = TTM_PL_SYSTEM;
		ret = ttm_resource_alloc(bo, &place, &evict_mem);
		if (ret)
			goto out;

		ret = ttm_bo_handle_move_mem(bo, evict_mem, true, ctx, &hop);
		if (ret) {
			WARN(ret == -EMULTIHOP,
			     "Unexpected multihop in swapout - likely driver bug.\n");
			ttm_resource_free(bo, &evict_mem);
			goto out;
		}
	}

	/*
	 * Make sure BO is idle.
	 */
	ret = ttm_bo_wait_ctx(bo, ctx);
	if (ret)
		goto out;

	ttm_bo_unmap_virtual(bo);
	if (bo->bdev->funcs->swap_notify)
		bo->bdev->funcs->swap_notify(bo);

	if (ttm_tt_is_populated(bo->ttm))
		ret = ttm_tt_swapout(bo->bdev, bo->ttm, swapout_walk->gfp_flags);

out:
	/* Consider -ENOMEM and -ENOSPC non-fatal. */
	if (ret == -ENOMEM || ret == -ENOSPC)
		ret = -EBUSY;

	return ret;
}

const struct ttm_lru_walk_ops ttm_swap_ops = {
	.process_bo = ttm_bo_swapout_cb,
};

/**
 * ttm_bo_swapout() - Swap out buffer objects on the LRU list to shmem.
 * @bdev: The ttm device.
 * @ctx: The ttm_operation_ctx governing the swapout operation.
 * @man: The resource manager whose resources / buffer objects are
 * goint to be swapped out.
 * @gfp_flags: The gfp flags used for shmem page allocations.
 * @target: The desired number of bytes to swap out.
 *
 * Return: The number of bytes actually swapped out, or negative error code
 * on error.
 */
s64 ttm_bo_swapout(struct ttm_device *bdev, struct ttm_operation_ctx *ctx,
		   struct ttm_resource_manager *man, gfp_t gfp_flags,
		   s64 target)
{
	struct ttm_bo_swapout_walk swapout_walk = {
		.walk = {
			.ops = &ttm_swap_ops,
			.ctx = ctx,
			.trylock_only = true,
		},
		.gfp_flags = gfp_flags,
	};

	return ttm_lru_walk_for_evict(&swapout_walk.walk, bdev, man, target);
}

void ttm_bo_tt_destroy(struct ttm_buffer_object *bo)
{
	if (bo->ttm == NULL)
		return;

	ttm_tt_unpopulate(bo->bdev, bo->ttm);
	ttm_tt_destroy(bo->bdev, bo->ttm);
	bo->ttm = NULL;
}<|MERGE_RESOLUTION|>--- conflicted
+++ resolved
@@ -665,11 +665,7 @@
  * @force_space is true.
  * This function may sleep while waiting for resources to become available.
  * Returns:
-<<<<<<< HEAD
- * -EBUSY: No space available (only if no_wait == 1).
-=======
  * -EBUSY: No space available (only if no_wait == true).
->>>>>>> a6ad5510
  * -ENOSPC: Could not allocate space for the buffer object, either due to
  * fragmentation or concurrent allocators.
  * -ERESTARTSYS: An interruptible sleep was interrupted by a signal.
@@ -729,35 +725,7 @@
 		return 0;
 	}
 
-<<<<<<< HEAD
-	for (i = 0; i < placement->num_busy_placement; ++i) {
-		const struct ttm_place *place = &placement->busy_placement[i];
-		struct ttm_resource_manager *man;
-
-		man = ttm_manager_type(bdev, place->mem_type);
-		if (!man || !ttm_resource_manager_used(man))
-			continue;
-
-		type_found = true;
-		ret = ttm_bo_mem_force_space(bo, place, mem, ctx);
-		if (likely(!ret))
-			return 0;
-
-		if (ret && ret != -EBUSY)
-			goto error;
-	}
-
-	ret = -ENOSPC;
-	if (!type_found) {
-		pr_err(TTM_PFX "No compatible memory type found\n");
-		ret = -EINVAL;
-	}
-
-error:
-	return ret;
-=======
 	return -ENOSPC;
->>>>>>> a6ad5510
 }
 
 /*
@@ -833,14 +801,6 @@
 		if (bo->pin_count)
 			return -EINVAL;
 
-<<<<<<< HEAD
-	ret = ttm_bo_move_buffer(bo, placement, ctx);
-	/* For backward compatibility with userspace */
-	if (ret == -ENOSPC)
-		return -ENOMEM;
-	if (ret)
-		return ret;
-=======
 		/*
 		 * Determine where to move the buffer.
 		 *
@@ -876,7 +836,6 @@
 	/* For backward compatibility with userspace */
 	if (ret == -ENOSPC)
 		return -ENOMEM;
->>>>>>> a6ad5510
 
 	/*
 	 * We might need to add a TTM.
