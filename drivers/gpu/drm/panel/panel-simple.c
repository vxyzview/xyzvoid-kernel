--- conflicted
+++ resolved
@@ -2671,8 +2671,6 @@
 	.bus_format = MEDIA_BUS_FMT_RGB666_1X7X3_SPWG,
 	.bus_flags = DRM_BUS_FLAG_DE_HIGH,
 	.connector_type = DRM_MODE_CONNECTOR_LVDS,
-<<<<<<< HEAD
-=======
 };
 
 static const struct panel_desc innolux_g121xce_l01 = {
@@ -2691,7 +2689,6 @@
 	.bus_format = MEDIA_BUS_FMT_RGB888_1X7X4_SPWG,
 	.bus_flags = DRM_BUS_FLAG_DE_HIGH,
 	.connector_type = DRM_MODE_CONNECTOR_LVDS,
->>>>>>> a6ad5510
 };
 
 static const struct display_timing innolux_g156hce_l01_timings = {
