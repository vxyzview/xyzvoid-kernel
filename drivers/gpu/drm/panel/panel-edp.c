--- conflicted
+++ resolved
@@ -588,10 +588,7 @@
 {
 	struct panel_edp *p = to_panel_edp(panel);
 	int num = 0;
-<<<<<<< HEAD
-=======
 	bool has_hard_coded_modes = p->desc->num_timings || p->desc->num_modes;
->>>>>>> 03a22b59
 	bool has_override_edid_mode = p->detected_panel &&
 				      p->detected_panel != ERR_PTR(-EINVAL) &&
 				      p->detected_panel->override_edid_mode;
@@ -602,15 +599,11 @@
 
 		if (!p->edid)
 			p->edid = drm_get_edid(connector, p->ddc);
-<<<<<<< HEAD
-		if (p->edid) {
-=======
 		/*
 		 * If both edid and hard-coded modes exists, skip edid modes to
 		 * avoid multiple preferred modes.
 		 */
 		if (p->edid && !has_hard_coded_modes) {
->>>>>>> 03a22b59
 			if (has_override_edid_mode) {
 				/*
 				 * override_edid_mode is specified. Use
@@ -1922,10 +1915,6 @@
 	EDP_PANEL_ENTRY('A', 'U', 'O', 0x145c, &delay_200_500_e50, "B116XAB01.4"),
 	EDP_PANEL_ENTRY('A', 'U', 'O', 0x1e9b, &delay_200_500_e50, "B133UAN02.1"),
 	EDP_PANEL_ENTRY('A', 'U', 'O', 0x1ea5, &delay_200_500_e50, "B116XAK01.6"),
-<<<<<<< HEAD
-	EDP_PANEL_ENTRY('A', 'U', 'O', 0x235c, &delay_200_500_e50, "B116XTN02.3"),
-	EDP_PANEL_ENTRY('A', 'U', 'O', 0x405c, &auo_b116xak01.delay, "B116XAK01.0"),
-=======
 	EDP_PANEL_ENTRY('A', 'U', 'O', 0x208d, &delay_200_500_e50, "B140HTN02.1"),
 	EDP_PANEL_ENTRY('A', 'U', 'O', 0x235c, &delay_200_500_e50, "B116XTN02.3"),
 	EDP_PANEL_ENTRY('A', 'U', 'O', 0x239b, &delay_200_500_e50, "B116XAN06.1"),
@@ -1933,7 +1922,6 @@
 	EDP_PANEL_ENTRY('A', 'U', 'O', 0x403d, &delay_200_500_e50, "B140HAN04.0"),
 	EDP_PANEL_ENTRY2('A', 'U', 'O', 0x405c, &auo_b116xak01.delay, "B116XAK01.0",
 			 &auo_b116xa3_mode),
->>>>>>> 03a22b59
 	EDP_PANEL_ENTRY('A', 'U', 'O', 0x582d, &delay_200_500_e50, "B133UAN01.0"),
 	EDP_PANEL_ENTRY2('A', 'U', 'O', 0x615c, &delay_200_500_e50, "B116XAN06.1",
 			 &auo_b116xa3_mode),
@@ -1949,10 +1937,7 @@
 	EDP_PANEL_ENTRY('B', 'O', 'E', 0x07d1, &boe_nv133fhm_n61.delay, "NV133FHM-N61"),
 	EDP_PANEL_ENTRY('B', 'O', 'E', 0x07f6, &delay_200_500_e200, "NT140FHM-N44"),
 	EDP_PANEL_ENTRY('B', 'O', 'E', 0x082d, &boe_nv133fhm_n61.delay, "NV133FHM-N62"),
-<<<<<<< HEAD
-=======
 	EDP_PANEL_ENTRY('B', 'O', 'E', 0x08b2, &delay_200_500_e200, "NT140WHM-N49"),
->>>>>>> 03a22b59
 	EDP_PANEL_ENTRY('B', 'O', 'E', 0x09c3, &delay_200_500_e50, "NT116WHM-N21,836X2"),
 	EDP_PANEL_ENTRY('B', 'O', 'E', 0x094b, &delay_200_500_e50, "NT116WHM-N21"),
 	EDP_PANEL_ENTRY('B', 'O', 'E', 0x0951, &delay_200_500_e80, "NV116WHM-N47"),
