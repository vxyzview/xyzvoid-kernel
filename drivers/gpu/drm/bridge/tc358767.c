// SPDX-License-Identifier: GPL-2.0-or-later
/*
 * TC358767/TC358867/TC9595 DSI/DPI-to-DPI/(e)DP bridge driver
 *
 * The TC358767/TC358867/TC9595 can operate in multiple modes.
 * All modes are supported -- DPI->(e)DP / DSI->DPI / DSI->(e)DP .
 *
 * Copyright (C) 2016 CogentEmbedded Inc
 * Author: Andrey Gusakov <andrey.gusakov@cogentembedded.com>
 *
 * Copyright (C) 2016 Pengutronix, Philipp Zabel <p.zabel@pengutronix.de>
 *
 * Copyright (C) 2016 Zodiac Inflight Innovations
 *
 * Initially based on: drivers/gpu/drm/i2c/tda998x_drv.c
 *
 * Copyright (C) 2012 Texas Instruments
 * Author: Rob Clark <robdclark@gmail.com>
 */

#include <linux/bitfield.h>
#include <linux/clk.h>
#include <linux/device.h>
#include <linux/gpio/consumer.h>
#include <linux/i2c.h>
#include <linux/kernel.h>
#include <linux/media-bus-format.h>
#include <linux/module.h>
#include <linux/regmap.h>
#include <linux/slab.h>

#include <drm/display/drm_dp_helper.h>
#include <drm/drm_atomic_helper.h>
#include <drm/drm_bridge.h>
#include <drm/drm_edid.h>
#include <drm/drm_mipi_dsi.h>
#include <drm/drm_of.h>
#include <drm/drm_panel.h>
#include <drm/drm_print.h>
#include <drm/drm_probe_helper.h>

/* Registers */

/* DSI D-PHY Layer registers */
#define D0W_DPHYCONTTX		0x0004
#define CLW_DPHYCONTTX		0x0020
#define D0W_DPHYCONTRX		0x0024
#define D1W_DPHYCONTRX		0x0028
#define D2W_DPHYCONTRX		0x002c
#define D3W_DPHYCONTRX		0x0030
#define COM_DPHYCONTRX		0x0038
#define CLW_CNTRL		0x0040
#define D0W_CNTRL		0x0044
#define D1W_CNTRL		0x0048
#define D2W_CNTRL		0x004c
#define D3W_CNTRL		0x0050
#define TESTMODE_CNTRL		0x0054

/* PPI layer registers */
#define PPI_STARTPPI		0x0104 /* START control bit */
#define PPI_BUSYPPI		0x0108 /* PPI busy status */
#define PPI_LPTXTIMECNT		0x0114 /* LPTX timing signal */
#define LPX_PERIOD			3
#define PPI_LANEENABLE		0x0134
#define PPI_TX_RX_TA		0x013c
#define TTA_GET				0x40000
#define TTA_SURE			6
#define PPI_D0S_ATMR		0x0144
#define PPI_D1S_ATMR		0x0148
#define PPI_D0S_CLRSIPOCOUNT	0x0164 /* Assertion timer for Lane 0 */
#define PPI_D1S_CLRSIPOCOUNT	0x0168 /* Assertion timer for Lane 1 */
#define PPI_D2S_CLRSIPOCOUNT	0x016c /* Assertion timer for Lane 2 */
#define PPI_D3S_CLRSIPOCOUNT	0x0170 /* Assertion timer for Lane 3 */
#define PPI_START_FUNCTION		BIT(0)

/* DSI layer registers */
#define DSI_STARTDSI		0x0204 /* START control bit of DSI-TX */
#define DSI_BUSYDSI		0x0208 /* DSI busy status */
#define DSI_LANEENABLE		0x0210 /* Enables each lane */
#define DSI_RX_START			BIT(0)

/* Lane enable PPI and DSI register bits */
#define LANEENABLE_CLEN		BIT(0)
#define LANEENABLE_L0EN		BIT(1)
#define LANEENABLE_L1EN		BIT(2)
#define LANEENABLE_L2EN		BIT(1)
#define LANEENABLE_L3EN		BIT(2)

#define DSI_LANESTATUS0		0x0214	/* DSI lane status 0 */
#define DSI_LANESTATUS1		0x0218	/* DSI lane status 1 */
#define DSI_INTSTATUS		0x0220	/* Interrupt Status */
#define DSI_INTMASK		0x0224	/* Interrupt Mask */
#define DSI_INTCLR		0x0228	/* Interrupt Clear */
#define DSI_LPTXTO		0x0230	/* LPTX Time Out Counter */

/* DSI General Registers */
#define DSIERRCNT		0x0300	/* DSI Error Count Register */

/* DSI Application Layer Registers */
#define APLCTRL			0x0400	/* Application layer Control Register */
#define RDPKTLN			0x0404	/* DSI Read packet Length Register */

/* Display Parallel Input Interface */
#define DPIPXLFMT		0x0440
#define VS_POL_ACTIVE_LOW		(1 << 10)
#define HS_POL_ACTIVE_LOW		(1 << 9)
#define DE_POL_ACTIVE_HIGH		(0 << 8)
#define SUB_CFG_TYPE_CONFIG1		(0 << 2) /* LSB aligned */
#define SUB_CFG_TYPE_CONFIG2		(1 << 2) /* Loosely Packed */
#define SUB_CFG_TYPE_CONFIG3		(2 << 2) /* LSB aligned 8-bit */
#define DPI_BPP_RGB888			(0 << 0)
#define DPI_BPP_RGB666			(1 << 0)
#define DPI_BPP_RGB565			(2 << 0)

/* Display Parallel Output Interface */
#define POCTRL			0x0448
#define POCTRL_S2P			BIT(7)
#define POCTRL_PCLK_POL			BIT(3)
#define POCTRL_VS_POL			BIT(2)
#define POCTRL_HS_POL			BIT(1)
#define POCTRL_DE_POL			BIT(0)

/* Video Path */
#define VPCTRL0			0x0450
#define VSDELAY			GENMASK(31, 20)
#define OPXLFMT_RGB666			(0 << 8)
#define OPXLFMT_RGB888			(1 << 8)
#define FRMSYNC_DISABLED		(0 << 4) /* Video Timing Gen Disabled */
#define FRMSYNC_ENABLED			(1 << 4) /* Video Timing Gen Enabled */
#define MSF_DISABLED			(0 << 0) /* Magic Square FRC disabled */
#define MSF_ENABLED			(1 << 0) /* Magic Square FRC enabled */
#define HTIM01			0x0454
#define HPW			GENMASK(8, 0)
#define HBPR			GENMASK(24, 16)
#define HTIM02			0x0458
#define HDISPR			GENMASK(10, 0)
#define HFPR			GENMASK(24, 16)
#define VTIM01			0x045c
#define VSPR			GENMASK(7, 0)
#define VBPR			GENMASK(23, 16)
#define VTIM02			0x0460
#define VFPR			GENMASK(23, 16)
#define VDISPR			GENMASK(10, 0)
#define VFUEN0			0x0464
#define VFUEN				BIT(0)   /* Video Frame Timing Upload */

/* System */
#define TC_IDREG		0x0500	/* Chip ID and Revision ID */
#define SYSBOOT			0x0504	/* System BootStrap Status Register */
#define SYSSTAT			0x0508	/* System Status Register */
#define SYSRSTENB		0x050c /* System Reset/Enable Register */
#define ENBI2C				(1 << 0)
#define ENBLCD0				(1 << 2)
#define ENBBM				(1 << 3)
#define ENBDSIRX			(1 << 4)
#define ENBREG				(1 << 5)
#define ENBHDCP				(1 << 8)
#define SYSCTRL			0x0510	/* System Control Register */
#define DP0_AUDSRC_NO_INPUT		(0 << 3)
#define DP0_AUDSRC_I2S_RX		(1 << 3)
#define DP0_VIDSRC_NO_INPUT		(0 << 0)
#define DP0_VIDSRC_DSI_RX		(1 << 0)
#define DP0_VIDSRC_DPI_RX		(2 << 0)
#define DP0_VIDSRC_COLOR_BAR		(3 << 0)
#define GPIOM			0x0540	/* GPIO Mode Control Register */
#define GPIOC			0x0544	/* GPIO Direction Control Register */
#define GPIOO			0x0548	/* GPIO Output Register */
#define GPIOI			0x054c	/* GPIO Input Register */
#define INTCTL_G		0x0560	/* General Interrupts Control Register */
#define INTSTS_G		0x0564	/* General Interrupts Status Register */

#define INT_SYSERR		BIT(16)
#define INT_GPIO_H(x)		(1 << (x == 0 ? 2 : 10))
#define INT_GPIO_LC(x)		(1 << (x == 0 ? 3 : 11))

#define TEST_INT_C		0x0570	/* Test Interrupts Control Register */
#define TEST_INT_S		0x0574	/* Test Interrupts Status Register */

#define INT_GP0_LCNT		0x0584	/* Interrupt GPIO0 Low Count Value Register */
#define INT_GP1_LCNT		0x0588	/* Interrupt GPIO1 Low Count Value Register */

/* Control */
#define DP0CTL			0x0600
#define VID_MN_GEN			BIT(6)   /* Auto-generate M/N values */
#define EF_EN				BIT(5)   /* Enable Enhanced Framing */
#define VID_EN				BIT(1)   /* Video transmission enable */
#define DP_EN				BIT(0)   /* Enable DPTX function */

/* Clocks */
#define DP0_VIDMNGEN0		0x0610	/* DP0 Video Force M Value Register */
#define DP0_VIDMNGEN1		0x0614	/* DP0 Video Force N Value Register */
#define DP0_VMNGENSTATUS	0x0618	/* DP0 Video Current M Value Register */
#define DP0_AUDMNGEN0		0x0628	/* DP0 Audio Force M Value Register */
#define DP0_AUDMNGEN1		0x062c	/* DP0 Audio Force N Value Register */
#define DP0_AMNGENSTATUS	0x0630	/* DP0 Audio Current M Value Register */

/* Main Channel */
#define DP0_SECSAMPLE		0x0640
#define DP0_VIDSYNCDELAY	0x0644
#define VID_SYNC_DLY		GENMASK(15, 0)
#define THRESH_DLY		GENMASK(31, 16)

#define DP0_TOTALVAL		0x0648
#define H_TOTAL			GENMASK(15, 0)
#define V_TOTAL			GENMASK(31, 16)
#define DP0_STARTVAL		0x064c
#define H_START			GENMASK(15, 0)
#define V_START			GENMASK(31, 16)
#define DP0_ACTIVEVAL		0x0650
#define H_ACT			GENMASK(15, 0)
#define V_ACT			GENMASK(31, 16)

#define DP0_SYNCVAL		0x0654
#define VS_WIDTH		GENMASK(30, 16)
#define HS_WIDTH		GENMASK(14, 0)
#define SYNCVAL_HS_POL_ACTIVE_LOW	(1 << 15)
#define SYNCVAL_VS_POL_ACTIVE_LOW	(1 << 31)
#define DP0_MISC		0x0658
#define TU_SIZE_RECOMMENDED		(63) /* LSCLK cycles per TU */
#define MAX_TU_SYMBOL		GENMASK(28, 23)
#define TU_SIZE			GENMASK(21, 16)
#define BPC_6				(0 << 5)
#define BPC_8				(1 << 5)

/* AUX channel */
#define DP0_AUXCFG0		0x0660
#define DP0_AUXCFG0_BSIZE	GENMASK(11, 8)
#define DP0_AUXCFG0_ADDR_ONLY	BIT(4)
#define DP0_AUXCFG1		0x0664
#define AUX_RX_FILTER_EN		BIT(16)

#define DP0_AUXADDR		0x0668
#define DP0_AUXWDATA(i)		(0x066c + (i) * 4)
#define DP0_AUXRDATA(i)		(0x067c + (i) * 4)
#define DP0_AUXSTATUS		0x068c
#define AUX_BYTES		GENMASK(15, 8)
#define AUX_STATUS		GENMASK(7, 4)
#define AUX_TIMEOUT		BIT(1)
#define AUX_BUSY		BIT(0)
#define DP0_AUXI2CADR		0x0698

/* Link Training */
#define DP0_SRCCTRL		0x06a0
#define DP0_SRCCTRL_PRE1		GENMASK(29, 28)
#define DP0_SRCCTRL_SWG1		GENMASK(25, 24)
#define DP0_SRCCTRL_PRE0		GENMASK(21, 20)
#define DP0_SRCCTRL_SWG0		GENMASK(17, 16)
#define DP0_SRCCTRL_SCRMBLDIS		BIT(13)
#define DP0_SRCCTRL_EN810B		BIT(12)
#define DP0_SRCCTRL_NOTP		(0 << 8)
#define DP0_SRCCTRL_TP1			(1 << 8)
#define DP0_SRCCTRL_TP2			(2 << 8)
#define DP0_SRCCTRL_LANESKEW		BIT(7)
#define DP0_SRCCTRL_SSCG		BIT(3)
#define DP0_SRCCTRL_LANES_1		(0 << 2)
#define DP0_SRCCTRL_LANES_2		(1 << 2)
#define DP0_SRCCTRL_BW27		(1 << 1)
#define DP0_SRCCTRL_BW162		(0 << 1)
#define DP0_SRCCTRL_AUTOCORRECT		BIT(0)
#define DP0_LTSTAT		0x06d0
#define LT_LOOPDONE			BIT(13)
#define LT_STATUS_MASK			(0x1f << 8)
#define LT_CHANNEL1_EQ_BITS		(DP_CHANNEL_EQ_BITS << 4)
#define LT_INTERLANE_ALIGN_DONE		BIT(3)
#define LT_CHANNEL0_EQ_BITS		(DP_CHANNEL_EQ_BITS)
#define DP0_SNKLTCHGREQ		0x06d4
#define DP0_LTLOOPCTRL		0x06d8
#define DP0_SNKLTCTRL		0x06e4
#define DP0_TPATDAT0		0x06e8	/* DP0 Test Pattern bits 29 to 0 */
#define DP0_TPATDAT1		0x06ec	/* DP0 Test Pattern bits 59 to 30 */
#define DP0_TPATDAT2		0x06f0	/* DP0 Test Pattern bits 89 to 60 */
#define DP0_TPATDAT3		0x06f4	/* DP0 Test Pattern bits 119 to 90 */

#define AUDCFG0			0x0700	/* DP0 Audio Config0 Register */
#define AUDCFG1			0x0704	/* DP0 Audio Config1 Register */
#define AUDIFDATA0		0x0708	/* DP0 Audio Info Frame Bytes 3 to 0 */
#define AUDIFDATA1		0x070c	/* DP0 Audio Info Frame Bytes 7 to 4 */
#define AUDIFDATA2		0x0710	/* DP0 Audio Info Frame Bytes 11 to 8 */
#define AUDIFDATA3		0x0714	/* DP0 Audio Info Frame Bytes 15 to 12 */
#define AUDIFDATA4		0x0718	/* DP0 Audio Info Frame Bytes 19 to 16 */
#define AUDIFDATA5		0x071c	/* DP0 Audio Info Frame Bytes 23 to 20 */
#define AUDIFDATA6		0x0720	/* DP0 Audio Info Frame Bytes 27 to 24 */

#define DP1_SRCCTRL		0x07a0	/* DP1 Control Register */
#define DP1_SRCCTRL_PRE			GENMASK(21, 20)
#define DP1_SRCCTRL_SWG			GENMASK(17, 16)

/* PHY */
#define DP_PHY_CTRL		0x0800
#define DP_PHY_RST			BIT(28)  /* DP PHY Global Soft Reset */
#define BGREN				BIT(25)  /* AUX PHY BGR Enable */
#define PWR_SW_EN			BIT(24)  /* PHY Power Switch Enable */
#define PHY_M1_RST			BIT(12)  /* Reset PHY1 Main Channel */
#define PHY_RDY				BIT(16)  /* PHY Main Channels Ready */
#define PHY_M0_RST			BIT(8)   /* Reset PHY0 Main Channel */
#define PHY_2LANE			BIT(2)   /* PHY Enable 2 lanes */
#define PHY_A0_EN			BIT(1)   /* PHY Aux Channel0 Enable */
#define PHY_M0_EN			BIT(0)   /* PHY Main Channel0 Enable */
#define DP_PHY_CFG_WR		0x0810	/* DP PHY Configuration Test Write Register */
#define DP_PHY_CFG_RD		0x0814	/* DP PHY Configuration Test Read Register */
#define DP0_AUX_PHY_CTRL	0x0820	/* DP0 AUX PHY Control Register */
#define DP0_MAIN_PHY_DBG	0x0840	/* DP0 Main PHY Test Debug Register */

/* I2S */
#define I2SCFG			0x0880	/* I2S Audio Config 0 Register */
#define I2SCH0STAT0		0x0888	/* I2S Audio Channel 0 Status Bytes 3 to 0 */
#define I2SCH0STAT1		0x088c	/* I2S Audio Channel 0 Status Bytes 7 to 4 */
#define I2SCH0STAT2		0x0890	/* I2S Audio Channel 0 Status Bytes 11 to 8 */
#define I2SCH0STAT3		0x0894	/* I2S Audio Channel 0 Status Bytes 15 to 12 */
#define I2SCH0STAT4		0x0898	/* I2S Audio Channel 0 Status Bytes 19 to 16 */
#define I2SCH0STAT5		0x089c	/* I2S Audio Channel 0 Status Bytes 23 to 20 */
#define I2SCH1STAT0		0x08a0	/* I2S Audio Channel 1 Status Bytes 3 to 0 */
#define I2SCH1STAT1		0x08a4	/* I2S Audio Channel 1 Status Bytes 7 to 4 */
#define I2SCH1STAT2		0x08a8	/* I2S Audio Channel 1 Status Bytes 11 to 8 */
#define I2SCH1STAT3		0x08ac	/* I2S Audio Channel 1 Status Bytes 15 to 12 */
#define I2SCH1STAT4		0x08b0	/* I2S Audio Channel 1 Status Bytes 19 to 16 */
#define I2SCH1STAT5		0x08b4	/* I2S Audio Channel 1 Status Bytes 23 to 20 */

/* PLL */
#define DP0_PLLCTRL		0x0900
#define DP1_PLLCTRL		0x0904	/* not defined in DS */
#define PXL_PLLCTRL		0x0908
#define PLLUPDATE			BIT(2)
#define PLLBYP				BIT(1)
#define PLLEN				BIT(0)
#define PXL_PLLPARAM		0x0914
#define IN_SEL_REFCLK			(0 << 14)
#define SYS_PLLPARAM		0x0918
#define REF_FREQ_38M4			(0 << 8) /* 38.4 MHz */
#define REF_FREQ_19M2			(1 << 8) /* 19.2 MHz */
#define REF_FREQ_26M			(2 << 8) /* 26 MHz */
#define REF_FREQ_13M			(3 << 8) /* 13 MHz */
#define SYSCLK_SEL_LSCLK		(0 << 4)
#define LSCLK_DIV_1			(0 << 0)
#define LSCLK_DIV_2			(1 << 0)

/* Test & Debug */
#define TSTCTL			0x0a00
#define COLOR_R			GENMASK(31, 24)
#define COLOR_G			GENMASK(23, 16)
#define COLOR_B			GENMASK(15, 8)
#define ENI2CFILTER		BIT(4)
#define COLOR_BAR_MODE		GENMASK(1, 0)
#define COLOR_BAR_MODE_BARS	2
#define PLL_DBG			0x0a04

static bool tc_test_pattern;
module_param_named(test, tc_test_pattern, bool, 0644);

struct tc_edp_link {
	u8			dpcd[DP_RECEIVER_CAP_SIZE];
	unsigned int		rate;
	u8			num_lanes;
	u8			assr;
	bool			scrambler_dis;
	bool			spread;
};

struct tc_data {
	struct device		*dev;
	struct regmap		*regmap;
	struct drm_dp_aux	aux;

	struct drm_bridge	bridge;
	struct drm_bridge	*panel_bridge;
	struct drm_connector	connector;

	struct mipi_dsi_device	*dsi;

	/* link settings */
	struct tc_edp_link	link;

	/* current mode */
	struct drm_display_mode	mode;

	u32			rev;
	u8			assr;
	u8			pre_emphasis[2];

	struct gpio_desc	*sd_gpio;
	struct gpio_desc	*reset_gpio;
	struct clk		*refclk;

	/* do we have IRQ */
	bool			have_irq;

	/* Input connector type, DSI and not DPI. */
	bool			input_connector_dsi;

	/* HPD pin number (0 or 1) or -ENODEV */
	int			hpd_pin;
};

static inline struct tc_data *aux_to_tc(struct drm_dp_aux *a)
{
	return container_of(a, struct tc_data, aux);
}

static inline struct tc_data *bridge_to_tc(struct drm_bridge *b)
{
	return container_of(b, struct tc_data, bridge);
}

static inline struct tc_data *connector_to_tc(struct drm_connector *c)
{
	return container_of(c, struct tc_data, connector);
}

static inline int tc_poll_timeout(struct tc_data *tc, unsigned int addr,
				  unsigned int cond_mask,
				  unsigned int cond_value,
				  unsigned long sleep_us, u64 timeout_us)
{
	unsigned int val;

	return regmap_read_poll_timeout(tc->regmap, addr, val,
					(val & cond_mask) == cond_value,
					sleep_us, timeout_us);
}

static int tc_aux_wait_busy(struct tc_data *tc)
{
	return tc_poll_timeout(tc, DP0_AUXSTATUS, AUX_BUSY, 0, 100, 100000);
}

static int tc_aux_write_data(struct tc_data *tc, const void *data,
			     size_t size)
{
	u32 auxwdata[DP_AUX_MAX_PAYLOAD_BYTES / sizeof(u32)] = { 0 };
	int ret, count = ALIGN(size, sizeof(u32));

	memcpy(auxwdata, data, size);

	ret = regmap_raw_write(tc->regmap, DP0_AUXWDATA(0), auxwdata, count);
	if (ret)
		return ret;

	return size;
}

static int tc_aux_read_data(struct tc_data *tc, void *data, size_t size)
{
	u32 auxrdata[DP_AUX_MAX_PAYLOAD_BYTES / sizeof(u32)];
	int ret, count = ALIGN(size, sizeof(u32));

	ret = regmap_raw_read(tc->regmap, DP0_AUXRDATA(0), auxrdata, count);
	if (ret)
		return ret;

	memcpy(data, auxrdata, size);

	return size;
}

static u32 tc_auxcfg0(struct drm_dp_aux_msg *msg, size_t size)
{
	u32 auxcfg0 = msg->request;

	if (size)
		auxcfg0 |= FIELD_PREP(DP0_AUXCFG0_BSIZE, size - 1);
	else
		auxcfg0 |= DP0_AUXCFG0_ADDR_ONLY;

	return auxcfg0;
}

static ssize_t tc_aux_transfer(struct drm_dp_aux *aux,
			       struct drm_dp_aux_msg *msg)
{
	struct tc_data *tc = aux_to_tc(aux);
	size_t size = min_t(size_t, DP_AUX_MAX_PAYLOAD_BYTES - 1, msg->size);
	u8 request = msg->request & ~DP_AUX_I2C_MOT;
	u32 auxstatus;
	int ret;

	ret = tc_aux_wait_busy(tc);
	if (ret)
		return ret;

	switch (request) {
	case DP_AUX_NATIVE_READ:
	case DP_AUX_I2C_READ:
		break;
	case DP_AUX_NATIVE_WRITE:
	case DP_AUX_I2C_WRITE:
		if (size) {
			ret = tc_aux_write_data(tc, msg->buffer, size);
			if (ret < 0)
				return ret;
		}
		break;
	default:
		return -EINVAL;
	}

	/* Store address */
	ret = regmap_write(tc->regmap, DP0_AUXADDR, msg->address);
	if (ret)
		return ret;
	/* Start transfer */
	ret = regmap_write(tc->regmap, DP0_AUXCFG0, tc_auxcfg0(msg, size));
	if (ret)
		return ret;

	ret = tc_aux_wait_busy(tc);
	if (ret)
		return ret;

	ret = regmap_read(tc->regmap, DP0_AUXSTATUS, &auxstatus);
	if (ret)
		return ret;

	if (auxstatus & AUX_TIMEOUT)
		return -ETIMEDOUT;
	/*
	 * For some reason address-only DP_AUX_I2C_WRITE (MOT), still
	 * reports 1 byte transferred in its status. To deal we that
	 * we ignore aux_bytes field if we know that this was an
	 * address-only transfer
	 */
	if (size)
		size = FIELD_GET(AUX_BYTES, auxstatus);
	msg->reply = FIELD_GET(AUX_STATUS, auxstatus);

	switch (request) {
	case DP_AUX_NATIVE_READ:
	case DP_AUX_I2C_READ:
		if (size)
			return tc_aux_read_data(tc, msg->buffer, size);
		break;
	}

	return size;
}

static const char * const training_pattern1_errors[] = {
	"No errors",
	"Aux write error",
	"Aux read error",
	"Max voltage reached error",
	"Loop counter expired error",
	"res", "res", "res"
};

static const char * const training_pattern2_errors[] = {
	"No errors",
	"Aux write error",
	"Aux read error",
	"Clock recovery failed error",
	"Loop counter expired error",
	"res", "res", "res"
};

static u32 tc_srcctrl(struct tc_data *tc)
{
	/*
	 * No training pattern, skew lane 1 data by two LSCLK cycles with
	 * respect to lane 0 data, AutoCorrect Mode = 0
	 */
	u32 reg = DP0_SRCCTRL_NOTP | DP0_SRCCTRL_LANESKEW | DP0_SRCCTRL_EN810B;

	if (tc->link.scrambler_dis)
		reg |= DP0_SRCCTRL_SCRMBLDIS;	/* Scrambler Disabled */
	if (tc->link.spread)
		reg |= DP0_SRCCTRL_SSCG;	/* Spread Spectrum Enable */
	if (tc->link.num_lanes == 2)
		reg |= DP0_SRCCTRL_LANES_2;	/* Two Main Channel Lanes */
	if (tc->link.rate != 162000)
		reg |= DP0_SRCCTRL_BW27;	/* 2.7 Gbps link */
	return reg;
}

static int tc_pllupdate(struct tc_data *tc, unsigned int pllctrl)
{
	int ret;

	ret = regmap_write(tc->regmap, pllctrl, PLLUPDATE | PLLEN);
	if (ret)
		return ret;

	/* Wait for PLL to lock: up to 7.5 ms, depending on refclk */
	usleep_range(15000, 20000);

	return 0;
}

static int tc_pxl_pll_calc(struct tc_data *tc, u32 refclk, u32 pixelclock,
			   int *out_best_pixelclock, u32 *out_pxl_pllparam)
{
	int i_pre, best_pre = 1;
	int i_post, best_post = 1;
	int div, best_div = 1;
	int mul, best_mul = 1;
	int delta, best_delta;
	int ext_div[] = {1, 2, 3, 5, 7};
	int clk_min, clk_max;
	int best_pixelclock = 0;
	int vco_hi = 0;
	u32 pxl_pllparam;

	/*
	 * refclk * mul / (ext_pre_div * pre_div) should be in range:
	 * - DPI ..... 0 to 100 MHz
	 * - (e)DP ... 150 to 650 MHz
	 */
	if (tc->bridge.type == DRM_MODE_CONNECTOR_DPI) {
		clk_min = 0;
		clk_max = 100000000;
	} else {
		clk_min = 150000000;
		clk_max = 650000000;
	}

	dev_dbg(tc->dev, "PLL: requested %d pixelclock, ref %d\n", pixelclock,
		refclk);
	best_delta = pixelclock;
	/* Loop over all possible ext_divs, skipping invalid configurations */
	for (i_pre = 0; i_pre < ARRAY_SIZE(ext_div); i_pre++) {
		/*
		 * refclk / ext_pre_div should be in the 1 to 200 MHz range.
		 * We don't allow any refclk > 200 MHz, only check lower bounds.
		 */
		if (refclk / ext_div[i_pre] < 1000000)
			continue;
		for (i_post = 0; i_post < ARRAY_SIZE(ext_div); i_post++) {
			for (div = 1; div <= 16; div++) {
				u32 clk, iclk;
				u64 tmp;

				/* PCLK PLL input unit clock ... 6..40 MHz */
				iclk = refclk / (div * ext_div[i_pre]);
				if (iclk < 6000000 || iclk > 40000000)
					continue;

				tmp = pixelclock * ext_div[i_pre] *
				      ext_div[i_post] * div;
				do_div(tmp, refclk);
				mul = tmp;

				/* Check limits */
				if ((mul < 1) || (mul > 128))
					continue;

				clk = (refclk / ext_div[i_pre] / div) * mul;
				if ((clk > clk_max) || (clk < clk_min))
					continue;

				clk = clk / ext_div[i_post];
				delta = clk - pixelclock;

				if (abs(delta) < abs(best_delta)) {
					best_pre = i_pre;
					best_post = i_post;
					best_div = div;
					best_mul = mul;
					best_delta = delta;
					best_pixelclock = clk;
				}
			}
		}
	}
	if (best_pixelclock == 0) {
		dev_err(tc->dev, "Failed to calc clock for %d pixelclock\n",
			pixelclock);
		return -EINVAL;
	}

	dev_dbg(tc->dev, "PLL: got %d, delta %d\n", best_pixelclock, best_delta);
	dev_dbg(tc->dev, "PLL: %d / %d / %d * %d / %d\n", refclk,
		ext_div[best_pre], best_div, best_mul, ext_div[best_post]);

	/* if VCO >= 300 MHz */
	if (refclk / ext_div[best_pre] / best_div * best_mul >= 300000000)
		vco_hi = 1;
	/* see DS */
	if (best_div == 16)
		best_div = 0;
	if (best_mul == 128)
		best_mul = 0;

	pxl_pllparam  = vco_hi << 24; /* For PLL VCO >= 300 MHz = 1 */
	pxl_pllparam |= ext_div[best_pre] << 20; /* External Pre-divider */
	pxl_pllparam |= ext_div[best_post] << 16; /* External Post-divider */
	pxl_pllparam |= IN_SEL_REFCLK; /* Use RefClk as PLL input */
	pxl_pllparam |= best_div << 8; /* Divider for PLL RefClk */
	pxl_pllparam |= best_mul; /* Multiplier for PLL */

	if (out_best_pixelclock)
		*out_best_pixelclock = best_pixelclock;

	if (out_pxl_pllparam)
		*out_pxl_pllparam = pxl_pllparam;

	return 0;
}

static int tc_pxl_pll_en(struct tc_data *tc, u32 refclk, u32 pixelclock)
{
	u32 pxl_pllparam = 0;
	int ret;

	ret = tc_pxl_pll_calc(tc, refclk, pixelclock, NULL, &pxl_pllparam);
	if (ret)
		return ret;

	/* Power up PLL and switch to bypass */
	ret = regmap_write(tc->regmap, PXL_PLLCTRL, PLLBYP | PLLEN);
	if (ret)
		return ret;

	ret = regmap_write(tc->regmap, PXL_PLLPARAM, pxl_pllparam);
	if (ret)
		return ret;

	/* Force PLL parameter update and disable bypass */
	return tc_pllupdate(tc, PXL_PLLCTRL);
}

static int tc_pxl_pll_dis(struct tc_data *tc)
{
	/* Enable PLL bypass, power down PLL */
	return regmap_write(tc->regmap, PXL_PLLCTRL, PLLBYP);
}

static int tc_stream_clock_calc(struct tc_data *tc)
{
	/*
	 * If the Stream clock and Link Symbol clock are
	 * asynchronous with each other, the value of M changes over
	 * time. This way of generating link clock and stream
	 * clock is called Asynchronous Clock mode. The value M
	 * must change while the value N stays constant. The
	 * value of N in this Asynchronous Clock mode must be set
	 * to 2^15 or 32,768.
	 *
	 * LSCLK = 1/10 of high speed link clock
	 *
	 * f_STRMCLK = M/N * f_LSCLK
	 * M/N = f_STRMCLK / f_LSCLK
	 *
	 */
	return regmap_write(tc->regmap, DP0_VIDMNGEN1, 32768);
}

static int tc_set_syspllparam(struct tc_data *tc)
{
	unsigned long rate;
	u32 pllparam = SYSCLK_SEL_LSCLK | LSCLK_DIV_1;

	rate = clk_get_rate(tc->refclk);
	switch (rate) {
	case 38400000:
		pllparam |= REF_FREQ_38M4;
		break;
	case 26000000:
		pllparam |= REF_FREQ_26M;
		break;
	case 19200000:
		pllparam |= REF_FREQ_19M2;
		break;
	case 13000000:
		pllparam |= REF_FREQ_13M;
		break;
	default:
		dev_err(tc->dev, "Invalid refclk rate: %lu Hz\n", rate);
		return -EINVAL;
	}

	return regmap_write(tc->regmap, SYS_PLLPARAM, pllparam);
}

static int tc_aux_link_setup(struct tc_data *tc)
{
	int ret;
	u32 dp0_auxcfg1;

	/* Setup DP-PHY / PLL */
	ret = tc_set_syspllparam(tc);
	if (ret)
		goto err;

	ret = regmap_write(tc->regmap, DP_PHY_CTRL,
			   BGREN | PWR_SW_EN | PHY_A0_EN);
	if (ret)
		goto err;
	/*
	 * Initially PLLs are in bypass. Force PLL parameter update,
	 * disable PLL bypass, enable PLL
	 */
	ret = tc_pllupdate(tc, DP0_PLLCTRL);
	if (ret)
		goto err;

	ret = tc_pllupdate(tc, DP1_PLLCTRL);
	if (ret)
		goto err;

	ret = tc_poll_timeout(tc, DP_PHY_CTRL, PHY_RDY, PHY_RDY, 100, 100000);
	if (ret == -ETIMEDOUT) {
		dev_err(tc->dev, "Timeout waiting for PHY to become ready");
		return ret;
	} else if (ret) {
		goto err;
	}

	/* Setup AUX link */
	dp0_auxcfg1  = AUX_RX_FILTER_EN;
	dp0_auxcfg1 |= 0x06 << 8; /* Aux Bit Period Calculator Threshold */
	dp0_auxcfg1 |= 0x3f << 0; /* Aux Response Timeout Timer */

	ret = regmap_write(tc->regmap, DP0_AUXCFG1, dp0_auxcfg1);
	if (ret)
		goto err;

	/* Register DP AUX channel */
	tc->aux.name = "TC358767 AUX i2c adapter";
	tc->aux.dev = tc->dev;
	tc->aux.transfer = tc_aux_transfer;
	drm_dp_aux_init(&tc->aux);

	return 0;
err:
	dev_err(tc->dev, "tc_aux_link_setup failed: %d\n", ret);
	return ret;
}

static int tc_get_display_props(struct tc_data *tc)
{
	u8 revision, num_lanes;
	unsigned int rate;
	int ret;
	u8 reg;

	/* Read DP Rx Link Capability */
	ret = drm_dp_dpcd_read(&tc->aux, DP_DPCD_REV, tc->link.dpcd,
			       DP_RECEIVER_CAP_SIZE);
	if (ret < 0)
		goto err_dpcd_read;

	revision = tc->link.dpcd[DP_DPCD_REV];
	rate = drm_dp_max_link_rate(tc->link.dpcd);
	num_lanes = drm_dp_max_lane_count(tc->link.dpcd);

	if (rate != 162000 && rate != 270000) {
		dev_dbg(tc->dev, "Falling to 2.7 Gbps rate\n");
		rate = 270000;
	}

	tc->link.rate = rate;

	if (num_lanes > 2) {
		dev_dbg(tc->dev, "Falling to 2 lanes\n");
		num_lanes = 2;
	}

	tc->link.num_lanes = num_lanes;

	ret = drm_dp_dpcd_readb(&tc->aux, DP_MAX_DOWNSPREAD, &reg);
	if (ret < 0)
		goto err_dpcd_read;
	tc->link.spread = reg & DP_MAX_DOWNSPREAD_0_5;

	ret = drm_dp_dpcd_readb(&tc->aux, DP_MAIN_LINK_CHANNEL_CODING, &reg);
	if (ret < 0)
		goto err_dpcd_read;

	tc->link.scrambler_dis = false;
	/* read assr */
	ret = drm_dp_dpcd_readb(&tc->aux, DP_EDP_CONFIGURATION_SET, &reg);
	if (ret < 0)
		goto err_dpcd_read;
	tc->link.assr = reg & DP_ALTERNATE_SCRAMBLER_RESET_ENABLE;

	dev_dbg(tc->dev, "DPCD rev: %d.%d, rate: %s, lanes: %d, framing: %s\n",
		revision >> 4, revision & 0x0f,
		(tc->link.rate == 162000) ? "1.62Gbps" : "2.7Gbps",
		tc->link.num_lanes,
		drm_dp_enhanced_frame_cap(tc->link.dpcd) ?
		"enhanced" : "default");
	dev_dbg(tc->dev, "Downspread: %s, scrambler: %s\n",
		tc->link.spread ? "0.5%" : "0.0%",
		tc->link.scrambler_dis ? "disabled" : "enabled");
	dev_dbg(tc->dev, "Display ASSR: %d, TC358767 ASSR: %d\n",
		tc->link.assr, tc->assr);

	return 0;

err_dpcd_read:
	dev_err(tc->dev, "failed to read DPCD: %d\n", ret);
	return ret;
}

static int tc_set_common_video_mode(struct tc_data *tc,
				    const struct drm_display_mode *mode)
{
	int left_margin = mode->htotal - mode->hsync_end;
	int right_margin = mode->hsync_start - mode->hdisplay;
	int hsync_len = mode->hsync_end - mode->hsync_start;
	int upper_margin = mode->vtotal - mode->vsync_end;
	int lower_margin = mode->vsync_start - mode->vdisplay;
	int vsync_len = mode->vsync_end - mode->vsync_start;
	int ret;

	dev_dbg(tc->dev, "set mode %dx%d\n",
		mode->hdisplay, mode->vdisplay);
	dev_dbg(tc->dev, "H margin %d,%d sync %d\n",
		left_margin, right_margin, hsync_len);
	dev_dbg(tc->dev, "V margin %d,%d sync %d\n",
		upper_margin, lower_margin, vsync_len);
	dev_dbg(tc->dev, "total: %dx%d\n", mode->htotal, mode->vtotal);

	/*
	 * LCD Ctl Frame Size
	 * datasheet is not clear of vsdelay in case of DPI
	 * assume we do not need any delay when DPI is a source of
	 * sync signals
	 */
	ret = regmap_write(tc->regmap, VPCTRL0,
			   FIELD_PREP(VSDELAY, right_margin + 10) |
			   OPXLFMT_RGB888 | FRMSYNC_ENABLED | MSF_DISABLED);
	if (ret)
		return ret;

	ret = regmap_write(tc->regmap, HTIM01,
			   FIELD_PREP(HBPR, ALIGN(left_margin, 2)) |
			   FIELD_PREP(HPW, ALIGN(hsync_len, 2)));
	if (ret)
		return ret;

	ret = regmap_write(tc->regmap, HTIM02,
			   FIELD_PREP(HDISPR, ALIGN(mode->hdisplay, 2)) |
			   FIELD_PREP(HFPR, ALIGN(right_margin, 2)));
	if (ret)
		return ret;

	ret = regmap_write(tc->regmap, VTIM01,
			   FIELD_PREP(VBPR, upper_margin) |
			   FIELD_PREP(VSPR, vsync_len));
	if (ret)
		return ret;

	ret = regmap_write(tc->regmap, VTIM02,
			   FIELD_PREP(VFPR, lower_margin) |
			   FIELD_PREP(VDISPR, mode->vdisplay));
	if (ret)
		return ret;

	ret = regmap_write(tc->regmap, VFUEN0, VFUEN); /* update settings */
	if (ret)
		return ret;

	/* Test pattern settings */
	ret = regmap_write(tc->regmap, TSTCTL,
			   FIELD_PREP(COLOR_R, 120) |
			   FIELD_PREP(COLOR_G, 20) |
			   FIELD_PREP(COLOR_B, 99) |
			   ENI2CFILTER |
			   FIELD_PREP(COLOR_BAR_MODE, COLOR_BAR_MODE_BARS));

	return ret;
}

static int tc_set_dpi_video_mode(struct tc_data *tc,
				 const struct drm_display_mode *mode)
{
	u32 value = POCTRL_S2P;

	if (tc->mode.flags & DRM_MODE_FLAG_NHSYNC)
		value |= POCTRL_HS_POL;

	if (tc->mode.flags & DRM_MODE_FLAG_NVSYNC)
		value |= POCTRL_VS_POL;

	return regmap_write(tc->regmap, POCTRL, value);
}

static int tc_set_edp_video_mode(struct tc_data *tc,
				 const struct drm_display_mode *mode)
{
	int ret;
	int vid_sync_dly;
	int max_tu_symbol;

	int left_margin = mode->htotal - mode->hsync_end;
	int hsync_len = mode->hsync_end - mode->hsync_start;
	int upper_margin = mode->vtotal - mode->vsync_end;
	int vsync_len = mode->vsync_end - mode->vsync_start;
	u32 dp0_syncval;
	u32 bits_per_pixel = 24;
	u32 in_bw, out_bw;
	u32 dpipxlfmt;

	/*
	 * Recommended maximum number of symbols transferred in a transfer unit:
	 * DIV_ROUND_UP((input active video bandwidth in bytes) * tu_size,
	 *              (output active video bandwidth in bytes))
	 * Must be less than tu_size.
	 */

	in_bw = mode->clock * bits_per_pixel / 8;
	out_bw = tc->link.num_lanes * tc->link.rate;
	max_tu_symbol = DIV_ROUND_UP(in_bw * TU_SIZE_RECOMMENDED, out_bw);

	/* DP Main Stream Attributes */
	vid_sync_dly = hsync_len + left_margin + mode->hdisplay;
	ret = regmap_write(tc->regmap, DP0_VIDSYNCDELAY,
		 FIELD_PREP(THRESH_DLY, max_tu_symbol) |
		 FIELD_PREP(VID_SYNC_DLY, vid_sync_dly));

	ret = regmap_write(tc->regmap, DP0_TOTALVAL,
			   FIELD_PREP(H_TOTAL, mode->htotal) |
			   FIELD_PREP(V_TOTAL, mode->vtotal));
	if (ret)
		return ret;

	ret = regmap_write(tc->regmap, DP0_STARTVAL,
			   FIELD_PREP(H_START, left_margin + hsync_len) |
			   FIELD_PREP(V_START, upper_margin + vsync_len));
	if (ret)
		return ret;

	ret = regmap_write(tc->regmap, DP0_ACTIVEVAL,
			   FIELD_PREP(V_ACT, mode->vdisplay) |
			   FIELD_PREP(H_ACT, mode->hdisplay));
	if (ret)
		return ret;

	dp0_syncval = FIELD_PREP(VS_WIDTH, vsync_len) |
		      FIELD_PREP(HS_WIDTH, hsync_len);

	if (mode->flags & DRM_MODE_FLAG_NVSYNC)
		dp0_syncval |= SYNCVAL_VS_POL_ACTIVE_LOW;

	if (mode->flags & DRM_MODE_FLAG_NHSYNC)
		dp0_syncval |= SYNCVAL_HS_POL_ACTIVE_LOW;

	ret = regmap_write(tc->regmap, DP0_SYNCVAL, dp0_syncval);
	if (ret)
		return ret;

	dpipxlfmt = DE_POL_ACTIVE_HIGH | SUB_CFG_TYPE_CONFIG1 | DPI_BPP_RGB888;

	if (mode->flags & DRM_MODE_FLAG_NVSYNC)
		dpipxlfmt |= VS_POL_ACTIVE_LOW;

	if (mode->flags & DRM_MODE_FLAG_NHSYNC)
		dpipxlfmt |= HS_POL_ACTIVE_LOW;

	ret = regmap_write(tc->regmap, DPIPXLFMT, dpipxlfmt);
	if (ret)
		return ret;

	ret = regmap_write(tc->regmap, DP0_MISC,
			   FIELD_PREP(MAX_TU_SYMBOL, max_tu_symbol) |
			   FIELD_PREP(TU_SIZE, TU_SIZE_RECOMMENDED) |
			   BPC_8);
	return ret;
}

static int tc_wait_link_training(struct tc_data *tc)
{
	u32 value;
	int ret;

	ret = tc_poll_timeout(tc, DP0_LTSTAT, LT_LOOPDONE,
			      LT_LOOPDONE, 500, 100000);
	if (ret) {
		dev_err(tc->dev, "Link training timeout waiting for LT_LOOPDONE!\n");
		return ret;
	}

	ret = regmap_read(tc->regmap, DP0_LTSTAT, &value);
	if (ret)
		return ret;

	return (value >> 8) & 0x7;
}

static int tc_main_link_enable(struct tc_data *tc)
{
	struct drm_dp_aux *aux = &tc->aux;
	struct device *dev = tc->dev;
	u32 dp_phy_ctrl;
	u32 value;
	int ret;
	u8 tmp[DP_LINK_STATUS_SIZE];

	dev_dbg(tc->dev, "link enable\n");

	ret = regmap_read(tc->regmap, DP0CTL, &value);
	if (ret)
		return ret;

	if (WARN_ON(value & DP_EN)) {
		ret = regmap_write(tc->regmap, DP0CTL, 0);
		if (ret)
			return ret;
	}

	ret = regmap_write(tc->regmap, DP0_SRCCTRL,
			   tc_srcctrl(tc) |
			   FIELD_PREP(DP0_SRCCTRL_PRE0, tc->pre_emphasis[0]) |
			   FIELD_PREP(DP0_SRCCTRL_PRE1, tc->pre_emphasis[1]));
	if (ret)
		return ret;
	/* SSCG and BW27 on DP1 must be set to the same as on DP0 */
	ret = regmap_write(tc->regmap, DP1_SRCCTRL,
		 (tc->link.spread ? DP0_SRCCTRL_SSCG : 0) |
		 ((tc->link.rate != 162000) ? DP0_SRCCTRL_BW27 : 0) |
		 FIELD_PREP(DP1_SRCCTRL_PRE, tc->pre_emphasis[1]));
	if (ret)
		return ret;

	ret = tc_set_syspllparam(tc);
	if (ret)
		return ret;

	/* Setup Main Link */
	dp_phy_ctrl = BGREN | PWR_SW_EN | PHY_A0_EN | PHY_M0_EN;
	if (tc->link.num_lanes == 2)
		dp_phy_ctrl |= PHY_2LANE;

	ret = regmap_write(tc->regmap, DP_PHY_CTRL, dp_phy_ctrl);
	if (ret)
		return ret;

	/* PLL setup */
	ret = tc_pllupdate(tc, DP0_PLLCTRL);
	if (ret)
		return ret;

	ret = tc_pllupdate(tc, DP1_PLLCTRL);
	if (ret)
		return ret;

	/* Reset/Enable Main Links */
	dp_phy_ctrl |= DP_PHY_RST | PHY_M1_RST | PHY_M0_RST;
	ret = regmap_write(tc->regmap, DP_PHY_CTRL, dp_phy_ctrl);
	usleep_range(100, 200);
	dp_phy_ctrl &= ~(DP_PHY_RST | PHY_M1_RST | PHY_M0_RST);
	ret = regmap_write(tc->regmap, DP_PHY_CTRL, dp_phy_ctrl);

	ret = tc_poll_timeout(tc, DP_PHY_CTRL, PHY_RDY, PHY_RDY, 500, 100000);
	if (ret) {
		dev_err(dev, "timeout waiting for phy become ready");
		return ret;
	}

	/* Set misc: 8 bits per color */
	ret = regmap_update_bits(tc->regmap, DP0_MISC, BPC_8, BPC_8);
	if (ret)
		return ret;

	/*
	 * ASSR mode
	 * on TC358767 side ASSR configured through strap pin
	 * seems there is no way to change this setting from SW
	 *
	 * check is tc configured for same mode
	 */
	if (tc->assr != tc->link.assr) {
		dev_dbg(dev, "Trying to set display to ASSR: %d\n",
			tc->assr);
		/* try to set ASSR on display side */
		tmp[0] = tc->assr;
		ret = drm_dp_dpcd_writeb(aux, DP_EDP_CONFIGURATION_SET, tmp[0]);
		if (ret < 0)
			goto err_dpcd_read;
		/* read back */
		ret = drm_dp_dpcd_readb(aux, DP_EDP_CONFIGURATION_SET, tmp);
		if (ret < 0)
			goto err_dpcd_read;

		if (tmp[0] != tc->assr) {
			dev_dbg(dev, "Failed to switch display ASSR to %d, falling back to unscrambled mode\n",
				tc->assr);
			/* trying with disabled scrambler */
			tc->link.scrambler_dis = true;
		}
	}

	/* Setup Link & DPRx Config for Training */
	tmp[0] = drm_dp_link_rate_to_bw_code(tc->link.rate);
	tmp[1] = tc->link.num_lanes;

	if (drm_dp_enhanced_frame_cap(tc->link.dpcd))
		tmp[1] |= DP_LANE_COUNT_ENHANCED_FRAME_EN;

	ret = drm_dp_dpcd_write(aux, DP_LINK_BW_SET, tmp, 2);
	if (ret < 0)
		goto err_dpcd_write;

	/* DOWNSPREAD_CTRL */
	tmp[0] = tc->link.spread ? DP_SPREAD_AMP_0_5 : 0x00;
	/* MAIN_LINK_CHANNEL_CODING_SET */
	tmp[1] =  DP_SET_ANSI_8B10B;
	ret = drm_dp_dpcd_write(aux, DP_DOWNSPREAD_CTRL, tmp, 2);
	if (ret < 0)
		goto err_dpcd_write;

	/* Reset voltage-swing & pre-emphasis */
	tmp[0] = DP_TRAIN_VOLTAGE_SWING_LEVEL_0 |
		 FIELD_PREP(DP_TRAIN_PRE_EMPHASIS_MASK, tc->pre_emphasis[0]);
	tmp[1] = DP_TRAIN_VOLTAGE_SWING_LEVEL_0 |
		 FIELD_PREP(DP_TRAIN_PRE_EMPHASIS_MASK, tc->pre_emphasis[1]);
	ret = drm_dp_dpcd_write(aux, DP_TRAINING_LANE0_SET, tmp, 2);
	if (ret < 0)
		goto err_dpcd_write;

	/* Clock-Recovery */

	/* Set DPCD 0x102 for Training Pattern 1 */
	ret = regmap_write(tc->regmap, DP0_SNKLTCTRL,
			   DP_LINK_SCRAMBLING_DISABLE |
			   DP_TRAINING_PATTERN_1);
	if (ret)
		return ret;

	ret = regmap_write(tc->regmap, DP0_LTLOOPCTRL,
			   (15 << 28) |	/* Defer Iteration Count */
			   (15 << 24) |	/* Loop Iteration Count */
			   (0xd << 0));	/* Loop Timer Delay */
	if (ret)
		return ret;

	ret = regmap_write(tc->regmap, DP0_SRCCTRL,
			   tc_srcctrl(tc) | DP0_SRCCTRL_SCRMBLDIS |
			   DP0_SRCCTRL_AUTOCORRECT |
			   DP0_SRCCTRL_TP1 |
			   FIELD_PREP(DP0_SRCCTRL_PRE0, tc->pre_emphasis[0]) |
			   FIELD_PREP(DP0_SRCCTRL_PRE1, tc->pre_emphasis[1]));
	if (ret)
		return ret;

	/* Enable DP0 to start Link Training */
	ret = regmap_write(tc->regmap, DP0CTL,
			   (drm_dp_enhanced_frame_cap(tc->link.dpcd) ?
				EF_EN : 0) | DP_EN);
	if (ret)
		return ret;

	/* wait */

	ret = tc_wait_link_training(tc);
	if (ret < 0)
		return ret;

	if (ret) {
		dev_err(tc->dev, "Link training phase 1 failed: %s\n",
			training_pattern1_errors[ret]);
		return -ENODEV;
	}

	/* Channel Equalization */

	/* Set DPCD 0x102 for Training Pattern 2 */
	ret = regmap_write(tc->regmap, DP0_SNKLTCTRL,
			   DP_LINK_SCRAMBLING_DISABLE |
			   DP_TRAINING_PATTERN_2);
	if (ret)
		return ret;

	ret = regmap_write(tc->regmap, DP0_SRCCTRL,
			   tc_srcctrl(tc) | DP0_SRCCTRL_SCRMBLDIS |
			   DP0_SRCCTRL_AUTOCORRECT |
			   DP0_SRCCTRL_TP2 |
			   FIELD_PREP(DP0_SRCCTRL_PRE0, tc->pre_emphasis[0]) |
			   FIELD_PREP(DP0_SRCCTRL_PRE1, tc->pre_emphasis[1]));
	if (ret)
		return ret;

	/* wait */
	ret = tc_wait_link_training(tc);
	if (ret < 0)
		return ret;

	if (ret) {
		dev_err(tc->dev, "Link training phase 2 failed: %s\n",
			training_pattern2_errors[ret]);
		return -ENODEV;
	}

	/*
	 * Toshiba's documentation suggests to first clear DPCD 0x102, then
	 * clear the training pattern bit in DP0_SRCCTRL. Testing shows
	 * that the link sometimes drops if those steps are done in that order,
	 * but if the steps are done in reverse order, the link stays up.
	 *
	 * So we do the steps differently than documented here.
	 */

	/* Clear Training Pattern, set AutoCorrect Mode = 1 */
	ret = regmap_write(tc->regmap, DP0_SRCCTRL, tc_srcctrl(tc) |
			   DP0_SRCCTRL_AUTOCORRECT |
			   FIELD_PREP(DP0_SRCCTRL_PRE0, tc->pre_emphasis[0]) |
			   FIELD_PREP(DP0_SRCCTRL_PRE1, tc->pre_emphasis[1]));
	if (ret)
		return ret;

	/* Clear DPCD 0x102 */
	/* Note: Can Not use DP0_SNKLTCTRL (0x06E4) short cut */
	tmp[0] = tc->link.scrambler_dis ? DP_LINK_SCRAMBLING_DISABLE : 0x00;
	ret = drm_dp_dpcd_writeb(aux, DP_TRAINING_PATTERN_SET, tmp[0]);
	if (ret < 0)
		goto err_dpcd_write;

	/* Check link status */
	ret = drm_dp_dpcd_read_link_status(aux, tmp);
	if (ret < 0)
		goto err_dpcd_read;

	ret = 0;

	value = tmp[0] & DP_CHANNEL_EQ_BITS;

	if (value != DP_CHANNEL_EQ_BITS) {
		dev_err(tc->dev, "Lane 0 failed: %x\n", value);
		ret = -ENODEV;
	}

	if (tc->link.num_lanes == 2) {
		value = (tmp[0] >> 4) & DP_CHANNEL_EQ_BITS;

		if (value != DP_CHANNEL_EQ_BITS) {
			dev_err(tc->dev, "Lane 1 failed: %x\n", value);
			ret = -ENODEV;
		}

		if (!(tmp[2] & DP_INTERLANE_ALIGN_DONE)) {
			dev_err(tc->dev, "Interlane align failed\n");
			ret = -ENODEV;
		}
	}

	if (ret) {
		dev_err(dev, "0x0202 LANE0_1_STATUS:            0x%02x\n", tmp[0]);
		dev_err(dev, "0x0203 LANE2_3_STATUS             0x%02x\n", tmp[1]);
		dev_err(dev, "0x0204 LANE_ALIGN_STATUS_UPDATED: 0x%02x\n", tmp[2]);
		dev_err(dev, "0x0205 SINK_STATUS:               0x%02x\n", tmp[3]);
		dev_err(dev, "0x0206 ADJUST_REQUEST_LANE0_1:    0x%02x\n", tmp[4]);
		dev_err(dev, "0x0207 ADJUST_REQUEST_LANE2_3:    0x%02x\n", tmp[5]);
		return ret;
	}

	return 0;
err_dpcd_read:
	dev_err(tc->dev, "Failed to read DPCD: %d\n", ret);
	return ret;
err_dpcd_write:
	dev_err(tc->dev, "Failed to write DPCD: %d\n", ret);
	return ret;
}

static int tc_main_link_disable(struct tc_data *tc)
{
	int ret;

	dev_dbg(tc->dev, "link disable\n");

	ret = regmap_write(tc->regmap, DP0_SRCCTRL, 0);
	if (ret)
		return ret;

	ret = regmap_write(tc->regmap, DP0CTL, 0);
	if (ret)
		return ret;

	return regmap_update_bits(tc->regmap, DP_PHY_CTRL,
				  PHY_M0_RST | PHY_M1_RST | PHY_M0_EN,
				  PHY_M0_RST | PHY_M1_RST);
}

static int tc_dsi_rx_enable(struct tc_data *tc)
{
	u32 value;
	int ret;

	regmap_write(tc->regmap, PPI_D0S_CLRSIPOCOUNT, 5);
	regmap_write(tc->regmap, PPI_D1S_CLRSIPOCOUNT, 5);
	regmap_write(tc->regmap, PPI_D2S_CLRSIPOCOUNT, 5);
	regmap_write(tc->regmap, PPI_D3S_CLRSIPOCOUNT, 5);
	regmap_write(tc->regmap, PPI_D0S_ATMR, 0);
	regmap_write(tc->regmap, PPI_D1S_ATMR, 0);
	regmap_write(tc->regmap, PPI_TX_RX_TA, TTA_GET | TTA_SURE);
	regmap_write(tc->regmap, PPI_LPTXTIMECNT, LPX_PERIOD);

	value = ((LANEENABLE_L0EN << tc->dsi->lanes) - LANEENABLE_L0EN) |
		LANEENABLE_CLEN;
	regmap_write(tc->regmap, PPI_LANEENABLE, value);
	regmap_write(tc->regmap, DSI_LANEENABLE, value);

	/* Set input interface */
	value = DP0_AUDSRC_NO_INPUT;
	if (tc_test_pattern)
		value |= DP0_VIDSRC_COLOR_BAR;
	else
		value |= DP0_VIDSRC_DSI_RX;
	ret = regmap_write(tc->regmap, SYSCTRL, value);
	if (ret)
		return ret;

	usleep_range(120, 150);

	regmap_write(tc->regmap, PPI_STARTPPI, PPI_START_FUNCTION);
	regmap_write(tc->regmap, DSI_STARTDSI, DSI_RX_START);

	return 0;
}

static int tc_dpi_rx_enable(struct tc_data *tc)
{
	u32 value;

	/* Set input interface */
	value = DP0_AUDSRC_NO_INPUT;
	if (tc_test_pattern)
		value |= DP0_VIDSRC_COLOR_BAR;
	else
		value |= DP0_VIDSRC_DPI_RX;
	return regmap_write(tc->regmap, SYSCTRL, value);
}

static int tc_dpi_stream_enable(struct tc_data *tc)
{
	int ret;

	dev_dbg(tc->dev, "enable video stream\n");

	/* Setup PLL */
	ret = tc_set_syspllparam(tc);
	if (ret)
		return ret;

	/*
	 * Initially PLLs are in bypass. Force PLL parameter update,
	 * disable PLL bypass, enable PLL
	 */
	ret = tc_pllupdate(tc, DP0_PLLCTRL);
	if (ret)
		return ret;

	ret = tc_pllupdate(tc, DP1_PLLCTRL);
	if (ret)
		return ret;

	/* Pixel PLL must always be enabled for DPI mode */
	ret = tc_pxl_pll_en(tc, clk_get_rate(tc->refclk),
			    1000 * tc->mode.clock);
	if (ret)
		return ret;

	ret = tc_set_common_video_mode(tc, &tc->mode);
	if (ret)
		return ret;

	ret = tc_set_dpi_video_mode(tc, &tc->mode);
	if (ret)
		return ret;

	return tc_dsi_rx_enable(tc);
}

static int tc_dpi_stream_disable(struct tc_data *tc)
{
	dev_dbg(tc->dev, "disable video stream\n");

	tc_pxl_pll_dis(tc);

	return 0;
}

static int tc_edp_stream_enable(struct tc_data *tc)
{
	int ret;
	u32 value;

	dev_dbg(tc->dev, "enable video stream\n");

	/*
	 * Pixel PLL must be enabled for DSI input mode and test pattern.
	 *
	 * Per TC9595XBG datasheet Revision 0.1 2018-12-27 Figure 4.18
	 * "Clock Mode Selection and Clock Sources", either Pixel PLL
	 * or DPI_PCLK supplies StrmClk. DPI_PCLK is only available in
	 * case valid Pixel Clock are supplied to the chip DPI input.
	 * In case built-in test pattern is desired OR DSI input mode
	 * is used, DPI_PCLK is not available and thus Pixel PLL must
	 * be used instead.
	 */
	if (tc->input_connector_dsi || tc_test_pattern) {
		ret = tc_pxl_pll_en(tc, clk_get_rate(tc->refclk),
				    1000 * tc->mode.clock);
		if (ret)
			return ret;
	}

	ret = tc_set_common_video_mode(tc, &tc->mode);
	if (ret)
		return ret;

	ret = tc_set_edp_video_mode(tc, &tc->mode);
	if (ret)
		return ret;

	/* Set M/N */
	ret = tc_stream_clock_calc(tc);
	if (ret)
		return ret;

	value = VID_MN_GEN | DP_EN;
	if (drm_dp_enhanced_frame_cap(tc->link.dpcd))
		value |= EF_EN;
	ret = regmap_write(tc->regmap, DP0CTL, value);
	if (ret)
		return ret;
	/*
	 * VID_EN assertion should be delayed by at least N * LSCLK
	 * cycles from the time VID_MN_GEN is enabled in order to
	 * generate stable values for VID_M. LSCLK is 270 MHz or
	 * 162 MHz, VID_N is set to 32768 in  tc_stream_clock_calc(),
	 * so a delay of at least 203 us should suffice.
	 */
	usleep_range(500, 1000);
	value |= VID_EN;
	ret = regmap_write(tc->regmap, DP0CTL, value);
	if (ret)
		return ret;

	/* Set input interface */
	if (tc->input_connector_dsi)
		return tc_dsi_rx_enable(tc);
	else
		return tc_dpi_rx_enable(tc);
}

static int tc_edp_stream_disable(struct tc_data *tc)
{
	int ret;

	dev_dbg(tc->dev, "disable video stream\n");

	ret = regmap_update_bits(tc->regmap, DP0CTL, VID_EN, 0);
	if (ret)
		return ret;

	tc_pxl_pll_dis(tc);

	return 0;
}

static void
tc_dpi_bridge_atomic_enable(struct drm_bridge *bridge,
			    struct drm_bridge_state *old_bridge_state)

{
	struct tc_data *tc = bridge_to_tc(bridge);
	int ret;

	ret = tc_dpi_stream_enable(tc);
	if (ret < 0) {
		dev_err(tc->dev, "main link stream start error: %d\n", ret);
		tc_main_link_disable(tc);
		return;
	}
}

static void
tc_dpi_bridge_atomic_disable(struct drm_bridge *bridge,
			     struct drm_bridge_state *old_bridge_state)
{
	struct tc_data *tc = bridge_to_tc(bridge);
	int ret;

	ret = tc_dpi_stream_disable(tc);
	if (ret < 0)
		dev_err(tc->dev, "main link stream stop error: %d\n", ret);
}

static void
tc_edp_bridge_atomic_enable(struct drm_bridge *bridge,
			    struct drm_bridge_state *old_bridge_state)
{
	struct tc_data *tc = bridge_to_tc(bridge);
	int ret;

	ret = tc_get_display_props(tc);
	if (ret < 0) {
		dev_err(tc->dev, "failed to read display props: %d\n", ret);
		return;
	}

	ret = tc_main_link_enable(tc);
	if (ret < 0) {
		dev_err(tc->dev, "main link enable error: %d\n", ret);
		return;
	}

	ret = tc_edp_stream_enable(tc);
	if (ret < 0) {
		dev_err(tc->dev, "main link stream start error: %d\n", ret);
		tc_main_link_disable(tc);
		return;
	}
}

static void
tc_edp_bridge_atomic_disable(struct drm_bridge *bridge,
			     struct drm_bridge_state *old_bridge_state)
{
	struct tc_data *tc = bridge_to_tc(bridge);
	int ret;

	ret = tc_edp_stream_disable(tc);
	if (ret < 0)
		dev_err(tc->dev, "main link stream stop error: %d\n", ret);

	ret = tc_main_link_disable(tc);
	if (ret < 0)
		dev_err(tc->dev, "main link disable error: %d\n", ret);
}

static int tc_dpi_atomic_check(struct drm_bridge *bridge,
			       struct drm_bridge_state *bridge_state,
			       struct drm_crtc_state *crtc_state,
			       struct drm_connector_state *conn_state)
{
	struct tc_data *tc = bridge_to_tc(bridge);
	int adjusted_clock = 0;
	int ret;

	ret = tc_pxl_pll_calc(tc, clk_get_rate(tc->refclk),
			      crtc_state->mode.clock * 1000,
			      &adjusted_clock, NULL);
	if (ret)
		return ret;

	crtc_state->adjusted_mode.clock = adjusted_clock / 1000;

	/* DSI->DPI interface clock limitation: upto 100 MHz */
	if (crtc_state->adjusted_mode.clock > 100000)
		return -EINVAL;

	return 0;
}

static int tc_edp_atomic_check(struct drm_bridge *bridge,
			       struct drm_bridge_state *bridge_state,
			       struct drm_crtc_state *crtc_state,
			       struct drm_connector_state *conn_state)
{
	struct tc_data *tc = bridge_to_tc(bridge);
	int adjusted_clock = 0;
	int ret;

	ret = tc_pxl_pll_calc(tc, clk_get_rate(tc->refclk),
			      crtc_state->mode.clock * 1000,
			      &adjusted_clock, NULL);
	if (ret)
		return ret;

	crtc_state->adjusted_mode.clock = adjusted_clock / 1000;

	/* DPI->(e)DP interface clock limitation: upto 154 MHz */
	if (crtc_state->adjusted_mode.clock > 154000)
		return -EINVAL;

	return 0;
}

static enum drm_mode_status
tc_dpi_mode_valid(struct drm_bridge *bridge,
		  const struct drm_display_info *info,
		  const struct drm_display_mode *mode)
{
	/* DPI interface clock limitation: upto 100 MHz */
	if (mode->clock > 100000)
		return MODE_CLOCK_HIGH;

	return MODE_OK;
}

static enum drm_mode_status
tc_edp_mode_valid(struct drm_bridge *bridge,
		  const struct drm_display_info *info,
		  const struct drm_display_mode *mode)
{
	struct tc_data *tc = bridge_to_tc(bridge);
	u32 req, avail;
	u32 bits_per_pixel = 24;

	/* DPI->(e)DP interface clock limitation: up to 154 MHz */
	if (mode->clock > 154000)
		return MODE_CLOCK_HIGH;

	req = mode->clock * bits_per_pixel / 8;
	avail = tc->link.num_lanes * tc->link.rate;

	if (req > avail)
		return MODE_BAD;

	return MODE_OK;
}

static void tc_bridge_mode_set(struct drm_bridge *bridge,
			       const struct drm_display_mode *mode,
			       const struct drm_display_mode *adj)
{
	struct tc_data *tc = bridge_to_tc(bridge);

	drm_mode_copy(&tc->mode, mode);
}

static const struct drm_edid *tc_edid_read(struct drm_bridge *bridge,
					   struct drm_connector *connector)
{
	struct tc_data *tc = bridge_to_tc(bridge);
	int ret;
<<<<<<< HEAD

	ret = tc_get_display_props(tc);
	if (ret < 0) {
		dev_err(tc->dev, "failed to read display props: %d\n", ret);
		return 0;
	}
=======
>>>>>>> a6ad5510

	ret = tc_get_display_props(tc);
	if (ret < 0) {
		dev_err(tc->dev, "failed to read display props: %d\n", ret);
		return 0;
	}

	return drm_edid_read_ddc(connector, &tc->aux.ddc);
}

static int tc_connector_get_modes(struct drm_connector *connector)
{
	struct tc_data *tc = connector_to_tc(connector);
	int num_modes;
	const struct drm_edid *drm_edid;
	int ret;

	ret = tc_get_display_props(tc);
	if (ret < 0) {
		dev_err(tc->dev, "failed to read display props: %d\n", ret);
		return 0;
	}

	if (tc->panel_bridge) {
		num_modes = drm_bridge_get_modes(tc->panel_bridge, connector);
		if (num_modes > 0)
			return num_modes;
	}

	drm_edid = tc_edid_read(&tc->bridge, connector);
	drm_edid_connector_update(connector, drm_edid);
	num_modes = drm_edid_connector_add_modes(connector);
	drm_edid_free(drm_edid);

	return num_modes;
}

static const struct drm_connector_helper_funcs tc_connector_helper_funcs = {
	.get_modes = tc_connector_get_modes,
};

static enum drm_connector_status tc_bridge_detect(struct drm_bridge *bridge)
{
	struct tc_data *tc = bridge_to_tc(bridge);
	bool conn;
	u32 val;
	int ret;

	ret = regmap_read(tc->regmap, GPIOI, &val);
	if (ret)
		return connector_status_unknown;

	conn = val & BIT(tc->hpd_pin);

	if (conn)
		return connector_status_connected;
	else
		return connector_status_disconnected;
}

static enum drm_connector_status
tc_connector_detect(struct drm_connector *connector, bool force)
{
	struct tc_data *tc = connector_to_tc(connector);

	if (tc->hpd_pin >= 0)
		return tc_bridge_detect(&tc->bridge);

	if (tc->panel_bridge)
		return connector_status_connected;
	else
		return connector_status_unknown;
}

static const struct drm_connector_funcs tc_connector_funcs = {
	.detect = tc_connector_detect,
	.fill_modes = drm_helper_probe_single_connector_modes,
	.destroy = drm_connector_cleanup,
	.reset = drm_atomic_helper_connector_reset,
	.atomic_duplicate_state = drm_atomic_helper_connector_duplicate_state,
	.atomic_destroy_state = drm_atomic_helper_connector_destroy_state,
};

static int tc_dpi_bridge_attach(struct drm_bridge *bridge,
				enum drm_bridge_attach_flags flags)
{
	struct tc_data *tc = bridge_to_tc(bridge);

	if (!tc->panel_bridge)
		return 0;

	return drm_bridge_attach(tc->bridge.encoder, tc->panel_bridge,
				 &tc->bridge, flags);
}

static int tc_edp_bridge_attach(struct drm_bridge *bridge,
				enum drm_bridge_attach_flags flags)
{
	u32 bus_format = MEDIA_BUS_FMT_RGB888_1X24;
	struct tc_data *tc = bridge_to_tc(bridge);
	struct drm_device *drm = bridge->dev;
	int ret;

	if (tc->panel_bridge) {
		/* If a connector is required then this driver shall create it */
		ret = drm_bridge_attach(tc->bridge.encoder, tc->panel_bridge,
					&tc->bridge, flags | DRM_BRIDGE_ATTACH_NO_CONNECTOR);
		if (ret)
			return ret;
	}

	if (flags & DRM_BRIDGE_ATTACH_NO_CONNECTOR)
		return 0;

	tc->aux.drm_dev = drm;
	ret = drm_dp_aux_register(&tc->aux);
	if (ret < 0)
		return ret;

	/* Create DP/eDP connector */
	drm_connector_helper_add(&tc->connector, &tc_connector_helper_funcs);
	ret = drm_connector_init(drm, &tc->connector, &tc_connector_funcs, tc->bridge.type);
	if (ret)
		goto aux_unregister;

	/* Don't poll if don't have HPD connected */
	if (tc->hpd_pin >= 0) {
		if (tc->have_irq)
			tc->connector.polled = DRM_CONNECTOR_POLL_HPD;
		else
			tc->connector.polled = DRM_CONNECTOR_POLL_CONNECT |
					       DRM_CONNECTOR_POLL_DISCONNECT;
	}

	drm_display_info_set_bus_formats(&tc->connector.display_info,
					 &bus_format, 1);
	tc->connector.display_info.bus_flags =
		DRM_BUS_FLAG_DE_HIGH |
		DRM_BUS_FLAG_PIXDATA_DRIVE_NEGEDGE |
		DRM_BUS_FLAG_SYNC_DRIVE_NEGEDGE;
	drm_connector_attach_encoder(&tc->connector, tc->bridge.encoder);

	return 0;
aux_unregister:
	drm_dp_aux_unregister(&tc->aux);
	return ret;
}

static void tc_edp_bridge_detach(struct drm_bridge *bridge)
{
	drm_dp_aux_unregister(&bridge_to_tc(bridge)->aux);
}

#define MAX_INPUT_SEL_FORMATS	1
#define MAX_OUTPUT_SEL_FORMATS	1

static u32 *
tc_dpi_atomic_get_input_bus_fmts(struct drm_bridge *bridge,
				 struct drm_bridge_state *bridge_state,
				 struct drm_crtc_state *crtc_state,
				 struct drm_connector_state *conn_state,
				 u32 output_fmt,
				 unsigned int *num_input_fmts)
{
	u32 *input_fmts;

	*num_input_fmts = 0;

	input_fmts = kcalloc(MAX_INPUT_SEL_FORMATS, sizeof(*input_fmts),
			     GFP_KERNEL);
	if (!input_fmts)
		return NULL;

	/* This is the DSI-end bus format */
	input_fmts[0] = MEDIA_BUS_FMT_RGB888_1X24;
	*num_input_fmts = 1;

	return input_fmts;
}

static u32 *
tc_edp_atomic_get_output_bus_fmts(struct drm_bridge *bridge,
				  struct drm_bridge_state *bridge_state,
				  struct drm_crtc_state *crtc_state,
				  struct drm_connector_state *conn_state,
				  unsigned int *num_output_fmts)
{
	u32 *output_fmts;

	*num_output_fmts = 0;

	output_fmts = kcalloc(MAX_OUTPUT_SEL_FORMATS, sizeof(*output_fmts),
			      GFP_KERNEL);
	if (!output_fmts)
		return NULL;

	output_fmts[0] = MEDIA_BUS_FMT_RGB888_1X24;
	*num_output_fmts = 1;

	return output_fmts;
}

static const struct drm_bridge_funcs tc_dpi_bridge_funcs = {
	.attach = tc_dpi_bridge_attach,
	.mode_valid = tc_dpi_mode_valid,
	.mode_set = tc_bridge_mode_set,
	.atomic_check = tc_dpi_atomic_check,
	.atomic_enable = tc_dpi_bridge_atomic_enable,
	.atomic_disable = tc_dpi_bridge_atomic_disable,
	.atomic_duplicate_state = drm_atomic_helper_bridge_duplicate_state,
	.atomic_destroy_state = drm_atomic_helper_bridge_destroy_state,
	.atomic_reset = drm_atomic_helper_bridge_reset,
	.atomic_get_input_bus_fmts = tc_dpi_atomic_get_input_bus_fmts,
};

static const struct drm_bridge_funcs tc_edp_bridge_funcs = {
	.attach = tc_edp_bridge_attach,
	.detach = tc_edp_bridge_detach,
	.mode_valid = tc_edp_mode_valid,
	.mode_set = tc_bridge_mode_set,
	.atomic_check = tc_edp_atomic_check,
	.atomic_enable = tc_edp_bridge_atomic_enable,
	.atomic_disable = tc_edp_bridge_atomic_disable,
	.detect = tc_bridge_detect,
	.edid_read = tc_edid_read,
	.atomic_duplicate_state = drm_atomic_helper_bridge_duplicate_state,
	.atomic_destroy_state = drm_atomic_helper_bridge_destroy_state,
	.atomic_reset = drm_atomic_helper_bridge_reset,
	.atomic_get_input_bus_fmts = drm_atomic_helper_bridge_propagate_bus_fmt,
	.atomic_get_output_bus_fmts = tc_edp_atomic_get_output_bus_fmts,
};

static bool tc_readable_reg(struct device *dev, unsigned int reg)
{
	switch (reg) {
	/* DSI D-PHY Layer */
	case 0x004:
	case 0x020:
	case 0x024:
	case 0x028:
	case 0x02c:
	case 0x030:
	case 0x038:
	case 0x040:
	case 0x044:
	case 0x048:
	case 0x04c:
	case 0x050:
	case 0x054:
	/* DSI PPI Layer */
	case PPI_STARTPPI:
	case 0x108:
	case 0x110:
	case PPI_LPTXTIMECNT:
	case PPI_LANEENABLE:
	case PPI_TX_RX_TA:
	case 0x140:
	case PPI_D0S_ATMR:
	case PPI_D1S_ATMR:
	case 0x14c:
	case 0x150:
	case PPI_D0S_CLRSIPOCOUNT:
	case PPI_D1S_CLRSIPOCOUNT:
	case PPI_D2S_CLRSIPOCOUNT:
	case PPI_D3S_CLRSIPOCOUNT:
	case 0x180:
	case 0x184:
	case 0x188:
	case 0x18c:
	case 0x190:
	case 0x1a0:
	case 0x1a4:
	case 0x1a8:
	case 0x1ac:
	case 0x1b0:
	case 0x1c0:
	case 0x1c4:
	case 0x1c8:
	case 0x1cc:
	case 0x1d0:
	case 0x1e0:
	case 0x1e4:
	case 0x1f0:
	case 0x1f4:
	/* DSI Protocol Layer */
	case DSI_STARTDSI:
	case DSI_BUSYDSI:
	case DSI_LANEENABLE:
	case DSI_LANESTATUS0:
	case DSI_LANESTATUS1:
	case DSI_INTSTATUS:
	case 0x224:
	case 0x228:
	case 0x230:
	/* DSI General */
	case DSIERRCNT:
	/* DSI Application Layer */
	case 0x400:
	case 0x404:
	/* DPI */
	case DPIPXLFMT:
	/* Parallel Output */
	case POCTRL:
	/* Video Path0 Configuration */
	case VPCTRL0:
	case HTIM01:
	case HTIM02:
	case VTIM01:
	case VTIM02:
	case VFUEN0:
	/* System */
	case TC_IDREG:
	case 0x504:
	case SYSSTAT:
	case SYSRSTENB:
	case SYSCTRL:
	/* I2C */
	case 0x520:
	/* GPIO */
	case GPIOM:
	case GPIOC:
	case GPIOO:
	case GPIOI:
	/* Interrupt */
	case INTCTL_G:
	case INTSTS_G:
	case 0x570:
	case 0x574:
	case INT_GP0_LCNT:
	case INT_GP1_LCNT:
	/* DisplayPort Control */
	case DP0CTL:
	/* DisplayPort Clock */
	case DP0_VIDMNGEN0:
	case DP0_VIDMNGEN1:
	case DP0_VMNGENSTATUS:
	case 0x628:
	case 0x62c:
	case 0x630:
	/* DisplayPort Main Channel */
	case DP0_SECSAMPLE:
	case DP0_VIDSYNCDELAY:
	case DP0_TOTALVAL:
	case DP0_STARTVAL:
	case DP0_ACTIVEVAL:
	case DP0_SYNCVAL:
	case DP0_MISC:
	/* DisplayPort Aux Channel */
	case DP0_AUXCFG0:
	case DP0_AUXCFG1:
	case DP0_AUXADDR:
	case 0x66c:
	case 0x670:
	case 0x674:
	case 0x678:
	case 0x67c:
	case 0x680:
	case 0x684:
	case 0x688:
	case DP0_AUXSTATUS:
	case DP0_AUXI2CADR:
	/* DisplayPort Link Training */
	case DP0_SRCCTRL:
	case DP0_LTSTAT:
	case DP0_SNKLTCHGREQ:
	case DP0_LTLOOPCTRL:
	case DP0_SNKLTCTRL:
	case 0x6e8:
	case 0x6ec:
	case 0x6f0:
	case 0x6f4:
	/* DisplayPort Audio */
	case 0x700:
	case 0x704:
	case 0x708:
	case 0x70c:
	case 0x710:
	case 0x714:
	case 0x718:
	case 0x71c:
	case 0x720:
	/* DisplayPort Source Control */
	case DP1_SRCCTRL:
	/* DisplayPort PHY */
	case DP_PHY_CTRL:
	case 0x810:
	case 0x814:
	case 0x820:
	case 0x840:
	/* I2S */
	case 0x880:
	case 0x888:
	case 0x88c:
	case 0x890:
	case 0x894:
	case 0x898:
	case 0x89c:
	case 0x8a0:
	case 0x8a4:
	case 0x8a8:
	case 0x8ac:
	case 0x8b0:
	case 0x8b4:
	/* PLL */
	case DP0_PLLCTRL:
	case DP1_PLLCTRL:
	case PXL_PLLCTRL:
	case PXL_PLLPARAM:
	case SYS_PLLPARAM:
	/* HDCP */
	case 0x980:
	case 0x984:
	case 0x988:
	case 0x98c:
	case 0x990:
	case 0x994:
	case 0x998:
	case 0x99c:
	case 0x9a0:
	case 0x9a4:
	case 0x9a8:
	case 0x9ac:
	/* Debug */
	case TSTCTL:
	case PLL_DBG:
		return true;
	}
	return false;
}

static const struct regmap_range tc_volatile_ranges[] = {
	regmap_reg_range(PPI_BUSYPPI, PPI_BUSYPPI),
	regmap_reg_range(DSI_BUSYDSI, DSI_BUSYDSI),
	regmap_reg_range(DSI_LANESTATUS0, DSI_INTSTATUS),
	regmap_reg_range(DSIERRCNT, DSIERRCNT),
	regmap_reg_range(VFUEN0, VFUEN0),
	regmap_reg_range(SYSSTAT, SYSSTAT),
	regmap_reg_range(GPIOI, GPIOI),
	regmap_reg_range(INTSTS_G, INTSTS_G),
	regmap_reg_range(DP0_VMNGENSTATUS, DP0_VMNGENSTATUS),
	regmap_reg_range(DP0_AMNGENSTATUS, DP0_AMNGENSTATUS),
	regmap_reg_range(DP0_AUXWDATA(0), DP0_AUXSTATUS),
	regmap_reg_range(DP0_LTSTAT, DP0_SNKLTCHGREQ),
	regmap_reg_range(DP_PHY_CTRL, DP_PHY_CTRL),
	regmap_reg_range(DP0_PLLCTRL, PXL_PLLCTRL),
};

static const struct regmap_access_table tc_volatile_table = {
	.yes_ranges = tc_volatile_ranges,
	.n_yes_ranges = ARRAY_SIZE(tc_volatile_ranges),
};

static const struct regmap_range tc_precious_ranges[] = {
	regmap_reg_range(SYSSTAT, SYSSTAT),
};

static const struct regmap_access_table tc_precious_table = {
	.yes_ranges = tc_precious_ranges,
	.n_yes_ranges = ARRAY_SIZE(tc_precious_ranges),
};

static const struct regmap_range tc_non_writeable_ranges[] = {
	regmap_reg_range(PPI_BUSYPPI, PPI_BUSYPPI),
	regmap_reg_range(DSI_BUSYDSI, DSI_BUSYDSI),
	regmap_reg_range(DSI_LANESTATUS0, DSI_INTSTATUS),
	regmap_reg_range(TC_IDREG, SYSSTAT),
	regmap_reg_range(GPIOI, GPIOI),
	regmap_reg_range(DP0_LTSTAT, DP0_SNKLTCHGREQ),
};

static const struct regmap_access_table tc_writeable_table = {
	.no_ranges = tc_non_writeable_ranges,
	.n_no_ranges = ARRAY_SIZE(tc_non_writeable_ranges),
};

static const struct regmap_config tc_regmap_config = {
	.name = "tc358767",
	.reg_bits = 16,
	.val_bits = 32,
	.reg_stride = 4,
	.max_register = PLL_DBG,
	.cache_type = REGCACHE_MAPLE,
	.readable_reg = tc_readable_reg,
	.volatile_table = &tc_volatile_table,
	.precious_table = &tc_precious_table,
	.wr_table = &tc_writeable_table,
	.reg_format_endian = REGMAP_ENDIAN_BIG,
	.val_format_endian = REGMAP_ENDIAN_LITTLE,
};

static irqreturn_t tc_irq_handler(int irq, void *arg)
{
	struct tc_data *tc = arg;
	u32 val;
	int r;

	r = regmap_read(tc->regmap, INTSTS_G, &val);
	if (r)
		return IRQ_NONE;

	if (!val)
		return IRQ_NONE;

	if (val & INT_SYSERR) {
		u32 stat = 0;

		regmap_read(tc->regmap, SYSSTAT, &stat);

		dev_err(tc->dev, "syserr %x\n", stat);
	}

	if (tc->hpd_pin >= 0 && tc->bridge.dev && tc->aux.drm_dev) {
		/*
		 * H is triggered when the GPIO goes high.
		 *
		 * LC is triggered when the GPIO goes low and stays low for
		 * the duration of LCNT
		 */
		bool h = val & INT_GPIO_H(tc->hpd_pin);
		bool lc = val & INT_GPIO_LC(tc->hpd_pin);

		dev_dbg(tc->dev, "GPIO%d: %s %s\n", tc->hpd_pin,
			h ? "H" : "", lc ? "LC" : "");

		if (h || lc)
			drm_kms_helper_hotplug_event(tc->bridge.dev);
	}

	regmap_write(tc->regmap, INTSTS_G, val);

	return IRQ_HANDLED;
}

static int tc_mipi_dsi_host_attach(struct tc_data *tc)
{
	struct device *dev = tc->dev;
	struct device_node *host_node;
	struct device_node *endpoint;
	struct mipi_dsi_device *dsi;
	struct mipi_dsi_host *host;
	const struct mipi_dsi_device_info info = {
		.type = "tc358767",
		.channel = 0,
		.node = NULL,
	};
	int dsi_lanes, ret;

	endpoint = of_graph_get_endpoint_by_regs(dev->of_node, 0, -1);
	dsi_lanes = drm_of_get_data_lanes_count(endpoint, 1, 4);
	host_node = of_graph_get_remote_port_parent(endpoint);
	host = of_find_mipi_dsi_host_by_node(host_node);
	of_node_put(host_node);
	of_node_put(endpoint);

	if (!host)
		return -EPROBE_DEFER;

	if (dsi_lanes < 0)
		return dsi_lanes;

	dsi = devm_mipi_dsi_device_register_full(dev, host, &info);
	if (IS_ERR(dsi))
		return dev_err_probe(dev, PTR_ERR(dsi),
				     "failed to create dsi device\n");

	tc->dsi = dsi;
	dsi->lanes = dsi_lanes;
	dsi->format = MIPI_DSI_FMT_RGB888;
	dsi->mode_flags = MIPI_DSI_MODE_VIDEO | MIPI_DSI_MODE_VIDEO_BURST |
			  MIPI_DSI_MODE_LPM | MIPI_DSI_CLOCK_NON_CONTINUOUS;

	ret = devm_mipi_dsi_attach(dev, dsi);
	if (ret < 0) {
		dev_err(dev, "failed to attach dsi to host: %d\n", ret);
		return ret;
	}

	return 0;
}

static int tc_probe_dpi_bridge_endpoint(struct tc_data *tc)
{
	struct device *dev = tc->dev;
	struct drm_bridge *bridge;
	struct drm_panel *panel;
	int ret;

	/* port@1 is the DPI input/output port */
	ret = drm_of_find_panel_or_bridge(dev->of_node, 1, 0, &panel, &bridge);
	if (ret && ret != -ENODEV)
		return ret;

	if (panel) {
		bridge = devm_drm_panel_bridge_add(dev, panel);
		if (IS_ERR(bridge))
			return PTR_ERR(bridge);
	}

	if (bridge) {
		tc->panel_bridge = bridge;
		tc->bridge.type = DRM_MODE_CONNECTOR_DPI;
		tc->bridge.funcs = &tc_dpi_bridge_funcs;

		return 0;
	}

	return ret;
}

static int tc_probe_edp_bridge_endpoint(struct tc_data *tc)
{
	struct device *dev = tc->dev;
	struct drm_panel *panel;
	int ret;

	/* port@2 is the output port */
	ret = drm_of_find_panel_or_bridge(dev->of_node, 2, 0, &panel, NULL);
	if (ret && ret != -ENODEV)
		return ret;

	if (panel) {
		struct drm_bridge *panel_bridge;

		panel_bridge = devm_drm_panel_bridge_add(dev, panel);
		if (IS_ERR(panel_bridge))
			return PTR_ERR(panel_bridge);

		tc->panel_bridge = panel_bridge;
		tc->bridge.type = DRM_MODE_CONNECTOR_eDP;
	} else {
		tc->bridge.type = DRM_MODE_CONNECTOR_DisplayPort;
	}

	tc->bridge.funcs = &tc_edp_bridge_funcs;
	if (tc->hpd_pin >= 0)
		tc->bridge.ops |= DRM_BRIDGE_OP_DETECT;
	tc->bridge.ops |= DRM_BRIDGE_OP_EDID;

	return 0;
}

static int tc_probe_bridge_endpoint(struct tc_data *tc)
{
	struct device *dev = tc->dev;
	struct of_endpoint endpoint;
	struct device_node *node = NULL;
	const u8 mode_dpi_to_edp = BIT(1) | BIT(2);
	const u8 mode_dpi_to_dp = BIT(1);
	const u8 mode_dsi_to_edp = BIT(0) | BIT(2);
	const u8 mode_dsi_to_dp = BIT(0);
	const u8 mode_dsi_to_dpi = BIT(0) | BIT(1);
	u8 mode = 0;

	/*
	 * Determine bridge configuration.
	 *
	 * Port allocation:
	 * port@0 - DSI input
	 * port@1 - DPI input/output
	 * port@2 - eDP output
	 *
	 * Possible connections:
	 * DPI -> port@1 -> port@2 -> eDP :: [port@0 is not connected]
	 * DSI -> port@0 -> port@2 -> eDP :: [port@1 is not connected]
	 * DSI -> port@0 -> port@1 -> DPI :: [port@2 is not connected]
	 */

	for_each_endpoint_of_node(dev->of_node, node) {
		of_graph_parse_endpoint(node, &endpoint);
		if (endpoint.port > 2) {
			of_node_put(node);
			return -EINVAL;
		}
		mode |= BIT(endpoint.port);

		if (endpoint.port == 2) {
			of_property_read_u8_array(node, "toshiba,pre-emphasis",
						  tc->pre_emphasis,
						  ARRAY_SIZE(tc->pre_emphasis));

			if (tc->pre_emphasis[0] < 0 || tc->pre_emphasis[0] > 2 ||
			    tc->pre_emphasis[1] < 0 || tc->pre_emphasis[1] > 2) {
				dev_err(dev, "Incorrect Pre-Emphasis setting, use either 0=0dB 1=3.5dB 2=6dB\n");
				of_node_put(node);
				return -EINVAL;
			}
		}
	}

	if (mode == mode_dpi_to_edp || mode == mode_dpi_to_dp) {
		tc->input_connector_dsi = false;
		return tc_probe_edp_bridge_endpoint(tc);
	} else if (mode == mode_dsi_to_dpi) {
		tc->input_connector_dsi = true;
		return tc_probe_dpi_bridge_endpoint(tc);
	} else if (mode == mode_dsi_to_edp || mode == mode_dsi_to_dp) {
		tc->input_connector_dsi = true;
		return tc_probe_edp_bridge_endpoint(tc);
	}

	dev_warn(dev, "Invalid mode (0x%x) is not supported!\n", mode);

	return -EINVAL;
}

static int tc_probe(struct i2c_client *client)
{
	struct device *dev = &client->dev;
	struct tc_data *tc;
	int ret;

	tc = devm_kzalloc(dev, sizeof(*tc), GFP_KERNEL);
	if (!tc)
		return -ENOMEM;

	tc->dev = dev;

	ret = tc_probe_bridge_endpoint(tc);
	if (ret)
		return ret;

	tc->refclk = devm_clk_get_enabled(dev, "ref");
	if (IS_ERR(tc->refclk))
		return dev_err_probe(dev, PTR_ERR(tc->refclk),
				     "Failed to get and enable the ref clk\n");

	/* tRSTW = 100 cycles , at 13 MHz that is ~7.69 us */
	usleep_range(10, 15);

	/* Shut down GPIO is optional */
	tc->sd_gpio = devm_gpiod_get_optional(dev, "shutdown", GPIOD_OUT_HIGH);
	if (IS_ERR(tc->sd_gpio))
		return PTR_ERR(tc->sd_gpio);

	if (tc->sd_gpio) {
		gpiod_set_value_cansleep(tc->sd_gpio, 0);
		usleep_range(5000, 10000);
	}

	/* Reset GPIO is optional */
	tc->reset_gpio = devm_gpiod_get_optional(dev, "reset", GPIOD_OUT_LOW);
	if (IS_ERR(tc->reset_gpio))
		return PTR_ERR(tc->reset_gpio);

	if (tc->reset_gpio) {
		gpiod_set_value_cansleep(tc->reset_gpio, 1);
		usleep_range(5000, 10000);
	}

	tc->regmap = devm_regmap_init_i2c(client, &tc_regmap_config);
	if (IS_ERR(tc->regmap)) {
		ret = PTR_ERR(tc->regmap);
		dev_err(dev, "Failed to initialize regmap: %d\n", ret);
		return ret;
	}

	ret = of_property_read_u32(dev->of_node, "toshiba,hpd-pin",
				   &tc->hpd_pin);
	if (ret) {
		tc->hpd_pin = -ENODEV;
	} else {
		if (tc->hpd_pin < 0 || tc->hpd_pin > 1) {
			dev_err(dev, "failed to parse HPD number\n");
			return -EINVAL;
		}
	}

	if (client->irq > 0) {
		/* enable SysErr */
		regmap_write(tc->regmap, INTCTL_G, INT_SYSERR);

		ret = devm_request_threaded_irq(dev, client->irq,
						NULL, tc_irq_handler,
						IRQF_ONESHOT,
						"tc358767-irq", tc);
		if (ret) {
			dev_err(dev, "failed to register dp interrupt\n");
			return ret;
		}

		tc->have_irq = true;
	}

	ret = regmap_read(tc->regmap, TC_IDREG, &tc->rev);
	if (ret) {
		dev_err(tc->dev, "can not read device ID: %d\n", ret);
		return ret;
	}

	if ((tc->rev != 0x6601) && (tc->rev != 0x6603)) {
		dev_err(tc->dev, "invalid device ID: 0x%08x\n", tc->rev);
		return -EINVAL;
	}

	tc->assr = (tc->rev == 0x6601); /* Enable ASSR for eDP panels */

	if (!tc->reset_gpio) {
		/*
		 * If the reset pin isn't present, do a software reset. It isn't
		 * as thorough as the hardware reset, as we can't reset the I2C
		 * communication block for obvious reasons, but it's getting the
		 * chip into a defined state.
		 */
		regmap_update_bits(tc->regmap, SYSRSTENB,
				ENBLCD0 | ENBBM | ENBDSIRX | ENBREG | ENBHDCP,
				0);
		regmap_update_bits(tc->regmap, SYSRSTENB,
				ENBLCD0 | ENBBM | ENBDSIRX | ENBREG | ENBHDCP,
				ENBLCD0 | ENBBM | ENBDSIRX | ENBREG | ENBHDCP);
		usleep_range(5000, 10000);
	}

	if (tc->hpd_pin >= 0) {
		u32 lcnt_reg = tc->hpd_pin == 0 ? INT_GP0_LCNT : INT_GP1_LCNT;
		u32 h_lc = INT_GPIO_H(tc->hpd_pin) | INT_GPIO_LC(tc->hpd_pin);

		/* Set LCNT to 2ms */
		regmap_write(tc->regmap, lcnt_reg,
			     clk_get_rate(tc->refclk) * 2 / 1000);
		/* We need the "alternate" mode for HPD */
		regmap_write(tc->regmap, GPIOM, BIT(tc->hpd_pin));

		if (tc->have_irq) {
			/* enable H & LC */
			regmap_update_bits(tc->regmap, INTCTL_G, h_lc, h_lc);
		}
	}

	if (tc->bridge.type != DRM_MODE_CONNECTOR_DPI) { /* (e)DP output */
		ret = tc_aux_link_setup(tc);
		if (ret)
			return ret;
	}

	tc->bridge.of_node = dev->of_node;
	drm_bridge_add(&tc->bridge);

	i2c_set_clientdata(client, tc);

	if (tc->input_connector_dsi) {			/* DSI input */
		ret = tc_mipi_dsi_host_attach(tc);
		if (ret) {
			drm_bridge_remove(&tc->bridge);
			return ret;
		}
	}

	return 0;
}

static void tc_remove(struct i2c_client *client)
{
	struct tc_data *tc = i2c_get_clientdata(client);

	drm_bridge_remove(&tc->bridge);
}

static const struct i2c_device_id tc358767_i2c_ids[] = {
	{ "tc358767", 0 },
	{ }
};
MODULE_DEVICE_TABLE(i2c, tc358767_i2c_ids);

static const struct of_device_id tc358767_of_ids[] = {
	{ .compatible = "toshiba,tc358767", },
	{ }
};
MODULE_DEVICE_TABLE(of, tc358767_of_ids);

static struct i2c_driver tc358767_driver = {
	.driver = {
		.name = "tc358767",
		.of_match_table = tc358767_of_ids,
	},
	.id_table = tc358767_i2c_ids,
	.probe = tc_probe,
	.remove	= tc_remove,
};
module_i2c_driver(tc358767_driver);

MODULE_AUTHOR("Andrey Gusakov <andrey.gusakov@cogentembedded.com>");
MODULE_DESCRIPTION("tc358767 eDP encoder driver");
MODULE_LICENSE("GPL");<|MERGE_RESOLUTION|>--- conflicted
+++ resolved
@@ -1715,15 +1715,6 @@
 {
 	struct tc_data *tc = bridge_to_tc(bridge);
 	int ret;
-<<<<<<< HEAD
-
-	ret = tc_get_display_props(tc);
-	if (ret < 0) {
-		dev_err(tc->dev, "failed to read display props: %d\n", ret);
-		return 0;
-	}
-=======
->>>>>>> a6ad5510
 
 	ret = tc_get_display_props(tc);
 	if (ret < 0) {
