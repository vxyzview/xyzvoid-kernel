--- conflicted
+++ resolved
@@ -962,11 +962,7 @@
 	case 24:
 		input_fmts[0] = MEDIA_BUS_FMT_RGB888_1X24;
 		break;
-<<<<<<< HEAD
-	};
-=======
-	}
->>>>>>> 98817289
+	}
 
 	*num_input_fmts = MAX_INPUT_SEL_FORMATS;
 
