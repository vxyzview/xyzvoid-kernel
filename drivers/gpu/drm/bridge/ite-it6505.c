// SPDX-License-Identifier: (GPL-2.0-only OR BSD-2-Clause)
/*
 * Copyright (c) 2020, The Linux Foundation. All rights reserved.
 */
#include <linux/bits.h>
#include <linux/debugfs.h>
#include <linux/delay.h>
#include <linux/device.h>
#include <linux/err.h>
#include <linux/extcon.h>
#include <linux/fs.h>
#include <linux/gpio/consumer.h>
#include <linux/i2c.h>
#include <linux/interrupt.h>
#include <linux/kernel.h>
#include <linux/module.h>
#include <linux/pm_runtime.h>
#include <linux/regmap.h>
#include <linux/regulator/consumer.h>
#include <linux/types.h>
#include <linux/wait.h>
#include <linux/bitfield.h>

#include <crypto/hash.h>

#include <drm/display/drm_dp_helper.h>
#include <drm/display/drm_hdcp_helper.h>
#include <drm/drm_atomic_helper.h>
#include <drm/drm_bridge.h>
#include <drm/drm_crtc.h>
#include <drm/drm_edid.h>
#include <drm/drm_print.h>
#include <drm/drm_probe_helper.h>

#include <sound/hdmi-codec.h>

#define REG_IC_VER 0x04

#define REG_RESET_CTRL 0x05
#define VIDEO_RESET BIT(0)
#define AUDIO_RESET BIT(1)
#define ALL_LOGIC_RESET BIT(2)
#define AUX_RESET BIT(3)
#define HDCP_RESET BIT(4)

#define INT_STATUS_01 0x06
#define INT_MASK_01 0x09
#define INT_HPD_CHANGE 0
#define INT_RECEIVE_HPD_IRQ 1
#define INT_SCDT_CHANGE 2
#define INT_HDCP_FAIL 3
#define INT_HDCP_DONE 4
#define BIT_OFFSET(x) (((x) - INT_STATUS_01) * BITS_PER_BYTE)
#define BIT_INT_HPD INT_HPD_CHANGE
#define BIT_INT_HPD_IRQ INT_RECEIVE_HPD_IRQ
#define BIT_INT_SCDT INT_SCDT_CHANGE
#define BIT_INT_HDCP_FAIL INT_HDCP_FAIL
#define BIT_INT_HDCP_DONE INT_HDCP_DONE

#define INT_STATUS_02 0x07
#define INT_MASK_02 0x0A
#define INT_AUX_CMD_FAIL 0
#define INT_HDCP_KSV_CHECK 1
#define INT_AUDIO_FIFO_ERROR 2
#define BIT_INT_AUX_CMD_FAIL (BIT_OFFSET(0x07) + INT_AUX_CMD_FAIL)
#define BIT_INT_HDCP_KSV_CHECK (BIT_OFFSET(0x07) + INT_HDCP_KSV_CHECK)
#define BIT_INT_AUDIO_FIFO_ERROR (BIT_OFFSET(0x07) + INT_AUDIO_FIFO_ERROR)

#define INT_STATUS_03 0x08
#define INT_MASK_03 0x0B
#define INT_LINK_TRAIN_FAIL 4
#define INT_VID_FIFO_ERROR 5
#define INT_IO_LATCH_FIFO_OVERFLOW 7
#define BIT_INT_LINK_TRAIN_FAIL (BIT_OFFSET(0x08) + INT_LINK_TRAIN_FAIL)
#define BIT_INT_VID_FIFO_ERROR (BIT_OFFSET(0x08) + INT_VID_FIFO_ERROR)
#define BIT_INT_IO_FIFO_OVERFLOW (BIT_OFFSET(0x08) + INT_IO_LATCH_FIFO_OVERFLOW)

#define REG_SYSTEM_STS 0x0D
#define INT_STS BIT(0)
#define HPD_STS BIT(1)
#define VIDEO_STB BIT(2)

#define REG_LINK_TRAIN_STS 0x0E
#define LINK_STATE_CR BIT(2)
#define LINK_STATE_EQ BIT(3)
#define LINK_STATE_NORP BIT(4)

#define REG_BANK_SEL 0x0F
#define REG_CLK_CTRL0 0x10
#define M_PCLK_DELAY 0x03

#define REG_AUX_OPT 0x11
#define AUX_AUTO_RST BIT(0)
#define AUX_FIX_FREQ BIT(3)

#define REG_DATA_CTRL0 0x12
#define VIDEO_LATCH_EDGE BIT(4)
#define ENABLE_PCLK_COUNTER BIT(7)

#define REG_PCLK_COUNTER_VALUE 0x13

#define REG_501_FIFO_CTRL 0x15
#define RST_501_FIFO BIT(1)

#define REG_TRAIN_CTRL0 0x16
#define FORCE_LBR BIT(0)
#define LANE_COUNT_MASK 0x06
#define LANE_SWAP BIT(3)
#define SPREAD_AMP_5 BIT(4)
#define FORCE_CR_DONE BIT(5)
#define FORCE_EQ_DONE BIT(6)

#define REG_TRAIN_CTRL1 0x17
#define AUTO_TRAIN BIT(0)
#define MANUAL_TRAIN BIT(1)
#define FORCE_RETRAIN BIT(2)

#define REG_AUX_CTRL 0x23
#define CLR_EDID_FIFO BIT(0)
#define AUX_USER_MODE BIT(1)
#define AUX_NO_SEGMENT_WR BIT(6)
#define AUX_EN_FIFO_READ BIT(7)

#define REG_AUX_ADR_0_7 0x24
#define REG_AUX_ADR_8_15 0x25
#define REG_AUX_ADR_16_19 0x26
#define REG_AUX_OUT_DATA0 0x27

#define REG_AUX_CMD_REQ 0x2B
#define M_AUX_REQ_CMD 0x0F
#define AUX_BUSY BIT(5)

#define REG_AUX_DATA_0_7 0x2C
#define REG_AUX_DATA_8_15 0x2D
#define REG_AUX_DATA_16_23 0x2E
#define REG_AUX_DATA_24_31 0x2F

#define REG_AUX_DATA_FIFO 0x2F

#define REG_AUX_ERROR_STS 0x9F
#define M_AUX_REQ_FAIL 0x03

#define REG_HDCP_CTRL1 0x38
#define HDCP_CP_ENABLE BIT(0)

#define REG_HDCP_TRIGGER 0x39
#define HDCP_TRIGGER_START  BIT(0)
#define HDCP_TRIGGER_CPIRQ  BIT(1)
#define HDCP_TRIGGER_KSV_DONE  BIT(4)
#define HDCP_TRIGGER_KSV_FAIL BIT(5)

#define REG_HDCP_CTRL2 0x3A
#define HDCP_AN_SEL BIT(0)
#define HDCP_AN_GEN BIT(1)
#define HDCP_HW_HPDIRQ_ACT BIT(2)
#define HDCP_EN_M0_READ BIT(5)

#define REG_M0_0_7 0x4C
#define REG_AN_0_7 0x4C
#define REG_SP_CTRL0 0x58
#define REG_IP_CTRL1 0x59
#define REG_IP_CTRL2 0x5A

#define REG_LINK_DRV 0x5C
#define DRV_HS BIT(1)

#define REG_DRV_LN_DATA_SEL 0x5D

#define REG_AUX 0x5E

#define REG_VID_BUS_CTRL0 0x60
#define IN_DDR BIT(2)
#define DDR_CD (0x01 << 6)

#define REG_VID_BUS_CTRL1 0x61
#define TX_FIFO_RESET BIT(1)

#define REG_INPUT_CTRL 0xA0
#define INPUT_HSYNC_POL BIT(0)
#define INPUT_VSYNC_POL BIT(2)
#define INPUT_INTERLACED BIT(4)

#define REG_INPUT_HTOTAL 0xA1
#define REG_INPUT_HACTIVE_START 0xA3
#define REG_INPUT_HACTIVE_WIDTH 0xA5
#define REG_INPUT_HFRONT_PORCH 0xA7
#define REG_INPUT_HSYNC_WIDTH 0xA9
#define REG_INPUT_VTOTAL 0xAB
#define REG_INPUT_VACTIVE_START 0xAD
#define REG_INPUT_VACTIVE_WIDTH 0xAF
#define REG_INPUT_VFRONT_PORCH 0xB1
#define REG_INPUT_VSYNC_WIDTH 0xB3

#define REG_AUDIO_SRC_CTRL 0xB8
#define M_AUDIO_I2S_EN 0x0F
#define EN_I2S0 BIT(0)
#define EN_I2S1 BIT(1)
#define EN_I2S2 BIT(2)
#define EN_I2S3 BIT(3)
#define AUDIO_FIFO_RESET BIT(7)

#define REG_AUDIO_FMT 0xB9
#define REG_AUDIO_FIFO_SEL 0xBA

#define REG_AUDIO_CTRL0 0xBB
#define AUDIO_FULL_PKT BIT(4)
#define AUDIO_16B_BOUND BIT(5)

#define REG_AUDIO_CTRL1 0xBC
#define REG_AUDIO_INPUT_FREQ 0xBE

#define REG_IEC958_STS0 0xBF
#define REG_IEC958_STS1 0xC0
#define REG_IEC958_STS2 0xC1
#define REG_IEC958_STS3 0xC2
#define REG_IEC958_STS4 0xC3

#define REG_HPD_IRQ_TIME 0xC9
#define REG_AUX_DEBUG_MODE 0xCA
#define REG_AUX_OPT2 0xCB
#define REG_HDCP_OPT 0xCE
#define REG_USER_DRV_PRE 0xCF

#define REG_DATA_MUTE_CTRL 0xD3
#define ENABLE_ENHANCED_FRAME BIT(0)
#define ENABLE_AUTO_VIDEO_FIFO_RESET BIT(1)
#define EN_VID_MUTE BIT(4)
#define EN_AUD_MUTE BIT(5)

#define REG_TIME_STMP_CTRL 0xD4
#define EN_ENHANCE_VID_STMP BIT(0)
#define EN_ENHANCE_AUD_STMP BIT(2)
#define M_STAMP_STEP 0x30
#define EN_SSC_GAT BIT(6)

#define REG_INFOFRAME_CTRL 0xE8
#define EN_AVI_PKT BIT(0)
#define EN_AUD_PKT BIT(1)
#define EN_MPG_PKT BIT(2)
#define EN_GEN_PKT BIT(3)
#define EN_VID_TIME_STMP BIT(4)
#define EN_AUD_TIME_STMP BIT(5)
#define EN_VID_CTRL_PKT (EN_AVI_PKT | EN_VID_TIME_STMP)
#define EN_AUD_CTRL_PKT (EN_AUD_PKT | EN_AUD_TIME_STMP)

#define REG_AUDIO_N_0_7 0xDE
#define REG_AUDIO_N_8_15 0xDF
#define REG_AUDIO_N_16_23 0xE0

#define REG_AVI_INFO_DB1 0xE9
#define REG_AVI_INFO_DB2 0xEA
#define REG_AVI_INFO_DB3 0xEB
#define REG_AVI_INFO_DB4 0xEC
#define REG_AVI_INFO_DB5 0xED
#define REG_AVI_INFO_SUM 0xF6

#define REG_AUD_INFOFRAM_DB1 0xF7
#define REG_AUD_INFOFRAM_DB2 0xF8
#define REG_AUD_INFOFRAM_DB3 0xF9
#define REG_AUD_INFOFRAM_DB4 0xFA
#define REG_AUD_INFOFRAM_SUM 0xFB

/* the following six registers are in bank1 */
#define REG_DRV_0_DB_800_MV 0x17E
#define REG_PRE_0_DB_800_MV 0x17F
#define REG_PRE_3P5_DB_800_MV 0x181
#define REG_SSC_CTRL0 0x188
#define REG_SSC_CTRL1 0x189
#define REG_SSC_CTRL2 0x18A

#define REG_AUX_USER_CTRL 0x190
#define EN_USER_AUX BIT(0)
#define USER_AUX_DONE BIT(1)
#define AUX_EVENT BIT(4)

#define REG_AUX_USER_DATA_REC 0x191
#define M_AUX_IN_REC   0xF0
#define M_AUX_OUT_REC  0x0F

#define REG_AUX_USER_REPLY 0x19A
#define REG_AUX_USER_RXB(n) (n + 0x19B)

#define RBR DP_LINK_BW_1_62
#define HBR DP_LINK_BW_2_7
#define HBR2 DP_LINK_BW_5_4
#define HBR3 DP_LINK_BW_8_1

#define DPCD_V_1_1 0x11
#define MISC_VERB 0xF0
#define MISC_VERC 0x70
#define I2S_INPUT_FORMAT_STANDARD 0
#define I2S_INPUT_FORMAT_32BIT 1
#define I2S_INPUT_LEFT_JUSTIFIED 0
#define I2S_INPUT_RIGHT_JUSTIFIED 1
#define I2S_DATA_1T_DELAY 0
#define I2S_DATA_NO_DELAY 1
#define I2S_WS_LEFT_CHANNEL 0
#define I2S_WS_RIGHT_CHANNEL 1
#define I2S_DATA_MSB_FIRST 0
#define I2S_DATA_LSB_FIRST 1
#define WORD_LENGTH_16BIT 0
#define WORD_LENGTH_18BIT 1
#define WORD_LENGTH_20BIT 2
#define WORD_LENGTH_24BIT 3
#define DEBUGFS_DIR_NAME "it6505-debugfs"
#define READ_BUFFER_SIZE 400

/* Vendor option */
#define HDCP_DESIRED 1
#define MAX_LANE_COUNT 4
#define MAX_LINK_RATE HBR
#define AUTO_TRAIN_RETRY 3
#define MAX_HDCP_DOWN_STREAM_COUNT 127
#define MAX_CR_LEVEL 0x03
#define MAX_EQ_LEVEL 0x03
#define AUX_WAIT_TIMEOUT_MS 15
#define AUX_FIFO_MAX_SIZE 16
<<<<<<< HEAD
=======
#define AUX_I2C_MAX_SIZE 4
#define AUX_I2C_DEFER_RETRY 4
>>>>>>> d12acd7b
#define PIXEL_CLK_DELAY 1
#define PIXEL_CLK_INVERSE 0
#define ADJUST_PHASE_THRESHOLD 80000
#define DPI_PIXEL_CLK_MAX 95000
#define HDCP_SHA1_FIFO_LEN (MAX_HDCP_DOWN_STREAM_COUNT * 5 + 10)
#define DEFAULT_PWR_ON 0
#define DEFAULT_DRV_HOLD 0

#define AUDIO_SELECT I2S
#define AUDIO_TYPE LPCM
#define AUDIO_SAMPLE_RATE SAMPLE_RATE_48K
#define AUDIO_CHANNEL_COUNT 2
#define I2S_INPUT_FORMAT I2S_INPUT_FORMAT_32BIT
#define I2S_JUSTIFIED I2S_INPUT_LEFT_JUSTIFIED
#define I2S_DATA_DELAY I2S_DATA_1T_DELAY
#define I2S_WS_CHANNEL I2S_WS_LEFT_CHANNEL
#define I2S_DATA_SEQUENCE I2S_DATA_MSB_FIRST
#define AUDIO_WORD_LENGTH WORD_LENGTH_24BIT

enum aux_cmd_type {
	CMD_AUX_NATIVE_READ = 0x0,
	CMD_AUX_NATIVE_WRITE = 0x5,
	CMD_AUX_GI2C_ADR = 0x08,
	CMD_AUX_GI2C_READ = 0x09,
	CMD_AUX_GI2C_WRITE = 0x0A,
	CMD_AUX_I2C_EDID_READ = 0xB,
	CMD_AUX_I2C_READ = 0x0D,
	CMD_AUX_I2C_WRITE = 0x0C,

	/* KSV read with AUX FIFO extend from CMD_AUX_NATIVE_READ*/
	CMD_AUX_GET_KSV_LIST = 0x10,
};

enum aux_cmd_reply {
	REPLY_ACK,
	REPLY_NACK,
	REPLY_DEFER,
};

enum link_train_status {
	LINK_IDLE,
	LINK_BUSY,
	LINK_OK,
};

enum hdcp_state {
	HDCP_AUTH_IDLE,
	HDCP_AUTH_GOING,
	HDCP_AUTH_DONE,
};

struct it6505_platform_data {
	struct regulator *pwr18;
	struct regulator *ovdd;
	struct gpio_desc *gpiod_reset;
};

enum it6505_audio_select {
	I2S = 0,
	SPDIF,
};

enum it6505_audio_sample_rate {
	SAMPLE_RATE_24K = 0x6,
	SAMPLE_RATE_32K = 0x3,
	SAMPLE_RATE_48K = 0x2,
	SAMPLE_RATE_96K = 0xA,
	SAMPLE_RATE_192K = 0xE,
	SAMPLE_RATE_44_1K = 0x0,
	SAMPLE_RATE_88_2K = 0x8,
	SAMPLE_RATE_176_4K = 0xC,
};

enum it6505_audio_type {
	LPCM = 0,
	NLPCM,
	DSS,
};

struct it6505_audio_data {
	enum it6505_audio_select select;
	enum it6505_audio_sample_rate sample_rate;
	enum it6505_audio_type type;
	u8 word_length;
	u8 channel_count;
	u8 i2s_input_format;
	u8 i2s_justified;
	u8 i2s_data_delay;
	u8 i2s_ws_channel;
	u8 i2s_data_sequence;
};

struct it6505_audio_sample_rate_map {
	enum it6505_audio_sample_rate rate;
	int sample_rate_value;
};

struct it6505_drm_dp_link {
	unsigned char revision;
	unsigned int rate;
	unsigned int num_lanes;
	unsigned long capabilities;
};

struct debugfs_entries {
	char *name;
	const struct file_operations *fops;
};

struct it6505 {
	struct drm_dp_aux aux;
	struct drm_bridge bridge;
	struct device *dev;
	struct it6505_drm_dp_link link;
	struct it6505_platform_data pdata;
	/*
	 * Mutex protects extcon and interrupt functions from interfering
	 * each other.
	 */
	struct mutex extcon_lock;
	struct mutex mode_lock; /* used to bridge_detect */
	struct mutex aux_lock; /* used to aux data transfers */
	struct regmap *regmap;
	struct drm_display_mode source_output_mode;
	struct drm_display_mode video_info;
	struct notifier_block event_nb;
	struct extcon_dev *extcon;
	struct work_struct extcon_wq;
	int extcon_state;
	enum drm_connector_status connector_status;
	enum link_train_status link_state;
	struct work_struct link_works;
	u8 dpcd[DP_RECEIVER_CAP_SIZE];
	u8 lane_count;
	u8 link_rate_bw_code;
	u8 sink_count;
	bool step_train;
	bool branch_device;
	bool enable_ssc;
	bool lane_swap_disabled;
	bool lane_swap;
	bool powered;
	bool hpd_state;
	u32 afe_setting;
	u32 max_dpi_pixel_clock;
	u32 max_lane_count;
	enum hdcp_state hdcp_status;
	struct delayed_work hdcp_work;
	struct work_struct hdcp_wait_ksv_list;
	struct completion extcon_completion;
	u8 auto_train_retry;
	bool hdcp_desired;
	bool is_repeater;
	u8 hdcp_down_stream_count;
	u8 bksvs[DRM_HDCP_KSV_LEN];
	u8 sha1_input[HDCP_SHA1_FIFO_LEN];
	bool enable_enhanced_frame;
	hdmi_codec_plugged_cb plugged_cb;
	struct device *codec_dev;
	struct delayed_work delayed_audio;
	struct it6505_audio_data audio;
	struct dentry *debugfs;

	/* it6505 driver hold option */
	bool enable_drv_hold;

	const struct drm_edid *cached_edid;

	int irq;
};

struct it6505_step_train_para {
	u8 voltage_swing[MAX_LANE_COUNT];
	u8 pre_emphasis[MAX_LANE_COUNT];
};

/*
 * Vendor option afe settings for different platforms
 * 0: without FPC cable
 * 1: with FPC cable
 */

static const u8 afe_setting_table[][3] = {
	{0x82, 0x00, 0x45},
	{0x93, 0x2A, 0x85}
};

static const struct it6505_audio_sample_rate_map audio_sample_rate_map[] = {
	{SAMPLE_RATE_24K, 24000},
	{SAMPLE_RATE_32K, 32000},
	{SAMPLE_RATE_48K, 48000},
	{SAMPLE_RATE_96K, 96000},
	{SAMPLE_RATE_192K, 192000},
	{SAMPLE_RATE_44_1K, 44100},
	{SAMPLE_RATE_88_2K, 88200},
	{SAMPLE_RATE_176_4K, 176400},
};

static const struct regmap_range it6505_bridge_volatile_ranges[] = {
	{ .range_min = 0, .range_max = 0x1FF },
};

static const struct regmap_access_table it6505_bridge_volatile_table = {
	.yes_ranges = it6505_bridge_volatile_ranges,
	.n_yes_ranges = ARRAY_SIZE(it6505_bridge_volatile_ranges),
};

static const struct regmap_range_cfg it6505_regmap_banks[] = {
	{
		.name = "it6505",
		.range_min = 0x00,
		.range_max = 0x1FF,
		.selector_reg = REG_BANK_SEL,
		.selector_mask = 0x1,
		.selector_shift = 0,
		.window_start = 0x00,
		.window_len = 0x100,
	},
};

static const struct regmap_config it6505_regmap_config = {
	.reg_bits = 8,
	.val_bits = 8,
	.volatile_table = &it6505_bridge_volatile_table,
	.cache_type = REGCACHE_NONE,
	.ranges = it6505_regmap_banks,
	.num_ranges = ARRAY_SIZE(it6505_regmap_banks),
	.max_register = 0x1FF,
};

static int it6505_read(struct it6505 *it6505, unsigned int reg_addr)
{
	unsigned int value;
	int err;
	struct device *dev = it6505->dev;

	if (!it6505->powered)
		return -ENODEV;

	err = regmap_read(it6505->regmap, reg_addr, &value);
	if (err < 0) {
		dev_err(dev, "read failed reg[0x%x] err: %d", reg_addr, err);
		return err;
	}

	return value;
}

static int it6505_write(struct it6505 *it6505, unsigned int reg_addr,
			unsigned int reg_val)
{
	int err;
	struct device *dev = it6505->dev;

	if (!it6505->powered)
		return -ENODEV;

	err = regmap_write(it6505->regmap, reg_addr, reg_val);

	if (err < 0) {
		dev_err(dev, "write failed reg[0x%x] = 0x%x err = %d",
			reg_addr, reg_val, err);
		return err;
	}

	return 0;
}

static int it6505_set_bits(struct it6505 *it6505, unsigned int reg,
			   unsigned int mask, unsigned int value)
{
	int err;
	struct device *dev = it6505->dev;

	if (!it6505->powered)
		return -ENODEV;

	err = regmap_update_bits(it6505->regmap, reg, mask, value);
	if (err < 0) {
		dev_err(dev, "write reg[0x%x] = 0x%x mask = 0x%x failed err %d",
			reg, value, mask, err);
		return err;
	}

	return 0;
}

static void it6505_debug_print(struct it6505 *it6505, unsigned int reg,
			       const char *prefix)
{
	struct device *dev = it6505->dev;
	int val;

	if (!drm_debug_enabled(DRM_UT_DRIVER))
		return;

	val = it6505_read(it6505, reg);
	if (val < 0)
		DRM_DEV_DEBUG_DRIVER(dev, "%s reg[%02x] read error (%d)",
				     prefix, reg, val);
	else
		DRM_DEV_DEBUG_DRIVER(dev, "%s reg[%02x] = 0x%02x", prefix, reg,
				     val);
}

static int it6505_dpcd_read(struct it6505 *it6505, unsigned long offset)
{
	u8 value;
	int ret;
	struct device *dev = it6505->dev;

	ret = drm_dp_dpcd_readb(&it6505->aux, offset, &value);
	if (ret < 0) {
		dev_err(dev, "DPCD read failed [0x%lx] ret: %d", offset, ret);
		return ret;
	}
	return value;
}

static int it6505_dpcd_write(struct it6505 *it6505, unsigned long offset,
			     u8 datain)
{
	int ret;
	struct device *dev = it6505->dev;

	ret = drm_dp_dpcd_writeb(&it6505->aux, offset, datain);
	if (ret < 0) {
		dev_err(dev, "DPCD write failed [0x%lx] ret: %d", offset, ret);
		return ret;
	}
	return 0;
}

static int it6505_get_dpcd(struct it6505 *it6505, int offset, u8 *dpcd, int num)
{
	int ret;
	struct device *dev = it6505->dev;

	ret = drm_dp_dpcd_read(&it6505->aux, offset, dpcd, num);

	if (ret < 0)
		return ret;

	DRM_DEV_DEBUG_DRIVER(dev, "ret = %d DPCD[0x%x] = 0x%*ph", ret, offset,
			     num, dpcd);

	return 0;
}

static void it6505_dump(struct it6505 *it6505)
{
	unsigned int i, j;
	u8 regs[16];
	struct device *dev = it6505->dev;

	for (i = 0; i <= 0xff; i += 16) {
		for (j = 0; j < 16; j++)
			regs[j] = it6505_read(it6505, i + j);

		DRM_DEV_DEBUG_DRIVER(dev, "[0x%02x] = %16ph", i, regs);
	}
}

static bool it6505_get_sink_hpd_status(struct it6505 *it6505)
{
	int reg_0d;

	reg_0d = it6505_read(it6505, REG_SYSTEM_STS);

	if (reg_0d < 0)
		return false;

	return reg_0d & HPD_STS;
}

static int it6505_read_word(struct it6505 *it6505, unsigned int reg)
{
	int val0, val1;

	val0 = it6505_read(it6505, reg);
	if (val0 < 0)
		return val0;

	val1 = it6505_read(it6505, reg + 1);
	if (val1 < 0)
		return val1;

	return (val1 << 8) | val0;
}

static void it6505_calc_video_info(struct it6505 *it6505)
{
	struct device *dev = it6505->dev;
	int hsync_pol, vsync_pol, interlaced;
	int htotal, hdes, hdew, hfph, hsyncw;
	int vtotal, vdes, vdew, vfph, vsyncw;
	int rddata, i, pclk, sum = 0;

	usleep_range(10000, 15000);
	rddata = it6505_read(it6505, REG_INPUT_CTRL);
	hsync_pol = rddata & INPUT_HSYNC_POL;
	vsync_pol = (rddata & INPUT_VSYNC_POL) >> 2;
	interlaced = (rddata & INPUT_INTERLACED) >> 4;

	htotal = it6505_read_word(it6505, REG_INPUT_HTOTAL) & 0x1FFF;
	hdes = it6505_read_word(it6505, REG_INPUT_HACTIVE_START) & 0x1FFF;
	hdew = it6505_read_word(it6505, REG_INPUT_HACTIVE_WIDTH) & 0x1FFF;
	hfph = it6505_read_word(it6505, REG_INPUT_HFRONT_PORCH) & 0x1FFF;
	hsyncw = it6505_read_word(it6505, REG_INPUT_HSYNC_WIDTH) & 0x1FFF;

	vtotal = it6505_read_word(it6505, REG_INPUT_VTOTAL) & 0xFFF;
	vdes = it6505_read_word(it6505, REG_INPUT_VACTIVE_START) & 0xFFF;
	vdew = it6505_read_word(it6505, REG_INPUT_VACTIVE_WIDTH) & 0xFFF;
	vfph = it6505_read_word(it6505, REG_INPUT_VFRONT_PORCH) & 0xFFF;
	vsyncw = it6505_read_word(it6505, REG_INPUT_VSYNC_WIDTH) & 0xFFF;

	DRM_DEV_DEBUG_DRIVER(dev, "hsync_pol:%d, vsync_pol:%d, interlaced:%d",
			     hsync_pol, vsync_pol, interlaced);
	DRM_DEV_DEBUG_DRIVER(dev, "hactive_start:%d, vactive_start:%d",
			     hdes, vdes);

	for (i = 0; i < 3; i++) {
		it6505_set_bits(it6505, REG_DATA_CTRL0, ENABLE_PCLK_COUNTER,
				ENABLE_PCLK_COUNTER);
		usleep_range(10000, 15000);
		it6505_set_bits(it6505, REG_DATA_CTRL0, ENABLE_PCLK_COUNTER,
				0x00);
		rddata = it6505_read_word(it6505, REG_PCLK_COUNTER_VALUE) &
			 0xFFF;

		sum += rddata;
	}

	if (sum == 0) {
		DRM_DEV_DEBUG_DRIVER(dev, "calc video timing error");
		return;
	}

	sum /= 3;
	pclk = 13500 * 2048 / sum;
	it6505->video_info.clock = pclk;
	it6505->video_info.hdisplay = hdew;
	it6505->video_info.hsync_start = hdew + hfph;
	it6505->video_info.hsync_end = hdew + hfph + hsyncw;
	it6505->video_info.htotal = htotal;
	it6505->video_info.vdisplay = vdew;
	it6505->video_info.vsync_start = vdew + vfph;
	it6505->video_info.vsync_end = vdew + vfph + vsyncw;
	it6505->video_info.vtotal = vtotal;

	DRM_DEV_DEBUG_DRIVER(dev, DRM_MODE_FMT,
			     DRM_MODE_ARG(&it6505->video_info));
}

static int it6505_drm_dp_link_set_power(struct drm_dp_aux *aux,
					struct it6505_drm_dp_link *link,
					u8 mode)
{
	u8 value;
	int err;

	/* DP_SET_POWER register is only available on DPCD v1.1 and later */
	if (link->revision < DPCD_V_1_1)
		return 0;

	err = drm_dp_dpcd_readb(aux, DP_SET_POWER, &value);
	if (err < 0)
		return err;

	value &= ~DP_SET_POWER_MASK;
	value |= mode;

	err = drm_dp_dpcd_writeb(aux, DP_SET_POWER, value);
	if (err < 0)
		return err;

	if (mode == DP_SET_POWER_D0) {
		/*
		 * According to the DP 1.1 specification, a "Sink Device must
		 * exit the power saving state within 1 ms" (Section 2.5.3.1,
		 * Table 5-52, "Sink Control Field" (register 0x600).
		 */
		usleep_range(1000, 2000);
	}

	return 0;
}

static void it6505_clear_int(struct it6505 *it6505)
{
	it6505_write(it6505, INT_STATUS_01, 0xFF);
	it6505_write(it6505, INT_STATUS_02, 0xFF);
	it6505_write(it6505, INT_STATUS_03, 0xFF);
}

static void it6505_int_mask_enable(struct it6505 *it6505)
{
	it6505_write(it6505, INT_MASK_01, BIT(INT_HPD_CHANGE) |
		     BIT(INT_RECEIVE_HPD_IRQ) | BIT(INT_SCDT_CHANGE) |
		     BIT(INT_HDCP_FAIL) | BIT(INT_HDCP_DONE));

	it6505_write(it6505, INT_MASK_02, BIT(INT_AUX_CMD_FAIL) |
		     BIT(INT_HDCP_KSV_CHECK) | BIT(INT_AUDIO_FIFO_ERROR));

	it6505_write(it6505, INT_MASK_03, BIT(INT_LINK_TRAIN_FAIL) |
		     BIT(INT_VID_FIFO_ERROR) | BIT(INT_IO_LATCH_FIFO_OVERFLOW));
}

static void it6505_int_mask_disable(struct it6505 *it6505)
{
	it6505_write(it6505, INT_MASK_01, 0x00);
	it6505_write(it6505, INT_MASK_02, 0x00);
	it6505_write(it6505, INT_MASK_03, 0x00);
}

static void it6505_lane_termination_on(struct it6505 *it6505)
{
	int regcf;

	regcf = it6505_read(it6505, REG_USER_DRV_PRE);

	if (regcf == MISC_VERB)
		it6505_set_bits(it6505, REG_DRV_LN_DATA_SEL, 0x80, 0x00);

	if (regcf == MISC_VERC) {
		if (it6505->lane_swap) {
			switch (it6505->lane_count) {
			case 1:
			case 2:
				it6505_set_bits(it6505, REG_DRV_LN_DATA_SEL,
						0x0C, 0x08);
				break;
			default:
				it6505_set_bits(it6505, REG_DRV_LN_DATA_SEL,
						0x0C, 0x0C);
				break;
			}
		} else {
			switch (it6505->lane_count) {
			case 1:
			case 2:
				it6505_set_bits(it6505, REG_DRV_LN_DATA_SEL,
						0x0C, 0x04);
				break;
			default:
				it6505_set_bits(it6505, REG_DRV_LN_DATA_SEL,
						0x0C, 0x0C);
				break;
			}
		}
	}
}

static void it6505_lane_termination_off(struct it6505 *it6505)
{
	int regcf;

	regcf = it6505_read(it6505, REG_USER_DRV_PRE);

	if (regcf == MISC_VERB)
		it6505_set_bits(it6505, REG_DRV_LN_DATA_SEL, 0x80, 0x80);

	if (regcf == MISC_VERC)
		it6505_set_bits(it6505, REG_DRV_LN_DATA_SEL, 0x0C, 0x00);
}

static void it6505_lane_power_on(struct it6505 *it6505)
{
	it6505_set_bits(it6505, REG_LINK_DRV, 0xF1,
			(it6505->lane_swap ?
				 GENMASK(7, 8 - it6505->lane_count) :
				 GENMASK(3 + it6505->lane_count, 4)) |
				0x01);
}

static void it6505_lane_power_off(struct it6505 *it6505)
{
	it6505_set_bits(it6505, REG_LINK_DRV, 0xF0, 0x00);
}

static void it6505_lane_off(struct it6505 *it6505)
{
	it6505_lane_power_off(it6505);
	it6505_lane_termination_off(it6505);
}

static void it6505_aux_termination_on(struct it6505 *it6505)
{
	int regcf;

	regcf = it6505_read(it6505, REG_USER_DRV_PRE);

	if (regcf == MISC_VERB)
		it6505_lane_termination_on(it6505);

	if (regcf == MISC_VERC)
		it6505_set_bits(it6505, REG_DRV_LN_DATA_SEL, 0x80, 0x80);
}

static void it6505_aux_power_on(struct it6505 *it6505)
{
	it6505_set_bits(it6505, REG_AUX, 0x02, 0x02);
}

static void it6505_aux_on(struct it6505 *it6505)
{
	it6505_aux_power_on(it6505);
	it6505_aux_termination_on(it6505);
}

static void it6505_aux_reset(struct it6505 *it6505)
{
	it6505_set_bits(it6505, REG_RESET_CTRL, AUX_RESET, AUX_RESET);
	it6505_set_bits(it6505, REG_RESET_CTRL, AUX_RESET, 0x00);
}

static void it6505_reset_logic(struct it6505 *it6505)
{
	regmap_write(it6505->regmap, REG_RESET_CTRL, ALL_LOGIC_RESET);
	usleep_range(1000, 1500);
}

static bool it6505_aux_op_finished(struct it6505 *it6505)
{
	int reg2b = it6505_read(it6505, REG_AUX_CMD_REQ);

	if (reg2b < 0)
		return false;

	return (reg2b & AUX_BUSY) == 0;
}

static int it6505_aux_wait(struct it6505 *it6505)
{
	int status;
	unsigned long timeout;
	struct device *dev = it6505->dev;

	timeout = jiffies + msecs_to_jiffies(AUX_WAIT_TIMEOUT_MS) + 1;

	while (!it6505_aux_op_finished(it6505)) {
		if (time_after(jiffies, timeout)) {
			dev_err(dev, "Timed out waiting AUX to finish");
			return -ETIMEDOUT;
		}
		usleep_range(1000, 2000);
	}

	status = it6505_read(it6505, REG_AUX_ERROR_STS);
	if (status < 0) {
		dev_err(dev, "Failed to read AUX channel: %d", status);
		return status;
	}

	return 0;
}

static ssize_t it6505_aux_operation(struct it6505 *it6505,
				    enum aux_cmd_type cmd,
				    unsigned int address, u8 *buffer,
				    size_t size, enum aux_cmd_reply *reply)
{
	int i, ret;
	bool aux_write_check = false;

	if (!it6505_get_sink_hpd_status(it6505))
		return -EIO;

	/* set AUX user mode */
	it6505_set_bits(it6505, REG_AUX_CTRL, AUX_USER_MODE, AUX_USER_MODE);

aux_op_start:
	/* HW AUX FIFO supports only EDID and DCPD KSV FIFO area */
	if (cmd == CMD_AUX_I2C_EDID_READ || cmd == CMD_AUX_GET_KSV_LIST) {
		/* AUX EDID FIFO has max length of AUX_FIFO_MAX_SIZE bytes. */
		size = min_t(size_t, size, AUX_FIFO_MAX_SIZE);
		/* Enable AUX FIFO read back and clear FIFO */
		it6505_set_bits(it6505, REG_AUX_CTRL,
				AUX_EN_FIFO_READ | CLR_EDID_FIFO,
				AUX_EN_FIFO_READ | CLR_EDID_FIFO);

		it6505_set_bits(it6505, REG_AUX_CTRL,
				AUX_EN_FIFO_READ | CLR_EDID_FIFO,
				AUX_EN_FIFO_READ);
	} else {
		/* The DP AUX transmit buffer has 4 bytes. */
		size = min_t(size_t, size, 4);
		it6505_set_bits(it6505, REG_AUX_CTRL, AUX_NO_SEGMENT_WR,
				AUX_NO_SEGMENT_WR);
	}

	/* Start Address[7:0] */
	it6505_write(it6505, REG_AUX_ADR_0_7, (address >> 0) & 0xFF);
	/* Start Address[15:8] */
	it6505_write(it6505, REG_AUX_ADR_8_15, (address >> 8) & 0xFF);
	/* WriteNum[3:0]+StartAdr[19:16] */
	it6505_write(it6505, REG_AUX_ADR_16_19,
		     ((address >> 16) & 0x0F) | ((size - 1) << 4));

	if (cmd == CMD_AUX_NATIVE_WRITE)
		regmap_bulk_write(it6505->regmap, REG_AUX_OUT_DATA0, buffer,
				  size);

	/* Aux Fire */
	it6505_write(it6505, REG_AUX_CMD_REQ, FIELD_GET(M_AUX_REQ_CMD, cmd));

	ret = it6505_aux_wait(it6505);
	if (ret < 0)
		goto aux_op_err;

	ret = it6505_read(it6505, REG_AUX_ERROR_STS);
	if (ret < 0)
		goto aux_op_err;

	switch ((ret >> 6) & 0x3) {
	case 0:
		*reply = REPLY_ACK;
		break;
	case 1:
		*reply = REPLY_DEFER;
		ret = -EAGAIN;
		goto aux_op_err;
	case 2:
		*reply = REPLY_NACK;
		ret = -EIO;
		goto aux_op_err;
	case 3:
		ret = -ETIMEDOUT;
		goto aux_op_err;
	}

	/* Read back Native Write data */
	if (cmd == CMD_AUX_NATIVE_WRITE) {
		aux_write_check = true;
		cmd = CMD_AUX_NATIVE_READ;
		goto aux_op_start;
	}

	if (cmd == CMD_AUX_I2C_EDID_READ || cmd == CMD_AUX_GET_KSV_LIST) {
		for (i = 0; i < size; i++) {
			ret = it6505_read(it6505, REG_AUX_DATA_FIFO);
			if (ret < 0)
				goto aux_op_err;
			buffer[i] = ret;
		}
	} else {
		for (i = 0; i < size; i++) {
			ret = it6505_read(it6505, REG_AUX_DATA_0_7 + i);
			if (ret < 0)
				goto aux_op_err;

			if (aux_write_check && buffer[size - 1 - i] != ret) {
				ret = -EINVAL;
				goto aux_op_err;
			}

			buffer[size - 1 - i] = ret;
		}
	}

	ret = i;

aux_op_err:
	if (cmd == CMD_AUX_I2C_EDID_READ || cmd == CMD_AUX_GET_KSV_LIST) {
		/* clear AUX FIFO */
		it6505_set_bits(it6505, REG_AUX_CTRL,
				AUX_EN_FIFO_READ | CLR_EDID_FIFO,
				AUX_EN_FIFO_READ | CLR_EDID_FIFO);
		it6505_set_bits(it6505, REG_AUX_CTRL,
				AUX_EN_FIFO_READ | CLR_EDID_FIFO, 0x00);
	}

	/* Leave AUX user mode */
	it6505_set_bits(it6505, REG_AUX_CTRL, AUX_USER_MODE, 0);

	return ret;
}

static ssize_t it6505_aux_do_transfer(struct it6505 *it6505,
				      enum aux_cmd_type cmd,
				      unsigned int address, u8 *buffer,
				      size_t size, enum aux_cmd_reply *reply)
{
	int i, ret_size, ret = 0, request_size;
	int fifo_max_size = (cmd == CMD_AUX_I2C_EDID_READ || cmd == CMD_AUX_GET_KSV_LIST) ?
						 AUX_FIFO_MAX_SIZE : 4;

	mutex_lock(&it6505->aux_lock);
	i = 0;
	do {
		request_size = min_t(int, (int)size - i, fifo_max_size);

		ret_size = it6505_aux_operation(it6505, cmd, address + i,
						buffer + i, request_size,
						reply);
		if (ret_size < 0) {
			ret = ret_size;
			goto aux_op_err;
		}

		i += request_size;
		ret += ret_size;
	} while (i < size);

aux_op_err:
	mutex_unlock(&it6505->aux_lock);
	return ret;
}

static bool it6505_aux_i2c_reply_defer(u8 reply)
{
	if (reply == DP_AUX_NATIVE_REPLY_DEFER || reply == DP_AUX_I2C_REPLY_DEFER)
		return true;
	return false;
}

static bool it6505_aux_i2c_reply_nack(u8 reply)
{
	if (reply == DP_AUX_NATIVE_REPLY_NACK || reply == DP_AUX_I2C_REPLY_NACK)
		return true;
	return false;
}

static int it6505_aux_i2c_wait(struct it6505 *it6505, u8 *reply)
{
	int err = 0;
	unsigned long timeout;
	struct device *dev = it6505->dev;

	timeout = jiffies + msecs_to_jiffies(AUX_WAIT_TIMEOUT_MS) + 1;

	do {
		if (it6505_read(it6505, REG_AUX_USER_CTRL) & AUX_EVENT)
			break;
		if (time_after(jiffies, timeout)) {
			dev_err(dev, "Timed out waiting AUX I2C, BUSY = %X\n",
				it6505_aux_op_finished(it6505));
			err = -ETIMEDOUT;
			goto end_aux_i2c_wait;
		}
		usleep_range(300, 800);
	} while (!it6505_aux_op_finished(it6505));

	*reply = it6505_read(it6505, REG_AUX_USER_REPLY) >> 4;

	if (*reply == 0)
		goto end_aux_i2c_wait;

	if (it6505_aux_i2c_reply_defer(*reply))
		err = -EBUSY;
	else if (it6505_aux_i2c_reply_nack(*reply))
		err = -ENXIO;

end_aux_i2c_wait:
	it6505_set_bits(it6505, REG_AUX_USER_CTRL, USER_AUX_DONE, USER_AUX_DONE);
	return err;
}

static int it6505_aux_i2c_readb(struct it6505 *it6505, u8 *buf, size_t size, u8 *reply)
{
	int ret, i;
	int retry;

	for (retry = 0; retry < AUX_I2C_DEFER_RETRY; retry++) {
		it6505_write(it6505, REG_AUX_CMD_REQ, CMD_AUX_GI2C_READ);

		ret = it6505_aux_i2c_wait(it6505, reply);
		if (it6505_aux_i2c_reply_defer(*reply))
			continue;
		if (ret >= 0)
			break;
	}

	for (i = 0; i < size; i++)
		buf[i] = it6505_read(it6505, REG_AUX_USER_RXB(0 + i));

	return size;
}

static int it6505_aux_i2c_writeb(struct it6505 *it6505, u8 *buf, size_t size, u8 *reply)
{
	int i, ret;
	int retry;

	for (i = 0; i < size; i++)
		it6505_write(it6505, REG_AUX_OUT_DATA0 + i, buf[i]);

	for (retry = 0; retry < AUX_I2C_DEFER_RETRY; retry++) {
		it6505_write(it6505, REG_AUX_CMD_REQ, CMD_AUX_GI2C_WRITE);

		ret = it6505_aux_i2c_wait(it6505, reply);
		if (it6505_aux_i2c_reply_defer(*reply))
			continue;
		if (ret >= 0)
			break;
	}
	return size;
}

static ssize_t it6505_aux_i2c_operation(struct it6505 *it6505,
					struct drm_dp_aux_msg *msg)
{
	int ret;
	ssize_t request_size, data_cnt = 0;
	u8 *buffer = msg->buffer;

	/* set AUX user mode */
	it6505_set_bits(it6505, REG_AUX_CTRL,
			AUX_USER_MODE | AUX_NO_SEGMENT_WR, AUX_USER_MODE);
	it6505_set_bits(it6505, REG_AUX_USER_CTRL, EN_USER_AUX, EN_USER_AUX);
	/* clear AUX FIFO */
	it6505_set_bits(it6505, REG_AUX_CTRL,
			AUX_EN_FIFO_READ | CLR_EDID_FIFO,
			AUX_EN_FIFO_READ | CLR_EDID_FIFO);

	it6505_set_bits(it6505, REG_AUX_CTRL,
			AUX_EN_FIFO_READ | CLR_EDID_FIFO, 0x00);

	it6505_write(it6505, REG_AUX_ADR_0_7, 0x00);
	it6505_write(it6505, REG_AUX_ADR_8_15, msg->address << 1);

	if (msg->size == 0) {
		/* IIC Start/STOP dummy write */
		it6505_write(it6505, REG_AUX_ADR_16_19, msg->request);
		it6505_write(it6505, REG_AUX_CMD_REQ, CMD_AUX_GI2C_ADR);
		ret = it6505_aux_i2c_wait(it6505, &msg->reply);
		goto end_aux_i2c_transfer;
	}

	/* IIC data transfer */
	data_cnt = 0;
	do {
		request_size = min_t(ssize_t, msg->size - data_cnt, AUX_I2C_MAX_SIZE);
		it6505_write(it6505, REG_AUX_ADR_16_19,
			     msg->request | ((request_size - 1) << 4));
		if ((msg->request & DP_AUX_I2C_READ) == DP_AUX_I2C_READ)
			ret = it6505_aux_i2c_readb(it6505, &buffer[data_cnt],
						   request_size, &msg->reply);
		else
			ret = it6505_aux_i2c_writeb(it6505, &buffer[data_cnt],
						    request_size, &msg->reply);

		if (ret < 0)
			goto end_aux_i2c_transfer;

		data_cnt += request_size;
	} while (data_cnt < msg->size);
	ret = data_cnt;
end_aux_i2c_transfer:

	it6505_set_bits(it6505, REG_AUX_USER_CTRL, EN_USER_AUX, 0);
	it6505_set_bits(it6505, REG_AUX_CTRL, AUX_USER_MODE, 0);
	return ret;
}

static ssize_t it6505_aux_i2c_transfer(struct drm_dp_aux *aux,
				       struct drm_dp_aux_msg *msg)
{
	struct it6505 *it6505 = container_of(aux, struct it6505, aux);

	guard(mutex)(&it6505->aux_lock);
	return it6505_aux_i2c_operation(it6505, msg);
}

static ssize_t it6505_aux_transfer(struct drm_dp_aux *aux,
				   struct drm_dp_aux_msg *msg)
{
	struct it6505 *it6505 = container_of(aux, struct it6505, aux);
	u8 cmd;
	bool is_i2c = !(msg->request & DP_AUX_NATIVE_WRITE);
	int ret;
	enum aux_cmd_reply reply;

	if (is_i2c)
		return it6505_aux_i2c_transfer(aux, msg);

	switch (msg->request) {
	case DP_AUX_NATIVE_READ:
		cmd = CMD_AUX_NATIVE_READ;
		break;
	case DP_AUX_NATIVE_WRITE:
		cmd = CMD_AUX_NATIVE_WRITE;
		break;
	default:
		return -EINVAL;
	}

	ret = it6505_aux_do_transfer(it6505, cmd, msg->address, msg->buffer,
				     msg->size, &reply);
	if (ret < 0)
		return ret;

	switch (reply) {
	case REPLY_ACK:
		msg->reply = DP_AUX_NATIVE_REPLY_ACK;
		break;
	case REPLY_NACK:
		msg->reply = DP_AUX_NATIVE_REPLY_NACK;
		break;
	case REPLY_DEFER:
		msg->reply = DP_AUX_NATIVE_REPLY_DEFER;
		break;
	}

	return ret;
}

static int it6505_get_edid_block(void *data, u8 *buf, unsigned int block,
				 size_t len)
{
	struct it6505 *it6505 = data;
	struct device *dev = it6505->dev;
	enum aux_cmd_reply reply;
	int offset, ret, aux_retry = 100;

	it6505_aux_reset(it6505);
	DRM_DEV_DEBUG_DRIVER(dev, "block number = %d", block);

	for (offset = 0; offset < EDID_LENGTH;) {
		ret = it6505_aux_do_transfer(it6505, CMD_AUX_I2C_EDID_READ,
					     block * EDID_LENGTH + offset,
					     buf + offset, 8, &reply);

		if (ret < 0 && ret != -EAGAIN)
			return ret;

		switch (reply) {
		case REPLY_ACK:
			DRM_DEV_DEBUG_DRIVER(dev, "[0x%02x]: %8ph", offset,
					     buf + offset);
			offset += 8;
			aux_retry = 100;
			break;
		case REPLY_NACK:
			return -EIO;
		case REPLY_DEFER:
			msleep(20);
			if (!(--aux_retry))
				return -EIO;
		}
	}

	return 0;
}

static int it6505_get_ksvlist(struct it6505 *it6505, u8 *buf, size_t len)
{
	struct device *dev = it6505->dev;
	enum aux_cmd_reply reply;
	int request_size, ret;
	int i = 0;

	do {
		request_size = min_t(int, (int)len - i, 15);

		ret = it6505_aux_do_transfer(it6505, CMD_AUX_GET_KSV_LIST,
					     DP_AUX_HDCP_KSV_FIFO,
					     buf + i, request_size, &reply);

		DRM_DEV_DEBUG_DRIVER(dev, "request_size = %d, ret =%d", request_size, ret);
		if (ret < 0)
			return ret;

		i += request_size;
	} while (i < len);

	DRM_DEV_DEBUG_DRIVER(dev, "ksv read cnt = %d down_stream_cnt=%d ", i, i / 5);

	for (i = 0 ; i < len; i += 5) {
		DRM_DEV_DEBUG_DRIVER(dev, "ksv[%d] = %02X%02X%02X%02X%02X",
				     i / 5, buf[i], buf[i + 1], buf[i + 2], buf[i + 3], buf[i + 4]);
	}

	return len;
}

static void it6505_variable_config(struct it6505 *it6505)
{
	it6505->link_rate_bw_code = HBR;
	it6505->lane_count = MAX_LANE_COUNT;
	it6505->link_state = LINK_IDLE;
	it6505->hdcp_desired = HDCP_DESIRED;
	it6505->auto_train_retry = AUTO_TRAIN_RETRY;
	it6505->audio.select = AUDIO_SELECT;
	it6505->audio.sample_rate = AUDIO_SAMPLE_RATE;
	it6505->audio.channel_count = AUDIO_CHANNEL_COUNT;
	it6505->audio.type = AUDIO_TYPE;
	it6505->audio.i2s_input_format = I2S_INPUT_FORMAT;
	it6505->audio.i2s_justified = I2S_JUSTIFIED;
	it6505->audio.i2s_data_delay = I2S_DATA_DELAY;
	it6505->audio.i2s_ws_channel = I2S_WS_CHANNEL;
	it6505->audio.i2s_data_sequence = I2S_DATA_SEQUENCE;
	it6505->audio.word_length = AUDIO_WORD_LENGTH;
	memset(it6505->sha1_input, 0, sizeof(it6505->sha1_input));
	memset(it6505->bksvs, 0, sizeof(it6505->bksvs));
}

static int it6505_send_video_infoframe(struct it6505 *it6505,
				       struct hdmi_avi_infoframe *frame)
{
	u8 buffer[HDMI_INFOFRAME_HEADER_SIZE + HDMI_AVI_INFOFRAME_SIZE];
	int err;
	struct device *dev = it6505->dev;

	err = hdmi_avi_infoframe_pack(frame, buffer, sizeof(buffer));
	if (err < 0) {
		dev_err(dev, "Failed to pack AVI infoframe: %d", err);
		return err;
	}

	err = it6505_set_bits(it6505, REG_INFOFRAME_CTRL, EN_AVI_PKT, 0x00);
	if (err)
		return err;

	err = regmap_bulk_write(it6505->regmap, REG_AVI_INFO_DB1,
				buffer + HDMI_INFOFRAME_HEADER_SIZE,
				frame->length);
	if (err)
		return err;

	err = it6505_set_bits(it6505, REG_INFOFRAME_CTRL, EN_AVI_PKT,
			      EN_AVI_PKT);
	if (err)
		return err;

	return 0;
}

static void it6505_get_extcon_property(struct it6505 *it6505)
{
	int err;
	union extcon_property_value property;
	struct device *dev = it6505->dev;

	if (it6505->extcon && !it6505->lane_swap_disabled) {
		err = extcon_get_property(it6505->extcon, EXTCON_DISP_DP,
					  EXTCON_PROP_USB_TYPEC_POLARITY,
					  &property);
		if (err) {
			dev_err(dev, "get property fail!");
			return;
		}
		it6505->lane_swap = property.intval;
	}
}

static void it6505_clk_phase_adjustment(struct it6505 *it6505,
					const struct drm_display_mode *mode)
{
	int clock = mode->clock;

	it6505_set_bits(it6505, REG_CLK_CTRL0, M_PCLK_DELAY,
			clock < ADJUST_PHASE_THRESHOLD ? PIXEL_CLK_DELAY : 0);
	it6505_set_bits(it6505, REG_DATA_CTRL0, VIDEO_LATCH_EDGE,
			PIXEL_CLK_INVERSE << 4);
}

static void it6505_link_reset_step_train(struct it6505 *it6505)
{
	it6505_set_bits(it6505, REG_TRAIN_CTRL0,
			FORCE_CR_DONE | FORCE_EQ_DONE, 0x00);
	it6505_dpcd_write(it6505, DP_TRAINING_PATTERN_SET,
			  DP_TRAINING_PATTERN_DISABLE);
}

static void it6505_init(struct it6505 *it6505)
{
	it6505_write(it6505, REG_AUX_OPT, AUX_AUTO_RST | AUX_FIX_FREQ);
	it6505_write(it6505, REG_AUX_CTRL, AUX_NO_SEGMENT_WR);
	it6505_write(it6505, REG_HDCP_CTRL2, HDCP_AN_SEL | HDCP_HW_HPDIRQ_ACT);
	it6505_write(it6505, REG_VID_BUS_CTRL0, IN_DDR | DDR_CD);
	it6505_write(it6505, REG_VID_BUS_CTRL1, 0x01);
	it6505_write(it6505, REG_AUDIO_CTRL0, AUDIO_16B_BOUND);

	/* chip internal setting, don't modify */
	it6505_write(it6505, REG_HPD_IRQ_TIME, 0xF5);
	it6505_write(it6505, REG_AUX_DEBUG_MODE, 0x4D);
	it6505_write(it6505, REG_AUX_OPT2, 0x17);
	it6505_write(it6505, REG_HDCP_OPT, 0x60);
	it6505_write(it6505, REG_DATA_MUTE_CTRL,
		     EN_VID_MUTE | EN_AUD_MUTE | ENABLE_AUTO_VIDEO_FIFO_RESET);
	it6505_write(it6505, REG_TIME_STMP_CTRL,
		     EN_SSC_GAT | EN_ENHANCE_VID_STMP | EN_ENHANCE_AUD_STMP);
	it6505_write(it6505, REG_INFOFRAME_CTRL, 0x00);
	it6505_write(it6505, REG_DRV_0_DB_800_MV,
		     afe_setting_table[it6505->afe_setting][0]);
	it6505_write(it6505, REG_PRE_0_DB_800_MV,
		     afe_setting_table[it6505->afe_setting][1]);
	it6505_write(it6505, REG_PRE_3P5_DB_800_MV,
		     afe_setting_table[it6505->afe_setting][2]);
	it6505_write(it6505, REG_SSC_CTRL0, 0x9E);
	it6505_write(it6505, REG_SSC_CTRL1, 0x1C);
	it6505_write(it6505, REG_SSC_CTRL2, 0x42);
}

static void it6505_video_disable(struct it6505 *it6505)
{
	it6505_set_bits(it6505, REG_DATA_MUTE_CTRL, EN_VID_MUTE, EN_VID_MUTE);
	it6505_set_bits(it6505, REG_INFOFRAME_CTRL, EN_VID_CTRL_PKT, 0x00);
	it6505_set_bits(it6505, REG_RESET_CTRL, VIDEO_RESET, VIDEO_RESET);
}

static void it6505_video_reset(struct it6505 *it6505)
{
	it6505_link_reset_step_train(it6505);
	it6505_set_bits(it6505, REG_DATA_MUTE_CTRL, EN_VID_MUTE, EN_VID_MUTE);
	it6505_set_bits(it6505, REG_INFOFRAME_CTRL, EN_VID_CTRL_PKT, 0x00);

	it6505_set_bits(it6505, REG_VID_BUS_CTRL1, TX_FIFO_RESET, TX_FIFO_RESET);
	it6505_set_bits(it6505, REG_VID_BUS_CTRL1, TX_FIFO_RESET, 0x00);

	it6505_set_bits(it6505, REG_501_FIFO_CTRL, RST_501_FIFO, RST_501_FIFO);
	it6505_set_bits(it6505, REG_501_FIFO_CTRL, RST_501_FIFO, 0x00);

	it6505_set_bits(it6505, REG_RESET_CTRL, VIDEO_RESET, VIDEO_RESET);
	usleep_range(1000, 2000);
	it6505_set_bits(it6505, REG_RESET_CTRL, VIDEO_RESET, 0x00);
}

static void it6505_update_video_parameter(struct it6505 *it6505,
					  const struct drm_display_mode *mode)
{
	it6505_clk_phase_adjustment(it6505, mode);
	it6505_video_disable(it6505);
}

static bool it6505_audio_input(struct it6505 *it6505)
{
	int reg05, regbe;

	reg05 = it6505_read(it6505, REG_RESET_CTRL);
	it6505_set_bits(it6505, REG_RESET_CTRL, AUDIO_RESET, 0x00);
	usleep_range(3000, 4000);
	regbe = it6505_read(it6505, REG_AUDIO_INPUT_FREQ);
	it6505_write(it6505, REG_RESET_CTRL, reg05);

	return regbe != 0xFF;
}

static void it6505_setup_audio_channel_status(struct it6505 *it6505)
{
	enum it6505_audio_sample_rate sample_rate = it6505->audio.sample_rate;
	u8 audio_word_length_map[] = { 0x02, 0x04, 0x03, 0x0B };

	/* Channel Status */
	it6505_write(it6505, REG_IEC958_STS0, it6505->audio.type << 1);
	it6505_write(it6505, REG_IEC958_STS1, 0x00);
	it6505_write(it6505, REG_IEC958_STS2, 0x00);
	it6505_write(it6505, REG_IEC958_STS3, sample_rate);
	it6505_write(it6505, REG_IEC958_STS4, (~sample_rate << 4) |
		     audio_word_length_map[it6505->audio.word_length]);
}

static void it6505_setup_audio_format(struct it6505 *it6505)
{
	/* I2S MODE */
	it6505_write(it6505, REG_AUDIO_FMT,
		     (it6505->audio.word_length << 5) |
		     (it6505->audio.i2s_data_sequence << 4) |
		     (it6505->audio.i2s_ws_channel << 3) |
		     (it6505->audio.i2s_data_delay << 2) |
		     (it6505->audio.i2s_justified << 1) |
		     it6505->audio.i2s_input_format);
	if (it6505->audio.select == SPDIF) {
		it6505_write(it6505, REG_AUDIO_FIFO_SEL, 0x00);
		/* 0x30 = 128*FS */
		it6505_set_bits(it6505, REG_AUX_OPT, 0xF0, 0x30);
	} else {
		it6505_write(it6505, REG_AUDIO_FIFO_SEL, 0xE4);
	}

	it6505_write(it6505, REG_AUDIO_CTRL0, 0x20);
	it6505_write(it6505, REG_AUDIO_CTRL1, 0x00);
}

static void it6505_enable_audio_source(struct it6505 *it6505)
{
	unsigned int audio_source_count;

	audio_source_count = BIT(DIV_ROUND_UP(it6505->audio.channel_count, 2))
				 - 1;

	audio_source_count |= it6505->audio.select << 4;

	it6505_write(it6505, REG_AUDIO_SRC_CTRL, audio_source_count);
}

static void it6505_enable_audio_infoframe(struct it6505 *it6505)
{
	struct device *dev = it6505->dev;
	u8 audio_info_ca[] = { 0x00, 0x00, 0x01, 0x03, 0x07, 0x0B, 0x0F, 0x1F };

	DRM_DEV_DEBUG_DRIVER(dev, "infoframe channel_allocation:0x%02x",
			     audio_info_ca[it6505->audio.channel_count - 1]);

	it6505_write(it6505, REG_AUD_INFOFRAM_DB1, it6505->audio.channel_count
		     - 1);
	it6505_write(it6505, REG_AUD_INFOFRAM_DB2, 0x00);
	it6505_write(it6505, REG_AUD_INFOFRAM_DB3,
		     audio_info_ca[it6505->audio.channel_count - 1]);
	it6505_write(it6505, REG_AUD_INFOFRAM_DB4, 0x00);
	it6505_write(it6505, REG_AUD_INFOFRAM_SUM, 0x00);

	/* Enable Audio InfoFrame */
	it6505_set_bits(it6505, REG_INFOFRAME_CTRL, EN_AUD_CTRL_PKT,
			EN_AUD_CTRL_PKT);
}

static void it6505_disable_audio(struct it6505 *it6505)
{
	it6505_set_bits(it6505, REG_DATA_MUTE_CTRL, EN_AUD_MUTE, EN_AUD_MUTE);
	it6505_set_bits(it6505, REG_AUDIO_SRC_CTRL, M_AUDIO_I2S_EN, 0x00);
	it6505_set_bits(it6505, REG_INFOFRAME_CTRL, EN_AUD_CTRL_PKT, 0x00);
	it6505_set_bits(it6505, REG_RESET_CTRL, AUDIO_RESET, AUDIO_RESET);
}

static void it6505_enable_audio(struct it6505 *it6505)
{
	struct device *dev = it6505->dev;
	int regbe;

	DRM_DEV_DEBUG_DRIVER(dev, "start");
	it6505_disable_audio(it6505);

	it6505_setup_audio_channel_status(it6505);
	it6505_setup_audio_format(it6505);
	it6505_enable_audio_source(it6505);
	it6505_enable_audio_infoframe(it6505);

	it6505_write(it6505, REG_AUDIO_N_0_7, 0x00);
	it6505_write(it6505, REG_AUDIO_N_8_15, 0x80);
	it6505_write(it6505, REG_AUDIO_N_16_23, 0x00);

	it6505_set_bits(it6505, REG_AUDIO_SRC_CTRL, AUDIO_FIFO_RESET,
			AUDIO_FIFO_RESET);
	it6505_set_bits(it6505, REG_AUDIO_SRC_CTRL, AUDIO_FIFO_RESET, 0x00);
	it6505_set_bits(it6505, REG_RESET_CTRL, AUDIO_RESET, 0x00);
	regbe = it6505_read(it6505, REG_AUDIO_INPUT_FREQ);
	DRM_DEV_DEBUG_DRIVER(dev, "regbe:0x%02x audio input fs: %d.%d kHz",
			     regbe, 6750 / regbe, (6750 % regbe) * 10 / regbe);
	it6505_set_bits(it6505, REG_DATA_MUTE_CTRL, EN_AUD_MUTE, 0x00);
}

static bool it6505_use_step_train_check(struct it6505 *it6505)
{
	if (it6505->link.revision >= 0x12)
		return it6505->dpcd[DP_TRAINING_AUX_RD_INTERVAL] >= 0x01;

	return true;
}

static void it6505_parse_link_capabilities(struct it6505 *it6505)
{
	struct device *dev = it6505->dev;
	struct it6505_drm_dp_link *link = &it6505->link;
	int bcaps;

	if (it6505->dpcd[0] == 0) {
		dev_err(dev, "DPCD is not initialized");
		return;
	}

	memset(link, 0, sizeof(*link));

	link->revision = it6505->dpcd[0];
	link->rate = drm_dp_bw_code_to_link_rate(it6505->dpcd[1]);
	link->num_lanes = it6505->dpcd[2] & DP_MAX_LANE_COUNT_MASK;

	if (it6505->dpcd[2] & DP_ENHANCED_FRAME_CAP)
		link->capabilities = DP_ENHANCED_FRAME_CAP;

	DRM_DEV_DEBUG_DRIVER(dev, "DPCD Rev.: %d.%d",
			     link->revision >> 4, link->revision & 0x0F);

	DRM_DEV_DEBUG_DRIVER(dev, "Sink max link rate: %d.%02d Gbps per lane",
			     link->rate / 100000, link->rate / 1000 % 100);

	it6505->link_rate_bw_code = drm_dp_link_rate_to_bw_code(link->rate);
	DRM_DEV_DEBUG_DRIVER(dev, "link rate bw code:0x%02x",
			     it6505->link_rate_bw_code);
	it6505->link_rate_bw_code = min_t(int, it6505->link_rate_bw_code,
					  MAX_LINK_RATE);

	it6505->lane_count = link->num_lanes;
	DRM_DEV_DEBUG_DRIVER(dev, "Sink support %d lanes training",
			     it6505->lane_count);
	it6505->lane_count = min_t(int, it6505->lane_count,
				   it6505->max_lane_count);

	it6505->branch_device = drm_dp_is_branch(it6505->dpcd);
	DRM_DEV_DEBUG_DRIVER(dev, "Sink %sbranch device",
			     it6505->branch_device ? "" : "Not ");

	it6505->enable_enhanced_frame = link->capabilities;
	DRM_DEV_DEBUG_DRIVER(dev, "Sink %sSupport Enhanced Framing",
			     it6505->enable_enhanced_frame ? "" : "Not ");

	it6505->enable_ssc = (it6505->dpcd[DP_MAX_DOWNSPREAD] &
				DP_MAX_DOWNSPREAD_0_5);
	DRM_DEV_DEBUG_DRIVER(dev, "Maximum Down-Spread: %s, %ssupport SSC!",
			     it6505->enable_ssc ? "0.5" : "0",
			     it6505->enable_ssc ? "" : "Not ");

	it6505->step_train = it6505_use_step_train_check(it6505);
	if (it6505->step_train)
		DRM_DEV_DEBUG_DRIVER(dev, "auto train fail, will step train");

	bcaps = it6505_dpcd_read(it6505, DP_AUX_HDCP_BCAPS);
	DRM_DEV_DEBUG_DRIVER(dev, "bcaps:0x%02x", bcaps);
	if (bcaps & DP_BCAPS_HDCP_CAPABLE) {
		it6505->is_repeater = (bcaps & DP_BCAPS_REPEATER_PRESENT);
		DRM_DEV_DEBUG_DRIVER(dev, "Support HDCP! Downstream is %s!",
				     it6505->is_repeater ? "repeater" :
				     "receiver");
	} else {
		DRM_DEV_DEBUG_DRIVER(dev, "Sink not support HDCP!");
		it6505->hdcp_desired = false;
	}
	DRM_DEV_DEBUG_DRIVER(dev, "HDCP %s",
			     it6505->hdcp_desired ? "desired" : "undesired");
}

static void it6505_setup_ssc(struct it6505 *it6505)
{
	it6505_set_bits(it6505, REG_TRAIN_CTRL0, SPREAD_AMP_5,
			it6505->enable_ssc ? SPREAD_AMP_5 : 0x00);
	if (it6505->enable_ssc) {
		it6505_write(it6505, REG_SSC_CTRL0, 0x9E);
		it6505_write(it6505, REG_SSC_CTRL1, 0x1C);
		it6505_write(it6505, REG_SSC_CTRL2, 0x42);
		it6505_write(it6505, REG_SP_CTRL0, 0x07);
		it6505_write(it6505, REG_IP_CTRL1, 0x29);
		it6505_write(it6505, REG_IP_CTRL2, 0x03);
		/* Stamp Interrupt Step */
		it6505_set_bits(it6505, REG_TIME_STMP_CTRL, M_STAMP_STEP,
				0x10);
		it6505_dpcd_write(it6505, DP_DOWNSPREAD_CTRL,
				  DP_SPREAD_AMP_0_5);
	} else {
		it6505_dpcd_write(it6505, DP_DOWNSPREAD_CTRL, 0x00);
		it6505_set_bits(it6505, REG_TIME_STMP_CTRL, M_STAMP_STEP,
				0x00);
	}
}

static inline void it6505_link_rate_setup(struct it6505 *it6505)
{
	it6505_set_bits(it6505, REG_TRAIN_CTRL0, FORCE_LBR,
			(it6505->link_rate_bw_code == RBR) ? FORCE_LBR : 0x00);
	it6505_set_bits(it6505, REG_LINK_DRV, DRV_HS,
			(it6505->link_rate_bw_code == RBR) ? 0x00 : DRV_HS);
}

static void it6505_lane_count_setup(struct it6505 *it6505)
{
	it6505_get_extcon_property(it6505);
	it6505_set_bits(it6505, REG_TRAIN_CTRL0, LANE_SWAP,
			it6505->lane_swap ? LANE_SWAP : 0x00);
	it6505_set_bits(it6505, REG_TRAIN_CTRL0, LANE_COUNT_MASK,
			(it6505->lane_count - 1) << 1);
}

static void it6505_link_training_setup(struct it6505 *it6505)
{
	struct device *dev = it6505->dev;

	if (it6505->enable_enhanced_frame)
		it6505_set_bits(it6505, REG_DATA_MUTE_CTRL,
				ENABLE_ENHANCED_FRAME, ENABLE_ENHANCED_FRAME);

	it6505_link_rate_setup(it6505);
	it6505_lane_count_setup(it6505);
	it6505_setup_ssc(it6505);
	DRM_DEV_DEBUG_DRIVER(dev,
			     "%s, %d lanes, %sable ssc, %sable enhanced frame",
			     it6505->link_rate_bw_code != RBR ? "HBR" : "RBR",
			     it6505->lane_count,
			     it6505->enable_ssc ? "en" : "dis",
			     it6505->enable_enhanced_frame ? "en" : "dis");
}

static bool it6505_link_start_auto_train(struct it6505 *it6505)
{
	int timeout = 500, link_training_state;
	bool state = false;

	mutex_lock(&it6505->aux_lock);
	it6505_set_bits(it6505, REG_TRAIN_CTRL0,
			FORCE_CR_DONE | FORCE_EQ_DONE, 0x00);
	it6505_write(it6505, REG_TRAIN_CTRL1, FORCE_RETRAIN);
	it6505_write(it6505, REG_TRAIN_CTRL1, AUTO_TRAIN);

	while (timeout > 0) {
		usleep_range(1000, 2000);
		link_training_state = it6505_read(it6505, REG_LINK_TRAIN_STS);

		if (link_training_state > 0 &&
		    (link_training_state & LINK_STATE_NORP)) {
			state = true;
			goto unlock;
		}

		timeout--;
	}
unlock:
	mutex_unlock(&it6505->aux_lock);

	return state;
}

static int it6505_drm_dp_link_configure(struct it6505 *it6505)
{
	u8 values[2];
	int err;
	struct drm_dp_aux *aux = &it6505->aux;

	values[0] = it6505->link_rate_bw_code;
	values[1] = it6505->lane_count;

	if (it6505->enable_enhanced_frame)
		values[1] |= DP_LANE_COUNT_ENHANCED_FRAME_EN;

	err = drm_dp_dpcd_write(aux, DP_LINK_BW_SET, values, sizeof(values));
	if (err < 0)
		return err;

	return 0;
}

static bool it6505_check_voltage_swing_max(u8 lane_voltage_swing_pre_emphasis)
{
	return ((lane_voltage_swing_pre_emphasis & 0x03) == MAX_CR_LEVEL);
}

static bool it6505_check_pre_emphasis_max(u8 lane_voltage_swing_pre_emphasis)
{
	return ((lane_voltage_swing_pre_emphasis & 0x03) == MAX_EQ_LEVEL);
}

static bool it6505_check_max_voltage_swing_reached(u8 *lane_voltage_swing,
						   u8 lane_count)
{
	u8 i;

	for (i = 0; i < lane_count; i++) {
		if (lane_voltage_swing[i] & DP_TRAIN_MAX_SWING_REACHED)
			return true;
	}

	return false;
}

static bool
step_train_lane_voltage_para_set(struct it6505 *it6505,
				 struct it6505_step_train_para
				 *lane_voltage_pre_emphasis,
				 u8 *lane_voltage_pre_emphasis_set)
{
	u8 *voltage_swing = lane_voltage_pre_emphasis->voltage_swing;
	u8 *pre_emphasis = lane_voltage_pre_emphasis->pre_emphasis;
	u8 i;

	for (i = 0; i < it6505->lane_count; i++) {
		voltage_swing[i] &= 0x03;
		lane_voltage_pre_emphasis_set[i] = voltage_swing[i];
		if (it6505_check_voltage_swing_max(voltage_swing[i]))
			lane_voltage_pre_emphasis_set[i] |=
				DP_TRAIN_MAX_SWING_REACHED;

		pre_emphasis[i] &= 0x03;
		lane_voltage_pre_emphasis_set[i] |= pre_emphasis[i]
			<< DP_TRAIN_PRE_EMPHASIS_SHIFT;
		if (it6505_check_pre_emphasis_max(pre_emphasis[i]))
			lane_voltage_pre_emphasis_set[i] |=
				DP_TRAIN_MAX_PRE_EMPHASIS_REACHED;
		it6505_dpcd_write(it6505, DP_TRAINING_LANE0_SET + i,
				  lane_voltage_pre_emphasis_set[i]);

		if (lane_voltage_pre_emphasis_set[i] !=
		    it6505_dpcd_read(it6505, DP_TRAINING_LANE0_SET + i))
			return false;
	}

	return true;
}

static bool
it6505_step_cr_train(struct it6505 *it6505,
		     struct it6505_step_train_para *lane_voltage_pre_emphasis)
{
	u8 loop_count = 0, i = 0, j;
	u8 link_status[DP_LINK_STATUS_SIZE] = { 0 };
	u8 lane_level_config[MAX_LANE_COUNT] = { 0 };
	int pre_emphasis_adjust = -1, voltage_swing_adjust = -1;
	const struct drm_dp_aux *aux = &it6505->aux;

	it6505_dpcd_write(it6505, DP_DOWNSPREAD_CTRL,
			  it6505->enable_ssc ? DP_SPREAD_AMP_0_5 : 0x00);
	it6505_dpcd_write(it6505, DP_TRAINING_PATTERN_SET,
			  DP_TRAINING_PATTERN_1);

	while (loop_count < 5 && i < 10) {
		i++;
		if (!step_train_lane_voltage_para_set(it6505,
						      lane_voltage_pre_emphasis,
						      lane_level_config))
			continue;
		drm_dp_link_train_clock_recovery_delay(aux, it6505->dpcd);
		drm_dp_dpcd_read_link_status(&it6505->aux, link_status);

		if (drm_dp_clock_recovery_ok(link_status, it6505->lane_count)) {
			it6505_set_bits(it6505, REG_TRAIN_CTRL0, FORCE_CR_DONE,
					FORCE_CR_DONE);
			return true;
		}
		DRM_DEV_DEBUG_DRIVER(it6505->dev, "cr not done");

		if (it6505_check_max_voltage_swing_reached(lane_level_config,
							   it6505->lane_count))
			goto cr_train_fail;

		for (j = 0; j < it6505->lane_count; j++) {
			lane_voltage_pre_emphasis->voltage_swing[j] =
				drm_dp_get_adjust_request_voltage(link_status,
								  j) >>
				DP_TRAIN_VOLTAGE_SWING_SHIFT;
			lane_voltage_pre_emphasis->pre_emphasis[j] =
			drm_dp_get_adjust_request_pre_emphasis(link_status,
							       j) >>
					DP_TRAIN_PRE_EMPHASIS_SHIFT;
			if (voltage_swing_adjust ==
			     lane_voltage_pre_emphasis->voltage_swing[j] &&
			    pre_emphasis_adjust ==
			     lane_voltage_pre_emphasis->pre_emphasis[j]) {
				loop_count++;
				continue;
			}

			voltage_swing_adjust =
				lane_voltage_pre_emphasis->voltage_swing[j];
			pre_emphasis_adjust =
				lane_voltage_pre_emphasis->pre_emphasis[j];
			loop_count = 0;

			if (voltage_swing_adjust + pre_emphasis_adjust >
			    MAX_EQ_LEVEL)
				lane_voltage_pre_emphasis->voltage_swing[j] =
					MAX_EQ_LEVEL -
					lane_voltage_pre_emphasis
						->pre_emphasis[j];
		}
	}

cr_train_fail:
	it6505_dpcd_write(it6505, DP_TRAINING_PATTERN_SET,
			  DP_TRAINING_PATTERN_DISABLE);

	return false;
}

static bool
it6505_step_eq_train(struct it6505 *it6505,
		     struct it6505_step_train_para *lane_voltage_pre_emphasis)
{
	u8 loop_count = 0, i, link_status[DP_LINK_STATUS_SIZE] = { 0 };
	u8 lane_level_config[MAX_LANE_COUNT] = { 0 };
	const struct drm_dp_aux *aux = &it6505->aux;

	it6505_dpcd_write(it6505, DP_TRAINING_PATTERN_SET,
			  DP_TRAINING_PATTERN_2);

	while (loop_count < 6) {
		loop_count++;

		if (!step_train_lane_voltage_para_set(it6505,
						      lane_voltage_pre_emphasis,
						      lane_level_config))
			continue;

		drm_dp_link_train_channel_eq_delay(aux, it6505->dpcd);
		drm_dp_dpcd_read_link_status(&it6505->aux, link_status);

		if (!drm_dp_clock_recovery_ok(link_status, it6505->lane_count))
			goto eq_train_fail;

		if (drm_dp_channel_eq_ok(link_status, it6505->lane_count)) {
			it6505_dpcd_write(it6505, DP_TRAINING_PATTERN_SET,
					  DP_TRAINING_PATTERN_DISABLE);
			it6505_set_bits(it6505, REG_TRAIN_CTRL0, FORCE_EQ_DONE,
					FORCE_EQ_DONE);
			return true;
		}
		DRM_DEV_DEBUG_DRIVER(it6505->dev, "eq not done");

		for (i = 0; i < it6505->lane_count; i++) {
			lane_voltage_pre_emphasis->voltage_swing[i] =
				drm_dp_get_adjust_request_voltage(link_status,
								  i) >>
				DP_TRAIN_VOLTAGE_SWING_SHIFT;
			lane_voltage_pre_emphasis->pre_emphasis[i] =
			drm_dp_get_adjust_request_pre_emphasis(link_status,
							       i) >>
					DP_TRAIN_PRE_EMPHASIS_SHIFT;

			if (lane_voltage_pre_emphasis->voltage_swing[i] +
				    lane_voltage_pre_emphasis->pre_emphasis[i] >
			    MAX_EQ_LEVEL)
				lane_voltage_pre_emphasis->voltage_swing[i] =
					0x03 - lane_voltage_pre_emphasis
						       ->pre_emphasis[i];
		}
	}

eq_train_fail:
	it6505_dpcd_write(it6505, DP_TRAINING_PATTERN_SET,
			  DP_TRAINING_PATTERN_DISABLE);
	return false;
}

static bool it6505_link_start_step_train(struct it6505 *it6505)
{
	int err;
	struct it6505_step_train_para lane_voltage_pre_emphasis = {
		.voltage_swing = { 0 },
		.pre_emphasis = { 0 },
	};

	DRM_DEV_DEBUG_DRIVER(it6505->dev, "start");
	err = it6505_drm_dp_link_configure(it6505);

	if (err < 0)
		return false;
	if (!it6505_step_cr_train(it6505, &lane_voltage_pre_emphasis))
		return false;
	if (!it6505_step_eq_train(it6505, &lane_voltage_pre_emphasis))
		return false;
	return true;
}

static bool it6505_get_video_status(struct it6505 *it6505)
{
	int reg_0d;

	reg_0d = it6505_read(it6505, REG_SYSTEM_STS);

	if (reg_0d < 0)
		return false;

	return reg_0d & VIDEO_STB;
}

static void it6505_reset_hdcp(struct it6505 *it6505)
{
	it6505->hdcp_status = HDCP_AUTH_IDLE;
	/* Disable CP_Desired */
	it6505_set_bits(it6505, REG_HDCP_CTRL1, HDCP_CP_ENABLE, 0x00);
	it6505_set_bits(it6505, REG_RESET_CTRL, HDCP_RESET, HDCP_RESET);
}

static void it6505_start_hdcp(struct it6505 *it6505)
{
	struct device *dev = it6505->dev;

	DRM_DEV_DEBUG_DRIVER(dev, "start");
	it6505_reset_hdcp(it6505);
	queue_delayed_work(system_wq, &it6505->hdcp_work,
			   msecs_to_jiffies(2400));
}

static void it6505_stop_hdcp(struct it6505 *it6505)
{
	it6505_reset_hdcp(it6505);
	cancel_delayed_work(&it6505->hdcp_work);
}

static bool it6505_hdcp_is_ksv_valid(u8 *ksv)
{
	int i, ones = 0;

	/* KSV has 20 1's and 20 0's */
	for (i = 0; i < DRM_HDCP_KSV_LEN; i++)
		ones += hweight8(ksv[i]);
	if (ones != 20)
		return false;
	return true;
}

static void it6505_hdcp_part1_auth(struct it6505 *it6505)
{
	struct device *dev = it6505->dev;
	u8 hdcp_bcaps;

	it6505_set_bits(it6505, REG_RESET_CTRL, HDCP_RESET, 0x00);
	/* Disable CP_Desired */
	it6505_set_bits(it6505, REG_HDCP_CTRL1, HDCP_CP_ENABLE, 0x00);

	usleep_range(1000, 1500);
	hdcp_bcaps = it6505_dpcd_read(it6505, DP_AUX_HDCP_BCAPS);
	DRM_DEV_DEBUG_DRIVER(dev, "DPCD[0x68028]: 0x%02x",
			     hdcp_bcaps);

	if (!hdcp_bcaps)
		return;

	/* clear the repeater List Chk Done and fail bit */
	it6505_set_bits(it6505, REG_HDCP_TRIGGER,
			HDCP_TRIGGER_KSV_DONE | HDCP_TRIGGER_KSV_FAIL,
			0x00);

	/* Enable An Generator */
	it6505_set_bits(it6505, REG_HDCP_CTRL2, HDCP_AN_GEN, HDCP_AN_GEN);
	/* delay1ms(10);*/
	usleep_range(10000, 15000);
	/* Stop An Generator */
	it6505_set_bits(it6505, REG_HDCP_CTRL2, HDCP_AN_GEN, 0x00);

	it6505_set_bits(it6505, REG_HDCP_CTRL1, HDCP_CP_ENABLE, HDCP_CP_ENABLE);

	it6505_set_bits(it6505, REG_HDCP_TRIGGER, HDCP_TRIGGER_START,
			HDCP_TRIGGER_START);

	it6505->hdcp_status = HDCP_AUTH_GOING;
}

static int it6505_sha1_digest(struct it6505 *it6505, u8 *sha1_input,
			      unsigned int size, u8 *output_av)
{
	struct shash_desc *desc;
	struct crypto_shash *tfm;
	int err;
	struct device *dev = it6505->dev;

	tfm = crypto_alloc_shash("sha1", 0, 0);
	if (IS_ERR(tfm)) {
		dev_err(dev, "crypto_alloc_shash sha1 failed");
		return PTR_ERR(tfm);
	}
	desc = kzalloc(sizeof(*desc) + crypto_shash_descsize(tfm), GFP_KERNEL);
	if (!desc) {
		crypto_free_shash(tfm);
		return -ENOMEM;
	}

	desc->tfm = tfm;
	err = crypto_shash_digest(desc, sha1_input, size, output_av);
	if (err)
		dev_err(dev, "crypto_shash_digest sha1 failed");

	crypto_free_shash(tfm);
	kfree(desc);
	return err;
}

static int it6505_setup_sha1_input(struct it6505 *it6505, u8 *sha1_input)
{
	struct device *dev = it6505->dev;
	u8 binfo[2];
	int down_stream_count, err, msg_count = 0;

	err = it6505_get_dpcd(it6505, DP_AUX_HDCP_BINFO, binfo,
			      ARRAY_SIZE(binfo));

	if (err < 0) {
		dev_err(dev, "Read binfo value Fail");
		return err;
	}

	down_stream_count = binfo[0] & 0x7F;
	DRM_DEV_DEBUG_DRIVER(dev, "binfo:0x%*ph", (int)ARRAY_SIZE(binfo),
			     binfo);

	if ((binfo[0] & BIT(7)) || (binfo[1] & BIT(3))) {
		dev_err(dev, "HDCP max cascade device exceed");
		return 0;
	}

	if (!down_stream_count ||
	    down_stream_count > MAX_HDCP_DOWN_STREAM_COUNT) {
		dev_err(dev, "HDCP down stream count Error %d",
			down_stream_count);
		return 0;
	}
	err =  it6505_get_ksvlist(it6505, sha1_input, down_stream_count * 5);
	if (err < 0)
		return err;

	msg_count += down_stream_count * 5;

	it6505->hdcp_down_stream_count = down_stream_count;
	sha1_input[msg_count++] = binfo[0];
	sha1_input[msg_count++] = binfo[1];

	it6505_set_bits(it6505, REG_HDCP_CTRL2, HDCP_EN_M0_READ,
			HDCP_EN_M0_READ);

	err = regmap_bulk_read(it6505->regmap, REG_M0_0_7,
			       sha1_input + msg_count, 8);

	it6505_set_bits(it6505, REG_HDCP_CTRL2, HDCP_EN_M0_READ, 0x00);

	if (err < 0) {
		dev_err(dev, " Warning, Read M value Fail");
		return err;
	}

	msg_count += 8;

	return msg_count;
}

static bool it6505_hdcp_part2_ksvlist_check(struct it6505 *it6505)
{
	struct device *dev = it6505->dev;
	u8 av[5][4], bv[5][4];
	int i, err, retry;

	i = it6505_setup_sha1_input(it6505, it6505->sha1_input);
	if (i <= 0) {
		dev_err(dev, "SHA-1 Input length error %d", i);
		return false;
	}

	it6505_sha1_digest(it6505, it6505->sha1_input, i, (u8 *)av);
	/*1B-05 V' must retry 3 times */
	for (retry = 0; retry < 3; retry++) {
		err = it6505_get_dpcd(it6505, DP_AUX_HDCP_V_PRIME(0), (u8 *)bv,
				      sizeof(bv));

		if (err < 0) {
			dev_err(dev, "Read V' value Fail %d", retry);
			continue;
		}

		for (i = 0; i < 5; i++)
			if (bv[i][3] != av[i][0] || bv[i][2] != av[i][1] ||
			    bv[i][1] != av[i][2] || bv[i][0] != av[i][3])
				break;

		if (i == 5) {
			DRM_DEV_DEBUG_DRIVER(dev, "V' all match!! %d", retry);
			return true;
		}
	}

	DRM_DEV_DEBUG_DRIVER(dev, "V' NOT match!! %d", retry);
	return false;
}

static void it6505_hdcp_wait_ksv_list(struct work_struct *work)
{
	struct it6505 *it6505 = container_of(work, struct it6505,
					     hdcp_wait_ksv_list);
	struct device *dev = it6505->dev;
	u8 bstatus;
	bool ksv_list_check;
	/* 1B-04 wait ksv list for 5s */
	unsigned long timeout = jiffies +
				msecs_to_jiffies(5000) + 1;

	for (;;) {
		if (!it6505_get_sink_hpd_status(it6505))
			return;

		bstatus = it6505_dpcd_read(it6505, DP_AUX_HDCP_BSTATUS);

		if (bstatus & DP_BSTATUS_READY)
			break;

		if (time_after(jiffies, timeout)) {
			DRM_DEV_DEBUG_DRIVER(dev, "KSV list wait timeout");
			goto timeout;
		}

		msleep(20);
	}

	ksv_list_check = it6505_hdcp_part2_ksvlist_check(it6505);
	DRM_DEV_DEBUG_DRIVER(dev, "ksv list ready, ksv list check %s",
			     ksv_list_check ? "pass" : "fail");

	if (ksv_list_check)
		return;

timeout:
	it6505_start_hdcp(it6505);
}

static void it6505_hdcp_work(struct work_struct *work)
{
	struct it6505 *it6505 = container_of(work, struct it6505,
					     hdcp_work.work);
	struct device *dev = it6505->dev;
	int ret;
	u8 link_status[DP_LINK_STATUS_SIZE] = { 0 };

	DRM_DEV_DEBUG_DRIVER(dev, "start");

	if (!it6505_get_sink_hpd_status(it6505))
		return;

	ret = drm_dp_dpcd_read_link_status(&it6505->aux, link_status);
	DRM_DEV_DEBUG_DRIVER(dev, "ret: %d link_status: %*ph", ret,
			     (int)sizeof(link_status), link_status);

	if (ret < 0 || !drm_dp_channel_eq_ok(link_status, it6505->lane_count) ||
	    !it6505_get_video_status(it6505)) {
		DRM_DEV_DEBUG_DRIVER(dev, "link train not done or no video");
		return;
	}

	ret = it6505_get_dpcd(it6505, DP_AUX_HDCP_BKSV, it6505->bksvs,
			      ARRAY_SIZE(it6505->bksvs));
	if (ret < 0) {
		dev_err(dev, "fail to get bksv  ret: %d", ret);
		it6505_set_bits(it6505, REG_HDCP_TRIGGER,
				HDCP_TRIGGER_KSV_FAIL, HDCP_TRIGGER_KSV_FAIL);
	}

	DRM_DEV_DEBUG_DRIVER(dev, "bksv = 0x%*ph",
			     (int)ARRAY_SIZE(it6505->bksvs), it6505->bksvs);

	if (!it6505_hdcp_is_ksv_valid(it6505->bksvs)) {
		dev_err(dev, "Display Port bksv not valid");
		it6505_set_bits(it6505, REG_HDCP_TRIGGER,
				HDCP_TRIGGER_KSV_FAIL, HDCP_TRIGGER_KSV_FAIL);
	}

	it6505_hdcp_part1_auth(it6505);
}

static void it6505_show_hdcp_info(struct it6505 *it6505)
{
	struct device *dev = it6505->dev;
	int i;
	u8 *sha1 = it6505->sha1_input;

	DRM_DEV_DEBUG_DRIVER(dev, "hdcp_status: %d is_repeater: %d",
			     it6505->hdcp_status, it6505->is_repeater);
	DRM_DEV_DEBUG_DRIVER(dev, "bksv = 0x%*ph",
			     (int)ARRAY_SIZE(it6505->bksvs), it6505->bksvs);

	if (it6505->is_repeater) {
		DRM_DEV_DEBUG_DRIVER(dev, "hdcp_down_stream_count: %d",
				     it6505->hdcp_down_stream_count);
		DRM_DEV_DEBUG_DRIVER(dev, "sha1_input: 0x%*ph",
				     (int)ARRAY_SIZE(it6505->sha1_input),
				     it6505->sha1_input);
		for (i = 0; i < it6505->hdcp_down_stream_count; i++) {
			DRM_DEV_DEBUG_DRIVER(dev, "KSV_%d = 0x%*ph", i,
					     DRM_HDCP_KSV_LEN, sha1);
			sha1 += DRM_HDCP_KSV_LEN;
		}
		DRM_DEV_DEBUG_DRIVER(dev, "binfo: 0x%2ph M0: 0x%8ph",
				     sha1, sha1 + 2);
	}
}

static void it6505_stop_link_train(struct it6505 *it6505)
{
	it6505->link_state = LINK_IDLE;
	cancel_work_sync(&it6505->link_works);
	it6505_write(it6505, REG_TRAIN_CTRL1, FORCE_RETRAIN);
}

static void it6505_link_train_ok(struct it6505 *it6505)
{
	struct device *dev = it6505->dev;

	it6505->link_state = LINK_OK;
	/* disalbe mute enable avi info frame */
	it6505_set_bits(it6505, REG_DATA_MUTE_CTRL, EN_VID_MUTE, 0x00);
	it6505_set_bits(it6505, REG_INFOFRAME_CTRL,
			EN_VID_CTRL_PKT, EN_VID_CTRL_PKT);

	if (it6505_audio_input(it6505)) {
		DRM_DEV_DEBUG_DRIVER(dev, "Enable audio!");
		it6505_enable_audio(it6505);
	}

	if (it6505->hdcp_desired)
		it6505_start_hdcp(it6505);
}

static void it6505_link_step_train_process(struct it6505 *it6505)
{
	struct device *dev = it6505->dev;
	int ret, i, step_retry = 3;

	DRM_DEV_DEBUG_DRIVER(dev, "Start step train");

	if (it6505->sink_count == 0) {
		DRM_DEV_DEBUG_DRIVER(dev, "it6505->sink_count:%d, force eq",
				     it6505->sink_count);
		it6505_set_bits(it6505,	REG_TRAIN_CTRL0, FORCE_EQ_DONE,
				FORCE_EQ_DONE);
		return;
	}

	if (!it6505->step_train) {
		DRM_DEV_DEBUG_DRIVER(dev, "not support step train");
		return;
	}

	/* step training start here */
	for (i = 0; i < step_retry; i++) {
		it6505_link_reset_step_train(it6505);
		ret = it6505_link_start_step_train(it6505);
		DRM_DEV_DEBUG_DRIVER(dev, "step train %s, retry:%d times",
				     ret ? "pass" : "failed", i + 1);
		if (ret) {
			it6505_link_train_ok(it6505);
			return;
		}
	}

	DRM_DEV_DEBUG_DRIVER(dev, "training fail");
	it6505->link_state = LINK_IDLE;
	it6505_video_reset(it6505);
}

static void it6505_link_training_work(struct work_struct *work)
{
	struct it6505 *it6505 = container_of(work, struct it6505, link_works);
	struct device *dev = it6505->dev;
	int ret;

	DRM_DEV_DEBUG_DRIVER(dev, "it6505->sink_count: %d",
			     it6505->sink_count);

	if (!it6505_get_sink_hpd_status(it6505))
		return;

	it6505_link_training_setup(it6505);
	it6505_reset_hdcp(it6505);
	it6505_aux_reset(it6505);

	if (it6505->auto_train_retry < 1) {
		it6505_link_step_train_process(it6505);
		return;
	}

	ret = it6505_link_start_auto_train(it6505);
	DRM_DEV_DEBUG_DRIVER(dev, "auto train %s, auto_train_retry: %d",
			     ret ? "pass" : "failed", it6505->auto_train_retry);

	if (ret) {
		it6505->auto_train_retry = AUTO_TRAIN_RETRY;
		it6505_link_train_ok(it6505);
	} else {
		it6505->auto_train_retry--;
		it6505_dump(it6505);
	}

}

static void it6505_plugged_status_to_codec(struct it6505 *it6505)
{
	enum drm_connector_status status = it6505->connector_status;

	if (it6505->plugged_cb && it6505->codec_dev)
		it6505->plugged_cb(it6505->codec_dev,
				   status == connector_status_connected);
}

static void it6505_remove_edid(struct it6505 *it6505)
{
	drm_edid_free(it6505->cached_edid);
	it6505->cached_edid = NULL;
}

static int it6505_process_hpd_irq(struct it6505 *it6505)
{
	struct device *dev = it6505->dev;
	int ret, dpcd_sink_count, dp_irq_vector, bstatus;
	u8 link_status[DP_LINK_STATUS_SIZE];

	if (!it6505_get_sink_hpd_status(it6505)) {
		DRM_DEV_DEBUG_DRIVER(dev, "HPD_IRQ HPD low");
		it6505->sink_count = 0;
		return 0;
	}

	ret = it6505_dpcd_read(it6505, DP_SINK_COUNT);
	if (ret < 0)
		return ret;

	dpcd_sink_count = DP_GET_SINK_COUNT(ret);
	DRM_DEV_DEBUG_DRIVER(dev, "dpcd_sink_count: %d it6505->sink_count:%d",
			     dpcd_sink_count, it6505->sink_count);

	if (it6505->branch_device && dpcd_sink_count != it6505->sink_count) {
		memset(it6505->dpcd, 0, sizeof(it6505->dpcd));
		it6505->sink_count = dpcd_sink_count;
		it6505_reset_logic(it6505);
		it6505_int_mask_enable(it6505);
		it6505_init(it6505);
		it6505_remove_edid(it6505);
		return 0;
	}

	dp_irq_vector = it6505_dpcd_read(it6505, DP_DEVICE_SERVICE_IRQ_VECTOR);
	if (dp_irq_vector < 0)
		return dp_irq_vector;

	DRM_DEV_DEBUG_DRIVER(dev, "dp_irq_vector = 0x%02x", dp_irq_vector);

	if (dp_irq_vector & DP_CP_IRQ) {
		bstatus = it6505_dpcd_read(it6505, DP_AUX_HDCP_BSTATUS);
		if (bstatus < 0)
			return bstatus;

		DRM_DEV_DEBUG_DRIVER(dev, "Bstatus = 0x%02x", bstatus);

		/*Check BSTATUS when recive CP_IRQ */
		if (bstatus & DP_BSTATUS_R0_PRIME_READY &&
		    it6505->hdcp_status == HDCP_AUTH_GOING)
			it6505_set_bits(it6505, REG_HDCP_TRIGGER, HDCP_TRIGGER_CPIRQ,
					HDCP_TRIGGER_CPIRQ);
		else if (bstatus & (DP_BSTATUS_REAUTH_REQ | DP_BSTATUS_LINK_FAILURE) &&
			 it6505->hdcp_status == HDCP_AUTH_DONE)
			it6505_start_hdcp(it6505);
	}

	ret = drm_dp_dpcd_read_link_status(&it6505->aux, link_status);
	if (ret < 0) {
		dev_err(dev, "Fail to read link status ret: %d", ret);
		return ret;
	}

	DRM_DEV_DEBUG_DRIVER(dev, "link status = 0x%*ph",
			     (int)ARRAY_SIZE(link_status), link_status);

	if (!drm_dp_channel_eq_ok(link_status, it6505->lane_count)) {
		it6505->auto_train_retry = AUTO_TRAIN_RETRY;
		it6505_video_reset(it6505);
	}

	return 0;
}

static void it6505_irq_hpd(struct it6505 *it6505)
{
	struct device *dev = it6505->dev;
	int dp_sink_count;

	it6505->hpd_state = it6505_get_sink_hpd_status(it6505);
	DRM_DEV_DEBUG_DRIVER(dev, "hpd change interrupt, change to %s",
			     it6505->hpd_state ? "high" : "low");

	if (it6505->hpd_state) {
		wait_for_completion_timeout(&it6505->extcon_completion,
					    msecs_to_jiffies(1000));
		it6505_aux_on(it6505);
		if (it6505->dpcd[0] == 0) {
			it6505_get_dpcd(it6505, DP_DPCD_REV, it6505->dpcd,
					ARRAY_SIZE(it6505->dpcd));
			it6505_variable_config(it6505);
			it6505_parse_link_capabilities(it6505);
		}
		it6505->auto_train_retry = AUTO_TRAIN_RETRY;

		it6505_drm_dp_link_set_power(&it6505->aux, &it6505->link,
					     DP_SET_POWER_D0);
		dp_sink_count = it6505_dpcd_read(it6505, DP_SINK_COUNT);
		it6505->sink_count = DP_GET_SINK_COUNT(dp_sink_count);

		DRM_DEV_DEBUG_DRIVER(dev, "it6505->sink_count: %d",
				     it6505->sink_count);

		it6505_lane_termination_on(it6505);
		it6505_lane_power_on(it6505);

		/*
		 * for some dongle which issue HPD_irq
		 * when sink count change from  0->1
		 * it6505 not able to receive HPD_IRQ
		 * if HW never go into trainig done
		 */

		if (it6505->branch_device && it6505->sink_count == 0)
			schedule_work(&it6505->link_works);

		if (!it6505_get_video_status(it6505))
			it6505_video_reset(it6505);
	} else {
		memset(it6505->dpcd, 0, sizeof(it6505->dpcd));
		it6505_remove_edid(it6505);

		if (it6505->hdcp_desired)
			it6505_stop_hdcp(it6505);

		it6505_video_disable(it6505);
		it6505_disable_audio(it6505);
		it6505_stop_link_train(it6505);
		it6505_lane_off(it6505);
		it6505_link_reset_step_train(it6505);
	}

	if (it6505->bridge.dev)
		drm_helper_hpd_irq_event(it6505->bridge.dev);
}

static void it6505_irq_hpd_irq(struct it6505 *it6505)
{
	struct device *dev = it6505->dev;

	DRM_DEV_DEBUG_DRIVER(dev, "hpd_irq interrupt");

	if (it6505_process_hpd_irq(it6505) < 0)
		DRM_DEV_DEBUG_DRIVER(dev, "process hpd_irq fail!");
}

static void it6505_irq_scdt(struct it6505 *it6505)
{
	struct device *dev = it6505->dev;
	bool data;

	data = it6505_get_video_status(it6505);
	DRM_DEV_DEBUG_DRIVER(dev, "video stable change interrupt, %s",
			     data ? "stable" : "unstable");
	it6505_calc_video_info(it6505);
	it6505_link_reset_step_train(it6505);

	if (data)
		schedule_work(&it6505->link_works);
}

static void it6505_irq_hdcp_done(struct it6505 *it6505)
{
	struct device *dev = it6505->dev;

	DRM_DEV_DEBUG_DRIVER(dev, "hdcp done interrupt");
	it6505->hdcp_status = HDCP_AUTH_DONE;
	it6505_show_hdcp_info(it6505);
}

static void it6505_irq_hdcp_fail(struct it6505 *it6505)
{
	struct device *dev = it6505->dev;

	DRM_DEV_DEBUG_DRIVER(dev, "hdcp fail interrupt");
	it6505->hdcp_status = HDCP_AUTH_IDLE;
	it6505_show_hdcp_info(it6505);
	it6505_start_hdcp(it6505);
}

static void it6505_irq_aux_cmd_fail(struct it6505 *it6505)
{
	struct device *dev = it6505->dev;

	DRM_DEV_DEBUG_DRIVER(dev, "AUX PC Request Fail Interrupt");
}

static void it6505_irq_hdcp_ksv_check(struct it6505 *it6505)
{
	struct device *dev = it6505->dev;

	DRM_DEV_DEBUG_DRIVER(dev, "HDCP repeater R0 event Interrupt");
	/* 1B01 HDCP encription should start when R0 is ready*/
	it6505_set_bits(it6505, REG_HDCP_TRIGGER,
			HDCP_TRIGGER_KSV_DONE, HDCP_TRIGGER_KSV_DONE);

	schedule_work(&it6505->hdcp_wait_ksv_list);
}

static void it6505_irq_audio_fifo_error(struct it6505 *it6505)
{
	struct device *dev = it6505->dev;

	DRM_DEV_DEBUG_DRIVER(dev, "audio fifo error Interrupt");

	if (it6505_audio_input(it6505))
		it6505_enable_audio(it6505);
}

static void it6505_irq_link_train_fail(struct it6505 *it6505)
{
	struct device *dev = it6505->dev;

	DRM_DEV_DEBUG_DRIVER(dev, "link training fail interrupt");
	schedule_work(&it6505->link_works);
}

static bool it6505_test_bit(unsigned int bit, const unsigned int *addr)
{
	return 1 & (addr[bit / BITS_PER_BYTE] >> (bit % BITS_PER_BYTE));
}

static void it6505_irq_video_handler(struct it6505 *it6505, const int *int_status)
{
	struct device *dev = it6505->dev;
	int reg_0d, reg_int03;

	/*
	 * When video SCDT change with video not stable,
	 * Or video FIFO error, need video reset
	 */

	if ((!it6505_get_video_status(it6505) &&
	     (it6505_test_bit(INT_SCDT_CHANGE, (unsigned int *)int_status))) ||
	    (it6505_test_bit(BIT_INT_IO_FIFO_OVERFLOW,
			     (unsigned int *)int_status)) ||
	    (it6505_test_bit(BIT_INT_VID_FIFO_ERROR,
			     (unsigned int *)int_status))) {
		it6505->auto_train_retry = AUTO_TRAIN_RETRY;
		flush_work(&it6505->link_works);
		it6505_stop_hdcp(it6505);
		it6505_video_reset(it6505);

		usleep_range(10000, 11000);

		/*
		 * Clear FIFO error IRQ to prevent fifo error -> reset loop
		 * HW will trigger SCDT change IRQ again when video stable
		 */

		reg_int03 = it6505_read(it6505, INT_STATUS_03);
		reg_0d = it6505_read(it6505, REG_SYSTEM_STS);

		reg_int03 &= (BIT(INT_VID_FIFO_ERROR) | BIT(INT_IO_LATCH_FIFO_OVERFLOW));
		it6505_write(it6505, INT_STATUS_03, reg_int03);

		DRM_DEV_DEBUG_DRIVER(dev, "reg08 = 0x%02x", reg_int03);
		DRM_DEV_DEBUG_DRIVER(dev, "reg0D = 0x%02x", reg_0d);

		return;
	}

	if (it6505_test_bit(INT_SCDT_CHANGE, (unsigned int *)int_status))
		it6505_irq_scdt(it6505);
}

static irqreturn_t it6505_int_threaded_handler(int unused, void *data)
{
	struct it6505 *it6505 = data;
	struct device *dev = it6505->dev;
	static const struct {
		int bit;
		void (*handler)(struct it6505 *it6505);
	} irq_vec[] = {
		{ BIT_INT_HPD, it6505_irq_hpd },
		{ BIT_INT_HPD_IRQ, it6505_irq_hpd_irq },
		{ BIT_INT_HDCP_FAIL, it6505_irq_hdcp_fail },
		{ BIT_INT_HDCP_DONE, it6505_irq_hdcp_done },
		{ BIT_INT_AUX_CMD_FAIL, it6505_irq_aux_cmd_fail },
		{ BIT_INT_HDCP_KSV_CHECK, it6505_irq_hdcp_ksv_check },
		{ BIT_INT_AUDIO_FIFO_ERROR, it6505_irq_audio_fifo_error },
		{ BIT_INT_LINK_TRAIN_FAIL, it6505_irq_link_train_fail },
	};
	int int_status[3], i;

	if (it6505->enable_drv_hold || !it6505->powered)
		return IRQ_HANDLED;

	pm_runtime_get_sync(dev);

	int_status[0] = it6505_read(it6505, INT_STATUS_01);
	int_status[1] = it6505_read(it6505, INT_STATUS_02);
	int_status[2] = it6505_read(it6505, INT_STATUS_03);

	it6505_write(it6505, INT_STATUS_01, int_status[0]);
	it6505_write(it6505, INT_STATUS_02, int_status[1]);
	it6505_write(it6505, INT_STATUS_03, int_status[2]);

	DRM_DEV_DEBUG_DRIVER(dev, "reg06 = 0x%02x", int_status[0]);
	DRM_DEV_DEBUG_DRIVER(dev, "reg07 = 0x%02x", int_status[1]);
	DRM_DEV_DEBUG_DRIVER(dev, "reg08 = 0x%02x", int_status[2]);
	it6505_debug_print(it6505, REG_SYSTEM_STS, "");

	if (it6505_test_bit(irq_vec[0].bit, (unsigned int *)int_status))
		irq_vec[0].handler(it6505);

	if (it6505->hpd_state) {
		for (i = 1; i < ARRAY_SIZE(irq_vec); i++) {
			if (it6505_test_bit(irq_vec[i].bit, (unsigned int *)int_status))
				irq_vec[i].handler(it6505);
		}
		it6505_irq_video_handler(it6505, (unsigned int *)int_status);
	}

	pm_runtime_put_sync(dev);

	return IRQ_HANDLED;
}

static int it6505_poweron(struct it6505 *it6505)
{
	struct device *dev = it6505->dev;
	struct it6505_platform_data *pdata = &it6505->pdata;
	int err;

	DRM_DEV_DEBUG_DRIVER(dev, "it6505 start powered on");

	if (it6505->powered) {
		DRM_DEV_DEBUG_DRIVER(dev, "it6505 already powered on");
		return 0;
	}

	if (pdata->pwr18) {
		err = regulator_enable(pdata->pwr18);
		if (err) {
			DRM_DEV_DEBUG_DRIVER(dev, "Failed to enable VDD18: %d",
					     err);
			return err;
		}
	}

	if (pdata->ovdd) {
		/* time interval between IVDD and OVDD at least be 1ms */
		usleep_range(1000, 2000);
		err = regulator_enable(pdata->ovdd);
		if (err) {
			regulator_disable(pdata->pwr18);
			return err;
		}
	}
	/* time interval between OVDD and SYSRSTN at least be 10ms */
	if (pdata->gpiod_reset) {
		usleep_range(10000, 20000);
		gpiod_set_value_cansleep(pdata->gpiod_reset, 1);
		usleep_range(1000, 2000);
		gpiod_set_value_cansleep(pdata->gpiod_reset, 0);
		usleep_range(25000, 35000);
	}

	it6505->powered = true;
	it6505_reset_logic(it6505);
	it6505_int_mask_enable(it6505);
	it6505_init(it6505);
	it6505_lane_off(it6505);

	enable_irq(it6505->irq);

	return 0;
}

static int it6505_poweroff(struct it6505 *it6505)
{
	struct device *dev = it6505->dev;
	struct it6505_platform_data *pdata = &it6505->pdata;
	int err;

	DRM_DEV_DEBUG_DRIVER(dev, "it6505 start power off");

	if (!it6505->powered) {
		DRM_DEV_DEBUG_DRIVER(dev, "power had been already off");
		return 0;
	}

	disable_irq_nosync(it6505->irq);

	if (pdata->gpiod_reset)
		gpiod_set_value_cansleep(pdata->gpiod_reset, 1);

	if (pdata->pwr18) {
		err = regulator_disable(pdata->pwr18);
		if (err)
			return err;
	}

	if (pdata->ovdd) {
		err = regulator_disable(pdata->ovdd);
		if (err)
			return err;
	}

	it6505->powered = false;
	it6505->sink_count = 0;

	return 0;
}

static enum drm_connector_status it6505_detect(struct it6505 *it6505)
{
	struct device *dev = it6505->dev;
	enum drm_connector_status status = connector_status_disconnected;
	int dp_sink_count;

	DRM_DEV_DEBUG_DRIVER(dev, "it6505->sink_count:%d powered:%d",
			     it6505->sink_count, it6505->powered);

	mutex_lock(&it6505->mode_lock);

	if (!it6505->powered)
		goto unlock;

	if (it6505->enable_drv_hold) {
		status = it6505->hpd_state ? connector_status_connected :
					     connector_status_disconnected;
		goto unlock;
	}

	if (it6505->hpd_state) {
		it6505_drm_dp_link_set_power(&it6505->aux, &it6505->link,
					     DP_SET_POWER_D0);
		dp_sink_count = it6505_dpcd_read(it6505, DP_SINK_COUNT);
		it6505->sink_count = DP_GET_SINK_COUNT(dp_sink_count);
		DRM_DEV_DEBUG_DRIVER(dev, "it6505->sink_count:%d branch:%d",
				     it6505->sink_count, it6505->branch_device);

		if (it6505->branch_device) {
			status = (it6505->sink_count != 0) ?
				 connector_status_connected :
				 connector_status_disconnected;
		} else {
			status = connector_status_connected;
		}
	} else {
		it6505->sink_count = 0;
		memset(it6505->dpcd, 0, sizeof(it6505->dpcd));
	}

unlock:
	if (it6505->connector_status != status) {
		it6505->connector_status = status;
		it6505_plugged_status_to_codec(it6505);
	}

	mutex_unlock(&it6505->mode_lock);

	return status;
}

static int it6505_extcon_notifier(struct notifier_block *self,
				  unsigned long event, void *ptr)
{
	struct it6505 *it6505 = container_of(self, struct it6505, event_nb);

	schedule_work(&it6505->extcon_wq);
	return NOTIFY_DONE;
}

static void it6505_extcon_work(struct work_struct *work)
{
	struct it6505 *it6505 = container_of(work, struct it6505, extcon_wq);
	struct device *dev = it6505->dev;
	int state, ret;

	if (it6505->enable_drv_hold)
		return;

	mutex_lock(&it6505->extcon_lock);

	state = extcon_get_state(it6505->extcon, EXTCON_DISP_DP);
	DRM_DEV_DEBUG_DRIVER(dev, "EXTCON_DISP_DP = 0x%02x", state);

	if (state == it6505->extcon_state || unlikely(state < 0))
		goto unlock;
	it6505->extcon_state = state;
	if (state) {
		DRM_DEV_DEBUG_DRIVER(dev, "start to power on");
		msleep(100);
		ret = pm_runtime_get_sync(dev);

		/*
		 * On system resume, extcon_work can be triggered before
		 * pm_runtime_force_resume re-enables runtime power management.
		 * Handling the error here to make sure the bridge is powered on.
		 */
		if (ret < 0)
			it6505_poweron(it6505);

		complete_all(&it6505->extcon_completion);
	} else {
		DRM_DEV_DEBUG_DRIVER(dev, "start to power off");
		pm_runtime_put_sync(dev);
		reinit_completion(&it6505->extcon_completion);

		drm_helper_hpd_irq_event(it6505->bridge.dev);
		memset(it6505->dpcd, 0, sizeof(it6505->dpcd));
		DRM_DEV_DEBUG_DRIVER(dev, "power off it6505 success!");
	}

unlock:
	mutex_unlock(&it6505->extcon_lock);
}

static int it6505_use_notifier_module(struct it6505 *it6505)
{
	int ret;
	struct device *dev = it6505->dev;

	it6505->event_nb.notifier_call = it6505_extcon_notifier;
	INIT_WORK(&it6505->extcon_wq, it6505_extcon_work);
	ret = devm_extcon_register_notifier(it6505->dev,
					    it6505->extcon, EXTCON_DISP_DP,
					    &it6505->event_nb);
	if (ret) {
		dev_err(dev, "failed to register notifier for DP");
		return ret;
	}

	schedule_work(&it6505->extcon_wq);

	return 0;
}

static void it6505_remove_notifier_module(struct it6505 *it6505)
{
	if (it6505->extcon) {
		devm_extcon_unregister_notifier(it6505->dev,
						it6505->extcon,	EXTCON_DISP_DP,
						&it6505->event_nb);

		flush_work(&it6505->extcon_wq);
	}
}

static void __maybe_unused it6505_delayed_audio(struct work_struct *work)
{
	struct it6505 *it6505 = container_of(work, struct it6505,
					     delayed_audio.work);

	DRM_DEV_DEBUG_DRIVER(it6505->dev, "start");

	if (!it6505->powered)
		return;

	if (!it6505->enable_drv_hold)
		it6505_enable_audio(it6505);
}

static int __maybe_unused it6505_audio_setup_hw_params(struct it6505 *it6505,
						       struct hdmi_codec_params
						       *params)
{
	struct device *dev = it6505->dev;
	int i = 0;

	DRM_DEV_DEBUG_DRIVER(dev, "%s %d Hz, %d bit, %d channels\n", __func__,
			     params->sample_rate, params->sample_width,
			     params->cea.channels);

	if (!it6505->bridge.encoder)
		return -ENODEV;

	if (params->cea.channels <= 1 || params->cea.channels > 8) {
		DRM_DEV_DEBUG_DRIVER(dev, "channel number: %d not support",
				     it6505->audio.channel_count);
		return -EINVAL;
	}

	it6505->audio.channel_count = params->cea.channels;

	while (i < ARRAY_SIZE(audio_sample_rate_map) &&
	       params->sample_rate !=
		       audio_sample_rate_map[i].sample_rate_value) {
		i++;
	}
	if (i == ARRAY_SIZE(audio_sample_rate_map)) {
		DRM_DEV_DEBUG_DRIVER(dev, "sample rate: %d Hz not support",
				     params->sample_rate);
		return -EINVAL;
	}
	it6505->audio.sample_rate = audio_sample_rate_map[i].rate;

	switch (params->sample_width) {
	case 16:
		it6505->audio.word_length = WORD_LENGTH_16BIT;
		break;
	case 18:
		it6505->audio.word_length = WORD_LENGTH_18BIT;
		break;
	case 20:
		it6505->audio.word_length = WORD_LENGTH_20BIT;
		break;
	case 24:
	case 32:
		it6505->audio.word_length = WORD_LENGTH_24BIT;
		break;
	default:
		DRM_DEV_DEBUG_DRIVER(dev, "wordlength: %d bit not support",
				     params->sample_width);
		return -EINVAL;
	}

	return 0;
}

static void __maybe_unused it6505_audio_shutdown(struct device *dev, void *data)
{
	struct it6505 *it6505 = dev_get_drvdata(dev);

	if (it6505->powered)
		it6505_disable_audio(it6505);
}

static int __maybe_unused it6505_audio_hook_plugged_cb(struct device *dev,
						       void *data,
						       hdmi_codec_plugged_cb fn,
						       struct device *codec_dev)
{
	struct it6505 *it6505 = data;

	it6505->plugged_cb = fn;
	it6505->codec_dev = codec_dev;
	it6505_plugged_status_to_codec(it6505);

	return 0;
}

static inline struct it6505 *bridge_to_it6505(struct drm_bridge *bridge)
{
	return container_of(bridge, struct it6505, bridge);
}

static int it6505_bridge_attach(struct drm_bridge *bridge,
				enum drm_bridge_attach_flags flags)
{
	struct it6505 *it6505 = bridge_to_it6505(bridge);
	struct device *dev = it6505->dev;
	int ret;

	if (!(flags & DRM_BRIDGE_ATTACH_NO_CONNECTOR)) {
		DRM_ERROR("DRM_BRIDGE_ATTACH_NO_CONNECTOR must be supplied");
		return -EINVAL;
	}

	/* Register aux channel */
	it6505->aux.drm_dev = bridge->dev;

	ret = drm_dp_aux_register(&it6505->aux);

	if (ret < 0) {
		dev_err(dev, "Failed to register aux: %d", ret);
		return ret;
	}

	if (it6505->extcon) {
		ret = it6505_use_notifier_module(it6505);
		if (ret < 0) {
			dev_err(dev, "use notifier module failed");
			return ret;
		}
	}

	return 0;
}

static void it6505_bridge_detach(struct drm_bridge *bridge)
{
	struct it6505 *it6505 = bridge_to_it6505(bridge);

	flush_work(&it6505->link_works);
	it6505_remove_notifier_module(it6505);
}

static enum drm_mode_status
it6505_bridge_mode_valid(struct drm_bridge *bridge,
			 const struct drm_display_info *info,
			 const struct drm_display_mode *mode)
{
	struct it6505 *it6505 = bridge_to_it6505(bridge);

	if (mode->flags & DRM_MODE_FLAG_INTERLACE)
		return MODE_NO_INTERLACE;

	if (mode->clock > it6505->max_dpi_pixel_clock)
		return MODE_CLOCK_HIGH;

	it6505->video_info.clock = mode->clock;

	return MODE_OK;
}

static void it6505_bridge_atomic_enable(struct drm_bridge *bridge,
					struct drm_bridge_state *old_state)
{
	struct it6505 *it6505 = bridge_to_it6505(bridge);
	struct device *dev = it6505->dev;
	struct drm_atomic_state *state = old_state->base.state;
	struct hdmi_avi_infoframe frame;
	struct drm_crtc_state *crtc_state;
	struct drm_connector_state *conn_state;
	struct drm_display_mode *mode;
	struct drm_connector *connector;
	int ret;

	DRM_DEV_DEBUG_DRIVER(dev, "start");

	connector = drm_atomic_get_new_connector_for_encoder(state,
							     bridge->encoder);

	if (WARN_ON(!connector))
		return;

	conn_state = drm_atomic_get_new_connector_state(state, connector);

	if (WARN_ON(!conn_state))
		return;

	crtc_state = drm_atomic_get_new_crtc_state(state, conn_state->crtc);

	if (WARN_ON(!crtc_state))
		return;

	mode = &crtc_state->adjusted_mode;

	if (WARN_ON(!mode))
		return;

	ret = drm_hdmi_avi_infoframe_from_display_mode(&frame,
						       connector,
						       mode);
	if (ret)
		dev_err(dev, "Failed to setup AVI infoframe: %d", ret);

	it6505_update_video_parameter(it6505, mode);

	ret = it6505_send_video_infoframe(it6505, &frame);

	if (ret)
		dev_err(dev, "Failed to send AVI infoframe: %d", ret);

	it6505_int_mask_enable(it6505);
	it6505_video_reset(it6505);

	it6505_drm_dp_link_set_power(&it6505->aux, &it6505->link,
				     DP_SET_POWER_D0);
}

static void it6505_bridge_atomic_disable(struct drm_bridge *bridge,
					 struct drm_bridge_state *old_state)
{
	struct it6505 *it6505 = bridge_to_it6505(bridge);
	struct device *dev = it6505->dev;

	DRM_DEV_DEBUG_DRIVER(dev, "start");

	if (it6505->powered) {
		it6505_drm_dp_link_set_power(&it6505->aux, &it6505->link,
					     DP_SET_POWER_D3);
		it6505_video_disable(it6505);
	}
}

static void it6505_bridge_atomic_pre_enable(struct drm_bridge *bridge,
					    struct drm_bridge_state *old_state)
{
	struct it6505 *it6505 = bridge_to_it6505(bridge);
	struct device *dev = it6505->dev;

	DRM_DEV_DEBUG_DRIVER(dev, "start");

	pm_runtime_get_sync(dev);
}

static void it6505_bridge_atomic_post_disable(struct drm_bridge *bridge,
					      struct drm_bridge_state *old_state)
{
	struct it6505 *it6505 = bridge_to_it6505(bridge);
	struct device *dev = it6505->dev;

	DRM_DEV_DEBUG_DRIVER(dev, "start");

	pm_runtime_put_sync(dev);
}

static enum drm_connector_status
it6505_bridge_detect(struct drm_bridge *bridge)
{
	struct it6505 *it6505 = bridge_to_it6505(bridge);

	return it6505_detect(it6505);
}

static const struct drm_edid *it6505_bridge_edid_read(struct drm_bridge *bridge,
						      struct drm_connector *connector)
{
	struct it6505 *it6505 = bridge_to_it6505(bridge);
	struct device *dev = it6505->dev;

	if (!it6505->cached_edid) {
		it6505->cached_edid = drm_edid_read_custom(connector,
							   it6505_get_edid_block,
							   it6505);

		if (!it6505->cached_edid) {
			DRM_DEV_DEBUG_DRIVER(dev, "failed to get edid!");
			return NULL;
		}
	}

	return drm_edid_dup(it6505->cached_edid);
}

static const struct drm_bridge_funcs it6505_bridge_funcs = {
	.atomic_duplicate_state = drm_atomic_helper_bridge_duplicate_state,
	.atomic_destroy_state = drm_atomic_helper_bridge_destroy_state,
	.atomic_reset = drm_atomic_helper_bridge_reset,
	.attach = it6505_bridge_attach,
	.detach = it6505_bridge_detach,
	.mode_valid = it6505_bridge_mode_valid,
	.atomic_enable = it6505_bridge_atomic_enable,
	.atomic_disable = it6505_bridge_atomic_disable,
	.atomic_pre_enable = it6505_bridge_atomic_pre_enable,
	.atomic_post_disable = it6505_bridge_atomic_post_disable,
	.detect = it6505_bridge_detect,
	.edid_read = it6505_bridge_edid_read,
};

static __maybe_unused int it6505_bridge_resume(struct device *dev)
{
	struct it6505 *it6505 = dev_get_drvdata(dev);

	return it6505_poweron(it6505);
}

static __maybe_unused int it6505_bridge_suspend(struct device *dev)
{
	struct it6505 *it6505 = dev_get_drvdata(dev);

	it6505_remove_edid(it6505);

	return it6505_poweroff(it6505);
}

static const struct dev_pm_ops it6505_bridge_pm_ops = {
	SET_SYSTEM_SLEEP_PM_OPS(pm_runtime_force_suspend, pm_runtime_force_resume)
	SET_RUNTIME_PM_OPS(it6505_bridge_suspend, it6505_bridge_resume, NULL)
};

static int it6505_init_pdata(struct it6505 *it6505)
{
	struct it6505_platform_data *pdata = &it6505->pdata;
	struct device *dev = it6505->dev;

	/* 1.0V digital core power regulator  */
	pdata->pwr18 = devm_regulator_get(dev, "pwr18");
	if (IS_ERR(pdata->pwr18)) {
		dev_err(dev, "pwr18 regulator not found");
		return PTR_ERR(pdata->pwr18);
	}

	pdata->ovdd = devm_regulator_get(dev, "ovdd");
	if (IS_ERR(pdata->ovdd)) {
		dev_err(dev, "ovdd regulator not found");
		return PTR_ERR(pdata->ovdd);
	}

	pdata->gpiod_reset = devm_gpiod_get(dev, "reset", GPIOD_OUT_HIGH);
	if (IS_ERR(pdata->gpiod_reset)) {
		dev_err(dev, "gpiod_reset gpio not found");
		return PTR_ERR(pdata->gpiod_reset);
	}

	return 0;
}

static int it6505_get_data_lanes_count(const struct device_node *endpoint,
				       const unsigned int min,
				       const unsigned int max)
{
	int ret;

	ret = of_property_count_u32_elems(endpoint, "data-lanes");
	if (ret < 0)
		return ret;

	if (ret < min || ret > max)
		return -EINVAL;

	return ret;
}

static void it6505_parse_dt(struct it6505 *it6505)
{
	struct device *dev = it6505->dev;
	struct device_node *np = dev->of_node, *ep = NULL;
	int len;
	u64 link_frequencies;
	u32 data_lanes[4];
	u32 *afe_setting = &it6505->afe_setting;
	u32 *max_lane_count = &it6505->max_lane_count;
	u32 *max_dpi_pixel_clock = &it6505->max_dpi_pixel_clock;

	it6505->lane_swap_disabled =
		device_property_read_bool(dev, "no-laneswap");

	if (it6505->lane_swap_disabled)
		it6505->lane_swap = false;

	if (device_property_read_u32(dev, "afe-setting", afe_setting) == 0) {
		if (*afe_setting >= ARRAY_SIZE(afe_setting_table)) {
			dev_err(dev, "afe setting error, use default");
			*afe_setting = 0;
		}
	} else {
		*afe_setting = 0;
	}

	ep = of_graph_get_endpoint_by_regs(np, 1, 0);
	of_node_put(ep);

	if (ep) {
		len = it6505_get_data_lanes_count(ep, 1, 4);

		if (len > 0 && len != 3) {
			of_property_read_u32_array(ep, "data-lanes",
						   data_lanes, len);
			*max_lane_count = len;
		} else {
			*max_lane_count = MAX_LANE_COUNT;
			dev_err(dev, "error data-lanes, use default");
		}
	} else {
		*max_lane_count = MAX_LANE_COUNT;
		dev_err(dev, "error endpoint, use default");
	}

	ep = of_graph_get_endpoint_by_regs(np, 0, 0);
	of_node_put(ep);

	if (ep) {
		len = of_property_read_variable_u64_array(ep,
							  "link-frequencies",
							  &link_frequencies, 0,
							  1);
		if (len >= 0) {
			do_div(link_frequencies, 1000);
			if (link_frequencies > 297000) {
				dev_err(dev,
					"max pixel clock error, use default");
				*max_dpi_pixel_clock = DPI_PIXEL_CLK_MAX;
			} else {
				*max_dpi_pixel_clock = link_frequencies;
			}
		} else {
			dev_err(dev, "error link frequencies, use default");
			*max_dpi_pixel_clock = DPI_PIXEL_CLK_MAX;
		}
	} else {
		dev_err(dev, "error endpoint, use default");
		*max_dpi_pixel_clock = DPI_PIXEL_CLK_MAX;
	}

	DRM_DEV_DEBUG_DRIVER(dev, "using afe_setting: %u, max_lane_count: %u",
			     it6505->afe_setting, it6505->max_lane_count);
	DRM_DEV_DEBUG_DRIVER(dev, "using max_dpi_pixel_clock: %u kHz",
			     it6505->max_dpi_pixel_clock);
}

static ssize_t receive_timing_debugfs_show(struct file *file, char __user *buf,
					   size_t len, loff_t *ppos)
{
	struct it6505 *it6505 = file->private_data;
	struct drm_display_mode *vid;
	u8 read_buf[READ_BUFFER_SIZE];
	u8 *str = read_buf, *end = read_buf + READ_BUFFER_SIZE;
	ssize_t ret, count;

	if (!it6505)
		return -ENODEV;

	it6505_calc_video_info(it6505);
	vid = &it6505->video_info;
	str += scnprintf(str, end - str, "---video timing---\n");
	str += scnprintf(str, end - str, "PCLK:%d.%03dMHz\n",
			 vid->clock / 1000, vid->clock % 1000);
	str += scnprintf(str, end - str, "HTotal:%d\n", vid->htotal);
	str += scnprintf(str, end - str, "HActive:%d\n", vid->hdisplay);
	str += scnprintf(str, end - str, "HFrontPorch:%d\n",
			 vid->hsync_start - vid->hdisplay);
	str += scnprintf(str, end - str, "HSyncWidth:%d\n",
			 vid->hsync_end - vid->hsync_start);
	str += scnprintf(str, end - str, "HBackPorch:%d\n",
			 vid->htotal - vid->hsync_end);
	str += scnprintf(str, end - str, "VTotal:%d\n", vid->vtotal);
	str += scnprintf(str, end - str, "VActive:%d\n", vid->vdisplay);
	str += scnprintf(str, end - str, "VFrontPorch:%d\n",
			 vid->vsync_start - vid->vdisplay);
	str += scnprintf(str, end - str, "VSyncWidth:%d\n",
			 vid->vsync_end - vid->vsync_start);
	str += scnprintf(str, end - str, "VBackPorch:%d\n",
			 vid->vtotal - vid->vsync_end);

	count = str - read_buf;
	ret = simple_read_from_buffer(buf, len, ppos, read_buf, count);

	return ret;
}

static int force_power_on_off_debugfs_write(void *data, u64 value)
{
	struct it6505 *it6505 = data;

	if (!it6505)
		return -ENODEV;

	if (value)
		it6505_poweron(it6505);
	else
		it6505_poweroff(it6505);

	return 0;
}

static int enable_drv_hold_debugfs_show(void *data, u64 *buf)
{
	struct it6505 *it6505 = data;

	if (!it6505)
		return -ENODEV;

	*buf = it6505->enable_drv_hold;

	return 0;
}

static int enable_drv_hold_debugfs_write(void *data, u64 drv_hold)
{
	struct it6505 *it6505 = data;

	if (!it6505)
		return -ENODEV;

	it6505->enable_drv_hold = drv_hold;

	if (it6505->enable_drv_hold) {
		it6505_int_mask_disable(it6505);
	} else {
		it6505_clear_int(it6505);
		it6505_int_mask_enable(it6505);

		if (it6505->powered) {
			it6505->connector_status =
					it6505_get_sink_hpd_status(it6505) ?
					connector_status_connected :
					connector_status_disconnected;
		} else {
			it6505->connector_status =
					connector_status_disconnected;
		}
	}

	return 0;
}

static const struct file_operations receive_timing_fops = {
	.owner = THIS_MODULE,
	.open = simple_open,
	.read = receive_timing_debugfs_show,
	.llseek = default_llseek,
};

DEFINE_DEBUGFS_ATTRIBUTE(fops_force_power, NULL,
			 force_power_on_off_debugfs_write, "%llu\n");

DEFINE_DEBUGFS_ATTRIBUTE(fops_enable_drv_hold, enable_drv_hold_debugfs_show,
			 enable_drv_hold_debugfs_write, "%llu\n");

static const struct debugfs_entries debugfs_entry[] = {
	{ "receive_timing", &receive_timing_fops },
	{ "force_power_on_off", &fops_force_power },
	{ "enable_drv_hold", &fops_enable_drv_hold },
	{ NULL, NULL },
};

static void debugfs_create_files(struct it6505 *it6505)
{
	int i = 0;

	while (debugfs_entry[i].name && debugfs_entry[i].fops) {
		debugfs_create_file(debugfs_entry[i].name, 0644,
				    it6505->debugfs, it6505,
				    debugfs_entry[i].fops);
		i++;
	}
}

static void debugfs_init(struct it6505 *it6505)
{
	struct device *dev = it6505->dev;

	it6505->debugfs = debugfs_create_dir(DEBUGFS_DIR_NAME, NULL);

	if (IS_ERR(it6505->debugfs)) {
		dev_err(dev, "failed to create debugfs root");
		return;
	}

	debugfs_create_files(it6505);
}

static void it6505_debugfs_remove(struct it6505 *it6505)
{
	debugfs_remove_recursive(it6505->debugfs);
}

static void it6505_shutdown(struct i2c_client *client)
{
	struct it6505 *it6505 = dev_get_drvdata(&client->dev);

	if (it6505->powered)
		it6505_lane_off(it6505);
}

static int it6505_i2c_probe(struct i2c_client *client)
{
	struct it6505 *it6505;
	struct device *dev = &client->dev;
	struct extcon_dev *extcon;
	int err;

	it6505 = devm_kzalloc(&client->dev, sizeof(*it6505), GFP_KERNEL);
	if (!it6505)
		return -ENOMEM;

	mutex_init(&it6505->extcon_lock);
	mutex_init(&it6505->mode_lock);
	mutex_init(&it6505->aux_lock);

	it6505->bridge.of_node = client->dev.of_node;
	it6505->connector_status = connector_status_disconnected;
	it6505->dev = &client->dev;
	i2c_set_clientdata(client, it6505);

	/* get extcon device from DTS */
	extcon = extcon_get_edev_by_phandle(dev, 0);
	if (PTR_ERR(extcon) == -EPROBE_DEFER)
		return -EPROBE_DEFER;
	if (IS_ERR(extcon)) {
		dev_err(dev, "can not get extcon device!");
		return PTR_ERR(extcon);
	}

	it6505->extcon = extcon;

	it6505->regmap = devm_regmap_init_i2c(client, &it6505_regmap_config);
	if (IS_ERR(it6505->regmap)) {
		dev_err(dev, "regmap i2c init failed");
		err = PTR_ERR(it6505->regmap);
		return err;
	}

	err = it6505_init_pdata(it6505);
	if (err) {
		dev_err(dev, "Failed to initialize pdata: %d", err);
		return err;
	}

	it6505_parse_dt(it6505);

	it6505->irq = client->irq;

	if (!it6505->irq) {
		dev_err(dev, "Failed to get INTP IRQ");
		err = -ENODEV;
		return err;
	}

	err = devm_request_threaded_irq(&client->dev, it6505->irq, NULL,
					it6505_int_threaded_handler,
					IRQF_TRIGGER_LOW | IRQF_ONESHOT |
					IRQF_NO_AUTOEN,
					"it6505-intp", it6505);
	if (err) {
		dev_err(dev, "Failed to request INTP threaded IRQ: %d", err);
		return err;
	}

	INIT_WORK(&it6505->link_works, it6505_link_training_work);
	INIT_WORK(&it6505->hdcp_wait_ksv_list, it6505_hdcp_wait_ksv_list);
	INIT_DELAYED_WORK(&it6505->hdcp_work, it6505_hdcp_work);
	init_completion(&it6505->extcon_completion);
	memset(it6505->dpcd, 0, sizeof(it6505->dpcd));
	it6505->powered = false;
	it6505->enable_drv_hold = DEFAULT_DRV_HOLD;

	if (DEFAULT_PWR_ON)
		it6505_poweron(it6505);

	DRM_DEV_DEBUG_DRIVER(dev, "it6505 device name: %s", dev_name(dev));
	debugfs_init(it6505);
	pm_runtime_enable(dev);

	it6505->aux.name = "DP-AUX";
	it6505->aux.dev = dev;
	it6505->aux.transfer = it6505_aux_transfer;
	drm_dp_aux_init(&it6505->aux);

	it6505->bridge.funcs = &it6505_bridge_funcs;
	it6505->bridge.type = DRM_MODE_CONNECTOR_DisplayPort;
	it6505->bridge.ops = DRM_BRIDGE_OP_DETECT | DRM_BRIDGE_OP_EDID |
			     DRM_BRIDGE_OP_HPD;
	drm_bridge_add(&it6505->bridge);

	return 0;
}

static void it6505_i2c_remove(struct i2c_client *client)
{
	struct it6505 *it6505 = i2c_get_clientdata(client);

	drm_bridge_remove(&it6505->bridge);
	drm_dp_aux_unregister(&it6505->aux);
	it6505_debugfs_remove(it6505);
	it6505_poweroff(it6505);
	it6505_remove_edid(it6505);
}

static const struct i2c_device_id it6505_id[] = {
	{ "it6505" },
	{ }
};

MODULE_DEVICE_TABLE(i2c, it6505_id);

static const struct of_device_id it6505_of_match[] = {
	{ .compatible = "ite,it6505" },
	{ }
};
MODULE_DEVICE_TABLE(of, it6505_of_match);

static struct i2c_driver it6505_i2c_driver = {
	.driver = {
		.name = "it6505",
		.of_match_table = it6505_of_match,
		.pm = &it6505_bridge_pm_ops,
	},
	.probe = it6505_i2c_probe,
	.remove = it6505_i2c_remove,
	.shutdown = it6505_shutdown,
	.id_table = it6505_id,
};

module_i2c_driver(it6505_i2c_driver);

MODULE_AUTHOR("Allen Chen <allen.chen@ite.com.tw>");
MODULE_DESCRIPTION("IT6505 DisplayPort Transmitter driver");
MODULE_LICENSE("GPL v2");<|MERGE_RESOLUTION|>--- conflicted
+++ resolved
@@ -315,11 +315,8 @@
 #define MAX_EQ_LEVEL 0x03
 #define AUX_WAIT_TIMEOUT_MS 15
 #define AUX_FIFO_MAX_SIZE 16
-<<<<<<< HEAD
-=======
 #define AUX_I2C_MAX_SIZE 4
 #define AUX_I2C_DEFER_RETRY 4
->>>>>>> d12acd7b
 #define PIXEL_CLK_DELAY 1
 #define PIXEL_CLK_INVERSE 0
 #define ADJUST_PHASE_THRESHOLD 80000
