--- conflicted
+++ resolved
@@ -1350,12 +1350,6 @@
 {
 	struct adv7511 *adv7511 = i2c_get_clientdata(i2c);
 
-<<<<<<< HEAD
-	if (adv7511->type == ADV7533 || adv7511->type == ADV7535)
-		adv7533_detach_dsi(adv7511);
-
-=======
->>>>>>> d60c95ef
 	adv7511_uninit_regulators(adv7511);
 
 	drm_bridge_remove(&adv7511->bridge);
@@ -1413,7 +1407,6 @@
 		if (ret)
 			return ret;
 	}
-<<<<<<< HEAD
 
 	ret = i2c_add_driver(&adv7511_driver);
 	if (ret) {
@@ -1421,15 +1414,6 @@
 			mipi_dsi_driver_unregister(&adv7533_dsi_driver);
 	}
 
-=======
-
-	ret = i2c_add_driver(&adv7511_driver);
-	if (ret) {
-		if (IS_ENABLED(CONFIG_DRM_MIPI_DSI))
-			mipi_dsi_driver_unregister(&adv7533_dsi_driver);
-	}
-
->>>>>>> d60c95ef
 	return ret;
 }
 module_init(adv7511_init);
