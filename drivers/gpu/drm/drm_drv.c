/*
 * Created: Fri Jan 19 10:48:35 2001 by faith@acm.org
 *
 * Copyright 2001 VA Linux Systems, Inc., Sunnyvale, California.
 * All Rights Reserved.
 *
 * Author Rickard E. (Rik) Faith <faith@valinux.com>
 *
 * Permission is hereby granted, free of charge, to any person obtaining a
 * copy of this software and associated documentation files (the "Software"),
 * to deal in the Software without restriction, including without limitation
 * the rights to use, copy, modify, merge, publish, distribute, sublicense,
 * and/or sell copies of the Software, and to permit persons to whom the
 * Software is furnished to do so, subject to the following conditions:
 *
 * The above copyright notice and this permission notice (including the next
 * paragraph) shall be included in all copies or substantial portions of the
 * Software.
 *
 * THE SOFTWARE IS PROVIDED "AS IS", WITHOUT WARRANTY OF ANY KIND, EXPRESS OR
 * IMPLIED, INCLUDING BUT NOT LIMITED TO THE WARRANTIES OF MERCHANTABILITY,
 * FITNESS FOR A PARTICULAR PURPOSE AND NONINFRINGEMENT.  IN NO EVENT SHALL
 * PRECISION INSIGHT AND/OR ITS SUPPLIERS BE LIABLE FOR ANY CLAIM, DAMAGES OR
 * OTHER LIABILITY, WHETHER IN AN ACTION OF CONTRACT, TORT OR OTHERWISE,
 * ARISING FROM, OUT OF OR IN CONNECTION WITH THE SOFTWARE OR THE USE OR OTHER
 * DEALINGS IN THE SOFTWARE.
 */

#include <linux/debugfs.h>
#include <linux/fs.h>
#include <linux/module.h>
#include <linux/moduleparam.h>
#include <linux/mount.h>
#include <linux/pseudo_fs.h>
#include <linux/slab.h>
#include <linux/srcu.h>
#include <linux/xarray.h>

#include <drm/drm_accel.h>
#include <drm/drm_cache.h>
#include <drm/drm_client.h>
#include <drm/drm_color_mgmt.h>
#include <drm/drm_drv.h>
#include <drm/drm_file.h>
#include <drm/drm_managed.h>
#include <drm/drm_mode_object.h>
#include <drm/drm_panic.h>
#include <drm/drm_print.h>
#include <drm/drm_privacy_screen_machine.h>

#include "drm_crtc_internal.h"
#include "drm_internal.h"

MODULE_AUTHOR("Gareth Hughes, Leif Delgass, José Fonseca, Jon Smirl");
MODULE_DESCRIPTION("DRM shared core routines");
MODULE_LICENSE("GPL and additional rights");

DEFINE_XARRAY_ALLOC(drm_minors_xa);

/*
 * If the drm core fails to init for whatever reason,
 * we should prevent any drivers from registering with it.
 * It's best to check this at drm_dev_init(), as some drivers
 * prefer to embed struct drm_device into their own device
 * structure and call drm_dev_init() themselves.
 */
static bool drm_core_init_complete;

static struct dentry *drm_debugfs_root;

DEFINE_STATIC_SRCU(drm_unplug_srcu);

/*
 * DRM Minors
 * A DRM device can provide several char-dev interfaces on the DRM-Major. Each
 * of them is represented by a drm_minor object. Depending on the capabilities
 * of the device-driver, different interfaces are registered.
 *
 * Minors can be accessed via dev->$minor_name. This pointer is either
 * NULL or a valid drm_minor pointer and stays valid as long as the device is
 * valid. This means, DRM minors have the same life-time as the underlying
 * device. However, this doesn't mean that the minor is active. Minors are
 * registered and unregistered dynamically according to device-state.
 */

static struct xarray *drm_minor_get_xa(enum drm_minor_type type)
{
	if (type == DRM_MINOR_PRIMARY || type == DRM_MINOR_RENDER)
		return &drm_minors_xa;
#if IS_ENABLED(CONFIG_DRM_ACCEL)
	else if (type == DRM_MINOR_ACCEL)
		return &accel_minors_xa;
#endif
	else
		return ERR_PTR(-EOPNOTSUPP);
}

static struct drm_minor **drm_minor_get_slot(struct drm_device *dev,
					     enum drm_minor_type type)
{
	switch (type) {
	case DRM_MINOR_PRIMARY:
		return &dev->primary;
	case DRM_MINOR_RENDER:
		return &dev->render;
	case DRM_MINOR_ACCEL:
		return &dev->accel;
	default:
		BUG();
	}
}

static void drm_minor_alloc_release(struct drm_device *dev, void *data)
{
	struct drm_minor *minor = data;

	WARN_ON(dev != minor->dev);

	put_device(minor->kdev);

	xa_erase(drm_minor_get_xa(minor->type), minor->index);
}

/*
 * DRM used to support 64 devices, for backwards compatibility we need to maintain the
 * minor allocation scheme where minors 0-63 are primary nodes, 64-127 are control nodes,
 * and 128-191 are render nodes.
 * After reaching the limit, we're allocating minors dynamically - first-come, first-serve.
 * Accel nodes are using a distinct major, so the minors are allocated in continuous 0-MAX
 * range.
 */
#define DRM_MINOR_LIMIT(t) ({ \
	typeof(t) _t = (t); \
	_t == DRM_MINOR_ACCEL ? XA_LIMIT(0, ACCEL_MAX_MINORS) : XA_LIMIT(64 * _t, 64 * _t + 63); \
})
#define DRM_EXTENDED_MINOR_LIMIT XA_LIMIT(192, (1 << MINORBITS) - 1)

static int drm_minor_alloc(struct drm_device *dev, enum drm_minor_type type)
{
	struct drm_minor *minor;
	int r;

	minor = drmm_kzalloc(dev, sizeof(*minor), GFP_KERNEL);
	if (!minor)
		return -ENOMEM;

	minor->type = type;
	minor->dev = dev;

	r = xa_alloc(drm_minor_get_xa(type), &minor->index,
		     NULL, DRM_MINOR_LIMIT(type), GFP_KERNEL);
	if (r == -EBUSY && (type == DRM_MINOR_PRIMARY || type == DRM_MINOR_RENDER))
		r = xa_alloc(&drm_minors_xa, &minor->index,
			     NULL, DRM_EXTENDED_MINOR_LIMIT, GFP_KERNEL);
	if (r < 0)
		return r;

	r = drmm_add_action_or_reset(dev, drm_minor_alloc_release, minor);
	if (r)
		return r;

	minor->kdev = drm_sysfs_minor_alloc(minor);
	if (IS_ERR(minor->kdev))
		return PTR_ERR(minor->kdev);

	*drm_minor_get_slot(dev, type) = minor;
	return 0;
}

static int drm_minor_register(struct drm_device *dev, enum drm_minor_type type)
{
	struct drm_minor *minor;
	void *entry;
	int ret;

	DRM_DEBUG("\n");

	minor = *drm_minor_get_slot(dev, type);
	if (!minor)
		return 0;

	if (minor->type != DRM_MINOR_ACCEL) {
		ret = drm_debugfs_register(minor, minor->index,
					   drm_debugfs_root);
		if (ret) {
			DRM_ERROR("DRM: Failed to initialize /sys/kernel/debug/dri.\n");
			goto err_debugfs;
		}
	}

	ret = device_add(minor->kdev);
	if (ret)
		goto err_debugfs;

	/* replace NULL with @minor so lookups will succeed from now on */
	entry = xa_store(drm_minor_get_xa(type), minor->index, minor, GFP_KERNEL);
	if (xa_is_err(entry)) {
		ret = xa_err(entry);
		goto err_debugfs;
	}
	WARN_ON(entry);

	DRM_DEBUG("new minor registered %d\n", minor->index);
	return 0;

err_debugfs:
	drm_debugfs_unregister(minor);
	return ret;
}

static void drm_minor_unregister(struct drm_device *dev, enum drm_minor_type type)
{
	struct drm_minor *minor;

	minor = *drm_minor_get_slot(dev, type);
	if (!minor || !device_is_registered(minor->kdev))
		return;

	/* replace @minor with NULL so lookups will fail from now on */
	xa_store(drm_minor_get_xa(type), minor->index, NULL, GFP_KERNEL);

	device_del(minor->kdev);
	dev_set_drvdata(minor->kdev, NULL); /* safety belt */
	drm_debugfs_unregister(minor);
}

/*
 * Looks up the given minor-ID and returns the respective DRM-minor object. The
 * refence-count of the underlying device is increased so you must release this
 * object with drm_minor_release().
 *
 * As long as you hold this minor, it is guaranteed that the object and the
 * minor->dev pointer will stay valid! However, the device may get unplugged and
 * unregistered while you hold the minor.
 */
struct drm_minor *drm_minor_acquire(struct xarray *minor_xa, unsigned int minor_id)
{
	struct drm_minor *minor;

	xa_lock(minor_xa);
	minor = xa_load(minor_xa, minor_id);
	if (minor)
		drm_dev_get(minor->dev);
	xa_unlock(minor_xa);

	if (!minor) {
		return ERR_PTR(-ENODEV);
	} else if (drm_dev_is_unplugged(minor->dev)) {
		drm_dev_put(minor->dev);
		return ERR_PTR(-ENODEV);
	}

	return minor;
}

void drm_minor_release(struct drm_minor *minor)
{
	drm_dev_put(minor->dev);
}

/**
 * DOC: driver instance overview
 *
 * A device instance for a drm driver is represented by &struct drm_device. This
 * is allocated and initialized with devm_drm_dev_alloc(), usually from
 * bus-specific ->probe() callbacks implemented by the driver. The driver then
 * needs to initialize all the various subsystems for the drm device like memory
 * management, vblank handling, modesetting support and initial output
 * configuration plus obviously initialize all the corresponding hardware bits.
 * Finally when everything is up and running and ready for userspace the device
 * instance can be published using drm_dev_register().
 *
 * There is also deprecated support for initializing device instances using
 * bus-specific helpers and the &drm_driver.load callback. But due to
 * backwards-compatibility needs the device instance have to be published too
 * early, which requires unpretty global locking to make safe and is therefore
 * only support for existing drivers not yet converted to the new scheme.
 *
 * When cleaning up a device instance everything needs to be done in reverse:
 * First unpublish the device instance with drm_dev_unregister(). Then clean up
 * any other resources allocated at device initialization and drop the driver's
 * reference to &drm_device using drm_dev_put().
 *
 * Note that any allocation or resource which is visible to userspace must be
 * released only when the final drm_dev_put() is called, and not when the
 * driver is unbound from the underlying physical struct &device. Best to use
 * &drm_device managed resources with drmm_add_action(), drmm_kmalloc() and
 * related functions.
 *
 * devres managed resources like devm_kmalloc() can only be used for resources
 * directly related to the underlying hardware device, and only used in code
 * paths fully protected by drm_dev_enter() and drm_dev_exit().
 *
 * Display driver example
 * ~~~~~~~~~~~~~~~~~~~~~~
 *
 * The following example shows a typical structure of a DRM display driver.
 * The example focus on the probe() function and the other functions that is
 * almost always present and serves as a demonstration of devm_drm_dev_alloc().
 *
 * .. code-block:: c
 *
 *	struct driver_device {
 *		struct drm_device drm;
 *		void *userspace_facing;
 *		struct clk *pclk;
 *	};
 *
 *	static const struct drm_driver driver_drm_driver = {
 *		[...]
 *	};
 *
 *	static int driver_probe(struct platform_device *pdev)
 *	{
 *		struct driver_device *priv;
 *		struct drm_device *drm;
 *		int ret;
 *
 *		priv = devm_drm_dev_alloc(&pdev->dev, &driver_drm_driver,
 *					  struct driver_device, drm);
 *		if (IS_ERR(priv))
 *			return PTR_ERR(priv);
 *		drm = &priv->drm;
 *
 *		ret = drmm_mode_config_init(drm);
 *		if (ret)
 *			return ret;
 *
 *		priv->userspace_facing = drmm_kzalloc(..., GFP_KERNEL);
 *		if (!priv->userspace_facing)
 *			return -ENOMEM;
 *
 *		priv->pclk = devm_clk_get(dev, "PCLK");
 *		if (IS_ERR(priv->pclk))
 *			return PTR_ERR(priv->pclk);
 *
 *		// Further setup, display pipeline etc
 *
 *		platform_set_drvdata(pdev, drm);
 *
 *		drm_mode_config_reset(drm);
 *
 *		ret = drm_dev_register(drm);
 *		if (ret)
 *			return ret;
 *
 *		drm_fbdev_{...}_setup(drm, 32);
 *
 *		return 0;
 *	}
 *
 *	// This function is called before the devm_ resources are released
 *	static int driver_remove(struct platform_device *pdev)
 *	{
 *		struct drm_device *drm = platform_get_drvdata(pdev);
 *
 *		drm_dev_unregister(drm);
 *		drm_atomic_helper_shutdown(drm)
 *
 *		return 0;
 *	}
 *
 *	// This function is called on kernel restart and shutdown
 *	static void driver_shutdown(struct platform_device *pdev)
 *	{
 *		drm_atomic_helper_shutdown(platform_get_drvdata(pdev));
 *	}
 *
 *	static int __maybe_unused driver_pm_suspend(struct device *dev)
 *	{
 *		return drm_mode_config_helper_suspend(dev_get_drvdata(dev));
 *	}
 *
 *	static int __maybe_unused driver_pm_resume(struct device *dev)
 *	{
 *		drm_mode_config_helper_resume(dev_get_drvdata(dev));
 *
 *		return 0;
 *	}
 *
 *	static const struct dev_pm_ops driver_pm_ops = {
 *		SET_SYSTEM_SLEEP_PM_OPS(driver_pm_suspend, driver_pm_resume)
 *	};
 *
 *	static struct platform_driver driver_driver = {
 *		.driver = {
 *			[...]
 *			.pm = &driver_pm_ops,
 *		},
 *		.probe = driver_probe,
 *		.remove = driver_remove,
 *		.shutdown = driver_shutdown,
 *	};
 *	module_platform_driver(driver_driver);
 *
 * Drivers that want to support device unplugging (USB, DT overlay unload) should
 * use drm_dev_unplug() instead of drm_dev_unregister(). The driver must protect
 * regions that is accessing device resources to prevent use after they're
 * released. This is done using drm_dev_enter() and drm_dev_exit(). There is one
 * shortcoming however, drm_dev_unplug() marks the drm_device as unplugged before
 * drm_atomic_helper_shutdown() is called. This means that if the disable code
 * paths are protected, they will not run on regular driver module unload,
 * possibly leaving the hardware enabled.
 */

/**
 * drm_put_dev - Unregister and release a DRM device
 * @dev: DRM device
 *
 * Called at module unload time or when a PCI device is unplugged.
 *
 * Cleans up all DRM device, calling drm_lastclose().
 *
 * Note: Use of this function is deprecated. It will eventually go away
 * completely.  Please use drm_dev_unregister() and drm_dev_put() explicitly
 * instead to make sure that the device isn't userspace accessible any more
 * while teardown is in progress, ensuring that userspace can't access an
 * inconsistent state.
 */
void drm_put_dev(struct drm_device *dev)
{
	DRM_DEBUG("\n");

	if (!dev) {
		DRM_ERROR("cleanup called no dev\n");
		return;
	}

	drm_dev_unregister(dev);
	drm_dev_put(dev);
}
EXPORT_SYMBOL(drm_put_dev);

/**
 * drm_dev_enter - Enter device critical section
 * @dev: DRM device
 * @idx: Pointer to index that will be passed to the matching drm_dev_exit()
 *
 * This function marks and protects the beginning of a section that should not
 * be entered after the device has been unplugged. The section end is marked
 * with drm_dev_exit(). Calls to this function can be nested.
 *
 * Returns:
 * True if it is OK to enter the section, false otherwise.
 */
bool drm_dev_enter(struct drm_device *dev, int *idx)
{
	*idx = srcu_read_lock(&drm_unplug_srcu);

	if (dev->unplugged) {
		srcu_read_unlock(&drm_unplug_srcu, *idx);
		return false;
	}

	return true;
}
EXPORT_SYMBOL(drm_dev_enter);

/**
 * drm_dev_exit - Exit device critical section
 * @idx: index returned from drm_dev_enter()
 *
 * This function marks the end of a section that should not be entered after
 * the device has been unplugged.
 */
void drm_dev_exit(int idx)
{
	srcu_read_unlock(&drm_unplug_srcu, idx);
}
EXPORT_SYMBOL(drm_dev_exit);

/**
 * drm_dev_unplug - unplug a DRM device
 * @dev: DRM device
 *
 * This unplugs a hotpluggable DRM device, which makes it inaccessible to
 * userspace operations. Entry-points can use drm_dev_enter() and
 * drm_dev_exit() to protect device resources in a race free manner. This
 * essentially unregisters the device like drm_dev_unregister(), but can be
 * called while there are still open users of @dev.
 */
void drm_dev_unplug(struct drm_device *dev)
{
	/*
	 * After synchronizing any critical read section is guaranteed to see
	 * the new value of ->unplugged, and any critical section which might
	 * still have seen the old value of ->unplugged is guaranteed to have
	 * finished.
	 */
	dev->unplugged = true;
	synchronize_srcu(&drm_unplug_srcu);

	drm_dev_unregister(dev);

	/* Clear all CPU mappings pointing to this device */
	unmap_mapping_range(dev->anon_inode->i_mapping, 0, 0, 1);
}
EXPORT_SYMBOL(drm_dev_unplug);

/*
 * DRM internal mount
 * We want to be able to allocate our own "struct address_space" to control
 * memory-mappings in VRAM (or stolen RAM, ...). However, core MM does not allow
 * stand-alone address_space objects, so we need an underlying inode. As there
 * is no way to allocate an independent inode easily, we need a fake internal
 * VFS mount-point.
 *
 * The drm_fs_inode_new() function allocates a new inode, drm_fs_inode_free()
 * frees it again. You are allowed to use iget() and iput() to get references to
 * the inode. But each drm_fs_inode_new() call must be paired with exactly one
 * drm_fs_inode_free() call (which does not have to be the last iput()).
 * We use drm_fs_inode_*() to manage our internal VFS mount-point and share it
 * between multiple inode-users. You could, technically, call
 * iget() + drm_fs_inode_free() directly after alloc and sometime later do an
 * iput(), but this way you'd end up with a new vfsmount for each inode.
 */

static int drm_fs_cnt;
static struct vfsmount *drm_fs_mnt;

static int drm_fs_init_fs_context(struct fs_context *fc)
{
	return init_pseudo(fc, 0x010203ff) ? 0 : -ENOMEM;
}

static struct file_system_type drm_fs_type = {
	.name		= "drm",
	.owner		= THIS_MODULE,
	.init_fs_context = drm_fs_init_fs_context,
	.kill_sb	= kill_anon_super,
};

static struct inode *drm_fs_inode_new(void)
{
	struct inode *inode;
	int r;

	r = simple_pin_fs(&drm_fs_type, &drm_fs_mnt, &drm_fs_cnt);
	if (r < 0) {
		DRM_ERROR("Cannot mount pseudo fs: %d\n", r);
		return ERR_PTR(r);
	}

	inode = alloc_anon_inode(drm_fs_mnt->mnt_sb);
	if (IS_ERR(inode))
		simple_release_fs(&drm_fs_mnt, &drm_fs_cnt);

	return inode;
}

static void drm_fs_inode_free(struct inode *inode)
{
	if (inode) {
		iput(inode);
		simple_release_fs(&drm_fs_mnt, &drm_fs_cnt);
	}
}

/**
 * DOC: component helper usage recommendations
 *
 * DRM drivers that drive hardware where a logical device consists of a pile of
 * independent hardware blocks are recommended to use the :ref:`component helper
 * library<component>`. For consistency and better options for code reuse the
 * following guidelines apply:
 *
 *  - The entire device initialization procedure should be run from the
 *    &component_master_ops.master_bind callback, starting with
 *    devm_drm_dev_alloc(), then binding all components with
 *    component_bind_all() and finishing with drm_dev_register().
 *
 *  - The opaque pointer passed to all components through component_bind_all()
 *    should point at &struct drm_device of the device instance, not some driver
 *    specific private structure.
 *
 *  - The component helper fills the niche where further standardization of
 *    interfaces is not practical. When there already is, or will be, a
 *    standardized interface like &drm_bridge or &drm_panel, providing its own
 *    functions to find such components at driver load time, like
 *    drm_of_find_panel_or_bridge(), then the component helper should not be
 *    used.
 */

static void drm_dev_init_release(struct drm_device *dev, void *res)
{
	drm_fs_inode_free(dev->anon_inode);

	put_device(dev->dev);
	/* Prevent use-after-free in drm_managed_release when debugging is
	 * enabled. Slightly awkward, but can't really be helped. */
	dev->dev = NULL;
	mutex_destroy(&dev->master_mutex);
	mutex_destroy(&dev->clientlist_mutex);
	mutex_destroy(&dev->filelist_mutex);
	mutex_destroy(&dev->struct_mutex);
}

static int drm_dev_init(struct drm_device *dev,
			const struct drm_driver *driver,
			struct device *parent)
{
	struct inode *inode;
	int ret;

	if (!drm_core_init_complete) {
		DRM_ERROR("DRM core is not initialized\n");
		return -ENODEV;
	}

	if (WARN_ON(!parent))
		return -EINVAL;

	kref_init(&dev->ref);
	dev->dev = get_device(parent);
	dev->driver = driver;

	INIT_LIST_HEAD(&dev->managed.resources);
	spin_lock_init(&dev->managed.lock);

	/* no per-device feature limits by default */
	dev->driver_features = ~0u;

	if (drm_core_check_feature(dev, DRIVER_COMPUTE_ACCEL) &&
				(drm_core_check_feature(dev, DRIVER_RENDER) ||
				drm_core_check_feature(dev, DRIVER_MODESET))) {
		DRM_ERROR("DRM driver can't be both a compute acceleration and graphics driver\n");
		return -EINVAL;
	}

	INIT_LIST_HEAD(&dev->filelist);
	INIT_LIST_HEAD(&dev->filelist_internal);
	INIT_LIST_HEAD(&dev->clientlist);
	INIT_LIST_HEAD(&dev->vblank_event_list);

	spin_lock_init(&dev->event_lock);
	mutex_init(&dev->struct_mutex);
	mutex_init(&dev->filelist_mutex);
	mutex_init(&dev->clientlist_mutex);
	mutex_init(&dev->master_mutex);
	raw_spin_lock_init(&dev->mode_config.panic_lock);

	ret = drmm_add_action_or_reset(dev, drm_dev_init_release, NULL);
	if (ret)
		return ret;

	inode = drm_fs_inode_new();
	if (IS_ERR(inode)) {
		ret = PTR_ERR(inode);
		DRM_ERROR("Cannot allocate anonymous inode: %d\n", ret);
		goto err;
	}

	dev->anon_inode = inode;

	if (drm_core_check_feature(dev, DRIVER_COMPUTE_ACCEL)) {
		ret = drm_minor_alloc(dev, DRM_MINOR_ACCEL);
		if (ret)
			goto err;
	} else {
		if (drm_core_check_feature(dev, DRIVER_RENDER)) {
			ret = drm_minor_alloc(dev, DRM_MINOR_RENDER);
			if (ret)
				goto err;
		}

		ret = drm_minor_alloc(dev, DRM_MINOR_PRIMARY);
		if (ret)
			goto err;
	}

	if (drm_core_check_feature(dev, DRIVER_GEM)) {
		ret = drm_gem_init(dev);
		if (ret) {
			DRM_ERROR("Cannot initialize graphics execution manager (GEM)\n");
			goto err;
		}
	}

	dev->unique = drmm_kstrdup(dev, dev_name(parent), GFP_KERNEL);
	if (!dev->unique) {
		ret = -ENOMEM;
		goto err;
	}

	if (drm_core_check_feature(dev, DRIVER_COMPUTE_ACCEL))
		accel_debugfs_init(dev);
	else
		drm_debugfs_dev_init(dev, drm_debugfs_root);

	return 0;

err:
	drm_managed_release(dev);

	return ret;
}

static void devm_drm_dev_init_release(void *data)
{
	drm_dev_put(data);
}

static int devm_drm_dev_init(struct device *parent,
			     struct drm_device *dev,
			     const struct drm_driver *driver)
{
	int ret;

	ret = drm_dev_init(dev, driver, parent);
	if (ret)
		return ret;

	return devm_add_action_or_reset(parent,
					devm_drm_dev_init_release, dev);
}

void *__devm_drm_dev_alloc(struct device *parent,
			   const struct drm_driver *driver,
			   size_t size, size_t offset)
{
	void *container;
	struct drm_device *drm;
	int ret;

	container = kzalloc(size, GFP_KERNEL);
	if (!container)
		return ERR_PTR(-ENOMEM);

	drm = container + offset;
	ret = devm_drm_dev_init(parent, drm, driver);
	if (ret) {
		kfree(container);
		return ERR_PTR(ret);
	}
	drmm_add_final_kfree(drm, container);

	return container;
}
EXPORT_SYMBOL(__devm_drm_dev_alloc);

/**
 * drm_dev_alloc - Allocate new DRM device
 * @driver: DRM driver to allocate device for
 * @parent: Parent device object
 *
 * This is the deprecated version of devm_drm_dev_alloc(), which does not support
 * subclassing through embedding the struct &drm_device in a driver private
 * structure, and which does not support automatic cleanup through devres.
 *
 * RETURNS:
 * Pointer to new DRM device, or ERR_PTR on failure.
 */
struct drm_device *drm_dev_alloc(const struct drm_driver *driver,
				 struct device *parent)
{
	struct drm_device *dev;
	int ret;

	dev = kzalloc(sizeof(*dev), GFP_KERNEL);
	if (!dev)
		return ERR_PTR(-ENOMEM);

	ret = drm_dev_init(dev, driver, parent);
	if (ret) {
		kfree(dev);
		return ERR_PTR(ret);
	}

	drmm_add_final_kfree(dev, dev);

	return dev;
}
EXPORT_SYMBOL(drm_dev_alloc);

static void drm_dev_release(struct kref *ref)
{
	struct drm_device *dev = container_of(ref, struct drm_device, ref);

	/* Just in case register/unregister was never called */
	drm_debugfs_dev_fini(dev);

	if (dev->driver->release)
		dev->driver->release(dev);

	drm_managed_release(dev);

	kfree(dev->managed.final_kfree);
}

/**
 * drm_dev_get - Take reference of a DRM device
 * @dev: device to take reference of or NULL
 *
 * This increases the ref-count of @dev by one. You *must* already own a
 * reference when calling this. Use drm_dev_put() to drop this reference
 * again.
 *
 * This function never fails. However, this function does not provide *any*
 * guarantee whether the device is alive or running. It only provides a
 * reference to the object and the memory associated with it.
 */
void drm_dev_get(struct drm_device *dev)
{
	if (dev)
		kref_get(&dev->ref);
}
EXPORT_SYMBOL(drm_dev_get);

/**
 * drm_dev_put - Drop reference of a DRM device
 * @dev: device to drop reference of or NULL
 *
 * This decreases the ref-count of @dev by one. The device is destroyed if the
 * ref-count drops to zero.
 */
void drm_dev_put(struct drm_device *dev)
{
	if (dev)
		kref_put(&dev->ref, drm_dev_release);
}
EXPORT_SYMBOL(drm_dev_put);

static int create_compat_control_link(struct drm_device *dev)
{
	struct drm_minor *minor;
	char *name;
	int ret;

	if (!drm_core_check_feature(dev, DRIVER_MODESET))
		return 0;

	minor = *drm_minor_get_slot(dev, DRM_MINOR_PRIMARY);
	if (!minor)
		return 0;

	/*
	 * Some existing userspace out there uses the existing of the controlD*
	 * sysfs files to figure out whether it's a modeset driver. It only does
	 * readdir, hence a symlink is sufficient (and the least confusing
	 * option). Otherwise controlD* is entirely unused.
	 *
	 * Old controlD chardev have been allocated in the range
	 * 64-127.
	 */
	name = kasprintf(GFP_KERNEL, "controlD%d", minor->index + 64);
	if (!name)
		return -ENOMEM;

	ret = sysfs_create_link(minor->kdev->kobj.parent,
				&minor->kdev->kobj,
				name);

	kfree(name);

	return ret;
}

static void remove_compat_control_link(struct drm_device *dev)
{
	struct drm_minor *minor;
	char *name;

	if (!drm_core_check_feature(dev, DRIVER_MODESET))
		return;

	minor = *drm_minor_get_slot(dev, DRM_MINOR_PRIMARY);
	if (!minor)
		return;

	name = kasprintf(GFP_KERNEL, "controlD%d", minor->index + 64);
	if (!name)
		return;

	sysfs_remove_link(minor->kdev->kobj.parent, name);

	kfree(name);
}

/**
 * drm_dev_register - Register DRM device
 * @dev: Device to register
 * @flags: Flags passed to the driver's .load() function
 *
 * Register the DRM device @dev with the system, advertise device to user-space
 * and start normal device operation. @dev must be initialized via drm_dev_init()
 * previously.
 *
 * Never call this twice on any device!
 *
 * NOTE: To ensure backward compatibility with existing drivers method this
 * function calls the &drm_driver.load method after registering the device
 * nodes, creating race conditions. Usage of the &drm_driver.load methods is
 * therefore deprecated, drivers must perform all initialization before calling
 * drm_dev_register().
 *
 * RETURNS:
 * 0 on success, negative error code on failure.
 */
int drm_dev_register(struct drm_device *dev, unsigned long flags)
{
	const struct drm_driver *driver = dev->driver;
	int ret;

	if (!driver->load)
		drm_mode_config_validate(dev);

	WARN_ON(!dev->managed.final_kfree);

	if (drm_dev_needs_global_mutex(dev))
		mutex_lock(&drm_global_mutex);

	if (drm_core_check_feature(dev, DRIVER_COMPUTE_ACCEL))
		accel_debugfs_register(dev);
	else
		drm_debugfs_dev_register(dev);

	ret = drm_minor_register(dev, DRM_MINOR_RENDER);
	if (ret)
		goto err_minors;

	ret = drm_minor_register(dev, DRM_MINOR_PRIMARY);
	if (ret)
		goto err_minors;

	ret = drm_minor_register(dev, DRM_MINOR_ACCEL);
	if (ret)
		goto err_minors;

	ret = create_compat_control_link(dev);
	if (ret)
		goto err_minors;

	dev->registered = true;

	if (driver->load) {
		ret = driver->load(dev, flags);
		if (ret)
			goto err_minors;
	}

	if (drm_core_check_feature(dev, DRIVER_MODESET)) {
		ret = drm_modeset_register_all(dev);
		if (ret)
			goto err_unload;
	}
<<<<<<< HEAD
=======
	drm_panic_register(dev);
>>>>>>> a6ad5510

	DRM_INFO("Initialized %s %d.%d.%d for %s on minor %d\n",
		 driver->name, driver->major, driver->minor,
		 driver->patchlevel,
		 dev->dev ? dev_name(dev->dev) : "virtual device",
		 dev->primary ? dev->primary->index : dev->accel->index);

	goto out_unlock;

err_unload:
	if (dev->driver->unload)
		dev->driver->unload(dev);
err_minors:
	remove_compat_control_link(dev);
	drm_minor_unregister(dev, DRM_MINOR_ACCEL);
	drm_minor_unregister(dev, DRM_MINOR_PRIMARY);
	drm_minor_unregister(dev, DRM_MINOR_RENDER);
out_unlock:
	if (drm_dev_needs_global_mutex(dev))
		mutex_unlock(&drm_global_mutex);
	return ret;
}
EXPORT_SYMBOL(drm_dev_register);

/**
 * drm_dev_unregister - Unregister DRM device
 * @dev: Device to unregister
 *
 * Unregister the DRM device from the system. This does the reverse of
 * drm_dev_register() but does not deallocate the device. The caller must call
 * drm_dev_put() to drop their final reference, unless it is managed with devres
 * (as devices allocated with devm_drm_dev_alloc() are), in which case there is
 * already an unwind action registered.
 *
 * A special form of unregistering for hotpluggable devices is drm_dev_unplug(),
 * which can be called while there are still open users of @dev.
 *
 * This should be called first in the device teardown code to make sure
 * userspace can't access the device instance any more.
 */
void drm_dev_unregister(struct drm_device *dev)
{
	dev->registered = false;

	drm_panic_unregister(dev);

	drm_client_dev_unregister(dev);

	if (drm_core_check_feature(dev, DRIVER_MODESET))
		drm_modeset_unregister_all(dev);

	if (dev->driver->unload)
		dev->driver->unload(dev);

	remove_compat_control_link(dev);
	drm_minor_unregister(dev, DRM_MINOR_ACCEL);
	drm_minor_unregister(dev, DRM_MINOR_PRIMARY);
	drm_minor_unregister(dev, DRM_MINOR_RENDER);
	drm_debugfs_dev_fini(dev);
}
EXPORT_SYMBOL(drm_dev_unregister);

/*
 * DRM Core
 * The DRM core module initializes all global DRM objects and makes them
 * available to drivers. Once setup, drivers can probe their respective
 * devices.
 * Currently, core management includes:
 *  - The "DRM-Global" key/value database
 *  - Global ID management for connectors
 *  - DRM major number allocation
 *  - DRM minor management
 *  - DRM sysfs class
 *  - DRM debugfs root
 *
 * Furthermore, the DRM core provides dynamic char-dev lookups. For each
 * interface registered on a DRM device, you can request minor numbers from DRM
 * core. DRM core takes care of major-number management and char-dev
 * registration. A stub ->open() callback forwards any open() requests to the
 * registered minor.
 */

static int drm_stub_open(struct inode *inode, struct file *filp)
{
	const struct file_operations *new_fops;
	struct drm_minor *minor;
	int err;

	DRM_DEBUG("\n");

	minor = drm_minor_acquire(&drm_minors_xa, iminor(inode));
	if (IS_ERR(minor))
		return PTR_ERR(minor);

	new_fops = fops_get(minor->dev->driver->fops);
	if (!new_fops) {
		err = -ENODEV;
		goto out;
	}

	replace_fops(filp, new_fops);
	if (filp->f_op->open)
		err = filp->f_op->open(inode, filp);
	else
		err = 0;

out:
	drm_minor_release(minor);

	return err;
}

static const struct file_operations drm_stub_fops = {
	.owner = THIS_MODULE,
	.open = drm_stub_open,
	.llseek = noop_llseek,
};

static void drm_core_exit(void)
{
	drm_privacy_screen_lookup_exit();
	drm_panic_exit();
	accel_core_exit();
	unregister_chrdev(DRM_MAJOR, "drm");
	debugfs_remove(drm_debugfs_root);
	drm_sysfs_destroy();
	WARN_ON(!xa_empty(&drm_minors_xa));
	drm_connector_ida_destroy();
}

static int __init drm_core_init(void)
{
	int ret;

	drm_connector_ida_init();
	drm_memcpy_init_early();

	ret = drm_sysfs_init();
	if (ret < 0) {
		DRM_ERROR("Cannot create DRM class: %d\n", ret);
		goto error;
	}

	drm_debugfs_root = debugfs_create_dir("dri", NULL);

	ret = register_chrdev(DRM_MAJOR, "drm", &drm_stub_fops);
	if (ret < 0)
		goto error;

	ret = accel_core_init();
	if (ret < 0)
		goto error;

	drm_panic_init();

	drm_privacy_screen_lookup_init();

	drm_core_init_complete = true;

	DRM_DEBUG("Initialized\n");
	return 0;

error:
	drm_core_exit();
	return ret;
}

module_init(drm_core_init);
module_exit(drm_core_exit);<|MERGE_RESOLUTION|>--- conflicted
+++ resolved
@@ -943,10 +943,7 @@
 		if (ret)
 			goto err_unload;
 	}
-<<<<<<< HEAD
-=======
 	drm_panic_register(dev);
->>>>>>> a6ad5510
 
 	DRM_INFO("Initialized %s %d.%d.%d for %s on minor %d\n",
 		 driver->name, driver->major, driver->minor,
