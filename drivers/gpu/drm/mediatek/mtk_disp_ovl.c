// SPDX-License-Identifier: GPL-2.0-only
/*
 * Copyright (c) 2015 MediaTek Inc.
 */

#include <drm/drm_blend.h>
#include <drm/drm_fourcc.h>
#include <drm/drm_framebuffer.h>

#include <linux/clk.h>
#include <linux/component.h>
#include <linux/module.h>
#include <linux/of.h>
#include <linux/platform_device.h>
#include <linux/pm_runtime.h>
#include <linux/soc/mediatek/mtk-cmdq.h>

#include "mtk_crtc.h"
#include "mtk_ddp_comp.h"
#include "mtk_disp_drv.h"
#include "mtk_drm_drv.h"

#define DISP_REG_OVL_INTEN			0x0004
#define OVL_FME_CPL_INT					BIT(1)
#define DISP_REG_OVL_INTSTA			0x0008
#define DISP_REG_OVL_EN				0x000c
#define DISP_REG_OVL_RST			0x0014
#define DISP_REG_OVL_ROI_SIZE			0x0020
#define DISP_REG_OVL_DATAPATH_CON		0x0024
#define OVL_LAYER_SMI_ID_EN				BIT(0)
#define OVL_BGCLR_SEL_IN				BIT(2)
#define OVL_LAYER_AFBC_EN(n)				BIT(4+n)
#define DISP_REG_OVL_ROI_BGCLR			0x0028
#define DISP_REG_OVL_SRC_CON			0x002c
#define DISP_REG_OVL_CON(n)			(0x0030 + 0x20 * (n))
#define DISP_REG_OVL_SRC_SIZE(n)		(0x0038 + 0x20 * (n))
#define DISP_REG_OVL_OFFSET(n)			(0x003c + 0x20 * (n))
#define DISP_REG_OVL_PITCH_MSB(n)		(0x0040 + 0x20 * (n))
#define OVL_PITCH_MSB_2ND_SUBBUF			BIT(16)
#define DISP_REG_OVL_PITCH(n)			(0x0044 + 0x20 * (n))
#define OVL_CONST_BLEND					BIT(28)
#define DISP_REG_OVL_RDMA_CTRL(n)		(0x00c0 + 0x20 * (n))
#define DISP_REG_OVL_RDMA_GMC(n)		(0x00c8 + 0x20 * (n))
#define DISP_REG_OVL_ADDR_MT2701		0x0040
#define DISP_REG_OVL_CLRFMT_EXT			0x02d0
#define OVL_CON_CLRFMT_BIT_DEPTH_MASK(n)		(GENMASK(1, 0) << (4 * (n)))
#define OVL_CON_CLRFMT_BIT_DEPTH(depth, n)		((depth) << (4 * (n)))
#define OVL_CON_CLRFMT_8_BIT				(0)
#define OVL_CON_CLRFMT_10_BIT				(1)
#define DISP_REG_OVL_ADDR_MT8173		0x0f40
#define DISP_REG_OVL_ADDR(ovl, n)		((ovl)->data->addr + 0x20 * (n))
#define DISP_REG_OVL_HDR_ADDR(ovl, n)		((ovl)->data->addr + 0x20 * (n) + 0x04)
#define DISP_REG_OVL_HDR_PITCH(ovl, n)		((ovl)->data->addr + 0x20 * (n) + 0x08)

#define GMC_THRESHOLD_BITS	16
#define GMC_THRESHOLD_HIGH	((1 << GMC_THRESHOLD_BITS) / 4)
#define GMC_THRESHOLD_LOW	((1 << GMC_THRESHOLD_BITS) / 8)

#define OVL_CON_CLRFMT_MAN	BIT(23)
#define OVL_CON_BYTE_SWAP	BIT(24)

/* OVL_CON_RGB_SWAP works only if OVL_CON_CLRFMT_MAN is enabled */
#define OVL_CON_RGB_SWAP	BIT(25)

#define OVL_CON_CLRFMT_RGB	(1 << 12)
#define OVL_CON_CLRFMT_ARGB8888	(2 << 12)
#define OVL_CON_CLRFMT_RGBA8888	(3 << 12)
#define OVL_CON_CLRFMT_ABGR8888	(OVL_CON_CLRFMT_ARGB8888 | OVL_CON_BYTE_SWAP)
#define OVL_CON_CLRFMT_BGRA8888	(OVL_CON_CLRFMT_RGBA8888 | OVL_CON_BYTE_SWAP)
#define OVL_CON_CLRFMT_UYVY	(4 << 12)
#define OVL_CON_CLRFMT_YUYV	(5 << 12)
#define OVL_CON_MTX_YUV_TO_RGB	(6 << 16)
#define OVL_CON_CLRFMT_PARGB8888 ((3 << 12) | OVL_CON_CLRFMT_MAN)
#define OVL_CON_CLRFMT_PABGR8888 (OVL_CON_CLRFMT_PARGB8888 | OVL_CON_RGB_SWAP)
#define OVL_CON_CLRFMT_PBGRA8888 (OVL_CON_CLRFMT_PARGB8888 | OVL_CON_BYTE_SWAP)
#define OVL_CON_CLRFMT_PRGBA8888 (OVL_CON_CLRFMT_PABGR8888 | OVL_CON_BYTE_SWAP)
#define OVL_CON_CLRFMT_RGB565(ovl)	((ovl)->data->fmt_rgb565_is_0 ? \
					0 : OVL_CON_CLRFMT_RGB)
#define OVL_CON_CLRFMT_RGB888(ovl)	((ovl)->data->fmt_rgb565_is_0 ? \
					OVL_CON_CLRFMT_RGB : 0)
#define	OVL_CON_AEN		BIT(8)
#define	OVL_CON_ALPHA		0xff
#define	OVL_CON_VIRT_FLIP	BIT(9)
#define	OVL_CON_HORZ_FLIP	BIT(10)

#define OVL_COLOR_ALPHA		GENMASK(31, 24)

static inline bool is_10bit_rgb(u32 fmt)
{
	switch (fmt) {
	case DRM_FORMAT_XRGB2101010:
	case DRM_FORMAT_ARGB2101010:
	case DRM_FORMAT_RGBX1010102:
	case DRM_FORMAT_RGBA1010102:
	case DRM_FORMAT_XBGR2101010:
	case DRM_FORMAT_ABGR2101010:
	case DRM_FORMAT_BGRX1010102:
	case DRM_FORMAT_BGRA1010102:
		return true;
	}
	return false;
}

static const u32 mt8173_formats[] = {
	DRM_FORMAT_XRGB8888,
	DRM_FORMAT_ARGB8888,
	DRM_FORMAT_BGRX8888,
	DRM_FORMAT_BGRA8888,
	DRM_FORMAT_ABGR8888,
	DRM_FORMAT_XBGR8888,
	DRM_FORMAT_RGB888,
	DRM_FORMAT_BGR888,
	DRM_FORMAT_RGB565,
	DRM_FORMAT_UYVY,
	DRM_FORMAT_YUYV,
};

static const u32 mt8195_formats[] = {
	DRM_FORMAT_XRGB8888,
	DRM_FORMAT_ARGB8888,
	DRM_FORMAT_XRGB2101010,
	DRM_FORMAT_ARGB2101010,
	DRM_FORMAT_BGRX8888,
	DRM_FORMAT_BGRA8888,
	DRM_FORMAT_BGRX1010102,
	DRM_FORMAT_BGRA1010102,
	DRM_FORMAT_ABGR8888,
	DRM_FORMAT_XBGR8888,
	DRM_FORMAT_XBGR2101010,
	DRM_FORMAT_ABGR2101010,
	DRM_FORMAT_RGBX8888,
	DRM_FORMAT_RGBA8888,
	DRM_FORMAT_RGBX1010102,
	DRM_FORMAT_RGBA1010102,
	DRM_FORMAT_RGB888,
	DRM_FORMAT_BGR888,
	DRM_FORMAT_RGB565,
	DRM_FORMAT_UYVY,
	DRM_FORMAT_YUYV,
};

struct mtk_disp_ovl_data {
	unsigned int addr;
	unsigned int gmc_bits;
	unsigned int layer_nr;
	bool fmt_rgb565_is_0;
	bool smi_id_en;
	bool supports_afbc;
	const u32 blend_modes;
	const u32 *formats;
	size_t num_formats;
	bool supports_clrfmt_ext;
};

/*
 * struct mtk_disp_ovl - DISP_OVL driver structure
 * @crtc: associated crtc to report vblank events to
 * @data: platform data
 */
struct mtk_disp_ovl {
	struct drm_crtc			*crtc;
	struct clk			*clk;
	void __iomem			*regs;
	struct cmdq_client_reg		cmdq_reg;
	const struct mtk_disp_ovl_data	*data;
	void				(*vblank_cb)(void *data);
	void				*vblank_cb_data;
};

static irqreturn_t mtk_disp_ovl_irq_handler(int irq, void *dev_id)
{
	struct mtk_disp_ovl *priv = dev_id;

	/* Clear frame completion interrupt */
	writel(0x0, priv->regs + DISP_REG_OVL_INTSTA);

	if (!priv->vblank_cb)
		return IRQ_NONE;

	priv->vblank_cb(priv->vblank_cb_data);

	return IRQ_HANDLED;
}

void mtk_ovl_register_vblank_cb(struct device *dev,
				void (*vblank_cb)(void *),
				void *vblank_cb_data)
{
	struct mtk_disp_ovl *ovl = dev_get_drvdata(dev);

	ovl->vblank_cb = vblank_cb;
	ovl->vblank_cb_data = vblank_cb_data;
}

void mtk_ovl_unregister_vblank_cb(struct device *dev)
{
	struct mtk_disp_ovl *ovl = dev_get_drvdata(dev);

	ovl->vblank_cb = NULL;
	ovl->vblank_cb_data = NULL;
}

void mtk_ovl_enable_vblank(struct device *dev)
{
	struct mtk_disp_ovl *ovl = dev_get_drvdata(dev);

	writel(0x0, ovl->regs + DISP_REG_OVL_INTSTA);
	writel_relaxed(OVL_FME_CPL_INT, ovl->regs + DISP_REG_OVL_INTEN);
}

void mtk_ovl_disable_vblank(struct device *dev)
{
	struct mtk_disp_ovl *ovl = dev_get_drvdata(dev);

	writel_relaxed(0x0, ovl->regs + DISP_REG_OVL_INTEN);
}

u32 mtk_ovl_get_blend_modes(struct device *dev)
{
	struct mtk_disp_ovl *ovl = dev_get_drvdata(dev);

	return ovl->data->blend_modes;
}

const u32 *mtk_ovl_get_formats(struct device *dev)
{
	struct mtk_disp_ovl *ovl = dev_get_drvdata(dev);

	return ovl->data->formats;
}

size_t mtk_ovl_get_num_formats(struct device *dev)
{
	struct mtk_disp_ovl *ovl = dev_get_drvdata(dev);

	return ovl->data->num_formats;
}

int mtk_ovl_clk_enable(struct device *dev)
{
	struct mtk_disp_ovl *ovl = dev_get_drvdata(dev);

	return clk_prepare_enable(ovl->clk);
}

void mtk_ovl_clk_disable(struct device *dev)
{
	struct mtk_disp_ovl *ovl = dev_get_drvdata(dev);

	clk_disable_unprepare(ovl->clk);
}

void mtk_ovl_start(struct device *dev)
{
	struct mtk_disp_ovl *ovl = dev_get_drvdata(dev);

	if (ovl->data->smi_id_en) {
		unsigned int reg;

		reg = readl(ovl->regs + DISP_REG_OVL_DATAPATH_CON);
		reg = reg | OVL_LAYER_SMI_ID_EN;
		writel_relaxed(reg, ovl->regs + DISP_REG_OVL_DATAPATH_CON);
	}
	writel_relaxed(0x1, ovl->regs + DISP_REG_OVL_EN);
}

void mtk_ovl_stop(struct device *dev)
{
	struct mtk_disp_ovl *ovl = dev_get_drvdata(dev);

	writel_relaxed(0x0, ovl->regs + DISP_REG_OVL_EN);
	if (ovl->data->smi_id_en) {
		unsigned int reg;

		reg = readl(ovl->regs + DISP_REG_OVL_DATAPATH_CON);
		reg = reg & ~OVL_LAYER_SMI_ID_EN;
		writel_relaxed(reg, ovl->regs + DISP_REG_OVL_DATAPATH_CON);
	}
}

static void mtk_ovl_set_afbc(struct mtk_disp_ovl *ovl, struct cmdq_pkt *cmdq_pkt,
			     int idx, bool enabled)
{
	mtk_ddp_write_mask(cmdq_pkt, enabled ? OVL_LAYER_AFBC_EN(idx) : 0,
			   &ovl->cmdq_reg, ovl->regs,
			   DISP_REG_OVL_DATAPATH_CON, OVL_LAYER_AFBC_EN(idx));
}

static void mtk_ovl_set_bit_depth(struct device *dev, int idx, u32 format,
				  struct cmdq_pkt *cmdq_pkt)
{
	struct mtk_disp_ovl *ovl = dev_get_drvdata(dev);
	unsigned int bit_depth = OVL_CON_CLRFMT_8_BIT;

	if (!ovl->data->supports_clrfmt_ext)
		return;

	if (is_10bit_rgb(format))
		bit_depth = OVL_CON_CLRFMT_10_BIT;

	mtk_ddp_write_mask(cmdq_pkt, OVL_CON_CLRFMT_BIT_DEPTH(bit_depth, idx),
			   &ovl->cmdq_reg, ovl->regs, DISP_REG_OVL_CLRFMT_EXT,
			   OVL_CON_CLRFMT_BIT_DEPTH_MASK(idx));
}

void mtk_ovl_config(struct device *dev, unsigned int w,
		    unsigned int h, unsigned int vrefresh,
		    unsigned int bpc, struct cmdq_pkt *cmdq_pkt)
{
	struct mtk_disp_ovl *ovl = dev_get_drvdata(dev);

	if (w != 0 && h != 0)
		mtk_ddp_write_relaxed(cmdq_pkt, h << 16 | w, &ovl->cmdq_reg, ovl->regs,
				      DISP_REG_OVL_ROI_SIZE);

	/*
	 * The background color must be opaque black (ARGB),
	 * otherwise the alpha blending will have no effect
	 */
	mtk_ddp_write_relaxed(cmdq_pkt, OVL_COLOR_ALPHA, &ovl->cmdq_reg,
			      ovl->regs, DISP_REG_OVL_ROI_BGCLR);

	mtk_ddp_write(cmdq_pkt, 0x1, &ovl->cmdq_reg, ovl->regs, DISP_REG_OVL_RST);
	mtk_ddp_write(cmdq_pkt, 0x0, &ovl->cmdq_reg, ovl->regs, DISP_REG_OVL_RST);
}

unsigned int mtk_ovl_layer_nr(struct device *dev)
{
	struct mtk_disp_ovl *ovl = dev_get_drvdata(dev);

	return ovl->data->layer_nr;
}

unsigned int mtk_ovl_supported_rotations(struct device *dev)
{
	return DRM_MODE_ROTATE_0 | DRM_MODE_ROTATE_180 |
	       DRM_MODE_REFLECT_X | DRM_MODE_REFLECT_Y;
}

int mtk_ovl_layer_check(struct device *dev, unsigned int idx,
			struct mtk_plane_state *mtk_state)
{
	struct drm_plane_state *state = &mtk_state->base;

	/* check if any unsupported rotation is set */
	if (state->rotation & ~mtk_ovl_supported_rotations(dev))
		return -EINVAL;

	/*
	 * TODO: Rotating/reflecting YUV buffers is not supported at this time.
	 *	 Only RGB[AX] variants are supported.
	 *	 Since DRM_MODE_ROTATE_0 means "no rotation", we should not
	 *	 reject layers with this property.
	 */
	if (state->fb->format->is_yuv && (state->rotation & ~DRM_MODE_ROTATE_0))
		return -EINVAL;

	return 0;
}

void mtk_ovl_layer_on(struct device *dev, unsigned int idx,
		      struct cmdq_pkt *cmdq_pkt)
{
	unsigned int gmc_thrshd_l;
	unsigned int gmc_thrshd_h;
	unsigned int gmc_value;
	struct mtk_disp_ovl *ovl = dev_get_drvdata(dev);

	mtk_ddp_write(cmdq_pkt, 0x1, &ovl->cmdq_reg, ovl->regs,
		      DISP_REG_OVL_RDMA_CTRL(idx));
	gmc_thrshd_l = GMC_THRESHOLD_LOW >>
		      (GMC_THRESHOLD_BITS - ovl->data->gmc_bits);
	gmc_thrshd_h = GMC_THRESHOLD_HIGH >>
		      (GMC_THRESHOLD_BITS - ovl->data->gmc_bits);
	if (ovl->data->gmc_bits == 10)
		gmc_value = gmc_thrshd_h | gmc_thrshd_h << 16;
	else
		gmc_value = gmc_thrshd_l | gmc_thrshd_l << 8 |
			    gmc_thrshd_h << 16 | gmc_thrshd_h << 24;
	mtk_ddp_write(cmdq_pkt, gmc_value,
		      &ovl->cmdq_reg, ovl->regs, DISP_REG_OVL_RDMA_GMC(idx));
	mtk_ddp_write_mask(cmdq_pkt, BIT(idx), &ovl->cmdq_reg, ovl->regs,
			   DISP_REG_OVL_SRC_CON, BIT(idx));
}

void mtk_ovl_layer_off(struct device *dev, unsigned int idx,
		       struct cmdq_pkt *cmdq_pkt)
{
	struct mtk_disp_ovl *ovl = dev_get_drvdata(dev);

	mtk_ddp_write_mask(cmdq_pkt, 0, &ovl->cmdq_reg, ovl->regs,
			   DISP_REG_OVL_SRC_CON, BIT(idx));
	mtk_ddp_write(cmdq_pkt, 0, &ovl->cmdq_reg, ovl->regs,
		      DISP_REG_OVL_RDMA_CTRL(idx));
}

static unsigned int mtk_ovl_fmt_convert(struct mtk_disp_ovl *ovl,
					struct mtk_plane_state *state)
{
<<<<<<< HEAD
=======
	unsigned int fmt = state->pending.format;
	unsigned int blend_mode = DRM_MODE_BLEND_COVERAGE;

	/*
	 * For the platforms where OVL_CON_CLRFMT_MAN is defined in the hardware data sheet
	 * and supports premultiplied color formats, such as OVL_CON_CLRFMT_PARGB8888.
	 *
	 * Check blend_modes in the driver data to see if premultiplied mode is supported.
	 * If not, use coverage mode instead to set it to the supported color formats.
	 *
	 * Current DRM assumption is that alpha is default premultiplied, so the bitmask of
	 * blend_modes must include BIT(DRM_MODE_BLEND_PREMULTI). Otherwise, mtk_plane_init()
	 * will get an error return from drm_plane_create_blend_mode_property() and
	 * state->base.pixel_blend_mode should not be used.
	 */
	if (ovl->data->blend_modes & BIT(DRM_MODE_BLEND_PREMULTI))
		blend_mode = state->base.pixel_blend_mode;

>>>>>>> fa10f348
	switch (fmt) {
	default:
	case DRM_FORMAT_RGB565:
		return OVL_CON_CLRFMT_RGB565(ovl);
	case DRM_FORMAT_BGR565:
		return OVL_CON_CLRFMT_RGB565(ovl) | OVL_CON_BYTE_SWAP;
	case DRM_FORMAT_RGB888:
		return OVL_CON_CLRFMT_RGB888(ovl);
	case DRM_FORMAT_BGR888:
		return OVL_CON_CLRFMT_RGB888(ovl) | OVL_CON_BYTE_SWAP;
	case DRM_FORMAT_RGBX8888:
	case DRM_FORMAT_RGBA8888:
	case DRM_FORMAT_RGBX1010102:
	case DRM_FORMAT_RGBA1010102:
		return blend_mode == DRM_MODE_BLEND_COVERAGE ?
		       OVL_CON_CLRFMT_RGBA8888 :
		       OVL_CON_CLRFMT_PRGBA8888;
	case DRM_FORMAT_BGRX8888:
	case DRM_FORMAT_BGRA8888:
	case DRM_FORMAT_BGRX1010102:
	case DRM_FORMAT_BGRA1010102:
		return blend_mode == DRM_MODE_BLEND_COVERAGE ?
		       OVL_CON_CLRFMT_BGRA8888 :
		       OVL_CON_CLRFMT_PBGRA8888;
	case DRM_FORMAT_XRGB8888:
	case DRM_FORMAT_ARGB8888:
	case DRM_FORMAT_XRGB2101010:
	case DRM_FORMAT_ARGB2101010:
		return blend_mode == DRM_MODE_BLEND_COVERAGE ?
		       OVL_CON_CLRFMT_ARGB8888 :
		       OVL_CON_CLRFMT_PARGB8888;
	case DRM_FORMAT_XBGR8888:
	case DRM_FORMAT_ABGR8888:
	case DRM_FORMAT_XBGR2101010:
	case DRM_FORMAT_ABGR2101010:
		return blend_mode == DRM_MODE_BLEND_COVERAGE ?
		       OVL_CON_CLRFMT_ABGR8888 :
		       OVL_CON_CLRFMT_PABGR8888;
	case DRM_FORMAT_UYVY:
		return OVL_CON_CLRFMT_UYVY | OVL_CON_MTX_YUV_TO_RGB;
	case DRM_FORMAT_YUYV:
		return OVL_CON_CLRFMT_YUYV | OVL_CON_MTX_YUV_TO_RGB;
	}
}

void mtk_ovl_layer_config(struct device *dev, unsigned int idx,
			  struct mtk_plane_state *state,
			  struct cmdq_pkt *cmdq_pkt)
{
	struct mtk_disp_ovl *ovl = dev_get_drvdata(dev);
	struct mtk_plane_pending_state *pending = &state->pending;
	unsigned int addr = pending->addr;
	unsigned int hdr_addr = pending->hdr_addr;
	unsigned int pitch = pending->pitch;
	unsigned int hdr_pitch = pending->hdr_pitch;
	unsigned int fmt = pending->format;
	unsigned int offset = (pending->y << 16) | pending->x;
	unsigned int src_size = (pending->height << 16) | pending->width;
	unsigned int blend_mode = state->base.pixel_blend_mode;
	unsigned int ignore_pixel_alpha = 0;
	unsigned int con;
	bool is_afbc = pending->modifier != DRM_FORMAT_MOD_LINEAR;
	union overlay_pitch {
		struct split_pitch {
			u16 lsb;
			u16 msb;
		} split_pitch;
		u32 pitch;
	} overlay_pitch;

	overlay_pitch.pitch = pitch;

	if (!pending->enable) {
		mtk_ovl_layer_off(dev, idx, cmdq_pkt);
		return;
	}

	con = mtk_ovl_fmt_convert(ovl, state);
	if (state->base.fb) {
		con |= state->base.alpha & OVL_CON_ALPHA;

		/*
		 * For blend_modes supported SoCs, always enable alpha blending.
		 * For blend_modes unsupported SoCs, enable alpha blending when has_alpha is set.
		 */
		if (blend_mode || state->base.fb->format->has_alpha)
			con |= OVL_CON_AEN;

		/*
		 * Although the alpha channel can be ignored, CONST_BLD must be enabled
		 * for XRGB format, otherwise OVL will still read the value from memory.
		 * For RGB888 related formats, whether CONST_BLD is enabled or not won't
		 * affect the result. Therefore we use !has_alpha as the condition.
		 */
		if (blend_mode == DRM_MODE_BLEND_PIXEL_NONE || !state->base.fb->format->has_alpha)
			ignore_pixel_alpha = OVL_CONST_BLEND;
	}

	if (pending->rotation & DRM_MODE_REFLECT_Y) {
		con |= OVL_CON_VIRT_FLIP;
		addr += (pending->height - 1) * pending->pitch;
	}

	if (pending->rotation & DRM_MODE_REFLECT_X) {
		con |= OVL_CON_HORZ_FLIP;
		addr += pending->pitch - 1;
	}

	if (ovl->data->supports_afbc)
		mtk_ovl_set_afbc(ovl, cmdq_pkt, idx, is_afbc);

	mtk_ddp_write_relaxed(cmdq_pkt, con, &ovl->cmdq_reg, ovl->regs,
			      DISP_REG_OVL_CON(idx));
	mtk_ddp_write_relaxed(cmdq_pkt, overlay_pitch.split_pitch.lsb | ignore_pixel_alpha,
			      &ovl->cmdq_reg, ovl->regs, DISP_REG_OVL_PITCH(idx));
	mtk_ddp_write_relaxed(cmdq_pkt, src_size, &ovl->cmdq_reg, ovl->regs,
			      DISP_REG_OVL_SRC_SIZE(idx));
	mtk_ddp_write_relaxed(cmdq_pkt, offset, &ovl->cmdq_reg, ovl->regs,
			      DISP_REG_OVL_OFFSET(idx));
	mtk_ddp_write_relaxed(cmdq_pkt, addr, &ovl->cmdq_reg, ovl->regs,
			      DISP_REG_OVL_ADDR(ovl, idx));

	if (is_afbc) {
		mtk_ddp_write_relaxed(cmdq_pkt, hdr_addr, &ovl->cmdq_reg, ovl->regs,
				      DISP_REG_OVL_HDR_ADDR(ovl, idx));
		mtk_ddp_write_relaxed(cmdq_pkt,
				      OVL_PITCH_MSB_2ND_SUBBUF | overlay_pitch.split_pitch.msb,
				      &ovl->cmdq_reg, ovl->regs, DISP_REG_OVL_PITCH_MSB(idx));
		mtk_ddp_write_relaxed(cmdq_pkt, hdr_pitch, &ovl->cmdq_reg, ovl->regs,
				      DISP_REG_OVL_HDR_PITCH(ovl, idx));
	} else {
		mtk_ddp_write_relaxed(cmdq_pkt,
				      overlay_pitch.split_pitch.msb,
				      &ovl->cmdq_reg, ovl->regs, DISP_REG_OVL_PITCH_MSB(idx));
	}

	mtk_ovl_set_bit_depth(dev, idx, fmt, cmdq_pkt);
	mtk_ovl_layer_on(dev, idx, cmdq_pkt);
}

void mtk_ovl_bgclr_in_on(struct device *dev)
{
	struct mtk_disp_ovl *ovl = dev_get_drvdata(dev);
	unsigned int reg;

	reg = readl(ovl->regs + DISP_REG_OVL_DATAPATH_CON);
	reg = reg | OVL_BGCLR_SEL_IN;
	writel(reg, ovl->regs + DISP_REG_OVL_DATAPATH_CON);
}

void mtk_ovl_bgclr_in_off(struct device *dev)
{
	struct mtk_disp_ovl *ovl = dev_get_drvdata(dev);
	unsigned int reg;

	reg = readl(ovl->regs + DISP_REG_OVL_DATAPATH_CON);
	reg = reg & ~OVL_BGCLR_SEL_IN;
	writel(reg, ovl->regs + DISP_REG_OVL_DATAPATH_CON);
}

static int mtk_disp_ovl_bind(struct device *dev, struct device *master,
			     void *data)
{
	return 0;
}

static void mtk_disp_ovl_unbind(struct device *dev, struct device *master,
				void *data)
{
}

static const struct component_ops mtk_disp_ovl_component_ops = {
	.bind	= mtk_disp_ovl_bind,
	.unbind = mtk_disp_ovl_unbind,
};

static int mtk_disp_ovl_probe(struct platform_device *pdev)
{
	struct device *dev = &pdev->dev;
	struct mtk_disp_ovl *priv;
	struct resource *res;
	int irq;
	int ret;

	priv = devm_kzalloc(dev, sizeof(*priv), GFP_KERNEL);
	if (!priv)
		return -ENOMEM;

	irq = platform_get_irq(pdev, 0);
	if (irq < 0)
		return irq;

	priv->clk = devm_clk_get(dev, NULL);
	if (IS_ERR(priv->clk))
		return dev_err_probe(dev, PTR_ERR(priv->clk),
				     "failed to get ovl clk\n");

	res = platform_get_resource(pdev, IORESOURCE_MEM, 0);
	priv->regs = devm_ioremap_resource(dev, res);
	if (IS_ERR(priv->regs))
		return dev_err_probe(dev, PTR_ERR(priv->regs),
				     "failed to ioremap ovl\n");
#if IS_REACHABLE(CONFIG_MTK_CMDQ)
	ret = cmdq_dev_get_client_reg(dev, &priv->cmdq_reg, 0);
	if (ret)
		dev_dbg(dev, "get mediatek,gce-client-reg fail!\n");
#endif

	priv->data = of_device_get_match_data(dev);
	platform_set_drvdata(pdev, priv);

	ret = devm_request_irq(dev, irq, mtk_disp_ovl_irq_handler,
			       IRQF_TRIGGER_NONE, dev_name(dev), priv);
	if (ret < 0)
		return dev_err_probe(dev, ret, "Failed to request irq %d\n", irq);

	pm_runtime_enable(dev);

	ret = component_add(dev, &mtk_disp_ovl_component_ops);
	if (ret) {
		pm_runtime_disable(dev);
		return dev_err_probe(dev, ret, "Failed to add component\n");
	}

	return 0;
}

static void mtk_disp_ovl_remove(struct platform_device *pdev)
{
	component_del(&pdev->dev, &mtk_disp_ovl_component_ops);
	pm_runtime_disable(&pdev->dev);
}

static const struct mtk_disp_ovl_data mt2701_ovl_driver_data = {
	.addr = DISP_REG_OVL_ADDR_MT2701,
	.gmc_bits = 8,
	.layer_nr = 4,
	.fmt_rgb565_is_0 = false,
	.formats = mt8173_formats,
	.num_formats = ARRAY_SIZE(mt8173_formats),
};

static const struct mtk_disp_ovl_data mt8173_ovl_driver_data = {
	.addr = DISP_REG_OVL_ADDR_MT8173,
	.gmc_bits = 8,
	.layer_nr = 4,
	.fmt_rgb565_is_0 = true,
	.formats = mt8173_formats,
	.num_formats = ARRAY_SIZE(mt8173_formats),
};

static const struct mtk_disp_ovl_data mt8183_ovl_driver_data = {
	.addr = DISP_REG_OVL_ADDR_MT8173,
	.gmc_bits = 10,
	.layer_nr = 4,
	.fmt_rgb565_is_0 = true,
	.formats = mt8173_formats,
	.num_formats = ARRAY_SIZE(mt8173_formats),
};

static const struct mtk_disp_ovl_data mt8183_ovl_2l_driver_data = {
	.addr = DISP_REG_OVL_ADDR_MT8173,
	.gmc_bits = 10,
	.layer_nr = 2,
	.fmt_rgb565_is_0 = true,
	.formats = mt8173_formats,
	.num_formats = ARRAY_SIZE(mt8173_formats),
};

static const struct mtk_disp_ovl_data mt8192_ovl_driver_data = {
	.addr = DISP_REG_OVL_ADDR_MT8173,
	.gmc_bits = 10,
	.layer_nr = 4,
	.fmt_rgb565_is_0 = true,
	.smi_id_en = true,
	.blend_modes = BIT(DRM_MODE_BLEND_PREMULTI) |
		       BIT(DRM_MODE_BLEND_COVERAGE) |
		       BIT(DRM_MODE_BLEND_PIXEL_NONE),
	.formats = mt8173_formats,
	.num_formats = ARRAY_SIZE(mt8173_formats),
};

static const struct mtk_disp_ovl_data mt8192_ovl_2l_driver_data = {
	.addr = DISP_REG_OVL_ADDR_MT8173,
	.gmc_bits = 10,
	.layer_nr = 2,
	.fmt_rgb565_is_0 = true,
	.smi_id_en = true,
	.blend_modes = BIT(DRM_MODE_BLEND_PREMULTI) |
		       BIT(DRM_MODE_BLEND_COVERAGE) |
		       BIT(DRM_MODE_BLEND_PIXEL_NONE),
	.formats = mt8173_formats,
	.num_formats = ARRAY_SIZE(mt8173_formats),
};

static const struct mtk_disp_ovl_data mt8195_ovl_driver_data = {
	.addr = DISP_REG_OVL_ADDR_MT8173,
	.gmc_bits = 10,
	.layer_nr = 4,
	.fmt_rgb565_is_0 = true,
	.smi_id_en = true,
	.supports_afbc = true,
	.blend_modes = BIT(DRM_MODE_BLEND_PREMULTI) |
		       BIT(DRM_MODE_BLEND_COVERAGE) |
		       BIT(DRM_MODE_BLEND_PIXEL_NONE),
	.formats = mt8195_formats,
	.num_formats = ARRAY_SIZE(mt8195_formats),
	.supports_clrfmt_ext = true,
};

static const struct of_device_id mtk_disp_ovl_driver_dt_match[] = {
	{ .compatible = "mediatek,mt2701-disp-ovl",
	  .data = &mt2701_ovl_driver_data},
	{ .compatible = "mediatek,mt8173-disp-ovl",
	  .data = &mt8173_ovl_driver_data},
	{ .compatible = "mediatek,mt8183-disp-ovl",
	  .data = &mt8183_ovl_driver_data},
	{ .compatible = "mediatek,mt8183-disp-ovl-2l",
	  .data = &mt8183_ovl_2l_driver_data},
	{ .compatible = "mediatek,mt8192-disp-ovl",
	  .data = &mt8192_ovl_driver_data},
	{ .compatible = "mediatek,mt8192-disp-ovl-2l",
	  .data = &mt8192_ovl_2l_driver_data},
	{ .compatible = "mediatek,mt8195-disp-ovl",
	  .data = &mt8195_ovl_driver_data},
	{},
};
MODULE_DEVICE_TABLE(of, mtk_disp_ovl_driver_dt_match);

struct platform_driver mtk_disp_ovl_driver = {
	.probe		= mtk_disp_ovl_probe,
	.remove_new	= mtk_disp_ovl_remove,
	.driver		= {
		.name	= "mediatek-disp-ovl",
		.of_match_table = mtk_disp_ovl_driver_dt_match,
	},
};<|MERGE_RESOLUTION|>--- conflicted
+++ resolved
@@ -397,8 +397,6 @@
 static unsigned int mtk_ovl_fmt_convert(struct mtk_disp_ovl *ovl,
 					struct mtk_plane_state *state)
 {
-<<<<<<< HEAD
-=======
 	unsigned int fmt = state->pending.format;
 	unsigned int blend_mode = DRM_MODE_BLEND_COVERAGE;
 
@@ -417,7 +415,6 @@
 	if (ovl->data->blend_modes & BIT(DRM_MODE_BLEND_PREMULTI))
 		blend_mode = state->base.pixel_blend_mode;
 
->>>>>>> fa10f348
 	switch (fmt) {
 	default:
 	case DRM_FORMAT_RGB565:
