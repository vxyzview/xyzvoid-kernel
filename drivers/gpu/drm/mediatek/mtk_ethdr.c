// SPDX-License-Identifier: GPL-2.0-only
/*
 * Copyright (c) 2021 MediaTek Inc.
 */

#include <drm/drm_blend.h>
#include <drm/drm_fourcc.h>
#include <drm/drm_framebuffer.h>
#include <linux/clk.h>
#include <linux/component.h>
#include <linux/of.h>
#include <linux/of_address.h>
#include <linux/platform_device.h>
#include <linux/reset.h>
#include <linux/soc/mediatek/mtk-cmdq.h>
#include <linux/soc/mediatek/mtk-mmsys.h>

#include "mtk_crtc.h"
#include "mtk_ddp_comp.h"
#include "mtk_drm_drv.h"
#include "mtk_ethdr.h"

#define MIX_INTEN			0x4
#define MIX_FME_CPL_INTEN			BIT(1)
#define MIX_INTSTA			0x8
#define MIX_EN				0xc
#define MIX_RST				0x14
#define MIX_ROI_SIZE			0x18
#define MIX_DATAPATH_CON		0x1c
#define OUTPUT_NO_RND				BIT(3)
#define SOURCE_RGB_SEL				BIT(7)
#define BACKGROUND_RELAY			(4 << 9)
#define MIX_ROI_BGCLR			0x20
#define BGCLR_BLACK				0xff000000
#define MIX_SRC_CON			0x24
#define MIX_SRC_L0_EN				BIT(0)
#define MIX_L_SRC_CON(n)		(0x28 + 0x18 * (n))
#define NON_PREMULTI_SOURCE			(2 << 12)
#define PREMULTI_SOURCE				(3 << 12)
#define MIX_L_SRC_SIZE(n)		(0x30 + 0x18 * (n))
#define MIX_L_SRC_OFFSET(n)		(0x34 + 0x18 * (n))
#define MIX_FUNC_DCM0			0x120
#define MIX_FUNC_DCM1			0x124
#define MIX_FUNC_DCM_ENABLE			0xffffffff

#define HDR_VDO_FE_0804_HDR_DM_FE	0x804
#define HDR_VDO_FE_0804_BYPASS_ALL		0xfd
#define HDR_GFX_FE_0204_GFX_HDR_FE	0x204
#define HDR_GFX_FE_0204_BYPASS_ALL		0xfd
#define HDR_VDO_BE_0204_VDO_DM_BE	0x204
#define HDR_VDO_BE_0204_BYPASS_ALL		0x7e

#define MIXER_INX_MODE_BYPASS			0
#define MIXER_INX_MODE_EVEN_EXTEND		1
#define	MIXER_ALPHA_AEN				BIT(8)
#define	MIXER_ALPHA				0xff
#define ETHDR_CLK_NUM				13

enum mtk_ethdr_comp_id {
	ETHDR_MIXER,
	ETHDR_VDO_FE0,
	ETHDR_VDO_FE1,
	ETHDR_GFX_FE0,
	ETHDR_GFX_FE1,
	ETHDR_VDO_BE,
	ETHDR_ADL_DS,
	ETHDR_ID_MAX
};

struct mtk_ethdr_comp {
	struct device		*dev;
	void __iomem		*regs;
	struct cmdq_client_reg	cmdq_base;
};

struct mtk_ethdr {
	struct mtk_ethdr_comp	ethdr_comp[ETHDR_ID_MAX];
	struct clk_bulk_data	ethdr_clk[ETHDR_CLK_NUM];
	struct device		*mmsys_dev;
	void			(*vblank_cb)(void *data);
	void			*vblank_cb_data;
	int			irq;
	struct reset_control	*reset_ctl;
};

static const char * const ethdr_clk_str[] = {
	"ethdr_top",
	"mixer",
	"vdo_fe0",
	"vdo_fe1",
	"gfx_fe0",
	"gfx_fe1",
	"vdo_be",
	"adl_ds",
	"vdo_fe0_async",
	"vdo_fe1_async",
	"gfx_fe0_async",
	"gfx_fe1_async",
	"vdo_be_async",
};

void mtk_ethdr_register_vblank_cb(struct device *dev,
				  void (*vblank_cb)(void *),
				  void *vblank_cb_data)
{
	struct mtk_ethdr *priv = dev_get_drvdata(dev);

	priv->vblank_cb = vblank_cb;
	priv->vblank_cb_data = vblank_cb_data;
}

void mtk_ethdr_unregister_vblank_cb(struct device *dev)
{
	struct mtk_ethdr *priv = dev_get_drvdata(dev);

	priv->vblank_cb = NULL;
	priv->vblank_cb_data = NULL;
}

void mtk_ethdr_enable_vblank(struct device *dev)
{
	struct mtk_ethdr *priv = dev_get_drvdata(dev);

	writel(MIX_FME_CPL_INTEN, priv->ethdr_comp[ETHDR_MIXER].regs + MIX_INTEN);
}

void mtk_ethdr_disable_vblank(struct device *dev)
{
	struct mtk_ethdr *priv = dev_get_drvdata(dev);

	writel(0x0, priv->ethdr_comp[ETHDR_MIXER].regs + MIX_INTEN);
}

static irqreturn_t mtk_ethdr_irq_handler(int irq, void *dev_id)
{
	struct mtk_ethdr *priv = dev_id;

	writel(0x0, priv->ethdr_comp[ETHDR_MIXER].regs + MIX_INTSTA);

	if (!priv->vblank_cb)
		return IRQ_NONE;

	priv->vblank_cb(priv->vblank_cb_data);

	return IRQ_HANDLED;
}

u32 mtk_ethdr_get_blend_modes(struct device *dev)
{
	return BIT(DRM_MODE_BLEND_PREMULTI) |
	       BIT(DRM_MODE_BLEND_COVERAGE) |
	       BIT(DRM_MODE_BLEND_PIXEL_NONE);
}

void mtk_ethdr_layer_config(struct device *dev, unsigned int idx,
			    struct mtk_plane_state *state,
			    struct cmdq_pkt *cmdq_pkt)
{
	struct mtk_ethdr *priv = dev_get_drvdata(dev);
	struct mtk_ethdr_comp *mixer = &priv->ethdr_comp[ETHDR_MIXER];
	struct mtk_plane_pending_state *pending = &state->pending;
	unsigned int offset = (pending->x & 1) << 31 | pending->y << 16 | pending->x;
	unsigned int align_width = ALIGN_DOWN(pending->width, 2);
	unsigned int alpha_con = 0;
	bool replace_src_a = false;

	dev_dbg(dev, "%s+ idx:%d", __func__, idx);

	if (idx >= 4)
		return;

	if (!pending->enable || !pending->width || !pending->height) {
		/*
		 * instead of disabling layer with MIX_SRC_CON directly
		 * set the size to 0 to avoid screen shift due to mixer
		 * mode switch (hardware behavior)
		 */
		mtk_ddp_write(cmdq_pkt, 0, &mixer->cmdq_base, mixer->regs, MIX_L_SRC_SIZE(idx));
		return;
	}

	if (state->base.fb) {
		alpha_con |= MIXER_ALPHA_AEN;
		alpha_con |= state->base.alpha & MIXER_ALPHA;
	}

	if (state->base.pixel_blend_mode == DRM_MODE_BLEND_PREMULTI)
		alpha_con |= PREMULTI_SOURCE;
	else
		alpha_con |= NON_PREMULTI_SOURCE;

	if ((state->base.fb && !state->base.fb->format->has_alpha) ||
	    state->base.pixel_blend_mode == DRM_MODE_BLEND_PIXEL_NONE) {
		/*
		 * Mixer doesn't support CONST_BLD mode,
		 * use a trick to make the output equivalent
		 */
		replace_src_a = true;
	}

<<<<<<< HEAD
	if (state->base.fb && !state->base.fb->format->has_alpha) {
		/*
		 * Mixer doesn't support CONST_BLD mode,
		 * use a trick to make the output equivalent
		 */
		replace_src_a = true;
	}

=======
>>>>>>> a6ad5510
	mtk_mmsys_mixer_in_config(priv->mmsys_dev, idx + 1, replace_src_a,
				  MIXER_ALPHA,
				  pending->x & 1 ? MIXER_INX_MODE_EVEN_EXTEND :
				  MIXER_INX_MODE_BYPASS, align_width / 2 - 1, cmdq_pkt);

	mtk_ddp_write(cmdq_pkt, pending->height << 16 | align_width, &mixer->cmdq_base,
		      mixer->regs, MIX_L_SRC_SIZE(idx));
	mtk_ddp_write(cmdq_pkt, offset, &mixer->cmdq_base, mixer->regs, MIX_L_SRC_OFFSET(idx));
	mtk_ddp_write(cmdq_pkt, alpha_con, &mixer->cmdq_base, mixer->regs, MIX_L_SRC_CON(idx));
	mtk_ddp_write_mask(cmdq_pkt, BIT(idx), &mixer->cmdq_base, mixer->regs, MIX_SRC_CON,
			   BIT(idx));
}

void mtk_ethdr_config(struct device *dev, unsigned int w,
		      unsigned int h, unsigned int vrefresh,
		      unsigned int bpc, struct cmdq_pkt *cmdq_pkt)
{
	struct mtk_ethdr *priv = dev_get_drvdata(dev);
	struct mtk_ethdr_comp *vdo_fe0 = &priv->ethdr_comp[ETHDR_VDO_FE0];
	struct mtk_ethdr_comp *vdo_fe1 = &priv->ethdr_comp[ETHDR_VDO_FE1];
	struct mtk_ethdr_comp *gfx_fe0 = &priv->ethdr_comp[ETHDR_GFX_FE0];
	struct mtk_ethdr_comp *gfx_fe1 = &priv->ethdr_comp[ETHDR_GFX_FE1];
	struct mtk_ethdr_comp *vdo_be = &priv->ethdr_comp[ETHDR_VDO_BE];
	struct mtk_ethdr_comp *mixer = &priv->ethdr_comp[ETHDR_MIXER];

	dev_dbg(dev, "%s-w:%d, h:%d\n", __func__, w, h);

	mtk_ddp_write(cmdq_pkt, HDR_VDO_FE_0804_BYPASS_ALL, &vdo_fe0->cmdq_base,
		      vdo_fe0->regs, HDR_VDO_FE_0804_HDR_DM_FE);

	mtk_ddp_write(cmdq_pkt, HDR_VDO_FE_0804_BYPASS_ALL, &vdo_fe1->cmdq_base,
		      vdo_fe1->regs, HDR_VDO_FE_0804_HDR_DM_FE);

	mtk_ddp_write(cmdq_pkt, HDR_GFX_FE_0204_BYPASS_ALL, &gfx_fe0->cmdq_base,
		      gfx_fe0->regs, HDR_GFX_FE_0204_GFX_HDR_FE);

	mtk_ddp_write(cmdq_pkt, HDR_GFX_FE_0204_BYPASS_ALL, &gfx_fe1->cmdq_base,
		      gfx_fe1->regs, HDR_GFX_FE_0204_GFX_HDR_FE);

	mtk_ddp_write(cmdq_pkt, HDR_VDO_BE_0204_BYPASS_ALL, &vdo_be->cmdq_base,
		      vdo_be->regs, HDR_VDO_BE_0204_VDO_DM_BE);

	mtk_ddp_write(cmdq_pkt, MIX_FUNC_DCM_ENABLE, &mixer->cmdq_base, mixer->regs, MIX_FUNC_DCM0);
	mtk_ddp_write(cmdq_pkt, MIX_FUNC_DCM_ENABLE, &mixer->cmdq_base, mixer->regs, MIX_FUNC_DCM1);
	mtk_ddp_write(cmdq_pkt, h << 16 | w, &mixer->cmdq_base, mixer->regs, MIX_ROI_SIZE);
	mtk_ddp_write(cmdq_pkt, BGCLR_BLACK, &mixer->cmdq_base, mixer->regs, MIX_ROI_BGCLR);
	mtk_ddp_write(cmdq_pkt, NON_PREMULTI_SOURCE, &mixer->cmdq_base, mixer->regs,
		      MIX_L_SRC_CON(0));
	mtk_ddp_write(cmdq_pkt, NON_PREMULTI_SOURCE, &mixer->cmdq_base, mixer->regs,
		      MIX_L_SRC_CON(1));
	mtk_ddp_write(cmdq_pkt, NON_PREMULTI_SOURCE, &mixer->cmdq_base, mixer->regs,
		      MIX_L_SRC_CON(2));
	mtk_ddp_write(cmdq_pkt, NON_PREMULTI_SOURCE, &mixer->cmdq_base, mixer->regs,
		      MIX_L_SRC_CON(3));
	mtk_ddp_write(cmdq_pkt, 0x0, &mixer->cmdq_base, mixer->regs, MIX_L_SRC_SIZE(0));
	mtk_ddp_write(cmdq_pkt, OUTPUT_NO_RND | SOURCE_RGB_SEL | BACKGROUND_RELAY,
		      &mixer->cmdq_base, mixer->regs, MIX_DATAPATH_CON);
	mtk_ddp_write_mask(cmdq_pkt, MIX_SRC_L0_EN, &mixer->cmdq_base, mixer->regs,
			   MIX_SRC_CON, MIX_SRC_L0_EN);

	mtk_mmsys_hdr_config(priv->mmsys_dev, w / 2, h, cmdq_pkt);
	mtk_mmsys_mixer_in_channel_swap(priv->mmsys_dev, 4, 0, cmdq_pkt);
}

void mtk_ethdr_start(struct device *dev)
{
	struct mtk_ethdr *priv = dev_get_drvdata(dev);
	struct mtk_ethdr_comp *mixer = &priv->ethdr_comp[ETHDR_MIXER];

	writel(1, mixer->regs + MIX_EN);
}

void mtk_ethdr_stop(struct device *dev)
{
	struct mtk_ethdr *priv = dev_get_drvdata(dev);
	struct mtk_ethdr_comp *mixer = &priv->ethdr_comp[ETHDR_MIXER];

	writel(0, mixer->regs + MIX_EN);
	writel(1, mixer->regs + MIX_RST);
	reset_control_reset(priv->reset_ctl);
	writel(0, mixer->regs + MIX_RST);
}

int mtk_ethdr_clk_enable(struct device *dev)
{
	int ret;
	struct mtk_ethdr *priv = dev_get_drvdata(dev);

	ret = clk_bulk_prepare_enable(ETHDR_CLK_NUM, priv->ethdr_clk);
	if (ret)
		dev_err(dev,
			"ethdr_clk prepare enable failed\n");
	return ret;
}

void mtk_ethdr_clk_disable(struct device *dev)
{
	struct mtk_ethdr *priv = dev_get_drvdata(dev);

	clk_bulk_disable_unprepare(ETHDR_CLK_NUM, priv->ethdr_clk);
}

static int mtk_ethdr_bind(struct device *dev, struct device *master,
			  void *data)
{
	struct mtk_ethdr *priv = dev_get_drvdata(dev);

	priv->mmsys_dev = data;
	return 0;
}

static void mtk_ethdr_unbind(struct device *dev, struct device *master, void *data)
{
}

static const struct component_ops mtk_ethdr_component_ops = {
	.bind	= mtk_ethdr_bind,
	.unbind = mtk_ethdr_unbind,
};

static int mtk_ethdr_probe(struct platform_device *pdev)
{
	struct device *dev = &pdev->dev;
	struct mtk_ethdr *priv;
	int ret;
	int i;

	priv = devm_kzalloc(dev, sizeof(*priv), GFP_KERNEL);
	if (!priv)
		return -ENOMEM;

	for (i = 0; i < ETHDR_ID_MAX; i++) {
		priv->ethdr_comp[i].dev = dev;
		priv->ethdr_comp[i].regs = of_iomap(dev->of_node, i);
#if IS_REACHABLE(CONFIG_MTK_CMDQ)
		ret = cmdq_dev_get_client_reg(dev,
					      &priv->ethdr_comp[i].cmdq_base, i);
		if (ret)
			dev_dbg(dev, "get mediatek,gce-client-reg fail!\n");
#endif
		dev_dbg(dev, "[DRM]regs:0x%p, node:%d\n", priv->ethdr_comp[i].regs, i);
	}

	for (i = 0; i < ETHDR_CLK_NUM; i++)
		priv->ethdr_clk[i].id = ethdr_clk_str[i];
	ret = devm_clk_bulk_get_optional(dev, ETHDR_CLK_NUM, priv->ethdr_clk);
	if (ret)
		return ret;

	priv->irq = platform_get_irq(pdev, 0);
	if (priv->irq < 0)
		priv->irq = 0;

	if (priv->irq) {
		ret = devm_request_irq(dev, priv->irq, mtk_ethdr_irq_handler,
				       IRQF_TRIGGER_NONE, dev_name(dev), priv);
		if (ret < 0)
			return dev_err_probe(dev, ret,
					     "Failed to request irq %d\n",
					     priv->irq);
	}

	priv->reset_ctl = devm_reset_control_array_get_optional_exclusive(dev);
	if (IS_ERR(priv->reset_ctl))
		return dev_err_probe(dev, PTR_ERR(priv->reset_ctl),
				     "cannot get ethdr reset control\n");

	platform_set_drvdata(pdev, priv);

	ret = component_add(dev, &mtk_ethdr_component_ops);
	if (ret)
		return dev_err_probe(dev, ret, "Failed to add component\n");

	return 0;
}

static void mtk_ethdr_remove(struct platform_device *pdev)
{
	component_del(&pdev->dev, &mtk_ethdr_component_ops);
}

static const struct of_device_id mtk_ethdr_driver_dt_match[] = {
	{ .compatible = "mediatek,mt8195-disp-ethdr"},
	{},
};

MODULE_DEVICE_TABLE(of, mtk_ethdr_driver_dt_match);

struct platform_driver mtk_ethdr_driver = {
	.probe		= mtk_ethdr_probe,
	.remove_new	= mtk_ethdr_remove,
	.driver		= {
		.name	= "mediatek-disp-ethdr",
		.of_match_table = mtk_ethdr_driver_dt_match,
	},
};<|MERGE_RESOLUTION|>--- conflicted
+++ resolved
@@ -198,17 +198,6 @@
 		replace_src_a = true;
 	}
 
-<<<<<<< HEAD
-	if (state->base.fb && !state->base.fb->format->has_alpha) {
-		/*
-		 * Mixer doesn't support CONST_BLD mode,
-		 * use a trick to make the output equivalent
-		 */
-		replace_src_a = true;
-	}
-
-=======
->>>>>>> a6ad5510
 	mtk_mmsys_mixer_in_config(priv->mmsys_dev, idx + 1, replace_src_a,
 				  MIXER_ALPHA,
 				  pending->x & 1 ? MIXER_INX_MODE_EVEN_EXTEND :
