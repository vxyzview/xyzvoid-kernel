--- conflicted
+++ resolved
@@ -880,11 +880,7 @@
  * disabled. Polling is re-enabled by calling drm_kms_helper_poll_enable().
  *
  * If however, the polling was never initialized, this call will trigger a
-<<<<<<< HEAD
- * warning and return
-=======
  * warning and return.
->>>>>>> a6ad5510
  *
  * Note that calls to enable and disable polling must be strictly ordered, which
  * is automatically the case when they're only call from suspend/resume
