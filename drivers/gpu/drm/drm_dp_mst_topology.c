/*
 * Copyright © 2014 Red Hat
 *
 * Permission to use, copy, modify, distribute, and sell this software and its
 * documentation for any purpose is hereby granted without fee, provided that
 * the above copyright notice appear in all copies and that both that copyright
 * notice and this permission notice appear in supporting documentation, and
 * that the name of the copyright holders not be used in advertising or
 * publicity pertaining to distribution of the software without specific,
 * written prior permission.  The copyright holders make no representations
 * about the suitability of this software for any purpose.  It is provided "as
 * is" without express or implied warranty.
 *
 * THE COPYRIGHT HOLDERS DISCLAIM ALL WARRANTIES WITH REGARD TO THIS SOFTWARE,
 * INCLUDING ALL IMPLIED WARRANTIES OF MERCHANTABILITY AND FITNESS, IN NO
 * EVENT SHALL THE COPYRIGHT HOLDERS BE LIABLE FOR ANY SPECIAL, INDIRECT OR
 * CONSEQUENTIAL DAMAGES OR ANY DAMAGES WHATSOEVER RESULTING FROM LOSS OF USE,
 * DATA OR PROFITS, WHETHER IN AN ACTION OF CONTRACT, NEGLIGENCE OR OTHER
 * TORTIOUS ACTION, ARISING OUT OF OR IN CONNECTION WITH THE USE OR PERFORMANCE
 * OF THIS SOFTWARE.
 */

#include <linux/bitfield.h>
#include <linux/delay.h>
#include <linux/errno.h>
#include <linux/i2c.h>
#include <linux/init.h>
#include <linux/kernel.h>
#include <linux/random.h>
#include <linux/sched.h>
#include <linux/seq_file.h>
#include <linux/iopoll.h>

#if IS_ENABLED(CONFIG_DRM_DEBUG_DP_MST_TOPOLOGY_REFS)
#include <linux/stacktrace.h>
#include <linux/sort.h>
#include <linux/timekeeping.h>
#include <linux/math64.h>
#endif

#include <drm/drm_atomic.h>
#include <drm/drm_atomic_helper.h>
#include <drm/drm_dp_mst_helper.h>
#include <drm/drm_drv.h>
#include <drm/drm_print.h>
#include <drm/drm_probe_helper.h>

#include "drm_crtc_helper_internal.h"
#include "drm_dp_mst_topology_internal.h"

/**
 * DOC: dp mst helper
 *
 * These functions contain parts of the DisplayPort 1.2a MultiStream Transport
 * protocol. The helpers contain a topology manager and bandwidth manager.
 * The helpers encapsulate the sending and received of sideband msgs.
 */
struct drm_dp_pending_up_req {
	struct drm_dp_sideband_msg_hdr hdr;
	struct drm_dp_sideband_msg_req_body msg;
	struct list_head next;
};

static bool dump_dp_payload_table(struct drm_dp_mst_topology_mgr *mgr,
				  char *buf);

static void drm_dp_mst_topology_put_port(struct drm_dp_mst_port *port);

static int drm_dp_dpcd_write_payload(struct drm_dp_mst_topology_mgr *mgr,
				     int id,
				     struct drm_dp_payload *payload);

static int drm_dp_send_dpcd_read(struct drm_dp_mst_topology_mgr *mgr,
				 struct drm_dp_mst_port *port,
				 int offset, int size, u8 *bytes);
static int drm_dp_send_dpcd_write(struct drm_dp_mst_topology_mgr *mgr,
				  struct drm_dp_mst_port *port,
				  int offset, int size, u8 *bytes);

static int drm_dp_send_link_address(struct drm_dp_mst_topology_mgr *mgr,
				    struct drm_dp_mst_branch *mstb);

static void
drm_dp_send_clear_payload_id_table(struct drm_dp_mst_topology_mgr *mgr,
				   struct drm_dp_mst_branch *mstb);

static int drm_dp_send_enum_path_resources(struct drm_dp_mst_topology_mgr *mgr,
					   struct drm_dp_mst_branch *mstb,
					   struct drm_dp_mst_port *port);
static bool drm_dp_validate_guid(struct drm_dp_mst_topology_mgr *mgr,
				 u8 *guid);

static int drm_dp_mst_register_i2c_bus(struct drm_dp_mst_port *port);
static void drm_dp_mst_unregister_i2c_bus(struct drm_dp_mst_port *port);
static void drm_dp_mst_kick_tx(struct drm_dp_mst_topology_mgr *mgr);

static bool drm_dp_mst_port_downstream_of_branch(struct drm_dp_mst_port *port,
						 struct drm_dp_mst_branch *branch);

#define DBG_PREFIX "[dp_mst]"

#define DP_STR(x) [DP_ ## x] = #x

static const char *drm_dp_mst_req_type_str(u8 req_type)
{
	static const char * const req_type_str[] = {
		DP_STR(GET_MSG_TRANSACTION_VERSION),
		DP_STR(LINK_ADDRESS),
		DP_STR(CONNECTION_STATUS_NOTIFY),
		DP_STR(ENUM_PATH_RESOURCES),
		DP_STR(ALLOCATE_PAYLOAD),
		DP_STR(QUERY_PAYLOAD),
		DP_STR(RESOURCE_STATUS_NOTIFY),
		DP_STR(CLEAR_PAYLOAD_ID_TABLE),
		DP_STR(REMOTE_DPCD_READ),
		DP_STR(REMOTE_DPCD_WRITE),
		DP_STR(REMOTE_I2C_READ),
		DP_STR(REMOTE_I2C_WRITE),
		DP_STR(POWER_UP_PHY),
		DP_STR(POWER_DOWN_PHY),
		DP_STR(SINK_EVENT_NOTIFY),
		DP_STR(QUERY_STREAM_ENC_STATUS),
	};

	if (req_type >= ARRAY_SIZE(req_type_str) ||
	    !req_type_str[req_type])
		return "unknown";

	return req_type_str[req_type];
}

#undef DP_STR
#define DP_STR(x) [DP_NAK_ ## x] = #x

static const char *drm_dp_mst_nak_reason_str(u8 nak_reason)
{
	static const char * const nak_reason_str[] = {
		DP_STR(WRITE_FAILURE),
		DP_STR(INVALID_READ),
		DP_STR(CRC_FAILURE),
		DP_STR(BAD_PARAM),
		DP_STR(DEFER),
		DP_STR(LINK_FAILURE),
		DP_STR(NO_RESOURCES),
		DP_STR(DPCD_FAIL),
		DP_STR(I2C_NAK),
		DP_STR(ALLOCATE_FAIL),
	};

	if (nak_reason >= ARRAY_SIZE(nak_reason_str) ||
	    !nak_reason_str[nak_reason])
		return "unknown";

	return nak_reason_str[nak_reason];
}

#undef DP_STR
#define DP_STR(x) [DRM_DP_SIDEBAND_TX_ ## x] = #x

static const char *drm_dp_mst_sideband_tx_state_str(int state)
{
	static const char * const sideband_reason_str[] = {
		DP_STR(QUEUED),
		DP_STR(START_SEND),
		DP_STR(SENT),
		DP_STR(RX),
		DP_STR(TIMEOUT),
	};

	if (state >= ARRAY_SIZE(sideband_reason_str) ||
	    !sideband_reason_str[state])
		return "unknown";

	return sideband_reason_str[state];
}

static int
drm_dp_mst_rad_to_str(const u8 rad[8], u8 lct, char *out, size_t len)
{
	int i;
	u8 unpacked_rad[16];

	for (i = 0; i < lct; i++) {
		if (i % 2)
			unpacked_rad[i] = rad[i / 2] >> 4;
		else
			unpacked_rad[i] = rad[i / 2] & BIT_MASK(4);
	}

	/* TODO: Eventually add something to printk so we can format the rad
	 * like this: 1.2.3
	 */
	return snprintf(out, len, "%*phC", lct, unpacked_rad);
}

/* sideband msg handling */
static u8 drm_dp_msg_header_crc4(const uint8_t *data, size_t num_nibbles)
{
	u8 bitmask = 0x80;
	u8 bitshift = 7;
	u8 array_index = 0;
	int number_of_bits = num_nibbles * 4;
	u8 remainder = 0;

	while (number_of_bits != 0) {
		number_of_bits--;
		remainder <<= 1;
		remainder |= (data[array_index] & bitmask) >> bitshift;
		bitmask >>= 1;
		bitshift--;
		if (bitmask == 0) {
			bitmask = 0x80;
			bitshift = 7;
			array_index++;
		}
		if ((remainder & 0x10) == 0x10)
			remainder ^= 0x13;
	}

	number_of_bits = 4;
	while (number_of_bits != 0) {
		number_of_bits--;
		remainder <<= 1;
		if ((remainder & 0x10) != 0)
			remainder ^= 0x13;
	}

	return remainder;
}

static u8 drm_dp_msg_data_crc4(const uint8_t *data, u8 number_of_bytes)
{
	u8 bitmask = 0x80;
	u8 bitshift = 7;
	u8 array_index = 0;
	int number_of_bits = number_of_bytes * 8;
	u16 remainder = 0;

	while (number_of_bits != 0) {
		number_of_bits--;
		remainder <<= 1;
		remainder |= (data[array_index] & bitmask) >> bitshift;
		bitmask >>= 1;
		bitshift--;
		if (bitmask == 0) {
			bitmask = 0x80;
			bitshift = 7;
			array_index++;
		}
		if ((remainder & 0x100) == 0x100)
			remainder ^= 0xd5;
	}

	number_of_bits = 8;
	while (number_of_bits != 0) {
		number_of_bits--;
		remainder <<= 1;
		if ((remainder & 0x100) != 0)
			remainder ^= 0xd5;
	}

	return remainder & 0xff;
}
static inline u8 drm_dp_calc_sb_hdr_size(struct drm_dp_sideband_msg_hdr *hdr)
{
	u8 size = 3;

	size += (hdr->lct / 2);
	return size;
}

static void drm_dp_encode_sideband_msg_hdr(struct drm_dp_sideband_msg_hdr *hdr,
					   u8 *buf, int *len)
{
	int idx = 0;
	int i;
	u8 crc4;

	buf[idx++] = ((hdr->lct & 0xf) << 4) | (hdr->lcr & 0xf);
	for (i = 0; i < (hdr->lct / 2); i++)
		buf[idx++] = hdr->rad[i];
	buf[idx++] = (hdr->broadcast << 7) | (hdr->path_msg << 6) |
		(hdr->msg_len & 0x3f);
	buf[idx++] = (hdr->somt << 7) | (hdr->eomt << 6) | (hdr->seqno << 4);

	crc4 = drm_dp_msg_header_crc4(buf, (idx * 2) - 1);
	buf[idx - 1] |= (crc4 & 0xf);

	*len = idx;
}

static bool drm_dp_decode_sideband_msg_hdr(const struct drm_dp_mst_topology_mgr *mgr,
					   struct drm_dp_sideband_msg_hdr *hdr,
					   u8 *buf, int buflen, u8 *hdrlen)
{
	u8 crc4;
	u8 len;
	int i;
	u8 idx;

	if (buf[0] == 0)
		return false;
	len = 3;
	len += ((buf[0] & 0xf0) >> 4) / 2;
	if (len > buflen)
		return false;
	crc4 = drm_dp_msg_header_crc4(buf, (len * 2) - 1);

	if ((crc4 & 0xf) != (buf[len - 1] & 0xf)) {
		drm_dbg_kms(mgr->dev, "crc4 mismatch 0x%x 0x%x\n", crc4, buf[len - 1]);
		return false;
	}

	hdr->lct = (buf[0] & 0xf0) >> 4;
	hdr->lcr = (buf[0] & 0xf);
	idx = 1;
	for (i = 0; i < (hdr->lct / 2); i++)
		hdr->rad[i] = buf[idx++];
	hdr->broadcast = (buf[idx] >> 7) & 0x1;
	hdr->path_msg = (buf[idx] >> 6) & 0x1;
	hdr->msg_len = buf[idx] & 0x3f;
	idx++;
	hdr->somt = (buf[idx] >> 7) & 0x1;
	hdr->eomt = (buf[idx] >> 6) & 0x1;
	hdr->seqno = (buf[idx] >> 4) & 0x1;
	idx++;
	*hdrlen = idx;
	return true;
}

void
drm_dp_encode_sideband_req(const struct drm_dp_sideband_msg_req_body *req,
			   struct drm_dp_sideband_msg_tx *raw)
{
	int idx = 0;
	int i;
	u8 *buf = raw->msg;

	buf[idx++] = req->req_type & 0x7f;

	switch (req->req_type) {
	case DP_ENUM_PATH_RESOURCES:
	case DP_POWER_DOWN_PHY:
	case DP_POWER_UP_PHY:
		buf[idx] = (req->u.port_num.port_number & 0xf) << 4;
		idx++;
		break;
	case DP_ALLOCATE_PAYLOAD:
		buf[idx] = (req->u.allocate_payload.port_number & 0xf) << 4 |
			(req->u.allocate_payload.number_sdp_streams & 0xf);
		idx++;
		buf[idx] = (req->u.allocate_payload.vcpi & 0x7f);
		idx++;
		buf[idx] = (req->u.allocate_payload.pbn >> 8);
		idx++;
		buf[idx] = (req->u.allocate_payload.pbn & 0xff);
		idx++;
		for (i = 0; i < req->u.allocate_payload.number_sdp_streams / 2; i++) {
			buf[idx] = ((req->u.allocate_payload.sdp_stream_sink[i * 2] & 0xf) << 4) |
				(req->u.allocate_payload.sdp_stream_sink[i * 2 + 1] & 0xf);
			idx++;
		}
		if (req->u.allocate_payload.number_sdp_streams & 1) {
			i = req->u.allocate_payload.number_sdp_streams - 1;
			buf[idx] = (req->u.allocate_payload.sdp_stream_sink[i] & 0xf) << 4;
			idx++;
		}
		break;
	case DP_QUERY_PAYLOAD:
		buf[idx] = (req->u.query_payload.port_number & 0xf) << 4;
		idx++;
		buf[idx] = (req->u.query_payload.vcpi & 0x7f);
		idx++;
		break;
	case DP_REMOTE_DPCD_READ:
		buf[idx] = (req->u.dpcd_read.port_number & 0xf) << 4;
		buf[idx] |= ((req->u.dpcd_read.dpcd_address & 0xf0000) >> 16) & 0xf;
		idx++;
		buf[idx] = (req->u.dpcd_read.dpcd_address & 0xff00) >> 8;
		idx++;
		buf[idx] = (req->u.dpcd_read.dpcd_address & 0xff);
		idx++;
		buf[idx] = (req->u.dpcd_read.num_bytes);
		idx++;
		break;

	case DP_REMOTE_DPCD_WRITE:
		buf[idx] = (req->u.dpcd_write.port_number & 0xf) << 4;
		buf[idx] |= ((req->u.dpcd_write.dpcd_address & 0xf0000) >> 16) & 0xf;
		idx++;
		buf[idx] = (req->u.dpcd_write.dpcd_address & 0xff00) >> 8;
		idx++;
		buf[idx] = (req->u.dpcd_write.dpcd_address & 0xff);
		idx++;
		buf[idx] = (req->u.dpcd_write.num_bytes);
		idx++;
		memcpy(&buf[idx], req->u.dpcd_write.bytes, req->u.dpcd_write.num_bytes);
		idx += req->u.dpcd_write.num_bytes;
		break;
	case DP_REMOTE_I2C_READ:
		buf[idx] = (req->u.i2c_read.port_number & 0xf) << 4;
		buf[idx] |= (req->u.i2c_read.num_transactions & 0x3);
		idx++;
		for (i = 0; i < (req->u.i2c_read.num_transactions & 0x3); i++) {
			buf[idx] = req->u.i2c_read.transactions[i].i2c_dev_id & 0x7f;
			idx++;
			buf[idx] = req->u.i2c_read.transactions[i].num_bytes;
			idx++;
			memcpy(&buf[idx], req->u.i2c_read.transactions[i].bytes, req->u.i2c_read.transactions[i].num_bytes);
			idx += req->u.i2c_read.transactions[i].num_bytes;

			buf[idx] = (req->u.i2c_read.transactions[i].no_stop_bit & 0x1) << 4;
			buf[idx] |= (req->u.i2c_read.transactions[i].i2c_transaction_delay & 0xf);
			idx++;
		}
		buf[idx] = (req->u.i2c_read.read_i2c_device_id) & 0x7f;
		idx++;
		buf[idx] = (req->u.i2c_read.num_bytes_read);
		idx++;
		break;

	case DP_REMOTE_I2C_WRITE:
		buf[idx] = (req->u.i2c_write.port_number & 0xf) << 4;
		idx++;
		buf[idx] = (req->u.i2c_write.write_i2c_device_id) & 0x7f;
		idx++;
		buf[idx] = (req->u.i2c_write.num_bytes);
		idx++;
		memcpy(&buf[idx], req->u.i2c_write.bytes, req->u.i2c_write.num_bytes);
		idx += req->u.i2c_write.num_bytes;
		break;
	case DP_QUERY_STREAM_ENC_STATUS: {
		const struct drm_dp_query_stream_enc_status *msg;

		msg = &req->u.enc_status;
		buf[idx] = msg->stream_id;
		idx++;
		memcpy(&buf[idx], msg->client_id, sizeof(msg->client_id));
		idx += sizeof(msg->client_id);
		buf[idx] = 0;
		buf[idx] |= FIELD_PREP(GENMASK(1, 0), msg->stream_event);
		buf[idx] |= msg->valid_stream_event ? BIT(2) : 0;
		buf[idx] |= FIELD_PREP(GENMASK(4, 3), msg->stream_behavior);
		buf[idx] |= msg->valid_stream_behavior ? BIT(5) : 0;
		idx++;
		}
		break;
	}
	raw->cur_len = idx;
}
EXPORT_SYMBOL_FOR_TESTS_ONLY(drm_dp_encode_sideband_req);

/* Decode a sideband request we've encoded, mainly used for debugging */
int
drm_dp_decode_sideband_req(const struct drm_dp_sideband_msg_tx *raw,
			   struct drm_dp_sideband_msg_req_body *req)
{
	const u8 *buf = raw->msg;
	int i, idx = 0;

	req->req_type = buf[idx++] & 0x7f;
	switch (req->req_type) {
	case DP_ENUM_PATH_RESOURCES:
	case DP_POWER_DOWN_PHY:
	case DP_POWER_UP_PHY:
		req->u.port_num.port_number = (buf[idx] >> 4) & 0xf;
		break;
	case DP_ALLOCATE_PAYLOAD:
		{
			struct drm_dp_allocate_payload *a =
				&req->u.allocate_payload;

			a->number_sdp_streams = buf[idx] & 0xf;
			a->port_number = (buf[idx] >> 4) & 0xf;

			WARN_ON(buf[++idx] & 0x80);
			a->vcpi = buf[idx] & 0x7f;

			a->pbn = buf[++idx] << 8;
			a->pbn |= buf[++idx];

			idx++;
			for (i = 0; i < a->number_sdp_streams; i++) {
				a->sdp_stream_sink[i] =
					(buf[idx + (i / 2)] >> ((i % 2) ? 0 : 4)) & 0xf;
			}
		}
		break;
	case DP_QUERY_PAYLOAD:
		req->u.query_payload.port_number = (buf[idx] >> 4) & 0xf;
		WARN_ON(buf[++idx] & 0x80);
		req->u.query_payload.vcpi = buf[idx] & 0x7f;
		break;
	case DP_REMOTE_DPCD_READ:
		{
			struct drm_dp_remote_dpcd_read *r = &req->u.dpcd_read;

			r->port_number = (buf[idx] >> 4) & 0xf;

			r->dpcd_address = (buf[idx] << 16) & 0xf0000;
			r->dpcd_address |= (buf[++idx] << 8) & 0xff00;
			r->dpcd_address |= buf[++idx] & 0xff;

			r->num_bytes = buf[++idx];
		}
		break;
	case DP_REMOTE_DPCD_WRITE:
		{
			struct drm_dp_remote_dpcd_write *w =
				&req->u.dpcd_write;

			w->port_number = (buf[idx] >> 4) & 0xf;

			w->dpcd_address = (buf[idx] << 16) & 0xf0000;
			w->dpcd_address |= (buf[++idx] << 8) & 0xff00;
			w->dpcd_address |= buf[++idx] & 0xff;

			w->num_bytes = buf[++idx];

			w->bytes = kmemdup(&buf[++idx], w->num_bytes,
					   GFP_KERNEL);
			if (!w->bytes)
				return -ENOMEM;
		}
		break;
	case DP_REMOTE_I2C_READ:
		{
			struct drm_dp_remote_i2c_read *r = &req->u.i2c_read;
			struct drm_dp_remote_i2c_read_tx *tx;
			bool failed = false;

			r->num_transactions = buf[idx] & 0x3;
			r->port_number = (buf[idx] >> 4) & 0xf;
			for (i = 0; i < r->num_transactions; i++) {
				tx = &r->transactions[i];

				tx->i2c_dev_id = buf[++idx] & 0x7f;
				tx->num_bytes = buf[++idx];
				tx->bytes = kmemdup(&buf[++idx],
						    tx->num_bytes,
						    GFP_KERNEL);
				if (!tx->bytes) {
					failed = true;
					break;
				}
				idx += tx->num_bytes;
				tx->no_stop_bit = (buf[idx] >> 5) & 0x1;
				tx->i2c_transaction_delay = buf[idx] & 0xf;
			}

			if (failed) {
				for (i = 0; i < r->num_transactions; i++) {
					tx = &r->transactions[i];
					kfree(tx->bytes);
				}
				return -ENOMEM;
			}

			r->read_i2c_device_id = buf[++idx] & 0x7f;
			r->num_bytes_read = buf[++idx];
		}
		break;
	case DP_REMOTE_I2C_WRITE:
		{
			struct drm_dp_remote_i2c_write *w = &req->u.i2c_write;

			w->port_number = (buf[idx] >> 4) & 0xf;
			w->write_i2c_device_id = buf[++idx] & 0x7f;
			w->num_bytes = buf[++idx];
			w->bytes = kmemdup(&buf[++idx], w->num_bytes,
					   GFP_KERNEL);
			if (!w->bytes)
				return -ENOMEM;
		}
		break;
	case DP_QUERY_STREAM_ENC_STATUS:
		req->u.enc_status.stream_id = buf[idx++];
		for (i = 0; i < sizeof(req->u.enc_status.client_id); i++)
			req->u.enc_status.client_id[i] = buf[idx++];

		req->u.enc_status.stream_event = FIELD_GET(GENMASK(1, 0),
							   buf[idx]);
		req->u.enc_status.valid_stream_event = FIELD_GET(BIT(2),
								 buf[idx]);
		req->u.enc_status.stream_behavior = FIELD_GET(GENMASK(4, 3),
							      buf[idx]);
		req->u.enc_status.valid_stream_behavior = FIELD_GET(BIT(5),
								    buf[idx]);
		break;
	}

	return 0;
}
EXPORT_SYMBOL_FOR_TESTS_ONLY(drm_dp_decode_sideband_req);

void
drm_dp_dump_sideband_msg_req_body(const struct drm_dp_sideband_msg_req_body *req,
				  int indent, struct drm_printer *printer)
{
	int i;

#define P(f, ...) drm_printf_indent(printer, indent, f, ##__VA_ARGS__)
	if (req->req_type == DP_LINK_ADDRESS) {
		/* No contents to print */
		P("type=%s\n", drm_dp_mst_req_type_str(req->req_type));
		return;
	}

	P("type=%s contents:\n", drm_dp_mst_req_type_str(req->req_type));
	indent++;

	switch (req->req_type) {
	case DP_ENUM_PATH_RESOURCES:
	case DP_POWER_DOWN_PHY:
	case DP_POWER_UP_PHY:
		P("port=%d\n", req->u.port_num.port_number);
		break;
	case DP_ALLOCATE_PAYLOAD:
		P("port=%d vcpi=%d pbn=%d sdp_streams=%d %*ph\n",
		  req->u.allocate_payload.port_number,
		  req->u.allocate_payload.vcpi, req->u.allocate_payload.pbn,
		  req->u.allocate_payload.number_sdp_streams,
		  req->u.allocate_payload.number_sdp_streams,
		  req->u.allocate_payload.sdp_stream_sink);
		break;
	case DP_QUERY_PAYLOAD:
		P("port=%d vcpi=%d\n",
		  req->u.query_payload.port_number,
		  req->u.query_payload.vcpi);
		break;
	case DP_REMOTE_DPCD_READ:
		P("port=%d dpcd_addr=%05x len=%d\n",
		  req->u.dpcd_read.port_number, req->u.dpcd_read.dpcd_address,
		  req->u.dpcd_read.num_bytes);
		break;
	case DP_REMOTE_DPCD_WRITE:
		P("port=%d addr=%05x len=%d: %*ph\n",
		  req->u.dpcd_write.port_number,
		  req->u.dpcd_write.dpcd_address,
		  req->u.dpcd_write.num_bytes, req->u.dpcd_write.num_bytes,
		  req->u.dpcd_write.bytes);
		break;
	case DP_REMOTE_I2C_READ:
		P("port=%d num_tx=%d id=%d size=%d:\n",
		  req->u.i2c_read.port_number,
		  req->u.i2c_read.num_transactions,
		  req->u.i2c_read.read_i2c_device_id,
		  req->u.i2c_read.num_bytes_read);

		indent++;
		for (i = 0; i < req->u.i2c_read.num_transactions; i++) {
			const struct drm_dp_remote_i2c_read_tx *rtx =
				&req->u.i2c_read.transactions[i];

			P("%d: id=%03d size=%03d no_stop_bit=%d tx_delay=%03d: %*ph\n",
			  i, rtx->i2c_dev_id, rtx->num_bytes,
			  rtx->no_stop_bit, rtx->i2c_transaction_delay,
			  rtx->num_bytes, rtx->bytes);
		}
		break;
	case DP_REMOTE_I2C_WRITE:
		P("port=%d id=%d size=%d: %*ph\n",
		  req->u.i2c_write.port_number,
		  req->u.i2c_write.write_i2c_device_id,
		  req->u.i2c_write.num_bytes, req->u.i2c_write.num_bytes,
		  req->u.i2c_write.bytes);
		break;
	case DP_QUERY_STREAM_ENC_STATUS:
		P("stream_id=%u client_id=%*ph stream_event=%x "
		  "valid_event=%d stream_behavior=%x valid_behavior=%d",
		  req->u.enc_status.stream_id,
		  (int)ARRAY_SIZE(req->u.enc_status.client_id),
		  req->u.enc_status.client_id, req->u.enc_status.stream_event,
		  req->u.enc_status.valid_stream_event,
		  req->u.enc_status.stream_behavior,
		  req->u.enc_status.valid_stream_behavior);
		break;
	default:
		P("???\n");
		break;
	}
#undef P
}
EXPORT_SYMBOL_FOR_TESTS_ONLY(drm_dp_dump_sideband_msg_req_body);

static inline void
drm_dp_mst_dump_sideband_msg_tx(struct drm_printer *p,
				const struct drm_dp_sideband_msg_tx *txmsg)
{
	struct drm_dp_sideband_msg_req_body req;
	char buf[64];
	int ret;
	int i;

	drm_dp_mst_rad_to_str(txmsg->dst->rad, txmsg->dst->lct, buf,
			      sizeof(buf));
	drm_printf(p, "txmsg cur_offset=%x cur_len=%x seqno=%x state=%s path_msg=%d dst=%s\n",
		   txmsg->cur_offset, txmsg->cur_len, txmsg->seqno,
		   drm_dp_mst_sideband_tx_state_str(txmsg->state),
		   txmsg->path_msg, buf);

	ret = drm_dp_decode_sideband_req(txmsg, &req);
	if (ret) {
		drm_printf(p, "<failed to decode sideband req: %d>\n", ret);
		return;
	}
	drm_dp_dump_sideband_msg_req_body(&req, 1, p);

	switch (req.req_type) {
	case DP_REMOTE_DPCD_WRITE:
		kfree(req.u.dpcd_write.bytes);
		break;
	case DP_REMOTE_I2C_READ:
		for (i = 0; i < req.u.i2c_read.num_transactions; i++)
			kfree(req.u.i2c_read.transactions[i].bytes);
		break;
	case DP_REMOTE_I2C_WRITE:
		kfree(req.u.i2c_write.bytes);
		break;
	}
}

static void drm_dp_crc_sideband_chunk_req(u8 *msg, u8 len)
{
	u8 crc4;

	crc4 = drm_dp_msg_data_crc4(msg, len);
	msg[len] = crc4;
}

static void drm_dp_encode_sideband_reply(struct drm_dp_sideband_msg_reply_body *rep,
					 struct drm_dp_sideband_msg_tx *raw)
{
	int idx = 0;
	u8 *buf = raw->msg;

	buf[idx++] = (rep->reply_type & 0x1) << 7 | (rep->req_type & 0x7f);

	raw->cur_len = idx;
}

static int drm_dp_sideband_msg_set_header(struct drm_dp_sideband_msg_rx *msg,
					  struct drm_dp_sideband_msg_hdr *hdr,
					  u8 hdrlen)
{
	/*
	 * ignore out-of-order messages or messages that are part of a
	 * failed transaction
	 */
	if (!hdr->somt && !msg->have_somt)
		return false;

	/* get length contained in this portion */
	msg->curchunk_idx = 0;
	msg->curchunk_len = hdr->msg_len;
	msg->curchunk_hdrlen = hdrlen;

	/* we have already gotten an somt - don't bother parsing */
	if (hdr->somt && msg->have_somt)
		return false;

	if (hdr->somt) {
		memcpy(&msg->initial_hdr, hdr,
		       sizeof(struct drm_dp_sideband_msg_hdr));
		msg->have_somt = true;
	}
	if (hdr->eomt)
		msg->have_eomt = true;

	return true;
}

/* this adds a chunk of msg to the builder to get the final msg */
static bool drm_dp_sideband_append_payload(struct drm_dp_sideband_msg_rx *msg,
					   u8 *replybuf, u8 replybuflen)
{
	u8 crc4;

	memcpy(&msg->chunk[msg->curchunk_idx], replybuf, replybuflen);
	msg->curchunk_idx += replybuflen;

	if (msg->curchunk_idx >= msg->curchunk_len) {
		/* do CRC */
		crc4 = drm_dp_msg_data_crc4(msg->chunk, msg->curchunk_len - 1);
		if (crc4 != msg->chunk[msg->curchunk_len - 1])
			print_hex_dump(KERN_DEBUG, "wrong crc",
				       DUMP_PREFIX_NONE, 16, 1,
				       msg->chunk,  msg->curchunk_len, false);
		/* copy chunk into bigger msg */
		memcpy(&msg->msg[msg->curlen], msg->chunk, msg->curchunk_len - 1);
		msg->curlen += msg->curchunk_len - 1;
	}
	return true;
}

static bool drm_dp_sideband_parse_link_address(const struct drm_dp_mst_topology_mgr *mgr,
					       struct drm_dp_sideband_msg_rx *raw,
					       struct drm_dp_sideband_msg_reply_body *repmsg)
{
	int idx = 1;
	int i;

	memcpy(repmsg->u.link_addr.guid, &raw->msg[idx], 16);
	idx += 16;
	repmsg->u.link_addr.nports = raw->msg[idx] & 0xf;
	idx++;
	if (idx > raw->curlen)
		goto fail_len;
	for (i = 0; i < repmsg->u.link_addr.nports; i++) {
		if (raw->msg[idx] & 0x80)
			repmsg->u.link_addr.ports[i].input_port = 1;

		repmsg->u.link_addr.ports[i].peer_device_type = (raw->msg[idx] >> 4) & 0x7;
		repmsg->u.link_addr.ports[i].port_number = (raw->msg[idx] & 0xf);

		idx++;
		if (idx > raw->curlen)
			goto fail_len;
		repmsg->u.link_addr.ports[i].mcs = (raw->msg[idx] >> 7) & 0x1;
		repmsg->u.link_addr.ports[i].ddps = (raw->msg[idx] >> 6) & 0x1;
		if (repmsg->u.link_addr.ports[i].input_port == 0)
			repmsg->u.link_addr.ports[i].legacy_device_plug_status = (raw->msg[idx] >> 5) & 0x1;
		idx++;
		if (idx > raw->curlen)
			goto fail_len;
		if (repmsg->u.link_addr.ports[i].input_port == 0) {
			repmsg->u.link_addr.ports[i].dpcd_revision = (raw->msg[idx]);
			idx++;
			if (idx > raw->curlen)
				goto fail_len;
			memcpy(repmsg->u.link_addr.ports[i].peer_guid, &raw->msg[idx], 16);
			idx += 16;
			if (idx > raw->curlen)
				goto fail_len;
			repmsg->u.link_addr.ports[i].num_sdp_streams = (raw->msg[idx] >> 4) & 0xf;
			repmsg->u.link_addr.ports[i].num_sdp_stream_sinks = (raw->msg[idx] & 0xf);
			idx++;

		}
		if (idx > raw->curlen)
			goto fail_len;
	}

	return true;
fail_len:
	DRM_DEBUG_KMS("link address reply parse length fail %d %d\n", idx, raw->curlen);
	return false;
}

static bool drm_dp_sideband_parse_remote_dpcd_read(struct drm_dp_sideband_msg_rx *raw,
						   struct drm_dp_sideband_msg_reply_body *repmsg)
{
	int idx = 1;

	repmsg->u.remote_dpcd_read_ack.port_number = raw->msg[idx] & 0xf;
	idx++;
	if (idx > raw->curlen)
		goto fail_len;
	repmsg->u.remote_dpcd_read_ack.num_bytes = raw->msg[idx];
	idx++;
	if (idx > raw->curlen)
		goto fail_len;

	memcpy(repmsg->u.remote_dpcd_read_ack.bytes, &raw->msg[idx], repmsg->u.remote_dpcd_read_ack.num_bytes);
	return true;
fail_len:
	DRM_DEBUG_KMS("link address reply parse length fail %d %d\n", idx, raw->curlen);
	return false;
}

static bool drm_dp_sideband_parse_remote_dpcd_write(struct drm_dp_sideband_msg_rx *raw,
						      struct drm_dp_sideband_msg_reply_body *repmsg)
{
	int idx = 1;

	repmsg->u.remote_dpcd_write_ack.port_number = raw->msg[idx] & 0xf;
	idx++;
	if (idx > raw->curlen)
		goto fail_len;
	return true;
fail_len:
	DRM_DEBUG_KMS("parse length fail %d %d\n", idx, raw->curlen);
	return false;
}

static bool drm_dp_sideband_parse_remote_i2c_read_ack(struct drm_dp_sideband_msg_rx *raw,
						      struct drm_dp_sideband_msg_reply_body *repmsg)
{
	int idx = 1;

	repmsg->u.remote_i2c_read_ack.port_number = (raw->msg[idx] & 0xf);
	idx++;
	if (idx > raw->curlen)
		goto fail_len;
	repmsg->u.remote_i2c_read_ack.num_bytes = raw->msg[idx];
	idx++;
	/* TODO check */
	memcpy(repmsg->u.remote_i2c_read_ack.bytes, &raw->msg[idx], repmsg->u.remote_i2c_read_ack.num_bytes);
	return true;
fail_len:
	DRM_DEBUG_KMS("remote i2c reply parse length fail %d %d\n", idx, raw->curlen);
	return false;
}

static bool drm_dp_sideband_parse_enum_path_resources_ack(struct drm_dp_sideband_msg_rx *raw,
							  struct drm_dp_sideband_msg_reply_body *repmsg)
{
	int idx = 1;

	repmsg->u.path_resources.port_number = (raw->msg[idx] >> 4) & 0xf;
	repmsg->u.path_resources.fec_capable = raw->msg[idx] & 0x1;
	idx++;
	if (idx > raw->curlen)
		goto fail_len;
	repmsg->u.path_resources.full_payload_bw_number = (raw->msg[idx] << 8) | (raw->msg[idx+1]);
	idx += 2;
	if (idx > raw->curlen)
		goto fail_len;
	repmsg->u.path_resources.avail_payload_bw_number = (raw->msg[idx] << 8) | (raw->msg[idx+1]);
	idx += 2;
	if (idx > raw->curlen)
		goto fail_len;
	return true;
fail_len:
	DRM_DEBUG_KMS("enum resource parse length fail %d %d\n", idx, raw->curlen);
	return false;
}

static bool drm_dp_sideband_parse_allocate_payload_ack(struct drm_dp_sideband_msg_rx *raw,
							  struct drm_dp_sideband_msg_reply_body *repmsg)
{
	int idx = 1;

	repmsg->u.allocate_payload.port_number = (raw->msg[idx] >> 4) & 0xf;
	idx++;
	if (idx > raw->curlen)
		goto fail_len;
	repmsg->u.allocate_payload.vcpi = raw->msg[idx];
	idx++;
	if (idx > raw->curlen)
		goto fail_len;
	repmsg->u.allocate_payload.allocated_pbn = (raw->msg[idx] << 8) | (raw->msg[idx+1]);
	idx += 2;
	if (idx > raw->curlen)
		goto fail_len;
	return true;
fail_len:
	DRM_DEBUG_KMS("allocate payload parse length fail %d %d\n", idx, raw->curlen);
	return false;
}

static bool drm_dp_sideband_parse_query_payload_ack(struct drm_dp_sideband_msg_rx *raw,
						    struct drm_dp_sideband_msg_reply_body *repmsg)
{
	int idx = 1;

	repmsg->u.query_payload.port_number = (raw->msg[idx] >> 4) & 0xf;
	idx++;
	if (idx > raw->curlen)
		goto fail_len;
	repmsg->u.query_payload.allocated_pbn = (raw->msg[idx] << 8) | (raw->msg[idx + 1]);
	idx += 2;
	if (idx > raw->curlen)
		goto fail_len;
	return true;
fail_len:
	DRM_DEBUG_KMS("query payload parse length fail %d %d\n", idx, raw->curlen);
	return false;
}

static bool drm_dp_sideband_parse_power_updown_phy_ack(struct drm_dp_sideband_msg_rx *raw,
						       struct drm_dp_sideband_msg_reply_body *repmsg)
{
	int idx = 1;

	repmsg->u.port_number.port_number = (raw->msg[idx] >> 4) & 0xf;
	idx++;
	if (idx > raw->curlen) {
		DRM_DEBUG_KMS("power up/down phy parse length fail %d %d\n",
			      idx, raw->curlen);
		return false;
	}
	return true;
}

static bool
drm_dp_sideband_parse_query_stream_enc_status(
				struct drm_dp_sideband_msg_rx *raw,
				struct drm_dp_sideband_msg_reply_body *repmsg)
{
	struct drm_dp_query_stream_enc_status_ack_reply *reply;

	reply = &repmsg->u.enc_status;

	reply->stream_id = raw->msg[3];

	reply->reply_signed = raw->msg[2] & BIT(0);

	/*
	 * NOTE: It's my impression from reading the spec that the below parsing
	 * is correct. However I noticed while testing with an HDCP 1.4 display
	 * through an HDCP 2.2 hub that only bit 3 was set. In that case, I
	 * would expect both bits to be set. So keep the parsing following the
	 * spec, but beware reality might not match the spec (at least for some
	 * configurations).
	 */
	reply->hdcp_1x_device_present = raw->msg[2] & BIT(4);
	reply->hdcp_2x_device_present = raw->msg[2] & BIT(3);

	reply->query_capable_device_present = raw->msg[2] & BIT(5);
	reply->legacy_device_present = raw->msg[2] & BIT(6);
	reply->unauthorizable_device_present = raw->msg[2] & BIT(7);

	reply->auth_completed = !!(raw->msg[1] & BIT(3));
	reply->encryption_enabled = !!(raw->msg[1] & BIT(4));
	reply->repeater_present = !!(raw->msg[1] & BIT(5));
	reply->state = (raw->msg[1] & GENMASK(7, 6)) >> 6;

	return true;
}

static bool drm_dp_sideband_parse_reply(const struct drm_dp_mst_topology_mgr *mgr,
					struct drm_dp_sideband_msg_rx *raw,
					struct drm_dp_sideband_msg_reply_body *msg)
{
	memset(msg, 0, sizeof(*msg));
	msg->reply_type = (raw->msg[0] & 0x80) >> 7;
	msg->req_type = (raw->msg[0] & 0x7f);

	if (msg->reply_type == DP_SIDEBAND_REPLY_NAK) {
		memcpy(msg->u.nak.guid, &raw->msg[1], 16);
		msg->u.nak.reason = raw->msg[17];
		msg->u.nak.nak_data = raw->msg[18];
		return false;
	}

	switch (msg->req_type) {
	case DP_LINK_ADDRESS:
		return drm_dp_sideband_parse_link_address(mgr, raw, msg);
	case DP_QUERY_PAYLOAD:
		return drm_dp_sideband_parse_query_payload_ack(raw, msg);
	case DP_REMOTE_DPCD_READ:
		return drm_dp_sideband_parse_remote_dpcd_read(raw, msg);
	case DP_REMOTE_DPCD_WRITE:
		return drm_dp_sideband_parse_remote_dpcd_write(raw, msg);
	case DP_REMOTE_I2C_READ:
		return drm_dp_sideband_parse_remote_i2c_read_ack(raw, msg);
	case DP_REMOTE_I2C_WRITE:
		return true; /* since there's nothing to parse */
	case DP_ENUM_PATH_RESOURCES:
		return drm_dp_sideband_parse_enum_path_resources_ack(raw, msg);
	case DP_ALLOCATE_PAYLOAD:
		return drm_dp_sideband_parse_allocate_payload_ack(raw, msg);
	case DP_POWER_DOWN_PHY:
	case DP_POWER_UP_PHY:
		return drm_dp_sideband_parse_power_updown_phy_ack(raw, msg);
	case DP_CLEAR_PAYLOAD_ID_TABLE:
		return true; /* since there's nothing to parse */
	case DP_QUERY_STREAM_ENC_STATUS:
		return drm_dp_sideband_parse_query_stream_enc_status(raw, msg);
	default:
		drm_err(mgr->dev, "Got unknown reply 0x%02x (%s)\n",
			msg->req_type, drm_dp_mst_req_type_str(msg->req_type));
		return false;
	}
}

static bool
drm_dp_sideband_parse_connection_status_notify(const struct drm_dp_mst_topology_mgr *mgr,
					       struct drm_dp_sideband_msg_rx *raw,
					       struct drm_dp_sideband_msg_req_body *msg)
{
	int idx = 1;

	msg->u.conn_stat.port_number = (raw->msg[idx] & 0xf0) >> 4;
	idx++;
	if (idx > raw->curlen)
		goto fail_len;

	memcpy(msg->u.conn_stat.guid, &raw->msg[idx], 16);
	idx += 16;
	if (idx > raw->curlen)
		goto fail_len;

	msg->u.conn_stat.legacy_device_plug_status = (raw->msg[idx] >> 6) & 0x1;
	msg->u.conn_stat.displayport_device_plug_status = (raw->msg[idx] >> 5) & 0x1;
	msg->u.conn_stat.message_capability_status = (raw->msg[idx] >> 4) & 0x1;
	msg->u.conn_stat.input_port = (raw->msg[idx] >> 3) & 0x1;
	msg->u.conn_stat.peer_device_type = (raw->msg[idx] & 0x7);
	idx++;
	return true;
fail_len:
	drm_dbg_kms(mgr->dev, "connection status reply parse length fail %d %d\n",
		    idx, raw->curlen);
	return false;
}

static bool drm_dp_sideband_parse_resource_status_notify(const struct drm_dp_mst_topology_mgr *mgr,
							 struct drm_dp_sideband_msg_rx *raw,
							 struct drm_dp_sideband_msg_req_body *msg)
{
	int idx = 1;

	msg->u.resource_stat.port_number = (raw->msg[idx] & 0xf0) >> 4;
	idx++;
	if (idx > raw->curlen)
		goto fail_len;

	memcpy(msg->u.resource_stat.guid, &raw->msg[idx], 16);
	idx += 16;
	if (idx > raw->curlen)
		goto fail_len;

	msg->u.resource_stat.available_pbn = (raw->msg[idx] << 8) | (raw->msg[idx + 1]);
	idx++;
	return true;
fail_len:
	drm_dbg_kms(mgr->dev, "resource status reply parse length fail %d %d\n", idx, raw->curlen);
	return false;
}

static bool drm_dp_sideband_parse_req(const struct drm_dp_mst_topology_mgr *mgr,
				      struct drm_dp_sideband_msg_rx *raw,
				      struct drm_dp_sideband_msg_req_body *msg)
{
	memset(msg, 0, sizeof(*msg));
	msg->req_type = (raw->msg[0] & 0x7f);

	switch (msg->req_type) {
	case DP_CONNECTION_STATUS_NOTIFY:
		return drm_dp_sideband_parse_connection_status_notify(mgr, raw, msg);
	case DP_RESOURCE_STATUS_NOTIFY:
		return drm_dp_sideband_parse_resource_status_notify(mgr, raw, msg);
	default:
		drm_err(mgr->dev, "Got unknown request 0x%02x (%s)\n",
			msg->req_type, drm_dp_mst_req_type_str(msg->req_type));
		return false;
	}
}

static void build_dpcd_write(struct drm_dp_sideband_msg_tx *msg,
			     u8 port_num, u32 offset, u8 num_bytes, u8 *bytes)
{
	struct drm_dp_sideband_msg_req_body req;

	req.req_type = DP_REMOTE_DPCD_WRITE;
	req.u.dpcd_write.port_number = port_num;
	req.u.dpcd_write.dpcd_address = offset;
	req.u.dpcd_write.num_bytes = num_bytes;
	req.u.dpcd_write.bytes = bytes;
	drm_dp_encode_sideband_req(&req, msg);
}

static void build_link_address(struct drm_dp_sideband_msg_tx *msg)
{
	struct drm_dp_sideband_msg_req_body req;

	req.req_type = DP_LINK_ADDRESS;
	drm_dp_encode_sideband_req(&req, msg);
}

static void build_clear_payload_id_table(struct drm_dp_sideband_msg_tx *msg)
{
	struct drm_dp_sideband_msg_req_body req;

	req.req_type = DP_CLEAR_PAYLOAD_ID_TABLE;
	drm_dp_encode_sideband_req(&req, msg);
	msg->path_msg = true;
}

static int build_enum_path_resources(struct drm_dp_sideband_msg_tx *msg,
				     int port_num)
{
	struct drm_dp_sideband_msg_req_body req;

	req.req_type = DP_ENUM_PATH_RESOURCES;
	req.u.port_num.port_number = port_num;
	drm_dp_encode_sideband_req(&req, msg);
	msg->path_msg = true;
	return 0;
}

static void build_allocate_payload(struct drm_dp_sideband_msg_tx *msg,
				   int port_num,
				   u8 vcpi, uint16_t pbn,
				   u8 number_sdp_streams,
				   u8 *sdp_stream_sink)
{
	struct drm_dp_sideband_msg_req_body req;

	memset(&req, 0, sizeof(req));
	req.req_type = DP_ALLOCATE_PAYLOAD;
	req.u.allocate_payload.port_number = port_num;
	req.u.allocate_payload.vcpi = vcpi;
	req.u.allocate_payload.pbn = pbn;
	req.u.allocate_payload.number_sdp_streams = number_sdp_streams;
	memcpy(req.u.allocate_payload.sdp_stream_sink, sdp_stream_sink,
		   number_sdp_streams);
	drm_dp_encode_sideband_req(&req, msg);
	msg->path_msg = true;
}

static void build_power_updown_phy(struct drm_dp_sideband_msg_tx *msg,
				   int port_num, bool power_up)
{
	struct drm_dp_sideband_msg_req_body req;

	if (power_up)
		req.req_type = DP_POWER_UP_PHY;
	else
		req.req_type = DP_POWER_DOWN_PHY;

	req.u.port_num.port_number = port_num;
	drm_dp_encode_sideband_req(&req, msg);
	msg->path_msg = true;
}

static int
build_query_stream_enc_status(struct drm_dp_sideband_msg_tx *msg, u8 stream_id,
			      u8 *q_id)
{
	struct drm_dp_sideband_msg_req_body req;

	req.req_type = DP_QUERY_STREAM_ENC_STATUS;
	req.u.enc_status.stream_id = stream_id;
	memcpy(req.u.enc_status.client_id, q_id,
	       sizeof(req.u.enc_status.client_id));
	req.u.enc_status.stream_event = 0;
	req.u.enc_status.valid_stream_event = false;
	req.u.enc_status.stream_behavior = 0;
	req.u.enc_status.valid_stream_behavior = false;

	drm_dp_encode_sideband_req(&req, msg);
	return 0;
}

static int drm_dp_mst_assign_payload_id(struct drm_dp_mst_topology_mgr *mgr,
					struct drm_dp_vcpi *vcpi)
{
	int ret, vcpi_ret;

	mutex_lock(&mgr->payload_lock);
	ret = find_first_zero_bit(&mgr->payload_mask, mgr->max_payloads + 1);
	if (ret > mgr->max_payloads) {
		ret = -EINVAL;
		drm_dbg_kms(mgr->dev, "out of payload ids %d\n", ret);
		goto out_unlock;
	}

	vcpi_ret = find_first_zero_bit(&mgr->vcpi_mask, mgr->max_payloads + 1);
	if (vcpi_ret > mgr->max_payloads) {
		ret = -EINVAL;
		drm_dbg_kms(mgr->dev, "out of vcpi ids %d\n", ret);
		goto out_unlock;
	}

	set_bit(ret, &mgr->payload_mask);
	set_bit(vcpi_ret, &mgr->vcpi_mask);
	vcpi->vcpi = vcpi_ret + 1;
	mgr->proposed_vcpis[ret - 1] = vcpi;
out_unlock:
	mutex_unlock(&mgr->payload_lock);
	return ret;
}

static void drm_dp_mst_put_payload_id(struct drm_dp_mst_topology_mgr *mgr,
				      int vcpi)
{
	int i;

	if (vcpi == 0)
		return;

	mutex_lock(&mgr->payload_lock);
	drm_dbg_kms(mgr->dev, "putting payload %d\n", vcpi);
	clear_bit(vcpi - 1, &mgr->vcpi_mask);

	for (i = 0; i < mgr->max_payloads; i++) {
		if (mgr->proposed_vcpis[i] &&
		    mgr->proposed_vcpis[i]->vcpi == vcpi) {
			mgr->proposed_vcpis[i] = NULL;
			clear_bit(i + 1, &mgr->payload_mask);
		}
	}
	mutex_unlock(&mgr->payload_lock);
}

static bool check_txmsg_state(struct drm_dp_mst_topology_mgr *mgr,
			      struct drm_dp_sideband_msg_tx *txmsg)
{
	unsigned int state;

	/*
	 * All updates to txmsg->state are protected by mgr->qlock, and the two
	 * cases we check here are terminal states. For those the barriers
	 * provided by the wake_up/wait_event pair are enough.
	 */
	state = READ_ONCE(txmsg->state);
	return (state == DRM_DP_SIDEBAND_TX_RX ||
		state == DRM_DP_SIDEBAND_TX_TIMEOUT);
}

static int drm_dp_mst_wait_tx_reply(struct drm_dp_mst_branch *mstb,
				    struct drm_dp_sideband_msg_tx *txmsg)
{
	struct drm_dp_mst_topology_mgr *mgr = mstb->mgr;
	unsigned long wait_timeout = msecs_to_jiffies(4000);
	unsigned long wait_expires = jiffies + wait_timeout;
	int ret;

	for (;;) {
		/*
		 * If the driver provides a way for this, change to
		 * poll-waiting for the MST reply interrupt if we didn't receive
		 * it for 50 msec. This would cater for cases where the HPD
		 * pulse signal got lost somewhere, even though the sink raised
		 * the corresponding MST interrupt correctly. One example is the
		 * Club 3D CAC-1557 TypeC -> DP adapter which for some reason
		 * filters out short pulses with a duration less than ~540 usec.
		 *
		 * The poll period is 50 msec to avoid missing an interrupt
		 * after the sink has cleared it (after a 110msec timeout
		 * since it raised the interrupt).
		 */
		ret = wait_event_timeout(mgr->tx_waitq,
					 check_txmsg_state(mgr, txmsg),
					 mgr->cbs->poll_hpd_irq ?
						msecs_to_jiffies(50) :
						wait_timeout);

		if (ret || !mgr->cbs->poll_hpd_irq ||
		    time_after(jiffies, wait_expires))
			break;

		mgr->cbs->poll_hpd_irq(mgr);
	}

	mutex_lock(&mgr->qlock);
	if (ret > 0) {
		if (txmsg->state == DRM_DP_SIDEBAND_TX_TIMEOUT) {
			ret = -EIO;
			goto out;
		}
	} else {
		drm_dbg_kms(mgr->dev, "timedout msg send %p %d %d\n",
			    txmsg, txmsg->state, txmsg->seqno);

		/* dump some state */
		ret = -EIO;

		/* remove from q */
		if (txmsg->state == DRM_DP_SIDEBAND_TX_QUEUED ||
		    txmsg->state == DRM_DP_SIDEBAND_TX_START_SEND ||
		    txmsg->state == DRM_DP_SIDEBAND_TX_SENT)
			list_del(&txmsg->next);
	}
out:
	if (unlikely(ret == -EIO) && drm_debug_enabled(DRM_UT_DP)) {
		struct drm_printer p = drm_debug_printer(DBG_PREFIX);

		drm_dp_mst_dump_sideband_msg_tx(&p, txmsg);
	}
	mutex_unlock(&mgr->qlock);

	drm_dp_mst_kick_tx(mgr);
	return ret;
}

static struct drm_dp_mst_branch *drm_dp_add_mst_branch_device(u8 lct, u8 *rad)
{
	struct drm_dp_mst_branch *mstb;

	mstb = kzalloc(sizeof(*mstb), GFP_KERNEL);
	if (!mstb)
		return NULL;

	mstb->lct = lct;
	if (lct > 1)
		memcpy(mstb->rad, rad, lct / 2);
	INIT_LIST_HEAD(&mstb->ports);
	kref_init(&mstb->topology_kref);
	kref_init(&mstb->malloc_kref);
	return mstb;
}

static void drm_dp_free_mst_branch_device(struct kref *kref)
{
	struct drm_dp_mst_branch *mstb =
		container_of(kref, struct drm_dp_mst_branch, malloc_kref);

	if (mstb->port_parent)
		drm_dp_mst_put_port_malloc(mstb->port_parent);

	kfree(mstb);
}

/**
 * DOC: Branch device and port refcounting
 *
 * Topology refcount overview
 * ~~~~~~~~~~~~~~~~~~~~~~~~~~
 *
 * The refcounting schemes for &struct drm_dp_mst_branch and &struct
 * drm_dp_mst_port are somewhat unusual. Both ports and branch devices have
 * two different kinds of refcounts: topology refcounts, and malloc refcounts.
 *
 * Topology refcounts are not exposed to drivers, and are handled internally
 * by the DP MST helpers. The helpers use them in order to prevent the
 * in-memory topology state from being changed in the middle of critical
 * operations like changing the internal state of payload allocations. This
 * means each branch and port will be considered to be connected to the rest
 * of the topology until its topology refcount reaches zero. Additionally,
 * for ports this means that their associated &struct drm_connector will stay
 * registered with userspace until the port's refcount reaches 0.
 *
 * Malloc refcount overview
 * ~~~~~~~~~~~~~~~~~~~~~~~~
 *
 * Malloc references are used to keep a &struct drm_dp_mst_port or &struct
 * drm_dp_mst_branch allocated even after all of its topology references have
 * been dropped, so that the driver or MST helpers can safely access each
 * branch's last known state before it was disconnected from the topology.
 * When the malloc refcount of a port or branch reaches 0, the memory
 * allocation containing the &struct drm_dp_mst_branch or &struct
 * drm_dp_mst_port respectively will be freed.
 *
 * For &struct drm_dp_mst_branch, malloc refcounts are not currently exposed
 * to drivers. As of writing this documentation, there are no drivers that
 * have a usecase for accessing &struct drm_dp_mst_branch outside of the MST
 * helpers. Exposing this API to drivers in a race-free manner would take more
 * tweaking of the refcounting scheme, however patches are welcome provided
 * there is a legitimate driver usecase for this.
 *
 * Refcount relationships in a topology
 * ~~~~~~~~~~~~~~~~~~~~~~~~~~~~~~~~~~~~
 *
 * Let's take a look at why the relationship between topology and malloc
 * refcounts is designed the way it is.
 *
 * .. kernel-figure:: dp-mst/topology-figure-1.dot
 *
 *    An example of topology and malloc refs in a DP MST topology with two
 *    active payloads. Topology refcount increments are indicated by solid
 *    lines, and malloc refcount increments are indicated by dashed lines.
 *    Each starts from the branch which incremented the refcount, and ends at
 *    the branch to which the refcount belongs to, i.e. the arrow points the
 *    same way as the C pointers used to reference a structure.
 *
 * As you can see in the above figure, every branch increments the topology
 * refcount of its children, and increments the malloc refcount of its
 * parent. Additionally, every payload increments the malloc refcount of its
 * assigned port by 1.
 *
 * So, what would happen if MSTB #3 from the above figure was unplugged from
 * the system, but the driver hadn't yet removed payload #2 from port #3? The
 * topology would start to look like the figure below.
 *
 * .. kernel-figure:: dp-mst/topology-figure-2.dot
 *
 *    Ports and branch devices which have been released from memory are
 *    colored grey, and references which have been removed are colored red.
 *
 * Whenever a port or branch device's topology refcount reaches zero, it will
 * decrement the topology refcounts of all its children, the malloc refcount
 * of its parent, and finally its own malloc refcount. For MSTB #4 and port
 * #4, this means they both have been disconnected from the topology and freed
 * from memory. But, because payload #2 is still holding a reference to port
 * #3, port #3 is removed from the topology but its &struct drm_dp_mst_port
 * is still accessible from memory. This also means port #3 has not yet
 * decremented the malloc refcount of MSTB #3, so its &struct
 * drm_dp_mst_branch will also stay allocated in memory until port #3's
 * malloc refcount reaches 0.
 *
 * This relationship is necessary because in order to release payload #2, we
 * need to be able to figure out the last relative of port #3 that's still
 * connected to the topology. In this case, we would travel up the topology as
 * shown below.
 *
 * .. kernel-figure:: dp-mst/topology-figure-3.dot
 *
 * And finally, remove payload #2 by communicating with port #2 through
 * sideband transactions.
 */

/**
 * drm_dp_mst_get_mstb_malloc() - Increment the malloc refcount of a branch
 * device
 * @mstb: The &struct drm_dp_mst_branch to increment the malloc refcount of
 *
 * Increments &drm_dp_mst_branch.malloc_kref. When
 * &drm_dp_mst_branch.malloc_kref reaches 0, the memory allocation for @mstb
 * will be released and @mstb may no longer be used.
 *
 * See also: drm_dp_mst_put_mstb_malloc()
 */
static void
drm_dp_mst_get_mstb_malloc(struct drm_dp_mst_branch *mstb)
{
	kref_get(&mstb->malloc_kref);
	drm_dbg(mstb->mgr->dev, "mstb %p (%d)\n", mstb, kref_read(&mstb->malloc_kref));
}

/**
 * drm_dp_mst_put_mstb_malloc() - Decrement the malloc refcount of a branch
 * device
 * @mstb: The &struct drm_dp_mst_branch to decrement the malloc refcount of
 *
 * Decrements &drm_dp_mst_branch.malloc_kref. When
 * &drm_dp_mst_branch.malloc_kref reaches 0, the memory allocation for @mstb
 * will be released and @mstb may no longer be used.
 *
 * See also: drm_dp_mst_get_mstb_malloc()
 */
static void
drm_dp_mst_put_mstb_malloc(struct drm_dp_mst_branch *mstb)
{
	drm_dbg(mstb->mgr->dev, "mstb %p (%d)\n", mstb, kref_read(&mstb->malloc_kref) - 1);
	kref_put(&mstb->malloc_kref, drm_dp_free_mst_branch_device);
}

static void drm_dp_free_mst_port(struct kref *kref)
{
	struct drm_dp_mst_port *port =
		container_of(kref, struct drm_dp_mst_port, malloc_kref);

	drm_dp_mst_put_mstb_malloc(port->parent);
	kfree(port);
}

/**
 * drm_dp_mst_get_port_malloc() - Increment the malloc refcount of an MST port
 * @port: The &struct drm_dp_mst_port to increment the malloc refcount of
 *
 * Increments &drm_dp_mst_port.malloc_kref. When &drm_dp_mst_port.malloc_kref
 * reaches 0, the memory allocation for @port will be released and @port may
 * no longer be used.
 *
 * Because @port could potentially be freed at any time by the DP MST helpers
 * if &drm_dp_mst_port.malloc_kref reaches 0, including during a call to this
 * function, drivers that which to make use of &struct drm_dp_mst_port should
 * ensure that they grab at least one main malloc reference to their MST ports
 * in &drm_dp_mst_topology_cbs.add_connector. This callback is called before
 * there is any chance for &drm_dp_mst_port.malloc_kref to reach 0.
 *
 * See also: drm_dp_mst_put_port_malloc()
 */
void
drm_dp_mst_get_port_malloc(struct drm_dp_mst_port *port)
{
	kref_get(&port->malloc_kref);
	drm_dbg(port->mgr->dev, "port %p (%d)\n", port, kref_read(&port->malloc_kref));
}
EXPORT_SYMBOL(drm_dp_mst_get_port_malloc);

/**
 * drm_dp_mst_put_port_malloc() - Decrement the malloc refcount of an MST port
 * @port: The &struct drm_dp_mst_port to decrement the malloc refcount of
 *
 * Decrements &drm_dp_mst_port.malloc_kref. When &drm_dp_mst_port.malloc_kref
 * reaches 0, the memory allocation for @port will be released and @port may
 * no longer be used.
 *
 * See also: drm_dp_mst_get_port_malloc()
 */
void
drm_dp_mst_put_port_malloc(struct drm_dp_mst_port *port)
{
	drm_dbg(port->mgr->dev, "port %p (%d)\n", port, kref_read(&port->malloc_kref) - 1);
	kref_put(&port->malloc_kref, drm_dp_free_mst_port);
}
EXPORT_SYMBOL(drm_dp_mst_put_port_malloc);

#if IS_ENABLED(CONFIG_DRM_DEBUG_DP_MST_TOPOLOGY_REFS)

#define STACK_DEPTH 8

static noinline void
__topology_ref_save(struct drm_dp_mst_topology_mgr *mgr,
		    struct drm_dp_mst_topology_ref_history *history,
		    enum drm_dp_mst_topology_ref_type type)
{
	struct drm_dp_mst_topology_ref_entry *entry = NULL;
	depot_stack_handle_t backtrace;
	ulong stack_entries[STACK_DEPTH];
	uint n;
	int i;

	n = stack_trace_save(stack_entries, ARRAY_SIZE(stack_entries), 1);
	backtrace = stack_depot_save(stack_entries, n, GFP_KERNEL);
	if (!backtrace)
		return;

	/* Try to find an existing entry for this backtrace */
	for (i = 0; i < history->len; i++) {
		if (history->entries[i].backtrace == backtrace) {
			entry = &history->entries[i];
			break;
		}
	}

	/* Otherwise add one */
	if (!entry) {
		struct drm_dp_mst_topology_ref_entry *new;
		int new_len = history->len + 1;

		new = krealloc(history->entries, sizeof(*new) * new_len,
			       GFP_KERNEL);
		if (!new)
			return;

		entry = &new[history->len];
		history->len = new_len;
		history->entries = new;

		entry->backtrace = backtrace;
		entry->type = type;
		entry->count = 0;
	}
	entry->count++;
	entry->ts_nsec = ktime_get_ns();
}

static int
topology_ref_history_cmp(const void *a, const void *b)
{
	const struct drm_dp_mst_topology_ref_entry *entry_a = a, *entry_b = b;

	if (entry_a->ts_nsec > entry_b->ts_nsec)
		return 1;
	else if (entry_a->ts_nsec < entry_b->ts_nsec)
		return -1;
	else
		return 0;
}

static inline const char *
topology_ref_type_to_str(enum drm_dp_mst_topology_ref_type type)
{
	if (type == DRM_DP_MST_TOPOLOGY_REF_GET)
		return "get";
	else
		return "put";
}

static void
__dump_topology_ref_history(struct drm_dp_mst_topology_ref_history *history,
			    void *ptr, const char *type_str)
{
	struct drm_printer p = drm_debug_printer(DBG_PREFIX);
	char *buf = kzalloc(PAGE_SIZE, GFP_KERNEL);
	int i;

	if (!buf)
		return;

	if (!history->len)
		goto out;

	/* First, sort the list so that it goes from oldest to newest
	 * reference entry
	 */
	sort(history->entries, history->len, sizeof(*history->entries),
	     topology_ref_history_cmp, NULL);

	drm_printf(&p, "%s (%p) topology count reached 0, dumping history:\n",
		   type_str, ptr);

	for (i = 0; i < history->len; i++) {
		const struct drm_dp_mst_topology_ref_entry *entry =
			&history->entries[i];
		ulong *entries;
		uint nr_entries;
		u64 ts_nsec = entry->ts_nsec;
		u32 rem_nsec = do_div(ts_nsec, 1000000000);

		nr_entries = stack_depot_fetch(entry->backtrace, &entries);
		stack_trace_snprint(buf, PAGE_SIZE, entries, nr_entries, 4);

		drm_printf(&p, "  %d %ss (last at %5llu.%06u):\n%s",
			   entry->count,
			   topology_ref_type_to_str(entry->type),
			   ts_nsec, rem_nsec / 1000, buf);
	}

	/* Now free the history, since this is the only time we expose it */
	kfree(history->entries);
out:
	kfree(buf);
}

static __always_inline void
drm_dp_mst_dump_mstb_topology_history(struct drm_dp_mst_branch *mstb)
{
	__dump_topology_ref_history(&mstb->topology_ref_history, mstb,
				    "MSTB");
}

static __always_inline void
drm_dp_mst_dump_port_topology_history(struct drm_dp_mst_port *port)
{
	__dump_topology_ref_history(&port->topology_ref_history, port,
				    "Port");
}

static __always_inline void
save_mstb_topology_ref(struct drm_dp_mst_branch *mstb,
		       enum drm_dp_mst_topology_ref_type type)
{
	__topology_ref_save(mstb->mgr, &mstb->topology_ref_history, type);
}

static __always_inline void
save_port_topology_ref(struct drm_dp_mst_port *port,
		       enum drm_dp_mst_topology_ref_type type)
{
	__topology_ref_save(port->mgr, &port->topology_ref_history, type);
}

static inline void
topology_ref_history_lock(struct drm_dp_mst_topology_mgr *mgr)
{
	mutex_lock(&mgr->topology_ref_history_lock);
}

static inline void
topology_ref_history_unlock(struct drm_dp_mst_topology_mgr *mgr)
{
	mutex_unlock(&mgr->topology_ref_history_lock);
}
#else
static inline void
topology_ref_history_lock(struct drm_dp_mst_topology_mgr *mgr) {}
static inline void
topology_ref_history_unlock(struct drm_dp_mst_topology_mgr *mgr) {}
static inline void
drm_dp_mst_dump_mstb_topology_history(struct drm_dp_mst_branch *mstb) {}
static inline void
drm_dp_mst_dump_port_topology_history(struct drm_dp_mst_port *port) {}
#define save_mstb_topology_ref(mstb, type)
#define save_port_topology_ref(port, type)
#endif

static void drm_dp_destroy_mst_branch_device(struct kref *kref)
{
	struct drm_dp_mst_branch *mstb =
		container_of(kref, struct drm_dp_mst_branch, topology_kref);
	struct drm_dp_mst_topology_mgr *mgr = mstb->mgr;

	drm_dp_mst_dump_mstb_topology_history(mstb);

	INIT_LIST_HEAD(&mstb->destroy_next);

	/*
	 * This can get called under mgr->mutex, so we need to perform the
	 * actual destruction of the mstb in another worker
	 */
	mutex_lock(&mgr->delayed_destroy_lock);
	list_add(&mstb->destroy_next, &mgr->destroy_branch_device_list);
	mutex_unlock(&mgr->delayed_destroy_lock);
	queue_work(mgr->delayed_destroy_wq, &mgr->delayed_destroy_work);
}

/**
 * drm_dp_mst_topology_try_get_mstb() - Increment the topology refcount of a
 * branch device unless it's zero
 * @mstb: &struct drm_dp_mst_branch to increment the topology refcount of
 *
 * Attempts to grab a topology reference to @mstb, if it hasn't yet been
 * removed from the topology (e.g. &drm_dp_mst_branch.topology_kref has
 * reached 0). Holding a topology reference implies that a malloc reference
 * will be held to @mstb as long as the user holds the topology reference.
 *
 * Care should be taken to ensure that the user has at least one malloc
 * reference to @mstb. If you already have a topology reference to @mstb, you
 * should use drm_dp_mst_topology_get_mstb() instead.
 *
 * See also:
 * drm_dp_mst_topology_get_mstb()
 * drm_dp_mst_topology_put_mstb()
 *
 * Returns:
 * * 1: A topology reference was grabbed successfully
 * * 0: @port is no longer in the topology, no reference was grabbed
 */
static int __must_check
drm_dp_mst_topology_try_get_mstb(struct drm_dp_mst_branch *mstb)
{
	int ret;

	topology_ref_history_lock(mstb->mgr);
	ret = kref_get_unless_zero(&mstb->topology_kref);
	if (ret) {
		drm_dbg(mstb->mgr->dev, "mstb %p (%d)\n", mstb, kref_read(&mstb->topology_kref));
		save_mstb_topology_ref(mstb, DRM_DP_MST_TOPOLOGY_REF_GET);
	}

	topology_ref_history_unlock(mstb->mgr);

	return ret;
}

/**
 * drm_dp_mst_topology_get_mstb() - Increment the topology refcount of a
 * branch device
 * @mstb: The &struct drm_dp_mst_branch to increment the topology refcount of
 *
 * Increments &drm_dp_mst_branch.topology_refcount without checking whether or
 * not it's already reached 0. This is only valid to use in scenarios where
 * you are already guaranteed to have at least one active topology reference
 * to @mstb. Otherwise, drm_dp_mst_topology_try_get_mstb() must be used.
 *
 * See also:
 * drm_dp_mst_topology_try_get_mstb()
 * drm_dp_mst_topology_put_mstb()
 */
static void drm_dp_mst_topology_get_mstb(struct drm_dp_mst_branch *mstb)
{
	topology_ref_history_lock(mstb->mgr);

	save_mstb_topology_ref(mstb, DRM_DP_MST_TOPOLOGY_REF_GET);
	WARN_ON(kref_read(&mstb->topology_kref) == 0);
	kref_get(&mstb->topology_kref);
	drm_dbg(mstb->mgr->dev, "mstb %p (%d)\n", mstb, kref_read(&mstb->topology_kref));

	topology_ref_history_unlock(mstb->mgr);
}

/**
 * drm_dp_mst_topology_put_mstb() - release a topology reference to a branch
 * device
 * @mstb: The &struct drm_dp_mst_branch to release the topology reference from
 *
 * Releases a topology reference from @mstb by decrementing
 * &drm_dp_mst_branch.topology_kref.
 *
 * See also:
 * drm_dp_mst_topology_try_get_mstb()
 * drm_dp_mst_topology_get_mstb()
 */
static void
drm_dp_mst_topology_put_mstb(struct drm_dp_mst_branch *mstb)
{
	topology_ref_history_lock(mstb->mgr);

	drm_dbg(mstb->mgr->dev, "mstb %p (%d)\n", mstb, kref_read(&mstb->topology_kref) - 1);
	save_mstb_topology_ref(mstb, DRM_DP_MST_TOPOLOGY_REF_PUT);

	topology_ref_history_unlock(mstb->mgr);
	kref_put(&mstb->topology_kref, drm_dp_destroy_mst_branch_device);
}

static void drm_dp_destroy_port(struct kref *kref)
{
	struct drm_dp_mst_port *port =
		container_of(kref, struct drm_dp_mst_port, topology_kref);
	struct drm_dp_mst_topology_mgr *mgr = port->mgr;

	drm_dp_mst_dump_port_topology_history(port);

	/* There's nothing that needs locking to destroy an input port yet */
	if (port->input) {
		drm_dp_mst_put_port_malloc(port);
		return;
	}

	kfree(port->cached_edid);

	/*
	 * we can't destroy the connector here, as we might be holding the
	 * mode_config.mutex from an EDID retrieval
	 */
	mutex_lock(&mgr->delayed_destroy_lock);
	list_add(&port->next, &mgr->destroy_port_list);
	mutex_unlock(&mgr->delayed_destroy_lock);
	queue_work(mgr->delayed_destroy_wq, &mgr->delayed_destroy_work);
}

/**
 * drm_dp_mst_topology_try_get_port() - Increment the topology refcount of a
 * port unless it's zero
 * @port: &struct drm_dp_mst_port to increment the topology refcount of
 *
 * Attempts to grab a topology reference to @port, if it hasn't yet been
 * removed from the topology (e.g. &drm_dp_mst_port.topology_kref has reached
 * 0). Holding a topology reference implies that a malloc reference will be
 * held to @port as long as the user holds the topology reference.
 *
 * Care should be taken to ensure that the user has at least one malloc
 * reference to @port. If you already have a topology reference to @port, you
 * should use drm_dp_mst_topology_get_port() instead.
 *
 * See also:
 * drm_dp_mst_topology_get_port()
 * drm_dp_mst_topology_put_port()
 *
 * Returns:
 * * 1: A topology reference was grabbed successfully
 * * 0: @port is no longer in the topology, no reference was grabbed
 */
static int __must_check
drm_dp_mst_topology_try_get_port(struct drm_dp_mst_port *port)
{
	int ret;

	topology_ref_history_lock(port->mgr);
	ret = kref_get_unless_zero(&port->topology_kref);
	if (ret) {
		drm_dbg(port->mgr->dev, "port %p (%d)\n", port, kref_read(&port->topology_kref));
		save_port_topology_ref(port, DRM_DP_MST_TOPOLOGY_REF_GET);
	}

	topology_ref_history_unlock(port->mgr);
	return ret;
}

/**
 * drm_dp_mst_topology_get_port() - Increment the topology refcount of a port
 * @port: The &struct drm_dp_mst_port to increment the topology refcount of
 *
 * Increments &drm_dp_mst_port.topology_refcount without checking whether or
 * not it's already reached 0. This is only valid to use in scenarios where
 * you are already guaranteed to have at least one active topology reference
 * to @port. Otherwise, drm_dp_mst_topology_try_get_port() must be used.
 *
 * See also:
 * drm_dp_mst_topology_try_get_port()
 * drm_dp_mst_topology_put_port()
 */
static void drm_dp_mst_topology_get_port(struct drm_dp_mst_port *port)
{
	topology_ref_history_lock(port->mgr);

	WARN_ON(kref_read(&port->topology_kref) == 0);
	kref_get(&port->topology_kref);
	drm_dbg(port->mgr->dev, "port %p (%d)\n", port, kref_read(&port->topology_kref));
	save_port_topology_ref(port, DRM_DP_MST_TOPOLOGY_REF_GET);

	topology_ref_history_unlock(port->mgr);
}

/**
 * drm_dp_mst_topology_put_port() - release a topology reference to a port
 * @port: The &struct drm_dp_mst_port to release the topology reference from
 *
 * Releases a topology reference from @port by decrementing
 * &drm_dp_mst_port.topology_kref.
 *
 * See also:
 * drm_dp_mst_topology_try_get_port()
 * drm_dp_mst_topology_get_port()
 */
static void drm_dp_mst_topology_put_port(struct drm_dp_mst_port *port)
{
	topology_ref_history_lock(port->mgr);

	drm_dbg(port->mgr->dev, "port %p (%d)\n", port, kref_read(&port->topology_kref) - 1);
	save_port_topology_ref(port, DRM_DP_MST_TOPOLOGY_REF_PUT);

	topology_ref_history_unlock(port->mgr);
	kref_put(&port->topology_kref, drm_dp_destroy_port);
}

static struct drm_dp_mst_branch *
drm_dp_mst_topology_get_mstb_validated_locked(struct drm_dp_mst_branch *mstb,
					      struct drm_dp_mst_branch *to_find)
{
	struct drm_dp_mst_port *port;
	struct drm_dp_mst_branch *rmstb;

	if (to_find == mstb)
		return mstb;

	list_for_each_entry(port, &mstb->ports, next) {
		if (port->mstb) {
			rmstb = drm_dp_mst_topology_get_mstb_validated_locked(
			    port->mstb, to_find);
			if (rmstb)
				return rmstb;
		}
	}
	return NULL;
}

static struct drm_dp_mst_branch *
drm_dp_mst_topology_get_mstb_validated(struct drm_dp_mst_topology_mgr *mgr,
				       struct drm_dp_mst_branch *mstb)
{
	struct drm_dp_mst_branch *rmstb = NULL;

	mutex_lock(&mgr->lock);
	if (mgr->mst_primary) {
		rmstb = drm_dp_mst_topology_get_mstb_validated_locked(
		    mgr->mst_primary, mstb);

		if (rmstb && !drm_dp_mst_topology_try_get_mstb(rmstb))
			rmstb = NULL;
	}
	mutex_unlock(&mgr->lock);
	return rmstb;
}

static struct drm_dp_mst_port *
drm_dp_mst_topology_get_port_validated_locked(struct drm_dp_mst_branch *mstb,
					      struct drm_dp_mst_port *to_find)
{
	struct drm_dp_mst_port *port, *mport;

	list_for_each_entry(port, &mstb->ports, next) {
		if (port == to_find)
			return port;

		if (port->mstb) {
			mport = drm_dp_mst_topology_get_port_validated_locked(
			    port->mstb, to_find);
			if (mport)
				return mport;
		}
	}
	return NULL;
}

static struct drm_dp_mst_port *
drm_dp_mst_topology_get_port_validated(struct drm_dp_mst_topology_mgr *mgr,
				       struct drm_dp_mst_port *port)
{
	struct drm_dp_mst_port *rport = NULL;

	mutex_lock(&mgr->lock);
	if (mgr->mst_primary) {
		rport = drm_dp_mst_topology_get_port_validated_locked(
		    mgr->mst_primary, port);

		if (rport && !drm_dp_mst_topology_try_get_port(rport))
			rport = NULL;
	}
	mutex_unlock(&mgr->lock);
	return rport;
}

static struct drm_dp_mst_port *drm_dp_get_port(struct drm_dp_mst_branch *mstb, u8 port_num)
{
	struct drm_dp_mst_port *port;
	int ret;

	list_for_each_entry(port, &mstb->ports, next) {
		if (port->port_num == port_num) {
			ret = drm_dp_mst_topology_try_get_port(port);
			return ret ? port : NULL;
		}
	}

	return NULL;
}

/*
 * calculate a new RAD for this MST branch device
 * if parent has an LCT of 2 then it has 1 nibble of RAD,
 * if parent has an LCT of 3 then it has 2 nibbles of RAD,
 */
static u8 drm_dp_calculate_rad(struct drm_dp_mst_port *port,
				 u8 *rad)
{
	int parent_lct = port->parent->lct;
	int shift = 4;
	int idx = (parent_lct - 1) / 2;

	if (parent_lct > 1) {
		memcpy(rad, port->parent->rad, idx + 1);
		shift = (parent_lct % 2) ? 4 : 0;
	} else
		rad[0] = 0;

	rad[idx] |= port->port_num << shift;
	return parent_lct + 1;
}

static bool drm_dp_mst_is_end_device(u8 pdt, bool mcs)
{
	switch (pdt) {
	case DP_PEER_DEVICE_DP_LEGACY_CONV:
	case DP_PEER_DEVICE_SST_SINK:
		return true;
	case DP_PEER_DEVICE_MST_BRANCHING:
		/* For sst branch device */
		if (!mcs)
			return true;

		return false;
	}
	return true;
}

static int
drm_dp_port_set_pdt(struct drm_dp_mst_port *port, u8 new_pdt,
		    bool new_mcs)
{
	struct drm_dp_mst_topology_mgr *mgr = port->mgr;
	struct drm_dp_mst_branch *mstb;
	u8 rad[8], lct;
	int ret = 0;

	if (port->pdt == new_pdt && port->mcs == new_mcs)
		return 0;

	/* Teardown the old pdt, if there is one */
	if (port->pdt != DP_PEER_DEVICE_NONE) {
		if (drm_dp_mst_is_end_device(port->pdt, port->mcs)) {
			/*
			 * If the new PDT would also have an i2c bus,
			 * don't bother with reregistering it
			 */
			if (new_pdt != DP_PEER_DEVICE_NONE &&
			    drm_dp_mst_is_end_device(new_pdt, new_mcs)) {
				port->pdt = new_pdt;
				port->mcs = new_mcs;
				return 0;
			}

			/* remove i2c over sideband */
			drm_dp_mst_unregister_i2c_bus(port);
		} else {
			mutex_lock(&mgr->lock);
			drm_dp_mst_topology_put_mstb(port->mstb);
			port->mstb = NULL;
			mutex_unlock(&mgr->lock);
		}
	}

	port->pdt = new_pdt;
	port->mcs = new_mcs;

	if (port->pdt != DP_PEER_DEVICE_NONE) {
		if (drm_dp_mst_is_end_device(port->pdt, port->mcs)) {
			/* add i2c over sideband */
			ret = drm_dp_mst_register_i2c_bus(port);
		} else {
			lct = drm_dp_calculate_rad(port, rad);
			mstb = drm_dp_add_mst_branch_device(lct, rad);
			if (!mstb) {
				ret = -ENOMEM;
				drm_err(mgr->dev, "Failed to create MSTB for port %p", port);
				goto out;
			}

			mutex_lock(&mgr->lock);
			port->mstb = mstb;
			mstb->mgr = port->mgr;
			mstb->port_parent = port;

			/*
			 * Make sure this port's memory allocation stays
			 * around until its child MSTB releases it
			 */
			drm_dp_mst_get_port_malloc(port);
			mutex_unlock(&mgr->lock);

			/* And make sure we send a link address for this */
			ret = 1;
		}
	}

out:
	if (ret < 0)
		port->pdt = DP_PEER_DEVICE_NONE;
	return ret;
}

/**
 * drm_dp_mst_dpcd_read() - read a series of bytes from the DPCD via sideband
 * @aux: Fake sideband AUX CH
 * @offset: address of the (first) register to read
 * @buffer: buffer to store the register values
 * @size: number of bytes in @buffer
 *
 * Performs the same functionality for remote devices via
 * sideband messaging as drm_dp_dpcd_read() does for local
 * devices via actual AUX CH.
 *
 * Return: Number of bytes read, or negative error code on failure.
 */
ssize_t drm_dp_mst_dpcd_read(struct drm_dp_aux *aux,
			     unsigned int offset, void *buffer, size_t size)
{
	struct drm_dp_mst_port *port = container_of(aux, struct drm_dp_mst_port,
						    aux);

	return drm_dp_send_dpcd_read(port->mgr, port,
				     offset, size, buffer);
}

/**
 * drm_dp_mst_dpcd_write() - write a series of bytes to the DPCD via sideband
 * @aux: Fake sideband AUX CH
 * @offset: address of the (first) register to write
 * @buffer: buffer containing the values to write
 * @size: number of bytes in @buffer
 *
 * Performs the same functionality for remote devices via
 * sideband messaging as drm_dp_dpcd_write() does for local
 * devices via actual AUX CH.
 *
 * Return: number of bytes written on success, negative error code on failure.
 */
ssize_t drm_dp_mst_dpcd_write(struct drm_dp_aux *aux,
			      unsigned int offset, void *buffer, size_t size)
{
	struct drm_dp_mst_port *port = container_of(aux, struct drm_dp_mst_port,
						    aux);

	return drm_dp_send_dpcd_write(port->mgr, port,
				      offset, size, buffer);
}

static int drm_dp_check_mstb_guid(struct drm_dp_mst_branch *mstb, u8 *guid)
{
	int ret = 0;

	memcpy(mstb->guid, guid, 16);

	if (!drm_dp_validate_guid(mstb->mgr, mstb->guid)) {
		if (mstb->port_parent) {
			ret = drm_dp_send_dpcd_write(mstb->mgr,
						     mstb->port_parent,
						     DP_GUID, 16, mstb->guid);
		} else {
			ret = drm_dp_dpcd_write(mstb->mgr->aux,
						DP_GUID, mstb->guid, 16);
		}
	}

	if (ret < 16 && ret > 0)
		return -EPROTO;

	return ret == 16 ? 0 : ret;
}

static void build_mst_prop_path(const struct drm_dp_mst_branch *mstb,
				int pnum,
				char *proppath,
				size_t proppath_size)
{
	int i;
	char temp[8];

	snprintf(proppath, proppath_size, "mst:%d", mstb->mgr->conn_base_id);
	for (i = 0; i < (mstb->lct - 1); i++) {
		int shift = (i % 2) ? 0 : 4;
		int port_num = (mstb->rad[i / 2] >> shift) & 0xf;

		snprintf(temp, sizeof(temp), "-%d", port_num);
		strlcat(proppath, temp, proppath_size);
	}
	snprintf(temp, sizeof(temp), "-%d", pnum);
	strlcat(proppath, temp, proppath_size);
}

/**
 * drm_dp_mst_connector_late_register() - Late MST connector registration
 * @connector: The MST connector
 * @port: The MST port for this connector
 *
 * Helper to register the remote aux device for this MST port. Drivers should
 * call this from their mst connector's late_register hook to enable MST aux
 * devices.
 *
 * Return: 0 on success, negative error code on failure.
 */
int drm_dp_mst_connector_late_register(struct drm_connector *connector,
				       struct drm_dp_mst_port *port)
{
	drm_dbg_kms(port->mgr->dev, "registering %s remote bus for %s\n",
		    port->aux.name, connector->kdev->kobj.name);

	port->aux.dev = connector->kdev;
	return drm_dp_aux_register_devnode(&port->aux);
}
EXPORT_SYMBOL(drm_dp_mst_connector_late_register);

/**
 * drm_dp_mst_connector_early_unregister() - Early MST connector unregistration
 * @connector: The MST connector
 * @port: The MST port for this connector
 *
 * Helper to unregister the remote aux device for this MST port, registered by
 * drm_dp_mst_connector_late_register(). Drivers should call this from their mst
 * connector's early_unregister hook.
 */
void drm_dp_mst_connector_early_unregister(struct drm_connector *connector,
					   struct drm_dp_mst_port *port)
{
	drm_dbg_kms(port->mgr->dev, "unregistering %s remote bus for %s\n",
		    port->aux.name, connector->kdev->kobj.name);
	drm_dp_aux_unregister_devnode(&port->aux);
}
EXPORT_SYMBOL(drm_dp_mst_connector_early_unregister);

static void
drm_dp_mst_port_add_connector(struct drm_dp_mst_branch *mstb,
			      struct drm_dp_mst_port *port)
{
	struct drm_dp_mst_topology_mgr *mgr = port->mgr;
	char proppath[255];
	int ret;

	build_mst_prop_path(mstb, port->port_num, proppath, sizeof(proppath));
	port->connector = mgr->cbs->add_connector(mgr, port, proppath);
	if (!port->connector) {
		ret = -ENOMEM;
		goto error;
	}

	if (port->pdt != DP_PEER_DEVICE_NONE &&
	    drm_dp_mst_is_end_device(port->pdt, port->mcs) &&
<<<<<<< HEAD
	    port->port_num >= DP_MST_LOGICAL_PORT_0) {
=======
	    port->port_num >= DP_MST_LOGICAL_PORT_0)
>>>>>>> 3b17187f
		port->cached_edid = drm_get_edid(port->connector,
						 &port->aux.ddc);

	drm_connector_register(port->connector);
	return;

error:
	drm_err(mgr->dev, "Failed to create connector for port %p: %d\n", port, ret);
}

/*
 * Drop a topology reference, and unlink the port from the in-memory topology
 * layout
 */
static void
drm_dp_mst_topology_unlink_port(struct drm_dp_mst_topology_mgr *mgr,
				struct drm_dp_mst_port *port)
{
	mutex_lock(&mgr->lock);
	port->parent->num_ports--;
	list_del(&port->next);
	mutex_unlock(&mgr->lock);
	drm_dp_mst_topology_put_port(port);
}

static struct drm_dp_mst_port *
drm_dp_mst_add_port(struct drm_device *dev,
		    struct drm_dp_mst_topology_mgr *mgr,
		    struct drm_dp_mst_branch *mstb, u8 port_number)
{
	struct drm_dp_mst_port *port = kzalloc(sizeof(*port), GFP_KERNEL);

	if (!port)
		return NULL;

	kref_init(&port->topology_kref);
	kref_init(&port->malloc_kref);
	port->parent = mstb;
	port->port_num = port_number;
	port->mgr = mgr;
	port->aux.name = "DPMST";
	port->aux.dev = dev->dev;
	port->aux.is_remote = true;

	/* initialize the MST downstream port's AUX crc work queue */
	port->aux.drm_dev = dev;
	drm_dp_remote_aux_init(&port->aux);

	/*
	 * Make sure the memory allocation for our parent branch stays
	 * around until our own memory allocation is released
	 */
	drm_dp_mst_get_mstb_malloc(mstb);

	return port;
}

static int
drm_dp_mst_handle_link_address_port(struct drm_dp_mst_branch *mstb,
				    struct drm_device *dev,
				    struct drm_dp_link_addr_reply_port *port_msg)
{
	struct drm_dp_mst_topology_mgr *mgr = mstb->mgr;
	struct drm_dp_mst_port *port;
	int old_ddps = 0, ret;
	u8 new_pdt = DP_PEER_DEVICE_NONE;
	bool new_mcs = 0;
	bool created = false, send_link_addr = false, changed = false;

	port = drm_dp_get_port(mstb, port_msg->port_number);
	if (!port) {
		port = drm_dp_mst_add_port(dev, mgr, mstb,
					   port_msg->port_number);
		if (!port)
			return -ENOMEM;
		created = true;
		changed = true;
	} else if (!port->input && port_msg->input_port && port->connector) {
		/* Since port->connector can't be changed here, we create a
		 * new port if input_port changes from 0 to 1
		 */
		drm_dp_mst_topology_unlink_port(mgr, port);
		drm_dp_mst_topology_put_port(port);
		port = drm_dp_mst_add_port(dev, mgr, mstb,
					   port_msg->port_number);
		if (!port)
			return -ENOMEM;
		changed = true;
		created = true;
	} else if (port->input && !port_msg->input_port) {
		changed = true;
	} else if (port->connector) {
		/* We're updating a port that's exposed to userspace, so do it
		 * under lock
		 */
		drm_modeset_lock(&mgr->base.lock, NULL);

		old_ddps = port->ddps;
		changed = port->ddps != port_msg->ddps ||
			(port->ddps &&
			 (port->ldps != port_msg->legacy_device_plug_status ||
			  port->dpcd_rev != port_msg->dpcd_revision ||
			  port->mcs != port_msg->mcs ||
			  port->pdt != port_msg->peer_device_type ||
			  port->num_sdp_stream_sinks !=
			  port_msg->num_sdp_stream_sinks));
	}

	port->input = port_msg->input_port;
	if (!port->input)
		new_pdt = port_msg->peer_device_type;
	new_mcs = port_msg->mcs;
	port->ddps = port_msg->ddps;
	port->ldps = port_msg->legacy_device_plug_status;
	port->dpcd_rev = port_msg->dpcd_revision;
	port->num_sdp_streams = port_msg->num_sdp_streams;
	port->num_sdp_stream_sinks = port_msg->num_sdp_stream_sinks;

	/* manage mstb port lists with mgr lock - take a reference
	   for this list */
	if (created) {
		mutex_lock(&mgr->lock);
		drm_dp_mst_topology_get_port(port);
		list_add(&port->next, &mstb->ports);
		mstb->num_ports++;
		mutex_unlock(&mgr->lock);
	}

	/*
	 * Reprobe PBN caps on both hotplug, and when re-probing the link
	 * for our parent mstb
	 */
	if (old_ddps != port->ddps || !created) {
		if (port->ddps && !port->input) {
			ret = drm_dp_send_enum_path_resources(mgr, mstb,
							      port);
			if (ret == 1)
				changed = true;
		} else {
			port->full_pbn = 0;
		}
	}

	ret = drm_dp_port_set_pdt(port, new_pdt, new_mcs);
	if (ret == 1) {
		send_link_addr = true;
	} else if (ret < 0) {
		drm_err(dev, "Failed to change PDT on port %p: %d\n", port, ret);
		goto fail;
	}

	/*
	 * If this port wasn't just created, then we're reprobing because
	 * we're coming out of suspend. In this case, always resend the link
	 * address if there's an MSTB on this port
	 */
	if (!created && port->pdt == DP_PEER_DEVICE_MST_BRANCHING &&
	    port->mcs)
		send_link_addr = true;

	if (port->connector)
		drm_modeset_unlock(&mgr->base.lock);
	else if (!port->input)
		drm_dp_mst_port_add_connector(mstb, port);

	if (send_link_addr && port->mstb) {
		ret = drm_dp_send_link_address(mgr, port->mstb);
		if (ret == 1) /* MSTB below us changed */
			changed = true;
		else if (ret < 0)
			goto fail_put;
	}

	/* put reference to this port */
	drm_dp_mst_topology_put_port(port);
	return changed;

fail:
	drm_dp_mst_topology_unlink_port(mgr, port);
	if (port->connector)
		drm_modeset_unlock(&mgr->base.lock);
fail_put:
	drm_dp_mst_topology_put_port(port);
	return ret;
}

static void
drm_dp_mst_handle_conn_stat(struct drm_dp_mst_branch *mstb,
			    struct drm_dp_connection_status_notify *conn_stat)
{
	struct drm_dp_mst_topology_mgr *mgr = mstb->mgr;
	struct drm_dp_mst_port *port;
	int old_ddps, ret;
	u8 new_pdt;
	bool new_mcs;
	bool dowork = false, create_connector = false;

	port = drm_dp_get_port(mstb, conn_stat->port_number);
	if (!port)
		return;

	if (port->connector) {
		if (!port->input && conn_stat->input_port) {
			/*
			 * We can't remove a connector from an already exposed
			 * port, so just throw the port out and make sure we
			 * reprobe the link address of it's parent MSTB
			 */
			drm_dp_mst_topology_unlink_port(mgr, port);
			mstb->link_address_sent = false;
			dowork = true;
			goto out;
		}

		/* Locking is only needed if the port's exposed to userspace */
		drm_modeset_lock(&mgr->base.lock, NULL);
	} else if (port->input && !conn_stat->input_port) {
		create_connector = true;
		/* Reprobe link address so we get num_sdp_streams */
		mstb->link_address_sent = false;
		dowork = true;
	}

	old_ddps = port->ddps;
	port->input = conn_stat->input_port;
	port->ldps = conn_stat->legacy_device_plug_status;
	port->ddps = conn_stat->displayport_device_plug_status;

	if (old_ddps != port->ddps) {
		if (port->ddps && !port->input)
			drm_dp_send_enum_path_resources(mgr, mstb, port);
		else
			port->full_pbn = 0;
	}

	new_pdt = port->input ? DP_PEER_DEVICE_NONE : conn_stat->peer_device_type;
	new_mcs = conn_stat->message_capability_status;
	ret = drm_dp_port_set_pdt(port, new_pdt, new_mcs);
	if (ret == 1) {
		dowork = true;
	} else if (ret < 0) {
		drm_err(mgr->dev, "Failed to change PDT for port %p: %d\n", port, ret);
		dowork = false;
	}

	if (port->connector)
		drm_modeset_unlock(&mgr->base.lock);
	else if (create_connector)
		drm_dp_mst_port_add_connector(mstb, port);

out:
	drm_dp_mst_topology_put_port(port);
	if (dowork)
		queue_work(system_long_wq, &mstb->mgr->work);
}

static struct drm_dp_mst_branch *drm_dp_get_mst_branch_device(struct drm_dp_mst_topology_mgr *mgr,
							       u8 lct, u8 *rad)
{
	struct drm_dp_mst_branch *mstb;
	struct drm_dp_mst_port *port;
	int i, ret;
	/* find the port by iterating down */

	mutex_lock(&mgr->lock);
	mstb = mgr->mst_primary;

	if (!mstb)
		goto out;

	for (i = 0; i < lct - 1; i++) {
		int shift = (i % 2) ? 0 : 4;
		int port_num = (rad[i / 2] >> shift) & 0xf;

		list_for_each_entry(port, &mstb->ports, next) {
			if (port->port_num == port_num) {
				mstb = port->mstb;
				if (!mstb) {
					drm_err(mgr->dev,
						"failed to lookup MSTB with lct %d, rad %02x\n",
						lct, rad[0]);
					goto out;
				}

				break;
			}
		}
	}
	ret = drm_dp_mst_topology_try_get_mstb(mstb);
	if (!ret)
		mstb = NULL;
out:
	mutex_unlock(&mgr->lock);
	return mstb;
}

static struct drm_dp_mst_branch *get_mst_branch_device_by_guid_helper(
	struct drm_dp_mst_branch *mstb,
	const uint8_t *guid)
{
	struct drm_dp_mst_branch *found_mstb;
	struct drm_dp_mst_port *port;

	if (memcmp(mstb->guid, guid, 16) == 0)
		return mstb;


	list_for_each_entry(port, &mstb->ports, next) {
		if (!port->mstb)
			continue;

		found_mstb = get_mst_branch_device_by_guid_helper(port->mstb, guid);

		if (found_mstb)
			return found_mstb;
	}

	return NULL;
}

static struct drm_dp_mst_branch *
drm_dp_get_mst_branch_device_by_guid(struct drm_dp_mst_topology_mgr *mgr,
				     const uint8_t *guid)
{
	struct drm_dp_mst_branch *mstb;
	int ret;

	/* find the port by iterating down */
	mutex_lock(&mgr->lock);

	mstb = get_mst_branch_device_by_guid_helper(mgr->mst_primary, guid);
	if (mstb) {
		ret = drm_dp_mst_topology_try_get_mstb(mstb);
		if (!ret)
			mstb = NULL;
	}

	mutex_unlock(&mgr->lock);
	return mstb;
}

static int drm_dp_check_and_send_link_address(struct drm_dp_mst_topology_mgr *mgr,
					       struct drm_dp_mst_branch *mstb)
{
	struct drm_dp_mst_port *port;
	int ret;
	bool changed = false;

	if (!mstb->link_address_sent) {
		ret = drm_dp_send_link_address(mgr, mstb);
		if (ret == 1)
			changed = true;
		else if (ret < 0)
			return ret;
	}

	list_for_each_entry(port, &mstb->ports, next) {
		struct drm_dp_mst_branch *mstb_child = NULL;

		if (port->input || !port->ddps)
			continue;

		if (port->mstb)
			mstb_child = drm_dp_mst_topology_get_mstb_validated(
			    mgr, port->mstb);

		if (mstb_child) {
			ret = drm_dp_check_and_send_link_address(mgr,
								 mstb_child);
			drm_dp_mst_topology_put_mstb(mstb_child);
			if (ret == 1)
				changed = true;
			else if (ret < 0)
				return ret;
		}
	}

	return changed;
}

static void drm_dp_mst_link_probe_work(struct work_struct *work)
{
	struct drm_dp_mst_topology_mgr *mgr =
		container_of(work, struct drm_dp_mst_topology_mgr, work);
	struct drm_device *dev = mgr->dev;
	struct drm_dp_mst_branch *mstb;
	int ret;
	bool clear_payload_id_table;

	mutex_lock(&mgr->probe_lock);

	mutex_lock(&mgr->lock);
	clear_payload_id_table = !mgr->payload_id_table_cleared;
	mgr->payload_id_table_cleared = true;

	mstb = mgr->mst_primary;
	if (mstb) {
		ret = drm_dp_mst_topology_try_get_mstb(mstb);
		if (!ret)
			mstb = NULL;
	}
	mutex_unlock(&mgr->lock);
	if (!mstb) {
		mutex_unlock(&mgr->probe_lock);
		return;
	}

	/*
	 * Certain branch devices seem to incorrectly report an available_pbn
	 * of 0 on downstream sinks, even after clearing the
	 * DP_PAYLOAD_ALLOCATE_* registers in
	 * drm_dp_mst_topology_mgr_set_mst(). Namely, the CableMatters USB-C
	 * 2x DP hub. Sending a CLEAR_PAYLOAD_ID_TABLE message seems to make
	 * things work again.
	 */
	if (clear_payload_id_table) {
		drm_dbg_kms(dev, "Clearing payload ID table\n");
		drm_dp_send_clear_payload_id_table(mgr, mstb);
	}

	ret = drm_dp_check_and_send_link_address(mgr, mstb);
	drm_dp_mst_topology_put_mstb(mstb);

	mutex_unlock(&mgr->probe_lock);
	if (ret > 0)
		drm_kms_helper_hotplug_event(dev);
}

static bool drm_dp_validate_guid(struct drm_dp_mst_topology_mgr *mgr,
				 u8 *guid)
{
	u64 salt;

	if (memchr_inv(guid, 0, 16))
		return true;

	salt = get_jiffies_64();

	memcpy(&guid[0], &salt, sizeof(u64));
	memcpy(&guid[8], &salt, sizeof(u64));

	return false;
}

static void build_dpcd_read(struct drm_dp_sideband_msg_tx *msg,
			    u8 port_num, u32 offset, u8 num_bytes)
{
	struct drm_dp_sideband_msg_req_body req;

	req.req_type = DP_REMOTE_DPCD_READ;
	req.u.dpcd_read.port_number = port_num;
	req.u.dpcd_read.dpcd_address = offset;
	req.u.dpcd_read.num_bytes = num_bytes;
	drm_dp_encode_sideband_req(&req, msg);
}

static int drm_dp_send_sideband_msg(struct drm_dp_mst_topology_mgr *mgr,
				    bool up, u8 *msg, int len)
{
	int ret;
	int regbase = up ? DP_SIDEBAND_MSG_UP_REP_BASE : DP_SIDEBAND_MSG_DOWN_REQ_BASE;
	int tosend, total, offset;
	int retries = 0;

retry:
	total = len;
	offset = 0;
	do {
		tosend = min3(mgr->max_dpcd_transaction_bytes, 16, total);

		ret = drm_dp_dpcd_write(mgr->aux, regbase + offset,
					&msg[offset],
					tosend);
		if (ret != tosend) {
			if (ret == -EIO && retries < 5) {
				retries++;
				goto retry;
			}
			drm_dbg_kms(mgr->dev, "failed to dpcd write %d %d\n", tosend, ret);

			return -EIO;
		}
		offset += tosend;
		total -= tosend;
	} while (total > 0);
	return 0;
}

static int set_hdr_from_dst_qlock(struct drm_dp_sideband_msg_hdr *hdr,
				  struct drm_dp_sideband_msg_tx *txmsg)
{
	struct drm_dp_mst_branch *mstb = txmsg->dst;
	u8 req_type;

	req_type = txmsg->msg[0] & 0x7f;
	if (req_type == DP_CONNECTION_STATUS_NOTIFY ||
		req_type == DP_RESOURCE_STATUS_NOTIFY ||
		req_type == DP_CLEAR_PAYLOAD_ID_TABLE)
		hdr->broadcast = 1;
	else
		hdr->broadcast = 0;
	hdr->path_msg = txmsg->path_msg;
	if (hdr->broadcast) {
		hdr->lct = 1;
		hdr->lcr = 6;
	} else {
		hdr->lct = mstb->lct;
		hdr->lcr = mstb->lct - 1;
	}

	memcpy(hdr->rad, mstb->rad, hdr->lct / 2);

	return 0;
}
/*
 * process a single block of the next message in the sideband queue
 */
static int process_single_tx_qlock(struct drm_dp_mst_topology_mgr *mgr,
				   struct drm_dp_sideband_msg_tx *txmsg,
				   bool up)
{
	u8 chunk[48];
	struct drm_dp_sideband_msg_hdr hdr;
	int len, space, idx, tosend;
	int ret;

	if (txmsg->state == DRM_DP_SIDEBAND_TX_SENT)
		return 0;

	memset(&hdr, 0, sizeof(struct drm_dp_sideband_msg_hdr));

	if (txmsg->state == DRM_DP_SIDEBAND_TX_QUEUED)
		txmsg->state = DRM_DP_SIDEBAND_TX_START_SEND;

	/* make hdr from dst mst */
	ret = set_hdr_from_dst_qlock(&hdr, txmsg);
	if (ret < 0)
		return ret;

	/* amount left to send in this message */
	len = txmsg->cur_len - txmsg->cur_offset;

	/* 48 - sideband msg size - 1 byte for data CRC, x header bytes */
	space = 48 - 1 - drm_dp_calc_sb_hdr_size(&hdr);

	tosend = min(len, space);
	if (len == txmsg->cur_len)
		hdr.somt = 1;
	if (space >= len)
		hdr.eomt = 1;


	hdr.msg_len = tosend + 1;
	drm_dp_encode_sideband_msg_hdr(&hdr, chunk, &idx);
	memcpy(&chunk[idx], &txmsg->msg[txmsg->cur_offset], tosend);
	/* add crc at end */
	drm_dp_crc_sideband_chunk_req(&chunk[idx], tosend);
	idx += tosend + 1;

	ret = drm_dp_send_sideband_msg(mgr, up, chunk, idx);
	if (ret) {
		if (drm_debug_enabled(DRM_UT_DP)) {
			struct drm_printer p = drm_debug_printer(DBG_PREFIX);

			drm_printf(&p, "sideband msg failed to send\n");
			drm_dp_mst_dump_sideband_msg_tx(&p, txmsg);
		}
		return ret;
	}

	txmsg->cur_offset += tosend;
	if (txmsg->cur_offset == txmsg->cur_len) {
		txmsg->state = DRM_DP_SIDEBAND_TX_SENT;
		return 1;
	}
	return 0;
}

static void process_single_down_tx_qlock(struct drm_dp_mst_topology_mgr *mgr)
{
	struct drm_dp_sideband_msg_tx *txmsg;
	int ret;

	WARN_ON(!mutex_is_locked(&mgr->qlock));

	/* construct a chunk from the first msg in the tx_msg queue */
	if (list_empty(&mgr->tx_msg_downq))
		return;

	txmsg = list_first_entry(&mgr->tx_msg_downq,
				 struct drm_dp_sideband_msg_tx, next);
	ret = process_single_tx_qlock(mgr, txmsg, false);
	if (ret < 0) {
		drm_dbg_kms(mgr->dev, "failed to send msg in q %d\n", ret);
		list_del(&txmsg->next);
		txmsg->state = DRM_DP_SIDEBAND_TX_TIMEOUT;
		wake_up_all(&mgr->tx_waitq);
	}
}

static void drm_dp_queue_down_tx(struct drm_dp_mst_topology_mgr *mgr,
				 struct drm_dp_sideband_msg_tx *txmsg)
{
	mutex_lock(&mgr->qlock);
	list_add_tail(&txmsg->next, &mgr->tx_msg_downq);

	if (drm_debug_enabled(DRM_UT_DP)) {
		struct drm_printer p = drm_debug_printer(DBG_PREFIX);

		drm_dp_mst_dump_sideband_msg_tx(&p, txmsg);
	}

	if (list_is_singular(&mgr->tx_msg_downq))
		process_single_down_tx_qlock(mgr);
	mutex_unlock(&mgr->qlock);
}

static void
drm_dp_dump_link_address(const struct drm_dp_mst_topology_mgr *mgr,
			 struct drm_dp_link_address_ack_reply *reply)
{
	struct drm_dp_link_addr_reply_port *port_reply;
	int i;

	for (i = 0; i < reply->nports; i++) {
		port_reply = &reply->ports[i];
		drm_dbg_kms(mgr->dev,
			    "port %d: input %d, pdt: %d, pn: %d, dpcd_rev: %02x, mcs: %d, ddps: %d, ldps %d, sdp %d/%d\n",
			    i,
			    port_reply->input_port,
			    port_reply->peer_device_type,
			    port_reply->port_number,
			    port_reply->dpcd_revision,
			    port_reply->mcs,
			    port_reply->ddps,
			    port_reply->legacy_device_plug_status,
			    port_reply->num_sdp_streams,
			    port_reply->num_sdp_stream_sinks);
	}
}

static int drm_dp_send_link_address(struct drm_dp_mst_topology_mgr *mgr,
				     struct drm_dp_mst_branch *mstb)
{
	struct drm_dp_sideband_msg_tx *txmsg;
	struct drm_dp_link_address_ack_reply *reply;
	struct drm_dp_mst_port *port, *tmp;
	int i, ret, port_mask = 0;
	bool changed = false;

	txmsg = kzalloc(sizeof(*txmsg), GFP_KERNEL);
	if (!txmsg)
		return -ENOMEM;

	txmsg->dst = mstb;
	build_link_address(txmsg);

	mstb->link_address_sent = true;
	drm_dp_queue_down_tx(mgr, txmsg);

	/* FIXME: Actually do some real error handling here */
	ret = drm_dp_mst_wait_tx_reply(mstb, txmsg);
	if (ret <= 0) {
		drm_err(mgr->dev, "Sending link address failed with %d\n", ret);
		goto out;
	}
	if (txmsg->reply.reply_type == DP_SIDEBAND_REPLY_NAK) {
		drm_err(mgr->dev, "link address NAK received\n");
		ret = -EIO;
		goto out;
	}

	reply = &txmsg->reply.u.link_addr;
	drm_dbg_kms(mgr->dev, "link address reply: %d\n", reply->nports);
	drm_dp_dump_link_address(mgr, reply);

	ret = drm_dp_check_mstb_guid(mstb, reply->guid);
	if (ret) {
		char buf[64];

		drm_dp_mst_rad_to_str(mstb->rad, mstb->lct, buf, sizeof(buf));
		drm_err(mgr->dev, "GUID check on %s failed: %d\n", buf, ret);
		goto out;
	}

	for (i = 0; i < reply->nports; i++) {
		port_mask |= BIT(reply->ports[i].port_number);
		ret = drm_dp_mst_handle_link_address_port(mstb, mgr->dev,
							  &reply->ports[i]);
		if (ret == 1)
			changed = true;
		else if (ret < 0)
			goto out;
	}

	/* Prune any ports that are currently a part of mstb in our in-memory
	 * topology, but were not seen in this link address. Usually this
	 * means that they were removed while the topology was out of sync,
	 * e.g. during suspend/resume
	 */
	mutex_lock(&mgr->lock);
	list_for_each_entry_safe(port, tmp, &mstb->ports, next) {
		if (port_mask & BIT(port->port_num))
			continue;

		drm_dbg_kms(mgr->dev, "port %d was not in link address, removing\n",
			    port->port_num);
		list_del(&port->next);
		drm_dp_mst_topology_put_port(port);
		changed = true;
	}
	mutex_unlock(&mgr->lock);

out:
	if (ret <= 0)
		mstb->link_address_sent = false;
	kfree(txmsg);
	return ret < 0 ? ret : changed;
}

static void
drm_dp_send_clear_payload_id_table(struct drm_dp_mst_topology_mgr *mgr,
				   struct drm_dp_mst_branch *mstb)
{
	struct drm_dp_sideband_msg_tx *txmsg;
	int ret;

	txmsg = kzalloc(sizeof(*txmsg), GFP_KERNEL);
	if (!txmsg)
		return;

	txmsg->dst = mstb;
	build_clear_payload_id_table(txmsg);

	drm_dp_queue_down_tx(mgr, txmsg);

	ret = drm_dp_mst_wait_tx_reply(mstb, txmsg);
	if (ret > 0 && txmsg->reply.reply_type == DP_SIDEBAND_REPLY_NAK)
		drm_dbg_kms(mgr->dev, "clear payload table id nak received\n");

	kfree(txmsg);
}

static int
drm_dp_send_enum_path_resources(struct drm_dp_mst_topology_mgr *mgr,
				struct drm_dp_mst_branch *mstb,
				struct drm_dp_mst_port *port)
{
	struct drm_dp_enum_path_resources_ack_reply *path_res;
	struct drm_dp_sideband_msg_tx *txmsg;
	int ret;

	txmsg = kzalloc(sizeof(*txmsg), GFP_KERNEL);
	if (!txmsg)
		return -ENOMEM;

	txmsg->dst = mstb;
	build_enum_path_resources(txmsg, port->port_num);

	drm_dp_queue_down_tx(mgr, txmsg);

	ret = drm_dp_mst_wait_tx_reply(mstb, txmsg);
	if (ret > 0) {
		ret = 0;
		path_res = &txmsg->reply.u.path_resources;

		if (txmsg->reply.reply_type == DP_SIDEBAND_REPLY_NAK) {
			drm_dbg_kms(mgr->dev, "enum path resources nak received\n");
		} else {
			if (port->port_num != path_res->port_number)
				DRM_ERROR("got incorrect port in response\n");

			drm_dbg_kms(mgr->dev, "enum path resources %d: %d %d\n",
				    path_res->port_number,
				    path_res->full_payload_bw_number,
				    path_res->avail_payload_bw_number);

			/*
			 * If something changed, make sure we send a
			 * hotplug
			 */
			if (port->full_pbn != path_res->full_payload_bw_number ||
			    port->fec_capable != path_res->fec_capable)
				ret = 1;

			port->full_pbn = path_res->full_payload_bw_number;
			port->fec_capable = path_res->fec_capable;
		}
	}

	kfree(txmsg);
	return ret;
}

static struct drm_dp_mst_port *drm_dp_get_last_connected_port_to_mstb(struct drm_dp_mst_branch *mstb)
{
	if (!mstb->port_parent)
		return NULL;

	if (mstb->port_parent->mstb != mstb)
		return mstb->port_parent;

	return drm_dp_get_last_connected_port_to_mstb(mstb->port_parent->parent);
}

/*
 * Searches upwards in the topology starting from mstb to try to find the
 * closest available parent of mstb that's still connected to the rest of the
 * topology. This can be used in order to perform operations like releasing
 * payloads, where the branch device which owned the payload may no longer be
 * around and thus would require that the payload on the last living relative
 * be freed instead.
 */
static struct drm_dp_mst_branch *
drm_dp_get_last_connected_port_and_mstb(struct drm_dp_mst_topology_mgr *mgr,
					struct drm_dp_mst_branch *mstb,
					int *port_num)
{
	struct drm_dp_mst_branch *rmstb = NULL;
	struct drm_dp_mst_port *found_port;

	mutex_lock(&mgr->lock);
	if (!mgr->mst_primary)
		goto out;

	do {
		found_port = drm_dp_get_last_connected_port_to_mstb(mstb);
		if (!found_port)
			break;

		if (drm_dp_mst_topology_try_get_mstb(found_port->parent)) {
			rmstb = found_port->parent;
			*port_num = found_port->port_num;
		} else {
			/* Search again, starting from this parent */
			mstb = found_port->parent;
		}
	} while (!rmstb);
out:
	mutex_unlock(&mgr->lock);
	return rmstb;
}

static int drm_dp_payload_send_msg(struct drm_dp_mst_topology_mgr *mgr,
				   struct drm_dp_mst_port *port,
				   int id,
				   int pbn)
{
	struct drm_dp_sideband_msg_tx *txmsg;
	struct drm_dp_mst_branch *mstb;
	int ret, port_num;
	u8 sinks[DRM_DP_MAX_SDP_STREAMS];
	int i;

	port_num = port->port_num;
	mstb = drm_dp_mst_topology_get_mstb_validated(mgr, port->parent);
	if (!mstb) {
		mstb = drm_dp_get_last_connected_port_and_mstb(mgr,
							       port->parent,
							       &port_num);

		if (!mstb)
			return -EINVAL;
	}

	txmsg = kzalloc(sizeof(*txmsg), GFP_KERNEL);
	if (!txmsg) {
		ret = -ENOMEM;
		goto fail_put;
	}

	for (i = 0; i < port->num_sdp_streams; i++)
		sinks[i] = i;

	txmsg->dst = mstb;
	build_allocate_payload(txmsg, port_num,
			       id,
			       pbn, port->num_sdp_streams, sinks);

	drm_dp_queue_down_tx(mgr, txmsg);

	/*
	 * FIXME: there is a small chance that between getting the last
	 * connected mstb and sending the payload message, the last connected
	 * mstb could also be removed from the topology. In the future, this
	 * needs to be fixed by restarting the
	 * drm_dp_get_last_connected_port_and_mstb() search in the event of a
	 * timeout if the topology is still connected to the system.
	 */
	ret = drm_dp_mst_wait_tx_reply(mstb, txmsg);
	if (ret > 0) {
		if (txmsg->reply.reply_type == DP_SIDEBAND_REPLY_NAK)
			ret = -EINVAL;
		else
			ret = 0;
	}
	kfree(txmsg);
fail_put:
	drm_dp_mst_topology_put_mstb(mstb);
	return ret;
}

int drm_dp_send_power_updown_phy(struct drm_dp_mst_topology_mgr *mgr,
				 struct drm_dp_mst_port *port, bool power_up)
{
	struct drm_dp_sideband_msg_tx *txmsg;
	int ret;

	port = drm_dp_mst_topology_get_port_validated(mgr, port);
	if (!port)
		return -EINVAL;

	txmsg = kzalloc(sizeof(*txmsg), GFP_KERNEL);
	if (!txmsg) {
		drm_dp_mst_topology_put_port(port);
		return -ENOMEM;
	}

	txmsg->dst = port->parent;
	build_power_updown_phy(txmsg, port->port_num, power_up);
	drm_dp_queue_down_tx(mgr, txmsg);

	ret = drm_dp_mst_wait_tx_reply(port->parent, txmsg);
	if (ret > 0) {
		if (txmsg->reply.reply_type == DP_SIDEBAND_REPLY_NAK)
			ret = -EINVAL;
		else
			ret = 0;
	}
	kfree(txmsg);
	drm_dp_mst_topology_put_port(port);

	return ret;
}
EXPORT_SYMBOL(drm_dp_send_power_updown_phy);

int drm_dp_send_query_stream_enc_status(struct drm_dp_mst_topology_mgr *mgr,
		struct drm_dp_mst_port *port,
		struct drm_dp_query_stream_enc_status_ack_reply *status)
{
	struct drm_dp_sideband_msg_tx *txmsg;
	u8 nonce[7];
	int ret;

	txmsg = kzalloc(sizeof(*txmsg), GFP_KERNEL);
	if (!txmsg)
		return -ENOMEM;

	port = drm_dp_mst_topology_get_port_validated(mgr, port);
	if (!port) {
		ret = -EINVAL;
		goto out_get_port;
	}

	get_random_bytes(nonce, sizeof(nonce));

	/*
	 * "Source device targets the QUERY_STREAM_ENCRYPTION_STATUS message
	 *  transaction at the MST Branch device directly connected to the
	 *  Source"
	 */
	txmsg->dst = mgr->mst_primary;

	build_query_stream_enc_status(txmsg, port->vcpi.vcpi, nonce);

	drm_dp_queue_down_tx(mgr, txmsg);

	ret = drm_dp_mst_wait_tx_reply(mgr->mst_primary, txmsg);
	if (ret < 0) {
		goto out;
	} else if (txmsg->reply.reply_type == DP_SIDEBAND_REPLY_NAK) {
		drm_dbg_kms(mgr->dev, "query encryption status nak received\n");
		ret = -ENXIO;
		goto out;
	}

	ret = 0;
	memcpy(status, &txmsg->reply.u.enc_status, sizeof(*status));

out:
	drm_dp_mst_topology_put_port(port);
out_get_port:
	kfree(txmsg);
	return ret;
}
EXPORT_SYMBOL(drm_dp_send_query_stream_enc_status);

static int drm_dp_create_payload_step1(struct drm_dp_mst_topology_mgr *mgr,
				       int id,
				       struct drm_dp_payload *payload)
{
	int ret;

	ret = drm_dp_dpcd_write_payload(mgr, id, payload);
	if (ret < 0) {
		payload->payload_state = 0;
		return ret;
	}
	payload->payload_state = DP_PAYLOAD_LOCAL;
	return 0;
}

static int drm_dp_create_payload_step2(struct drm_dp_mst_topology_mgr *mgr,
				       struct drm_dp_mst_port *port,
				       int id,
				       struct drm_dp_payload *payload)
{
	int ret;

	ret = drm_dp_payload_send_msg(mgr, port, id, port->vcpi.pbn);
	if (ret < 0)
		return ret;
	payload->payload_state = DP_PAYLOAD_REMOTE;
	return ret;
}

static int drm_dp_destroy_payload_step1(struct drm_dp_mst_topology_mgr *mgr,
					struct drm_dp_mst_port *port,
					int id,
					struct drm_dp_payload *payload)
{
	drm_dbg_kms(mgr->dev, "\n");
	/* it's okay for these to fail */
	if (port) {
		drm_dp_payload_send_msg(mgr, port, id, 0);
	}

	drm_dp_dpcd_write_payload(mgr, id, payload);
	payload->payload_state = DP_PAYLOAD_DELETE_LOCAL;
	return 0;
}

static int drm_dp_destroy_payload_step2(struct drm_dp_mst_topology_mgr *mgr,
					int id,
					struct drm_dp_payload *payload)
{
	payload->payload_state = 0;
	return 0;
}

/**
 * drm_dp_update_payload_part1() - Execute payload update part 1
 * @mgr: manager to use.
 *
 * This iterates over all proposed virtual channels, and tries to
 * allocate space in the link for them. For 0->slots transitions,
 * this step just writes the VCPI to the MST device. For slots->0
 * transitions, this writes the updated VCPIs and removes the
 * remote VC payloads.
 *
 * after calling this the driver should generate ACT and payload
 * packets.
 */
int drm_dp_update_payload_part1(struct drm_dp_mst_topology_mgr *mgr)
{
	struct drm_dp_payload req_payload;
	struct drm_dp_mst_port *port;
	int i, j;
	int cur_slots = 1;
	bool skip;

	mutex_lock(&mgr->payload_lock);
	for (i = 0; i < mgr->max_payloads; i++) {
		struct drm_dp_vcpi *vcpi = mgr->proposed_vcpis[i];
		struct drm_dp_payload *payload = &mgr->payloads[i];
		bool put_port = false;

		/* solve the current payloads - compare to the hw ones
		   - update the hw view */
		req_payload.start_slot = cur_slots;
		if (vcpi) {
			port = container_of(vcpi, struct drm_dp_mst_port,
					    vcpi);

			mutex_lock(&mgr->lock);
			skip = !drm_dp_mst_port_downstream_of_branch(port, mgr->mst_primary);
			mutex_unlock(&mgr->lock);

			if (skip) {
				drm_dbg_kms(mgr->dev,
					    "Virtual channel %d is not in current topology\n",
					    i);
				continue;
			}
			/* Validated ports don't matter if we're releasing
			 * VCPI
			 */
			if (vcpi->num_slots) {
				port = drm_dp_mst_topology_get_port_validated(
				    mgr, port);
				if (!port) {
					if (vcpi->num_slots == payload->num_slots) {
						cur_slots += vcpi->num_slots;
						payload->start_slot = req_payload.start_slot;
						continue;
					} else {
						drm_dbg_kms(mgr->dev,
							    "Fail:set payload to invalid sink");
						mutex_unlock(&mgr->payload_lock);
						return -EINVAL;
					}
				}
				put_port = true;
			}

			req_payload.num_slots = vcpi->num_slots;
			req_payload.vcpi = vcpi->vcpi;
		} else {
			port = NULL;
			req_payload.num_slots = 0;
		}

		payload->start_slot = req_payload.start_slot;
		/* work out what is required to happen with this payload */
		if (payload->num_slots != req_payload.num_slots) {

			/* need to push an update for this payload */
			if (req_payload.num_slots) {
				drm_dp_create_payload_step1(mgr, vcpi->vcpi,
							    &req_payload);
				payload->num_slots = req_payload.num_slots;
				payload->vcpi = req_payload.vcpi;

			} else if (payload->num_slots) {
				payload->num_slots = 0;
				drm_dp_destroy_payload_step1(mgr, port,
							     payload->vcpi,
							     payload);
				req_payload.payload_state =
					payload->payload_state;
				payload->start_slot = 0;
			}
			payload->payload_state = req_payload.payload_state;
		}
		cur_slots += req_payload.num_slots;

		if (put_port)
			drm_dp_mst_topology_put_port(port);
	}

	for (i = 0; i < mgr->max_payloads; /* do nothing */) {
		if (mgr->payloads[i].payload_state != DP_PAYLOAD_DELETE_LOCAL) {
			i++;
			continue;
		}

		drm_dbg_kms(mgr->dev, "removing payload %d\n", i);
		for (j = i; j < mgr->max_payloads - 1; j++) {
			mgr->payloads[j] = mgr->payloads[j + 1];
			mgr->proposed_vcpis[j] = mgr->proposed_vcpis[j + 1];

			if (mgr->proposed_vcpis[j] &&
			    mgr->proposed_vcpis[j]->num_slots) {
				set_bit(j + 1, &mgr->payload_mask);
			} else {
				clear_bit(j + 1, &mgr->payload_mask);
			}
		}

		memset(&mgr->payloads[mgr->max_payloads - 1], 0,
		       sizeof(struct drm_dp_payload));
		mgr->proposed_vcpis[mgr->max_payloads - 1] = NULL;
		clear_bit(mgr->max_payloads, &mgr->payload_mask);
	}
	mutex_unlock(&mgr->payload_lock);

	return 0;
}
EXPORT_SYMBOL(drm_dp_update_payload_part1);

/**
 * drm_dp_update_payload_part2() - Execute payload update part 2
 * @mgr: manager to use.
 *
 * This iterates over all proposed virtual channels, and tries to
 * allocate space in the link for them. For 0->slots transitions,
 * this step writes the remote VC payload commands. For slots->0
 * this just resets some internal state.
 */
int drm_dp_update_payload_part2(struct drm_dp_mst_topology_mgr *mgr)
{
	struct drm_dp_mst_port *port;
	int i;
	int ret = 0;
	bool skip;

	mutex_lock(&mgr->payload_lock);
	for (i = 0; i < mgr->max_payloads; i++) {

		if (!mgr->proposed_vcpis[i])
			continue;

		port = container_of(mgr->proposed_vcpis[i], struct drm_dp_mst_port, vcpi);

		mutex_lock(&mgr->lock);
		skip = !drm_dp_mst_port_downstream_of_branch(port, mgr->mst_primary);
		mutex_unlock(&mgr->lock);

		if (skip)
			continue;

<<<<<<< HEAD
		DRM_DEBUG_KMS("payload %d %d\n", i, mgr->payloads[i].payload_state);
=======
		drm_dbg_kms(mgr->dev, "payload %d %d\n", i, mgr->payloads[i].payload_state);
>>>>>>> 3b17187f
		if (mgr->payloads[i].payload_state == DP_PAYLOAD_LOCAL) {
			ret = drm_dp_create_payload_step2(mgr, port, mgr->proposed_vcpis[i]->vcpi, &mgr->payloads[i]);
		} else if (mgr->payloads[i].payload_state == DP_PAYLOAD_DELETE_LOCAL) {
			ret = drm_dp_destroy_payload_step2(mgr, mgr->proposed_vcpis[i]->vcpi, &mgr->payloads[i]);
		}
		if (ret) {
			mutex_unlock(&mgr->payload_lock);
			return ret;
		}
	}
	mutex_unlock(&mgr->payload_lock);
	return 0;
}
EXPORT_SYMBOL(drm_dp_update_payload_part2);

static int drm_dp_send_dpcd_read(struct drm_dp_mst_topology_mgr *mgr,
				 struct drm_dp_mst_port *port,
				 int offset, int size, u8 *bytes)
{
	int ret = 0;
	struct drm_dp_sideband_msg_tx *txmsg;
	struct drm_dp_mst_branch *mstb;

	mstb = drm_dp_mst_topology_get_mstb_validated(mgr, port->parent);
	if (!mstb)
		return -EINVAL;

	txmsg = kzalloc(sizeof(*txmsg), GFP_KERNEL);
	if (!txmsg) {
		ret = -ENOMEM;
		goto fail_put;
	}

	build_dpcd_read(txmsg, port->port_num, offset, size);
	txmsg->dst = port->parent;

	drm_dp_queue_down_tx(mgr, txmsg);

	ret = drm_dp_mst_wait_tx_reply(mstb, txmsg);
	if (ret < 0)
		goto fail_free;

	/* DPCD read should never be NACKed */
	if (txmsg->reply.reply_type == 1) {
		drm_err(mgr->dev, "mstb %p port %d: DPCD read on addr 0x%x for %d bytes NAKed\n",
			mstb, port->port_num, offset, size);
		ret = -EIO;
		goto fail_free;
	}

	if (txmsg->reply.u.remote_dpcd_read_ack.num_bytes != size) {
		ret = -EPROTO;
		goto fail_free;
	}

	ret = min_t(size_t, txmsg->reply.u.remote_dpcd_read_ack.num_bytes,
		    size);
	memcpy(bytes, txmsg->reply.u.remote_dpcd_read_ack.bytes, ret);

fail_free:
	kfree(txmsg);
fail_put:
	drm_dp_mst_topology_put_mstb(mstb);

	return ret;
}

static int drm_dp_send_dpcd_write(struct drm_dp_mst_topology_mgr *mgr,
				  struct drm_dp_mst_port *port,
				  int offset, int size, u8 *bytes)
{
	int ret;
	struct drm_dp_sideband_msg_tx *txmsg;
	struct drm_dp_mst_branch *mstb;

	mstb = drm_dp_mst_topology_get_mstb_validated(mgr, port->parent);
	if (!mstb)
		return -EINVAL;

	txmsg = kzalloc(sizeof(*txmsg), GFP_KERNEL);
	if (!txmsg) {
		ret = -ENOMEM;
		goto fail_put;
	}

	build_dpcd_write(txmsg, port->port_num, offset, size, bytes);
	txmsg->dst = mstb;

	drm_dp_queue_down_tx(mgr, txmsg);

	ret = drm_dp_mst_wait_tx_reply(mstb, txmsg);
	if (ret > 0) {
		if (txmsg->reply.reply_type == DP_SIDEBAND_REPLY_NAK)
			ret = -EIO;
		else
			ret = size;
	}

	kfree(txmsg);
fail_put:
	drm_dp_mst_topology_put_mstb(mstb);
	return ret;
}

static int drm_dp_encode_up_ack_reply(struct drm_dp_sideband_msg_tx *msg, u8 req_type)
{
	struct drm_dp_sideband_msg_reply_body reply;

	reply.reply_type = DP_SIDEBAND_REPLY_ACK;
	reply.req_type = req_type;
	drm_dp_encode_sideband_reply(&reply, msg);
	return 0;
}

static int drm_dp_send_up_ack_reply(struct drm_dp_mst_topology_mgr *mgr,
				    struct drm_dp_mst_branch *mstb,
				    int req_type, bool broadcast)
{
	struct drm_dp_sideband_msg_tx *txmsg;

	txmsg = kzalloc(sizeof(*txmsg), GFP_KERNEL);
	if (!txmsg)
		return -ENOMEM;

	txmsg->dst = mstb;
	drm_dp_encode_up_ack_reply(txmsg, req_type);

	mutex_lock(&mgr->qlock);
	/* construct a chunk from the first msg in the tx_msg queue */
	process_single_tx_qlock(mgr, txmsg, true);
	mutex_unlock(&mgr->qlock);

	kfree(txmsg);
	return 0;
}

/**
 * drm_dp_get_vc_payload_bw - get the VC payload BW for an MST link
<<<<<<< HEAD
=======
 * @mgr: The &drm_dp_mst_topology_mgr to use
>>>>>>> 3b17187f
 * @link_rate: link rate in 10kbits/s units
 * @link_lane_count: lane count
 *
 * Calculate the total bandwidth of a MultiStream Transport link. The returned
 * value is in units of PBNs/(timeslots/1 MTP). This value can be used to
 * convert the number of PBNs required for a given stream to the number of
 * timeslots this stream requires in each MTP.
 */
<<<<<<< HEAD
int drm_dp_get_vc_payload_bw(int link_rate, int link_lane_count)
{
	if (link_rate == 0 || link_lane_count == 0)
		DRM_DEBUG_KMS("invalid link rate/lane count: (%d / %d)\n",
			      link_rate, link_lane_count);
=======
int drm_dp_get_vc_payload_bw(const struct drm_dp_mst_topology_mgr *mgr,
			     int link_rate, int link_lane_count)
{
	if (link_rate == 0 || link_lane_count == 0)
		drm_dbg_kms(mgr->dev, "invalid link rate/lane count: (%d / %d)\n",
			    link_rate, link_lane_count);
>>>>>>> 3b17187f

	/* See DP v2.0 2.6.4.2, VCPayload_Bandwidth_for_OneTimeSlotPer_MTP_Allocation */
	return link_rate * link_lane_count / 54000;
}
EXPORT_SYMBOL(drm_dp_get_vc_payload_bw);

/**
 * drm_dp_read_mst_cap() - check whether or not a sink supports MST
 * @aux: The DP AUX channel to use
 * @dpcd: A cached copy of the DPCD capabilities for this sink
 *
 * Returns: %True if the sink supports MST, %false otherwise
 */
bool drm_dp_read_mst_cap(struct drm_dp_aux *aux,
			 const u8 dpcd[DP_RECEIVER_CAP_SIZE])
{
	u8 mstm_cap;

	if (dpcd[DP_DPCD_REV] < DP_DPCD_REV_12)
		return false;

	if (drm_dp_dpcd_readb(aux, DP_MSTM_CAP, &mstm_cap) != 1)
		return false;

	return mstm_cap & DP_MST_CAP;
}
EXPORT_SYMBOL(drm_dp_read_mst_cap);

/**
 * drm_dp_mst_topology_mgr_set_mst() - Set the MST state for a topology manager
 * @mgr: manager to set state for
 * @mst_state: true to enable MST on this connector - false to disable.
 *
 * This is called by the driver when it detects an MST capable device plugged
 * into a DP MST capable port, or when a DP MST capable device is unplugged.
 */
int drm_dp_mst_topology_mgr_set_mst(struct drm_dp_mst_topology_mgr *mgr, bool mst_state)
{
	int ret = 0;
	struct drm_dp_mst_branch *mstb = NULL;

	mutex_lock(&mgr->payload_lock);
	mutex_lock(&mgr->lock);
	if (mst_state == mgr->mst_state)
		goto out_unlock;

	mgr->mst_state = mst_state;
	/* set the device into MST mode */
	if (mst_state) {
		struct drm_dp_payload reset_pay;
		int lane_count;
		int link_rate;

		WARN_ON(mgr->mst_primary);

		/* get dpcd info */
		ret = drm_dp_read_dpcd_caps(mgr->aux, mgr->dpcd);
		if (ret < 0) {
			drm_dbg_kms(mgr->dev, "%s: failed to read DPCD, ret %d\n",
				    mgr->aux->name, ret);
			goto out_unlock;
		}

<<<<<<< HEAD
		mgr->pbn_div = drm_dp_get_vc_payload_bw(drm_dp_bw_code_to_link_rate(mgr->dpcd[1]),
							mgr->dpcd[2] & DP_MAX_LANE_COUNT_MASK);
=======
		lane_count = min_t(int, mgr->dpcd[2] & DP_MAX_LANE_COUNT_MASK, mgr->max_lane_count);
		link_rate = min_t(int, drm_dp_bw_code_to_link_rate(mgr->dpcd[1]), mgr->max_link_rate);
		mgr->pbn_div = drm_dp_get_vc_payload_bw(mgr,
							link_rate,
							lane_count);
>>>>>>> 3b17187f
		if (mgr->pbn_div == 0) {
			ret = -EINVAL;
			goto out_unlock;
		}

		/* add initial branch device at LCT 1 */
		mstb = drm_dp_add_mst_branch_device(1, NULL);
		if (mstb == NULL) {
			ret = -ENOMEM;
			goto out_unlock;
		}
		mstb->mgr = mgr;

		/* give this the main reference */
		mgr->mst_primary = mstb;
		drm_dp_mst_topology_get_mstb(mgr->mst_primary);

		ret = drm_dp_dpcd_writeb(mgr->aux, DP_MSTM_CTRL,
					 DP_MST_EN |
					 DP_UP_REQ_EN |
					 DP_UPSTREAM_IS_SRC);
		if (ret < 0)
			goto out_unlock;

		reset_pay.start_slot = 0;
		reset_pay.num_slots = 0x3f;
		drm_dp_dpcd_write_payload(mgr, 0, &reset_pay);

		queue_work(system_long_wq, &mgr->work);

		ret = 0;
	} else {
		/* disable MST on the device */
		mstb = mgr->mst_primary;
		mgr->mst_primary = NULL;
		/* this can fail if the device is gone */
		drm_dp_dpcd_writeb(mgr->aux, DP_MSTM_CTRL, 0);
		ret = 0;
		memset(mgr->payloads, 0,
		       mgr->max_payloads * sizeof(mgr->payloads[0]));
		memset(mgr->proposed_vcpis, 0,
		       mgr->max_payloads * sizeof(mgr->proposed_vcpis[0]));
		mgr->payload_mask = 0;
		set_bit(0, &mgr->payload_mask);
		mgr->vcpi_mask = 0;
		mgr->payload_id_table_cleared = false;
	}

out_unlock:
	mutex_unlock(&mgr->lock);
	mutex_unlock(&mgr->payload_lock);
	if (mstb)
		drm_dp_mst_topology_put_mstb(mstb);
	return ret;

}
EXPORT_SYMBOL(drm_dp_mst_topology_mgr_set_mst);

static void
drm_dp_mst_topology_mgr_invalidate_mstb(struct drm_dp_mst_branch *mstb)
{
	struct drm_dp_mst_port *port;

	/* The link address will need to be re-sent on resume */
	mstb->link_address_sent = false;

	list_for_each_entry(port, &mstb->ports, next)
		if (port->mstb)
			drm_dp_mst_topology_mgr_invalidate_mstb(port->mstb);
}

/**
 * drm_dp_mst_topology_mgr_suspend() - suspend the MST manager
 * @mgr: manager to suspend
 *
 * This function tells the MST device that we can't handle UP messages
 * anymore. This should stop it from sending any since we are suspended.
 */
void drm_dp_mst_topology_mgr_suspend(struct drm_dp_mst_topology_mgr *mgr)
{
	mutex_lock(&mgr->lock);
	drm_dp_dpcd_writeb(mgr->aux, DP_MSTM_CTRL,
			   DP_MST_EN | DP_UPSTREAM_IS_SRC);
	mutex_unlock(&mgr->lock);
	flush_work(&mgr->up_req_work);
	flush_work(&mgr->work);
	flush_work(&mgr->delayed_destroy_work);

	mutex_lock(&mgr->lock);
	if (mgr->mst_state && mgr->mst_primary)
		drm_dp_mst_topology_mgr_invalidate_mstb(mgr->mst_primary);
	mutex_unlock(&mgr->lock);
}
EXPORT_SYMBOL(drm_dp_mst_topology_mgr_suspend);

/**
 * drm_dp_mst_topology_mgr_resume() - resume the MST manager
 * @mgr: manager to resume
 * @sync: whether or not to perform topology reprobing synchronously
 *
 * This will fetch DPCD and see if the device is still there,
 * if it is, it will rewrite the MSTM control bits, and return.
 *
 * If the device fails this returns -1, and the driver should do
 * a full MST reprobe, in case we were undocked.
 *
 * During system resume (where it is assumed that the driver will be calling
 * drm_atomic_helper_resume()) this function should be called beforehand with
 * @sync set to true. In contexts like runtime resume where the driver is not
 * expected to be calling drm_atomic_helper_resume(), this function should be
 * called with @sync set to false in order to avoid deadlocking.
 *
 * Returns: -1 if the MST topology was removed while we were suspended, 0
 * otherwise.
 */
int drm_dp_mst_topology_mgr_resume(struct drm_dp_mst_topology_mgr *mgr,
				   bool sync)
{
	int ret;
	u8 guid[16];

	mutex_lock(&mgr->lock);
	if (!mgr->mst_primary)
		goto out_fail;

	ret = drm_dp_dpcd_read(mgr->aux, DP_DPCD_REV, mgr->dpcd,
			       DP_RECEIVER_CAP_SIZE);
	if (ret != DP_RECEIVER_CAP_SIZE) {
		drm_dbg_kms(mgr->dev, "dpcd read failed - undocked during suspend?\n");
		goto out_fail;
	}

	ret = drm_dp_dpcd_writeb(mgr->aux, DP_MSTM_CTRL,
				 DP_MST_EN |
				 DP_UP_REQ_EN |
				 DP_UPSTREAM_IS_SRC);
	if (ret < 0) {
		drm_dbg_kms(mgr->dev, "mst write failed - undocked during suspend?\n");
		goto out_fail;
	}

	/* Some hubs forget their guids after they resume */
	ret = drm_dp_dpcd_read(mgr->aux, DP_GUID, guid, 16);
	if (ret != 16) {
		drm_dbg_kms(mgr->dev, "dpcd read failed - undocked during suspend?\n");
		goto out_fail;
	}

	ret = drm_dp_check_mstb_guid(mgr->mst_primary, guid);
	if (ret) {
		drm_dbg_kms(mgr->dev, "check mstb failed - undocked during suspend?\n");
		goto out_fail;
	}

	/*
	 * For the final step of resuming the topology, we need to bring the
	 * state of our in-memory topology back into sync with reality. So,
	 * restart the probing process as if we're probing a new hub
	 */
	queue_work(system_long_wq, &mgr->work);
	mutex_unlock(&mgr->lock);

	if (sync) {
		drm_dbg_kms(mgr->dev,
			    "Waiting for link probe work to finish re-syncing topology...\n");
		flush_work(&mgr->work);
	}

	return 0;

out_fail:
	mutex_unlock(&mgr->lock);
	return -1;
}
EXPORT_SYMBOL(drm_dp_mst_topology_mgr_resume);

static bool
drm_dp_get_one_sb_msg(struct drm_dp_mst_topology_mgr *mgr, bool up,
		      struct drm_dp_mst_branch **mstb)
{
	int len;
	u8 replyblock[32];
	int replylen, curreply;
	int ret;
	u8 hdrlen;
	struct drm_dp_sideband_msg_hdr hdr;
	struct drm_dp_sideband_msg_rx *msg =
		up ? &mgr->up_req_recv : &mgr->down_rep_recv;
	int basereg = up ? DP_SIDEBAND_MSG_UP_REQ_BASE :
			   DP_SIDEBAND_MSG_DOWN_REP_BASE;

	if (!up)
		*mstb = NULL;

	len = min(mgr->max_dpcd_transaction_bytes, 16);
	ret = drm_dp_dpcd_read(mgr->aux, basereg, replyblock, len);
	if (ret != len) {
		drm_dbg_kms(mgr->dev, "failed to read DPCD down rep %d %d\n", len, ret);
		return false;
	}

	ret = drm_dp_decode_sideband_msg_hdr(mgr, &hdr, replyblock, len, &hdrlen);
	if (ret == false) {
		print_hex_dump(KERN_DEBUG, "failed hdr", DUMP_PREFIX_NONE, 16,
			       1, replyblock, len, false);
		drm_dbg_kms(mgr->dev, "ERROR: failed header\n");
		return false;
	}

	if (!up) {
		/* Caller is responsible for giving back this reference */
		*mstb = drm_dp_get_mst_branch_device(mgr, hdr.lct, hdr.rad);
		if (!*mstb) {
			drm_dbg_kms(mgr->dev, "Got MST reply from unknown device %d\n", hdr.lct);
			return false;
		}
	}

	if (!drm_dp_sideband_msg_set_header(msg, &hdr, hdrlen)) {
		drm_dbg_kms(mgr->dev, "sideband msg set header failed %d\n", replyblock[0]);
		return false;
	}

	replylen = min(msg->curchunk_len, (u8)(len - hdrlen));
	ret = drm_dp_sideband_append_payload(msg, replyblock + hdrlen, replylen);
	if (!ret) {
		drm_dbg_kms(mgr->dev, "sideband msg build failed %d\n", replyblock[0]);
		return false;
	}

	replylen = msg->curchunk_len + msg->curchunk_hdrlen - len;
	curreply = len;
	while (replylen > 0) {
		len = min3(replylen, mgr->max_dpcd_transaction_bytes, 16);
		ret = drm_dp_dpcd_read(mgr->aux, basereg + curreply,
				    replyblock, len);
		if (ret != len) {
			drm_dbg_kms(mgr->dev, "failed to read a chunk (len %d, ret %d)\n",
				    len, ret);
			return false;
		}

		ret = drm_dp_sideband_append_payload(msg, replyblock, len);
		if (!ret) {
			drm_dbg_kms(mgr->dev, "failed to build sideband msg\n");
			return false;
		}

		curreply += len;
		replylen -= len;
	}
	return true;
}

static int drm_dp_mst_handle_down_rep(struct drm_dp_mst_topology_mgr *mgr)
{
	struct drm_dp_sideband_msg_tx *txmsg;
	struct drm_dp_mst_branch *mstb = NULL;
	struct drm_dp_sideband_msg_rx *msg = &mgr->down_rep_recv;

	if (!drm_dp_get_one_sb_msg(mgr, false, &mstb))
		goto out;

	/* Multi-packet message transmission, don't clear the reply */
	if (!msg->have_eomt)
		goto out;

	/* find the message */
	mutex_lock(&mgr->qlock);
	txmsg = list_first_entry_or_null(&mgr->tx_msg_downq,
					 struct drm_dp_sideband_msg_tx, next);
	mutex_unlock(&mgr->qlock);

	/* Were we actually expecting a response, and from this mstb? */
	if (!txmsg || txmsg->dst != mstb) {
		struct drm_dp_sideband_msg_hdr *hdr;

		hdr = &msg->initial_hdr;
		drm_dbg_kms(mgr->dev, "Got MST reply with no msg %p %d %d %02x %02x\n",
			    mstb, hdr->seqno, hdr->lct, hdr->rad[0], msg->msg[0]);
		goto out_clear_reply;
	}

	drm_dp_sideband_parse_reply(mgr, msg, &txmsg->reply);

	if (txmsg->reply.reply_type == DP_SIDEBAND_REPLY_NAK) {
		drm_dbg_kms(mgr->dev,
			    "Got NAK reply: req 0x%02x (%s), reason 0x%02x (%s), nak data 0x%02x\n",
			    txmsg->reply.req_type,
			    drm_dp_mst_req_type_str(txmsg->reply.req_type),
			    txmsg->reply.u.nak.reason,
			    drm_dp_mst_nak_reason_str(txmsg->reply.u.nak.reason),
			    txmsg->reply.u.nak.nak_data);
	}

	memset(msg, 0, sizeof(struct drm_dp_sideband_msg_rx));
	drm_dp_mst_topology_put_mstb(mstb);

	mutex_lock(&mgr->qlock);
	txmsg->state = DRM_DP_SIDEBAND_TX_RX;
	list_del(&txmsg->next);
	mutex_unlock(&mgr->qlock);

	wake_up_all(&mgr->tx_waitq);

	return 0;

out_clear_reply:
	memset(msg, 0, sizeof(struct drm_dp_sideband_msg_rx));
out:
	if (mstb)
		drm_dp_mst_topology_put_mstb(mstb);

	return 0;
}

static inline bool
drm_dp_mst_process_up_req(struct drm_dp_mst_topology_mgr *mgr,
			  struct drm_dp_pending_up_req *up_req)
{
	struct drm_dp_mst_branch *mstb = NULL;
	struct drm_dp_sideband_msg_req_body *msg = &up_req->msg;
	struct drm_dp_sideband_msg_hdr *hdr = &up_req->hdr;
	bool hotplug = false;

	if (hdr->broadcast) {
		const u8 *guid = NULL;

		if (msg->req_type == DP_CONNECTION_STATUS_NOTIFY)
			guid = msg->u.conn_stat.guid;
		else if (msg->req_type == DP_RESOURCE_STATUS_NOTIFY)
			guid = msg->u.resource_stat.guid;

		if (guid)
			mstb = drm_dp_get_mst_branch_device_by_guid(mgr, guid);
	} else {
		mstb = drm_dp_get_mst_branch_device(mgr, hdr->lct, hdr->rad);
	}

	if (!mstb) {
		drm_dbg_kms(mgr->dev, "Got MST reply from unknown device %d\n", hdr->lct);
		return false;
	}

	/* TODO: Add missing handler for DP_RESOURCE_STATUS_NOTIFY events */
	if (msg->req_type == DP_CONNECTION_STATUS_NOTIFY) {
		drm_dp_mst_handle_conn_stat(mstb, &msg->u.conn_stat);
		hotplug = true;
	}

	drm_dp_mst_topology_put_mstb(mstb);
	return hotplug;
}

static void drm_dp_mst_up_req_work(struct work_struct *work)
{
	struct drm_dp_mst_topology_mgr *mgr =
		container_of(work, struct drm_dp_mst_topology_mgr,
			     up_req_work);
	struct drm_dp_pending_up_req *up_req;
	bool send_hotplug = false;

	mutex_lock(&mgr->probe_lock);
	while (true) {
		mutex_lock(&mgr->up_req_lock);
		up_req = list_first_entry_or_null(&mgr->up_req_list,
						  struct drm_dp_pending_up_req,
						  next);
		if (up_req)
			list_del(&up_req->next);
		mutex_unlock(&mgr->up_req_lock);

		if (!up_req)
			break;

		send_hotplug |= drm_dp_mst_process_up_req(mgr, up_req);
		kfree(up_req);
	}
	mutex_unlock(&mgr->probe_lock);

	if (send_hotplug)
		drm_kms_helper_hotplug_event(mgr->dev);
}

static int drm_dp_mst_handle_up_req(struct drm_dp_mst_topology_mgr *mgr)
{
	struct drm_dp_pending_up_req *up_req;

	if (!drm_dp_get_one_sb_msg(mgr, true, NULL))
		goto out;

	if (!mgr->up_req_recv.have_eomt)
		return 0;

	up_req = kzalloc(sizeof(*up_req), GFP_KERNEL);
	if (!up_req)
		return -ENOMEM;

	INIT_LIST_HEAD(&up_req->next);

	drm_dp_sideband_parse_req(mgr, &mgr->up_req_recv, &up_req->msg);

	if (up_req->msg.req_type != DP_CONNECTION_STATUS_NOTIFY &&
	    up_req->msg.req_type != DP_RESOURCE_STATUS_NOTIFY) {
		drm_dbg_kms(mgr->dev, "Received unknown up req type, ignoring: %x\n",
			    up_req->msg.req_type);
		kfree(up_req);
		goto out;
	}

	drm_dp_send_up_ack_reply(mgr, mgr->mst_primary, up_req->msg.req_type,
				 false);

	if (up_req->msg.req_type == DP_CONNECTION_STATUS_NOTIFY) {
		const struct drm_dp_connection_status_notify *conn_stat =
			&up_req->msg.u.conn_stat;

		drm_dbg_kms(mgr->dev, "Got CSN: pn: %d ldps:%d ddps: %d mcs: %d ip: %d pdt: %d\n",
			    conn_stat->port_number,
			    conn_stat->legacy_device_plug_status,
			    conn_stat->displayport_device_plug_status,
			    conn_stat->message_capability_status,
			    conn_stat->input_port,
			    conn_stat->peer_device_type);
	} else if (up_req->msg.req_type == DP_RESOURCE_STATUS_NOTIFY) {
		const struct drm_dp_resource_status_notify *res_stat =
			&up_req->msg.u.resource_stat;

		drm_dbg_kms(mgr->dev, "Got RSN: pn: %d avail_pbn %d\n",
			    res_stat->port_number,
			    res_stat->available_pbn);
	}

	up_req->hdr = mgr->up_req_recv.initial_hdr;
	mutex_lock(&mgr->up_req_lock);
	list_add_tail(&up_req->next, &mgr->up_req_list);
	mutex_unlock(&mgr->up_req_lock);
	queue_work(system_long_wq, &mgr->up_req_work);

out:
	memset(&mgr->up_req_recv, 0, sizeof(struct drm_dp_sideband_msg_rx));
	return 0;
}

/**
 * drm_dp_mst_hpd_irq() - MST hotplug IRQ notify
 * @mgr: manager to notify irq for.
 * @esi: 4 bytes from SINK_COUNT_ESI
 * @handled: whether the hpd interrupt was consumed or not
 *
 * This should be called from the driver when it detects a short IRQ,
 * along with the value of the DEVICE_SERVICE_IRQ_VECTOR_ESI0. The
 * topology manager will process the sideband messages received as a result
 * of this.
 */
int drm_dp_mst_hpd_irq(struct drm_dp_mst_topology_mgr *mgr, u8 *esi, bool *handled)
{
	int ret = 0;
	int sc;
	*handled = false;
	sc = esi[0] & 0x3f;

	if (sc != mgr->sink_count) {
		mgr->sink_count = sc;
		*handled = true;
	}

	if (esi[1] & DP_DOWN_REP_MSG_RDY) {
		ret = drm_dp_mst_handle_down_rep(mgr);
		*handled = true;
	}

	if (esi[1] & DP_UP_REQ_MSG_RDY) {
		ret |= drm_dp_mst_handle_up_req(mgr);
		*handled = true;
	}

	drm_dp_mst_kick_tx(mgr);
	return ret;
}
EXPORT_SYMBOL(drm_dp_mst_hpd_irq);

/**
 * drm_dp_mst_detect_port() - get connection status for an MST port
 * @connector: DRM connector for this port
 * @ctx: The acquisition context to use for grabbing locks
 * @mgr: manager for this port
 * @port: pointer to a port
 *
 * This returns the current connection state for a port.
 */
int
drm_dp_mst_detect_port(struct drm_connector *connector,
		       struct drm_modeset_acquire_ctx *ctx,
		       struct drm_dp_mst_topology_mgr *mgr,
		       struct drm_dp_mst_port *port)
{
	int ret;

	/* we need to search for the port in the mgr in case it's gone */
	port = drm_dp_mst_topology_get_port_validated(mgr, port);
	if (!port)
		return connector_status_disconnected;

	ret = drm_modeset_lock(&mgr->base.lock, ctx);
	if (ret)
		goto out;

	ret = connector_status_disconnected;

	if (!port->ddps)
		goto out;

	switch (port->pdt) {
	case DP_PEER_DEVICE_NONE:
		break;
	case DP_PEER_DEVICE_MST_BRANCHING:
		if (!port->mcs)
			ret = connector_status_connected;
		break;

	case DP_PEER_DEVICE_SST_SINK:
		ret = connector_status_connected;
		/* for logical ports - cache the EDID */
		if (port->port_num >= DP_MST_LOGICAL_PORT_0 && !port->cached_edid)
			port->cached_edid = drm_get_edid(connector, &port->aux.ddc);
		break;
	case DP_PEER_DEVICE_DP_LEGACY_CONV:
		if (port->ldps)
			ret = connector_status_connected;
		break;
	}
out:
	drm_dp_mst_topology_put_port(port);
	return ret;
}
EXPORT_SYMBOL(drm_dp_mst_detect_port);

/**
 * drm_dp_mst_get_edid() - get EDID for an MST port
 * @connector: toplevel connector to get EDID for
 * @mgr: manager for this port
 * @port: unverified pointer to a port.
 *
 * This returns an EDID for the port connected to a connector,
 * It validates the pointer still exists so the caller doesn't require a
 * reference.
 */
struct edid *drm_dp_mst_get_edid(struct drm_connector *connector, struct drm_dp_mst_topology_mgr *mgr, struct drm_dp_mst_port *port)
{
	struct edid *edid = NULL;

	/* we need to search for the port in the mgr in case it's gone */
	port = drm_dp_mst_topology_get_port_validated(mgr, port);
	if (!port)
		return NULL;

	if (port->cached_edid)
		edid = drm_edid_duplicate(port->cached_edid);
	else {
		edid = drm_get_edid(connector, &port->aux.ddc);
	}
	port->has_audio = drm_detect_monitor_audio(edid);
	drm_dp_mst_topology_put_port(port);
	return edid;
}
EXPORT_SYMBOL(drm_dp_mst_get_edid);

/**
 * drm_dp_find_vcpi_slots() - Find VCPI slots for this PBN value
 * @mgr: manager to use
 * @pbn: payload bandwidth to convert into slots.
 *
 * Calculate the number of VCPI slots that will be required for the given PBN
 * value. This function is deprecated, and should not be used in atomic
 * drivers.
 *
 * RETURNS:
 * The total slots required for this port, or error.
 */
int drm_dp_find_vcpi_slots(struct drm_dp_mst_topology_mgr *mgr,
			   int pbn)
{
	int num_slots;

	num_slots = DIV_ROUND_UP(pbn, mgr->pbn_div);

	/* max. time slots - one slot for MTP header */
	if (num_slots > 63)
		return -ENOSPC;
	return num_slots;
}
EXPORT_SYMBOL(drm_dp_find_vcpi_slots);

static int drm_dp_init_vcpi(struct drm_dp_mst_topology_mgr *mgr,
			    struct drm_dp_vcpi *vcpi, int pbn, int slots)
{
	int ret;

	/* max. time slots - one slot for MTP header */
	if (slots > 63)
		return -ENOSPC;

	vcpi->pbn = pbn;
	vcpi->aligned_pbn = slots * mgr->pbn_div;
	vcpi->num_slots = slots;

	ret = drm_dp_mst_assign_payload_id(mgr, vcpi);
	if (ret < 0)
		return ret;
	return 0;
}

/**
 * drm_dp_atomic_find_vcpi_slots() - Find and add VCPI slots to the state
 * @state: global atomic state
 * @mgr: MST topology manager for the port
 * @port: port to find vcpi slots for
 * @pbn: bandwidth required for the mode in PBN
 * @pbn_div: divider for DSC mode that takes FEC into account
 *
 * Allocates VCPI slots to @port, replacing any previous VCPI allocations it
 * may have had. Any atomic drivers which support MST must call this function
 * in their &drm_encoder_helper_funcs.atomic_check() callback to change the
 * current VCPI allocation for the new state, but only when
 * &drm_crtc_state.mode_changed or &drm_crtc_state.connectors_changed is set
 * to ensure compatibility with userspace applications that still use the
 * legacy modesetting UAPI.
 *
 * Allocations set by this function are not checked against the bandwidth
 * restraints of @mgr until the driver calls drm_dp_mst_atomic_check().
 *
 * Additionally, it is OK to call this function multiple times on the same
 * @port as needed. It is not OK however, to call this function and
 * drm_dp_atomic_release_vcpi_slots() in the same atomic check phase.
 *
 * See also:
 * drm_dp_atomic_release_vcpi_slots()
 * drm_dp_mst_atomic_check()
 *
 * Returns:
 * Total slots in the atomic state assigned for this port, or a negative error
 * code if the port no longer exists
 */
int drm_dp_atomic_find_vcpi_slots(struct drm_atomic_state *state,
				  struct drm_dp_mst_topology_mgr *mgr,
				  struct drm_dp_mst_port *port, int pbn,
				  int pbn_div)
{
	struct drm_dp_mst_topology_state *topology_state;
	struct drm_dp_vcpi_allocation *pos, *vcpi = NULL;
	int prev_slots, prev_bw, req_slots;

	topology_state = drm_atomic_get_mst_topology_state(state, mgr);
	if (IS_ERR(topology_state))
		return PTR_ERR(topology_state);

	/* Find the current allocation for this port, if any */
	list_for_each_entry(pos, &topology_state->vcpis, next) {
		if (pos->port == port) {
			vcpi = pos;
			prev_slots = vcpi->vcpi;
			prev_bw = vcpi->pbn;

			/*
			 * This should never happen, unless the driver tries
			 * releasing and allocating the same VCPI allocation,
			 * which is an error
			 */
			if (WARN_ON(!prev_slots)) {
				drm_err(mgr->dev,
					"cannot allocate and release VCPI on [MST PORT:%p] in the same state\n",
					port);
				return -EINVAL;
			}

			break;
		}
	}
	if (!vcpi) {
		prev_slots = 0;
		prev_bw = 0;
	}

	if (pbn_div <= 0)
		pbn_div = mgr->pbn_div;

	req_slots = DIV_ROUND_UP(pbn, pbn_div);

	drm_dbg_atomic(mgr->dev, "[CONNECTOR:%d:%s] [MST PORT:%p] VCPI %d -> %d\n",
		       port->connector->base.id, port->connector->name,
		       port, prev_slots, req_slots);
	drm_dbg_atomic(mgr->dev, "[CONNECTOR:%d:%s] [MST PORT:%p] PBN %d -> %d\n",
		       port->connector->base.id, port->connector->name,
		       port, prev_bw, pbn);

	/* Add the new allocation to the state */
	if (!vcpi) {
		vcpi = kzalloc(sizeof(*vcpi), GFP_KERNEL);
		if (!vcpi)
			return -ENOMEM;

		drm_dp_mst_get_port_malloc(port);
		vcpi->port = port;
		list_add(&vcpi->next, &topology_state->vcpis);
	}
	vcpi->vcpi = req_slots;
	vcpi->pbn = pbn;

	return req_slots;
}
EXPORT_SYMBOL(drm_dp_atomic_find_vcpi_slots);

/**
 * drm_dp_atomic_release_vcpi_slots() - Release allocated vcpi slots
 * @state: global atomic state
 * @mgr: MST topology manager for the port
 * @port: The port to release the VCPI slots from
 *
 * Releases any VCPI slots that have been allocated to a port in the atomic
 * state. Any atomic drivers which support MST must call this function in
 * their &drm_connector_helper_funcs.atomic_check() callback when the
 * connector will no longer have VCPI allocated (e.g. because its CRTC was
 * removed) when it had VCPI allocated in the previous atomic state.
 *
 * It is OK to call this even if @port has been removed from the system.
 * Additionally, it is OK to call this function multiple times on the same
 * @port as needed. It is not OK however, to call this function and
 * drm_dp_atomic_find_vcpi_slots() on the same @port in a single atomic check
 * phase.
 *
 * See also:
 * drm_dp_atomic_find_vcpi_slots()
 * drm_dp_mst_atomic_check()
 *
 * Returns:
 * 0 if all slots for this port were added back to
 * &drm_dp_mst_topology_state.avail_slots or negative error code
 */
int drm_dp_atomic_release_vcpi_slots(struct drm_atomic_state *state,
				     struct drm_dp_mst_topology_mgr *mgr,
				     struct drm_dp_mst_port *port)
{
	struct drm_dp_mst_topology_state *topology_state;
	struct drm_dp_vcpi_allocation *pos;
	bool found = false;

	topology_state = drm_atomic_get_mst_topology_state(state, mgr);
	if (IS_ERR(topology_state))
		return PTR_ERR(topology_state);

	list_for_each_entry(pos, &topology_state->vcpis, next) {
		if (pos->port == port) {
			found = true;
			break;
		}
	}
	if (WARN_ON(!found)) {
		drm_err(mgr->dev, "no VCPI for [MST PORT:%p] found in mst state %p\n",
			port, &topology_state->base);
		return -EINVAL;
	}

	drm_dbg_atomic(mgr->dev, "[MST PORT:%p] VCPI %d -> 0\n", port, pos->vcpi);
	if (pos->vcpi) {
		drm_dp_mst_put_port_malloc(port);
		pos->vcpi = 0;
		pos->pbn = 0;
	}

	return 0;
}
EXPORT_SYMBOL(drm_dp_atomic_release_vcpi_slots);

/**
 * drm_dp_mst_allocate_vcpi() - Allocate a virtual channel
 * @mgr: manager for this port
 * @port: port to allocate a virtual channel for.
 * @pbn: payload bandwidth number to request
 * @slots: returned number of slots for this PBN.
 */
bool drm_dp_mst_allocate_vcpi(struct drm_dp_mst_topology_mgr *mgr,
			      struct drm_dp_mst_port *port, int pbn, int slots)
{
	int ret;

	if (slots < 0)
		return false;

	port = drm_dp_mst_topology_get_port_validated(mgr, port);
	if (!port)
		return false;

	if (port->vcpi.vcpi > 0) {
		drm_dbg_kms(mgr->dev,
			    "payload: vcpi %d already allocated for pbn %d - requested pbn %d\n",
			    port->vcpi.vcpi, port->vcpi.pbn, pbn);
		if (pbn == port->vcpi.pbn) {
			drm_dp_mst_topology_put_port(port);
			return true;
		}
	}

	ret = drm_dp_init_vcpi(mgr, &port->vcpi, pbn, slots);
	if (ret) {
		drm_dbg_kms(mgr->dev, "failed to init vcpi slots=%d max=63 ret=%d\n",
			    DIV_ROUND_UP(pbn, mgr->pbn_div), ret);
		drm_dp_mst_topology_put_port(port);
		goto out;
	}
	drm_dbg_kms(mgr->dev, "initing vcpi for pbn=%d slots=%d\n", pbn, port->vcpi.num_slots);

	/* Keep port allocated until its payload has been removed */
	drm_dp_mst_get_port_malloc(port);
	drm_dp_mst_topology_put_port(port);
	return true;
out:
	return false;
}
EXPORT_SYMBOL(drm_dp_mst_allocate_vcpi);

int drm_dp_mst_get_vcpi_slots(struct drm_dp_mst_topology_mgr *mgr, struct drm_dp_mst_port *port)
{
	int slots = 0;

	port = drm_dp_mst_topology_get_port_validated(mgr, port);
	if (!port)
		return slots;

	slots = port->vcpi.num_slots;
	drm_dp_mst_topology_put_port(port);
	return slots;
}
EXPORT_SYMBOL(drm_dp_mst_get_vcpi_slots);

/**
 * drm_dp_mst_reset_vcpi_slots() - Reset number of slots to 0 for VCPI
 * @mgr: manager for this port
 * @port: unverified pointer to a port.
 *
 * This just resets the number of slots for the ports VCPI for later programming.
 */
void drm_dp_mst_reset_vcpi_slots(struct drm_dp_mst_topology_mgr *mgr, struct drm_dp_mst_port *port)
{
	/*
	 * A port with VCPI will remain allocated until its VCPI is
	 * released, no verified ref needed
	 */

	port->vcpi.num_slots = 0;
}
EXPORT_SYMBOL(drm_dp_mst_reset_vcpi_slots);

/**
 * drm_dp_mst_deallocate_vcpi() - deallocate a VCPI
 * @mgr: manager for this port
 * @port: port to deallocate vcpi for
 *
 * This can be called unconditionally, regardless of whether
 * drm_dp_mst_allocate_vcpi() succeeded or not.
 */
void drm_dp_mst_deallocate_vcpi(struct drm_dp_mst_topology_mgr *mgr,
				struct drm_dp_mst_port *port)
{
	bool skip;

	if (!port->vcpi.vcpi)
		return;

	mutex_lock(&mgr->lock);
	skip = !drm_dp_mst_port_downstream_of_branch(port, mgr->mst_primary);
	mutex_unlock(&mgr->lock);

	if (skip)
		return;

	drm_dp_mst_put_payload_id(mgr, port->vcpi.vcpi);
	port->vcpi.num_slots = 0;
	port->vcpi.pbn = 0;
	port->vcpi.aligned_pbn = 0;
	port->vcpi.vcpi = 0;
	drm_dp_mst_put_port_malloc(port);
}
EXPORT_SYMBOL(drm_dp_mst_deallocate_vcpi);

static int drm_dp_dpcd_write_payload(struct drm_dp_mst_topology_mgr *mgr,
				     int id, struct drm_dp_payload *payload)
{
	u8 payload_alloc[3], status;
	int ret;
	int retries = 0;

	drm_dp_dpcd_writeb(mgr->aux, DP_PAYLOAD_TABLE_UPDATE_STATUS,
			   DP_PAYLOAD_TABLE_UPDATED);

	payload_alloc[0] = id;
	payload_alloc[1] = payload->start_slot;
	payload_alloc[2] = payload->num_slots;

	ret = drm_dp_dpcd_write(mgr->aux, DP_PAYLOAD_ALLOCATE_SET, payload_alloc, 3);
	if (ret != 3) {
		drm_dbg_kms(mgr->dev, "failed to write payload allocation %d\n", ret);
		goto fail;
	}

retry:
	ret = drm_dp_dpcd_readb(mgr->aux, DP_PAYLOAD_TABLE_UPDATE_STATUS, &status);
	if (ret < 0) {
		drm_dbg_kms(mgr->dev, "failed to read payload table status %d\n", ret);
		goto fail;
	}

	if (!(status & DP_PAYLOAD_TABLE_UPDATED)) {
		retries++;
		if (retries < 20) {
			usleep_range(10000, 20000);
			goto retry;
		}
		drm_dbg_kms(mgr->dev, "status not set after read payload table status %d\n",
			    status);
		ret = -EINVAL;
		goto fail;
	}
	ret = 0;
fail:
	return ret;
}

static int do_get_act_status(struct drm_dp_aux *aux)
{
	int ret;
	u8 status;

	ret = drm_dp_dpcd_readb(aux, DP_PAYLOAD_TABLE_UPDATE_STATUS, &status);
	if (ret < 0)
		return ret;

	return status;
}

/**
 * drm_dp_check_act_status() - Polls for ACT handled status.
 * @mgr: manager to use
 *
 * Tries waiting for the MST hub to finish updating it's payload table by
 * polling for the ACT handled bit for up to 3 seconds (yes-some hubs really
 * take that long).
 *
 * Returns:
 * 0 if the ACT was handled in time, negative error code on failure.
 */
int drm_dp_check_act_status(struct drm_dp_mst_topology_mgr *mgr)
{
	/*
	 * There doesn't seem to be any recommended retry count or timeout in
	 * the MST specification. Since some hubs have been observed to take
	 * over 1 second to update their payload allocations under certain
	 * conditions, we use a rather large timeout value.
	 */
	const int timeout_ms = 3000;
	int ret, status;

	ret = readx_poll_timeout(do_get_act_status, mgr->aux, status,
				 status & DP_PAYLOAD_ACT_HANDLED || status < 0,
				 200, timeout_ms * USEC_PER_MSEC);
	if (ret < 0 && status >= 0) {
		drm_err(mgr->dev, "Failed to get ACT after %dms, last status: %02x\n",
			timeout_ms, status);
		return -EINVAL;
	} else if (status < 0) {
		/*
		 * Failure here isn't unexpected - the hub may have
		 * just been unplugged
		 */
		drm_dbg_kms(mgr->dev, "Failed to read payload table status: %d\n", status);
		return status;
	}

	return 0;
}
EXPORT_SYMBOL(drm_dp_check_act_status);

/**
 * drm_dp_calc_pbn_mode() - Calculate the PBN for a mode.
 * @clock: dot clock for the mode
 * @bpp: bpp for the mode.
 * @dsc: DSC mode. If true, bpp has units of 1/16 of a bit per pixel
 *
 * This uses the formula in the spec to calculate the PBN value for a mode.
 */
int drm_dp_calc_pbn_mode(int clock, int bpp, bool dsc)
{
	/*
	 * margin 5300ppm + 300ppm ~ 0.6% as per spec, factor is 1.006
	 * The unit of 54/64Mbytes/sec is an arbitrary unit chosen based on
	 * common multiplier to render an integer PBN for all link rate/lane
	 * counts combinations
	 * calculate
	 * peak_kbps *= (1006/1000)
	 * peak_kbps *= (64/54)
	 * peak_kbps *= 8    convert to bytes
	 *
	 * If the bpp is in units of 1/16, further divide by 16. Put this
	 * factor in the numerator rather than the denominator to avoid
	 * integer overflow
	 */

	if (dsc)
		return DIV_ROUND_UP_ULL(mul_u32_u32(clock * (bpp / 16), 64 * 1006),
					8 * 54 * 1000 * 1000);

	return DIV_ROUND_UP_ULL(mul_u32_u32(clock * bpp, 64 * 1006),
				8 * 54 * 1000 * 1000);
}
EXPORT_SYMBOL(drm_dp_calc_pbn_mode);

/* we want to kick the TX after we've ack the up/down IRQs. */
static void drm_dp_mst_kick_tx(struct drm_dp_mst_topology_mgr *mgr)
{
	queue_work(system_long_wq, &mgr->tx_work);
}

/*
 * Helper function for parsing DP device types into convenient strings
 * for use with dp_mst_topology
 */
static const char *pdt_to_string(u8 pdt)
{
	switch (pdt) {
	case DP_PEER_DEVICE_NONE:
		return "NONE";
	case DP_PEER_DEVICE_SOURCE_OR_SST:
		return "SOURCE OR SST";
	case DP_PEER_DEVICE_MST_BRANCHING:
		return "MST BRANCHING";
	case DP_PEER_DEVICE_SST_SINK:
		return "SST SINK";
	case DP_PEER_DEVICE_DP_LEGACY_CONV:
		return "DP LEGACY CONV";
	default:
		return "ERR";
	}
}

static void drm_dp_mst_dump_mstb(struct seq_file *m,
				 struct drm_dp_mst_branch *mstb)
{
	struct drm_dp_mst_port *port;
	int tabs = mstb->lct;
	char prefix[10];
	int i;

	for (i = 0; i < tabs; i++)
		prefix[i] = '\t';
	prefix[i] = '\0';

	seq_printf(m, "%smstb - [%p]: num_ports: %d\n", prefix, mstb, mstb->num_ports);
	list_for_each_entry(port, &mstb->ports, next) {
		seq_printf(m, "%sport %d - [%p] (%s - %s): ddps: %d, ldps: %d, sdp: %d/%d, fec: %s, conn: %p\n", 
			   prefix,
			   port->port_num,
			   port,
			   port->input ? "input" : "output",
			   pdt_to_string(port->pdt),
			   port->ddps,
			   port->ldps,
			   port->num_sdp_streams,
			   port->num_sdp_stream_sinks,
			   port->fec_capable ? "true" : "false",
			   port->connector);
		if (port->mstb)
			drm_dp_mst_dump_mstb(m, port->mstb);
	}
}

#define DP_PAYLOAD_TABLE_SIZE		64

static bool dump_dp_payload_table(struct drm_dp_mst_topology_mgr *mgr,
				  char *buf)
{
	int i;

	for (i = 0; i < DP_PAYLOAD_TABLE_SIZE; i += 16) {
		if (drm_dp_dpcd_read(mgr->aux,
				     DP_PAYLOAD_TABLE_UPDATE_STATUS + i,
				     &buf[i], 16) != 16)
			return false;
	}
	return true;
}

static void fetch_monitor_name(struct drm_dp_mst_topology_mgr *mgr,
			       struct drm_dp_mst_port *port, char *name,
			       int namelen)
{
	struct edid *mst_edid;

	mst_edid = drm_dp_mst_get_edid(port->connector, mgr, port);
	drm_edid_get_monitor_name(mst_edid, name, namelen);
}

/**
 * drm_dp_mst_dump_topology(): dump topology to seq file.
 * @m: seq_file to dump output to
 * @mgr: manager to dump current topology for.
 *
 * helper to dump MST topology to a seq file for debugfs.
 */
void drm_dp_mst_dump_topology(struct seq_file *m,
			      struct drm_dp_mst_topology_mgr *mgr)
{
	int i;
	struct drm_dp_mst_port *port;

	mutex_lock(&mgr->lock);
	if (mgr->mst_primary)
		drm_dp_mst_dump_mstb(m, mgr->mst_primary);

	/* dump VCPIs */
	mutex_unlock(&mgr->lock);

	mutex_lock(&mgr->payload_lock);
	seq_printf(m, "\n*** VCPI Info ***\n");
	seq_printf(m, "payload_mask: %lx, vcpi_mask: %lx, max_payloads: %d\n", mgr->payload_mask, mgr->vcpi_mask, mgr->max_payloads);

	seq_printf(m, "\n|   idx   |  port # |  vcp_id | # slots |     sink name     |\n");
	for (i = 0; i < mgr->max_payloads; i++) {
		if (mgr->proposed_vcpis[i]) {
			char name[14];

			port = container_of(mgr->proposed_vcpis[i], struct drm_dp_mst_port, vcpi);
			fetch_monitor_name(mgr, port, name, sizeof(name));
			seq_printf(m, "%10d%10d%10d%10d%20s\n",
				   i,
				   port->port_num,
				   port->vcpi.vcpi,
				   port->vcpi.num_slots,
				   (*name != 0) ? name : "Unknown");
		} else
			seq_printf(m, "%6d - Unused\n", i);
	}
	seq_printf(m, "\n*** Payload Info ***\n");
	seq_printf(m, "|   idx   |  state  |  start slot  | # slots |\n");
	for (i = 0; i < mgr->max_payloads; i++) {
		seq_printf(m, "%10d%10d%15d%10d\n",
			   i,
			   mgr->payloads[i].payload_state,
			   mgr->payloads[i].start_slot,
			   mgr->payloads[i].num_slots);
	}
	mutex_unlock(&mgr->payload_lock);

	seq_printf(m, "\n*** DPCD Info ***\n");
	mutex_lock(&mgr->lock);
	if (mgr->mst_primary) {
		u8 buf[DP_PAYLOAD_TABLE_SIZE];
		int ret;

		ret = drm_dp_dpcd_read(mgr->aux, DP_DPCD_REV, buf, DP_RECEIVER_CAP_SIZE);
		if (ret) {
			seq_printf(m, "dpcd read failed\n");
			goto out;
		}
		seq_printf(m, "dpcd: %*ph\n", DP_RECEIVER_CAP_SIZE, buf);

		ret = drm_dp_dpcd_read(mgr->aux, DP_FAUX_CAP, buf, 2);
		if (ret) {
			seq_printf(m, "faux/mst read failed\n");
			goto out;
		}
		seq_printf(m, "faux/mst: %*ph\n", 2, buf);

		ret = drm_dp_dpcd_read(mgr->aux, DP_MSTM_CTRL, buf, 1);
		if (ret) {
			seq_printf(m, "mst ctrl read failed\n");
			goto out;
		}
		seq_printf(m, "mst ctrl: %*ph\n", 1, buf);

		/* dump the standard OUI branch header */
		ret = drm_dp_dpcd_read(mgr->aux, DP_BRANCH_OUI, buf, DP_BRANCH_OUI_HEADER_SIZE);
		if (ret) {
			seq_printf(m, "branch oui read failed\n");
			goto out;
		}
		seq_printf(m, "branch oui: %*phN devid: ", 3, buf);

		for (i = 0x3; i < 0x8 && buf[i]; i++)
			seq_printf(m, "%c", buf[i]);
		seq_printf(m, " revision: hw: %x.%x sw: %x.%x\n",
			   buf[0x9] >> 4, buf[0x9] & 0xf, buf[0xa], buf[0xb]);
		if (dump_dp_payload_table(mgr, buf))
			seq_printf(m, "payload table: %*ph\n", DP_PAYLOAD_TABLE_SIZE, buf);
	}

out:
	mutex_unlock(&mgr->lock);

}
EXPORT_SYMBOL(drm_dp_mst_dump_topology);

static void drm_dp_tx_work(struct work_struct *work)
{
	struct drm_dp_mst_topology_mgr *mgr = container_of(work, struct drm_dp_mst_topology_mgr, tx_work);

	mutex_lock(&mgr->qlock);
	if (!list_empty(&mgr->tx_msg_downq))
		process_single_down_tx_qlock(mgr);
	mutex_unlock(&mgr->qlock);
}

static inline void
drm_dp_delayed_destroy_port(struct drm_dp_mst_port *port)
{
	drm_dp_port_set_pdt(port, DP_PEER_DEVICE_NONE, port->mcs);

	if (port->connector) {
		drm_connector_unregister(port->connector);
		drm_connector_put(port->connector);
	}

	drm_dp_mst_put_port_malloc(port);
}

static inline void
drm_dp_delayed_destroy_mstb(struct drm_dp_mst_branch *mstb)
{
	struct drm_dp_mst_topology_mgr *mgr = mstb->mgr;
	struct drm_dp_mst_port *port, *port_tmp;
	struct drm_dp_sideband_msg_tx *txmsg, *txmsg_tmp;
	bool wake_tx = false;

	mutex_lock(&mgr->lock);
	list_for_each_entry_safe(port, port_tmp, &mstb->ports, next) {
		list_del(&port->next);
		drm_dp_mst_topology_put_port(port);
	}
	mutex_unlock(&mgr->lock);

	/* drop any tx slot msg */
	mutex_lock(&mstb->mgr->qlock);
	list_for_each_entry_safe(txmsg, txmsg_tmp, &mgr->tx_msg_downq, next) {
		if (txmsg->dst != mstb)
			continue;

		txmsg->state = DRM_DP_SIDEBAND_TX_TIMEOUT;
		list_del(&txmsg->next);
		wake_tx = true;
	}
	mutex_unlock(&mstb->mgr->qlock);

	if (wake_tx)
		wake_up_all(&mstb->mgr->tx_waitq);

	drm_dp_mst_put_mstb_malloc(mstb);
}

static void drm_dp_delayed_destroy_work(struct work_struct *work)
{
	struct drm_dp_mst_topology_mgr *mgr =
		container_of(work, struct drm_dp_mst_topology_mgr,
			     delayed_destroy_work);
	bool send_hotplug = false, go_again;

	/*
	 * Not a regular list traverse as we have to drop the destroy
	 * connector lock before destroying the mstb/port, to avoid AB->BA
	 * ordering between this lock and the config mutex.
	 */
	do {
		go_again = false;

		for (;;) {
			struct drm_dp_mst_branch *mstb;

			mutex_lock(&mgr->delayed_destroy_lock);
			mstb = list_first_entry_or_null(&mgr->destroy_branch_device_list,
							struct drm_dp_mst_branch,
							destroy_next);
			if (mstb)
				list_del(&mstb->destroy_next);
			mutex_unlock(&mgr->delayed_destroy_lock);

			if (!mstb)
				break;

			drm_dp_delayed_destroy_mstb(mstb);
			go_again = true;
		}

		for (;;) {
			struct drm_dp_mst_port *port;

			mutex_lock(&mgr->delayed_destroy_lock);
			port = list_first_entry_or_null(&mgr->destroy_port_list,
							struct drm_dp_mst_port,
							next);
			if (port)
				list_del(&port->next);
			mutex_unlock(&mgr->delayed_destroy_lock);

			if (!port)
				break;

			drm_dp_delayed_destroy_port(port);
			send_hotplug = true;
			go_again = true;
		}
	} while (go_again);

	if (send_hotplug)
		drm_kms_helper_hotplug_event(mgr->dev);
}

static struct drm_private_state *
drm_dp_mst_duplicate_state(struct drm_private_obj *obj)
{
	struct drm_dp_mst_topology_state *state, *old_state =
		to_dp_mst_topology_state(obj->state);
	struct drm_dp_vcpi_allocation *pos, *vcpi;

	state = kmemdup(old_state, sizeof(*state), GFP_KERNEL);
	if (!state)
		return NULL;

	__drm_atomic_helper_private_obj_duplicate_state(obj, &state->base);

	INIT_LIST_HEAD(&state->vcpis);

	list_for_each_entry(pos, &old_state->vcpis, next) {
		/* Prune leftover freed VCPI allocations */
		if (!pos->vcpi)
			continue;

		vcpi = kmemdup(pos, sizeof(*vcpi), GFP_KERNEL);
		if (!vcpi)
			goto fail;

		drm_dp_mst_get_port_malloc(vcpi->port);
		list_add(&vcpi->next, &state->vcpis);
	}

	return &state->base;

fail:
	list_for_each_entry_safe(pos, vcpi, &state->vcpis, next) {
		drm_dp_mst_put_port_malloc(pos->port);
		kfree(pos);
	}
	kfree(state);

	return NULL;
}

static void drm_dp_mst_destroy_state(struct drm_private_obj *obj,
				     struct drm_private_state *state)
{
	struct drm_dp_mst_topology_state *mst_state =
		to_dp_mst_topology_state(state);
	struct drm_dp_vcpi_allocation *pos, *tmp;

	list_for_each_entry_safe(pos, tmp, &mst_state->vcpis, next) {
		/* We only keep references to ports with non-zero VCPIs */
		if (pos->vcpi)
			drm_dp_mst_put_port_malloc(pos->port);
		kfree(pos);
	}

	kfree(mst_state);
}

static bool drm_dp_mst_port_downstream_of_branch(struct drm_dp_mst_port *port,
						 struct drm_dp_mst_branch *branch)
{
	while (port->parent) {
		if (port->parent == branch)
			return true;

		if (port->parent->port_parent)
			port = port->parent->port_parent;
		else
			break;
	}
	return false;
}

static int
drm_dp_mst_atomic_check_port_bw_limit(struct drm_dp_mst_port *port,
				      struct drm_dp_mst_topology_state *state);

static int
drm_dp_mst_atomic_check_mstb_bw_limit(struct drm_dp_mst_branch *mstb,
				      struct drm_dp_mst_topology_state *state)
{
	struct drm_dp_vcpi_allocation *vcpi;
	struct drm_dp_mst_port *port;
	int pbn_used = 0, ret;
	bool found = false;

	/* Check that we have at least one port in our state that's downstream
	 * of this branch, otherwise we can skip this branch
	 */
	list_for_each_entry(vcpi, &state->vcpis, next) {
		if (!vcpi->pbn ||
		    !drm_dp_mst_port_downstream_of_branch(vcpi->port, mstb))
			continue;

		found = true;
		break;
	}
	if (!found)
		return 0;

	if (mstb->port_parent)
		drm_dbg_atomic(mstb->mgr->dev,
			       "[MSTB:%p] [MST PORT:%p] Checking bandwidth limits on [MSTB:%p]\n",
			       mstb->port_parent->parent, mstb->port_parent, mstb);
	else
		drm_dbg_atomic(mstb->mgr->dev, "[MSTB:%p] Checking bandwidth limits\n", mstb);

	list_for_each_entry(port, &mstb->ports, next) {
		ret = drm_dp_mst_atomic_check_port_bw_limit(port, state);
		if (ret < 0)
			return ret;

		pbn_used += ret;
	}

	return pbn_used;
}

static int
drm_dp_mst_atomic_check_port_bw_limit(struct drm_dp_mst_port *port,
				      struct drm_dp_mst_topology_state *state)
{
	struct drm_dp_vcpi_allocation *vcpi;
	int pbn_used = 0;

	if (port->pdt == DP_PEER_DEVICE_NONE)
		return 0;

	if (drm_dp_mst_is_end_device(port->pdt, port->mcs)) {
		bool found = false;

		list_for_each_entry(vcpi, &state->vcpis, next) {
			if (vcpi->port != port)
				continue;
			if (!vcpi->pbn)
				return 0;

			found = true;
			break;
		}
		if (!found)
			return 0;

		/*
		 * This could happen if the sink deasserted its HPD line, but
		 * the branch device still reports it as attached (PDT != NONE).
		 */
		if (!port->full_pbn) {
			drm_dbg_atomic(port->mgr->dev,
				       "[MSTB:%p] [MST PORT:%p] no BW available for the port\n",
				       port->parent, port);
			return -EINVAL;
		}

		pbn_used = vcpi->pbn;
	} else {
		pbn_used = drm_dp_mst_atomic_check_mstb_bw_limit(port->mstb,
								 state);
		if (pbn_used <= 0)
			return pbn_used;
	}

	if (pbn_used > port->full_pbn) {
		drm_dbg_atomic(port->mgr->dev,
			       "[MSTB:%p] [MST PORT:%p] required PBN of %d exceeds port limit of %d\n",
			       port->parent, port, pbn_used, port->full_pbn);
		return -ENOSPC;
	}

	drm_dbg_atomic(port->mgr->dev, "[MSTB:%p] [MST PORT:%p] uses %d out of %d PBN\n",
		       port->parent, port, pbn_used, port->full_pbn);

	return pbn_used;
}

static inline int
drm_dp_mst_atomic_check_vcpi_alloc_limit(struct drm_dp_mst_topology_mgr *mgr,
					 struct drm_dp_mst_topology_state *mst_state)
{
	struct drm_dp_vcpi_allocation *vcpi;
	int avail_slots = 63, payload_count = 0;

	list_for_each_entry(vcpi, &mst_state->vcpis, next) {
		/* Releasing VCPI is always OK-even if the port is gone */
		if (!vcpi->vcpi) {
			drm_dbg_atomic(mgr->dev, "[MST PORT:%p] releases all VCPI slots\n",
				       vcpi->port);
			continue;
		}

		drm_dbg_atomic(mgr->dev, "[MST PORT:%p] requires %d vcpi slots\n",
			       vcpi->port, vcpi->vcpi);

		avail_slots -= vcpi->vcpi;
		if (avail_slots < 0) {
			drm_dbg_atomic(mgr->dev,
				       "[MST PORT:%p] not enough VCPI slots in mst state %p (avail=%d)\n",
				       vcpi->port, mst_state, avail_slots + vcpi->vcpi);
			return -ENOSPC;
		}

		if (++payload_count > mgr->max_payloads) {
			drm_dbg_atomic(mgr->dev,
				       "[MST MGR:%p] state %p has too many payloads (max=%d)\n",
				       mgr, mst_state, mgr->max_payloads);
			return -EINVAL;
		}
	}
	drm_dbg_atomic(mgr->dev, "[MST MGR:%p] mst state %p VCPI avail=%d used=%d\n",
		       mgr, mst_state, avail_slots, 63 - avail_slots);

	return 0;
}

/**
 * drm_dp_mst_add_affected_dsc_crtcs
 * @state: Pointer to the new struct drm_dp_mst_topology_state
 * @mgr: MST topology manager
 *
 * Whenever there is a change in mst topology
 * DSC configuration would have to be recalculated
 * therefore we need to trigger modeset on all affected
 * CRTCs in that topology
 *
 * See also:
 * drm_dp_mst_atomic_enable_dsc()
 */
int drm_dp_mst_add_affected_dsc_crtcs(struct drm_atomic_state *state, struct drm_dp_mst_topology_mgr *mgr)
{
	struct drm_dp_mst_topology_state *mst_state;
	struct drm_dp_vcpi_allocation *pos;
	struct drm_connector *connector;
	struct drm_connector_state *conn_state;
	struct drm_crtc *crtc;
	struct drm_crtc_state *crtc_state;

	mst_state = drm_atomic_get_mst_topology_state(state, mgr);

	if (IS_ERR(mst_state))
		return -EINVAL;

	list_for_each_entry(pos, &mst_state->vcpis, next) {

		connector = pos->port->connector;

		if (!connector)
			return -EINVAL;

		conn_state = drm_atomic_get_connector_state(state, connector);

		if (IS_ERR(conn_state))
			return PTR_ERR(conn_state);

		crtc = conn_state->crtc;

		if (!crtc)
			continue;

		if (!drm_dp_mst_dsc_aux_for_port(pos->port))
			continue;

		crtc_state = drm_atomic_get_crtc_state(mst_state->base.state, crtc);

		if (IS_ERR(crtc_state))
			return PTR_ERR(crtc_state);

		drm_dbg_atomic(mgr->dev, "[MST MGR:%p] Setting mode_changed flag on CRTC %p\n",
			       mgr, crtc);

		crtc_state->mode_changed = true;
	}
	return 0;
}
EXPORT_SYMBOL(drm_dp_mst_add_affected_dsc_crtcs);

/**
 * drm_dp_mst_atomic_enable_dsc - Set DSC Enable Flag to On/Off
 * @state: Pointer to the new drm_atomic_state
 * @port: Pointer to the affected MST Port
 * @pbn: Newly recalculated bw required for link with DSC enabled
 * @pbn_div: Divider to calculate correct number of pbn per slot
 * @enable: Boolean flag to enable or disable DSC on the port
 *
 * This function enables DSC on the given Port
 * by recalculating its vcpi from pbn provided
 * and sets dsc_enable flag to keep track of which
 * ports have DSC enabled
 *
 */
int drm_dp_mst_atomic_enable_dsc(struct drm_atomic_state *state,
				 struct drm_dp_mst_port *port,
				 int pbn, int pbn_div,
				 bool enable)
{
	struct drm_dp_mst_topology_state *mst_state;
	struct drm_dp_vcpi_allocation *pos;
	bool found = false;
	int vcpi = 0;

	mst_state = drm_atomic_get_mst_topology_state(state, port->mgr);

	if (IS_ERR(mst_state))
		return PTR_ERR(mst_state);

	list_for_each_entry(pos, &mst_state->vcpis, next) {
		if (pos->port == port) {
			found = true;
			break;
		}
	}

	if (!found) {
		drm_dbg_atomic(state->dev,
			       "[MST PORT:%p] Couldn't find VCPI allocation in mst state %p\n",
			       port, mst_state);
		return -EINVAL;
	}

	if (pos->dsc_enabled == enable) {
		drm_dbg_atomic(state->dev,
			       "[MST PORT:%p] DSC flag is already set to %d, returning %d VCPI slots\n",
			       port, enable, pos->vcpi);
		vcpi = pos->vcpi;
	}

	if (enable) {
		vcpi = drm_dp_atomic_find_vcpi_slots(state, port->mgr, port, pbn, pbn_div);
		drm_dbg_atomic(state->dev,
			       "[MST PORT:%p] Enabling DSC flag, reallocating %d VCPI slots on the port\n",
			       port, vcpi);
		if (vcpi < 0)
			return -EINVAL;
	}

	pos->dsc_enabled = enable;

	return vcpi;
}
EXPORT_SYMBOL(drm_dp_mst_atomic_enable_dsc);
/**
 * drm_dp_mst_atomic_check - Check that the new state of an MST topology in an
 * atomic update is valid
 * @state: Pointer to the new &struct drm_dp_mst_topology_state
 *
 * Checks the given topology state for an atomic update to ensure that it's
 * valid. This includes checking whether there's enough bandwidth to support
 * the new VCPI allocations in the atomic update.
 *
 * Any atomic drivers supporting DP MST must make sure to call this after
 * checking the rest of their state in their
 * &drm_mode_config_funcs.atomic_check() callback.
 *
 * See also:
 * drm_dp_atomic_find_vcpi_slots()
 * drm_dp_atomic_release_vcpi_slots()
 *
 * Returns:
 *
 * 0 if the new state is valid, negative error code otherwise.
 */
int drm_dp_mst_atomic_check(struct drm_atomic_state *state)
{
	struct drm_dp_mst_topology_mgr *mgr;
	struct drm_dp_mst_topology_state *mst_state;
	int i, ret = 0;

	for_each_new_mst_mgr_in_state(state, mgr, mst_state, i) {
		if (!mgr->mst_state)
			continue;

		ret = drm_dp_mst_atomic_check_vcpi_alloc_limit(mgr, mst_state);
		if (ret)
			break;

		mutex_lock(&mgr->lock);
		ret = drm_dp_mst_atomic_check_mstb_bw_limit(mgr->mst_primary,
							    mst_state);
		mutex_unlock(&mgr->lock);
		if (ret < 0)
			break;
		else
			ret = 0;
	}

	return ret;
}
EXPORT_SYMBOL(drm_dp_mst_atomic_check);

const struct drm_private_state_funcs drm_dp_mst_topology_state_funcs = {
	.atomic_duplicate_state = drm_dp_mst_duplicate_state,
	.atomic_destroy_state = drm_dp_mst_destroy_state,
};
EXPORT_SYMBOL(drm_dp_mst_topology_state_funcs);

/**
 * drm_atomic_get_mst_topology_state: get MST topology state
 *
 * @state: global atomic state
 * @mgr: MST topology manager, also the private object in this case
 *
 * This function wraps drm_atomic_get_priv_obj_state() passing in the MST atomic
 * state vtable so that the private object state returned is that of a MST
 * topology object. Also, drm_atomic_get_private_obj_state() expects the caller
 * to care of the locking, so warn if don't hold the connection_mutex.
 *
 * RETURNS:
 *
 * The MST topology state or error pointer.
 */
struct drm_dp_mst_topology_state *drm_atomic_get_mst_topology_state(struct drm_atomic_state *state,
								    struct drm_dp_mst_topology_mgr *mgr)
{
	return to_dp_mst_topology_state(drm_atomic_get_private_obj_state(state, &mgr->base));
}
EXPORT_SYMBOL(drm_atomic_get_mst_topology_state);

/**
 * drm_dp_mst_topology_mgr_init - initialise a topology manager
 * @mgr: manager struct to initialise
 * @dev: device providing this structure - for i2c addition.
 * @aux: DP helper aux channel to talk to this device
 * @max_dpcd_transaction_bytes: hw specific DPCD transaction limit
 * @max_payloads: maximum number of payloads this GPU can source
 * @max_lane_count: maximum number of lanes this GPU supports
 * @max_link_rate: maximum link rate per lane this GPU supports in kHz
 * @conn_base_id: the connector object ID the MST device is connected to.
 *
 * Return 0 for success, or negative error code on failure
 */
int drm_dp_mst_topology_mgr_init(struct drm_dp_mst_topology_mgr *mgr,
				 struct drm_device *dev, struct drm_dp_aux *aux,
				 int max_dpcd_transaction_bytes, int max_payloads,
				 int max_lane_count, int max_link_rate,
				 int conn_base_id)
{
	struct drm_dp_mst_topology_state *mst_state;

	mutex_init(&mgr->lock);
	mutex_init(&mgr->qlock);
	mutex_init(&mgr->payload_lock);
	mutex_init(&mgr->delayed_destroy_lock);
	mutex_init(&mgr->up_req_lock);
	mutex_init(&mgr->probe_lock);
#if IS_ENABLED(CONFIG_DRM_DEBUG_DP_MST_TOPOLOGY_REFS)
	mutex_init(&mgr->topology_ref_history_lock);
#endif
	INIT_LIST_HEAD(&mgr->tx_msg_downq);
	INIT_LIST_HEAD(&mgr->destroy_port_list);
	INIT_LIST_HEAD(&mgr->destroy_branch_device_list);
	INIT_LIST_HEAD(&mgr->up_req_list);

	/*
	 * delayed_destroy_work will be queued on a dedicated WQ, so that any
	 * requeuing will be also flushed when deiniting the topology manager.
	 */
	mgr->delayed_destroy_wq = alloc_ordered_workqueue("drm_dp_mst_wq", 0);
	if (mgr->delayed_destroy_wq == NULL)
		return -ENOMEM;

	INIT_WORK(&mgr->work, drm_dp_mst_link_probe_work);
	INIT_WORK(&mgr->tx_work, drm_dp_tx_work);
	INIT_WORK(&mgr->delayed_destroy_work, drm_dp_delayed_destroy_work);
	INIT_WORK(&mgr->up_req_work, drm_dp_mst_up_req_work);
	init_waitqueue_head(&mgr->tx_waitq);
	mgr->dev = dev;
	mgr->aux = aux;
	mgr->max_dpcd_transaction_bytes = max_dpcd_transaction_bytes;
	mgr->max_payloads = max_payloads;
	mgr->max_lane_count = max_lane_count;
	mgr->max_link_rate = max_link_rate;
	mgr->conn_base_id = conn_base_id;
	if (max_payloads + 1 > sizeof(mgr->payload_mask) * 8 ||
	    max_payloads + 1 > sizeof(mgr->vcpi_mask) * 8)
		return -EINVAL;
	mgr->payloads = kcalloc(max_payloads, sizeof(struct drm_dp_payload), GFP_KERNEL);
	if (!mgr->payloads)
		return -ENOMEM;
	mgr->proposed_vcpis = kcalloc(max_payloads, sizeof(struct drm_dp_vcpi *), GFP_KERNEL);
	if (!mgr->proposed_vcpis)
		return -ENOMEM;
	set_bit(0, &mgr->payload_mask);

	mst_state = kzalloc(sizeof(*mst_state), GFP_KERNEL);
	if (mst_state == NULL)
		return -ENOMEM;

	mst_state->mgr = mgr;
	INIT_LIST_HEAD(&mst_state->vcpis);

	drm_atomic_private_obj_init(dev, &mgr->base,
				    &mst_state->base,
				    &drm_dp_mst_topology_state_funcs);

	return 0;
}
EXPORT_SYMBOL(drm_dp_mst_topology_mgr_init);

/**
 * drm_dp_mst_topology_mgr_destroy() - destroy topology manager.
 * @mgr: manager to destroy
 */
void drm_dp_mst_topology_mgr_destroy(struct drm_dp_mst_topology_mgr *mgr)
{
	drm_dp_mst_topology_mgr_set_mst(mgr, false);
	flush_work(&mgr->work);
	/* The following will also drain any requeued work on the WQ. */
	if (mgr->delayed_destroy_wq) {
		destroy_workqueue(mgr->delayed_destroy_wq);
		mgr->delayed_destroy_wq = NULL;
	}
	mutex_lock(&mgr->payload_lock);
	kfree(mgr->payloads);
	mgr->payloads = NULL;
	kfree(mgr->proposed_vcpis);
	mgr->proposed_vcpis = NULL;
	mutex_unlock(&mgr->payload_lock);
	mgr->dev = NULL;
	mgr->aux = NULL;
	drm_atomic_private_obj_fini(&mgr->base);
	mgr->funcs = NULL;

	mutex_destroy(&mgr->delayed_destroy_lock);
	mutex_destroy(&mgr->payload_lock);
	mutex_destroy(&mgr->qlock);
	mutex_destroy(&mgr->lock);
	mutex_destroy(&mgr->up_req_lock);
	mutex_destroy(&mgr->probe_lock);
#if IS_ENABLED(CONFIG_DRM_DEBUG_DP_MST_TOPOLOGY_REFS)
	mutex_destroy(&mgr->topology_ref_history_lock);
#endif
}
EXPORT_SYMBOL(drm_dp_mst_topology_mgr_destroy);

static bool remote_i2c_read_ok(const struct i2c_msg msgs[], int num)
{
	int i;

	if (num - 1 > DP_REMOTE_I2C_READ_MAX_TRANSACTIONS)
		return false;

	for (i = 0; i < num - 1; i++) {
		if (msgs[i].flags & I2C_M_RD ||
		    msgs[i].len > 0xff)
			return false;
	}

	return msgs[num - 1].flags & I2C_M_RD &&
		msgs[num - 1].len <= 0xff;
}

static bool remote_i2c_write_ok(const struct i2c_msg msgs[], int num)
{
	int i;

	for (i = 0; i < num - 1; i++) {
		if (msgs[i].flags & I2C_M_RD || !(msgs[i].flags & I2C_M_STOP) ||
		    msgs[i].len > 0xff)
			return false;
	}

	return !(msgs[num - 1].flags & I2C_M_RD) && msgs[num - 1].len <= 0xff;
}

static int drm_dp_mst_i2c_read(struct drm_dp_mst_branch *mstb,
			       struct drm_dp_mst_port *port,
			       struct i2c_msg *msgs, int num)
{
	struct drm_dp_mst_topology_mgr *mgr = port->mgr;
	unsigned int i;
	struct drm_dp_sideband_msg_req_body msg;
	struct drm_dp_sideband_msg_tx *txmsg = NULL;
	int ret;

	memset(&msg, 0, sizeof(msg));
	msg.req_type = DP_REMOTE_I2C_READ;
	msg.u.i2c_read.num_transactions = num - 1;
	msg.u.i2c_read.port_number = port->port_num;
	for (i = 0; i < num - 1; i++) {
		msg.u.i2c_read.transactions[i].i2c_dev_id = msgs[i].addr;
		msg.u.i2c_read.transactions[i].num_bytes = msgs[i].len;
		msg.u.i2c_read.transactions[i].bytes = msgs[i].buf;
		msg.u.i2c_read.transactions[i].no_stop_bit = !(msgs[i].flags & I2C_M_STOP);
	}
	msg.u.i2c_read.read_i2c_device_id = msgs[num - 1].addr;
	msg.u.i2c_read.num_bytes_read = msgs[num - 1].len;

	txmsg = kzalloc(sizeof(*txmsg), GFP_KERNEL);
	if (!txmsg) {
		ret = -ENOMEM;
		goto out;
	}

	txmsg->dst = mstb;
	drm_dp_encode_sideband_req(&msg, txmsg);

	drm_dp_queue_down_tx(mgr, txmsg);

	ret = drm_dp_mst_wait_tx_reply(mstb, txmsg);
	if (ret > 0) {

		if (txmsg->reply.reply_type == DP_SIDEBAND_REPLY_NAK) {
			ret = -EREMOTEIO;
			goto out;
		}
		if (txmsg->reply.u.remote_i2c_read_ack.num_bytes != msgs[num - 1].len) {
			ret = -EIO;
			goto out;
		}
		memcpy(msgs[num - 1].buf, txmsg->reply.u.remote_i2c_read_ack.bytes, msgs[num - 1].len);
		ret = num;
	}
out:
	kfree(txmsg);
	return ret;
}

static int drm_dp_mst_i2c_write(struct drm_dp_mst_branch *mstb,
				struct drm_dp_mst_port *port,
				struct i2c_msg *msgs, int num)
{
	struct drm_dp_mst_topology_mgr *mgr = port->mgr;
	unsigned int i;
	struct drm_dp_sideband_msg_req_body msg;
	struct drm_dp_sideband_msg_tx *txmsg = NULL;
	int ret;

	txmsg = kzalloc(sizeof(*txmsg), GFP_KERNEL);
	if (!txmsg) {
		ret = -ENOMEM;
		goto out;
	}
	for (i = 0; i < num; i++) {
		memset(&msg, 0, sizeof(msg));
		msg.req_type = DP_REMOTE_I2C_WRITE;
		msg.u.i2c_write.port_number = port->port_num;
		msg.u.i2c_write.write_i2c_device_id = msgs[i].addr;
		msg.u.i2c_write.num_bytes = msgs[i].len;
		msg.u.i2c_write.bytes = msgs[i].buf;

		memset(txmsg, 0, sizeof(*txmsg));
		txmsg->dst = mstb;

		drm_dp_encode_sideband_req(&msg, txmsg);
		drm_dp_queue_down_tx(mgr, txmsg);

		ret = drm_dp_mst_wait_tx_reply(mstb, txmsg);
		if (ret > 0) {
			if (txmsg->reply.reply_type == DP_SIDEBAND_REPLY_NAK) {
				ret = -EREMOTEIO;
				goto out;
			}
		} else {
			goto out;
		}
	}
	ret = num;
out:
	kfree(txmsg);
	return ret;
}

/* I2C device */
static int drm_dp_mst_i2c_xfer(struct i2c_adapter *adapter,
			       struct i2c_msg *msgs, int num)
{
	struct drm_dp_aux *aux = adapter->algo_data;
	struct drm_dp_mst_port *port =
		container_of(aux, struct drm_dp_mst_port, aux);
	struct drm_dp_mst_branch *mstb;
	struct drm_dp_mst_topology_mgr *mgr = port->mgr;
	int ret;

	mstb = drm_dp_mst_topology_get_mstb_validated(mgr, port->parent);
	if (!mstb)
		return -EREMOTEIO;

	if (remote_i2c_read_ok(msgs, num)) {
		ret = drm_dp_mst_i2c_read(mstb, port, msgs, num);
	} else if (remote_i2c_write_ok(msgs, num)) {
		ret = drm_dp_mst_i2c_write(mstb, port, msgs, num);
	} else {
		drm_dbg_kms(mgr->dev, "Unsupported I2C transaction for MST device\n");
		ret = -EIO;
	}

	drm_dp_mst_topology_put_mstb(mstb);
	return ret;
}

static u32 drm_dp_mst_i2c_functionality(struct i2c_adapter *adapter)
{
	return I2C_FUNC_I2C | I2C_FUNC_SMBUS_EMUL |
	       I2C_FUNC_SMBUS_READ_BLOCK_DATA |
	       I2C_FUNC_SMBUS_BLOCK_PROC_CALL |
	       I2C_FUNC_10BIT_ADDR;
}

static const struct i2c_algorithm drm_dp_mst_i2c_algo = {
	.functionality = drm_dp_mst_i2c_functionality,
	.master_xfer = drm_dp_mst_i2c_xfer,
};

/**
 * drm_dp_mst_register_i2c_bus() - register an I2C adapter for I2C-over-AUX
 * @port: The port to add the I2C bus on
 *
 * Returns 0 on success or a negative error code on failure.
 */
static int drm_dp_mst_register_i2c_bus(struct drm_dp_mst_port *port)
{
	struct drm_dp_aux *aux = &port->aux;
	struct device *parent_dev = port->mgr->dev->dev;

	aux->ddc.algo = &drm_dp_mst_i2c_algo;
	aux->ddc.algo_data = aux;
	aux->ddc.retries = 3;

	aux->ddc.class = I2C_CLASS_DDC;
	aux->ddc.owner = THIS_MODULE;
	/* FIXME: set the kdev of the port's connector as parent */
	aux->ddc.dev.parent = parent_dev;
	aux->ddc.dev.of_node = parent_dev->of_node;

	strlcpy(aux->ddc.name, aux->name ? aux->name : dev_name(parent_dev),
		sizeof(aux->ddc.name));

	return i2c_add_adapter(&aux->ddc);
}

/**
 * drm_dp_mst_unregister_i2c_bus() - unregister an I2C-over-AUX adapter
 * @port: The port to remove the I2C bus from
 */
static void drm_dp_mst_unregister_i2c_bus(struct drm_dp_mst_port *port)
{
	i2c_del_adapter(&port->aux.ddc);
}

/**
 * drm_dp_mst_is_virtual_dpcd() - Is the given port a virtual DP Peer Device
 * @port: The port to check
 *
 * A single physical MST hub object can be represented in the topology
 * by multiple branches, with virtual ports between those branches.
 *
 * As of DP1.4, An MST hub with internal (virtual) ports must expose
 * certain DPCD registers over those ports. See sections 2.6.1.1.1
 * and 2.6.1.1.2 of Display Port specification v1.4 for details.
 *
 * May acquire mgr->lock
 *
 * Returns:
 * true if the port is a virtual DP peer device, false otherwise
 */
static bool drm_dp_mst_is_virtual_dpcd(struct drm_dp_mst_port *port)
{
	struct drm_dp_mst_port *downstream_port;

	if (!port || port->dpcd_rev < DP_DPCD_REV_14)
		return false;

	/* Virtual DP Sink (Internal Display Panel) */
	if (port->port_num >= 8)
		return true;

	/* DP-to-HDMI Protocol Converter */
	if (port->pdt == DP_PEER_DEVICE_DP_LEGACY_CONV &&
	    !port->mcs &&
	    port->ldps)
		return true;

	/* DP-to-DP */
	mutex_lock(&port->mgr->lock);
	if (port->pdt == DP_PEER_DEVICE_MST_BRANCHING &&
	    port->mstb &&
	    port->mstb->num_ports == 2) {
		list_for_each_entry(downstream_port, &port->mstb->ports, next) {
			if (downstream_port->pdt == DP_PEER_DEVICE_SST_SINK &&
			    !downstream_port->input) {
				mutex_unlock(&port->mgr->lock);
				return true;
			}
		}
	}
	mutex_unlock(&port->mgr->lock);

	return false;
}

/**
 * drm_dp_mst_dsc_aux_for_port() - Find the correct aux for DSC
 * @port: The port to check. A leaf of the MST tree with an attached display.
 *
 * Depending on the situation, DSC may be enabled via the endpoint aux,
 * the immediately upstream aux, or the connector's physical aux.
 *
 * This is both the correct aux to read DSC_CAPABILITY and the
 * correct aux to write DSC_ENABLED.
 *
 * This operation can be expensive (up to four aux reads), so
 * the caller should cache the return.
 *
 * Returns:
 * NULL if DSC cannot be enabled on this port, otherwise the aux device
 */
struct drm_dp_aux *drm_dp_mst_dsc_aux_for_port(struct drm_dp_mst_port *port)
{
	struct drm_dp_mst_port *immediate_upstream_port;
	struct drm_dp_mst_port *fec_port;
	struct drm_dp_desc desc = {};
	u8 endpoint_fec;
	u8 endpoint_dsc;

	if (!port)
		return NULL;

	if (port->parent->port_parent)
		immediate_upstream_port = port->parent->port_parent;
	else
		immediate_upstream_port = NULL;

	fec_port = immediate_upstream_port;
	while (fec_port) {
		/*
		 * Each physical link (i.e. not a virtual port) between the
		 * output and the primary device must support FEC
		 */
		if (!drm_dp_mst_is_virtual_dpcd(fec_port) &&
		    !fec_port->fec_capable)
			return NULL;

		fec_port = fec_port->parent->port_parent;
	}

	/* DP-to-DP peer device */
	if (drm_dp_mst_is_virtual_dpcd(immediate_upstream_port)) {
		u8 upstream_dsc;

		if (drm_dp_dpcd_read(&port->aux,
				     DP_DSC_SUPPORT, &endpoint_dsc, 1) != 1)
			return NULL;
		if (drm_dp_dpcd_read(&port->aux,
				     DP_FEC_CAPABILITY, &endpoint_fec, 1) != 1)
			return NULL;
		if (drm_dp_dpcd_read(&immediate_upstream_port->aux,
				     DP_DSC_SUPPORT, &upstream_dsc, 1) != 1)
			return NULL;

		/* Enpoint decompression with DP-to-DP peer device */
		if ((endpoint_dsc & DP_DSC_DECOMPRESSION_IS_SUPPORTED) &&
		    (endpoint_fec & DP_FEC_CAPABLE) &&
		    (upstream_dsc & 0x2) /* DSC passthrough */)
			return &port->aux;

		/* Virtual DPCD decompression with DP-to-DP peer device */
		return &immediate_upstream_port->aux;
	}

	/* Virtual DPCD decompression with DP-to-HDMI or Virtual DP Sink */
	if (drm_dp_mst_is_virtual_dpcd(port))
		return &port->aux;

	/*
	 * Synaptics quirk
	 * Applies to ports for which:
	 * - Physical aux has Synaptics OUI
	 * - DPv1.4 or higher
	 * - Port is on primary branch device
	 * - Not a VGA adapter (DP_DWN_STRM_PORT_TYPE_ANALOG)
	 */
	if (drm_dp_read_desc(port->mgr->aux, &desc, true))
		return NULL;

	if (drm_dp_has_quirk(&desc, DP_DPCD_QUIRK_DSC_WITHOUT_VIRTUAL_DPCD) &&
	    port->mgr->dpcd[DP_DPCD_REV] >= DP_DPCD_REV_14 &&
	    port->parent == port->mgr->mst_primary) {
		u8 dpcd_ext[DP_RECEIVER_CAP_SIZE];

		if (drm_dp_read_dpcd_caps(port->mgr->aux, dpcd_ext) < 0)
			return NULL;

		if ((dpcd_ext[DP_DOWNSTREAMPORT_PRESENT] & DP_DWN_STRM_PORT_PRESENT) &&
		    ((dpcd_ext[DP_DOWNSTREAMPORT_PRESENT] & DP_DWN_STRM_PORT_TYPE_MASK)
		     != DP_DWN_STRM_PORT_TYPE_ANALOG))
			return port->mgr->aux;
	}

	/*
	 * The check below verifies if the MST sink
	 * connected to the GPU is capable of DSC -
	 * therefore the endpoint needs to be
	 * both DSC and FEC capable.
	 */
	if (drm_dp_dpcd_read(&port->aux,
	   DP_DSC_SUPPORT, &endpoint_dsc, 1) != 1)
		return NULL;
	if (drm_dp_dpcd_read(&port->aux,
	   DP_FEC_CAPABILITY, &endpoint_fec, 1) != 1)
		return NULL;
	if ((endpoint_dsc & DP_DSC_DECOMPRESSION_IS_SUPPORTED) &&
	   (endpoint_fec & DP_FEC_CAPABLE))
		return &port->aux;

	return NULL;
}
EXPORT_SYMBOL(drm_dp_mst_dsc_aux_for_port);<|MERGE_RESOLUTION|>--- conflicted
+++ resolved
@@ -2311,11 +2311,7 @@
 
 	if (port->pdt != DP_PEER_DEVICE_NONE &&
 	    drm_dp_mst_is_end_device(port->pdt, port->mcs) &&
-<<<<<<< HEAD
-	    port->port_num >= DP_MST_LOGICAL_PORT_0) {
-=======
 	    port->port_num >= DP_MST_LOGICAL_PORT_0)
->>>>>>> 3b17187f
 		port->cached_edid = drm_get_edid(port->connector,
 						 &port->aux.ddc);
 
@@ -3517,11 +3513,7 @@
 		if (skip)
 			continue;
 
-<<<<<<< HEAD
-		DRM_DEBUG_KMS("payload %d %d\n", i, mgr->payloads[i].payload_state);
-=======
 		drm_dbg_kms(mgr->dev, "payload %d %d\n", i, mgr->payloads[i].payload_state);
->>>>>>> 3b17187f
 		if (mgr->payloads[i].payload_state == DP_PAYLOAD_LOCAL) {
 			ret = drm_dp_create_payload_step2(mgr, port, mgr->proposed_vcpis[i]->vcpi, &mgr->payloads[i]);
 		} else if (mgr->payloads[i].payload_state == DP_PAYLOAD_DELETE_LOCAL) {
@@ -3660,10 +3652,7 @@
 
 /**
  * drm_dp_get_vc_payload_bw - get the VC payload BW for an MST link
-<<<<<<< HEAD
-=======
  * @mgr: The &drm_dp_mst_topology_mgr to use
->>>>>>> 3b17187f
  * @link_rate: link rate in 10kbits/s units
  * @link_lane_count: lane count
  *
@@ -3672,20 +3661,12 @@
  * convert the number of PBNs required for a given stream to the number of
  * timeslots this stream requires in each MTP.
  */
-<<<<<<< HEAD
-int drm_dp_get_vc_payload_bw(int link_rate, int link_lane_count)
-{
-	if (link_rate == 0 || link_lane_count == 0)
-		DRM_DEBUG_KMS("invalid link rate/lane count: (%d / %d)\n",
-			      link_rate, link_lane_count);
-=======
 int drm_dp_get_vc_payload_bw(const struct drm_dp_mst_topology_mgr *mgr,
 			     int link_rate, int link_lane_count)
 {
 	if (link_rate == 0 || link_lane_count == 0)
 		drm_dbg_kms(mgr->dev, "invalid link rate/lane count: (%d / %d)\n",
 			    link_rate, link_lane_count);
->>>>>>> 3b17187f
 
 	/* See DP v2.0 2.6.4.2, VCPayload_Bandwidth_for_OneTimeSlotPer_MTP_Allocation */
 	return link_rate * link_lane_count / 54000;
@@ -3749,16 +3730,11 @@
 			goto out_unlock;
 		}
 
-<<<<<<< HEAD
-		mgr->pbn_div = drm_dp_get_vc_payload_bw(drm_dp_bw_code_to_link_rate(mgr->dpcd[1]),
-							mgr->dpcd[2] & DP_MAX_LANE_COUNT_MASK);
-=======
 		lane_count = min_t(int, mgr->dpcd[2] & DP_MAX_LANE_COUNT_MASK, mgr->max_lane_count);
 		link_rate = min_t(int, drm_dp_bw_code_to_link_rate(mgr->dpcd[1]), mgr->max_link_rate);
 		mgr->pbn_div = drm_dp_get_vc_payload_bw(mgr,
 							link_rate,
 							lane_count);
->>>>>>> 3b17187f
 		if (mgr->pbn_div == 0) {
 			ret = -EINVAL;
 			goto out_unlock;
