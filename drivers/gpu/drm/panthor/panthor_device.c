--- conflicted
+++ resolved
@@ -474,16 +474,6 @@
 
 	if (panthor_device_is_initialized(ptdev) &&
 	    drm_dev_enter(&ptdev->base, &cookie)) {
-<<<<<<< HEAD
-		panthor_gpu_resume(ptdev);
-		panthor_mmu_resume(ptdev);
-		ret = panthor_fw_resume(ptdev);
-		if (!drm_WARN_ON(&ptdev->base, ret)) {
-			panthor_sched_resume(ptdev);
-		} else {
-			panthor_mmu_suspend(ptdev);
-			panthor_gpu_suspend(ptdev);
-=======
 		/* If there was a reset pending at the time we suspended the
 		 * device, we force a slow reset.
 		 */
@@ -497,7 +487,6 @@
 			drm_err(&ptdev->base, "Fast reset failed, trying a slow reset");
 			ptdev->reset.fast = false;
 			ret = panthor_device_resume_hw_components(ptdev);
->>>>>>> d12acd7b
 		}
 
 		if (!ret)
