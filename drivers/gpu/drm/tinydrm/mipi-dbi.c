--- conflicted
+++ resolved
@@ -17,10 +17,7 @@
 #include <drm/drm_drv.h>
 #include <drm/drm_fb_cma_helper.h>
 #include <drm/drm_gem_cma_helper.h>
-<<<<<<< HEAD
-=======
 #include <drm/drm_format_helper.h>
->>>>>>> 0ecfebd2
 #include <drm/drm_fourcc.h>
 #include <drm/drm_gem_framebuffer_helper.h>
 #include <drm/drm_vblank.h>
@@ -242,31 +239,19 @@
 static void mipi_dbi_fb_dirty(struct drm_framebuffer *fb, struct drm_rect *rect)
 {
 	struct drm_gem_cma_object *cma_obj = drm_fb_cma_get_gem_obj(fb, 0);
-<<<<<<< HEAD
-	struct tinydrm_device *tdev = fb->dev->dev_private;
-	struct mipi_dbi *mipi = mipi_dbi_from_tinydrm(tdev);
-	unsigned int height = rect->y2 - rect->y1;
-	unsigned int width = rect->x2 - rect->x1;
-	bool swap = mipi->swap_bytes;
-	int ret = 0;
-=======
 	struct mipi_dbi *mipi = drm_to_mipi_dbi(fb->dev);
 	unsigned int height = rect->y2 - rect->y1;
 	unsigned int width = rect->x2 - rect->x1;
 	bool swap = mipi->swap_bytes;
 	int idx, ret = 0;
->>>>>>> 0ecfebd2
 	bool full;
 	void *tr;
 
 	if (!mipi->enabled)
 		return;
-<<<<<<< HEAD
-=======
 
 	if (!drm_dev_enter(fb->dev, &idx))
 		return;
->>>>>>> 0ecfebd2
 
 	full = width == fb->width && height == fb->height;
 
@@ -294,11 +279,8 @@
 err_msg:
 	if (ret)
 		dev_err_once(fb->dev->dev, "Failed to update display %d\n", ret);
-<<<<<<< HEAD
-=======
 
 	drm_dev_exit(idx);
->>>>>>> 0ecfebd2
 }
 
 /**
@@ -353,15 +335,11 @@
 		.y1 = 0,
 		.y2 = fb->height,
 	};
-<<<<<<< HEAD
-
-=======
 	int idx;
 
 	if (!drm_dev_enter(&mipi->drm, &idx))
 		return;
 
->>>>>>> 0ecfebd2
 	mipi->enabled = true;
 	mipi_dbi_fb_dirty(fb, &rect);
 	backlight_enable(mipi->backlight);
@@ -467,13 +445,6 @@
 	if (!mipi->tx_buf)
 		return -ENOMEM;
 
-<<<<<<< HEAD
-	ret = devm_tinydrm_init(dev, tdev, driver);
-	if (ret)
-		return ret;
-
-=======
->>>>>>> 0ecfebd2
 	/* TODO: Maybe add DRM_MODE_CONNECTOR_SPI */
 	ret = tinydrm_display_pipe_init(drm, &mipi->pipe, funcs,
 					DRM_MODE_CONNECTOR_VIRTUAL,
@@ -483,14 +454,7 @@
 	if (ret)
 		return ret;
 
-<<<<<<< HEAD
-	drm_plane_enable_fb_damage_clips(&tdev->pipe.plane);
-
-	tdev->drm->mode_config.preferred_depth = 16;
-	mipi->rotation = rotation;
-=======
 	drm_plane_enable_fb_damage_clips(&mipi->pipe.plane);
->>>>>>> 0ecfebd2
 
 	drm->mode_config.funcs = &mipi_dbi_mode_config_funcs;
 	drm->mode_config.preferred_depth = 16;
