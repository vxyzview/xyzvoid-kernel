--- conflicted
+++ resolved
@@ -1620,10 +1620,6 @@
 		return -EINVAL;
 	}
 
-<<<<<<< HEAD
-	var->xres_virtual = fb->width;
-	var->yres_virtual = fb->height;
-=======
 	__fill_var(var, info, fb);
 
 	/*
@@ -1640,7 +1636,6 @@
 
 	if (var->nonstd)
 		return -EINVAL;
->>>>>>> 160f4124
 
 	/*
 	 * Workaround for SDL 1.2, which is known to be setting all pixel format
