// SPDX-License-Identifier: GPL-2.0-only
/*
 * Samsung MIPI DSIM glue for Exynos SoCs.
 *
 * Copyright (c) 2014 Samsung Electronics Co., Ltd
 *
 * Contacts: Tomasz Figa <t.figa@samsung.com>
 */

#include <linux/component.h>
#include <linux/of.h>
#include <linux/platform_device.h>

#include <drm/bridge/samsung-dsim.h>
#include <drm/drm_probe_helper.h>
#include <drm/drm_simple_kms_helper.h>

#include "exynos_drm_crtc.h"
#include "exynos_drm_drv.h"

struct exynos_dsi {
	struct drm_encoder encoder;
};

<<<<<<< HEAD
enum reg_value_idx {
	RESET_TYPE,
	PLL_TIMER,
	STOP_STATE_CNT,
	PHYCTRL_ULPS_EXIT,
	PHYCTRL_VREG_LP,
	PHYCTRL_SLEW_UP,
	PHYTIMING_LPX,
	PHYTIMING_HS_EXIT,
	PHYTIMING_CLK_PREPARE,
	PHYTIMING_CLK_ZERO,
	PHYTIMING_CLK_POST,
	PHYTIMING_CLK_TRAIL,
	PHYTIMING_HS_PREPARE,
	PHYTIMING_HS_ZERO,
	PHYTIMING_HS_TRAIL
};

static const unsigned int reg_values[] = {
	[RESET_TYPE] = DSIM_SWRST,
	[PLL_TIMER] = 500,
	[STOP_STATE_CNT] = 0xf,
	[PHYCTRL_ULPS_EXIT] = DSIM_PHYCTRL_ULPS_EXIT(0x0af),
	[PHYCTRL_VREG_LP] = 0,
	[PHYCTRL_SLEW_UP] = 0,
	[PHYTIMING_LPX] = DSIM_PHYTIMING_LPX(0x06),
	[PHYTIMING_HS_EXIT] = DSIM_PHYTIMING_HS_EXIT(0x0b),
	[PHYTIMING_CLK_PREPARE] = DSIM_PHYTIMING1_CLK_PREPARE(0x07),
	[PHYTIMING_CLK_ZERO] = DSIM_PHYTIMING1_CLK_ZERO(0x27),
	[PHYTIMING_CLK_POST] = DSIM_PHYTIMING1_CLK_POST(0x0d),
	[PHYTIMING_CLK_TRAIL] = DSIM_PHYTIMING1_CLK_TRAIL(0x08),
	[PHYTIMING_HS_PREPARE] = DSIM_PHYTIMING2_HS_PREPARE(0x09),
	[PHYTIMING_HS_ZERO] = DSIM_PHYTIMING2_HS_ZERO(0x0d),
	[PHYTIMING_HS_TRAIL] = DSIM_PHYTIMING2_HS_TRAIL(0x0b),
};

static const unsigned int exynos5422_reg_values[] = {
	[RESET_TYPE] = DSIM_SWRST,
	[PLL_TIMER] = 500,
	[STOP_STATE_CNT] = 0xf,
	[PHYCTRL_ULPS_EXIT] = DSIM_PHYCTRL_ULPS_EXIT(0xaf),
	[PHYCTRL_VREG_LP] = 0,
	[PHYCTRL_SLEW_UP] = 0,
	[PHYTIMING_LPX] = DSIM_PHYTIMING_LPX(0x08),
	[PHYTIMING_HS_EXIT] = DSIM_PHYTIMING_HS_EXIT(0x0d),
	[PHYTIMING_CLK_PREPARE] = DSIM_PHYTIMING1_CLK_PREPARE(0x09),
	[PHYTIMING_CLK_ZERO] = DSIM_PHYTIMING1_CLK_ZERO(0x30),
	[PHYTIMING_CLK_POST] = DSIM_PHYTIMING1_CLK_POST(0x0e),
	[PHYTIMING_CLK_TRAIL] = DSIM_PHYTIMING1_CLK_TRAIL(0x0a),
	[PHYTIMING_HS_PREPARE] = DSIM_PHYTIMING2_HS_PREPARE(0x0c),
	[PHYTIMING_HS_ZERO] = DSIM_PHYTIMING2_HS_ZERO(0x11),
	[PHYTIMING_HS_TRAIL] = DSIM_PHYTIMING2_HS_TRAIL(0x0d),
};

static const unsigned int exynos5433_reg_values[] = {
	[RESET_TYPE] = DSIM_FUNCRST,
	[PLL_TIMER] = 22200,
	[STOP_STATE_CNT] = 0xa,
	[PHYCTRL_ULPS_EXIT] = DSIM_PHYCTRL_ULPS_EXIT(0x190),
	[PHYCTRL_VREG_LP] = DSIM_PHYCTRL_B_DPHYCTL_VREG_LP,
	[PHYCTRL_SLEW_UP] = DSIM_PHYCTRL_B_DPHYCTL_SLEW_UP,
	[PHYTIMING_LPX] = DSIM_PHYTIMING_LPX(0x07),
	[PHYTIMING_HS_EXIT] = DSIM_PHYTIMING_HS_EXIT(0x0c),
	[PHYTIMING_CLK_PREPARE] = DSIM_PHYTIMING1_CLK_PREPARE(0x09),
	[PHYTIMING_CLK_ZERO] = DSIM_PHYTIMING1_CLK_ZERO(0x2d),
	[PHYTIMING_CLK_POST] = DSIM_PHYTIMING1_CLK_POST(0x0e),
	[PHYTIMING_CLK_TRAIL] = DSIM_PHYTIMING1_CLK_TRAIL(0x09),
	[PHYTIMING_HS_PREPARE] = DSIM_PHYTIMING2_HS_PREPARE(0x0b),
	[PHYTIMING_HS_ZERO] = DSIM_PHYTIMING2_HS_ZERO(0x10),
	[PHYTIMING_HS_TRAIL] = DSIM_PHYTIMING2_HS_TRAIL(0x0c),
};

static const struct exynos_dsi_driver_data exynos3_dsi_driver_data = {
	.reg_ofs = exynos_reg_ofs,
	.plltmr_reg = 0x50,
	.has_freqband = 1,
	.has_clklane_stop = 1,
	.num_clks = 2,
	.max_freq = 1000,
	.wait_for_reset = 1,
	.num_bits_resol = 11,
	.reg_values = reg_values,
};

static const struct exynos_dsi_driver_data exynos4_dsi_driver_data = {
	.reg_ofs = exynos_reg_ofs,
	.plltmr_reg = 0x50,
	.has_freqband = 1,
	.has_clklane_stop = 1,
	.num_clks = 2,
	.max_freq = 1000,
	.wait_for_reset = 1,
	.num_bits_resol = 11,
	.reg_values = reg_values,
};

static const struct exynos_dsi_driver_data exynos5_dsi_driver_data = {
	.reg_ofs = exynos_reg_ofs,
	.plltmr_reg = 0x58,
	.num_clks = 2,
	.max_freq = 1000,
	.wait_for_reset = 1,
	.num_bits_resol = 11,
	.reg_values = reg_values,
};

static const struct exynos_dsi_driver_data exynos5433_dsi_driver_data = {
	.reg_ofs = exynos5433_reg_ofs,
	.plltmr_reg = 0xa0,
	.has_clklane_stop = 1,
	.num_clks = 5,
	.max_freq = 1500,
	.wait_for_reset = 0,
	.num_bits_resol = 12,
	.reg_values = exynos5433_reg_values,
};

static const struct exynos_dsi_driver_data exynos5422_dsi_driver_data = {
	.reg_ofs = exynos5433_reg_ofs,
	.plltmr_reg = 0xa0,
	.has_clklane_stop = 1,
	.num_clks = 2,
	.max_freq = 1500,
	.wait_for_reset = 1,
	.num_bits_resol = 12,
	.reg_values = exynos5422_reg_values,
};

static const struct of_device_id exynos_dsi_of_match[] = {
	{ .compatible = "samsung,exynos3250-mipi-dsi",
	  .data = &exynos3_dsi_driver_data },
	{ .compatible = "samsung,exynos4210-mipi-dsi",
	  .data = &exynos4_dsi_driver_data },
	{ .compatible = "samsung,exynos5410-mipi-dsi",
	  .data = &exynos5_dsi_driver_data },
	{ .compatible = "samsung,exynos5422-mipi-dsi",
	  .data = &exynos5422_dsi_driver_data },
	{ .compatible = "samsung,exynos5433-mipi-dsi",
	  .data = &exynos5433_dsi_driver_data },
	{ }
};

static void exynos_dsi_wait_for_reset(struct exynos_dsi *dsi)
{
	if (wait_for_completion_timeout(&dsi->completed, msecs_to_jiffies(300)))
		return;

	dev_err(dsi->dev, "timeout waiting for reset\n");
}

static void exynos_dsi_reset(struct exynos_dsi *dsi)
{
	u32 reset_val = dsi->driver_data->reg_values[RESET_TYPE];

	reinit_completion(&dsi->completed);
	exynos_dsi_write(dsi, DSIM_SWRST_REG, reset_val);
}

#ifndef MHZ
#define MHZ	(1000*1000)
#endif

static unsigned long exynos_dsi_pll_find_pms(struct exynos_dsi *dsi,
		unsigned long fin, unsigned long fout, u8 *p, u16 *m, u8 *s)
{
	const struct exynos_dsi_driver_data *driver_data = dsi->driver_data;
	unsigned long best_freq = 0;
	u32 min_delta = 0xffffffff;
	u8 p_min, p_max;
	u8 _p, best_p;
	u16 _m, best_m;
	u8 _s, best_s;

	p_min = DIV_ROUND_UP(fin, (12 * MHZ));
	p_max = fin / (6 * MHZ);

	for (_p = p_min; _p <= p_max; ++_p) {
		for (_s = 0; _s <= 5; ++_s) {
			u64 tmp;
			u32 delta;

			tmp = (u64)fout * (_p << _s);
			do_div(tmp, fin);
			_m = tmp;
			if (_m < 41 || _m > 125)
				continue;

			tmp = (u64)_m * fin;
			do_div(tmp, _p);
			if (tmp < 500 * MHZ ||
					tmp > driver_data->max_freq * MHZ)
				continue;

			tmp = (u64)_m * fin;
			do_div(tmp, _p << _s);

			delta = abs(fout - tmp);
			if (delta < min_delta) {
				best_p = _p;
				best_m = _m;
				best_s = _s;
				min_delta = delta;
				best_freq = tmp;
			}
		}
	}

	if (best_freq) {
		*p = best_p;
		*m = best_m;
		*s = best_s;
	}

	return best_freq;
}

static unsigned long exynos_dsi_set_pll(struct exynos_dsi *dsi,
					unsigned long freq)
{
	const struct exynos_dsi_driver_data *driver_data = dsi->driver_data;
	unsigned long fin, fout;
	int timeout;
	u8 p, s;
	u16 m;
	u32 reg;

	fin = dsi->pll_clk_rate;
	fout = exynos_dsi_pll_find_pms(dsi, fin, freq, &p, &m, &s);
	if (!fout) {
		dev_err(dsi->dev,
			"failed to find PLL PMS for requested frequency\n");
		return 0;
	}
	dev_dbg(dsi->dev, "PLL freq %lu, (p %d, m %d, s %d)\n", fout, p, m, s);

	writel(driver_data->reg_values[PLL_TIMER],
			dsi->reg_base + driver_data->plltmr_reg);

	reg = DSIM_PLL_EN | DSIM_PLL_P(p) | DSIM_PLL_M(m) | DSIM_PLL_S(s);

	if (driver_data->has_freqband) {
		static const unsigned long freq_bands[] = {
			100 * MHZ, 120 * MHZ, 160 * MHZ, 200 * MHZ,
			270 * MHZ, 320 * MHZ, 390 * MHZ, 450 * MHZ,
			510 * MHZ, 560 * MHZ, 640 * MHZ, 690 * MHZ,
			770 * MHZ, 870 * MHZ, 950 * MHZ,
		};
		int band;

		for (band = 0; band < ARRAY_SIZE(freq_bands); ++band)
			if (fout < freq_bands[band])
				break;

		dev_dbg(dsi->dev, "band %d\n", band);

		reg |= DSIM_FREQ_BAND(band);
	}

	exynos_dsi_write(dsi, DSIM_PLLCTRL_REG, reg);

	timeout = 1000;
	do {
		if (timeout-- == 0) {
			dev_err(dsi->dev, "PLL failed to stabilize\n");
			return 0;
		}
		reg = exynos_dsi_read(dsi, DSIM_STATUS_REG);
	} while ((reg & DSIM_PLL_STABLE) == 0);

	return fout;
}

static int exynos_dsi_enable_clock(struct exynos_dsi *dsi)
{
	unsigned long hs_clk, byte_clk, esc_clk;
	unsigned long esc_div;
	u32 reg;

	hs_clk = exynos_dsi_set_pll(dsi, dsi->burst_clk_rate);
	if (!hs_clk) {
		dev_err(dsi->dev, "failed to configure DSI PLL\n");
		return -EFAULT;
	}

	byte_clk = hs_clk / 8;
	esc_div = DIV_ROUND_UP(byte_clk, dsi->esc_clk_rate);
	esc_clk = byte_clk / esc_div;

	if (esc_clk > 20 * MHZ) {
		++esc_div;
		esc_clk = byte_clk / esc_div;
	}

	dev_dbg(dsi->dev, "hs_clk = %lu, byte_clk = %lu, esc_clk = %lu\n",
		hs_clk, byte_clk, esc_clk);

	reg = exynos_dsi_read(dsi, DSIM_CLKCTRL_REG);
	reg &= ~(DSIM_ESC_PRESCALER_MASK | DSIM_LANE_ESC_CLK_EN_CLK
			| DSIM_LANE_ESC_CLK_EN_DATA_MASK | DSIM_PLL_BYPASS
			| DSIM_BYTE_CLK_SRC_MASK);
	reg |= DSIM_ESC_CLKEN | DSIM_BYTE_CLKEN
			| DSIM_ESC_PRESCALER(esc_div)
			| DSIM_LANE_ESC_CLK_EN_CLK
			| DSIM_LANE_ESC_CLK_EN_DATA(BIT(dsi->lanes) - 1)
			| DSIM_BYTE_CLK_SRC(0)
			| DSIM_TX_REQUEST_HSCLK;
	exynos_dsi_write(dsi, DSIM_CLKCTRL_REG, reg);

	return 0;
}

static void exynos_dsi_set_phy_ctrl(struct exynos_dsi *dsi)
{
	const struct exynos_dsi_driver_data *driver_data = dsi->driver_data;
	const unsigned int *reg_values = driver_data->reg_values;
	u32 reg;

	if (driver_data->has_freqband)
		return;

	/* B D-PHY: D-PHY Master & Slave Analog Block control */
	reg = reg_values[PHYCTRL_ULPS_EXIT] | reg_values[PHYCTRL_VREG_LP] |
		reg_values[PHYCTRL_SLEW_UP];
	exynos_dsi_write(dsi, DSIM_PHYCTRL_REG, reg);

	/*
	 * T LPX: Transmitted length of any Low-Power state period
	 * T HS-EXIT: Time that the transmitter drives LP-11 following a HS
	 *	burst
	 */
	reg = reg_values[PHYTIMING_LPX] | reg_values[PHYTIMING_HS_EXIT];
	exynos_dsi_write(dsi, DSIM_PHYTIMING_REG, reg);

	/*
	 * T CLK-PREPARE: Time that the transmitter drives the Clock Lane LP-00
	 *	Line state immediately before the HS-0 Line state starting the
	 *	HS transmission
	 * T CLK-ZERO: Time that the transmitter drives the HS-0 state prior to
	 *	transmitting the Clock.
	 * T CLK_POST: Time that the transmitter continues to send HS clock
	 *	after the last associated Data Lane has transitioned to LP Mode
	 *	Interval is defined as the period from the end of T HS-TRAIL to
	 *	the beginning of T CLK-TRAIL
	 * T CLK-TRAIL: Time that the transmitter drives the HS-0 state after
	 *	the last payload clock bit of a HS transmission burst
	 */
	reg = reg_values[PHYTIMING_CLK_PREPARE] |
		reg_values[PHYTIMING_CLK_ZERO] |
		reg_values[PHYTIMING_CLK_POST] |
		reg_values[PHYTIMING_CLK_TRAIL];

	exynos_dsi_write(dsi, DSIM_PHYTIMING1_REG, reg);

	/*
	 * T HS-PREPARE: Time that the transmitter drives the Data Lane LP-00
	 *	Line state immediately before the HS-0 Line state starting the
	 *	HS transmission
	 * T HS-ZERO: Time that the transmitter drives the HS-0 state prior to
	 *	transmitting the Sync sequence.
	 * T HS-TRAIL: Time that the transmitter drives the flipped differential
	 *	state after last payload data bit of a HS transmission burst
	 */
	reg = reg_values[PHYTIMING_HS_PREPARE] | reg_values[PHYTIMING_HS_ZERO] |
		reg_values[PHYTIMING_HS_TRAIL];
	exynos_dsi_write(dsi, DSIM_PHYTIMING2_REG, reg);
}

static void exynos_dsi_disable_clock(struct exynos_dsi *dsi)
{
	u32 reg;

	reg = exynos_dsi_read(dsi, DSIM_CLKCTRL_REG);
	reg &= ~(DSIM_LANE_ESC_CLK_EN_CLK | DSIM_LANE_ESC_CLK_EN_DATA_MASK
			| DSIM_ESC_CLKEN | DSIM_BYTE_CLKEN);
	exynos_dsi_write(dsi, DSIM_CLKCTRL_REG, reg);

	reg = exynos_dsi_read(dsi, DSIM_PLLCTRL_REG);
	reg &= ~DSIM_PLL_EN;
	exynos_dsi_write(dsi, DSIM_PLLCTRL_REG, reg);
}

static void exynos_dsi_enable_lane(struct exynos_dsi *dsi, u32 lane)
{
	u32 reg = exynos_dsi_read(dsi, DSIM_CONFIG_REG);
	reg |= (DSIM_NUM_OF_DATA_LANE(dsi->lanes - 1) | DSIM_LANE_EN_CLK |
			DSIM_LANE_EN(lane));
	exynos_dsi_write(dsi, DSIM_CONFIG_REG, reg);
}

static int exynos_dsi_init_link(struct exynos_dsi *dsi)
{
	const struct exynos_dsi_driver_data *driver_data = dsi->driver_data;
	int timeout;
	u32 reg;
	u32 lanes_mask;

	/* Initialize FIFO pointers */
	reg = exynos_dsi_read(dsi, DSIM_FIFOCTRL_REG);
	reg &= ~0x1f;
	exynos_dsi_write(dsi, DSIM_FIFOCTRL_REG, reg);

	usleep_range(9000, 11000);

	reg |= 0x1f;
	exynos_dsi_write(dsi, DSIM_FIFOCTRL_REG, reg);
	usleep_range(9000, 11000);

	/* DSI configuration */
	reg = 0;

	/*
	 * The first bit of mode_flags specifies display configuration.
	 * If this bit is set[= MIPI_DSI_MODE_VIDEO], dsi will support video
	 * mode, otherwise it will support command mode.
	 */
	if (dsi->mode_flags & MIPI_DSI_MODE_VIDEO) {
		reg |= DSIM_VIDEO_MODE;

		/*
		 * The user manual describes that following bits are ignored in
		 * command mode.
		 */
		if (!(dsi->mode_flags & MIPI_DSI_MODE_VSYNC_FLUSH))
			reg |= DSIM_MFLUSH_VS;
		if (dsi->mode_flags & MIPI_DSI_MODE_VIDEO_SYNC_PULSE)
			reg |= DSIM_SYNC_INFORM;
		if (dsi->mode_flags & MIPI_DSI_MODE_VIDEO_BURST)
			reg |= DSIM_BURST_MODE;
		if (dsi->mode_flags & MIPI_DSI_MODE_VIDEO_AUTO_VERT)
			reg |= DSIM_AUTO_MODE;
		if (dsi->mode_flags & MIPI_DSI_MODE_VIDEO_HSE)
			reg |= DSIM_HSE_MODE;
		if (dsi->mode_flags & MIPI_DSI_MODE_VIDEO_NO_HFP)
			reg |= DSIM_HFP_MODE;
		if (dsi->mode_flags & MIPI_DSI_MODE_VIDEO_NO_HBP)
			reg |= DSIM_HBP_MODE;
		if (dsi->mode_flags & MIPI_DSI_MODE_VIDEO_NO_HSA)
			reg |= DSIM_HSA_MODE;
	}

	if (dsi->mode_flags & MIPI_DSI_MODE_NO_EOT_PACKET)
		reg |= DSIM_EOT_DISABLE;

	switch (dsi->format) {
	case MIPI_DSI_FMT_RGB888:
		reg |= DSIM_MAIN_PIX_FORMAT_RGB888;
		break;
	case MIPI_DSI_FMT_RGB666:
		reg |= DSIM_MAIN_PIX_FORMAT_RGB666;
		break;
	case MIPI_DSI_FMT_RGB666_PACKED:
		reg |= DSIM_MAIN_PIX_FORMAT_RGB666_P;
		break;
	case MIPI_DSI_FMT_RGB565:
		reg |= DSIM_MAIN_PIX_FORMAT_RGB565;
		break;
	default:
		dev_err(dsi->dev, "invalid pixel format\n");
		return -EINVAL;
	}

	/*
	 * Use non-continuous clock mode if the periparal wants and
	 * host controller supports
	 *
	 * In non-continous clock mode, host controller will turn off
	 * the HS clock between high-speed transmissions to reduce
	 * power consumption.
	 */
	if (driver_data->has_clklane_stop &&
			dsi->mode_flags & MIPI_DSI_CLOCK_NON_CONTINUOUS) {
		reg |= DSIM_CLKLANE_STOP;
	}
	exynos_dsi_write(dsi, DSIM_CONFIG_REG, reg);

	lanes_mask = BIT(dsi->lanes) - 1;
	exynos_dsi_enable_lane(dsi, lanes_mask);

	/* Check clock and data lane state are stop state */
	timeout = 100;
	do {
		if (timeout-- == 0) {
			dev_err(dsi->dev, "waiting for bus lanes timed out\n");
			return -EFAULT;
		}

		reg = exynos_dsi_read(dsi, DSIM_STATUS_REG);
		if ((reg & DSIM_STOP_STATE_DAT(lanes_mask))
		    != DSIM_STOP_STATE_DAT(lanes_mask))
			continue;
	} while (!(reg & (DSIM_STOP_STATE_CLK | DSIM_TX_READY_HS_CLK)));

	reg = exynos_dsi_read(dsi, DSIM_ESCMODE_REG);
	reg &= ~DSIM_STOP_STATE_CNT_MASK;
	reg |= DSIM_STOP_STATE_CNT(driver_data->reg_values[STOP_STATE_CNT]);
	exynos_dsi_write(dsi, DSIM_ESCMODE_REG, reg);

	reg = DSIM_BTA_TIMEOUT(0xff) | DSIM_LPDR_TIMEOUT(0xffff);
	exynos_dsi_write(dsi, DSIM_TIMEOUT_REG, reg);

	return 0;
}

static void exynos_dsi_set_display_mode(struct exynos_dsi *dsi)
{
	struct drm_display_mode *m = &dsi->mode;
	unsigned int num_bits_resol = dsi->driver_data->num_bits_resol;
	u32 reg;

	if (dsi->mode_flags & MIPI_DSI_MODE_VIDEO) {
		reg = DSIM_CMD_ALLOW(0xf)
			| DSIM_STABLE_VFP(m->vsync_start - m->vdisplay)
			| DSIM_MAIN_VBP(m->vtotal - m->vsync_end);
		exynos_dsi_write(dsi, DSIM_MVPORCH_REG, reg);

		reg = DSIM_MAIN_HFP(m->hsync_start - m->hdisplay)
			| DSIM_MAIN_HBP(m->htotal - m->hsync_end);
		exynos_dsi_write(dsi, DSIM_MHPORCH_REG, reg);

		reg = DSIM_MAIN_VSA(m->vsync_end - m->vsync_start)
			| DSIM_MAIN_HSA(m->hsync_end - m->hsync_start);
		exynos_dsi_write(dsi, DSIM_MSYNC_REG, reg);
	}
	reg =  DSIM_MAIN_HRESOL(m->hdisplay, num_bits_resol) |
		DSIM_MAIN_VRESOL(m->vdisplay, num_bits_resol);

	exynos_dsi_write(dsi, DSIM_MDRESOL_REG, reg);

	dev_dbg(dsi->dev, "LCD size = %dx%d\n", m->hdisplay, m->vdisplay);
}

static void exynos_dsi_set_display_enable(struct exynos_dsi *dsi, bool enable)
{
	u32 reg;

	reg = exynos_dsi_read(dsi, DSIM_MDRESOL_REG);
	if (enable)
		reg |= DSIM_MAIN_STAND_BY;
	else
		reg &= ~DSIM_MAIN_STAND_BY;
	exynos_dsi_write(dsi, DSIM_MDRESOL_REG, reg);
}

static int exynos_dsi_wait_for_hdr_fifo(struct exynos_dsi *dsi)
{
	int timeout = 2000;

	do {
		u32 reg = exynos_dsi_read(dsi, DSIM_FIFOCTRL_REG);

		if (!(reg & DSIM_SFR_HEADER_FULL))
			return 0;

		if (!cond_resched())
			usleep_range(950, 1050);
	} while (--timeout);

	return -ETIMEDOUT;
}

static void exynos_dsi_set_cmd_lpm(struct exynos_dsi *dsi, bool lpm)
{
	u32 v = exynos_dsi_read(dsi, DSIM_ESCMODE_REG);

	if (lpm)
		v |= DSIM_CMD_LPDT_LP;
	else
		v &= ~DSIM_CMD_LPDT_LP;

	exynos_dsi_write(dsi, DSIM_ESCMODE_REG, v);
}

static void exynos_dsi_force_bta(struct exynos_dsi *dsi)
{
	u32 v = exynos_dsi_read(dsi, DSIM_ESCMODE_REG);
	v |= DSIM_FORCE_BTA;
	exynos_dsi_write(dsi, DSIM_ESCMODE_REG, v);
}

static void exynos_dsi_send_to_fifo(struct exynos_dsi *dsi,
					struct exynos_dsi_transfer *xfer)
{
	struct device *dev = dsi->dev;
	struct mipi_dsi_packet *pkt = &xfer->packet;
	const u8 *payload = pkt->payload + xfer->tx_done;
	u16 length = pkt->payload_length - xfer->tx_done;
	bool first = !xfer->tx_done;
	u32 reg;

	dev_dbg(dev, "< xfer %pK: tx len %u, done %u, rx len %u, done %u\n",
		xfer, length, xfer->tx_done, xfer->rx_len, xfer->rx_done);

	if (length > DSI_TX_FIFO_SIZE)
		length = DSI_TX_FIFO_SIZE;

	xfer->tx_done += length;

	/* Send payload */
	while (length >= 4) {
		reg = get_unaligned_le32(payload);
		exynos_dsi_write(dsi, DSIM_PAYLOAD_REG, reg);
		payload += 4;
		length -= 4;
	}

	reg = 0;
	switch (length) {
	case 3:
		reg |= payload[2] << 16;
		fallthrough;
	case 2:
		reg |= payload[1] << 8;
		fallthrough;
	case 1:
		reg |= payload[0];
		exynos_dsi_write(dsi, DSIM_PAYLOAD_REG, reg);
		break;
	}

	/* Send packet header */
	if (!first)
		return;

	reg = get_unaligned_le32(pkt->header);
	if (exynos_dsi_wait_for_hdr_fifo(dsi)) {
		dev_err(dev, "waiting for header FIFO timed out\n");
		return;
	}

	if (NEQV(xfer->flags & MIPI_DSI_MSG_USE_LPM,
		 dsi->state & DSIM_STATE_CMD_LPM)) {
		exynos_dsi_set_cmd_lpm(dsi, xfer->flags & MIPI_DSI_MSG_USE_LPM);
		dsi->state ^= DSIM_STATE_CMD_LPM;
	}

	exynos_dsi_write(dsi, DSIM_PKTHDR_REG, reg);

	if (xfer->flags & MIPI_DSI_MSG_REQ_ACK)
		exynos_dsi_force_bta(dsi);
}

static void exynos_dsi_read_from_fifo(struct exynos_dsi *dsi,
					struct exynos_dsi_transfer *xfer)
{
	u8 *payload = xfer->rx_payload + xfer->rx_done;
	bool first = !xfer->rx_done;
	struct device *dev = dsi->dev;
	u16 length;
	u32 reg;

	if (first) {
		reg = exynos_dsi_read(dsi, DSIM_RXFIFO_REG);

		switch (reg & 0x3f) {
		case MIPI_DSI_RX_GENERIC_SHORT_READ_RESPONSE_2BYTE:
		case MIPI_DSI_RX_DCS_SHORT_READ_RESPONSE_2BYTE:
			if (xfer->rx_len >= 2) {
				payload[1] = reg >> 16;
				++xfer->rx_done;
			}
			fallthrough;
		case MIPI_DSI_RX_GENERIC_SHORT_READ_RESPONSE_1BYTE:
		case MIPI_DSI_RX_DCS_SHORT_READ_RESPONSE_1BYTE:
			payload[0] = reg >> 8;
			++xfer->rx_done;
			xfer->rx_len = xfer->rx_done;
			xfer->result = 0;
			goto clear_fifo;
		case MIPI_DSI_RX_ACKNOWLEDGE_AND_ERROR_REPORT:
			dev_err(dev, "DSI Error Report: 0x%04x\n",
				(reg >> 8) & 0xffff);
			xfer->result = 0;
			goto clear_fifo;
		}

		length = (reg >> 8) & 0xffff;
		if (length > xfer->rx_len) {
			dev_err(dev,
				"response too long (%u > %u bytes), stripping\n",
				xfer->rx_len, length);
			length = xfer->rx_len;
		} else if (length < xfer->rx_len)
			xfer->rx_len = length;
	}

	length = xfer->rx_len - xfer->rx_done;
	xfer->rx_done += length;

	/* Receive payload */
	while (length >= 4) {
		reg = exynos_dsi_read(dsi, DSIM_RXFIFO_REG);
		payload[0] = (reg >>  0) & 0xff;
		payload[1] = (reg >>  8) & 0xff;
		payload[2] = (reg >> 16) & 0xff;
		payload[3] = (reg >> 24) & 0xff;
		payload += 4;
		length -= 4;
	}

	if (length) {
		reg = exynos_dsi_read(dsi, DSIM_RXFIFO_REG);
		switch (length) {
		case 3:
			payload[2] = (reg >> 16) & 0xff;
			fallthrough;
		case 2:
			payload[1] = (reg >> 8) & 0xff;
			fallthrough;
		case 1:
			payload[0] = reg & 0xff;
		}
	}

	if (xfer->rx_done == xfer->rx_len)
		xfer->result = 0;

clear_fifo:
	length = DSI_RX_FIFO_SIZE / 4;
	do {
		reg = exynos_dsi_read(dsi, DSIM_RXFIFO_REG);
		if (reg == DSI_RX_FIFO_EMPTY)
			break;
	} while (--length);
}

static void exynos_dsi_transfer_start(struct exynos_dsi *dsi)
{
	unsigned long flags;
	struct exynos_dsi_transfer *xfer;
	bool start = false;

again:
	spin_lock_irqsave(&dsi->transfer_lock, flags);

	if (list_empty(&dsi->transfer_list)) {
		spin_unlock_irqrestore(&dsi->transfer_lock, flags);
		return;
	}

	xfer = list_first_entry(&dsi->transfer_list,
					struct exynos_dsi_transfer, list);

	spin_unlock_irqrestore(&dsi->transfer_lock, flags);

	if (xfer->packet.payload_length &&
	    xfer->tx_done == xfer->packet.payload_length)
		/* waiting for RX */
		return;

	exynos_dsi_send_to_fifo(dsi, xfer);

	if (xfer->packet.payload_length || xfer->rx_len)
		return;

	xfer->result = 0;
	complete(&xfer->completed);

	spin_lock_irqsave(&dsi->transfer_lock, flags);

	list_del_init(&xfer->list);
	start = !list_empty(&dsi->transfer_list);

	spin_unlock_irqrestore(&dsi->transfer_lock, flags);

	if (start)
		goto again;
}

static bool exynos_dsi_transfer_finish(struct exynos_dsi *dsi)
{
	struct exynos_dsi_transfer *xfer;
	unsigned long flags;
	bool start = true;

	spin_lock_irqsave(&dsi->transfer_lock, flags);

	if (list_empty(&dsi->transfer_list)) {
		spin_unlock_irqrestore(&dsi->transfer_lock, flags);
		return false;
	}

	xfer = list_first_entry(&dsi->transfer_list,
					struct exynos_dsi_transfer, list);

	spin_unlock_irqrestore(&dsi->transfer_lock, flags);

	dev_dbg(dsi->dev,
		"> xfer %pK, tx_len %zu, tx_done %u, rx_len %u, rx_done %u\n",
		xfer, xfer->packet.payload_length, xfer->tx_done, xfer->rx_len,
		xfer->rx_done);

	if (xfer->tx_done != xfer->packet.payload_length)
		return true;

	if (xfer->rx_done != xfer->rx_len)
		exynos_dsi_read_from_fifo(dsi, xfer);

	if (xfer->rx_done != xfer->rx_len)
		return true;

	spin_lock_irqsave(&dsi->transfer_lock, flags);

	list_del_init(&xfer->list);
	start = !list_empty(&dsi->transfer_list);

	spin_unlock_irqrestore(&dsi->transfer_lock, flags);

	if (!xfer->rx_len)
		xfer->result = 0;
	complete(&xfer->completed);

	return start;
}

static void exynos_dsi_remove_transfer(struct exynos_dsi *dsi,
					struct exynos_dsi_transfer *xfer)
{
	unsigned long flags;
	bool start;

	spin_lock_irqsave(&dsi->transfer_lock, flags);

	if (!list_empty(&dsi->transfer_list) &&
	    xfer == list_first_entry(&dsi->transfer_list,
				     struct exynos_dsi_transfer, list)) {
		list_del_init(&xfer->list);
		start = !list_empty(&dsi->transfer_list);
		spin_unlock_irqrestore(&dsi->transfer_lock, flags);
		if (start)
			exynos_dsi_transfer_start(dsi);
		return;
	}

	list_del_init(&xfer->list);

	spin_unlock_irqrestore(&dsi->transfer_lock, flags);
}

static int exynos_dsi_transfer(struct exynos_dsi *dsi,
					struct exynos_dsi_transfer *xfer)
=======
static irqreturn_t exynos_dsi_te_irq_handler(struct samsung_dsim *dsim)
>>>>>>> 98817289
{
	struct exynos_dsi *dsi = dsim->priv;
	struct drm_encoder *encoder = &dsi->encoder;

	if (dsim->state & DSIM_STATE_VIDOUT_AVAILABLE)
		exynos_drm_crtc_te_handler(encoder->crtc);

	return IRQ_HANDLED;
}

static int exynos_dsi_host_attach(struct samsung_dsim *dsim,
				  struct mipi_dsi_device *device)
{
	struct exynos_dsi *dsi = dsim->priv;
	struct drm_encoder *encoder = &dsi->encoder;
	struct drm_device *drm = encoder->dev;

	drm_bridge_attach(encoder, &dsim->bridge,
			  list_first_entry_or_null(&encoder->bridge_chain,
						   struct drm_bridge,
						   chain_node), 0);

	mutex_lock(&drm->mode_config.mutex);

	dsim->lanes = device->lanes;
	dsim->format = device->format;
	dsim->mode_flags = device->mode_flags;
	exynos_drm_crtc_get_by_type(drm, EXYNOS_DISPLAY_TYPE_LCD)->i80_mode =
			!(dsim->mode_flags & MIPI_DSI_MODE_VIDEO);

	mutex_unlock(&drm->mode_config.mutex);

	if (drm->mode_config.poll_enabled)
		drm_kms_helper_hotplug_event(drm);

	return 0;
}

static void exynos_dsi_host_detach(struct samsung_dsim *dsim,
				   struct mipi_dsi_device *device)
{
	struct exynos_dsi *dsi = dsim->priv;
	struct drm_device *drm = dsi->encoder.dev;

	if (drm->mode_config.poll_enabled)
		drm_kms_helper_hotplug_event(drm);
}

static int exynos_dsi_bind(struct device *dev, struct device *master, void *data)
{
	struct samsung_dsim *dsim = dev_get_drvdata(dev);
	struct exynos_dsi *dsi = dsim->priv;
	struct drm_encoder *encoder = &dsi->encoder;
	struct drm_device *drm_dev = data;
	int ret;

	drm_simple_encoder_init(drm_dev, encoder, DRM_MODE_ENCODER_TMDS);

	ret = exynos_drm_set_possible_crtcs(encoder, EXYNOS_DISPLAY_TYPE_LCD);
	if (ret < 0)
		return ret;

	return mipi_dsi_host_register(&dsim->dsi_host);
}

static void exynos_dsi_unbind(struct device *dev, struct device *master, void *data)
{
	struct samsung_dsim *dsim = dev_get_drvdata(dev);

	dsim->bridge.funcs->atomic_disable(&dsim->bridge, NULL);

	mipi_dsi_host_unregister(&dsim->dsi_host);
}

static const struct component_ops exynos_dsi_component_ops = {
	.bind	= exynos_dsi_bind,
	.unbind	= exynos_dsi_unbind,
};

static int exynos_dsi_register_host(struct samsung_dsim *dsim)
{
	struct exynos_dsi *dsi;

	dsi = devm_kzalloc(dsim->dev, sizeof(*dsi), GFP_KERNEL);
	if (!dsi)
		return -ENOMEM;

	dsim->priv = dsi;
	dsim->bridge.pre_enable_prev_first = true;

	return component_add(dsim->dev, &exynos_dsi_component_ops);
}

static void exynos_dsi_unregister_host(struct samsung_dsim *dsim)
{
	component_del(dsim->dev, &exynos_dsi_component_ops);
}

static const struct samsung_dsim_host_ops exynos_dsi_exynos_host_ops = {
	.register_host = exynos_dsi_register_host,
	.unregister_host = exynos_dsi_unregister_host,
	.attach = exynos_dsi_host_attach,
	.detach = exynos_dsi_host_detach,
	.te_irq_handler = exynos_dsi_te_irq_handler,
};

static const struct samsung_dsim_plat_data exynos3250_dsi_pdata = {
	.hw_type = DSIM_TYPE_EXYNOS3250,
	.host_ops = &exynos_dsi_exynos_host_ops,
};

static const struct samsung_dsim_plat_data exynos4210_dsi_pdata = {
	.hw_type = DSIM_TYPE_EXYNOS4210,
	.host_ops = &exynos_dsi_exynos_host_ops,
};

static const struct samsung_dsim_plat_data exynos5410_dsi_pdata = {
	.hw_type = DSIM_TYPE_EXYNOS5410,
	.host_ops = &exynos_dsi_exynos_host_ops,
};

static const struct samsung_dsim_plat_data exynos5422_dsi_pdata = {
	.hw_type = DSIM_TYPE_EXYNOS5422,
	.host_ops = &exynos_dsi_exynos_host_ops,
};

static const struct samsung_dsim_plat_data exynos5433_dsi_pdata = {
	.hw_type = DSIM_TYPE_EXYNOS5433,
	.host_ops = &exynos_dsi_exynos_host_ops,
};

static const struct of_device_id exynos_dsi_of_match[] = {
	{
		.compatible = "samsung,exynos3250-mipi-dsi",
		.data = &exynos3250_dsi_pdata,
	},
	{
		.compatible = "samsung,exynos4210-mipi-dsi",
		.data = &exynos4210_dsi_pdata,
	},
	{
		.compatible = "samsung,exynos5410-mipi-dsi",
		.data = &exynos5410_dsi_pdata,
	},
	{
		.compatible = "samsung,exynos5422-mipi-dsi",
		.data = &exynos5422_dsi_pdata,
	},
	{
		.compatible = "samsung,exynos5433-mipi-dsi",
		.data = &exynos5433_dsi_pdata,
	},
	{ /* sentinel. */ }
};
MODULE_DEVICE_TABLE(of, exynos_dsi_of_match);

struct platform_driver dsi_driver = {
	.probe = samsung_dsim_probe,
	.remove = samsung_dsim_remove,
	.driver = {
		   .name = "exynos-dsi",
		   .owner = THIS_MODULE,
		   .pm = &samsung_dsim_pm_ops,
		   .of_match_table = exynos_dsi_of_match,
	},
};

MODULE_AUTHOR("Tomasz Figa <t.figa@samsung.com>");
MODULE_AUTHOR("Andrzej Hajda <a.hajda@samsung.com>");
MODULE_DESCRIPTION("Samsung SoC MIPI DSI Master");
MODULE_LICENSE("GPL v2");<|MERGE_RESOLUTION|>--- conflicted
+++ resolved
@@ -22,850 +22,7 @@
 	struct drm_encoder encoder;
 };
 
-<<<<<<< HEAD
-enum reg_value_idx {
-	RESET_TYPE,
-	PLL_TIMER,
-	STOP_STATE_CNT,
-	PHYCTRL_ULPS_EXIT,
-	PHYCTRL_VREG_LP,
-	PHYCTRL_SLEW_UP,
-	PHYTIMING_LPX,
-	PHYTIMING_HS_EXIT,
-	PHYTIMING_CLK_PREPARE,
-	PHYTIMING_CLK_ZERO,
-	PHYTIMING_CLK_POST,
-	PHYTIMING_CLK_TRAIL,
-	PHYTIMING_HS_PREPARE,
-	PHYTIMING_HS_ZERO,
-	PHYTIMING_HS_TRAIL
-};
-
-static const unsigned int reg_values[] = {
-	[RESET_TYPE] = DSIM_SWRST,
-	[PLL_TIMER] = 500,
-	[STOP_STATE_CNT] = 0xf,
-	[PHYCTRL_ULPS_EXIT] = DSIM_PHYCTRL_ULPS_EXIT(0x0af),
-	[PHYCTRL_VREG_LP] = 0,
-	[PHYCTRL_SLEW_UP] = 0,
-	[PHYTIMING_LPX] = DSIM_PHYTIMING_LPX(0x06),
-	[PHYTIMING_HS_EXIT] = DSIM_PHYTIMING_HS_EXIT(0x0b),
-	[PHYTIMING_CLK_PREPARE] = DSIM_PHYTIMING1_CLK_PREPARE(0x07),
-	[PHYTIMING_CLK_ZERO] = DSIM_PHYTIMING1_CLK_ZERO(0x27),
-	[PHYTIMING_CLK_POST] = DSIM_PHYTIMING1_CLK_POST(0x0d),
-	[PHYTIMING_CLK_TRAIL] = DSIM_PHYTIMING1_CLK_TRAIL(0x08),
-	[PHYTIMING_HS_PREPARE] = DSIM_PHYTIMING2_HS_PREPARE(0x09),
-	[PHYTIMING_HS_ZERO] = DSIM_PHYTIMING2_HS_ZERO(0x0d),
-	[PHYTIMING_HS_TRAIL] = DSIM_PHYTIMING2_HS_TRAIL(0x0b),
-};
-
-static const unsigned int exynos5422_reg_values[] = {
-	[RESET_TYPE] = DSIM_SWRST,
-	[PLL_TIMER] = 500,
-	[STOP_STATE_CNT] = 0xf,
-	[PHYCTRL_ULPS_EXIT] = DSIM_PHYCTRL_ULPS_EXIT(0xaf),
-	[PHYCTRL_VREG_LP] = 0,
-	[PHYCTRL_SLEW_UP] = 0,
-	[PHYTIMING_LPX] = DSIM_PHYTIMING_LPX(0x08),
-	[PHYTIMING_HS_EXIT] = DSIM_PHYTIMING_HS_EXIT(0x0d),
-	[PHYTIMING_CLK_PREPARE] = DSIM_PHYTIMING1_CLK_PREPARE(0x09),
-	[PHYTIMING_CLK_ZERO] = DSIM_PHYTIMING1_CLK_ZERO(0x30),
-	[PHYTIMING_CLK_POST] = DSIM_PHYTIMING1_CLK_POST(0x0e),
-	[PHYTIMING_CLK_TRAIL] = DSIM_PHYTIMING1_CLK_TRAIL(0x0a),
-	[PHYTIMING_HS_PREPARE] = DSIM_PHYTIMING2_HS_PREPARE(0x0c),
-	[PHYTIMING_HS_ZERO] = DSIM_PHYTIMING2_HS_ZERO(0x11),
-	[PHYTIMING_HS_TRAIL] = DSIM_PHYTIMING2_HS_TRAIL(0x0d),
-};
-
-static const unsigned int exynos5433_reg_values[] = {
-	[RESET_TYPE] = DSIM_FUNCRST,
-	[PLL_TIMER] = 22200,
-	[STOP_STATE_CNT] = 0xa,
-	[PHYCTRL_ULPS_EXIT] = DSIM_PHYCTRL_ULPS_EXIT(0x190),
-	[PHYCTRL_VREG_LP] = DSIM_PHYCTRL_B_DPHYCTL_VREG_LP,
-	[PHYCTRL_SLEW_UP] = DSIM_PHYCTRL_B_DPHYCTL_SLEW_UP,
-	[PHYTIMING_LPX] = DSIM_PHYTIMING_LPX(0x07),
-	[PHYTIMING_HS_EXIT] = DSIM_PHYTIMING_HS_EXIT(0x0c),
-	[PHYTIMING_CLK_PREPARE] = DSIM_PHYTIMING1_CLK_PREPARE(0x09),
-	[PHYTIMING_CLK_ZERO] = DSIM_PHYTIMING1_CLK_ZERO(0x2d),
-	[PHYTIMING_CLK_POST] = DSIM_PHYTIMING1_CLK_POST(0x0e),
-	[PHYTIMING_CLK_TRAIL] = DSIM_PHYTIMING1_CLK_TRAIL(0x09),
-	[PHYTIMING_HS_PREPARE] = DSIM_PHYTIMING2_HS_PREPARE(0x0b),
-	[PHYTIMING_HS_ZERO] = DSIM_PHYTIMING2_HS_ZERO(0x10),
-	[PHYTIMING_HS_TRAIL] = DSIM_PHYTIMING2_HS_TRAIL(0x0c),
-};
-
-static const struct exynos_dsi_driver_data exynos3_dsi_driver_data = {
-	.reg_ofs = exynos_reg_ofs,
-	.plltmr_reg = 0x50,
-	.has_freqband = 1,
-	.has_clklane_stop = 1,
-	.num_clks = 2,
-	.max_freq = 1000,
-	.wait_for_reset = 1,
-	.num_bits_resol = 11,
-	.reg_values = reg_values,
-};
-
-static const struct exynos_dsi_driver_data exynos4_dsi_driver_data = {
-	.reg_ofs = exynos_reg_ofs,
-	.plltmr_reg = 0x50,
-	.has_freqband = 1,
-	.has_clklane_stop = 1,
-	.num_clks = 2,
-	.max_freq = 1000,
-	.wait_for_reset = 1,
-	.num_bits_resol = 11,
-	.reg_values = reg_values,
-};
-
-static const struct exynos_dsi_driver_data exynos5_dsi_driver_data = {
-	.reg_ofs = exynos_reg_ofs,
-	.plltmr_reg = 0x58,
-	.num_clks = 2,
-	.max_freq = 1000,
-	.wait_for_reset = 1,
-	.num_bits_resol = 11,
-	.reg_values = reg_values,
-};
-
-static const struct exynos_dsi_driver_data exynos5433_dsi_driver_data = {
-	.reg_ofs = exynos5433_reg_ofs,
-	.plltmr_reg = 0xa0,
-	.has_clklane_stop = 1,
-	.num_clks = 5,
-	.max_freq = 1500,
-	.wait_for_reset = 0,
-	.num_bits_resol = 12,
-	.reg_values = exynos5433_reg_values,
-};
-
-static const struct exynos_dsi_driver_data exynos5422_dsi_driver_data = {
-	.reg_ofs = exynos5433_reg_ofs,
-	.plltmr_reg = 0xa0,
-	.has_clklane_stop = 1,
-	.num_clks = 2,
-	.max_freq = 1500,
-	.wait_for_reset = 1,
-	.num_bits_resol = 12,
-	.reg_values = exynos5422_reg_values,
-};
-
-static const struct of_device_id exynos_dsi_of_match[] = {
-	{ .compatible = "samsung,exynos3250-mipi-dsi",
-	  .data = &exynos3_dsi_driver_data },
-	{ .compatible = "samsung,exynos4210-mipi-dsi",
-	  .data = &exynos4_dsi_driver_data },
-	{ .compatible = "samsung,exynos5410-mipi-dsi",
-	  .data = &exynos5_dsi_driver_data },
-	{ .compatible = "samsung,exynos5422-mipi-dsi",
-	  .data = &exynos5422_dsi_driver_data },
-	{ .compatible = "samsung,exynos5433-mipi-dsi",
-	  .data = &exynos5433_dsi_driver_data },
-	{ }
-};
-
-static void exynos_dsi_wait_for_reset(struct exynos_dsi *dsi)
-{
-	if (wait_for_completion_timeout(&dsi->completed, msecs_to_jiffies(300)))
-		return;
-
-	dev_err(dsi->dev, "timeout waiting for reset\n");
-}
-
-static void exynos_dsi_reset(struct exynos_dsi *dsi)
-{
-	u32 reset_val = dsi->driver_data->reg_values[RESET_TYPE];
-
-	reinit_completion(&dsi->completed);
-	exynos_dsi_write(dsi, DSIM_SWRST_REG, reset_val);
-}
-
-#ifndef MHZ
-#define MHZ	(1000*1000)
-#endif
-
-static unsigned long exynos_dsi_pll_find_pms(struct exynos_dsi *dsi,
-		unsigned long fin, unsigned long fout, u8 *p, u16 *m, u8 *s)
-{
-	const struct exynos_dsi_driver_data *driver_data = dsi->driver_data;
-	unsigned long best_freq = 0;
-	u32 min_delta = 0xffffffff;
-	u8 p_min, p_max;
-	u8 _p, best_p;
-	u16 _m, best_m;
-	u8 _s, best_s;
-
-	p_min = DIV_ROUND_UP(fin, (12 * MHZ));
-	p_max = fin / (6 * MHZ);
-
-	for (_p = p_min; _p <= p_max; ++_p) {
-		for (_s = 0; _s <= 5; ++_s) {
-			u64 tmp;
-			u32 delta;
-
-			tmp = (u64)fout * (_p << _s);
-			do_div(tmp, fin);
-			_m = tmp;
-			if (_m < 41 || _m > 125)
-				continue;
-
-			tmp = (u64)_m * fin;
-			do_div(tmp, _p);
-			if (tmp < 500 * MHZ ||
-					tmp > driver_data->max_freq * MHZ)
-				continue;
-
-			tmp = (u64)_m * fin;
-			do_div(tmp, _p << _s);
-
-			delta = abs(fout - tmp);
-			if (delta < min_delta) {
-				best_p = _p;
-				best_m = _m;
-				best_s = _s;
-				min_delta = delta;
-				best_freq = tmp;
-			}
-		}
-	}
-
-	if (best_freq) {
-		*p = best_p;
-		*m = best_m;
-		*s = best_s;
-	}
-
-	return best_freq;
-}
-
-static unsigned long exynos_dsi_set_pll(struct exynos_dsi *dsi,
-					unsigned long freq)
-{
-	const struct exynos_dsi_driver_data *driver_data = dsi->driver_data;
-	unsigned long fin, fout;
-	int timeout;
-	u8 p, s;
-	u16 m;
-	u32 reg;
-
-	fin = dsi->pll_clk_rate;
-	fout = exynos_dsi_pll_find_pms(dsi, fin, freq, &p, &m, &s);
-	if (!fout) {
-		dev_err(dsi->dev,
-			"failed to find PLL PMS for requested frequency\n");
-		return 0;
-	}
-	dev_dbg(dsi->dev, "PLL freq %lu, (p %d, m %d, s %d)\n", fout, p, m, s);
-
-	writel(driver_data->reg_values[PLL_TIMER],
-			dsi->reg_base + driver_data->plltmr_reg);
-
-	reg = DSIM_PLL_EN | DSIM_PLL_P(p) | DSIM_PLL_M(m) | DSIM_PLL_S(s);
-
-	if (driver_data->has_freqband) {
-		static const unsigned long freq_bands[] = {
-			100 * MHZ, 120 * MHZ, 160 * MHZ, 200 * MHZ,
-			270 * MHZ, 320 * MHZ, 390 * MHZ, 450 * MHZ,
-			510 * MHZ, 560 * MHZ, 640 * MHZ, 690 * MHZ,
-			770 * MHZ, 870 * MHZ, 950 * MHZ,
-		};
-		int band;
-
-		for (band = 0; band < ARRAY_SIZE(freq_bands); ++band)
-			if (fout < freq_bands[band])
-				break;
-
-		dev_dbg(dsi->dev, "band %d\n", band);
-
-		reg |= DSIM_FREQ_BAND(band);
-	}
-
-	exynos_dsi_write(dsi, DSIM_PLLCTRL_REG, reg);
-
-	timeout = 1000;
-	do {
-		if (timeout-- == 0) {
-			dev_err(dsi->dev, "PLL failed to stabilize\n");
-			return 0;
-		}
-		reg = exynos_dsi_read(dsi, DSIM_STATUS_REG);
-	} while ((reg & DSIM_PLL_STABLE) == 0);
-
-	return fout;
-}
-
-static int exynos_dsi_enable_clock(struct exynos_dsi *dsi)
-{
-	unsigned long hs_clk, byte_clk, esc_clk;
-	unsigned long esc_div;
-	u32 reg;
-
-	hs_clk = exynos_dsi_set_pll(dsi, dsi->burst_clk_rate);
-	if (!hs_clk) {
-		dev_err(dsi->dev, "failed to configure DSI PLL\n");
-		return -EFAULT;
-	}
-
-	byte_clk = hs_clk / 8;
-	esc_div = DIV_ROUND_UP(byte_clk, dsi->esc_clk_rate);
-	esc_clk = byte_clk / esc_div;
-
-	if (esc_clk > 20 * MHZ) {
-		++esc_div;
-		esc_clk = byte_clk / esc_div;
-	}
-
-	dev_dbg(dsi->dev, "hs_clk = %lu, byte_clk = %lu, esc_clk = %lu\n",
-		hs_clk, byte_clk, esc_clk);
-
-	reg = exynos_dsi_read(dsi, DSIM_CLKCTRL_REG);
-	reg &= ~(DSIM_ESC_PRESCALER_MASK | DSIM_LANE_ESC_CLK_EN_CLK
-			| DSIM_LANE_ESC_CLK_EN_DATA_MASK | DSIM_PLL_BYPASS
-			| DSIM_BYTE_CLK_SRC_MASK);
-	reg |= DSIM_ESC_CLKEN | DSIM_BYTE_CLKEN
-			| DSIM_ESC_PRESCALER(esc_div)
-			| DSIM_LANE_ESC_CLK_EN_CLK
-			| DSIM_LANE_ESC_CLK_EN_DATA(BIT(dsi->lanes) - 1)
-			| DSIM_BYTE_CLK_SRC(0)
-			| DSIM_TX_REQUEST_HSCLK;
-	exynos_dsi_write(dsi, DSIM_CLKCTRL_REG, reg);
-
-	return 0;
-}
-
-static void exynos_dsi_set_phy_ctrl(struct exynos_dsi *dsi)
-{
-	const struct exynos_dsi_driver_data *driver_data = dsi->driver_data;
-	const unsigned int *reg_values = driver_data->reg_values;
-	u32 reg;
-
-	if (driver_data->has_freqband)
-		return;
-
-	/* B D-PHY: D-PHY Master & Slave Analog Block control */
-	reg = reg_values[PHYCTRL_ULPS_EXIT] | reg_values[PHYCTRL_VREG_LP] |
-		reg_values[PHYCTRL_SLEW_UP];
-	exynos_dsi_write(dsi, DSIM_PHYCTRL_REG, reg);
-
-	/*
-	 * T LPX: Transmitted length of any Low-Power state period
-	 * T HS-EXIT: Time that the transmitter drives LP-11 following a HS
-	 *	burst
-	 */
-	reg = reg_values[PHYTIMING_LPX] | reg_values[PHYTIMING_HS_EXIT];
-	exynos_dsi_write(dsi, DSIM_PHYTIMING_REG, reg);
-
-	/*
-	 * T CLK-PREPARE: Time that the transmitter drives the Clock Lane LP-00
-	 *	Line state immediately before the HS-0 Line state starting the
-	 *	HS transmission
-	 * T CLK-ZERO: Time that the transmitter drives the HS-0 state prior to
-	 *	transmitting the Clock.
-	 * T CLK_POST: Time that the transmitter continues to send HS clock
-	 *	after the last associated Data Lane has transitioned to LP Mode
-	 *	Interval is defined as the period from the end of T HS-TRAIL to
-	 *	the beginning of T CLK-TRAIL
-	 * T CLK-TRAIL: Time that the transmitter drives the HS-0 state after
-	 *	the last payload clock bit of a HS transmission burst
-	 */
-	reg = reg_values[PHYTIMING_CLK_PREPARE] |
-		reg_values[PHYTIMING_CLK_ZERO] |
-		reg_values[PHYTIMING_CLK_POST] |
-		reg_values[PHYTIMING_CLK_TRAIL];
-
-	exynos_dsi_write(dsi, DSIM_PHYTIMING1_REG, reg);
-
-	/*
-	 * T HS-PREPARE: Time that the transmitter drives the Data Lane LP-00
-	 *	Line state immediately before the HS-0 Line state starting the
-	 *	HS transmission
-	 * T HS-ZERO: Time that the transmitter drives the HS-0 state prior to
-	 *	transmitting the Sync sequence.
-	 * T HS-TRAIL: Time that the transmitter drives the flipped differential
-	 *	state after last payload data bit of a HS transmission burst
-	 */
-	reg = reg_values[PHYTIMING_HS_PREPARE] | reg_values[PHYTIMING_HS_ZERO] |
-		reg_values[PHYTIMING_HS_TRAIL];
-	exynos_dsi_write(dsi, DSIM_PHYTIMING2_REG, reg);
-}
-
-static void exynos_dsi_disable_clock(struct exynos_dsi *dsi)
-{
-	u32 reg;
-
-	reg = exynos_dsi_read(dsi, DSIM_CLKCTRL_REG);
-	reg &= ~(DSIM_LANE_ESC_CLK_EN_CLK | DSIM_LANE_ESC_CLK_EN_DATA_MASK
-			| DSIM_ESC_CLKEN | DSIM_BYTE_CLKEN);
-	exynos_dsi_write(dsi, DSIM_CLKCTRL_REG, reg);
-
-	reg = exynos_dsi_read(dsi, DSIM_PLLCTRL_REG);
-	reg &= ~DSIM_PLL_EN;
-	exynos_dsi_write(dsi, DSIM_PLLCTRL_REG, reg);
-}
-
-static void exynos_dsi_enable_lane(struct exynos_dsi *dsi, u32 lane)
-{
-	u32 reg = exynos_dsi_read(dsi, DSIM_CONFIG_REG);
-	reg |= (DSIM_NUM_OF_DATA_LANE(dsi->lanes - 1) | DSIM_LANE_EN_CLK |
-			DSIM_LANE_EN(lane));
-	exynos_dsi_write(dsi, DSIM_CONFIG_REG, reg);
-}
-
-static int exynos_dsi_init_link(struct exynos_dsi *dsi)
-{
-	const struct exynos_dsi_driver_data *driver_data = dsi->driver_data;
-	int timeout;
-	u32 reg;
-	u32 lanes_mask;
-
-	/* Initialize FIFO pointers */
-	reg = exynos_dsi_read(dsi, DSIM_FIFOCTRL_REG);
-	reg &= ~0x1f;
-	exynos_dsi_write(dsi, DSIM_FIFOCTRL_REG, reg);
-
-	usleep_range(9000, 11000);
-
-	reg |= 0x1f;
-	exynos_dsi_write(dsi, DSIM_FIFOCTRL_REG, reg);
-	usleep_range(9000, 11000);
-
-	/* DSI configuration */
-	reg = 0;
-
-	/*
-	 * The first bit of mode_flags specifies display configuration.
-	 * If this bit is set[= MIPI_DSI_MODE_VIDEO], dsi will support video
-	 * mode, otherwise it will support command mode.
-	 */
-	if (dsi->mode_flags & MIPI_DSI_MODE_VIDEO) {
-		reg |= DSIM_VIDEO_MODE;
-
-		/*
-		 * The user manual describes that following bits are ignored in
-		 * command mode.
-		 */
-		if (!(dsi->mode_flags & MIPI_DSI_MODE_VSYNC_FLUSH))
-			reg |= DSIM_MFLUSH_VS;
-		if (dsi->mode_flags & MIPI_DSI_MODE_VIDEO_SYNC_PULSE)
-			reg |= DSIM_SYNC_INFORM;
-		if (dsi->mode_flags & MIPI_DSI_MODE_VIDEO_BURST)
-			reg |= DSIM_BURST_MODE;
-		if (dsi->mode_flags & MIPI_DSI_MODE_VIDEO_AUTO_VERT)
-			reg |= DSIM_AUTO_MODE;
-		if (dsi->mode_flags & MIPI_DSI_MODE_VIDEO_HSE)
-			reg |= DSIM_HSE_MODE;
-		if (dsi->mode_flags & MIPI_DSI_MODE_VIDEO_NO_HFP)
-			reg |= DSIM_HFP_MODE;
-		if (dsi->mode_flags & MIPI_DSI_MODE_VIDEO_NO_HBP)
-			reg |= DSIM_HBP_MODE;
-		if (dsi->mode_flags & MIPI_DSI_MODE_VIDEO_NO_HSA)
-			reg |= DSIM_HSA_MODE;
-	}
-
-	if (dsi->mode_flags & MIPI_DSI_MODE_NO_EOT_PACKET)
-		reg |= DSIM_EOT_DISABLE;
-
-	switch (dsi->format) {
-	case MIPI_DSI_FMT_RGB888:
-		reg |= DSIM_MAIN_PIX_FORMAT_RGB888;
-		break;
-	case MIPI_DSI_FMT_RGB666:
-		reg |= DSIM_MAIN_PIX_FORMAT_RGB666;
-		break;
-	case MIPI_DSI_FMT_RGB666_PACKED:
-		reg |= DSIM_MAIN_PIX_FORMAT_RGB666_P;
-		break;
-	case MIPI_DSI_FMT_RGB565:
-		reg |= DSIM_MAIN_PIX_FORMAT_RGB565;
-		break;
-	default:
-		dev_err(dsi->dev, "invalid pixel format\n");
-		return -EINVAL;
-	}
-
-	/*
-	 * Use non-continuous clock mode if the periparal wants and
-	 * host controller supports
-	 *
-	 * In non-continous clock mode, host controller will turn off
-	 * the HS clock between high-speed transmissions to reduce
-	 * power consumption.
-	 */
-	if (driver_data->has_clklane_stop &&
-			dsi->mode_flags & MIPI_DSI_CLOCK_NON_CONTINUOUS) {
-		reg |= DSIM_CLKLANE_STOP;
-	}
-	exynos_dsi_write(dsi, DSIM_CONFIG_REG, reg);
-
-	lanes_mask = BIT(dsi->lanes) - 1;
-	exynos_dsi_enable_lane(dsi, lanes_mask);
-
-	/* Check clock and data lane state are stop state */
-	timeout = 100;
-	do {
-		if (timeout-- == 0) {
-			dev_err(dsi->dev, "waiting for bus lanes timed out\n");
-			return -EFAULT;
-		}
-
-		reg = exynos_dsi_read(dsi, DSIM_STATUS_REG);
-		if ((reg & DSIM_STOP_STATE_DAT(lanes_mask))
-		    != DSIM_STOP_STATE_DAT(lanes_mask))
-			continue;
-	} while (!(reg & (DSIM_STOP_STATE_CLK | DSIM_TX_READY_HS_CLK)));
-
-	reg = exynos_dsi_read(dsi, DSIM_ESCMODE_REG);
-	reg &= ~DSIM_STOP_STATE_CNT_MASK;
-	reg |= DSIM_STOP_STATE_CNT(driver_data->reg_values[STOP_STATE_CNT]);
-	exynos_dsi_write(dsi, DSIM_ESCMODE_REG, reg);
-
-	reg = DSIM_BTA_TIMEOUT(0xff) | DSIM_LPDR_TIMEOUT(0xffff);
-	exynos_dsi_write(dsi, DSIM_TIMEOUT_REG, reg);
-
-	return 0;
-}
-
-static void exynos_dsi_set_display_mode(struct exynos_dsi *dsi)
-{
-	struct drm_display_mode *m = &dsi->mode;
-	unsigned int num_bits_resol = dsi->driver_data->num_bits_resol;
-	u32 reg;
-
-	if (dsi->mode_flags & MIPI_DSI_MODE_VIDEO) {
-		reg = DSIM_CMD_ALLOW(0xf)
-			| DSIM_STABLE_VFP(m->vsync_start - m->vdisplay)
-			| DSIM_MAIN_VBP(m->vtotal - m->vsync_end);
-		exynos_dsi_write(dsi, DSIM_MVPORCH_REG, reg);
-
-		reg = DSIM_MAIN_HFP(m->hsync_start - m->hdisplay)
-			| DSIM_MAIN_HBP(m->htotal - m->hsync_end);
-		exynos_dsi_write(dsi, DSIM_MHPORCH_REG, reg);
-
-		reg = DSIM_MAIN_VSA(m->vsync_end - m->vsync_start)
-			| DSIM_MAIN_HSA(m->hsync_end - m->hsync_start);
-		exynos_dsi_write(dsi, DSIM_MSYNC_REG, reg);
-	}
-	reg =  DSIM_MAIN_HRESOL(m->hdisplay, num_bits_resol) |
-		DSIM_MAIN_VRESOL(m->vdisplay, num_bits_resol);
-
-	exynos_dsi_write(dsi, DSIM_MDRESOL_REG, reg);
-
-	dev_dbg(dsi->dev, "LCD size = %dx%d\n", m->hdisplay, m->vdisplay);
-}
-
-static void exynos_dsi_set_display_enable(struct exynos_dsi *dsi, bool enable)
-{
-	u32 reg;
-
-	reg = exynos_dsi_read(dsi, DSIM_MDRESOL_REG);
-	if (enable)
-		reg |= DSIM_MAIN_STAND_BY;
-	else
-		reg &= ~DSIM_MAIN_STAND_BY;
-	exynos_dsi_write(dsi, DSIM_MDRESOL_REG, reg);
-}
-
-static int exynos_dsi_wait_for_hdr_fifo(struct exynos_dsi *dsi)
-{
-	int timeout = 2000;
-
-	do {
-		u32 reg = exynos_dsi_read(dsi, DSIM_FIFOCTRL_REG);
-
-		if (!(reg & DSIM_SFR_HEADER_FULL))
-			return 0;
-
-		if (!cond_resched())
-			usleep_range(950, 1050);
-	} while (--timeout);
-
-	return -ETIMEDOUT;
-}
-
-static void exynos_dsi_set_cmd_lpm(struct exynos_dsi *dsi, bool lpm)
-{
-	u32 v = exynos_dsi_read(dsi, DSIM_ESCMODE_REG);
-
-	if (lpm)
-		v |= DSIM_CMD_LPDT_LP;
-	else
-		v &= ~DSIM_CMD_LPDT_LP;
-
-	exynos_dsi_write(dsi, DSIM_ESCMODE_REG, v);
-}
-
-static void exynos_dsi_force_bta(struct exynos_dsi *dsi)
-{
-	u32 v = exynos_dsi_read(dsi, DSIM_ESCMODE_REG);
-	v |= DSIM_FORCE_BTA;
-	exynos_dsi_write(dsi, DSIM_ESCMODE_REG, v);
-}
-
-static void exynos_dsi_send_to_fifo(struct exynos_dsi *dsi,
-					struct exynos_dsi_transfer *xfer)
-{
-	struct device *dev = dsi->dev;
-	struct mipi_dsi_packet *pkt = &xfer->packet;
-	const u8 *payload = pkt->payload + xfer->tx_done;
-	u16 length = pkt->payload_length - xfer->tx_done;
-	bool first = !xfer->tx_done;
-	u32 reg;
-
-	dev_dbg(dev, "< xfer %pK: tx len %u, done %u, rx len %u, done %u\n",
-		xfer, length, xfer->tx_done, xfer->rx_len, xfer->rx_done);
-
-	if (length > DSI_TX_FIFO_SIZE)
-		length = DSI_TX_FIFO_SIZE;
-
-	xfer->tx_done += length;
-
-	/* Send payload */
-	while (length >= 4) {
-		reg = get_unaligned_le32(payload);
-		exynos_dsi_write(dsi, DSIM_PAYLOAD_REG, reg);
-		payload += 4;
-		length -= 4;
-	}
-
-	reg = 0;
-	switch (length) {
-	case 3:
-		reg |= payload[2] << 16;
-		fallthrough;
-	case 2:
-		reg |= payload[1] << 8;
-		fallthrough;
-	case 1:
-		reg |= payload[0];
-		exynos_dsi_write(dsi, DSIM_PAYLOAD_REG, reg);
-		break;
-	}
-
-	/* Send packet header */
-	if (!first)
-		return;
-
-	reg = get_unaligned_le32(pkt->header);
-	if (exynos_dsi_wait_for_hdr_fifo(dsi)) {
-		dev_err(dev, "waiting for header FIFO timed out\n");
-		return;
-	}
-
-	if (NEQV(xfer->flags & MIPI_DSI_MSG_USE_LPM,
-		 dsi->state & DSIM_STATE_CMD_LPM)) {
-		exynos_dsi_set_cmd_lpm(dsi, xfer->flags & MIPI_DSI_MSG_USE_LPM);
-		dsi->state ^= DSIM_STATE_CMD_LPM;
-	}
-
-	exynos_dsi_write(dsi, DSIM_PKTHDR_REG, reg);
-
-	if (xfer->flags & MIPI_DSI_MSG_REQ_ACK)
-		exynos_dsi_force_bta(dsi);
-}
-
-static void exynos_dsi_read_from_fifo(struct exynos_dsi *dsi,
-					struct exynos_dsi_transfer *xfer)
-{
-	u8 *payload = xfer->rx_payload + xfer->rx_done;
-	bool first = !xfer->rx_done;
-	struct device *dev = dsi->dev;
-	u16 length;
-	u32 reg;
-
-	if (first) {
-		reg = exynos_dsi_read(dsi, DSIM_RXFIFO_REG);
-
-		switch (reg & 0x3f) {
-		case MIPI_DSI_RX_GENERIC_SHORT_READ_RESPONSE_2BYTE:
-		case MIPI_DSI_RX_DCS_SHORT_READ_RESPONSE_2BYTE:
-			if (xfer->rx_len >= 2) {
-				payload[1] = reg >> 16;
-				++xfer->rx_done;
-			}
-			fallthrough;
-		case MIPI_DSI_RX_GENERIC_SHORT_READ_RESPONSE_1BYTE:
-		case MIPI_DSI_RX_DCS_SHORT_READ_RESPONSE_1BYTE:
-			payload[0] = reg >> 8;
-			++xfer->rx_done;
-			xfer->rx_len = xfer->rx_done;
-			xfer->result = 0;
-			goto clear_fifo;
-		case MIPI_DSI_RX_ACKNOWLEDGE_AND_ERROR_REPORT:
-			dev_err(dev, "DSI Error Report: 0x%04x\n",
-				(reg >> 8) & 0xffff);
-			xfer->result = 0;
-			goto clear_fifo;
-		}
-
-		length = (reg >> 8) & 0xffff;
-		if (length > xfer->rx_len) {
-			dev_err(dev,
-				"response too long (%u > %u bytes), stripping\n",
-				xfer->rx_len, length);
-			length = xfer->rx_len;
-		} else if (length < xfer->rx_len)
-			xfer->rx_len = length;
-	}
-
-	length = xfer->rx_len - xfer->rx_done;
-	xfer->rx_done += length;
-
-	/* Receive payload */
-	while (length >= 4) {
-		reg = exynos_dsi_read(dsi, DSIM_RXFIFO_REG);
-		payload[0] = (reg >>  0) & 0xff;
-		payload[1] = (reg >>  8) & 0xff;
-		payload[2] = (reg >> 16) & 0xff;
-		payload[3] = (reg >> 24) & 0xff;
-		payload += 4;
-		length -= 4;
-	}
-
-	if (length) {
-		reg = exynos_dsi_read(dsi, DSIM_RXFIFO_REG);
-		switch (length) {
-		case 3:
-			payload[2] = (reg >> 16) & 0xff;
-			fallthrough;
-		case 2:
-			payload[1] = (reg >> 8) & 0xff;
-			fallthrough;
-		case 1:
-			payload[0] = reg & 0xff;
-		}
-	}
-
-	if (xfer->rx_done == xfer->rx_len)
-		xfer->result = 0;
-
-clear_fifo:
-	length = DSI_RX_FIFO_SIZE / 4;
-	do {
-		reg = exynos_dsi_read(dsi, DSIM_RXFIFO_REG);
-		if (reg == DSI_RX_FIFO_EMPTY)
-			break;
-	} while (--length);
-}
-
-static void exynos_dsi_transfer_start(struct exynos_dsi *dsi)
-{
-	unsigned long flags;
-	struct exynos_dsi_transfer *xfer;
-	bool start = false;
-
-again:
-	spin_lock_irqsave(&dsi->transfer_lock, flags);
-
-	if (list_empty(&dsi->transfer_list)) {
-		spin_unlock_irqrestore(&dsi->transfer_lock, flags);
-		return;
-	}
-
-	xfer = list_first_entry(&dsi->transfer_list,
-					struct exynos_dsi_transfer, list);
-
-	spin_unlock_irqrestore(&dsi->transfer_lock, flags);
-
-	if (xfer->packet.payload_length &&
-	    xfer->tx_done == xfer->packet.payload_length)
-		/* waiting for RX */
-		return;
-
-	exynos_dsi_send_to_fifo(dsi, xfer);
-
-	if (xfer->packet.payload_length || xfer->rx_len)
-		return;
-
-	xfer->result = 0;
-	complete(&xfer->completed);
-
-	spin_lock_irqsave(&dsi->transfer_lock, flags);
-
-	list_del_init(&xfer->list);
-	start = !list_empty(&dsi->transfer_list);
-
-	spin_unlock_irqrestore(&dsi->transfer_lock, flags);
-
-	if (start)
-		goto again;
-}
-
-static bool exynos_dsi_transfer_finish(struct exynos_dsi *dsi)
-{
-	struct exynos_dsi_transfer *xfer;
-	unsigned long flags;
-	bool start = true;
-
-	spin_lock_irqsave(&dsi->transfer_lock, flags);
-
-	if (list_empty(&dsi->transfer_list)) {
-		spin_unlock_irqrestore(&dsi->transfer_lock, flags);
-		return false;
-	}
-
-	xfer = list_first_entry(&dsi->transfer_list,
-					struct exynos_dsi_transfer, list);
-
-	spin_unlock_irqrestore(&dsi->transfer_lock, flags);
-
-	dev_dbg(dsi->dev,
-		"> xfer %pK, tx_len %zu, tx_done %u, rx_len %u, rx_done %u\n",
-		xfer, xfer->packet.payload_length, xfer->tx_done, xfer->rx_len,
-		xfer->rx_done);
-
-	if (xfer->tx_done != xfer->packet.payload_length)
-		return true;
-
-	if (xfer->rx_done != xfer->rx_len)
-		exynos_dsi_read_from_fifo(dsi, xfer);
-
-	if (xfer->rx_done != xfer->rx_len)
-		return true;
-
-	spin_lock_irqsave(&dsi->transfer_lock, flags);
-
-	list_del_init(&xfer->list);
-	start = !list_empty(&dsi->transfer_list);
-
-	spin_unlock_irqrestore(&dsi->transfer_lock, flags);
-
-	if (!xfer->rx_len)
-		xfer->result = 0;
-	complete(&xfer->completed);
-
-	return start;
-}
-
-static void exynos_dsi_remove_transfer(struct exynos_dsi *dsi,
-					struct exynos_dsi_transfer *xfer)
-{
-	unsigned long flags;
-	bool start;
-
-	spin_lock_irqsave(&dsi->transfer_lock, flags);
-
-	if (!list_empty(&dsi->transfer_list) &&
-	    xfer == list_first_entry(&dsi->transfer_list,
-				     struct exynos_dsi_transfer, list)) {
-		list_del_init(&xfer->list);
-		start = !list_empty(&dsi->transfer_list);
-		spin_unlock_irqrestore(&dsi->transfer_lock, flags);
-		if (start)
-			exynos_dsi_transfer_start(dsi);
-		return;
-	}
-
-	list_del_init(&xfer->list);
-
-	spin_unlock_irqrestore(&dsi->transfer_lock, flags);
-}
-
-static int exynos_dsi_transfer(struct exynos_dsi *dsi,
-					struct exynos_dsi_transfer *xfer)
-=======
 static irqreturn_t exynos_dsi_te_irq_handler(struct samsung_dsim *dsim)
->>>>>>> 98817289
 {
 	struct exynos_dsi *dsi = dsim->priv;
 	struct drm_encoder *encoder = &dsi->encoder;
