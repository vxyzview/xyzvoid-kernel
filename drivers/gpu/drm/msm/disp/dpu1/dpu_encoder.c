// SPDX-License-Identifier: GPL-2.0-only
/*
 * Copyright (C) 2013 Red Hat
 * Copyright (c) 2014-2018, 2020-2021 The Linux Foundation. All rights reserved.
 * Copyright (c) 2022-2023 Qualcomm Innovation Center, Inc. All rights reserved.
 *
 * Author: Rob Clark <robdclark@gmail.com>
 */

#define pr_fmt(fmt)	"[drm:%s:%d] " fmt, __func__, __LINE__
#include <linux/debugfs.h>
#include <linux/kthread.h>
#include <linux/seq_file.h>

#include <drm/drm_atomic.h>
#include <drm/drm_crtc.h>
#include <drm/drm_file.h>
#include <drm/drm_probe_helper.h>
#include <drm/drm_framebuffer.h>

#include "msm_drv.h"
#include "dpu_kms.h"
#include "dpu_hwio.h"
#include "dpu_hw_catalog.h"
#include "dpu_hw_intf.h"
#include "dpu_hw_ctl.h"
#include "dpu_hw_dspp.h"
#include "dpu_hw_dsc.h"
#include "dpu_hw_merge3d.h"
#include "dpu_hw_cdm.h"
#include "dpu_formats.h"
#include "dpu_encoder_phys.h"
#include "dpu_crtc.h"
#include "dpu_trace.h"
#include "dpu_core_irq.h"
#include "disp/msm_disp_snapshot.h"

#define DPU_DEBUG_ENC(e, fmt, ...) DRM_DEBUG_ATOMIC("enc%d " fmt,\
		(e) ? (e)->base.base.id : -1, ##__VA_ARGS__)

#define DPU_ERROR_ENC(e, fmt, ...) DPU_ERROR("enc%d " fmt,\
		(e) ? (e)->base.base.id : -1, ##__VA_ARGS__)

#define DPU_ERROR_ENC_RATELIMITED(e, fmt, ...) DPU_ERROR_RATELIMITED("enc%d " fmt,\
		(e) ? (e)->base.base.id : -1, ##__VA_ARGS__)

/*
 * Two to anticipate panels that can do cmd/vid dynamic switching
 * plan is to create all possible physical encoder types, and switch between
 * them at runtime
 */
#define NUM_PHYS_ENCODER_TYPES 2

#define MAX_PHYS_ENCODERS_PER_VIRTUAL \
	(MAX_H_TILES_PER_DISPLAY * NUM_PHYS_ENCODER_TYPES)

#define MAX_CHANNELS_PER_ENC 2

#define IDLE_SHORT_TIMEOUT	1

#define MAX_HDISPLAY_SPLIT 1080

/* timeout in frames waiting for frame done */
#define DPU_ENCODER_FRAME_DONE_TIMEOUT_FRAMES 5

/**
 * enum dpu_enc_rc_events - events for resource control state machine
 * @DPU_ENC_RC_EVENT_KICKOFF:
 *	This event happens at NORMAL priority.
 *	Event that signals the start of the transfer. When this event is
 *	received, enable MDP/DSI core clocks. Regardless of the previous
 *	state, the resource should be in ON state at the end of this event.
 * @DPU_ENC_RC_EVENT_FRAME_DONE:
 *	This event happens at INTERRUPT level.
 *	Event signals the end of the data transfer after the PP FRAME_DONE
 *	event. At the end of this event, a delayed work is scheduled to go to
 *	IDLE_PC state after IDLE_TIMEOUT time.
 * @DPU_ENC_RC_EVENT_PRE_STOP:
 *	This event happens at NORMAL priority.
 *	This event, when received during the ON state, leave the RC STATE
 *	in the PRE_OFF state. It should be followed by the STOP event as
 *	part of encoder disable.
 *	If received during IDLE or OFF states, it will do nothing.
 * @DPU_ENC_RC_EVENT_STOP:
 *	This event happens at NORMAL priority.
 *	When this event is received, disable all the MDP/DSI core clocks, and
 *	disable IRQs. It should be called from the PRE_OFF or IDLE states.
 *	IDLE is expected when IDLE_PC has run, and PRE_OFF did nothing.
 *	PRE_OFF is expected when PRE_STOP was executed during the ON state.
 *	Resource state should be in OFF at the end of the event.
 * @DPU_ENC_RC_EVENT_ENTER_IDLE:
 *	This event happens at NORMAL priority from a work item.
 *	Event signals that there were no frame updates for IDLE_TIMEOUT time.
 *	This would disable MDP/DSI core clocks and change the resource state
 *	to IDLE.
 */
enum dpu_enc_rc_events {
	DPU_ENC_RC_EVENT_KICKOFF = 1,
	DPU_ENC_RC_EVENT_FRAME_DONE,
	DPU_ENC_RC_EVENT_PRE_STOP,
	DPU_ENC_RC_EVENT_STOP,
	DPU_ENC_RC_EVENT_ENTER_IDLE
};

/*
 * enum dpu_enc_rc_states - states that the resource control maintains
 * @DPU_ENC_RC_STATE_OFF: Resource is in OFF state
 * @DPU_ENC_RC_STATE_PRE_OFF: Resource is transitioning to OFF state
 * @DPU_ENC_RC_STATE_ON: Resource is in ON state
 * @DPU_ENC_RC_STATE_MODESET: Resource is in modeset state
 * @DPU_ENC_RC_STATE_IDLE: Resource is in IDLE state
 */
enum dpu_enc_rc_states {
	DPU_ENC_RC_STATE_OFF,
	DPU_ENC_RC_STATE_PRE_OFF,
	DPU_ENC_RC_STATE_ON,
	DPU_ENC_RC_STATE_IDLE
};

/**
 * struct dpu_encoder_virt - virtual encoder. Container of one or more physical
 *	encoders. Virtual encoder manages one "logical" display. Physical
 *	encoders manage one intf block, tied to a specific panel/sub-panel.
 *	Virtual encoder defers as much as possible to the physical encoders.
 *	Virtual encoder registers itself with the DRM Framework as the encoder.
 * @base:		drm_encoder base class for registration with DRM
 * @enc_spinlock:	Virtual-Encoder-Wide Spin Lock for IRQ purposes
 * @enabled:		True if the encoder is active, protected by enc_lock
 * @commit_done_timedout: True if there has been a timeout on commit after
 *			enabling the encoder.
 * @num_phys_encs:	Actual number of physical encoders contained.
 * @phys_encs:		Container of physical encoders managed.
 * @cur_master:		Pointer to the current master in this mode. Optimization
 *			Only valid after enable. Cleared as disable.
 * @cur_slave:		As above but for the slave encoder.
 * @hw_pp:		Handle to the pingpong blocks used for the display. No.
 *			pingpong blocks can be different than num_phys_encs.
 * @hw_dsc:		Handle to the DSC blocks used for the display.
 * @dsc_mask:		Bitmask of used DSC blocks.
 * @intfs_swapped:	Whether or not the phys_enc interfaces have been swapped
 *			for partial update right-only cases, such as pingpong
 *			split where virtual pingpong does not generate IRQs
 * @crtc:		Pointer to the currently assigned crtc. Normally you
 *			would use crtc->state->encoder_mask to determine the
 *			link between encoder/crtc. However in this case we need
 *			to track crtc in the disable() hook which is called
 *			_after_ encoder_mask is cleared.
 * @connector:		If a mode is set, cached pointer to the active connector
 * @enc_lock:			Lock around physical encoder
 *				create/destroy/enable/disable
 * @frame_busy_mask:		Bitmask tracking which phys_enc we are still
 *				busy processing current command.
 *				Bit0 = phys_encs[0] etc.
 * @frame_done_timeout_ms:	frame done timeout in ms
 * @frame_done_timeout_cnt:	atomic counter tracking the number of frame
 * 				done timeouts
 * @frame_done_timer:		watchdog timer for frame done event
 * @disp_info:			local copy of msm_display_info struct
 * @idle_pc_supported:		indicate if idle power collaps is supported
 * @rc_lock:			resource control mutex lock to protect
 *				virt encoder over various state changes
 * @rc_state:			resource controller state
 * @delayed_off_work:		delayed worker to schedule disabling of
 *				clks and resources after IDLE_TIMEOUT time.
 * @topology:                   topology of the display
 * @idle_timeout:		idle timeout duration in milliseconds
 * @wide_bus_en:		wide bus is enabled on this interface
 * @dsc:			drm_dsc_config pointer, for DSC-enabled encoders
 */
struct dpu_encoder_virt {
	struct drm_encoder base;
	spinlock_t enc_spinlock;

	bool enabled;
	bool commit_done_timedout;

	unsigned int num_phys_encs;
	struct dpu_encoder_phys *phys_encs[MAX_PHYS_ENCODERS_PER_VIRTUAL];
	struct dpu_encoder_phys *cur_master;
	struct dpu_encoder_phys *cur_slave;
	struct dpu_hw_pingpong *hw_pp[MAX_CHANNELS_PER_ENC];
	struct dpu_hw_dsc *hw_dsc[MAX_CHANNELS_PER_ENC];

	unsigned int dsc_mask;

	bool intfs_swapped;

	struct drm_crtc *crtc;
	struct drm_connector *connector;

	struct mutex enc_lock;
	DECLARE_BITMAP(frame_busy_mask, MAX_PHYS_ENCODERS_PER_VIRTUAL);

	atomic_t frame_done_timeout_ms;
	atomic_t frame_done_timeout_cnt;
	struct timer_list frame_done_timer;

	struct msm_display_info disp_info;

	bool idle_pc_supported;
	struct mutex rc_lock;
	enum dpu_enc_rc_states rc_state;
	struct delayed_work delayed_off_work;
	struct msm_display_topology topology;

	u32 idle_timeout;

	bool wide_bus_en;

	/* DSC configuration */
	struct drm_dsc_config *dsc;
};

#define to_dpu_encoder_virt(x) container_of(x, struct dpu_encoder_virt, base)

static u32 dither_matrix[DITHER_MATRIX_SZ] = {
	15, 7, 13, 5, 3, 11, 1, 9, 12, 4, 14, 6, 0, 8, 2, 10
};

u32 dpu_encoder_get_drm_fmt(struct dpu_encoder_phys *phys_enc)
{
	struct drm_encoder *drm_enc;
	struct dpu_encoder_virt *dpu_enc;
	struct drm_display_info *info;
	struct drm_display_mode *mode;

	drm_enc = phys_enc->parent;
	dpu_enc = to_dpu_encoder_virt(drm_enc);
	info = &dpu_enc->connector->display_info;
	mode = &phys_enc->cached_mode;

	if (drm_mode_is_420_only(info, mode))
		return DRM_FORMAT_YUV420;

	return DRM_FORMAT_RGB888;
}

bool dpu_encoder_needs_periph_flush(struct dpu_encoder_phys *phys_enc)
{
	struct drm_encoder *drm_enc;
	struct dpu_encoder_virt *dpu_enc;
	struct msm_display_info *disp_info;
	struct msm_drm_private *priv;
	struct drm_display_mode *mode;

	drm_enc = phys_enc->parent;
	dpu_enc = to_dpu_encoder_virt(drm_enc);
	disp_info = &dpu_enc->disp_info;
	priv = drm_enc->dev->dev_private;
	mode = &phys_enc->cached_mode;

	return phys_enc->hw_intf->cap->type == INTF_DP &&
	       msm_dp_needs_periph_flush(priv->dp[disp_info->h_tile_instance[0]], mode);
}

bool dpu_encoder_is_widebus_enabled(const struct drm_encoder *drm_enc)
{
	const struct dpu_encoder_virt *dpu_enc;
	struct msm_drm_private *priv = drm_enc->dev->dev_private;
	const struct msm_display_info *disp_info;
	int index;

	dpu_enc = to_dpu_encoder_virt(drm_enc);
	disp_info = &dpu_enc->disp_info;
	index = disp_info->h_tile_instance[0];

	if (disp_info->intf_type == INTF_DP)
		return msm_dp_wide_bus_available(priv->dp[index]);
	else if (disp_info->intf_type == INTF_DSI)
		return msm_dsi_wide_bus_enabled(priv->dsi[index]);

	return false;
}

bool dpu_encoder_is_dsc_enabled(const struct drm_encoder *drm_enc)
{
	const struct dpu_encoder_virt *dpu_enc = to_dpu_encoder_virt(drm_enc);

	return dpu_enc->dsc ? true : false;
}

bool dpu_encoder_is_dsc_enabled(const struct drm_encoder *drm_enc)
{
	const struct dpu_encoder_virt *dpu_enc = to_dpu_encoder_virt(drm_enc);

	return dpu_enc->dsc ? true : false;
}

int dpu_encoder_get_crc_values_cnt(const struct drm_encoder *drm_enc)
{
	struct dpu_encoder_virt *dpu_enc;
	int i, num_intf = 0;

	dpu_enc = to_dpu_encoder_virt(drm_enc);

	for (i = 0; i < dpu_enc->num_phys_encs; i++) {
		struct dpu_encoder_phys *phys = dpu_enc->phys_encs[i];

		if (phys->hw_intf && phys->hw_intf->ops.setup_misr
				&& phys->hw_intf->ops.collect_misr)
			num_intf++;
	}

	return num_intf;
}

void dpu_encoder_setup_misr(const struct drm_encoder *drm_enc)
{
	struct dpu_encoder_virt *dpu_enc;

	int i;

	dpu_enc = to_dpu_encoder_virt(drm_enc);

	for (i = 0; i < dpu_enc->num_phys_encs; i++) {
		struct dpu_encoder_phys *phys = dpu_enc->phys_encs[i];

		if (!phys->hw_intf || !phys->hw_intf->ops.setup_misr)
			continue;

		phys->hw_intf->ops.setup_misr(phys->hw_intf);
	}
}

int dpu_encoder_get_crc(const struct drm_encoder *drm_enc, u32 *crcs, int pos)
{
	struct dpu_encoder_virt *dpu_enc;

	int i, rc = 0, entries_added = 0;

	if (!drm_enc->crtc) {
		DRM_ERROR("no crtc found for encoder %d\n", drm_enc->index);
		return -EINVAL;
	}

	dpu_enc = to_dpu_encoder_virt(drm_enc);

	for (i = 0; i < dpu_enc->num_phys_encs; i++) {
		struct dpu_encoder_phys *phys = dpu_enc->phys_encs[i];

		if (!phys->hw_intf || !phys->hw_intf->ops.collect_misr)
			continue;

		rc = phys->hw_intf->ops.collect_misr(phys->hw_intf, &crcs[pos + entries_added]);
		if (rc)
			return rc;
		entries_added++;
	}

	return entries_added;
}

static void _dpu_encoder_setup_dither(struct dpu_hw_pingpong *hw_pp, unsigned bpc)
{
	struct dpu_hw_dither_cfg dither_cfg = { 0 };

	if (!hw_pp->ops.setup_dither)
		return;

	switch (bpc) {
	case 6:
		dither_cfg.c0_bitdepth = 6;
		dither_cfg.c1_bitdepth = 6;
		dither_cfg.c2_bitdepth = 6;
		dither_cfg.c3_bitdepth = 6;
		dither_cfg.temporal_en = 0;
		break;
	default:
		hw_pp->ops.setup_dither(hw_pp, NULL);
		return;
	}

	memcpy(&dither_cfg.matrix, dither_matrix,
			sizeof(u32) * DITHER_MATRIX_SZ);

	hw_pp->ops.setup_dither(hw_pp, &dither_cfg);
}

static char *dpu_encoder_helper_get_intf_type(enum dpu_intf_mode intf_mode)
{
	switch (intf_mode) {
	case INTF_MODE_VIDEO:
		return "INTF_MODE_VIDEO";
	case INTF_MODE_CMD:
		return "INTF_MODE_CMD";
	case INTF_MODE_WB_BLOCK:
		return "INTF_MODE_WB_BLOCK";
	case INTF_MODE_WB_LINE:
		return "INTF_MODE_WB_LINE";
	default:
		return "INTF_MODE_UNKNOWN";
	}
}

void dpu_encoder_helper_report_irq_timeout(struct dpu_encoder_phys *phys_enc,
		enum dpu_intr_idx intr_idx)
{
	DRM_ERROR("irq timeout id=%u, intf_mode=%s intf=%d wb=%d, pp=%d, intr=%d\n",
			DRMID(phys_enc->parent),
			dpu_encoder_helper_get_intf_type(phys_enc->intf_mode),
			phys_enc->hw_intf ? phys_enc->hw_intf->idx - INTF_0 : -1,
			phys_enc->hw_wb ? phys_enc->hw_wb->idx - WB_0 : -1,
			phys_enc->hw_pp->idx - PINGPONG_0, intr_idx);

	dpu_encoder_frame_done_callback(phys_enc->parent, phys_enc,
				DPU_ENCODER_FRAME_EVENT_ERROR);
}

static int dpu_encoder_helper_wait_event_timeout(int32_t drm_id,
		u32 irq_idx, struct dpu_encoder_wait_info *info);

int dpu_encoder_helper_wait_for_irq(struct dpu_encoder_phys *phys_enc,
<<<<<<< HEAD
		int irq_idx,
=======
		unsigned int irq_idx,
>>>>>>> a6ad5510
		void (*func)(void *arg),
		struct dpu_encoder_wait_info *wait_info)
{
	u32 irq_status;
	int ret;

	if (!wait_info) {
		DPU_ERROR("invalid params\n");
		return -EINVAL;
	}
	/* note: do master / slave checking outside */

	/* return EWOULDBLOCK since we know the wait isn't necessary */
	if (phys_enc->enable_state == DPU_ENC_DISABLED) {
		DRM_ERROR("encoder is disabled id=%u, callback=%ps, IRQ=[%d, %d]\n",
			  DRMID(phys_enc->parent), func,
			  DPU_IRQ_REG(irq_idx), DPU_IRQ_BIT(irq_idx));
		return -EWOULDBLOCK;
	}

<<<<<<< HEAD
	if (irq_idx < 0) {
=======
	if (irq_idx == 0) {
>>>>>>> a6ad5510
		DRM_DEBUG_KMS("skip irq wait id=%u, callback=%ps\n",
			      DRMID(phys_enc->parent), func);
		return 0;
	}

	DRM_DEBUG_KMS("id=%u, callback=%ps, IRQ=[%d, %d], pp=%d, pending_cnt=%d\n",
		      DRMID(phys_enc->parent), func,
		      DPU_IRQ_REG(irq_idx), DPU_IRQ_BIT(irq_idx), phys_enc->hw_pp->idx - PINGPONG_0,
		      atomic_read(wait_info->atomic_cnt));

	ret = dpu_encoder_helper_wait_event_timeout(
			DRMID(phys_enc->parent),
			irq_idx,
			wait_info);

	if (ret <= 0) {
		irq_status = dpu_core_irq_read(phys_enc->dpu_kms, irq_idx);
		if (irq_status) {
			unsigned long flags;

			DRM_DEBUG_KMS("IRQ=[%d, %d] not triggered id=%u, callback=%ps, pp=%d, atomic_cnt=%d\n",
				      DPU_IRQ_REG(irq_idx), DPU_IRQ_BIT(irq_idx),
				      DRMID(phys_enc->parent), func,
				      phys_enc->hw_pp->idx - PINGPONG_0,
				      atomic_read(wait_info->atomic_cnt));
			local_irq_save(flags);
			func(phys_enc);
			local_irq_restore(flags);
			ret = 0;
		} else {
			ret = -ETIMEDOUT;
			DRM_DEBUG_KMS("IRQ=[%d, %d] timeout id=%u, callback=%ps, pp=%d, atomic_cnt=%d\n",
				      DPU_IRQ_REG(irq_idx), DPU_IRQ_BIT(irq_idx),
				      DRMID(phys_enc->parent), func,
				      phys_enc->hw_pp->idx - PINGPONG_0,
				      atomic_read(wait_info->atomic_cnt));
		}
	} else {
		ret = 0;
		trace_dpu_enc_irq_wait_success(DRMID(phys_enc->parent),
<<<<<<< HEAD
			func, irq_idx,
=======
			func, DPU_IRQ_REG(irq_idx), DPU_IRQ_BIT(irq_idx),
>>>>>>> a6ad5510
			phys_enc->hw_pp->idx - PINGPONG_0,
			atomic_read(wait_info->atomic_cnt));
	}

	return ret;
}

int dpu_encoder_get_vsync_count(struct drm_encoder *drm_enc)
{
	struct dpu_encoder_virt *dpu_enc = to_dpu_encoder_virt(drm_enc);
	struct dpu_encoder_phys *phys = dpu_enc ? dpu_enc->cur_master : NULL;
	return phys ? atomic_read(&phys->vsync_cnt) : 0;
}

int dpu_encoder_get_linecount(struct drm_encoder *drm_enc)
{
	struct dpu_encoder_virt *dpu_enc;
	struct dpu_encoder_phys *phys;
	int linecount = 0;

	dpu_enc = to_dpu_encoder_virt(drm_enc);
	phys = dpu_enc ? dpu_enc->cur_master : NULL;

	if (phys && phys->ops.get_line_count)
		linecount = phys->ops.get_line_count(phys);

	return linecount;
}

void dpu_encoder_helper_split_config(
		struct dpu_encoder_phys *phys_enc,
		enum dpu_intf interface)
{
	struct dpu_encoder_virt *dpu_enc;
	struct split_pipe_cfg cfg = { 0 };
	struct dpu_hw_mdp *hw_mdptop;
	struct msm_display_info *disp_info;

	if (!phys_enc->hw_mdptop || !phys_enc->parent) {
		DPU_ERROR("invalid arg(s), encoder %d\n", phys_enc != NULL);
		return;
	}

	dpu_enc = to_dpu_encoder_virt(phys_enc->parent);
	hw_mdptop = phys_enc->hw_mdptop;
	disp_info = &dpu_enc->disp_info;

	if (disp_info->intf_type != INTF_DSI)
		return;

	/**
	 * disable split modes since encoder will be operating in as the only
	 * encoder, either for the entire use case in the case of, for example,
	 * single DSI, or for this frame in the case of left/right only partial
	 * update.
	 */
	if (phys_enc->split_role == ENC_ROLE_SOLO) {
		if (hw_mdptop->ops.setup_split_pipe)
			hw_mdptop->ops.setup_split_pipe(hw_mdptop, &cfg);
		return;
	}

	cfg.en = true;
	cfg.mode = phys_enc->intf_mode;
	cfg.intf = interface;

	if (cfg.en && phys_enc->ops.needs_single_flush &&
			phys_enc->ops.needs_single_flush(phys_enc))
		cfg.split_flush_en = true;

	if (phys_enc->split_role == ENC_ROLE_MASTER) {
		DPU_DEBUG_ENC(dpu_enc, "enable %d\n", cfg.en);

		if (hw_mdptop->ops.setup_split_pipe)
			hw_mdptop->ops.setup_split_pipe(hw_mdptop, &cfg);
	}
}

bool dpu_encoder_use_dsc_merge(struct drm_encoder *drm_enc)
{
	struct dpu_encoder_virt *dpu_enc = to_dpu_encoder_virt(drm_enc);
	int i, intf_count = 0, num_dsc = 0;

	for (i = 0; i < MAX_PHYS_ENCODERS_PER_VIRTUAL; i++)
		if (dpu_enc->phys_encs[i])
			intf_count++;

	/* See dpu_encoder_get_topology, we only support 2:2:1 topology */
	if (dpu_enc->dsc)
		num_dsc = 2;

	return (num_dsc > 0) && (num_dsc > intf_count);
}

struct drm_dsc_config *dpu_encoder_get_dsc_config(struct drm_encoder *drm_enc)
{
	struct msm_drm_private *priv = drm_enc->dev->dev_private;
	struct dpu_encoder_virt *dpu_enc = to_dpu_encoder_virt(drm_enc);
	int index = dpu_enc->disp_info.h_tile_instance[0];

	if (dpu_enc->disp_info.intf_type == INTF_DSI)
		return msm_dsi_get_dsc_config(priv->dsi[index]);

	return NULL;
}

static struct msm_display_topology dpu_encoder_get_topology(
			struct dpu_encoder_virt *dpu_enc,
			struct dpu_kms *dpu_kms,
			struct drm_display_mode *mode,
			struct drm_crtc_state *crtc_state,
			struct drm_dsc_config *dsc)
{
	struct msm_display_topology topology = {0};
	int i, intf_count = 0;

	for (i = 0; i < MAX_PHYS_ENCODERS_PER_VIRTUAL; i++)
		if (dpu_enc->phys_encs[i])
			intf_count++;

	/* Datapath topology selection
	 *
	 * Dual display
	 * 2 LM, 2 INTF ( Split display using 2 interfaces)
	 *
	 * Single display
	 * 1 LM, 1 INTF
	 * 2 LM, 1 INTF (stream merge to support high resolution interfaces)
	 *
	 * Add dspps to the reservation requirements if ctm is requested
	 */
	if (intf_count == 2)
		topology.num_lm = 2;
	else if (!dpu_kms->catalog->caps->has_3d_merge)
		topology.num_lm = 1;
	else
		topology.num_lm = (mode->hdisplay > MAX_HDISPLAY_SPLIT) ? 2 : 1;

	if (crtc_state->ctm)
		topology.num_dspp = topology.num_lm;

	topology.num_intf = intf_count;

	if (dsc) {
		/*
		 * In case of Display Stream Compression (DSC), we would use
		 * 2 DSC encoders, 2 layer mixers and 1 interface
		 * this is power optimal and can drive up to (including) 4k
		 * screens
		 */
		topology.num_dsc = 2;
		topology.num_lm = 2;
		topology.num_intf = 1;
	}

	return topology;
}

static void dpu_encoder_assign_crtc_resources(struct dpu_kms *dpu_kms,
					      struct drm_encoder *drm_enc,
					      struct dpu_global_state *global_state,
					      struct drm_crtc_state *crtc_state)
{
	struct dpu_crtc_state *cstate;
	struct dpu_hw_blk *hw_ctl[MAX_CHANNELS_PER_ENC];
	struct dpu_hw_blk *hw_lm[MAX_CHANNELS_PER_ENC];
	struct dpu_hw_blk *hw_dspp[MAX_CHANNELS_PER_ENC];
	int num_lm, num_ctl, num_dspp, i;

	cstate = to_dpu_crtc_state(crtc_state);

	memset(cstate->mixers, 0, sizeof(cstate->mixers));

	num_ctl = dpu_rm_get_assigned_resources(&dpu_kms->rm, global_state,
		drm_enc->base.id, DPU_HW_BLK_CTL, hw_ctl, ARRAY_SIZE(hw_ctl));
	num_lm = dpu_rm_get_assigned_resources(&dpu_kms->rm, global_state,
		drm_enc->base.id, DPU_HW_BLK_LM, hw_lm, ARRAY_SIZE(hw_lm));
	num_dspp = dpu_rm_get_assigned_resources(&dpu_kms->rm, global_state,
		drm_enc->base.id, DPU_HW_BLK_DSPP, hw_dspp,
		ARRAY_SIZE(hw_dspp));

	for (i = 0; i < num_lm; i++) {
		int ctl_idx = (i < num_ctl) ? i : (num_ctl-1);

		cstate->mixers[i].hw_lm = to_dpu_hw_mixer(hw_lm[i]);
		cstate->mixers[i].lm_ctl = to_dpu_hw_ctl(hw_ctl[ctl_idx]);
		cstate->mixers[i].hw_dspp = i < num_dspp ? to_dpu_hw_dspp(hw_dspp[i]) : NULL;
	}

	cstate->num_mixers = num_lm;
}

static int dpu_encoder_virt_atomic_check(
		struct drm_encoder *drm_enc,
		struct drm_crtc_state *crtc_state,
		struct drm_connector_state *conn_state)
{
	struct dpu_encoder_virt *dpu_enc;
	struct msm_drm_private *priv;
	struct dpu_kms *dpu_kms;
	struct drm_display_mode *adj_mode;
	struct msm_display_topology topology;
	struct msm_display_info *disp_info;
	struct dpu_global_state *global_state;
	struct drm_framebuffer *fb;
	struct drm_dsc_config *dsc;
	int ret = 0;

	if (!drm_enc || !crtc_state || !conn_state) {
		DPU_ERROR("invalid arg(s), drm_enc %d, crtc/conn state %d/%d\n",
				drm_enc != NULL, crtc_state != NULL, conn_state != NULL);
		return -EINVAL;
	}

	dpu_enc = to_dpu_encoder_virt(drm_enc);
	DPU_DEBUG_ENC(dpu_enc, "\n");

	priv = drm_enc->dev->dev_private;
	disp_info = &dpu_enc->disp_info;
	dpu_kms = to_dpu_kms(priv->kms);
	adj_mode = &crtc_state->adjusted_mode;
	global_state = dpu_kms_get_global_state(crtc_state->state);
	if (IS_ERR(global_state))
		return PTR_ERR(global_state);

	trace_dpu_enc_atomic_check(DRMID(drm_enc));

	dsc = dpu_encoder_get_dsc_config(drm_enc);

	topology = dpu_encoder_get_topology(dpu_enc, dpu_kms, adj_mode, crtc_state, dsc);

	/*
	 * Use CDM only for writeback or DP at the moment as other interfaces cannot handle it.
	 * If writeback itself cannot handle cdm for some reason it will fail in its atomic_check()
	 * earlier.
	 */
	if (disp_info->intf_type == INTF_WB && conn_state->writeback_job) {
		fb = conn_state->writeback_job->fb;

		if (fb && MSM_FORMAT_IS_YUV(msm_framebuffer_format(fb)))
			topology.needs_cdm = true;
	} else if (disp_info->intf_type == INTF_DP) {
		if (msm_dp_is_yuv_420_enabled(priv->dp[disp_info->h_tile_instance[0]], adj_mode))
			topology.needs_cdm = true;
	}

	if (topology.needs_cdm && !dpu_enc->cur_master->hw_cdm)
		crtc_state->mode_changed = true;
	else if (!topology.needs_cdm && dpu_enc->cur_master->hw_cdm)
		crtc_state->mode_changed = true;
	/*
	 * Release and Allocate resources on every modeset
	 * Dont allocate when active is false.
	 */
	if (drm_atomic_crtc_needs_modeset(crtc_state)) {
		dpu_rm_release(global_state, drm_enc);

		if (!crtc_state->active_changed || crtc_state->enable)
			ret = dpu_rm_reserve(&dpu_kms->rm, global_state,
					drm_enc, crtc_state, topology);
		if (!ret)
			dpu_encoder_assign_crtc_resources(dpu_kms, drm_enc,
							  global_state, crtc_state);
	}

	trace_dpu_enc_atomic_check_flags(DRMID(drm_enc), adj_mode->flags);

	return ret;
}

static void _dpu_encoder_update_vsync_source(struct dpu_encoder_virt *dpu_enc,
			struct msm_display_info *disp_info)
{
	struct dpu_vsync_source_cfg vsync_cfg = { 0 };
	struct msm_drm_private *priv;
	struct dpu_kms *dpu_kms;
	struct dpu_hw_mdp *hw_mdptop;
	struct drm_encoder *drm_enc;
	struct dpu_encoder_phys *phys_enc;
	int i;

	if (!dpu_enc || !disp_info) {
		DPU_ERROR("invalid param dpu_enc:%d or disp_info:%d\n",
					dpu_enc != NULL, disp_info != NULL);
		return;
	} else if (dpu_enc->num_phys_encs > ARRAY_SIZE(dpu_enc->hw_pp)) {
		DPU_ERROR("invalid num phys enc %d/%d\n",
				dpu_enc->num_phys_encs,
				(int) ARRAY_SIZE(dpu_enc->hw_pp));
		return;
	}

	drm_enc = &dpu_enc->base;
	/* this pointers are checked in virt_enable_helper */
	priv = drm_enc->dev->dev_private;

	dpu_kms = to_dpu_kms(priv->kms);
	hw_mdptop = dpu_kms->hw_mdp;
	if (!hw_mdptop) {
		DPU_ERROR("invalid mdptop\n");
		return;
	}

	if (hw_mdptop->ops.setup_vsync_source) {
		for (i = 0; i < dpu_enc->num_phys_encs; i++)
			vsync_cfg.ppnumber[i] = dpu_enc->hw_pp[i]->idx;

		vsync_cfg.pp_count = dpu_enc->num_phys_encs;
		vsync_cfg.frame_rate = drm_mode_vrefresh(&dpu_enc->base.crtc->state->adjusted_mode);

		vsync_cfg.vsync_source = disp_info->vsync_source;

		hw_mdptop->ops.setup_vsync_source(hw_mdptop, &vsync_cfg);

		for (i = 0; i < dpu_enc->num_phys_encs; i++) {
			phys_enc = dpu_enc->phys_encs[i];

			if (phys_enc->has_intf_te && phys_enc->hw_intf->ops.vsync_sel)
				phys_enc->hw_intf->ops.vsync_sel(phys_enc->hw_intf,
						vsync_cfg.vsync_source);
		}
	}
}

static void _dpu_encoder_irq_enable(struct drm_encoder *drm_enc)
{
	struct dpu_encoder_virt *dpu_enc;
	int i;

	if (!drm_enc) {
		DPU_ERROR("invalid encoder\n");
		return;
	}

	dpu_enc = to_dpu_encoder_virt(drm_enc);

	DPU_DEBUG_ENC(dpu_enc, "\n");
	for (i = 0; i < dpu_enc->num_phys_encs; i++) {
		struct dpu_encoder_phys *phys = dpu_enc->phys_encs[i];

		phys->ops.irq_enable(phys);
	}
}

static void _dpu_encoder_irq_disable(struct drm_encoder *drm_enc)
{
	struct dpu_encoder_virt *dpu_enc;
	int i;

	if (!drm_enc) {
		DPU_ERROR("invalid encoder\n");
		return;
	}

	dpu_enc = to_dpu_encoder_virt(drm_enc);

	DPU_DEBUG_ENC(dpu_enc, "\n");
	for (i = 0; i < dpu_enc->num_phys_encs; i++) {
		struct dpu_encoder_phys *phys = dpu_enc->phys_encs[i];

		phys->ops.irq_disable(phys);
	}
}

static void _dpu_encoder_resource_enable(struct drm_encoder *drm_enc)
{
	struct msm_drm_private *priv;
	struct dpu_kms *dpu_kms;
	struct dpu_encoder_virt *dpu_enc;

	dpu_enc = to_dpu_encoder_virt(drm_enc);
	priv = drm_enc->dev->dev_private;
	dpu_kms = to_dpu_kms(priv->kms);

	trace_dpu_enc_rc_enable(DRMID(drm_enc));

	if (!dpu_enc->cur_master) {
		DPU_ERROR("encoder master not set\n");
		return;
	}

	/* enable DPU core clks */
	pm_runtime_get_sync(&dpu_kms->pdev->dev);

	/* enable all the irq */
	_dpu_encoder_irq_enable(drm_enc);
}

static void _dpu_encoder_resource_disable(struct drm_encoder *drm_enc)
{
	struct msm_drm_private *priv;
	struct dpu_kms *dpu_kms;
	struct dpu_encoder_virt *dpu_enc;

	dpu_enc = to_dpu_encoder_virt(drm_enc);
	priv = drm_enc->dev->dev_private;
	dpu_kms = to_dpu_kms(priv->kms);

	trace_dpu_enc_rc_disable(DRMID(drm_enc));

	if (!dpu_enc->cur_master) {
		DPU_ERROR("encoder master not set\n");
		return;
	}

	/* disable all the irq */
	_dpu_encoder_irq_disable(drm_enc);

	/* disable DPU core clks */
	pm_runtime_put_sync(&dpu_kms->pdev->dev);
}

static int dpu_encoder_resource_control(struct drm_encoder *drm_enc,
		u32 sw_event)
{
	struct dpu_encoder_virt *dpu_enc;
	struct msm_drm_private *priv;
	bool is_vid_mode = false;

	if (!drm_enc || !drm_enc->dev || !drm_enc->crtc) {
		DPU_ERROR("invalid parameters\n");
		return -EINVAL;
	}
	dpu_enc = to_dpu_encoder_virt(drm_enc);
	priv = drm_enc->dev->dev_private;
	is_vid_mode = !dpu_enc->disp_info.is_cmd_mode;

	/*
	 * when idle_pc is not supported, process only KICKOFF, STOP and MODESET
	 * events and return early for other events (ie wb display).
	 */
	if (!dpu_enc->idle_pc_supported &&
			(sw_event != DPU_ENC_RC_EVENT_KICKOFF &&
			sw_event != DPU_ENC_RC_EVENT_STOP &&
			sw_event != DPU_ENC_RC_EVENT_PRE_STOP))
		return 0;

	trace_dpu_enc_rc(DRMID(drm_enc), sw_event, dpu_enc->idle_pc_supported,
			 dpu_enc->rc_state, "begin");

	switch (sw_event) {
	case DPU_ENC_RC_EVENT_KICKOFF:
		/* cancel delayed off work, if any */
		if (cancel_delayed_work_sync(&dpu_enc->delayed_off_work))
			DPU_DEBUG_ENC(dpu_enc, "sw_event:%d, work cancelled\n",
					sw_event);

		mutex_lock(&dpu_enc->rc_lock);

		/* return if the resource control is already in ON state */
		if (dpu_enc->rc_state == DPU_ENC_RC_STATE_ON) {
			DRM_DEBUG_ATOMIC("id;%u, sw_event:%d, rc in ON state\n",
				      DRMID(drm_enc), sw_event);
			mutex_unlock(&dpu_enc->rc_lock);
			return 0;
		} else if (dpu_enc->rc_state != DPU_ENC_RC_STATE_OFF &&
				dpu_enc->rc_state != DPU_ENC_RC_STATE_IDLE) {
			DRM_DEBUG_ATOMIC("id;%u, sw_event:%d, rc in state %d\n",
				      DRMID(drm_enc), sw_event,
				      dpu_enc->rc_state);
			mutex_unlock(&dpu_enc->rc_lock);
			return -EINVAL;
		}

		if (is_vid_mode && dpu_enc->rc_state == DPU_ENC_RC_STATE_IDLE)
			_dpu_encoder_irq_enable(drm_enc);
		else
			_dpu_encoder_resource_enable(drm_enc);

		dpu_enc->rc_state = DPU_ENC_RC_STATE_ON;

		trace_dpu_enc_rc(DRMID(drm_enc), sw_event,
				 dpu_enc->idle_pc_supported, dpu_enc->rc_state,
				 "kickoff");

		mutex_unlock(&dpu_enc->rc_lock);
		break;

	case DPU_ENC_RC_EVENT_FRAME_DONE:
		/*
		 * mutex lock is not used as this event happens at interrupt
		 * context. And locking is not required as, the other events
		 * like KICKOFF and STOP does a wait-for-idle before executing
		 * the resource_control
		 */
		if (dpu_enc->rc_state != DPU_ENC_RC_STATE_ON) {
			DRM_DEBUG_KMS("id:%d, sw_event:%d,rc:%d-unexpected\n",
				      DRMID(drm_enc), sw_event,
				      dpu_enc->rc_state);
			return -EINVAL;
		}

		/*
		 * schedule off work item only when there are no
		 * frames pending
		 */
		if (dpu_crtc_frame_pending(drm_enc->crtc) > 1) {
			DRM_DEBUG_KMS("id:%d skip schedule work\n",
				      DRMID(drm_enc));
			return 0;
		}

		queue_delayed_work(priv->wq, &dpu_enc->delayed_off_work,
				   msecs_to_jiffies(dpu_enc->idle_timeout));

		trace_dpu_enc_rc(DRMID(drm_enc), sw_event,
				 dpu_enc->idle_pc_supported, dpu_enc->rc_state,
				 "frame done");
		break;

	case DPU_ENC_RC_EVENT_PRE_STOP:
		/* cancel delayed off work, if any */
		if (cancel_delayed_work_sync(&dpu_enc->delayed_off_work))
			DPU_DEBUG_ENC(dpu_enc, "sw_event:%d, work cancelled\n",
					sw_event);

		mutex_lock(&dpu_enc->rc_lock);

		if (is_vid_mode &&
			  dpu_enc->rc_state == DPU_ENC_RC_STATE_IDLE) {
			_dpu_encoder_irq_enable(drm_enc);
		}
		/* skip if is already OFF or IDLE, resources are off already */
		else if (dpu_enc->rc_state == DPU_ENC_RC_STATE_OFF ||
				dpu_enc->rc_state == DPU_ENC_RC_STATE_IDLE) {
			DRM_DEBUG_KMS("id:%u, sw_event:%d, rc in %d state\n",
				      DRMID(drm_enc), sw_event,
				      dpu_enc->rc_state);
			mutex_unlock(&dpu_enc->rc_lock);
			return 0;
		}

		dpu_enc->rc_state = DPU_ENC_RC_STATE_PRE_OFF;

		trace_dpu_enc_rc(DRMID(drm_enc), sw_event,
				 dpu_enc->idle_pc_supported, dpu_enc->rc_state,
				 "pre stop");

		mutex_unlock(&dpu_enc->rc_lock);
		break;

	case DPU_ENC_RC_EVENT_STOP:
		mutex_lock(&dpu_enc->rc_lock);

		/* return if the resource control is already in OFF state */
		if (dpu_enc->rc_state == DPU_ENC_RC_STATE_OFF) {
			DRM_DEBUG_KMS("id: %u, sw_event:%d, rc in OFF state\n",
				      DRMID(drm_enc), sw_event);
			mutex_unlock(&dpu_enc->rc_lock);
			return 0;
		} else if (dpu_enc->rc_state == DPU_ENC_RC_STATE_ON) {
			DRM_ERROR("id: %u, sw_event:%d, rc in state %d\n",
				  DRMID(drm_enc), sw_event, dpu_enc->rc_state);
			mutex_unlock(&dpu_enc->rc_lock);
			return -EINVAL;
		}

		/**
		 * expect to arrive here only if in either idle state or pre-off
		 * and in IDLE state the resources are already disabled
		 */
		if (dpu_enc->rc_state == DPU_ENC_RC_STATE_PRE_OFF)
			_dpu_encoder_resource_disable(drm_enc);

		dpu_enc->rc_state = DPU_ENC_RC_STATE_OFF;

		trace_dpu_enc_rc(DRMID(drm_enc), sw_event,
				 dpu_enc->idle_pc_supported, dpu_enc->rc_state,
				 "stop");

		mutex_unlock(&dpu_enc->rc_lock);
		break;

	case DPU_ENC_RC_EVENT_ENTER_IDLE:
		mutex_lock(&dpu_enc->rc_lock);

		if (dpu_enc->rc_state != DPU_ENC_RC_STATE_ON) {
			DRM_ERROR("id: %u, sw_event:%d, rc:%d !ON state\n",
				  DRMID(drm_enc), sw_event, dpu_enc->rc_state);
			mutex_unlock(&dpu_enc->rc_lock);
			return 0;
		}

		/*
		 * if we are in ON but a frame was just kicked off,
		 * ignore the IDLE event, it's probably a stale timer event
		 */
		if (dpu_enc->frame_busy_mask[0]) {
			DRM_ERROR("id:%u, sw_event:%d, rc:%d frame pending\n",
				  DRMID(drm_enc), sw_event, dpu_enc->rc_state);
			mutex_unlock(&dpu_enc->rc_lock);
			return 0;
		}

		if (is_vid_mode)
			_dpu_encoder_irq_disable(drm_enc);
		else
			_dpu_encoder_resource_disable(drm_enc);

		dpu_enc->rc_state = DPU_ENC_RC_STATE_IDLE;

		trace_dpu_enc_rc(DRMID(drm_enc), sw_event,
				 dpu_enc->idle_pc_supported, dpu_enc->rc_state,
				 "idle");

		mutex_unlock(&dpu_enc->rc_lock);
		break;

	default:
		DRM_ERROR("id:%u, unexpected sw_event: %d\n", DRMID(drm_enc),
			  sw_event);
		trace_dpu_enc_rc(DRMID(drm_enc), sw_event,
				 dpu_enc->idle_pc_supported, dpu_enc->rc_state,
				 "error");
		break;
	}

	trace_dpu_enc_rc(DRMID(drm_enc), sw_event,
			 dpu_enc->idle_pc_supported, dpu_enc->rc_state,
			 "end");
	return 0;
}

void dpu_encoder_prepare_wb_job(struct drm_encoder *drm_enc,
		struct drm_writeback_job *job)
{
	struct dpu_encoder_virt *dpu_enc;
	int i;

	dpu_enc = to_dpu_encoder_virt(drm_enc);

	for (i = 0; i < dpu_enc->num_phys_encs; i++) {
		struct dpu_encoder_phys *phys = dpu_enc->phys_encs[i];

		if (phys->ops.prepare_wb_job)
			phys->ops.prepare_wb_job(phys, job);

	}
}

void dpu_encoder_cleanup_wb_job(struct drm_encoder *drm_enc,
		struct drm_writeback_job *job)
{
	struct dpu_encoder_virt *dpu_enc;
	int i;

	dpu_enc = to_dpu_encoder_virt(drm_enc);

	for (i = 0; i < dpu_enc->num_phys_encs; i++) {
		struct dpu_encoder_phys *phys = dpu_enc->phys_encs[i];

		if (phys->ops.cleanup_wb_job)
			phys->ops.cleanup_wb_job(phys, job);

	}
}

static void dpu_encoder_virt_atomic_mode_set(struct drm_encoder *drm_enc,
					     struct drm_crtc_state *crtc_state,
					     struct drm_connector_state *conn_state)
{
	struct dpu_encoder_virt *dpu_enc;
	struct msm_drm_private *priv;
	struct dpu_kms *dpu_kms;
	struct dpu_global_state *global_state;
	struct dpu_hw_blk *hw_pp[MAX_CHANNELS_PER_ENC];
	struct dpu_hw_blk *hw_ctl[MAX_CHANNELS_PER_ENC];
	struct dpu_hw_blk *hw_dsc[MAX_CHANNELS_PER_ENC];
	int num_ctl, num_pp, num_dsc;
	unsigned int dsc_mask = 0;
	int i;

	if (!drm_enc) {
		DPU_ERROR("invalid encoder\n");
		return;
	}

	dpu_enc = to_dpu_encoder_virt(drm_enc);
	DPU_DEBUG_ENC(dpu_enc, "\n");

	priv = drm_enc->dev->dev_private;
	dpu_kms = to_dpu_kms(priv->kms);

	global_state = dpu_kms_get_existing_global_state(dpu_kms);
	if (IS_ERR_OR_NULL(global_state)) {
		DPU_ERROR("Failed to get global state");
		return;
	}

	trace_dpu_enc_mode_set(DRMID(drm_enc));

	/* Query resource that have been reserved in atomic check step. */
	num_pp = dpu_rm_get_assigned_resources(&dpu_kms->rm, global_state,
		drm_enc->base.id, DPU_HW_BLK_PINGPONG, hw_pp,
		ARRAY_SIZE(hw_pp));
	num_ctl = dpu_rm_get_assigned_resources(&dpu_kms->rm, global_state,
		drm_enc->base.id, DPU_HW_BLK_CTL, hw_ctl, ARRAY_SIZE(hw_ctl));

	for (i = 0; i < MAX_CHANNELS_PER_ENC; i++)
		dpu_enc->hw_pp[i] = i < num_pp ? to_dpu_hw_pingpong(hw_pp[i])
						: NULL;

	num_dsc = dpu_rm_get_assigned_resources(&dpu_kms->rm, global_state,
						drm_enc->base.id, DPU_HW_BLK_DSC,
						hw_dsc, ARRAY_SIZE(hw_dsc));
	for (i = 0; i < num_dsc; i++) {
		dpu_enc->hw_dsc[i] = to_dpu_hw_dsc(hw_dsc[i]);
		dsc_mask |= BIT(dpu_enc->hw_dsc[i]->idx - DSC_0);
	}

	dpu_enc->dsc_mask = dsc_mask;

	if ((dpu_enc->disp_info.intf_type == INTF_WB && conn_state->writeback_job) ||
	    dpu_enc->disp_info.intf_type == INTF_DP) {
		struct dpu_hw_blk *hw_cdm = NULL;

		dpu_rm_get_assigned_resources(&dpu_kms->rm, global_state,
					      drm_enc->base.id, DPU_HW_BLK_CDM,
					      &hw_cdm, 1);
		dpu_enc->cur_master->hw_cdm = hw_cdm ? to_dpu_hw_cdm(hw_cdm) : NULL;
	}

<<<<<<< HEAD
	cstate->num_mixers = num_lm;

=======
>>>>>>> a6ad5510
	for (i = 0; i < dpu_enc->num_phys_encs; i++) {
		struct dpu_encoder_phys *phys = dpu_enc->phys_encs[i];

		phys->hw_pp = dpu_enc->hw_pp[i];
		if (!phys->hw_pp) {
			DPU_ERROR_ENC(dpu_enc,
				"no pp block assigned at idx: %d\n", i);
			return;
		}

		phys->hw_ctl = i < num_ctl ? to_dpu_hw_ctl(hw_ctl[i]) : NULL;
		if (!phys->hw_ctl) {
			DPU_ERROR_ENC(dpu_enc,
				"no ctl block assigned at idx: %d\n", i);
			return;
		}

		phys->cached_mode = crtc_state->adjusted_mode;
		if (phys->ops.atomic_mode_set)
			phys->ops.atomic_mode_set(phys, crtc_state, conn_state);
	}
}

static void _dpu_encoder_virt_enable_helper(struct drm_encoder *drm_enc)
{
	struct dpu_encoder_virt *dpu_enc = NULL;
	int i;

	if (!drm_enc || !drm_enc->dev) {
		DPU_ERROR("invalid parameters\n");
		return;
	}

	dpu_enc = to_dpu_encoder_virt(drm_enc);
	if (!dpu_enc || !dpu_enc->cur_master) {
		DPU_ERROR("invalid dpu encoder/master\n");
		return;
	}


	if (dpu_enc->disp_info.intf_type == INTF_DP &&
		dpu_enc->cur_master->hw_mdptop &&
		dpu_enc->cur_master->hw_mdptop->ops.intf_audio_select)
		dpu_enc->cur_master->hw_mdptop->ops.intf_audio_select(
			dpu_enc->cur_master->hw_mdptop);

	if (dpu_enc->disp_info.is_cmd_mode)
		_dpu_encoder_update_vsync_source(dpu_enc, &dpu_enc->disp_info);

	if (dpu_enc->disp_info.intf_type == INTF_DSI &&
			!WARN_ON(dpu_enc->num_phys_encs == 0)) {
		unsigned bpc = dpu_enc->connector->display_info.bpc;
		for (i = 0; i < MAX_CHANNELS_PER_ENC; i++) {
			if (!dpu_enc->hw_pp[i])
				continue;
			_dpu_encoder_setup_dither(dpu_enc->hw_pp[i], bpc);
		}
	}
}

void dpu_encoder_virt_runtime_resume(struct drm_encoder *drm_enc)
{
	struct dpu_encoder_virt *dpu_enc = to_dpu_encoder_virt(drm_enc);

	mutex_lock(&dpu_enc->enc_lock);

	if (!dpu_enc->enabled)
		goto out;

	if (dpu_enc->cur_slave && dpu_enc->cur_slave->ops.restore)
		dpu_enc->cur_slave->ops.restore(dpu_enc->cur_slave);
	if (dpu_enc->cur_master && dpu_enc->cur_master->ops.restore)
		dpu_enc->cur_master->ops.restore(dpu_enc->cur_master);

	_dpu_encoder_virt_enable_helper(drm_enc);

out:
	mutex_unlock(&dpu_enc->enc_lock);
}

static void dpu_encoder_virt_atomic_enable(struct drm_encoder *drm_enc,
					struct drm_atomic_state *state)
{
	struct dpu_encoder_virt *dpu_enc = NULL;
	int ret = 0;
	struct drm_display_mode *cur_mode = NULL;

	dpu_enc = to_dpu_encoder_virt(drm_enc);
	dpu_enc->dsc = dpu_encoder_get_dsc_config(drm_enc);

	atomic_set(&dpu_enc->frame_done_timeout_cnt, 0);

	mutex_lock(&dpu_enc->enc_lock);

	dpu_enc->commit_done_timedout = false;

	dpu_enc->connector = drm_atomic_get_new_connector_for_encoder(state, drm_enc);

	cur_mode = &dpu_enc->base.crtc->state->adjusted_mode;

	dpu_enc->wide_bus_en = dpu_encoder_is_widebus_enabled(drm_enc);

	trace_dpu_enc_enable(DRMID(drm_enc), cur_mode->hdisplay,
			     cur_mode->vdisplay);

	/* always enable slave encoder before master */
	if (dpu_enc->cur_slave && dpu_enc->cur_slave->ops.enable)
		dpu_enc->cur_slave->ops.enable(dpu_enc->cur_slave);

	if (dpu_enc->cur_master && dpu_enc->cur_master->ops.enable)
		dpu_enc->cur_master->ops.enable(dpu_enc->cur_master);

	ret = dpu_encoder_resource_control(drm_enc, DPU_ENC_RC_EVENT_KICKOFF);
	if (ret) {
		DPU_ERROR_ENC(dpu_enc, "dpu resource control failed: %d\n",
				ret);
		goto out;
	}

	_dpu_encoder_virt_enable_helper(drm_enc);

	dpu_enc->enabled = true;

out:
	mutex_unlock(&dpu_enc->enc_lock);
}

static void dpu_encoder_virt_atomic_disable(struct drm_encoder *drm_enc,
					struct drm_atomic_state *state)
{
	struct dpu_encoder_virt *dpu_enc = NULL;
	struct drm_crtc *crtc;
	struct drm_crtc_state *old_state = NULL;
	int i = 0;

	dpu_enc = to_dpu_encoder_virt(drm_enc);
	DPU_DEBUG_ENC(dpu_enc, "\n");

	crtc = drm_atomic_get_old_crtc_for_encoder(state, drm_enc);
	if (crtc)
		old_state = drm_atomic_get_old_crtc_state(state, crtc);

	/*
	 * The encoder is already disabled if self refresh mode was set earlier,
	 * in the old_state for the corresponding crtc.
	 */
	if (old_state && old_state->self_refresh_active)
		return;

	mutex_lock(&dpu_enc->enc_lock);
	dpu_enc->enabled = false;

	trace_dpu_enc_disable(DRMID(drm_enc));

	/* wait for idle */
	dpu_encoder_wait_for_tx_complete(drm_enc);

	dpu_encoder_resource_control(drm_enc, DPU_ENC_RC_EVENT_PRE_STOP);

	for (i = 0; i < dpu_enc->num_phys_encs; i++) {
		struct dpu_encoder_phys *phys = dpu_enc->phys_encs[i];

		if (phys->ops.disable)
			phys->ops.disable(phys);
	}


	/* after phys waits for frame-done, should be no more frames pending */
	if (atomic_xchg(&dpu_enc->frame_done_timeout_ms, 0)) {
		DPU_ERROR("enc%d timeout pending\n", drm_enc->base.id);
		del_timer_sync(&dpu_enc->frame_done_timer);
	}

	dpu_encoder_resource_control(drm_enc, DPU_ENC_RC_EVENT_STOP);

	dpu_enc->connector = NULL;

	DPU_DEBUG_ENC(dpu_enc, "encoder disabled\n");

	mutex_unlock(&dpu_enc->enc_lock);
}

static struct dpu_hw_intf *dpu_encoder_get_intf(const struct dpu_mdss_cfg *catalog,
		struct dpu_rm *dpu_rm,
		enum dpu_intf_type type, u32 controller_id)
{
	int i = 0;

	if (type == INTF_WB)
		return NULL;

	for (i = 0; i < catalog->intf_count; i++) {
		if (catalog->intf[i].type == type
		    && catalog->intf[i].controller_id == controller_id) {
			return dpu_rm_get_intf(dpu_rm, catalog->intf[i].id);
		}
	}

	return NULL;
}

void dpu_encoder_vblank_callback(struct drm_encoder *drm_enc,
		struct dpu_encoder_phys *phy_enc)
{
	struct dpu_encoder_virt *dpu_enc = NULL;
	unsigned long lock_flags;

	if (!drm_enc || !phy_enc)
		return;

	DPU_ATRACE_BEGIN("encoder_vblank_callback");
	dpu_enc = to_dpu_encoder_virt(drm_enc);

	atomic_inc(&phy_enc->vsync_cnt);

	spin_lock_irqsave(&dpu_enc->enc_spinlock, lock_flags);
	if (dpu_enc->crtc)
		dpu_crtc_vblank_callback(dpu_enc->crtc);
	spin_unlock_irqrestore(&dpu_enc->enc_spinlock, lock_flags);

	DPU_ATRACE_END("encoder_vblank_callback");
}

void dpu_encoder_underrun_callback(struct drm_encoder *drm_enc,
		struct dpu_encoder_phys *phy_enc)
{
	if (!phy_enc)
		return;

	DPU_ATRACE_BEGIN("encoder_underrun_callback");
	atomic_inc(&phy_enc->underrun_cnt);

	/* trigger dump only on the first underrun */
	if (atomic_read(&phy_enc->underrun_cnt) == 1)
		msm_disp_snapshot_state(drm_enc->dev);

	trace_dpu_enc_underrun_cb(DRMID(drm_enc),
				  atomic_read(&phy_enc->underrun_cnt));
	DPU_ATRACE_END("encoder_underrun_callback");
}

void dpu_encoder_assign_crtc(struct drm_encoder *drm_enc, struct drm_crtc *crtc)
{
	struct dpu_encoder_virt *dpu_enc = to_dpu_encoder_virt(drm_enc);
	unsigned long lock_flags;

	spin_lock_irqsave(&dpu_enc->enc_spinlock, lock_flags);
	/* crtc should always be cleared before re-assigning */
	WARN_ON(crtc && dpu_enc->crtc);
	dpu_enc->crtc = crtc;
	spin_unlock_irqrestore(&dpu_enc->enc_spinlock, lock_flags);
}

void dpu_encoder_toggle_vblank_for_crtc(struct drm_encoder *drm_enc,
					struct drm_crtc *crtc, bool enable)
{
	struct dpu_encoder_virt *dpu_enc = to_dpu_encoder_virt(drm_enc);
	unsigned long lock_flags;
	int i;

	trace_dpu_enc_vblank_cb(DRMID(drm_enc), enable);

	spin_lock_irqsave(&dpu_enc->enc_spinlock, lock_flags);
	if (dpu_enc->crtc != crtc) {
		spin_unlock_irqrestore(&dpu_enc->enc_spinlock, lock_flags);
		return;
	}
	spin_unlock_irqrestore(&dpu_enc->enc_spinlock, lock_flags);

	for (i = 0; i < dpu_enc->num_phys_encs; i++) {
		struct dpu_encoder_phys *phys = dpu_enc->phys_encs[i];

		if (phys->ops.control_vblank_irq)
			phys->ops.control_vblank_irq(phys, enable);
	}
}

void dpu_encoder_frame_done_callback(
		struct drm_encoder *drm_enc,
		struct dpu_encoder_phys *ready_phys, u32 event)
{
	struct dpu_encoder_virt *dpu_enc = to_dpu_encoder_virt(drm_enc);
	unsigned int i;

	if (event & (DPU_ENCODER_FRAME_EVENT_DONE
			| DPU_ENCODER_FRAME_EVENT_ERROR
			| DPU_ENCODER_FRAME_EVENT_PANEL_DEAD)) {

		if (!dpu_enc->frame_busy_mask[0]) {
			/**
			 * suppress frame_done without waiter,
			 * likely autorefresh
			 */
			trace_dpu_enc_frame_done_cb_not_busy(DRMID(drm_enc), event,
					dpu_encoder_helper_get_intf_type(ready_phys->intf_mode),
					ready_phys->hw_intf ? ready_phys->hw_intf->idx : -1,
					ready_phys->hw_wb ? ready_phys->hw_wb->idx : -1);
			return;
		}

		/* One of the physical encoders has become idle */
		for (i = 0; i < dpu_enc->num_phys_encs; i++) {
			if (dpu_enc->phys_encs[i] == ready_phys) {
				trace_dpu_enc_frame_done_cb(DRMID(drm_enc), i,
						dpu_enc->frame_busy_mask[0]);
				clear_bit(i, dpu_enc->frame_busy_mask);
			}
		}

		if (!dpu_enc->frame_busy_mask[0]) {
			atomic_set(&dpu_enc->frame_done_timeout_ms, 0);
			del_timer(&dpu_enc->frame_done_timer);

			dpu_encoder_resource_control(drm_enc,
					DPU_ENC_RC_EVENT_FRAME_DONE);

			if (dpu_enc->crtc)
				dpu_crtc_frame_event_cb(dpu_enc->crtc, event);
		}
	} else {
		if (dpu_enc->crtc)
			dpu_crtc_frame_event_cb(dpu_enc->crtc, event);
	}
}

static void dpu_encoder_off_work(struct work_struct *work)
{
	struct dpu_encoder_virt *dpu_enc = container_of(work,
			struct dpu_encoder_virt, delayed_off_work.work);

	dpu_encoder_resource_control(&dpu_enc->base,
						DPU_ENC_RC_EVENT_ENTER_IDLE);

	dpu_encoder_frame_done_callback(&dpu_enc->base, NULL,
				DPU_ENCODER_FRAME_EVENT_IDLE);
}

/**
 * _dpu_encoder_trigger_flush - trigger flush for a physical encoder
 * @drm_enc: Pointer to drm encoder structure
 * @phys: Pointer to physical encoder structure
 * @extra_flush_bits: Additional bit mask to include in flush trigger
 */
static void _dpu_encoder_trigger_flush(struct drm_encoder *drm_enc,
		struct dpu_encoder_phys *phys, uint32_t extra_flush_bits)
{
	struct dpu_hw_ctl *ctl;
	int pending_kickoff_cnt;
	u32 ret = UINT_MAX;

	if (!phys->hw_pp) {
		DPU_ERROR("invalid pingpong hw\n");
		return;
	}

	ctl = phys->hw_ctl;
	if (!ctl->ops.trigger_flush) {
		DPU_ERROR("missing trigger cb\n");
		return;
	}

	pending_kickoff_cnt = dpu_encoder_phys_inc_pending(phys);

	if (extra_flush_bits && ctl->ops.update_pending_flush)
		ctl->ops.update_pending_flush(ctl, extra_flush_bits);

	ctl->ops.trigger_flush(ctl);

	if (ctl->ops.get_pending_flush)
		ret = ctl->ops.get_pending_flush(ctl);

	trace_dpu_enc_trigger_flush(DRMID(drm_enc),
			dpu_encoder_helper_get_intf_type(phys->intf_mode),
			phys->hw_intf ? phys->hw_intf->idx : -1,
			phys->hw_wb ? phys->hw_wb->idx : -1,
			pending_kickoff_cnt, ctl->idx,
			extra_flush_bits, ret);
}

/**
 * _dpu_encoder_trigger_start - trigger start for a physical encoder
 * @phys: Pointer to physical encoder structure
 */
static void _dpu_encoder_trigger_start(struct dpu_encoder_phys *phys)
{
	if (!phys) {
		DPU_ERROR("invalid argument(s)\n");
		return;
	}

	if (!phys->hw_pp) {
		DPU_ERROR("invalid pingpong hw\n");
		return;
	}

	if (phys->ops.trigger_start && phys->enable_state != DPU_ENC_DISABLED)
		phys->ops.trigger_start(phys);
}

void dpu_encoder_helper_trigger_start(struct dpu_encoder_phys *phys_enc)
{
	struct dpu_hw_ctl *ctl;

	ctl = phys_enc->hw_ctl;
	if (ctl->ops.trigger_start) {
		ctl->ops.trigger_start(ctl);
		trace_dpu_enc_trigger_start(DRMID(phys_enc->parent), ctl->idx);
	}
}

static int dpu_encoder_helper_wait_event_timeout(
		int32_t drm_id,
		unsigned int irq_idx,
		struct dpu_encoder_wait_info *info)
{
	int rc = 0;
	s64 expected_time = ktime_to_ms(ktime_get()) + info->timeout_ms;
	s64 jiffies = msecs_to_jiffies(info->timeout_ms);
	s64 time;

	do {
		rc = wait_event_timeout(*(info->wq),
				atomic_read(info->atomic_cnt) == 0, jiffies);
		time = ktime_to_ms(ktime_get());

		trace_dpu_enc_wait_event_timeout(drm_id,
						 DPU_IRQ_REG(irq_idx), DPU_IRQ_BIT(irq_idx),
						 rc, time,
						 expected_time,
						 atomic_read(info->atomic_cnt));
	/* If we timed out, counter is valid and time is less, wait again */
	} while (atomic_read(info->atomic_cnt) && (rc == 0) &&
			(time < expected_time));

	return rc;
}

static void dpu_encoder_helper_hw_reset(struct dpu_encoder_phys *phys_enc)
{
	struct dpu_encoder_virt *dpu_enc;
	struct dpu_hw_ctl *ctl;
	int rc;
	struct drm_encoder *drm_enc;

	dpu_enc = to_dpu_encoder_virt(phys_enc->parent);
	ctl = phys_enc->hw_ctl;
	drm_enc = phys_enc->parent;

	if (!ctl->ops.reset)
		return;

	DRM_DEBUG_KMS("id:%u ctl %d reset\n", DRMID(drm_enc),
		      ctl->idx);

	rc = ctl->ops.reset(ctl);
	if (rc) {
		DPU_ERROR_ENC(dpu_enc, "ctl %d reset failure\n",  ctl->idx);
		msm_disp_snapshot_state(drm_enc->dev);
	}

	phys_enc->enable_state = DPU_ENC_ENABLED;
}

/**
 * _dpu_encoder_kickoff_phys - handle physical encoder kickoff
 *	Iterate through the physical encoders and perform consolidated flush
 *	and/or control start triggering as needed. This is done in the virtual
 *	encoder rather than the individual physical ones in order to handle
 *	use cases that require visibility into multiple physical encoders at
 *	a time.
 * @dpu_enc: Pointer to virtual encoder structure
 */
static void _dpu_encoder_kickoff_phys(struct dpu_encoder_virt *dpu_enc)
{
	struct dpu_hw_ctl *ctl;
	uint32_t i, pending_flush;
	unsigned long lock_flags;

	pending_flush = 0x0;

	/* update pending counts and trigger kickoff ctl flush atomically */
	spin_lock_irqsave(&dpu_enc->enc_spinlock, lock_flags);

	/* don't perform flush/start operations for slave encoders */
	for (i = 0; i < dpu_enc->num_phys_encs; i++) {
		struct dpu_encoder_phys *phys = dpu_enc->phys_encs[i];

		if (phys->enable_state == DPU_ENC_DISABLED)
			continue;

		ctl = phys->hw_ctl;

		/*
		 * This is cleared in frame_done worker, which isn't invoked
		 * for async commits. So don't set this for async, since it'll
		 * roll over to the next commit.
		 */
		if (phys->split_role != ENC_ROLE_SLAVE)
			set_bit(i, dpu_enc->frame_busy_mask);

		if (!phys->ops.needs_single_flush ||
				!phys->ops.needs_single_flush(phys))
			_dpu_encoder_trigger_flush(&dpu_enc->base, phys, 0x0);
		else if (ctl->ops.get_pending_flush)
			pending_flush |= ctl->ops.get_pending_flush(ctl);
	}

	/* for split flush, combine pending flush masks and send to master */
	if (pending_flush && dpu_enc->cur_master) {
		_dpu_encoder_trigger_flush(
				&dpu_enc->base,
				dpu_enc->cur_master,
				pending_flush);
	}

	_dpu_encoder_trigger_start(dpu_enc->cur_master);

	spin_unlock_irqrestore(&dpu_enc->enc_spinlock, lock_flags);
}

void dpu_encoder_trigger_kickoff_pending(struct drm_encoder *drm_enc)
{
	struct dpu_encoder_virt *dpu_enc;
	struct dpu_encoder_phys *phys;
	unsigned int i;
	struct dpu_hw_ctl *ctl;
	struct msm_display_info *disp_info;

	if (!drm_enc) {
		DPU_ERROR("invalid encoder\n");
		return;
	}
	dpu_enc = to_dpu_encoder_virt(drm_enc);
	disp_info = &dpu_enc->disp_info;

	for (i = 0; i < dpu_enc->num_phys_encs; i++) {
		phys = dpu_enc->phys_encs[i];

		ctl = phys->hw_ctl;
		ctl->ops.clear_pending_flush(ctl);

		/* update only for command mode primary ctl */
		if ((phys == dpu_enc->cur_master) &&
		    disp_info->is_cmd_mode
		    && ctl->ops.trigger_pending)
			ctl->ops.trigger_pending(ctl);
	}
}

static u32 _dpu_encoder_calculate_linetime(struct dpu_encoder_virt *dpu_enc,
		struct drm_display_mode *mode)
{
	u64 pclk_rate;
	u32 pclk_period;
	u32 line_time;

	/*
	 * For linetime calculation, only operate on master encoder.
	 */
	if (!dpu_enc->cur_master)
		return 0;

	if (!dpu_enc->cur_master->ops.get_line_count) {
		DPU_ERROR("get_line_count function not defined\n");
		return 0;
	}

	pclk_rate = mode->clock; /* pixel clock in kHz */
	if (pclk_rate == 0) {
		DPU_ERROR("pclk is 0, cannot calculate line time\n");
		return 0;
	}

	pclk_period = DIV_ROUND_UP_ULL(1000000000ull, pclk_rate);
	if (pclk_period == 0) {
		DPU_ERROR("pclk period is 0\n");
		return 0;
	}

	/*
	 * Line time calculation based on Pixel clock and HTOTAL.
	 * Final unit is in ns.
	 */
	line_time = (pclk_period * mode->htotal) / 1000;
	if (line_time == 0) {
		DPU_ERROR("line time calculation is 0\n");
		return 0;
	}

	DPU_DEBUG_ENC(dpu_enc,
			"clk_rate=%lldkHz, clk_period=%d, linetime=%dns\n",
			pclk_rate, pclk_period, line_time);

	return line_time;
}

int dpu_encoder_vsync_time(struct drm_encoder *drm_enc, ktime_t *wakeup_time)
{
	struct drm_display_mode *mode;
	struct dpu_encoder_virt *dpu_enc;
	u32 cur_line;
	u32 line_time;
	u32 vtotal, time_to_vsync;
	ktime_t cur_time;

	dpu_enc = to_dpu_encoder_virt(drm_enc);

	if (!drm_enc->crtc || !drm_enc->crtc->state) {
		DPU_ERROR("crtc/crtc state object is NULL\n");
		return -EINVAL;
	}
	mode = &drm_enc->crtc->state->adjusted_mode;

	line_time = _dpu_encoder_calculate_linetime(dpu_enc, mode);
	if (!line_time)
		return -EINVAL;

	cur_line = dpu_enc->cur_master->ops.get_line_count(dpu_enc->cur_master);

	vtotal = mode->vtotal;
	if (cur_line >= vtotal)
		time_to_vsync = line_time * vtotal;
	else
		time_to_vsync = line_time * (vtotal - cur_line);

	if (time_to_vsync == 0) {
		DPU_ERROR("time to vsync should not be zero, vtotal=%d\n",
				vtotal);
		return -EINVAL;
	}

	cur_time = ktime_get();
	*wakeup_time = ktime_add_ns(cur_time, time_to_vsync);

	DPU_DEBUG_ENC(dpu_enc,
			"cur_line=%u vtotal=%u time_to_vsync=%u, cur_time=%lld, wakeup_time=%lld\n",
			cur_line, vtotal, time_to_vsync,
			ktime_to_ms(cur_time),
			ktime_to_ms(*wakeup_time));
	return 0;
}

static u32
dpu_encoder_dsc_initial_line_calc(struct drm_dsc_config *dsc,
				  u32 enc_ip_width)
{
	int ssm_delay, total_pixels, soft_slice_per_enc;

	soft_slice_per_enc = enc_ip_width / dsc->slice_width;

	/*
	 * minimum number of initial line pixels is a sum of:
	 * 1. sub-stream multiplexer delay (83 groups for 8bpc,
	 *    91 for 10 bpc) * 3
	 * 2. for two soft slice cases, add extra sub-stream multiplexer * 3
	 * 3. the initial xmit delay
	 * 4. total pipeline delay through the "lock step" of encoder (47)
	 * 5. 6 additional pixels as the output of the rate buffer is
	 *    48 bits wide
	 */
	ssm_delay = ((dsc->bits_per_component < 10) ? 84 : 92);
	total_pixels = ssm_delay * 3 + dsc->initial_xmit_delay + 47;
	if (soft_slice_per_enc > 1)
		total_pixels += (ssm_delay * 3);
	return DIV_ROUND_UP(total_pixels, dsc->slice_width);
}

static void dpu_encoder_dsc_pipe_cfg(struct dpu_hw_ctl *ctl,
				     struct dpu_hw_dsc *hw_dsc,
				     struct dpu_hw_pingpong *hw_pp,
				     struct drm_dsc_config *dsc,
				     u32 common_mode,
				     u32 initial_lines)
{
	if (hw_dsc->ops.dsc_config)
		hw_dsc->ops.dsc_config(hw_dsc, dsc, common_mode, initial_lines);

	if (hw_dsc->ops.dsc_config_thresh)
		hw_dsc->ops.dsc_config_thresh(hw_dsc, dsc);

	if (hw_pp->ops.setup_dsc)
		hw_pp->ops.setup_dsc(hw_pp);

	if (hw_dsc->ops.dsc_bind_pingpong_blk)
		hw_dsc->ops.dsc_bind_pingpong_blk(hw_dsc, hw_pp->idx);

	if (hw_pp->ops.enable_dsc)
		hw_pp->ops.enable_dsc(hw_pp);

	if (ctl->ops.update_pending_flush_dsc)
		ctl->ops.update_pending_flush_dsc(ctl, hw_dsc->idx);
}

static void dpu_encoder_prep_dsc(struct dpu_encoder_virt *dpu_enc,
				 struct drm_dsc_config *dsc)
{
	/* coding only for 2LM, 2enc, 1 dsc config */
	struct dpu_encoder_phys *enc_master = dpu_enc->cur_master;
	struct dpu_hw_ctl *ctl = enc_master->hw_ctl;
	struct dpu_hw_dsc *hw_dsc[MAX_CHANNELS_PER_ENC];
	struct dpu_hw_pingpong *hw_pp[MAX_CHANNELS_PER_ENC];
	int this_frame_slices;
	int intf_ip_w, enc_ip_w;
	int dsc_common_mode;
	int pic_width;
	u32 initial_lines;
	int i;

	for (i = 0; i < MAX_CHANNELS_PER_ENC; i++) {
		hw_pp[i] = dpu_enc->hw_pp[i];
		hw_dsc[i] = dpu_enc->hw_dsc[i];

		if (!hw_pp[i] || !hw_dsc[i]) {
			DPU_ERROR_ENC(dpu_enc, "invalid params for DSC\n");
			return;
		}
	}

	dsc_common_mode = 0;
	pic_width = dsc->pic_width;

	dsc_common_mode = DSC_MODE_SPLIT_PANEL;
	if (dpu_encoder_use_dsc_merge(enc_master->parent))
		dsc_common_mode |= DSC_MODE_MULTIPLEX;
	if (enc_master->intf_mode == INTF_MODE_VIDEO)
		dsc_common_mode |= DSC_MODE_VIDEO;

	this_frame_slices = pic_width / dsc->slice_width;
	intf_ip_w = this_frame_slices * dsc->slice_width;

	/*
	 * dsc merge case: when using 2 encoders for the same stream,
	 * no. of slices need to be same on both the encoders.
	 */
	enc_ip_w = intf_ip_w / 2;
	initial_lines = dpu_encoder_dsc_initial_line_calc(dsc, enc_ip_w);

	for (i = 0; i < MAX_CHANNELS_PER_ENC; i++)
		dpu_encoder_dsc_pipe_cfg(ctl, hw_dsc[i], hw_pp[i],
					 dsc, dsc_common_mode, initial_lines);
}

void dpu_encoder_prepare_for_kickoff(struct drm_encoder *drm_enc)
{
	struct dpu_encoder_virt *dpu_enc;
	struct dpu_encoder_phys *phys;
	bool needs_hw_reset = false;
	unsigned int i;

	dpu_enc = to_dpu_encoder_virt(drm_enc);

	trace_dpu_enc_prepare_kickoff(DRMID(drm_enc));

	/* prepare for next kickoff, may include waiting on previous kickoff */
	DPU_ATRACE_BEGIN("enc_prepare_for_kickoff");
	for (i = 0; i < dpu_enc->num_phys_encs; i++) {
		phys = dpu_enc->phys_encs[i];
		if (phys->ops.prepare_for_kickoff)
			phys->ops.prepare_for_kickoff(phys);
		if (phys->enable_state == DPU_ENC_ERR_NEEDS_HW_RESET)
			needs_hw_reset = true;
	}
	DPU_ATRACE_END("enc_prepare_for_kickoff");

	dpu_encoder_resource_control(drm_enc, DPU_ENC_RC_EVENT_KICKOFF);

	/* if any phys needs reset, reset all phys, in-order */
	if (needs_hw_reset) {
		trace_dpu_enc_prepare_kickoff_reset(DRMID(drm_enc));
		for (i = 0; i < dpu_enc->num_phys_encs; i++) {
			dpu_encoder_helper_hw_reset(dpu_enc->phys_encs[i]);
		}
	}

	if (dpu_enc->dsc)
		dpu_encoder_prep_dsc(dpu_enc, dpu_enc->dsc);
}

bool dpu_encoder_is_valid_for_commit(struct drm_encoder *drm_enc)
{
	struct dpu_encoder_virt *dpu_enc;
	unsigned int i;
	struct dpu_encoder_phys *phys;

	dpu_enc = to_dpu_encoder_virt(drm_enc);

	if (drm_enc->encoder_type == DRM_MODE_ENCODER_VIRTUAL) {
		for (i = 0; i < dpu_enc->num_phys_encs; i++) {
			phys = dpu_enc->phys_encs[i];
			if (phys->ops.is_valid_for_commit && !phys->ops.is_valid_for_commit(phys)) {
				DPU_DEBUG("invalid FB not kicking off\n");
				return false;
			}
		}
	}

	return true;
}

void dpu_encoder_kickoff(struct drm_encoder *drm_enc)
{
	struct dpu_encoder_virt *dpu_enc;
	struct dpu_encoder_phys *phys;
	unsigned long timeout_ms;
	unsigned int i;

	DPU_ATRACE_BEGIN("encoder_kickoff");
	dpu_enc = to_dpu_encoder_virt(drm_enc);

	trace_dpu_enc_kickoff(DRMID(drm_enc));

	timeout_ms = DPU_ENCODER_FRAME_DONE_TIMEOUT_FRAMES * 1000 /
			drm_mode_vrefresh(&drm_enc->crtc->state->adjusted_mode);

	atomic_set(&dpu_enc->frame_done_timeout_ms, timeout_ms);
	mod_timer(&dpu_enc->frame_done_timer,
			jiffies + msecs_to_jiffies(timeout_ms));

	/* All phys encs are ready to go, trigger the kickoff */
	_dpu_encoder_kickoff_phys(dpu_enc);

	/* allow phys encs to handle any post-kickoff business */
	for (i = 0; i < dpu_enc->num_phys_encs; i++) {
		phys = dpu_enc->phys_encs[i];
		if (phys->ops.handle_post_kickoff)
			phys->ops.handle_post_kickoff(phys);
	}

	DPU_ATRACE_END("encoder_kickoff");
}

static void dpu_encoder_helper_reset_mixers(struct dpu_encoder_phys *phys_enc)
{
	struct dpu_hw_mixer_cfg mixer;
	int i, num_lm;
	struct dpu_global_state *global_state;
	struct dpu_hw_blk *hw_lm[2];
	struct dpu_hw_mixer *hw_mixer[2];
	struct dpu_hw_ctl *ctl = phys_enc->hw_ctl;

	memset(&mixer, 0, sizeof(mixer));

	/* reset all mixers for this encoder */
	if (phys_enc->hw_ctl->ops.clear_all_blendstages)
		phys_enc->hw_ctl->ops.clear_all_blendstages(phys_enc->hw_ctl);

	global_state = dpu_kms_get_existing_global_state(phys_enc->dpu_kms);

	num_lm = dpu_rm_get_assigned_resources(&phys_enc->dpu_kms->rm, global_state,
		phys_enc->parent->base.id, DPU_HW_BLK_LM, hw_lm, ARRAY_SIZE(hw_lm));

	for (i = 0; i < num_lm; i++) {
		hw_mixer[i] = to_dpu_hw_mixer(hw_lm[i]);
		if (phys_enc->hw_ctl->ops.update_pending_flush_mixer)
			phys_enc->hw_ctl->ops.update_pending_flush_mixer(ctl, hw_mixer[i]->idx);

		/* clear all blendstages */
		if (phys_enc->hw_ctl->ops.setup_blendstage)
			phys_enc->hw_ctl->ops.setup_blendstage(ctl, hw_mixer[i]->idx, NULL);
	}
}

static void dpu_encoder_dsc_pipe_clr(struct dpu_hw_ctl *ctl,
				     struct dpu_hw_dsc *hw_dsc,
				     struct dpu_hw_pingpong *hw_pp)
{
	if (hw_dsc->ops.dsc_disable)
		hw_dsc->ops.dsc_disable(hw_dsc);

	if (hw_pp->ops.disable_dsc)
		hw_pp->ops.disable_dsc(hw_pp);

	if (hw_dsc->ops.dsc_bind_pingpong_blk)
		hw_dsc->ops.dsc_bind_pingpong_blk(hw_dsc, PINGPONG_NONE);

	if (ctl->ops.update_pending_flush_dsc)
		ctl->ops.update_pending_flush_dsc(ctl, hw_dsc->idx);
}

static void dpu_encoder_unprep_dsc(struct dpu_encoder_virt *dpu_enc)
{
	/* coding only for 2LM, 2enc, 1 dsc config */
	struct dpu_encoder_phys *enc_master = dpu_enc->cur_master;
	struct dpu_hw_ctl *ctl = enc_master->hw_ctl;
	struct dpu_hw_dsc *hw_dsc[MAX_CHANNELS_PER_ENC];
	struct dpu_hw_pingpong *hw_pp[MAX_CHANNELS_PER_ENC];
	int i;

	for (i = 0; i < MAX_CHANNELS_PER_ENC; i++) {
		hw_pp[i] = dpu_enc->hw_pp[i];
		hw_dsc[i] = dpu_enc->hw_dsc[i];

		if (hw_pp[i] && hw_dsc[i])
			dpu_encoder_dsc_pipe_clr(ctl, hw_dsc[i], hw_pp[i]);
	}
}

void dpu_encoder_helper_phys_cleanup(struct dpu_encoder_phys *phys_enc)
{
	struct dpu_hw_ctl *ctl = phys_enc->hw_ctl;
	struct dpu_hw_intf_cfg intf_cfg = { 0 };
	int i;
	struct dpu_encoder_virt *dpu_enc;

	dpu_enc = to_dpu_encoder_virt(phys_enc->parent);

	phys_enc->hw_ctl->ops.reset(ctl);

	dpu_encoder_helper_reset_mixers(phys_enc);

	/*
	 * TODO: move the once-only operation like CTL flush/trigger
	 * into dpu_encoder_virt_disable() and all operations which need
	 * to be done per phys encoder into the phys_disable() op.
	 */
	if (phys_enc->hw_wb) {
		/* disable the PP block */
		if (phys_enc->hw_wb->ops.bind_pingpong_blk)
			phys_enc->hw_wb->ops.bind_pingpong_blk(phys_enc->hw_wb, PINGPONG_NONE);

		/* mark WB flush as pending */
		if (phys_enc->hw_ctl->ops.update_pending_flush_wb)
			phys_enc->hw_ctl->ops.update_pending_flush_wb(ctl, phys_enc->hw_wb->idx);
	} else {
		for (i = 0; i < dpu_enc->num_phys_encs; i++) {
			if (dpu_enc->phys_encs[i] && phys_enc->hw_intf->ops.bind_pingpong_blk)
				phys_enc->hw_intf->ops.bind_pingpong_blk(
						dpu_enc->phys_encs[i]->hw_intf,
						PINGPONG_NONE);

			/* mark INTF flush as pending */
			if (phys_enc->hw_ctl->ops.update_pending_flush_intf)
				phys_enc->hw_ctl->ops.update_pending_flush_intf(phys_enc->hw_ctl,
						dpu_enc->phys_encs[i]->hw_intf->idx);
		}
	}

	/* reset the merge 3D HW block */
	if (phys_enc->hw_pp && phys_enc->hw_pp->merge_3d) {
		phys_enc->hw_pp->merge_3d->ops.setup_3d_mode(phys_enc->hw_pp->merge_3d,
				BLEND_3D_NONE);
		if (phys_enc->hw_ctl->ops.update_pending_flush_merge_3d)
			phys_enc->hw_ctl->ops.update_pending_flush_merge_3d(ctl,
					phys_enc->hw_pp->merge_3d->idx);
	}

	if (phys_enc->hw_cdm) {
		if (phys_enc->hw_cdm->ops.bind_pingpong_blk && phys_enc->hw_pp)
			phys_enc->hw_cdm->ops.bind_pingpong_blk(phys_enc->hw_cdm,
								PINGPONG_NONE);
		if (phys_enc->hw_ctl->ops.update_pending_flush_cdm)
			phys_enc->hw_ctl->ops.update_pending_flush_cdm(phys_enc->hw_ctl,
								       phys_enc->hw_cdm->idx);
	}

	if (dpu_enc->dsc) {
		dpu_encoder_unprep_dsc(dpu_enc);
		dpu_enc->dsc = NULL;
	}

	intf_cfg.stream_sel = 0; /* Don't care value for video mode */
	intf_cfg.mode_3d = dpu_encoder_helper_get_3d_blend_mode(phys_enc);
	intf_cfg.dsc = dpu_encoder_helper_get_dsc(phys_enc);

	if (phys_enc->hw_intf)
		intf_cfg.intf = phys_enc->hw_intf->idx;
	if (phys_enc->hw_wb)
		intf_cfg.wb = phys_enc->hw_wb->idx;

	if (phys_enc->hw_pp && phys_enc->hw_pp->merge_3d)
		intf_cfg.merge_3d = phys_enc->hw_pp->merge_3d->idx;

	if (ctl->ops.reset_intf_cfg)
		ctl->ops.reset_intf_cfg(ctl, &intf_cfg);

	ctl->ops.trigger_flush(ctl);
	ctl->ops.trigger_start(ctl);
	ctl->ops.clear_pending_flush(ctl);
}

void dpu_encoder_helper_phys_setup_cdm(struct dpu_encoder_phys *phys_enc,
				       const struct msm_format *dpu_fmt,
				       u32 output_type)
{
	struct dpu_hw_cdm *hw_cdm;
	struct dpu_hw_cdm_cfg *cdm_cfg;
	struct dpu_hw_pingpong *hw_pp;
	int ret;

	if (!phys_enc)
		return;

	cdm_cfg = &phys_enc->cdm_cfg;
	hw_pp = phys_enc->hw_pp;
	hw_cdm = phys_enc->hw_cdm;

	if (!hw_cdm)
		return;

	if (!MSM_FORMAT_IS_YUV(dpu_fmt)) {
		DPU_DEBUG("[enc:%d] cdm_disable fmt:%p4cc\n", DRMID(phys_enc->parent),
			  &dpu_fmt->pixel_format);
		if (hw_cdm->ops.bind_pingpong_blk)
			hw_cdm->ops.bind_pingpong_blk(hw_cdm, PINGPONG_NONE);

		return;
	}

	memset(cdm_cfg, 0, sizeof(struct dpu_hw_cdm_cfg));

	cdm_cfg->output_width = phys_enc->cached_mode.hdisplay;
	cdm_cfg->output_height = phys_enc->cached_mode.vdisplay;
	cdm_cfg->output_fmt = dpu_fmt;
	cdm_cfg->output_type = output_type;
	cdm_cfg->output_bit_depth = MSM_FORMAT_IS_DX(dpu_fmt) ?
			CDM_CDWN_OUTPUT_10BIT : CDM_CDWN_OUTPUT_8BIT;
	cdm_cfg->csc_cfg = &dpu_csc10_rgb2yuv_601l;

	/* enable 10 bit logic */
	switch (cdm_cfg->output_fmt->chroma_sample) {
	case CHROMA_FULL:
		cdm_cfg->h_cdwn_type = CDM_CDWN_DISABLE;
		cdm_cfg->v_cdwn_type = CDM_CDWN_DISABLE;
		break;
	case CHROMA_H2V1:
		cdm_cfg->h_cdwn_type = CDM_CDWN_COSITE;
		cdm_cfg->v_cdwn_type = CDM_CDWN_DISABLE;
		break;
	case CHROMA_420:
		cdm_cfg->h_cdwn_type = CDM_CDWN_COSITE;
		cdm_cfg->v_cdwn_type = CDM_CDWN_OFFSITE;
		break;
	case CHROMA_H1V2:
	default:
		DPU_ERROR("[enc:%d] unsupported chroma sampling type\n",
			  DRMID(phys_enc->parent));
		cdm_cfg->h_cdwn_type = CDM_CDWN_DISABLE;
		cdm_cfg->v_cdwn_type = CDM_CDWN_DISABLE;
		break;
	}

	DPU_DEBUG("[enc:%d] cdm_enable:%d,%d,%p4cc,%d,%d,%d,%d]\n",
		  DRMID(phys_enc->parent), cdm_cfg->output_width,
		  cdm_cfg->output_height, &cdm_cfg->output_fmt->pixel_format,
		  cdm_cfg->output_type, cdm_cfg->output_bit_depth,
		  cdm_cfg->h_cdwn_type, cdm_cfg->v_cdwn_type);

	if (hw_cdm->ops.enable) {
		cdm_cfg->pp_id = hw_pp->idx;
		ret = hw_cdm->ops.enable(hw_cdm, cdm_cfg);
		if (ret < 0) {
			DPU_ERROR("[enc:%d] failed to enable CDM; ret:%d\n",
				  DRMID(phys_enc->parent), ret);
			return;
		}
	}
}

#ifdef CONFIG_DEBUG_FS
static int _dpu_encoder_status_show(struct seq_file *s, void *data)
{
	struct drm_encoder *drm_enc = s->private;
	struct dpu_encoder_virt *dpu_enc = to_dpu_encoder_virt(drm_enc);
	int i;

	mutex_lock(&dpu_enc->enc_lock);
	for (i = 0; i < dpu_enc->num_phys_encs; i++) {
		struct dpu_encoder_phys *phys = dpu_enc->phys_encs[i];

		seq_printf(s, "intf:%d  wb:%d  vsync:%8d     underrun:%8d    frame_done_cnt:%d",
				phys->hw_intf ? phys->hw_intf->idx - INTF_0 : -1,
				phys->hw_wb ? phys->hw_wb->idx - WB_0 : -1,
				atomic_read(&phys->vsync_cnt),
				atomic_read(&phys->underrun_cnt),
				atomic_read(&dpu_enc->frame_done_timeout_cnt));

		seq_printf(s, "mode: %s\n", dpu_encoder_helper_get_intf_type(phys->intf_mode));
	}
	mutex_unlock(&dpu_enc->enc_lock);

	return 0;
}

DEFINE_SHOW_ATTRIBUTE(_dpu_encoder_status);

static void dpu_encoder_debugfs_init(struct drm_encoder *drm_enc, struct dentry *root)
{
	/* don't error check these */
	debugfs_create_file("status", 0600,
			    root, drm_enc, &_dpu_encoder_status_fops);
}
#else
#define dpu_encoder_debugfs_init NULL
#endif

static int dpu_encoder_virt_add_phys_encs(
		struct drm_device *dev,
		struct msm_display_info *disp_info,
		struct dpu_encoder_virt *dpu_enc,
		struct dpu_enc_phys_init_params *params)
{
	struct dpu_encoder_phys *enc = NULL;

	DPU_DEBUG_ENC(dpu_enc, "\n");

	/*
	 * We may create up to NUM_PHYS_ENCODER_TYPES physical encoder types
	 * in this function, check up-front.
	 */
	if (dpu_enc->num_phys_encs + NUM_PHYS_ENCODER_TYPES >=
			ARRAY_SIZE(dpu_enc->phys_encs)) {
		DPU_ERROR_ENC(dpu_enc, "too many physical encoders %d\n",
			  dpu_enc->num_phys_encs);
		return -EINVAL;
	}


	if (disp_info->intf_type == INTF_WB) {
		enc = dpu_encoder_phys_wb_init(dev, params);

		if (IS_ERR(enc)) {
			DPU_ERROR_ENC(dpu_enc, "failed to init wb enc: %ld\n",
				PTR_ERR(enc));
			return PTR_ERR(enc);
		}

		dpu_enc->phys_encs[dpu_enc->num_phys_encs] = enc;
		++dpu_enc->num_phys_encs;
	} else if (disp_info->is_cmd_mode) {
		enc = dpu_encoder_phys_cmd_init(dev, params);

		if (IS_ERR(enc)) {
			DPU_ERROR_ENC(dpu_enc, "failed to init cmd enc: %ld\n",
				PTR_ERR(enc));
			return PTR_ERR(enc);
		}

		dpu_enc->phys_encs[dpu_enc->num_phys_encs] = enc;
		++dpu_enc->num_phys_encs;
	} else {
		enc = dpu_encoder_phys_vid_init(dev, params);

		if (IS_ERR(enc)) {
			DPU_ERROR_ENC(dpu_enc, "failed to init vid enc: %ld\n",
				PTR_ERR(enc));
			return PTR_ERR(enc);
		}

		dpu_enc->phys_encs[dpu_enc->num_phys_encs] = enc;
		++dpu_enc->num_phys_encs;
	}

	if (params->split_role == ENC_ROLE_SLAVE)
		dpu_enc->cur_slave = enc;
	else
		dpu_enc->cur_master = enc;

	return 0;
}

static int dpu_encoder_setup_display(struct dpu_encoder_virt *dpu_enc,
				 struct dpu_kms *dpu_kms,
				 struct msm_display_info *disp_info)
{
	int ret = 0;
	int i = 0;
	struct dpu_enc_phys_init_params phys_params;

	if (!dpu_enc) {
		DPU_ERROR("invalid arg(s), enc %d\n", dpu_enc != NULL);
		return -EINVAL;
	}

	dpu_enc->cur_master = NULL;

	memset(&phys_params, 0, sizeof(phys_params));
	phys_params.dpu_kms = dpu_kms;
	phys_params.parent = &dpu_enc->base;
	phys_params.enc_spinlock = &dpu_enc->enc_spinlock;

	WARN_ON(disp_info->num_of_h_tiles < 1);

	DPU_DEBUG("dsi_info->num_of_h_tiles %d\n", disp_info->num_of_h_tiles);

	if (disp_info->intf_type != INTF_WB)
		dpu_enc->idle_pc_supported =
				dpu_kms->catalog->caps->has_idle_pc;

	mutex_lock(&dpu_enc->enc_lock);
	for (i = 0; i < disp_info->num_of_h_tiles && !ret; i++) {
		/*
		 * Left-most tile is at index 0, content is controller id
		 * h_tile_instance_ids[2] = {0, 1}; DSI0 = left, DSI1 = right
		 * h_tile_instance_ids[2] = {1, 0}; DSI1 = left, DSI0 = right
		 */
		u32 controller_id = disp_info->h_tile_instance[i];

		if (disp_info->num_of_h_tiles > 1) {
			if (i == 0)
				phys_params.split_role = ENC_ROLE_MASTER;
			else
				phys_params.split_role = ENC_ROLE_SLAVE;
		} else {
			phys_params.split_role = ENC_ROLE_SOLO;
		}

		DPU_DEBUG("h_tile_instance %d = %d, split_role %d\n",
				i, controller_id, phys_params.split_role);

		phys_params.hw_intf = dpu_encoder_get_intf(dpu_kms->catalog, &dpu_kms->rm,
							   disp_info->intf_type,
							   controller_id);

		if (disp_info->intf_type == INTF_WB && controller_id < WB_MAX)
			phys_params.hw_wb = dpu_rm_get_wb(&dpu_kms->rm, controller_id);

		if (!phys_params.hw_intf && !phys_params.hw_wb) {
			DPU_ERROR_ENC(dpu_enc, "no intf or wb block assigned at idx: %d\n", i);
			ret = -EINVAL;
			break;
		}

		if (phys_params.hw_intf && phys_params.hw_wb) {
			DPU_ERROR_ENC(dpu_enc,
					"invalid phys both intf and wb block at idx: %d\n", i);
			ret = -EINVAL;
			break;
		}

		ret = dpu_encoder_virt_add_phys_encs(dpu_kms->dev, disp_info,
				dpu_enc, &phys_params);
		if (ret) {
			DPU_ERROR_ENC(dpu_enc, "failed to add phys encs\n");
			break;
		}
	}

	mutex_unlock(&dpu_enc->enc_lock);

	return ret;
}

static void dpu_encoder_frame_done_timeout(struct timer_list *t)
{
	struct dpu_encoder_virt *dpu_enc = from_timer(dpu_enc, t,
			frame_done_timer);
	struct drm_encoder *drm_enc = &dpu_enc->base;
	u32 event;

	if (!drm_enc->dev) {
		DPU_ERROR("invalid parameters\n");
		return;
	}

	if (!dpu_enc->frame_busy_mask[0] || !dpu_enc->crtc) {
		DRM_DEBUG_KMS("id:%u invalid timeout frame_busy_mask=%lu\n",
			      DRMID(drm_enc), dpu_enc->frame_busy_mask[0]);
		return;
	} else if (!atomic_xchg(&dpu_enc->frame_done_timeout_ms, 0)) {
		DRM_DEBUG_KMS("id:%u invalid timeout\n", DRMID(drm_enc));
		return;
	}

	DPU_ERROR_ENC_RATELIMITED(dpu_enc, "frame done timeout\n");
<<<<<<< HEAD
=======

	if (atomic_inc_return(&dpu_enc->frame_done_timeout_cnt) == 1)
		msm_disp_snapshot_state(drm_enc->dev);
>>>>>>> a6ad5510

	event = DPU_ENCODER_FRAME_EVENT_ERROR;
	trace_dpu_enc_frame_done_timeout(DRMID(drm_enc), event);
	dpu_crtc_frame_event_cb(dpu_enc->crtc, event);
}

static const struct drm_encoder_helper_funcs dpu_encoder_helper_funcs = {
	.atomic_mode_set = dpu_encoder_virt_atomic_mode_set,
	.atomic_disable = dpu_encoder_virt_atomic_disable,
	.atomic_enable = dpu_encoder_virt_atomic_enable,
	.atomic_check = dpu_encoder_virt_atomic_check,
};

static const struct drm_encoder_funcs dpu_encoder_funcs = {
	.debugfs_init = dpu_encoder_debugfs_init,
};

struct drm_encoder *dpu_encoder_init(struct drm_device *dev,
		int drm_enc_mode,
		struct msm_display_info *disp_info)
{
	struct msm_drm_private *priv = dev->dev_private;
	struct dpu_kms *dpu_kms = to_dpu_kms(priv->kms);
	struct dpu_encoder_virt *dpu_enc;
	int ret;

	dpu_enc = drmm_encoder_alloc(dev, struct dpu_encoder_virt, base,
				     &dpu_encoder_funcs, drm_enc_mode, NULL);
	if (IS_ERR(dpu_enc))
		return ERR_CAST(dpu_enc);

	drm_encoder_helper_add(&dpu_enc->base, &dpu_encoder_helper_funcs);

	spin_lock_init(&dpu_enc->enc_spinlock);
	dpu_enc->enabled = false;
	mutex_init(&dpu_enc->enc_lock);
	mutex_init(&dpu_enc->rc_lock);

	ret = dpu_encoder_setup_display(dpu_enc, dpu_kms, disp_info);
	if (ret) {
		DPU_ERROR("failed to setup encoder\n");
		return ERR_PTR(-ENOMEM);
	}

	atomic_set(&dpu_enc->frame_done_timeout_ms, 0);
	atomic_set(&dpu_enc->frame_done_timeout_cnt, 0);
	timer_setup(&dpu_enc->frame_done_timer,
			dpu_encoder_frame_done_timeout, 0);

	INIT_DELAYED_WORK(&dpu_enc->delayed_off_work,
			dpu_encoder_off_work);
	dpu_enc->idle_timeout = IDLE_TIMEOUT;

	memcpy(&dpu_enc->disp_info, disp_info, sizeof(*disp_info));

	DPU_DEBUG_ENC(dpu_enc, "created\n");

	return &dpu_enc->base;
}

/**
 * dpu_encoder_wait_for_commit_done() - Wait for encoder to flush pending state
 * @drm_enc:	encoder pointer
 *
 * Wait for hardware to have flushed the current pending changes to hardware at
 * a vblank or CTL_START. Physical encoders will map this differently depending
 * on the type: vid mode -> vsync_irq, cmd mode -> CTL_START.
 *
 * Return: 0 on success, -EWOULDBLOCK if already signaled, error otherwise
 */
int dpu_encoder_wait_for_commit_done(struct drm_encoder *drm_enc)
{
	struct dpu_encoder_virt *dpu_enc = NULL;
	int i, ret = 0;

	if (!drm_enc) {
		DPU_ERROR("invalid encoder\n");
		return -EINVAL;
	}
	dpu_enc = to_dpu_encoder_virt(drm_enc);
	DPU_DEBUG_ENC(dpu_enc, "\n");

	for (i = 0; i < dpu_enc->num_phys_encs; i++) {
		struct dpu_encoder_phys *phys = dpu_enc->phys_encs[i];

		if (phys->ops.wait_for_commit_done) {
			DPU_ATRACE_BEGIN("wait_for_commit_done");
			ret = phys->ops.wait_for_commit_done(phys);
			DPU_ATRACE_END("wait_for_commit_done");
			if (ret == -ETIMEDOUT && !dpu_enc->commit_done_timedout) {
				dpu_enc->commit_done_timedout = true;
				msm_disp_snapshot_state(drm_enc->dev);
			}
			if (ret)
				return ret;
		}
	}

	return ret;
}

/**
 * dpu_encoder_wait_for_tx_complete() - Wait for encoder to transfer pixels to panel
 * @drm_enc:	encoder pointer
 *
 * Wait for the hardware to transfer all the pixels to the panel. Physical
 * encoders will map this differently depending on the type: vid mode -> vsync_irq,
 * cmd mode -> pp_done.
 *
 * Return: 0 on success, -EWOULDBLOCK if already signaled, error otherwise
 */
int dpu_encoder_wait_for_tx_complete(struct drm_encoder *drm_enc)
{
	struct dpu_encoder_virt *dpu_enc = NULL;
	int i, ret = 0;
<<<<<<< HEAD

	if (!drm_enc) {
		DPU_ERROR("invalid encoder\n");
		return -EINVAL;
	}
	dpu_enc = to_dpu_encoder_virt(drm_enc);
	DPU_DEBUG_ENC(dpu_enc, "\n");

	for (i = 0; i < dpu_enc->num_phys_encs; i++) {
		struct dpu_encoder_phys *phys = dpu_enc->phys_encs[i];

=======

	if (!drm_enc) {
		DPU_ERROR("invalid encoder\n");
		return -EINVAL;
	}
	dpu_enc = to_dpu_encoder_virt(drm_enc);
	DPU_DEBUG_ENC(dpu_enc, "\n");

	for (i = 0; i < dpu_enc->num_phys_encs; i++) {
		struct dpu_encoder_phys *phys = dpu_enc->phys_encs[i];

>>>>>>> a6ad5510
		if (phys->ops.wait_for_tx_complete) {
			DPU_ATRACE_BEGIN("wait_for_tx_complete");
			ret = phys->ops.wait_for_tx_complete(phys);
			DPU_ATRACE_END("wait_for_tx_complete");
			if (ret)
				return ret;
		}
	}

	return ret;
}

enum dpu_intf_mode dpu_encoder_get_intf_mode(struct drm_encoder *encoder)
{
	struct dpu_encoder_virt *dpu_enc = NULL;

	if (!encoder) {
		DPU_ERROR("invalid encoder\n");
		return INTF_MODE_NONE;
	}
	dpu_enc = to_dpu_encoder_virt(encoder);

	if (dpu_enc->cur_master)
		return dpu_enc->cur_master->intf_mode;

	if (dpu_enc->num_phys_encs)
		return dpu_enc->phys_encs[0]->intf_mode;

	return INTF_MODE_NONE;
}

unsigned int dpu_encoder_helper_get_dsc(struct dpu_encoder_phys *phys_enc)
{
	struct drm_encoder *encoder = phys_enc->parent;
	struct dpu_encoder_virt *dpu_enc = to_dpu_encoder_virt(encoder);

	return dpu_enc->dsc_mask;
}

void dpu_encoder_phys_init(struct dpu_encoder_phys *phys_enc,
			  struct dpu_enc_phys_init_params *p)
{
	phys_enc->hw_mdptop = p->dpu_kms->hw_mdp;
	phys_enc->hw_intf = p->hw_intf;
	phys_enc->hw_wb = p->hw_wb;
	phys_enc->parent = p->parent;
	phys_enc->dpu_kms = p->dpu_kms;
	phys_enc->split_role = p->split_role;
	phys_enc->enc_spinlock = p->enc_spinlock;
	phys_enc->enable_state = DPU_ENC_DISABLED;

	atomic_set(&phys_enc->pending_kickoff_cnt, 0);
	atomic_set(&phys_enc->pending_ctlstart_cnt, 0);

	atomic_set(&phys_enc->vsync_cnt, 0);
	atomic_set(&phys_enc->underrun_cnt, 0);

	init_waitqueue_head(&phys_enc->pending_kickoff_wq);
}<|MERGE_RESOLUTION|>--- conflicted
+++ resolved
@@ -279,13 +279,6 @@
 	return dpu_enc->dsc ? true : false;
 }
 
-bool dpu_encoder_is_dsc_enabled(const struct drm_encoder *drm_enc)
-{
-	const struct dpu_encoder_virt *dpu_enc = to_dpu_encoder_virt(drm_enc);
-
-	return dpu_enc->dsc ? true : false;
-}
-
 int dpu_encoder_get_crc_values_cnt(const struct drm_encoder *drm_enc)
 {
 	struct dpu_encoder_virt *dpu_enc;
@@ -410,11 +403,7 @@
 		u32 irq_idx, struct dpu_encoder_wait_info *info);
 
 int dpu_encoder_helper_wait_for_irq(struct dpu_encoder_phys *phys_enc,
-<<<<<<< HEAD
-		int irq_idx,
-=======
 		unsigned int irq_idx,
->>>>>>> a6ad5510
 		void (*func)(void *arg),
 		struct dpu_encoder_wait_info *wait_info)
 {
@@ -435,11 +424,7 @@
 		return -EWOULDBLOCK;
 	}
 
-<<<<<<< HEAD
-	if (irq_idx < 0) {
-=======
 	if (irq_idx == 0) {
->>>>>>> a6ad5510
 		DRM_DEBUG_KMS("skip irq wait id=%u, callback=%ps\n",
 			      DRMID(phys_enc->parent), func);
 		return 0;
@@ -480,11 +465,7 @@
 	} else {
 		ret = 0;
 		trace_dpu_enc_irq_wait_success(DRMID(phys_enc->parent),
-<<<<<<< HEAD
-			func, irq_idx,
-=======
 			func, DPU_IRQ_REG(irq_idx), DPU_IRQ_BIT(irq_idx),
->>>>>>> a6ad5510
 			phys_enc->hw_pp->idx - PINGPONG_0,
 			atomic_read(wait_info->atomic_cnt));
 	}
@@ -1207,11 +1188,6 @@
 		dpu_enc->cur_master->hw_cdm = hw_cdm ? to_dpu_hw_cdm(hw_cdm) : NULL;
 	}
 
-<<<<<<< HEAD
-	cstate->num_mixers = num_lm;
-
-=======
->>>>>>> a6ad5510
 	for (i = 0; i < dpu_enc->num_phys_encs; i++) {
 		struct dpu_encoder_phys *phys = dpu_enc->phys_encs[i];
 
@@ -2476,12 +2452,9 @@
 	}
 
 	DPU_ERROR_ENC_RATELIMITED(dpu_enc, "frame done timeout\n");
-<<<<<<< HEAD
-=======
 
 	if (atomic_inc_return(&dpu_enc->frame_done_timeout_cnt) == 1)
 		msm_disp_snapshot_state(drm_enc->dev);
->>>>>>> a6ad5510
 
 	event = DPU_ENCODER_FRAME_EVENT_ERROR;
 	trace_dpu_enc_frame_done_timeout(DRMID(drm_enc), event);
@@ -2597,7 +2570,6 @@
 {
 	struct dpu_encoder_virt *dpu_enc = NULL;
 	int i, ret = 0;
-<<<<<<< HEAD
 
 	if (!drm_enc) {
 		DPU_ERROR("invalid encoder\n");
@@ -2609,19 +2581,6 @@
 	for (i = 0; i < dpu_enc->num_phys_encs; i++) {
 		struct dpu_encoder_phys *phys = dpu_enc->phys_encs[i];
 
-=======
-
-	if (!drm_enc) {
-		DPU_ERROR("invalid encoder\n");
-		return -EINVAL;
-	}
-	dpu_enc = to_dpu_encoder_virt(drm_enc);
-	DPU_DEBUG_ENC(dpu_enc, "\n");
-
-	for (i = 0; i < dpu_enc->num_phys_encs; i++) {
-		struct dpu_encoder_phys *phys = dpu_enc->phys_encs[i];
-
->>>>>>> a6ad5510
 		if (phys->ops.wait_for_tx_complete) {
 			DPU_ATRACE_BEGIN("wait_for_tx_complete");
 			ret = phys->ops.wait_for_tx_complete(phys);
