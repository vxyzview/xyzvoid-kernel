--- conflicted
+++ resolved
@@ -238,11 +238,7 @@
 	DPU_REG_WRITE(c, INTF_FRAME_LINE_COUNT_EN, 0x3);
 	DPU_REG_WRITE(c, INTF_CONFIG, intf_cfg);
 	DPU_REG_WRITE(c, INTF_PANEL_FORMAT, panel_format);
-<<<<<<< HEAD
-	if (ctx->cap->features & BIT(DPU_DATA_HCTL_EN)) {
-=======
 	if (intf->cap->features & BIT(DPU_DATA_HCTL_EN)) {
->>>>>>> a6ad5510
 		/*
 		 * DATA_HCTL_EN controls data timing which can be different from
 		 * video timing. It is recommended to enable it for all cases, except
