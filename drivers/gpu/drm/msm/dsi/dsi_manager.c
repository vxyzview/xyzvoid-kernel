--- conflicted
+++ resolved
@@ -295,16 +295,6 @@
 	/*
 	 * Enable before preparing the panel, disable after unpreparing, so
 	 * that the panel can communicate over the DSI link.
-<<<<<<< HEAD
-	 */
-	msm_dsi_host_enable_irq(host);
-	if (is_bonded_dsi && msm_dsi1)
-		msm_dsi_host_enable_irq(msm_dsi1->host);
-
-	/* Always call panel functions once, because even for dual panels,
-	 * there is only one drm_panel instance.
-=======
->>>>>>> d60c95ef
 	 */
 	msm_dsi_host_enable_irq(host);
 	if (is_bonded_dsi && msm_dsi1)
@@ -359,24 +349,7 @@
 host1_en_fail:
 	msm_dsi_host_disable(host);
 host_en_fail:
-<<<<<<< HEAD
-	if (panel)
-		drm_panel_unprepare(panel);
-panel_prep_fail:
-	msm_dsi_host_disable_irq(host);
-	if (is_bonded_dsi && msm_dsi1)
-		msm_dsi_host_disable_irq(msm_dsi1->host);
-
-	if (is_bonded_dsi && msm_dsi1)
-		msm_dsi_host_power_off(msm_dsi1->host);
-host1_on_fail:
-	msm_dsi_host_power_off(host);
-host_on_fail:
-	dsi_mgr_phy_disable(id);
-phy_en_fail:
-=======
-
->>>>>>> d60c95ef
+
 	return;
 }
 
@@ -424,10 +397,6 @@
 		if (ret)
 			pr_err("%s: host1 disable failed, %d\n", __func__, ret);
 	}
-
-	msm_dsi_host_disable_irq(host);
-	if (is_bonded_dsi && msm_dsi1)
-		msm_dsi_host_disable_irq(msm_dsi1->host);
 
 	msm_dsi_host_disable_irq(host);
 	if (is_bonded_dsi && msm_dsi1)
@@ -492,56 +461,6 @@
 	.mode_valid = dsi_mgr_bridge_mode_valid,
 };
 
-<<<<<<< HEAD
-/* initialize connector when we're connected to a drm_panel */
-struct drm_connector *msm_dsi_manager_connector_init(u8 id)
-{
-	struct msm_dsi *msm_dsi = dsi_mgr_get_dsi(id);
-	struct drm_connector *connector = NULL;
-	struct dsi_connector *dsi_connector;
-	int ret;
-
-	dsi_connector = kzalloc(sizeof(*dsi_connector), GFP_KERNEL);
-	if (!dsi_connector)
-		return ERR_PTR(-ENOMEM);
-
-	dsi_connector->id = id;
-
-	connector = &dsi_connector->base;
-
-	ret = drm_connector_init(msm_dsi->dev, connector,
-			&dsi_mgr_connector_funcs, DRM_MODE_CONNECTOR_DSI);
-	if (ret)
-		return ERR_PTR(ret);
-
-	drm_connector_helper_add(connector, &dsi_mgr_conn_helper_funcs);
-
-	/* Enable HPD to let hpd event is handled
-	 * when panel is attached to the host.
-	 */
-	connector->polled = DRM_CONNECTOR_POLL_HPD;
-
-	/* Display driver doesn't support interlace now. */
-	connector->interlace_allowed = 0;
-	connector->doublescan_allowed = 0;
-
-	drm_connector_attach_encoder(connector, msm_dsi->encoder);
-
-	ret = msm_dsi_manager_panel_init(connector, id);
-	if (ret) {
-		DRM_DEV_ERROR(msm_dsi->dev->dev, "init panel failed %d\n", ret);
-		goto fail;
-	}
-
-	return connector;
-
-fail:
-	connector->funcs->destroy(connector);
-	return ERR_PTR(ret);
-}
-
-=======
->>>>>>> d60c95ef
 /* initialize bridge */
 struct drm_bridge *msm_dsi_manager_bridge_init(u8 id)
 {
