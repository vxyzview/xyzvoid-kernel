// SPDX-License-Identifier: GPL-2.0
/*
 * Copyright 2018 Noralf Trønnes
 */

#include <linux/dma-buf.h>
#include <linux/export.h>
#include <linux/module.h>
#include <linux/mutex.h>
#include <linux/shmem_fs.h>
#include <linux/slab.h>
#include <linux/vmalloc.h>
#include <linux/module.h>

#ifdef CONFIG_X86
#include <asm/set_memory.h>
#endif

#include <drm/drm.h>
#include <drm/drm_device.h>
#include <drm/drm_drv.h>
#include <drm/drm_gem_shmem_helper.h>
#include <drm/drm_prime.h>
#include <drm/drm_print.h>

MODULE_IMPORT_NS(DMA_BUF);

/**
 * DOC: overview
 *
 * This library provides helpers for GEM objects backed by shmem buffers
 * allocated using anonymous pageable memory.
 *
 * Functions that operate on the GEM object receive struct &drm_gem_shmem_object.
 * For GEM callback helpers in struct &drm_gem_object functions, see likewise
 * named functions with an _object_ infix (e.g., drm_gem_shmem_object_vmap() wraps
 * drm_gem_shmem_vmap()). These helpers perform the necessary type conversion.
 */

static const struct drm_gem_object_funcs drm_gem_shmem_funcs = {
	.free = drm_gem_shmem_object_free,
	.print_info = drm_gem_shmem_object_print_info,
	.pin = drm_gem_shmem_object_pin,
	.unpin = drm_gem_shmem_object_unpin,
	.get_sg_table = drm_gem_shmem_object_get_sg_table,
	.vmap = drm_gem_shmem_object_vmap,
	.vunmap = drm_gem_shmem_object_vunmap,
	.mmap = drm_gem_shmem_object_mmap,
	.vm_ops = &drm_gem_shmem_vm_ops,
};

static struct drm_gem_shmem_object *
__drm_gem_shmem_create(struct drm_device *dev, size_t size, bool private)
{
	struct drm_gem_shmem_object *shmem;
	struct drm_gem_object *obj;
	int ret = 0;

	size = PAGE_ALIGN(size);

	if (dev->driver->gem_create_object) {
		obj = dev->driver->gem_create_object(dev, size);
		if (IS_ERR(obj))
			return ERR_CAST(obj);
		shmem = to_drm_gem_shmem_obj(obj);
	} else {
		shmem = kzalloc(sizeof(*shmem), GFP_KERNEL);
		if (!shmem)
			return ERR_PTR(-ENOMEM);
		obj = &shmem->base;
	}

	if (!obj->funcs)
		obj->funcs = &drm_gem_shmem_funcs;

	if (private) {
		drm_gem_private_object_init(dev, obj, size);
		shmem->map_wc = false; /* dma-buf mappings use always writecombine */
	} else {
		ret = drm_gem_object_init(dev, obj, size);
	}
	if (ret) {
		drm_gem_private_object_fini(obj);
		goto err_free;
	}

	ret = drm_gem_create_mmap_offset(obj);
	if (ret)
		goto err_release;

	INIT_LIST_HEAD(&shmem->madv_list);

	if (!private) {
		/*
		 * Our buffers are kept pinned, so allocating them
		 * from the MOVABLE zone is a really bad idea, and
		 * conflicts with CMA. See comments above new_inode()
		 * why this is required _and_ expected if you're
		 * going to pin these pages.
		 */
		mapping_set_gfp_mask(obj->filp->f_mapping, GFP_HIGHUSER |
				     __GFP_RETRY_MAYFAIL | __GFP_NOWARN);
	}

	return shmem;

err_release:
	drm_gem_object_release(obj);
err_free:
	kfree(obj);

	return ERR_PTR(ret);
}
/**
 * drm_gem_shmem_create - Allocate an object with the given size
 * @dev: DRM device
 * @size: Size of the object to allocate
 *
 * This function creates a shmem GEM object.
 *
 * Returns:
 * A struct drm_gem_shmem_object * on success or an ERR_PTR()-encoded negative
 * error code on failure.
 */
struct drm_gem_shmem_object *drm_gem_shmem_create(struct drm_device *dev, size_t size)
{
	return __drm_gem_shmem_create(dev, size, false);
}
EXPORT_SYMBOL_GPL(drm_gem_shmem_create);

/**
 * drm_gem_shmem_free - Free resources associated with a shmem GEM object
 * @shmem: shmem GEM object to free
 *
 * This function cleans up the GEM object state and frees the memory used to
 * store the object itself.
 */
void drm_gem_shmem_free(struct drm_gem_shmem_object *shmem)
{
	struct drm_gem_object *obj = &shmem->base;

	if (obj->import_attach) {
		drm_prime_gem_destroy(obj, shmem->sgt);
	} else {
		dma_resv_lock(shmem->base.resv, NULL);

		drm_WARN_ON(obj->dev, shmem->vmap_use_count);

		if (shmem->sgt) {
			dma_unmap_sgtable(obj->dev->dev, shmem->sgt,
					  DMA_BIDIRECTIONAL, 0);
			sg_free_table(shmem->sgt);
			kfree(shmem->sgt);
		}
		if (shmem->pages)
			drm_gem_shmem_put_pages(shmem);

		drm_WARN_ON(obj->dev, shmem->pages_use_count);

		dma_resv_unlock(shmem->base.resv);
	}

	drm_gem_object_release(obj);
	kfree(shmem);
}
EXPORT_SYMBOL_GPL(drm_gem_shmem_free);

static int drm_gem_shmem_get_pages(struct drm_gem_shmem_object *shmem)
{
	struct drm_gem_object *obj = &shmem->base;
	struct page **pages;

	dma_resv_assert_held(shmem->base.resv);

	if (shmem->pages_use_count++ > 0)
		return 0;

	pages = drm_gem_get_pages(obj);
	if (IS_ERR(pages)) {
		drm_dbg_kms(obj->dev, "Failed to get pages (%ld)\n",
			    PTR_ERR(pages));
		shmem->pages_use_count = 0;
		return PTR_ERR(pages);
	}

	/*
	 * TODO: Allocating WC pages which are correctly flushed is only
	 * supported on x86. Ideal solution would be a GFP_WC flag, which also
	 * ttm_pool.c could use.
	 */
#ifdef CONFIG_X86
	if (shmem->map_wc)
		set_pages_array_wc(pages, obj->size >> PAGE_SHIFT);
#endif

	shmem->pages = pages;

	return 0;
}

/*
 * drm_gem_shmem_put_pages - Decrease use count on the backing pages for a shmem GEM object
 * @shmem: shmem GEM object
 *
 * This function decreases the use count and puts the backing pages when use drops to zero.
 */
void drm_gem_shmem_put_pages(struct drm_gem_shmem_object *shmem)
{
	struct drm_gem_object *obj = &shmem->base;

	dma_resv_assert_held(shmem->base.resv);

	if (drm_WARN_ON_ONCE(obj->dev, !shmem->pages_use_count))
		return;

	if (--shmem->pages_use_count > 0)
		return;

#ifdef CONFIG_X86
	if (shmem->map_wc)
		set_pages_array_wb(shmem->pages, obj->size >> PAGE_SHIFT);
#endif

	drm_gem_put_pages(obj, shmem->pages,
			  shmem->pages_mark_dirty_on_put,
			  shmem->pages_mark_accessed_on_put);
	shmem->pages = NULL;
}
EXPORT_SYMBOL(drm_gem_shmem_put_pages);

static int drm_gem_shmem_pin_locked(struct drm_gem_shmem_object *shmem)
{
	int ret;

	dma_resv_assert_held(shmem->base.resv);

	ret = drm_gem_shmem_get_pages(shmem);

	return ret;
}

static void drm_gem_shmem_unpin_locked(struct drm_gem_shmem_object *shmem)
{
	dma_resv_assert_held(shmem->base.resv);

	drm_gem_shmem_put_pages(shmem);
}

/**
 * drm_gem_shmem_pin - Pin backing pages for a shmem GEM object
 * @shmem: shmem GEM object
 *
 * This function makes sure the backing pages are pinned in memory while the
 * buffer is exported.
 *
 * Returns:
 * 0 on success or a negative error code on failure.
 */
int drm_gem_shmem_pin(struct drm_gem_shmem_object *shmem)
{
	struct drm_gem_object *obj = &shmem->base;
	int ret;

	drm_WARN_ON(obj->dev, obj->import_attach);

	ret = dma_resv_lock_interruptible(shmem->base.resv, NULL);
	if (ret)
		return ret;
	ret = drm_gem_shmem_pin_locked(shmem);
	dma_resv_unlock(shmem->base.resv);

	return ret;
}
EXPORT_SYMBOL(drm_gem_shmem_pin);

/**
 * drm_gem_shmem_unpin - Unpin backing pages for a shmem GEM object
 * @shmem: shmem GEM object
 *
 * This function removes the requirement that the backing pages are pinned in
 * memory.
 */
void drm_gem_shmem_unpin(struct drm_gem_shmem_object *shmem)
{
	struct drm_gem_object *obj = &shmem->base;

	drm_WARN_ON(obj->dev, obj->import_attach);

	dma_resv_lock(shmem->base.resv, NULL);
	drm_gem_shmem_unpin_locked(shmem);
	dma_resv_unlock(shmem->base.resv);
}
EXPORT_SYMBOL(drm_gem_shmem_unpin);

/*
 * drm_gem_shmem_vmap - Create a virtual mapping for a shmem GEM object
 * @shmem: shmem GEM object
 * @map: Returns the kernel virtual address of the SHMEM GEM object's backing
 *       store.
 *
 * This function makes sure that a contiguous kernel virtual address mapping
 * exists for the buffer backing the shmem GEM object. It hides the differences
 * between dma-buf imported and natively allocated objects.
 *
 * Acquired mappings should be cleaned up by calling drm_gem_shmem_vunmap().
 *
 * Returns:
 * 0 on success or a negative error code on failure.
 */
int drm_gem_shmem_vmap(struct drm_gem_shmem_object *shmem,
		       struct iosys_map *map)
{
	struct drm_gem_object *obj = &shmem->base;
	int ret = 0;

	if (obj->import_attach) {
		ret = dma_buf_vmap(obj->import_attach->dmabuf, map);
		if (!ret) {
			if (drm_WARN_ON(obj->dev, map->is_iomem)) {
				dma_buf_vunmap(obj->import_attach->dmabuf, map);
				return -EIO;
			}
		}
	} else {
		pgprot_t prot = PAGE_KERNEL;

		dma_resv_assert_held(shmem->base.resv);

		if (shmem->vmap_use_count++ > 0) {
			iosys_map_set_vaddr(map, shmem->vaddr);
			return 0;
		}

		ret = drm_gem_shmem_get_pages(shmem);
		if (ret)
			goto err_zero_use;

		if (shmem->map_wc)
			prot = pgprot_writecombine(prot);
		shmem->vaddr = vmap(shmem->pages, obj->size >> PAGE_SHIFT,
				    VM_MAP, prot);
		if (!shmem->vaddr)
			ret = -ENOMEM;
		else
			iosys_map_set_vaddr(map, shmem->vaddr);
	}

	if (ret) {
		drm_dbg_kms(obj->dev, "Failed to vmap pages, error %d\n", ret);
		goto err_put_pages;
	}

	return 0;

err_put_pages:
	if (!obj->import_attach)
		drm_gem_shmem_put_pages(shmem);
err_zero_use:
	shmem->vmap_use_count = 0;

	return ret;
}
EXPORT_SYMBOL(drm_gem_shmem_vmap);

/*
 * drm_gem_shmem_vunmap - Unmap a virtual mapping for a shmem GEM object
 * @shmem: shmem GEM object
 * @map: Kernel virtual address where the SHMEM GEM object was mapped
 *
 * This function cleans up a kernel virtual address mapping acquired by
 * drm_gem_shmem_vmap(). The mapping is only removed when the use count drops to
 * zero.
 *
 * This function hides the differences between dma-buf imported and natively
 * allocated objects.
 */
void drm_gem_shmem_vunmap(struct drm_gem_shmem_object *shmem,
			  struct iosys_map *map)
{
	struct drm_gem_object *obj = &shmem->base;

	if (obj->import_attach) {
		dma_buf_vunmap(obj->import_attach->dmabuf, map);
	} else {
		dma_resv_assert_held(shmem->base.resv);

		if (drm_WARN_ON_ONCE(obj->dev, !shmem->vmap_use_count))
			return;

		if (--shmem->vmap_use_count > 0)
			return;

		vunmap(shmem->vaddr);
		drm_gem_shmem_put_pages(shmem);
	}

	shmem->vaddr = NULL;
}
EXPORT_SYMBOL(drm_gem_shmem_vunmap);

static int
drm_gem_shmem_create_with_handle(struct drm_file *file_priv,
				 struct drm_device *dev, size_t size,
				 uint32_t *handle)
{
	struct drm_gem_shmem_object *shmem;
	int ret;

	shmem = drm_gem_shmem_create(dev, size);
	if (IS_ERR(shmem))
		return PTR_ERR(shmem);

	/*
	 * Allocate an id of idr table where the obj is registered
	 * and handle has the id what user can see.
	 */
	ret = drm_gem_handle_create(file_priv, &shmem->base, handle);
	/* drop reference from allocate - handle holds it now. */
	drm_gem_object_put(&shmem->base);

	return ret;
}

/* Update madvise status, returns true if not purged, else
 * false or -errno.
 */
int drm_gem_shmem_madvise(struct drm_gem_shmem_object *shmem, int madv)
{
	dma_resv_assert_held(shmem->base.resv);

	if (shmem->madv >= 0)
		shmem->madv = madv;

	madv = shmem->madv;

	return (madv >= 0);
}
EXPORT_SYMBOL(drm_gem_shmem_madvise);

void drm_gem_shmem_purge(struct drm_gem_shmem_object *shmem)
{
	struct drm_gem_object *obj = &shmem->base;
	struct drm_device *dev = obj->dev;

	dma_resv_assert_held(shmem->base.resv);

	drm_WARN_ON(obj->dev, !drm_gem_shmem_is_purgeable(shmem));

	dma_unmap_sgtable(dev->dev, shmem->sgt, DMA_BIDIRECTIONAL, 0);
	sg_free_table(shmem->sgt);
	kfree(shmem->sgt);
	shmem->sgt = NULL;

	drm_gem_shmem_put_pages(shmem);

	shmem->madv = -1;

	drm_vma_node_unmap(&obj->vma_node, dev->anon_inode->i_mapping);
	drm_gem_free_mmap_offset(obj);

	/* Our goal here is to return as much of the memory as
	 * is possible back to the system as we are called from OOM.
	 * To do this we must instruct the shmfs to drop all of its
	 * backing pages, *now*.
	 */
	shmem_truncate_range(file_inode(obj->filp), 0, (loff_t)-1);

	invalidate_mapping_pages(file_inode(obj->filp)->i_mapping, 0, (loff_t)-1);
}
EXPORT_SYMBOL(drm_gem_shmem_purge);

/**
 * drm_gem_shmem_dumb_create - Create a dumb shmem buffer object
 * @file: DRM file structure to create the dumb buffer for
 * @dev: DRM device
 * @args: IOCTL data
 *
 * This function computes the pitch of the dumb buffer and rounds it up to an
 * integer number of bytes per pixel. Drivers for hardware that doesn't have
 * any additional restrictions on the pitch can directly use this function as
 * their &drm_driver.dumb_create callback.
 *
 * For hardware with additional restrictions, drivers can adjust the fields
 * set up by userspace before calling into this function.
 *
 * Returns:
 * 0 on success or a negative error code on failure.
 */
int drm_gem_shmem_dumb_create(struct drm_file *file, struct drm_device *dev,
			      struct drm_mode_create_dumb *args)
{
	u32 min_pitch = DIV_ROUND_UP(args->width * args->bpp, 8);

	if (!args->pitch || !args->size) {
		args->pitch = min_pitch;
		args->size = PAGE_ALIGN(args->pitch * args->height);
	} else {
		/* ensure sane minimum values */
		if (args->pitch < min_pitch)
			args->pitch = min_pitch;
		if (args->size < args->pitch * args->height)
			args->size = PAGE_ALIGN(args->pitch * args->height);
	}

	return drm_gem_shmem_create_with_handle(file, dev, args->size, &args->handle);
}
EXPORT_SYMBOL_GPL(drm_gem_shmem_dumb_create);

static vm_fault_t drm_gem_shmem_fault(struct vm_fault *vmf)
{
	struct vm_area_struct *vma = vmf->vma;
	struct drm_gem_object *obj = vma->vm_private_data;
	struct drm_gem_shmem_object *shmem = to_drm_gem_shmem_obj(obj);
	loff_t num_pages = obj->size >> PAGE_SHIFT;
	vm_fault_t ret;
	struct page *page;
	pgoff_t page_offset;

	/* We don't use vmf->pgoff since that has the fake offset */
	page_offset = (vmf->address - vma->vm_start) >> PAGE_SHIFT;

	dma_resv_lock(shmem->base.resv, NULL);

	if (page_offset >= num_pages ||
	    drm_WARN_ON_ONCE(obj->dev, !shmem->pages) ||
	    shmem->madv < 0) {
		ret = VM_FAULT_SIGBUS;
	} else {
		page = shmem->pages[page_offset];

		ret = vmf_insert_pfn(vma, vmf->address, page_to_pfn(page));
	}

	dma_resv_unlock(shmem->base.resv);

	return ret;
}

static void drm_gem_shmem_vm_open(struct vm_area_struct *vma)
{
	struct drm_gem_object *obj = vma->vm_private_data;
	struct drm_gem_shmem_object *shmem = to_drm_gem_shmem_obj(obj);

	drm_WARN_ON(obj->dev, obj->import_attach);

	dma_resv_lock(shmem->base.resv, NULL);

	/*
	 * We should have already pinned the pages when the buffer was first
	 * mmap'd, vm_open() just grabs an additional reference for the new
	 * mm the vma is getting copied into (ie. on fork()).
	 */
	if (!drm_WARN_ON_ONCE(obj->dev, !shmem->pages_use_count))
		shmem->pages_use_count++;

	dma_resv_unlock(shmem->base.resv);

	drm_gem_vm_open(vma);
}

static void drm_gem_shmem_vm_close(struct vm_area_struct *vma)
{
	struct drm_gem_object *obj = vma->vm_private_data;
	struct drm_gem_shmem_object *shmem = to_drm_gem_shmem_obj(obj);

	dma_resv_lock(shmem->base.resv, NULL);
	drm_gem_shmem_put_pages(shmem);
	dma_resv_unlock(shmem->base.resv);

	drm_gem_vm_close(vma);
}

const struct vm_operations_struct drm_gem_shmem_vm_ops = {
	.fault = drm_gem_shmem_fault,
	.open = drm_gem_shmem_vm_open,
	.close = drm_gem_shmem_vm_close,
};
EXPORT_SYMBOL_GPL(drm_gem_shmem_vm_ops);

/**
 * drm_gem_shmem_mmap - Memory-map a shmem GEM object
 * @shmem: shmem GEM object
 * @vma: VMA for the area to be mapped
 *
 * This function implements an augmented version of the GEM DRM file mmap
 * operation for shmem objects.
 *
 * Returns:
 * 0 on success or a negative error code on failure.
 */
int drm_gem_shmem_mmap(struct drm_gem_shmem_object *shmem, struct vm_area_struct *vma)
{
	struct drm_gem_object *obj = &shmem->base;
	int ret;

	if (obj->import_attach) {
		/* Reset both vm_ops and vm_private_data, so we don't end up with
		 * vm_ops pointing to our implementation if the dma-buf backend
		 * doesn't set those fields.
		 */
		vma->vm_private_data = NULL;
		vma->vm_ops = NULL;

		ret = dma_buf_mmap(obj->dma_buf, vma, 0);

		/* Drop the reference drm_gem_mmap_obj() acquired.*/
		if (!ret)
			drm_gem_object_put(obj);

		return ret;
	}

	dma_resv_lock(shmem->base.resv, NULL);
	ret = drm_gem_shmem_get_pages(shmem);
	dma_resv_unlock(shmem->base.resv);

	if (ret)
		return ret;

	vm_flags_set(vma, VM_PFNMAP | VM_DONTEXPAND | VM_DONTDUMP);
	vma->vm_page_prot = vm_get_page_prot(vma->vm_flags);
	if (shmem->map_wc)
		vma->vm_page_prot = pgprot_writecombine(vma->vm_page_prot);

	return 0;
}
EXPORT_SYMBOL_GPL(drm_gem_shmem_mmap);

/**
 * drm_gem_shmem_print_info() - Print &drm_gem_shmem_object info for debugfs
 * @shmem: shmem GEM object
 * @p: DRM printer
 * @indent: Tab indentation level
 */
void drm_gem_shmem_print_info(const struct drm_gem_shmem_object *shmem,
			      struct drm_printer *p, unsigned int indent)
{
	if (shmem->base.import_attach)
		return;

	drm_printf_indent(p, indent, "pages_use_count=%u\n", shmem->pages_use_count);
	drm_printf_indent(p, indent, "vmap_use_count=%u\n", shmem->vmap_use_count);
	drm_printf_indent(p, indent, "vaddr=%p\n", shmem->vaddr);
}
EXPORT_SYMBOL(drm_gem_shmem_print_info);

/**
 * drm_gem_shmem_get_sg_table - Provide a scatter/gather table of pinned
 *                              pages for a shmem GEM object
 * @shmem: shmem GEM object
 *
 * This function exports a scatter/gather table suitable for PRIME usage by
 * calling the standard DMA mapping API.
 *
 * Drivers who need to acquire an scatter/gather table for objects need to call
 * drm_gem_shmem_get_pages_sgt() instead.
 *
 * Returns:
 * A pointer to the scatter/gather table of pinned pages or error pointer on failure.
 */
struct sg_table *drm_gem_shmem_get_sg_table(struct drm_gem_shmem_object *shmem)
{
	struct drm_gem_object *obj = &shmem->base;

	drm_WARN_ON(obj->dev, obj->import_attach);

	return drm_prime_pages_to_sg(obj->dev, shmem->pages, obj->size >> PAGE_SHIFT);
}
EXPORT_SYMBOL_GPL(drm_gem_shmem_get_sg_table);

static struct sg_table *drm_gem_shmem_get_pages_sgt_locked(struct drm_gem_shmem_object *shmem)
{
	struct drm_gem_object *obj = &shmem->base;
	int ret;
	struct sg_table *sgt;

	if (shmem->sgt)
		return shmem->sgt;

	drm_WARN_ON(obj->dev, obj->import_attach);

	ret = drm_gem_shmem_get_pages_locked(shmem);
	if (ret)
		return ERR_PTR(ret);

	sgt = drm_gem_shmem_get_sg_table(shmem);
	if (IS_ERR(sgt)) {
		ret = PTR_ERR(sgt);
		goto err_put_pages;
	}
	/* Map the pages for use by the h/w. */
	ret = dma_map_sgtable(obj->dev->dev, sgt, DMA_BIDIRECTIONAL, 0);
	if (ret)
		goto err_free_sgt;

	shmem->sgt = sgt;

	return sgt;

err_free_sgt:
	sg_free_table(sgt);
	kfree(sgt);
err_put_pages:
	drm_gem_shmem_put_pages_locked(shmem);
	return ERR_PTR(ret);
}

/**
 * drm_gem_shmem_get_pages_sgt - Pin pages, dma map them, and return a
 *				 scatter/gather table for a shmem GEM object.
 * @shmem: shmem GEM object
 *
 * This function returns a scatter/gather table suitable for driver usage. If
 * the sg table doesn't exist, the pages are pinned, dma-mapped, and a sg
 * table created.
 *
 * This is the main function for drivers to get at backing storage, and it hides
 * and difference between dma-buf imported and natively allocated objects.
 * drm_gem_shmem_get_sg_table() should not be directly called by drivers.
 *
 * Returns:
 * A pointer to the scatter/gather table of pinned pages or errno on failure.
 */
struct sg_table *drm_gem_shmem_get_pages_sgt(struct drm_gem_shmem_object *shmem)
{
	int ret;
	struct sg_table *sgt;

<<<<<<< HEAD
	ret = mutex_lock_interruptible(&shmem->pages_lock);
	if (ret)
		return ERR_PTR(ret);
	sgt = drm_gem_shmem_get_pages_sgt_locked(shmem);
	mutex_unlock(&shmem->pages_lock);
=======
	ret = dma_resv_lock_interruptible(shmem->base.resv, NULL);
	if (ret)
		return ERR_PTR(ret);
	sgt = drm_gem_shmem_get_pages_sgt_locked(shmem);
	dma_resv_unlock(shmem->base.resv);
>>>>>>> 98817289

	return sgt;
}
EXPORT_SYMBOL_GPL(drm_gem_shmem_get_pages_sgt);

/**
 * drm_gem_shmem_prime_import_sg_table - Produce a shmem GEM object from
 *                 another driver's scatter/gather table of pinned pages
 * @dev: Device to import into
 * @attach: DMA-BUF attachment
 * @sgt: Scatter/gather table of pinned pages
 *
 * This function imports a scatter/gather table exported via DMA-BUF by
 * another driver. Drivers that use the shmem helpers should set this as their
 * &drm_driver.gem_prime_import_sg_table callback.
 *
 * Returns:
 * A pointer to a newly created GEM object or an ERR_PTR-encoded negative
 * error code on failure.
 */
struct drm_gem_object *
drm_gem_shmem_prime_import_sg_table(struct drm_device *dev,
				    struct dma_buf_attachment *attach,
				    struct sg_table *sgt)
{
	size_t size = PAGE_ALIGN(attach->dmabuf->size);
	struct drm_gem_shmem_object *shmem;

	shmem = __drm_gem_shmem_create(dev, size, true);
	if (IS_ERR(shmem))
		return ERR_CAST(shmem);

	shmem->sgt = sgt;

	drm_dbg_prime(dev, "size = %zu\n", size);

	return &shmem->base;
}
EXPORT_SYMBOL_GPL(drm_gem_shmem_prime_import_sg_table);

MODULE_DESCRIPTION("DRM SHMEM memory-management helpers");
MODULE_IMPORT_NS(DMA_BUF);
MODULE_LICENSE("GPL v2");<|MERGE_RESOLUTION|>--- conflicted
+++ resolved
@@ -679,7 +679,7 @@
 
 	drm_WARN_ON(obj->dev, obj->import_attach);
 
-	ret = drm_gem_shmem_get_pages_locked(shmem);
+	ret = drm_gem_shmem_get_pages(shmem);
 	if (ret)
 		return ERR_PTR(ret);
 
@@ -701,7 +701,7 @@
 	sg_free_table(sgt);
 	kfree(sgt);
 err_put_pages:
-	drm_gem_shmem_put_pages_locked(shmem);
+	drm_gem_shmem_put_pages(shmem);
 	return ERR_PTR(ret);
 }
 
@@ -726,19 +726,11 @@
 	int ret;
 	struct sg_table *sgt;
 
-<<<<<<< HEAD
-	ret = mutex_lock_interruptible(&shmem->pages_lock);
-	if (ret)
-		return ERR_PTR(ret);
-	sgt = drm_gem_shmem_get_pages_sgt_locked(shmem);
-	mutex_unlock(&shmem->pages_lock);
-=======
 	ret = dma_resv_lock_interruptible(shmem->base.resv, NULL);
 	if (ret)
 		return ERR_PTR(ret);
 	sgt = drm_gem_shmem_get_pages_sgt_locked(shmem);
 	dma_resv_unlock(shmem->base.resv);
->>>>>>> 98817289
 
 	return sgt;
 }
