// SPDX-License-Identifier: GPL-2.0+
/*
 * Copyright (C) 2014-2018 Broadcom
 * Copyright (C) 2023 Raspberry Pi
 */

#include <drm/drm_syncobj.h>

#include "v3d_drv.h"
#include "v3d_regs.h"
#include "v3d_trace.h"

/* Takes the reservation lock on all the BOs being referenced, so that
 * at queue submit time we can update the reservations.
 *
 * We don't lock the RCL the tile alloc/state BOs, or overflow memory
 * (all of which are on exec->unref_list).  They're entirely private
 * to v3d, so we don't attach dma-buf fences to them.
 */
static int
v3d_lock_bo_reservations(struct v3d_job *job,
			 struct ww_acquire_ctx *acquire_ctx)
{
	int i, ret;

	ret = drm_gem_lock_reservations(job->bo, job->bo_count, acquire_ctx);
	if (ret)
		return ret;

	for (i = 0; i < job->bo_count; i++) {
		ret = dma_resv_reserve_fences(job->bo[i]->resv, 1);
		if (ret)
			goto fail;

		ret = drm_sched_job_add_implicit_dependencies(&job->base,
							      job->bo[i], true);
		if (ret)
			goto fail;
	}

	return 0;

fail:
	drm_gem_unlock_reservations(job->bo, job->bo_count, acquire_ctx);
	return ret;
}

/**
 * v3d_lookup_bos() - Sets up job->bo[] with the GEM objects
 * referenced by the job.
 * @dev: DRM device
 * @file_priv: DRM file for this fd
 * @job: V3D job being set up
 * @bo_handles: GEM handles
 * @bo_count: Number of GEM handles passed in
 *
 * The command validator needs to reference BOs by their index within
 * the submitted job's BO list.  This does the validation of the job's
 * BO list and reference counting for the lifetime of the job.
 *
 * Note that this function doesn't need to unreference the BOs on
 * failure, because that will happen at v3d_exec_cleanup() time.
 */
static int
v3d_lookup_bos(struct drm_device *dev,
	       struct drm_file *file_priv,
	       struct v3d_job *job,
	       u64 bo_handles,
	       u32 bo_count)
{
	job->bo_count = bo_count;

	if (!job->bo_count) {
		/* See comment on bo_index for why we have to check
		 * this.
		 */
		DRM_DEBUG("Rendering requires BOs\n");
		return -EINVAL;
	}

	return drm_gem_objects_lookup(file_priv,
				      (void __user *)(uintptr_t)bo_handles,
				      job->bo_count, &job->bo);
}

static void
v3d_job_free(struct kref *ref)
{
	struct v3d_job *job = container_of(ref, struct v3d_job, refcount);
	int i;

	if (job->bo) {
		for (i = 0; i < job->bo_count; i++)
			drm_gem_object_put(job->bo[i]);
		kvfree(job->bo);
	}

	dma_fence_put(job->irq_fence);
	dma_fence_put(job->done_fence);

	if (job->perfmon)
		v3d_perfmon_put(job->perfmon);

	kfree(job);
}

static void
v3d_render_job_free(struct kref *ref)
{
	struct v3d_render_job *job = container_of(ref, struct v3d_render_job,
						  base.refcount);
	struct v3d_bo *bo, *save;

	list_for_each_entry_safe(bo, save, &job->unref_list, unref_head) {
		drm_gem_object_put(&bo->base.base);
	}

	v3d_job_free(ref);
}

void v3d_job_cleanup(struct v3d_job *job)
{
	if (!job)
		return;

	drm_sched_job_cleanup(&job->base);
	v3d_job_put(job);
}

void v3d_job_put(struct v3d_job *job)
{
	if (!job)
		return;

	kref_put(&job->refcount, job->free);
}

static int
v3d_job_allocate(void **container, size_t size)
{
	*container = kcalloc(1, size, GFP_KERNEL);
	if (!*container) {
		DRM_ERROR("Cannot allocate memory for V3D job.\n");
		return -ENOMEM;
	}

	return 0;
}

static void
v3d_job_deallocate(void **container)
{
	kfree(*container);
	*container = NULL;
}

static int
v3d_job_init(struct v3d_dev *v3d, struct drm_file *file_priv,
	     struct v3d_job *job, void (*free)(struct kref *ref),
	     u32 in_sync, struct v3d_submit_ext *se, enum v3d_queue queue)
{
	struct v3d_file_priv *v3d_priv = file_priv->driver_priv;
	bool has_multisync = se && (se->flags & DRM_V3D_EXT_ID_MULTI_SYNC);
	int ret, i;

	job->v3d = v3d;
	job->free = free;
	job->file = file_priv;

	ret = drm_sched_job_init(&job->base, &v3d_priv->sched_entity[queue],
				 1, v3d_priv);
	if (ret)
		return ret;

	if (has_multisync) {
		if (se->in_sync_count && se->wait_stage == queue) {
			struct drm_v3d_sem __user *handle = u64_to_user_ptr(se->in_syncs);

			for (i = 0; i < se->in_sync_count; i++) {
				struct drm_v3d_sem in;

				if (copy_from_user(&in, handle++, sizeof(in))) {
					ret = -EFAULT;
					DRM_DEBUG("Failed to copy wait dep handle.\n");
					goto fail_deps;
				}
				ret = drm_sched_job_add_syncobj_dependency(&job->base, file_priv, in.handle, 0);

				// TODO: Investigate why this was filtered out for the IOCTL.
				if (ret && ret != -ENOENT)
					goto fail_deps;
			}
		}
	} else {
		ret = drm_sched_job_add_syncobj_dependency(&job->base, file_priv, in_sync, 0);

		// TODO: Investigate why this was filtered out for the IOCTL.
		if (ret && ret != -ENOENT)
			goto fail_deps;
	}

	kref_init(&job->refcount);

	return 0;

fail_deps:
	drm_sched_job_cleanup(&job->base);
	return ret;
}

static void
v3d_push_job(struct v3d_job *job)
{
	drm_sched_job_arm(&job->base);

	job->done_fence = dma_fence_get(&job->base.s_fence->finished);

	/* put by scheduler job completion */
	kref_get(&job->refcount);

	drm_sched_entity_push_job(&job->base);
}

static void
v3d_attach_fences_and_unlock_reservation(struct drm_file *file_priv,
					 struct v3d_job *job,
					 struct ww_acquire_ctx *acquire_ctx,
					 u32 out_sync,
					 struct v3d_submit_ext *se,
					 struct dma_fence *done_fence)
{
	struct drm_syncobj *sync_out;
	bool has_multisync = se && (se->flags & DRM_V3D_EXT_ID_MULTI_SYNC);
	int i;

	for (i = 0; i < job->bo_count; i++) {
		/* XXX: Use shared fences for read-only objects. */
		dma_resv_add_fence(job->bo[i]->resv, job->done_fence,
				   DMA_RESV_USAGE_WRITE);
	}

	drm_gem_unlock_reservations(job->bo, job->bo_count, acquire_ctx);

	/* Update the return sync object for the job */
	/* If it only supports a single signal semaphore*/
	if (!has_multisync) {
		sync_out = drm_syncobj_find(file_priv, out_sync);
		if (sync_out) {
			drm_syncobj_replace_fence(sync_out, done_fence);
			drm_syncobj_put(sync_out);
		}
		return;
	}

	/* If multiple semaphores extension is supported */
	if (se->out_sync_count) {
		for (i = 0; i < se->out_sync_count; i++) {
			drm_syncobj_replace_fence(se->out_syncs[i].syncobj,
						  done_fence);
			drm_syncobj_put(se->out_syncs[i].syncobj);
		}
		kvfree(se->out_syncs);
	}
}

static int
v3d_setup_csd_jobs_and_bos(struct drm_file *file_priv,
			   struct v3d_dev *v3d,
			   struct drm_v3d_submit_csd *args,
			   struct v3d_csd_job **job,
			   struct v3d_job **clean_job,
			   struct v3d_submit_ext *se,
			   struct ww_acquire_ctx *acquire_ctx)
{
	int ret;

	ret = v3d_job_allocate((void *)job, sizeof(**job));
	if (ret)
		return ret;

	ret = v3d_job_init(v3d, file_priv, &(*job)->base,
			   v3d_job_free, args->in_sync, se, V3D_CSD);
	if (ret) {
		v3d_job_deallocate((void *)job);
		return ret;
	}

	ret = v3d_job_allocate((void *)clean_job, sizeof(**clean_job));
	if (ret)
		return ret;

	ret = v3d_job_init(v3d, file_priv, *clean_job,
			   v3d_job_free, 0, NULL, V3D_CACHE_CLEAN);
	if (ret) {
		v3d_job_deallocate((void *)clean_job);
		return ret;
	}

	(*job)->args = *args;

	ret = v3d_lookup_bos(&v3d->drm, file_priv, *clean_job,
			     args->bo_handles, args->bo_handle_count);
	if (ret)
		return ret;

	return v3d_lock_bo_reservations(*clean_job, acquire_ctx);
}

static void
v3d_put_multisync_post_deps(struct v3d_submit_ext *se)
{
	unsigned int i;

	if (!(se && se->out_sync_count))
		return;

	for (i = 0; i < se->out_sync_count; i++)
		drm_syncobj_put(se->out_syncs[i].syncobj);
	kvfree(se->out_syncs);
}

static int
v3d_get_multisync_post_deps(struct drm_file *file_priv,
			    struct v3d_submit_ext *se,
			    u32 count, u64 handles)
{
	struct drm_v3d_sem __user *post_deps;
	int i, ret;

	if (!count)
		return 0;

	se->out_syncs = (struct v3d_submit_outsync *)
			kvmalloc_array(count,
				       sizeof(struct v3d_submit_outsync),
				       GFP_KERNEL);
	if (!se->out_syncs)
		return -ENOMEM;

	post_deps = u64_to_user_ptr(handles);

	for (i = 0; i < count; i++) {
		struct drm_v3d_sem out;

		if (copy_from_user(&out, post_deps++, sizeof(out))) {
			ret = -EFAULT;
			DRM_DEBUG("Failed to copy post dep handles\n");
			goto fail;
		}

		se->out_syncs[i].syncobj = drm_syncobj_find(file_priv,
							    out.handle);
		if (!se->out_syncs[i].syncobj) {
			ret = -EINVAL;
			goto fail;
		}
	}
	se->out_sync_count = count;

	return 0;

fail:
	for (i--; i >= 0; i--)
		drm_syncobj_put(se->out_syncs[i].syncobj);
	kvfree(se->out_syncs);

	return ret;
}

/* Get data for multiple binary semaphores synchronization. Parse syncobj
 * to be signaled when job completes (out_sync).
 */
static int
v3d_get_multisync_submit_deps(struct drm_file *file_priv,
			      struct drm_v3d_extension __user *ext,
			      struct v3d_submit_ext *se)
{
	struct drm_v3d_multi_sync multisync;
	int ret;

	if (se->in_sync_count || se->out_sync_count) {
		DRM_DEBUG("Two multisync extensions were added to the same job.");
		return -EINVAL;
	}

	if (copy_from_user(&multisync, ext, sizeof(multisync)))
		return -EFAULT;

	if (multisync.pad)
		return -EINVAL;

	ret = v3d_get_multisync_post_deps(file_priv, se, multisync.out_sync_count,
					  multisync.out_syncs);
	if (ret)
		return ret;

	se->in_sync_count = multisync.in_sync_count;
	se->in_syncs = multisync.in_syncs;
	se->flags |= DRM_V3D_EXT_ID_MULTI_SYNC;
	se->wait_stage = multisync.wait_stage;

	return 0;
}

/* Get data for the indirect CSD job submission. */
static int
v3d_get_cpu_indirect_csd_params(struct drm_file *file_priv,
				struct drm_v3d_extension __user *ext,
				struct v3d_cpu_job *job)
{
	struct v3d_file_priv *v3d_priv = file_priv->driver_priv;
	struct v3d_dev *v3d = v3d_priv->v3d;
	struct drm_v3d_indirect_csd indirect_csd;
	struct v3d_indirect_csd_info *info = &job->indirect_csd;

	if (!job) {
		DRM_DEBUG("CPU job extension was attached to a GPU job.\n");
		return -EINVAL;
	}

	if (job->job_type) {
		DRM_DEBUG("Two CPU job extensions were added to the same CPU job.\n");
		return -EINVAL;
	}

	if (copy_from_user(&indirect_csd, ext, sizeof(indirect_csd)))
		return -EFAULT;

	if (!v3d_has_csd(v3d)) {
		DRM_DEBUG("Attempting CSD submit on non-CSD hardware.\n");
		return -EINVAL;
	}

	job->job_type = V3D_CPU_JOB_TYPE_INDIRECT_CSD;
	info->offset = indirect_csd.offset;
	info->wg_size = indirect_csd.wg_size;
	memcpy(&info->wg_uniform_offsets, &indirect_csd.wg_uniform_offsets,
	       sizeof(indirect_csd.wg_uniform_offsets));

	info->indirect = drm_gem_object_lookup(file_priv, indirect_csd.indirect);

	return v3d_setup_csd_jobs_and_bos(file_priv, v3d, &indirect_csd.submit,
					  &info->job, &info->clean_job,
					  NULL, &info->acquire_ctx);
}

/* Get data for the query timestamp job submission. */
static int
v3d_get_cpu_timestamp_query_params(struct drm_file *file_priv,
				   struct drm_v3d_extension __user *ext,
				   struct v3d_cpu_job *job)
{
	u32 __user *offsets, *syncs;
	struct drm_v3d_timestamp_query timestamp;
	struct v3d_timestamp_query_info *query_info = &job->timestamp_query;
	unsigned int i;
	int err;

	if (!job) {
		DRM_DEBUG("CPU job extension was attached to a GPU job.\n");
		return -EINVAL;
	}

	if (job->job_type) {
		DRM_DEBUG("Two CPU job extensions were added to the same CPU job.\n");
		return -EINVAL;
	}

	if (copy_from_user(&timestamp, ext, sizeof(timestamp)))
		return -EFAULT;

	if (timestamp.pad)
		return -EINVAL;

	job->job_type = V3D_CPU_JOB_TYPE_TIMESTAMP_QUERY;

	query_info->queries = kvmalloc_array(timestamp.count,
					     sizeof(struct v3d_timestamp_query),
					     GFP_KERNEL);
	if (!query_info->queries)
		return -ENOMEM;

	offsets = u64_to_user_ptr(timestamp.offsets);
	syncs = u64_to_user_ptr(timestamp.syncs);

	for (i = 0; i < timestamp.count; i++) {
		u32 offset, sync;

		if (get_user(offset, offsets++)) {
			err = -EFAULT;
			goto error;
		}

		query_info->queries[i].offset = offset;

		if (get_user(sync, syncs++)) {
			err = -EFAULT;
			goto error;
		}

		query_info->queries[i].syncobj = drm_syncobj_find(file_priv,
								  sync);
		if (!query_info->queries[i].syncobj) {
			err = -ENOENT;
			goto error;
		}
	}
	query_info->count = timestamp.count;

	return 0;

error:
	v3d_timestamp_query_info_free(&job->timestamp_query, i);
	return err;
}

static int
v3d_get_cpu_reset_timestamp_params(struct drm_file *file_priv,
				   struct drm_v3d_extension __user *ext,
				   struct v3d_cpu_job *job)
{
	u32 __user *syncs;
	struct drm_v3d_reset_timestamp_query reset;
	struct v3d_timestamp_query_info *query_info = &job->timestamp_query;
	unsigned int i;
	int err;

	if (!job) {
		DRM_DEBUG("CPU job extension was attached to a GPU job.\n");
		return -EINVAL;
	}

	if (job->job_type) {
		DRM_DEBUG("Two CPU job extensions were added to the same CPU job.\n");
		return -EINVAL;
	}

	if (copy_from_user(&reset, ext, sizeof(reset)))
		return -EFAULT;

	job->job_type = V3D_CPU_JOB_TYPE_RESET_TIMESTAMP_QUERY;

	query_info->queries = kvmalloc_array(reset.count,
					     sizeof(struct v3d_timestamp_query),
					     GFP_KERNEL);
	if (!query_info->queries)
		return -ENOMEM;

	syncs = u64_to_user_ptr(reset.syncs);

	for (i = 0; i < reset.count; i++) {
		u32 sync;

		query_info->queries[i].offset = reset.offset + 8 * i;

		if (get_user(sync, syncs++)) {
			err = -EFAULT;
			goto error;
		}

		query_info->queries[i].syncobj = drm_syncobj_find(file_priv,
								  sync);
		if (!query_info->queries[i].syncobj) {
			err = -ENOENT;
			goto error;
		}
	}
	query_info->count = reset.count;

	return 0;

error:
	v3d_timestamp_query_info_free(&job->timestamp_query, i);
	return err;
}

/* Get data for the copy timestamp query results job submission. */
static int
v3d_get_cpu_copy_query_results_params(struct drm_file *file_priv,
				      struct drm_v3d_extension __user *ext,
				      struct v3d_cpu_job *job)
{
	u32 __user *offsets, *syncs;
	struct drm_v3d_copy_timestamp_query copy;
	struct v3d_timestamp_query_info *query_info = &job->timestamp_query;
	unsigned int i;
	int err;

	if (!job) {
		DRM_DEBUG("CPU job extension was attached to a GPU job.\n");
		return -EINVAL;
	}

	if (job->job_type) {
		DRM_DEBUG("Two CPU job extensions were added to the same CPU job.\n");
		return -EINVAL;
	}

	if (copy_from_user(&copy, ext, sizeof(copy)))
		return -EFAULT;

	if (copy.pad)
		return -EINVAL;

	job->job_type = V3D_CPU_JOB_TYPE_COPY_TIMESTAMP_QUERY;

	query_info->queries = kvmalloc_array(copy.count,
					     sizeof(struct v3d_timestamp_query),
					     GFP_KERNEL);
	if (!query_info->queries)
		return -ENOMEM;

	offsets = u64_to_user_ptr(copy.offsets);
	syncs = u64_to_user_ptr(copy.syncs);

	for (i = 0; i < copy.count; i++) {
		u32 offset, sync;

		if (get_user(offset, offsets++)) {
			err = -EFAULT;
			goto error;
		}

		query_info->queries[i].offset = offset;

		if (get_user(sync, syncs++)) {
			err = -EFAULT;
			goto error;
		}

		query_info->queries[i].syncobj = drm_syncobj_find(file_priv,
								  sync);
		if (!query_info->queries[i].syncobj) {
			err = -ENOENT;
			goto error;
		}
	}
	query_info->count = copy.count;

	job->copy.do_64bit = copy.do_64bit;
	job->copy.do_partial = copy.do_partial;
	job->copy.availability_bit = copy.availability_bit;
	job->copy.offset = copy.offset;
	job->copy.stride = copy.stride;

	return 0;

error:
	v3d_timestamp_query_info_free(&job->timestamp_query, i);
	return err;
}

static int
v3d_copy_query_info(struct v3d_performance_query_info *query_info,
		    unsigned int count,
		    unsigned int nperfmons,
		    u32 __user *syncs,
		    u64 __user *kperfmon_ids,
		    struct drm_file *file_priv)
{
	unsigned int i, j;
	int err;

<<<<<<< HEAD
	if (!job) {
		DRM_DEBUG("CPU job extension was attached to a GPU job.\n");
		return -EINVAL;
	}

	if (job->job_type) {
		DRM_DEBUG("Two CPU job extensions were added to the same CPU job.\n");
		return -EINVAL;
	}

	if (copy_from_user(&reset, ext, sizeof(reset)))
		return -EFAULT;

	if (reset.nperfmons > V3D_MAX_PERFMONS)
		return -EINVAL;

	if (reset.nperfmons > V3D_MAX_PERFMONS)
		return -EINVAL;

	job->job_type = V3D_CPU_JOB_TYPE_RESET_PERFORMANCE_QUERY;

	job->performance_query.queries = kvmalloc_array(reset.count,
							sizeof(struct v3d_performance_query),
							GFP_KERNEL);
	if (!job->performance_query.queries)
		return -ENOMEM;

	syncs = u64_to_user_ptr(reset.syncs);
	kperfmon_ids = u64_to_user_ptr(reset.kperfmon_ids);

	for (i = 0; i < reset.count; i++) {
		u32 sync;
		u64 ids;
=======
	for (i = 0; i < count; i++) {
		struct v3d_performance_query *query = &query_info->queries[i];
>>>>>>> fa10f348
		u32 __user *ids_pointer;
		u32 sync, id;
		u64 ids;

		if (get_user(sync, syncs++)) {
			err = -EFAULT;
			goto error;
		}

		if (get_user(ids, kperfmon_ids++)) {
			err = -EFAULT;
			goto error;
		}

		query->kperfmon_ids =
			kvmalloc_array(nperfmons,
				       sizeof(struct v3d_performance_query *),
				       GFP_KERNEL);
		if (!query->kperfmon_ids) {
			err = -ENOMEM;
			goto error;
		}

		ids_pointer = u64_to_user_ptr(ids);

		for (j = 0; j < nperfmons; j++) {
			if (get_user(id, ids_pointer++)) {
				kvfree(query->kperfmon_ids);
				err = -EFAULT;
				goto error;
			}

			query->kperfmon_ids[j] = id;
		}

		query->syncobj = drm_syncobj_find(file_priv, sync);
		if (!query->syncobj) {
			kvfree(query->kperfmon_ids);
			err = -ENOENT;
			goto error;
		}
	}

	return 0;

error:
	v3d_performance_query_info_free(query_info, i);
	return err;
}

static int
v3d_get_cpu_reset_performance_params(struct drm_file *file_priv,
				     struct drm_v3d_extension __user *ext,
				     struct v3d_cpu_job *job)
{
	struct v3d_performance_query_info *query_info = &job->performance_query;
	struct drm_v3d_reset_performance_query reset;
	int err;

	if (!job) {
		DRM_DEBUG("CPU job extension was attached to a GPU job.\n");
		return -EINVAL;
	}

	if (job->job_type) {
		DRM_DEBUG("Two CPU job extensions were added to the same CPU job.\n");
		return -EINVAL;
	}

	if (copy_from_user(&reset, ext, sizeof(reset)))
		return -EFAULT;

	job->job_type = V3D_CPU_JOB_TYPE_RESET_PERFORMANCE_QUERY;

	query_info->queries =
		kvmalloc_array(reset.count,
			       sizeof(struct v3d_performance_query),
			       GFP_KERNEL);
	if (!query_info->queries)
		return -ENOMEM;

	err = v3d_copy_query_info(query_info,
				  reset.count,
				  reset.nperfmons,
				  u64_to_user_ptr(reset.syncs),
				  u64_to_user_ptr(reset.kperfmon_ids),
				  file_priv);
	if (err)
		return err;

	query_info->count = reset.count;
	query_info->nperfmons = reset.nperfmons;

	return 0;
}

static int
v3d_get_cpu_copy_performance_query_params(struct drm_file *file_priv,
					  struct drm_v3d_extension __user *ext,
					  struct v3d_cpu_job *job)
{
	struct v3d_performance_query_info *query_info = &job->performance_query;
	struct drm_v3d_copy_performance_query copy;
	int err;

	if (!job) {
		DRM_DEBUG("CPU job extension was attached to a GPU job.\n");
		return -EINVAL;
	}

	if (job->job_type) {
		DRM_DEBUG("Two CPU job extensions were added to the same CPU job.\n");
		return -EINVAL;
	}

	if (copy_from_user(&copy, ext, sizeof(copy)))
		return -EFAULT;

	if (copy.pad)
		return -EINVAL;

<<<<<<< HEAD
	if (copy.nperfmons > V3D_MAX_PERFMONS)
		return -EINVAL;

	if (copy.nperfmons > V3D_MAX_PERFMONS)
		return -EINVAL;

=======
>>>>>>> fa10f348
	job->job_type = V3D_CPU_JOB_TYPE_COPY_PERFORMANCE_QUERY;

	query_info->queries =
		kvmalloc_array(copy.count,
			       sizeof(struct v3d_performance_query),
			       GFP_KERNEL);
	if (!query_info->queries)
		return -ENOMEM;

	err = v3d_copy_query_info(query_info,
				  copy.count,
				  copy.nperfmons,
				  u64_to_user_ptr(copy.syncs),
				  u64_to_user_ptr(copy.kperfmon_ids),
				  file_priv);
	if (err)
		return err;

	query_info->count = copy.count;
	query_info->nperfmons = copy.nperfmons;
	query_info->ncounters = copy.ncounters;

	job->copy.do_64bit = copy.do_64bit;
	job->copy.do_partial = copy.do_partial;
	job->copy.availability_bit = copy.availability_bit;
	job->copy.offset = copy.offset;
	job->copy.stride = copy.stride;

	return 0;
}

/* Whenever userspace sets ioctl extensions, v3d_get_extensions parses data
 * according to the extension id (name).
 */
static int
v3d_get_extensions(struct drm_file *file_priv,
		   u64 ext_handles,
		   struct v3d_submit_ext *se,
		   struct v3d_cpu_job *job)
{
	struct drm_v3d_extension __user *user_ext;
	int ret;

	user_ext = u64_to_user_ptr(ext_handles);
	while (user_ext) {
		struct drm_v3d_extension ext;

		if (copy_from_user(&ext, user_ext, sizeof(ext))) {
			DRM_DEBUG("Failed to copy submit extension\n");
			return -EFAULT;
		}

		switch (ext.id) {
		case DRM_V3D_EXT_ID_MULTI_SYNC:
			ret = v3d_get_multisync_submit_deps(file_priv, user_ext, se);
			break;
		case DRM_V3D_EXT_ID_CPU_INDIRECT_CSD:
			ret = v3d_get_cpu_indirect_csd_params(file_priv, user_ext, job);
			break;
		case DRM_V3D_EXT_ID_CPU_TIMESTAMP_QUERY:
			ret = v3d_get_cpu_timestamp_query_params(file_priv, user_ext, job);
			break;
		case DRM_V3D_EXT_ID_CPU_RESET_TIMESTAMP_QUERY:
			ret = v3d_get_cpu_reset_timestamp_params(file_priv, user_ext, job);
			break;
		case DRM_V3D_EXT_ID_CPU_COPY_TIMESTAMP_QUERY:
			ret = v3d_get_cpu_copy_query_results_params(file_priv, user_ext, job);
			break;
		case DRM_V3D_EXT_ID_CPU_RESET_PERFORMANCE_QUERY:
			ret = v3d_get_cpu_reset_performance_params(file_priv, user_ext, job);
			break;
		case DRM_V3D_EXT_ID_CPU_COPY_PERFORMANCE_QUERY:
			ret = v3d_get_cpu_copy_performance_query_params(file_priv, user_ext, job);
			break;
		default:
			DRM_DEBUG_DRIVER("Unknown extension id: %d\n", ext.id);
			return -EINVAL;
		}

		if (ret)
			return ret;

		user_ext = u64_to_user_ptr(ext.next);
	}

	return 0;
}

/**
 * v3d_submit_cl_ioctl() - Submits a job (frame) to the V3D.
 * @dev: DRM device
 * @data: ioctl argument
 * @file_priv: DRM file for this fd
 *
 * This is the main entrypoint for userspace to submit a 3D frame to
 * the GPU.  Userspace provides the binner command list (if
 * applicable), and the kernel sets up the render command list to draw
 * to the framebuffer described in the ioctl, using the command lists
 * that the 3D engine's binner will produce.
 */
int
v3d_submit_cl_ioctl(struct drm_device *dev, void *data,
		    struct drm_file *file_priv)
{
	struct v3d_dev *v3d = to_v3d_dev(dev);
	struct v3d_file_priv *v3d_priv = file_priv->driver_priv;
	struct drm_v3d_submit_cl *args = data;
	struct v3d_submit_ext se = {0};
	struct v3d_bin_job *bin = NULL;
	struct v3d_render_job *render = NULL;
	struct v3d_job *clean_job = NULL;
	struct v3d_job *last_job;
	struct ww_acquire_ctx acquire_ctx;
	int ret = 0;

	trace_v3d_submit_cl_ioctl(&v3d->drm, args->rcl_start, args->rcl_end);

	if (args->pad)
		return -EINVAL;

	if (args->flags &&
	    args->flags & ~(DRM_V3D_SUBMIT_CL_FLUSH_CACHE |
			    DRM_V3D_SUBMIT_EXTENSION)) {
		DRM_INFO("invalid flags: %d\n", args->flags);
		return -EINVAL;
	}

	if (args->flags & DRM_V3D_SUBMIT_EXTENSION) {
		ret = v3d_get_extensions(file_priv, args->extensions, &se, NULL);
		if (ret) {
			DRM_DEBUG("Failed to get extensions.\n");
			return ret;
		}
	}

	ret = v3d_job_allocate((void *)&render, sizeof(*render));
	if (ret)
		return ret;

	ret = v3d_job_init(v3d, file_priv, &render->base,
			   v3d_render_job_free, args->in_sync_rcl, &se, V3D_RENDER);
	if (ret) {
		v3d_job_deallocate((void *)&render);
		goto fail;
	}

	render->start = args->rcl_start;
	render->end = args->rcl_end;
	INIT_LIST_HEAD(&render->unref_list);

	if (args->bcl_start != args->bcl_end) {
		ret = v3d_job_allocate((void *)&bin, sizeof(*bin));
		if (ret)
			goto fail;

		ret = v3d_job_init(v3d, file_priv, &bin->base,
				   v3d_job_free, args->in_sync_bcl, &se, V3D_BIN);
		if (ret) {
			v3d_job_deallocate((void *)&bin);
			goto fail;
		}

		bin->start = args->bcl_start;
		bin->end = args->bcl_end;
		bin->qma = args->qma;
		bin->qms = args->qms;
		bin->qts = args->qts;
		bin->render = render;
	}

	if (args->flags & DRM_V3D_SUBMIT_CL_FLUSH_CACHE) {
		ret = v3d_job_allocate((void *)&clean_job, sizeof(*clean_job));
		if (ret)
			goto fail;

		ret = v3d_job_init(v3d, file_priv, clean_job,
				   v3d_job_free, 0, NULL, V3D_CACHE_CLEAN);
		if (ret) {
			v3d_job_deallocate((void *)&clean_job);
			goto fail;
		}

		last_job = clean_job;
	} else {
		last_job = &render->base;
	}

	ret = v3d_lookup_bos(dev, file_priv, last_job,
			     args->bo_handles, args->bo_handle_count);
	if (ret)
		goto fail;

	ret = v3d_lock_bo_reservations(last_job, &acquire_ctx);
	if (ret)
		goto fail;

	if (args->perfmon_id) {
		render->base.perfmon = v3d_perfmon_find(v3d_priv,
							args->perfmon_id);

		if (!render->base.perfmon) {
			ret = -ENOENT;
			goto fail_perfmon;
		}
	}

	mutex_lock(&v3d->sched_lock);
	if (bin) {
		bin->base.perfmon = render->base.perfmon;
		v3d_perfmon_get(bin->base.perfmon);
		v3d_push_job(&bin->base);

		ret = drm_sched_job_add_dependency(&render->base.base,
						   dma_fence_get(bin->base.done_fence));
		if (ret)
			goto fail_unreserve;
	}

	v3d_push_job(&render->base);

	if (clean_job) {
		struct dma_fence *render_fence =
			dma_fence_get(render->base.done_fence);
		ret = drm_sched_job_add_dependency(&clean_job->base,
						   render_fence);
		if (ret)
			goto fail_unreserve;
		clean_job->perfmon = render->base.perfmon;
		v3d_perfmon_get(clean_job->perfmon);
		v3d_push_job(clean_job);
	}

	mutex_unlock(&v3d->sched_lock);

	v3d_attach_fences_and_unlock_reservation(file_priv,
						 last_job,
						 &acquire_ctx,
						 args->out_sync,
						 &se,
						 last_job->done_fence);

	v3d_job_put(&bin->base);
	v3d_job_put(&render->base);
	v3d_job_put(clean_job);

	return 0;

fail_unreserve:
	mutex_unlock(&v3d->sched_lock);
fail_perfmon:
	drm_gem_unlock_reservations(last_job->bo,
				    last_job->bo_count, &acquire_ctx);
fail:
	v3d_job_cleanup((void *)bin);
	v3d_job_cleanup((void *)render);
	v3d_job_cleanup(clean_job);
	v3d_put_multisync_post_deps(&se);

	return ret;
}

/**
 * v3d_submit_tfu_ioctl() - Submits a TFU (texture formatting) job to the V3D.
 * @dev: DRM device
 * @data: ioctl argument
 * @file_priv: DRM file for this fd
 *
 * Userspace provides the register setup for the TFU, which we don't
 * need to validate since the TFU is behind the MMU.
 */
int
v3d_submit_tfu_ioctl(struct drm_device *dev, void *data,
		     struct drm_file *file_priv)
{
	struct v3d_dev *v3d = to_v3d_dev(dev);
	struct drm_v3d_submit_tfu *args = data;
	struct v3d_submit_ext se = {0};
	struct v3d_tfu_job *job = NULL;
	struct ww_acquire_ctx acquire_ctx;
	int ret = 0;

	trace_v3d_submit_tfu_ioctl(&v3d->drm, args->iia);

	if (args->flags && !(args->flags & DRM_V3D_SUBMIT_EXTENSION)) {
		DRM_DEBUG("invalid flags: %d\n", args->flags);
		return -EINVAL;
	}

	if (args->flags & DRM_V3D_SUBMIT_EXTENSION) {
		ret = v3d_get_extensions(file_priv, args->extensions, &se, NULL);
		if (ret) {
			DRM_DEBUG("Failed to get extensions.\n");
			return ret;
		}
	}

	ret = v3d_job_allocate((void *)&job, sizeof(*job));
	if (ret)
		return ret;

	ret = v3d_job_init(v3d, file_priv, &job->base,
			   v3d_job_free, args->in_sync, &se, V3D_TFU);
	if (ret) {
		v3d_job_deallocate((void *)&job);
		goto fail;
	}

	job->base.bo = kcalloc(ARRAY_SIZE(args->bo_handles),
			       sizeof(*job->base.bo), GFP_KERNEL);
	if (!job->base.bo) {
		ret = -ENOMEM;
		goto fail;
	}

	job->args = *args;

	for (job->base.bo_count = 0;
	     job->base.bo_count < ARRAY_SIZE(args->bo_handles);
	     job->base.bo_count++) {
		struct drm_gem_object *bo;

		if (!args->bo_handles[job->base.bo_count])
			break;

		bo = drm_gem_object_lookup(file_priv, args->bo_handles[job->base.bo_count]);
		if (!bo) {
			DRM_DEBUG("Failed to look up GEM BO %d: %d\n",
				  job->base.bo_count,
				  args->bo_handles[job->base.bo_count]);
			ret = -ENOENT;
			goto fail;
		}
		job->base.bo[job->base.bo_count] = bo;
	}

	ret = v3d_lock_bo_reservations(&job->base, &acquire_ctx);
	if (ret)
		goto fail;

	mutex_lock(&v3d->sched_lock);
	v3d_push_job(&job->base);
	mutex_unlock(&v3d->sched_lock);

	v3d_attach_fences_and_unlock_reservation(file_priv,
						 &job->base, &acquire_ctx,
						 args->out_sync,
						 &se,
						 job->base.done_fence);

	v3d_job_put(&job->base);

	return 0;

fail:
	v3d_job_cleanup((void *)job);
	v3d_put_multisync_post_deps(&se);

	return ret;
}

/**
 * v3d_submit_csd_ioctl() - Submits a CSD (compute shader) job to the V3D.
 * @dev: DRM device
 * @data: ioctl argument
 * @file_priv: DRM file for this fd
 *
 * Userspace provides the register setup for the CSD, which we don't
 * need to validate since the CSD is behind the MMU.
 */
int
v3d_submit_csd_ioctl(struct drm_device *dev, void *data,
		     struct drm_file *file_priv)
{
	struct v3d_dev *v3d = to_v3d_dev(dev);
	struct v3d_file_priv *v3d_priv = file_priv->driver_priv;
	struct drm_v3d_submit_csd *args = data;
	struct v3d_submit_ext se = {0};
	struct v3d_csd_job *job = NULL;
	struct v3d_job *clean_job = NULL;
	struct ww_acquire_ctx acquire_ctx;
	int ret;

	trace_v3d_submit_csd_ioctl(&v3d->drm, args->cfg[5], args->cfg[6]);

	if (args->pad)
		return -EINVAL;

	if (!v3d_has_csd(v3d)) {
		DRM_DEBUG("Attempting CSD submit on non-CSD hardware\n");
		return -EINVAL;
	}

	if (args->flags && !(args->flags & DRM_V3D_SUBMIT_EXTENSION)) {
		DRM_INFO("invalid flags: %d\n", args->flags);
		return -EINVAL;
	}

	if (args->flags & DRM_V3D_SUBMIT_EXTENSION) {
		ret = v3d_get_extensions(file_priv, args->extensions, &se, NULL);
		if (ret) {
			DRM_DEBUG("Failed to get extensions.\n");
			return ret;
		}
	}

	ret = v3d_setup_csd_jobs_and_bos(file_priv, v3d, args,
					 &job, &clean_job, &se,
					 &acquire_ctx);
	if (ret)
		goto fail;

	if (args->perfmon_id) {
		job->base.perfmon = v3d_perfmon_find(v3d_priv,
						     args->perfmon_id);
		if (!job->base.perfmon) {
			ret = -ENOENT;
			goto fail_perfmon;
		}
	}

	mutex_lock(&v3d->sched_lock);
	v3d_push_job(&job->base);

	ret = drm_sched_job_add_dependency(&clean_job->base,
					   dma_fence_get(job->base.done_fence));
	if (ret)
		goto fail_unreserve;

	v3d_push_job(clean_job);
	mutex_unlock(&v3d->sched_lock);

	v3d_attach_fences_and_unlock_reservation(file_priv,
						 clean_job,
						 &acquire_ctx,
						 args->out_sync,
						 &se,
						 clean_job->done_fence);

	v3d_job_put(&job->base);
	v3d_job_put(clean_job);

	return 0;

fail_unreserve:
	mutex_unlock(&v3d->sched_lock);
fail_perfmon:
	drm_gem_unlock_reservations(clean_job->bo, clean_job->bo_count,
				    &acquire_ctx);
fail:
	v3d_job_cleanup((void *)job);
	v3d_job_cleanup(clean_job);
	v3d_put_multisync_post_deps(&se);

	return ret;
}

static const unsigned int cpu_job_bo_handle_count[] = {
	[V3D_CPU_JOB_TYPE_INDIRECT_CSD] = 1,
	[V3D_CPU_JOB_TYPE_TIMESTAMP_QUERY] = 1,
	[V3D_CPU_JOB_TYPE_RESET_TIMESTAMP_QUERY] = 1,
	[V3D_CPU_JOB_TYPE_COPY_TIMESTAMP_QUERY] = 2,
	[V3D_CPU_JOB_TYPE_RESET_PERFORMANCE_QUERY] = 0,
	[V3D_CPU_JOB_TYPE_COPY_PERFORMANCE_QUERY] = 1,
};

/**
 * v3d_submit_cpu_ioctl() - Submits a CPU job to the V3D.
 * @dev: DRM device
 * @data: ioctl argument
 * @file_priv: DRM file for this fd
 *
 * Userspace specifies the CPU job type and data required to perform its
 * operations through the drm_v3d_extension struct.
 */
int
v3d_submit_cpu_ioctl(struct drm_device *dev, void *data,
		     struct drm_file *file_priv)
{
	struct v3d_dev *v3d = to_v3d_dev(dev);
	struct drm_v3d_submit_cpu *args = data;
	struct v3d_submit_ext se = {0};
	struct v3d_submit_ext *out_se = NULL;
	struct v3d_cpu_job *cpu_job = NULL;
	struct v3d_csd_job *csd_job = NULL;
	struct v3d_job *clean_job = NULL;
	struct ww_acquire_ctx acquire_ctx;
	int ret;

	if (args->flags && !(args->flags & DRM_V3D_SUBMIT_EXTENSION)) {
		DRM_INFO("Invalid flags: %d\n", args->flags);
		return -EINVAL;
	}

	ret = v3d_job_allocate((void *)&cpu_job, sizeof(*cpu_job));
	if (ret)
		return ret;

	if (args->flags & DRM_V3D_SUBMIT_EXTENSION) {
		ret = v3d_get_extensions(file_priv, args->extensions, &se, cpu_job);
		if (ret) {
			DRM_DEBUG("Failed to get extensions.\n");
			goto fail;
		}
	}

	/* Every CPU job must have a CPU job user extension */
	if (!cpu_job->job_type) {
		DRM_DEBUG("CPU job must have a CPU job user extension.\n");
		ret = -EINVAL;
		goto fail;
	}

	if (args->bo_handle_count != cpu_job_bo_handle_count[cpu_job->job_type]) {
		DRM_DEBUG("This CPU job was not submitted with the proper number of BOs.\n");
		ret = -EINVAL;
		goto fail;
	}

	trace_v3d_submit_cpu_ioctl(&v3d->drm, cpu_job->job_type);

	ret = v3d_job_init(v3d, file_priv, &cpu_job->base,
			   v3d_job_free, 0, &se, V3D_CPU);
	if (ret) {
		v3d_job_deallocate((void *)&cpu_job);
		goto fail;
	}

	clean_job = cpu_job->indirect_csd.clean_job;
	csd_job = cpu_job->indirect_csd.job;

	if (args->bo_handle_count) {
		ret = v3d_lookup_bos(dev, file_priv, &cpu_job->base,
				     args->bo_handles, args->bo_handle_count);
		if (ret)
			goto fail;

		ret = v3d_lock_bo_reservations(&cpu_job->base, &acquire_ctx);
		if (ret)
			goto fail;
	}

	mutex_lock(&v3d->sched_lock);
	v3d_push_job(&cpu_job->base);

	switch (cpu_job->job_type) {
	case V3D_CPU_JOB_TYPE_INDIRECT_CSD:
		ret = drm_sched_job_add_dependency(&csd_job->base.base,
						   dma_fence_get(cpu_job->base.done_fence));
		if (ret)
			goto fail_unreserve;

		v3d_push_job(&csd_job->base);

		ret = drm_sched_job_add_dependency(&clean_job->base,
						   dma_fence_get(csd_job->base.done_fence));
		if (ret)
			goto fail_unreserve;

		v3d_push_job(clean_job);

		break;
	default:
		break;
	}
	mutex_unlock(&v3d->sched_lock);

	out_se = (cpu_job->job_type == V3D_CPU_JOB_TYPE_INDIRECT_CSD) ? NULL : &se;

	v3d_attach_fences_and_unlock_reservation(file_priv,
						 &cpu_job->base,
						 &acquire_ctx, 0,
						 out_se, cpu_job->base.done_fence);

	switch (cpu_job->job_type) {
	case V3D_CPU_JOB_TYPE_INDIRECT_CSD:
		v3d_attach_fences_and_unlock_reservation(file_priv,
							 clean_job,
							 &cpu_job->indirect_csd.acquire_ctx,
							 0, &se, clean_job->done_fence);
		break;
	default:
		break;
	}

	v3d_job_put(&cpu_job->base);
	v3d_job_put(&csd_job->base);
	v3d_job_put(clean_job);

	return 0;

fail_unreserve:
	mutex_unlock(&v3d->sched_lock);

	drm_gem_unlock_reservations(cpu_job->base.bo, cpu_job->base.bo_count,
				    &acquire_ctx);

	drm_gem_unlock_reservations(clean_job->bo, clean_job->bo_count,
				    &cpu_job->indirect_csd.acquire_ctx);

fail:
	v3d_job_cleanup((void *)cpu_job);
	v3d_job_cleanup((void *)csd_job);
	v3d_job_cleanup(clean_job);
	v3d_put_multisync_post_deps(&se);
	kvfree(cpu_job->timestamp_query.queries);
	kvfree(cpu_job->performance_query.queries);

	return ret;
}<|MERGE_RESOLUTION|>--- conflicted
+++ resolved
@@ -661,44 +661,8 @@
 	unsigned int i, j;
 	int err;
 
-<<<<<<< HEAD
-	if (!job) {
-		DRM_DEBUG("CPU job extension was attached to a GPU job.\n");
-		return -EINVAL;
-	}
-
-	if (job->job_type) {
-		DRM_DEBUG("Two CPU job extensions were added to the same CPU job.\n");
-		return -EINVAL;
-	}
-
-	if (copy_from_user(&reset, ext, sizeof(reset)))
-		return -EFAULT;
-
-	if (reset.nperfmons > V3D_MAX_PERFMONS)
-		return -EINVAL;
-
-	if (reset.nperfmons > V3D_MAX_PERFMONS)
-		return -EINVAL;
-
-	job->job_type = V3D_CPU_JOB_TYPE_RESET_PERFORMANCE_QUERY;
-
-	job->performance_query.queries = kvmalloc_array(reset.count,
-							sizeof(struct v3d_performance_query),
-							GFP_KERNEL);
-	if (!job->performance_query.queries)
-		return -ENOMEM;
-
-	syncs = u64_to_user_ptr(reset.syncs);
-	kperfmon_ids = u64_to_user_ptr(reset.kperfmon_ids);
-
-	for (i = 0; i < reset.count; i++) {
-		u32 sync;
-		u64 ids;
-=======
 	for (i = 0; i < count; i++) {
 		struct v3d_performance_query *query = &query_info->queries[i];
->>>>>>> fa10f348
 		u32 __user *ids_pointer;
 		u32 sync, id;
 		u64 ids;
@@ -820,15 +784,6 @@
 	if (copy.pad)
 		return -EINVAL;
 
-<<<<<<< HEAD
-	if (copy.nperfmons > V3D_MAX_PERFMONS)
-		return -EINVAL;
-
-	if (copy.nperfmons > V3D_MAX_PERFMONS)
-		return -EINVAL;
-
-=======
->>>>>>> fa10f348
 	job->job_type = V3D_CPU_JOB_TYPE_COPY_PERFORMANCE_QUERY;
 
 	query_info->queries =
