--- conflicted
+++ resolved
@@ -1225,15 +1225,9 @@
 	ret = component_add(dev, &cdn_dp_component_ops);
 	if (ret)
 		goto err_audio_deinit;
-<<<<<<< HEAD
-
-	return 0;
-
-=======
-
-	return 0;
-
->>>>>>> 98817289
+
+	return 0;
+
 err_audio_deinit:
 	platform_device_unregister(dp->audio_pdev);
 	return ret;
