// SPDX-License-Identifier: GPL-2.0-or-later
/*
 * Copyright (c) 2014, Fuzhou Rockchip Electronics Co., Ltd
 */

#include <linux/clk.h>
#include <linux/mfd/syscon.h>
#include <linux/module.h>
#include <linux/platform_device.h>
#include <linux/phy/phy.h>
#include <linux/regmap.h>
#include <linux/regulator/consumer.h>

#include <drm/bridge/dw_hdmi.h>
#include <drm/drm_edid.h>
#include <drm/drm_of.h>
#include <drm/drm_probe_helper.h>
#include <drm/drm_simple_kms_helper.h>

#include "rockchip_drm_drv.h"
#include "rockchip_drm_vop.h"

#define RK3228_GRF_SOC_CON2		0x0408
#define RK3228_HDMI_SDAIN_MSK		BIT(14)
#define RK3228_HDMI_SCLIN_MSK		BIT(13)
#define RK3228_GRF_SOC_CON6		0x0418
#define RK3228_HDMI_HPD_VSEL		BIT(6)
#define RK3228_HDMI_SDA_VSEL		BIT(5)
#define RK3228_HDMI_SCL_VSEL		BIT(4)

#define RK3288_GRF_SOC_CON6		0x025C
#define RK3288_HDMI_LCDC_SEL		BIT(4)
#define RK3328_GRF_SOC_CON2		0x0408

#define RK3328_HDMI_SDAIN_MSK		BIT(11)
#define RK3328_HDMI_SCLIN_MSK		BIT(10)
#define RK3328_HDMI_HPD_IOE		BIT(2)
#define RK3328_GRF_SOC_CON3		0x040c
/* need to be unset if hdmi or i2c should control voltage */
#define RK3328_HDMI_SDA5V_GRF		BIT(15)
#define RK3328_HDMI_SCL5V_GRF		BIT(14)
#define RK3328_HDMI_HPD5V_GRF		BIT(13)
#define RK3328_HDMI_CEC5V_GRF		BIT(12)
#define RK3328_GRF_SOC_CON4		0x0410
#define RK3328_HDMI_HPD_SARADC		BIT(13)
#define RK3328_HDMI_CEC_5V		BIT(11)
#define RK3328_HDMI_SDA_5V		BIT(10)
#define RK3328_HDMI_SCL_5V		BIT(9)
#define RK3328_HDMI_HPD_5V		BIT(8)

#define RK3399_GRF_SOC_CON20		0x6250
#define RK3399_HDMI_LCDC_SEL		BIT(6)

#define RK3568_GRF_VO_CON1		0x0364
#define RK3568_HDMI_SDAIN_MSK		BIT(15)
#define RK3568_HDMI_SCLIN_MSK		BIT(14)

#define HIWORD_UPDATE(val, mask)	(val | (mask) << 16)

/**
 * struct rockchip_hdmi_chip_data - splite the grf setting of kind of chips
 * @lcdsel_grf_reg: grf register offset of lcdc select
 * @lcdsel_big: reg value of selecting vop big for HDMI
 * @lcdsel_lit: reg value of selecting vop little for HDMI
 */
struct rockchip_hdmi_chip_data {
	int	lcdsel_grf_reg;
	u32	lcdsel_big;
	u32	lcdsel_lit;
};

struct rockchip_hdmi {
	struct device *dev;
	struct regmap *regmap;
	struct rockchip_encoder encoder;
	const struct rockchip_hdmi_chip_data *chip_data;
	struct clk *ref_clk;
	struct clk *grf_clk;
	struct dw_hdmi *hdmi;
	struct regulator *avdd_0v9;
	struct regulator *avdd_1v8;
	struct phy *phy;
};

static struct rockchip_hdmi *to_rockchip_hdmi(struct drm_encoder *encoder)
{
	struct rockchip_encoder *rkencoder = to_rockchip_encoder(encoder);

	return container_of(rkencoder, struct rockchip_hdmi, encoder);
}

static const struct dw_hdmi_mpll_config rockchip_mpll_cfg[] = {
	{
		27000000, {
			{ 0x00b3, 0x0000},
			{ 0x2153, 0x0000},
			{ 0x40f3, 0x0000}
		},
	}, {
		36000000, {
			{ 0x00b3, 0x0000},
			{ 0x2153, 0x0000},
			{ 0x40f3, 0x0000}
		},
	}, {
		40000000, {
			{ 0x00b3, 0x0000},
			{ 0x2153, 0x0000},
			{ 0x40f3, 0x0000}
		},
	}, {
		54000000, {
			{ 0x0072, 0x0001},
			{ 0x2142, 0x0001},
			{ 0x40a2, 0x0001},
		},
	}, {
		65000000, {
			{ 0x0072, 0x0001},
			{ 0x2142, 0x0001},
			{ 0x40a2, 0x0001},
		},
	}, {
		66000000, {
			{ 0x013e, 0x0003},
			{ 0x217e, 0x0002},
			{ 0x4061, 0x0002}
		},
	}, {
		74250000, {
			{ 0x0072, 0x0001},
			{ 0x2145, 0x0002},
			{ 0x4061, 0x0002}
		},
	}, {
		83500000, {
			{ 0x0072, 0x0001},
		},
	}, {
		108000000, {
			{ 0x0051, 0x0002},
			{ 0x2145, 0x0002},
			{ 0x4061, 0x0002}
		},
	}, {
		106500000, {
			{ 0x0051, 0x0002},
			{ 0x2145, 0x0002},
			{ 0x4061, 0x0002}
		},
	}, {
		146250000, {
			{ 0x0051, 0x0002},
			{ 0x2145, 0x0002},
			{ 0x4061, 0x0002}
		},
	}, {
		148500000, {
			{ 0x0051, 0x0003},
			{ 0x214c, 0x0003},
			{ 0x4064, 0x0003}
		},
	}, {
		~0UL, {
			{ 0x00a0, 0x000a },
			{ 0x2001, 0x000f },
			{ 0x4002, 0x000f },
		},
	}
};

static const struct dw_hdmi_curr_ctrl rockchip_cur_ctr[] = {
	/*      pixelclk    bpp8    bpp10   bpp12 */
	{
		40000000,  { 0x0018, 0x0018, 0x0018 },
	}, {
		65000000,  { 0x0028, 0x0028, 0x0028 },
	}, {
		66000000,  { 0x0038, 0x0038, 0x0038 },
	}, {
		74250000,  { 0x0028, 0x0038, 0x0038 },
	}, {
		83500000,  { 0x0028, 0x0038, 0x0038 },
	}, {
		146250000, { 0x0038, 0x0038, 0x0038 },
	}, {
		148500000, { 0x0000, 0x0038, 0x0038 },
	}, {
		~0UL,      { 0x0000, 0x0000, 0x0000},
	}
};

static const struct dw_hdmi_phy_config rockchip_phy_config[] = {
	/*pixelclk   symbol   term   vlev*/
	{ 74250000,  0x8009, 0x0004, 0x0272},
	{ 148500000, 0x802b, 0x0004, 0x028d},
	{ 297000000, 0x8039, 0x0005, 0x028d},
	{ ~0UL,	     0x0000, 0x0000, 0x0000}
};

static int rockchip_hdmi_parse_dt(struct rockchip_hdmi *hdmi)
{
	struct device_node *np = hdmi->dev->of_node;

	hdmi->regmap = syscon_regmap_lookup_by_phandle(np, "rockchip,grf");
	if (IS_ERR(hdmi->regmap)) {
		DRM_DEV_ERROR(hdmi->dev, "Unable to get rockchip,grf\n");
		return PTR_ERR(hdmi->regmap);
	}

	hdmi->ref_clk = devm_clk_get_optional(hdmi->dev, "ref");
	if (!hdmi->ref_clk)
		hdmi->ref_clk = devm_clk_get_optional(hdmi->dev, "vpll");

	if (PTR_ERR(hdmi->ref_clk) == -EPROBE_DEFER) {
		return -EPROBE_DEFER;
	} else if (IS_ERR(hdmi->ref_clk)) {
		DRM_DEV_ERROR(hdmi->dev, "failed to get reference clock\n");
		return PTR_ERR(hdmi->ref_clk);
	}

	hdmi->grf_clk = devm_clk_get(hdmi->dev, "grf");
	if (PTR_ERR(hdmi->grf_clk) == -ENOENT) {
		hdmi->grf_clk = NULL;
	} else if (PTR_ERR(hdmi->grf_clk) == -EPROBE_DEFER) {
		return -EPROBE_DEFER;
	} else if (IS_ERR(hdmi->grf_clk)) {
		DRM_DEV_ERROR(hdmi->dev, "failed to get grf clock\n");
		return PTR_ERR(hdmi->grf_clk);
	}

	hdmi->avdd_0v9 = devm_regulator_get(hdmi->dev, "avdd-0v9");
	if (IS_ERR(hdmi->avdd_0v9))
		return PTR_ERR(hdmi->avdd_0v9);

	hdmi->avdd_1v8 = devm_regulator_get(hdmi->dev, "avdd-1v8");
	if (IS_ERR(hdmi->avdd_1v8))
		return PTR_ERR(hdmi->avdd_1v8);

	return 0;
}

static enum drm_mode_status
dw_hdmi_rockchip_mode_valid(struct dw_hdmi *hdmi, void *data,
			    const struct drm_display_info *info,
			    const struct drm_display_mode *mode)
{
	const struct dw_hdmi_mpll_config *mpll_cfg = rockchip_mpll_cfg;
	int pclk = mode->clock * 1000;
	bool valid = false;
	int i;

	for (i = 0; mpll_cfg[i].mpixelclock != (~0UL); i++) {
		if (pclk == mpll_cfg[i].mpixelclock) {
			valid = true;
			break;
		}
	}

	return (valid) ? MODE_OK : MODE_BAD;
}

static void dw_hdmi_rockchip_encoder_disable(struct drm_encoder *encoder)
{
}

static bool
dw_hdmi_rockchip_encoder_mode_fixup(struct drm_encoder *encoder,
				    const struct drm_display_mode *mode,
				    struct drm_display_mode *adj_mode)
{
	return true;
}

static void dw_hdmi_rockchip_encoder_mode_set(struct drm_encoder *encoder,
					      struct drm_display_mode *mode,
					      struct drm_display_mode *adj_mode)
{
	struct rockchip_hdmi *hdmi = to_rockchip_hdmi(encoder);

	clk_set_rate(hdmi->ref_clk, adj_mode->clock * 1000);
}

static void dw_hdmi_rockchip_encoder_enable(struct drm_encoder *encoder)
{
	struct rockchip_hdmi *hdmi = to_rockchip_hdmi(encoder);
	u32 val;
	int ret;

	if (hdmi->chip_data->lcdsel_grf_reg < 0)
		return;

	ret = drm_of_encoder_active_endpoint_id(hdmi->dev->of_node, encoder);
	if (ret)
		val = hdmi->chip_data->lcdsel_lit;
	else
		val = hdmi->chip_data->lcdsel_big;

	ret = clk_prepare_enable(hdmi->grf_clk);
	if (ret < 0) {
		DRM_DEV_ERROR(hdmi->dev, "failed to enable grfclk %d\n", ret);
		return;
	}

	ret = regmap_write(hdmi->regmap, hdmi->chip_data->lcdsel_grf_reg, val);
	if (ret != 0)
		DRM_DEV_ERROR(hdmi->dev, "Could not write to GRF: %d\n", ret);

	clk_disable_unprepare(hdmi->grf_clk);
	DRM_DEV_DEBUG(hdmi->dev, "vop %s output to hdmi\n",
		      ret ? "LIT" : "BIG");
}

static int
dw_hdmi_rockchip_encoder_atomic_check(struct drm_encoder *encoder,
				      struct drm_crtc_state *crtc_state,
				      struct drm_connector_state *conn_state)
{
	struct rockchip_crtc_state *s = to_rockchip_crtc_state(crtc_state);

	s->output_mode = ROCKCHIP_OUT_MODE_AAAA;
	s->output_type = DRM_MODE_CONNECTOR_HDMIA;

	return 0;
}

static const struct drm_encoder_helper_funcs dw_hdmi_rockchip_encoder_helper_funcs = {
	.mode_fixup = dw_hdmi_rockchip_encoder_mode_fixup,
	.mode_set   = dw_hdmi_rockchip_encoder_mode_set,
	.enable     = dw_hdmi_rockchip_encoder_enable,
	.disable    = dw_hdmi_rockchip_encoder_disable,
	.atomic_check = dw_hdmi_rockchip_encoder_atomic_check,
};

static int dw_hdmi_rockchip_genphy_init(struct dw_hdmi *dw_hdmi, void *data,
					const struct drm_display_info *display,
					const struct drm_display_mode *mode)
{
	struct rockchip_hdmi *hdmi = (struct rockchip_hdmi *)data;

	return phy_power_on(hdmi->phy);
}

static void dw_hdmi_rockchip_genphy_disable(struct dw_hdmi *dw_hdmi, void *data)
{
	struct rockchip_hdmi *hdmi = (struct rockchip_hdmi *)data;

	phy_power_off(hdmi->phy);
}

static void dw_hdmi_rk3228_setup_hpd(struct dw_hdmi *dw_hdmi, void *data)
{
	struct rockchip_hdmi *hdmi = (struct rockchip_hdmi *)data;

	dw_hdmi_phy_setup_hpd(dw_hdmi, data);

	regmap_write(hdmi->regmap,
		RK3228_GRF_SOC_CON6,
		HIWORD_UPDATE(RK3228_HDMI_HPD_VSEL | RK3228_HDMI_SDA_VSEL |
			      RK3228_HDMI_SCL_VSEL,
			      RK3228_HDMI_HPD_VSEL | RK3228_HDMI_SDA_VSEL |
			      RK3228_HDMI_SCL_VSEL));

	regmap_write(hdmi->regmap,
		RK3228_GRF_SOC_CON2,
		HIWORD_UPDATE(RK3228_HDMI_SDAIN_MSK | RK3228_HDMI_SCLIN_MSK,
			      RK3228_HDMI_SDAIN_MSK | RK3228_HDMI_SCLIN_MSK));
}

static enum drm_connector_status
dw_hdmi_rk3328_read_hpd(struct dw_hdmi *dw_hdmi, void *data)
{
	struct rockchip_hdmi *hdmi = (struct rockchip_hdmi *)data;
	enum drm_connector_status status;

	status = dw_hdmi_phy_read_hpd(dw_hdmi, data);

	if (status == connector_status_connected)
		regmap_write(hdmi->regmap,
			RK3328_GRF_SOC_CON4,
			HIWORD_UPDATE(RK3328_HDMI_SDA_5V | RK3328_HDMI_SCL_5V,
				      RK3328_HDMI_SDA_5V | RK3328_HDMI_SCL_5V));
	else
		regmap_write(hdmi->regmap,
			RK3328_GRF_SOC_CON4,
			HIWORD_UPDATE(0, RK3328_HDMI_SDA_5V |
					 RK3328_HDMI_SCL_5V));
	return status;
}

static void dw_hdmi_rk3328_setup_hpd(struct dw_hdmi *dw_hdmi, void *data)
{
	struct rockchip_hdmi *hdmi = (struct rockchip_hdmi *)data;

	dw_hdmi_phy_setup_hpd(dw_hdmi, data);

	/* Enable and map pins to 3V grf-controlled io-voltage */
	regmap_write(hdmi->regmap,
		RK3328_GRF_SOC_CON4,
		HIWORD_UPDATE(0, RK3328_HDMI_HPD_SARADC | RK3328_HDMI_CEC_5V |
				 RK3328_HDMI_SDA_5V | RK3328_HDMI_SCL_5V |
				 RK3328_HDMI_HPD_5V));
	regmap_write(hdmi->regmap,
		RK3328_GRF_SOC_CON3,
		HIWORD_UPDATE(0, RK3328_HDMI_SDA5V_GRF | RK3328_HDMI_SCL5V_GRF |
				 RK3328_HDMI_HPD5V_GRF |
				 RK3328_HDMI_CEC5V_GRF));
	regmap_write(hdmi->regmap,
		RK3328_GRF_SOC_CON2,
		HIWORD_UPDATE(RK3328_HDMI_SDAIN_MSK | RK3328_HDMI_SCLIN_MSK,
			      RK3328_HDMI_SDAIN_MSK | RK3328_HDMI_SCLIN_MSK |
			      RK3328_HDMI_HPD_IOE));
}

static const struct dw_hdmi_phy_ops rk3228_hdmi_phy_ops = {
	.init		= dw_hdmi_rockchip_genphy_init,
	.disable	= dw_hdmi_rockchip_genphy_disable,
	.read_hpd	= dw_hdmi_phy_read_hpd,
	.update_hpd	= dw_hdmi_phy_update_hpd,
	.setup_hpd	= dw_hdmi_rk3228_setup_hpd,
};

static struct rockchip_hdmi_chip_data rk3228_chip_data = {
	.lcdsel_grf_reg = -1,
};

static const struct dw_hdmi_plat_data rk3228_hdmi_drv_data = {
	.mode_valid = dw_hdmi_rockchip_mode_valid,
	.mpll_cfg = rockchip_mpll_cfg,
	.cur_ctr = rockchip_cur_ctr,
	.phy_config = rockchip_phy_config,
	.phy_data = &rk3228_chip_data,
	.phy_ops = &rk3228_hdmi_phy_ops,
	.phy_name = "inno_dw_hdmi_phy2",
	.phy_force_vendor = true,
};

static struct rockchip_hdmi_chip_data rk3288_chip_data = {
	.lcdsel_grf_reg = RK3288_GRF_SOC_CON6,
	.lcdsel_big = HIWORD_UPDATE(0, RK3288_HDMI_LCDC_SEL),
	.lcdsel_lit = HIWORD_UPDATE(RK3288_HDMI_LCDC_SEL, RK3288_HDMI_LCDC_SEL),
};

static const struct dw_hdmi_plat_data rk3288_hdmi_drv_data = {
	.mode_valid = dw_hdmi_rockchip_mode_valid,
	.mpll_cfg   = rockchip_mpll_cfg,
	.cur_ctr    = rockchip_cur_ctr,
	.phy_config = rockchip_phy_config,
	.phy_data = &rk3288_chip_data,
};

static const struct dw_hdmi_phy_ops rk3328_hdmi_phy_ops = {
	.init		= dw_hdmi_rockchip_genphy_init,
	.disable	= dw_hdmi_rockchip_genphy_disable,
	.read_hpd	= dw_hdmi_rk3328_read_hpd,
	.update_hpd	= dw_hdmi_phy_update_hpd,
	.setup_hpd	= dw_hdmi_rk3328_setup_hpd,
};

static struct rockchip_hdmi_chip_data rk3328_chip_data = {
	.lcdsel_grf_reg = -1,
};

static const struct dw_hdmi_plat_data rk3328_hdmi_drv_data = {
	.mode_valid = dw_hdmi_rockchip_mode_valid,
	.mpll_cfg = rockchip_mpll_cfg,
	.cur_ctr = rockchip_cur_ctr,
	.phy_config = rockchip_phy_config,
	.phy_data = &rk3328_chip_data,
	.phy_ops = &rk3328_hdmi_phy_ops,
	.phy_name = "inno_dw_hdmi_phy2",
	.phy_force_vendor = true,
	.use_drm_infoframe = true,
};

static struct rockchip_hdmi_chip_data rk3399_chip_data = {
	.lcdsel_grf_reg = RK3399_GRF_SOC_CON20,
	.lcdsel_big = HIWORD_UPDATE(0, RK3399_HDMI_LCDC_SEL),
	.lcdsel_lit = HIWORD_UPDATE(RK3399_HDMI_LCDC_SEL, RK3399_HDMI_LCDC_SEL),
};

static const struct dw_hdmi_plat_data rk3399_hdmi_drv_data = {
	.mode_valid = dw_hdmi_rockchip_mode_valid,
	.mpll_cfg   = rockchip_mpll_cfg,
	.cur_ctr    = rockchip_cur_ctr,
	.phy_config = rockchip_phy_config,
	.phy_data = &rk3399_chip_data,
	.use_drm_infoframe = true,
};

static struct rockchip_hdmi_chip_data rk3568_chip_data = {
	.lcdsel_grf_reg = -1,
};

static const struct dw_hdmi_plat_data rk3568_hdmi_drv_data = {
	.mode_valid = dw_hdmi_rockchip_mode_valid,
	.mpll_cfg   = rockchip_mpll_cfg,
	.cur_ctr    = rockchip_cur_ctr,
	.phy_config = rockchip_phy_config,
	.phy_data = &rk3568_chip_data,
	.use_drm_infoframe = true,
};

static const struct of_device_id dw_hdmi_rockchip_dt_ids[] = {
	{ .compatible = "rockchip,rk3228-dw-hdmi",
	  .data = &rk3228_hdmi_drv_data
	},
	{ .compatible = "rockchip,rk3288-dw-hdmi",
	  .data = &rk3288_hdmi_drv_data
	},
	{ .compatible = "rockchip,rk3328-dw-hdmi",
	  .data = &rk3328_hdmi_drv_data
	},
	{ .compatible = "rockchip,rk3399-dw-hdmi",
	  .data = &rk3399_hdmi_drv_data
	},
	{ .compatible = "rockchip,rk3568-dw-hdmi",
	  .data = &rk3568_hdmi_drv_data
	},
	{},
};
MODULE_DEVICE_TABLE(of, dw_hdmi_rockchip_dt_ids);

static int dw_hdmi_rockchip_bind(struct device *dev, struct device *master,
				 void *data)
{
	struct platform_device *pdev = to_platform_device(dev);
	struct dw_hdmi_plat_data *plat_data;
	const struct of_device_id *match;
	struct drm_device *drm = data;
	struct drm_encoder *encoder;
	struct rockchip_hdmi *hdmi;
	int ret;

	if (!pdev->dev.of_node)
		return -ENODEV;

	hdmi = devm_kzalloc(&pdev->dev, sizeof(*hdmi), GFP_KERNEL);
	if (!hdmi)
		return -ENOMEM;

	match = of_match_node(dw_hdmi_rockchip_dt_ids, pdev->dev.of_node);
	plat_data = devm_kmemdup(&pdev->dev, match->data,
					     sizeof(*plat_data), GFP_KERNEL);
	if (!plat_data)
		return -ENOMEM;

	hdmi->dev = &pdev->dev;
	hdmi->chip_data = plat_data->phy_data;
	plat_data->phy_data = hdmi;
	encoder = &hdmi->encoder.encoder;

	encoder->possible_crtcs = drm_of_find_possible_crtcs(drm, dev->of_node);
	rockchip_drm_encoder_set_crtc_endpoint_id(&hdmi->encoder,
						  dev->of_node, 0, 0);

	/*
	 * If we failed to find the CRTC(s) which this encoder is
	 * supposed to be connected to, it's because the CRTC has
	 * not been registered yet.  Defer probing, and hope that
	 * the required CRTC is added later.
	 */
	if (encoder->possible_crtcs == 0)
		return -EPROBE_DEFER;

	ret = rockchip_hdmi_parse_dt(hdmi);
	if (ret) {
<<<<<<< HEAD
		DRM_DEV_ERROR(hdmi->dev, "Unable to parse OF data\n");
=======
		if (ret != -EPROBE_DEFER)
			DRM_DEV_ERROR(hdmi->dev, "Unable to parse OF data\n");
>>>>>>> d60c95ef
		return ret;
	}

	hdmi->phy = devm_phy_optional_get(dev, "hdmi");
	if (IS_ERR(hdmi->phy)) {
		ret = PTR_ERR(hdmi->phy);
		if (ret != -EPROBE_DEFER)
			DRM_DEV_ERROR(hdmi->dev, "failed to get phy\n");
		return ret;
	}

<<<<<<< HEAD
	ret = clk_prepare_enable(hdmi->vpll_clk);
	if (ret) {
		DRM_DEV_ERROR(hdmi->dev, "Failed to enable HDMI vpll: %d\n",
			      ret);
		return ret;
=======
	ret = regulator_enable(hdmi->avdd_0v9);
	if (ret) {
		DRM_DEV_ERROR(hdmi->dev, "failed to enable avdd0v9: %d\n", ret);
		goto err_avdd_0v9;
	}

	ret = regulator_enable(hdmi->avdd_1v8);
	if (ret) {
		DRM_DEV_ERROR(hdmi->dev, "failed to enable avdd1v8: %d\n", ret);
		goto err_avdd_1v8;
	}

	ret = clk_prepare_enable(hdmi->ref_clk);
	if (ret) {
		DRM_DEV_ERROR(hdmi->dev, "Failed to enable HDMI reference clock: %d\n",
			      ret);
		goto err_clk;
	}

	if (hdmi->chip_data == &rk3568_chip_data) {
		regmap_write(hdmi->regmap, RK3568_GRF_VO_CON1,
			     HIWORD_UPDATE(RK3568_HDMI_SDAIN_MSK |
					   RK3568_HDMI_SCLIN_MSK,
					   RK3568_HDMI_SDAIN_MSK |
					   RK3568_HDMI_SCLIN_MSK));
>>>>>>> d60c95ef
	}

	drm_encoder_helper_add(encoder, &dw_hdmi_rockchip_encoder_helper_funcs);
	drm_simple_encoder_init(drm, encoder, DRM_MODE_ENCODER_TMDS);

	platform_set_drvdata(pdev, hdmi);

	hdmi->hdmi = dw_hdmi_bind(pdev, encoder, plat_data);

	/*
	 * If dw_hdmi_bind() fails we'll never call dw_hdmi_unbind(),
	 * which would have called the encoder cleanup.  Do it manually.
	 */
	if (IS_ERR(hdmi->hdmi)) {
		ret = PTR_ERR(hdmi->hdmi);
		goto err_bind;
	}

	return 0;

err_bind:
	drm_encoder_cleanup(encoder);
	clk_disable_unprepare(hdmi->ref_clk);
err_clk:
	regulator_disable(hdmi->avdd_1v8);
err_avdd_1v8:
	regulator_disable(hdmi->avdd_0v9);
err_avdd_0v9:
	return ret;
}

static void dw_hdmi_rockchip_unbind(struct device *dev, struct device *master,
				    void *data)
{
	struct rockchip_hdmi *hdmi = dev_get_drvdata(dev);

	dw_hdmi_unbind(hdmi->hdmi);
	clk_disable_unprepare(hdmi->ref_clk);

	regulator_disable(hdmi->avdd_1v8);
	regulator_disable(hdmi->avdd_0v9);
}

static const struct component_ops dw_hdmi_rockchip_ops = {
	.bind	= dw_hdmi_rockchip_bind,
	.unbind	= dw_hdmi_rockchip_unbind,
};

static int dw_hdmi_rockchip_probe(struct platform_device *pdev)
{
	return component_add(&pdev->dev, &dw_hdmi_rockchip_ops);
}

static int dw_hdmi_rockchip_remove(struct platform_device *pdev)
{
	component_del(&pdev->dev, &dw_hdmi_rockchip_ops);

	return 0;
}

static int __maybe_unused dw_hdmi_rockchip_resume(struct device *dev)
{
	struct rockchip_hdmi *hdmi = dev_get_drvdata(dev);

	dw_hdmi_resume(hdmi->hdmi);

	return 0;
}

static const struct dev_pm_ops dw_hdmi_rockchip_pm = {
	SET_SYSTEM_SLEEP_PM_OPS(NULL, dw_hdmi_rockchip_resume)
};

struct platform_driver dw_hdmi_rockchip_pltfm_driver = {
	.probe  = dw_hdmi_rockchip_probe,
	.remove = dw_hdmi_rockchip_remove,
	.driver = {
		.name = "dwhdmi-rockchip",
		.pm = &dw_hdmi_rockchip_pm,
		.of_match_table = dw_hdmi_rockchip_dt_ids,
	},
};<|MERGE_RESOLUTION|>--- conflicted
+++ resolved
@@ -565,12 +565,8 @@
 
 	ret = rockchip_hdmi_parse_dt(hdmi);
 	if (ret) {
-<<<<<<< HEAD
-		DRM_DEV_ERROR(hdmi->dev, "Unable to parse OF data\n");
-=======
 		if (ret != -EPROBE_DEFER)
 			DRM_DEV_ERROR(hdmi->dev, "Unable to parse OF data\n");
->>>>>>> d60c95ef
 		return ret;
 	}
 
@@ -582,13 +578,6 @@
 		return ret;
 	}
 
-<<<<<<< HEAD
-	ret = clk_prepare_enable(hdmi->vpll_clk);
-	if (ret) {
-		DRM_DEV_ERROR(hdmi->dev, "Failed to enable HDMI vpll: %d\n",
-			      ret);
-		return ret;
-=======
 	ret = regulator_enable(hdmi->avdd_0v9);
 	if (ret) {
 		DRM_DEV_ERROR(hdmi->dev, "failed to enable avdd0v9: %d\n", ret);
@@ -614,7 +603,6 @@
 					   RK3568_HDMI_SCLIN_MSK,
 					   RK3568_HDMI_SDAIN_MSK |
 					   RK3568_HDMI_SCLIN_MSK));
->>>>>>> d60c95ef
 	}
 
 	drm_encoder_helper_add(encoder, &dw_hdmi_rockchip_encoder_helper_funcs);
