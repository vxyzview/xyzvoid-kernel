/*
 * Copyright © 2016 Intel Corporation
 *
 * Permission is hereby granted, free of charge, to any person obtaining a
 * copy of this software and associated documentation files (the "Software"),
 * to deal in the Software without restriction, including without limitation
 * the rights to use, copy, modify, merge, publish, distribute, sublicense,
 * and/or sell copies of the Software, and to permit persons to whom the
 * Software is furnished to do so, subject to the following conditions:
 *
 * The above copyright notice and this permission notice (including the next
 * paragraph) shall be included in all copies or substantial portions of the
 * Software.
 *
 * THE SOFTWARE IS PROVIDED "AS IS", WITHOUT WARRANTY OF ANY KIND, EXPRESS OR
 * IMPLIED, INCLUDING BUT NOT LIMITED TO THE WARRANTIES OF MERCHANTABILITY,
 * FITNESS FOR A PARTICULAR PURPOSE AND NONINFRINGEMENT.  IN NO EVENT SHALL
 * THE AUTHORS OR COPYRIGHT HOLDERS BE LIABLE FOR ANY CLAIM, DAMAGES OR OTHER
 * LIABILITY, WHETHER IN AN ACTION OF CONTRACT, TORT OR OTHERWISE, ARISING
 * FROM, OUT OF OR IN CONNECTION WITH THE SOFTWARE OR THE USE OR OTHER DEALINGS
 * IN THE SOFTWARE.
 *
 */

#include <drm/drm_color_mgmt.h>
#include <drm/drm_drv.h>
#include <drm/i915_pciids.h>

#include "display/intel_display.h"
#include "display/intel_display_driver.h"
#include "gt/intel_gt_regs.h"
#include "gt/intel_sa_media.h"
#include "gem/i915_gem_object_types.h"

#include "i915_driver.h"
#include "i915_drv.h"
#include "i915_pci.h"
#include "i915_reg.h"
#include "intel_pci_config.h"

#define PLATFORM(x) .platform = (x)
#define GEN(x) \
	.__runtime.graphics.ip.ver = (x), \
	.__runtime.media.ip.ver = (x)
<<<<<<< HEAD
=======

#define LEGACY_CACHELEVEL \
	.cachelevel_to_pat = { \
		[I915_CACHE_NONE]   = 0, \
		[I915_CACHE_LLC]    = 1, \
		[I915_CACHE_L3_LLC] = 2, \
		[I915_CACHE_WT]     = 3, \
	}

#define TGL_CACHELEVEL \
	.cachelevel_to_pat = { \
		[I915_CACHE_NONE]   = 3, \
		[I915_CACHE_LLC]    = 0, \
		[I915_CACHE_L3_LLC] = 0, \
		[I915_CACHE_WT]     = 2, \
	}

#define PVC_CACHELEVEL \
	.cachelevel_to_pat = { \
		[I915_CACHE_NONE]   = 0, \
		[I915_CACHE_LLC]    = 3, \
		[I915_CACHE_L3_LLC] = 3, \
		[I915_CACHE_WT]     = 2, \
	}

#define MTL_CACHELEVEL \
	.cachelevel_to_pat = { \
		[I915_CACHE_NONE]   = 2, \
		[I915_CACHE_LLC]    = 3, \
		[I915_CACHE_L3_LLC] = 3, \
		[I915_CACHE_WT]     = 1, \
	}
>>>>>>> 238589d0

/* Keep in gen based order, and chronological order within a gen */

#define GEN_DEFAULT_PAGE_SIZES \
	.__runtime.page_sizes = I915_GTT_PAGE_SIZE_4K

#define GEN_DEFAULT_REGIONS \
	.__runtime.memory_regions = REGION_SMEM | REGION_STOLEN_SMEM

#define I830_FEATURES \
	GEN(2), \
	.is_mobile = 1, \
	.gpu_reset_clobbers_display = true, \
	.has_3d_pipeline = 1, \
	.hws_needs_physical = 1, \
	.unfenced_needs_alignment = 1, \
	.__runtime.platform_engine_mask = BIT(RCS0), \
	.has_snoop = true, \
	.has_coherent_ggtt = false, \
	.dma_mask_size = 32, \
<<<<<<< HEAD
=======
	.max_pat_index = 3, \
>>>>>>> 238589d0
	GEN_DEFAULT_PAGE_SIZES, \
	GEN_DEFAULT_REGIONS, \
	LEGACY_CACHELEVEL

#define I845_FEATURES \
	GEN(2), \
	.has_3d_pipeline = 1, \
	.gpu_reset_clobbers_display = true, \
	.hws_needs_physical = 1, \
	.unfenced_needs_alignment = 1, \
	.__runtime.platform_engine_mask = BIT(RCS0), \
	.has_snoop = true, \
	.has_coherent_ggtt = false, \
	.dma_mask_size = 32, \
<<<<<<< HEAD
=======
	.max_pat_index = 3, \
>>>>>>> 238589d0
	GEN_DEFAULT_PAGE_SIZES, \
	GEN_DEFAULT_REGIONS, \
	LEGACY_CACHELEVEL

static const struct intel_device_info i830_info = {
	I830_FEATURES,
	PLATFORM(INTEL_I830),
};

static const struct intel_device_info i845g_info = {
	I845_FEATURES,
	PLATFORM(INTEL_I845G),
};

static const struct intel_device_info i85x_info = {
	I830_FEATURES,
	PLATFORM(INTEL_I85X),
};

static const struct intel_device_info i865g_info = {
	I845_FEATURES,
	PLATFORM(INTEL_I865G),
};

#define GEN3_FEATURES \
	GEN(3), \
	.gpu_reset_clobbers_display = true, \
	.__runtime.platform_engine_mask = BIT(RCS0), \
	.has_3d_pipeline = 1, \
	.has_snoop = true, \
	.has_coherent_ggtt = true, \
	.dma_mask_size = 32, \
<<<<<<< HEAD
=======
	.max_pat_index = 3, \
>>>>>>> 238589d0
	GEN_DEFAULT_PAGE_SIZES, \
	GEN_DEFAULT_REGIONS, \
	LEGACY_CACHELEVEL

static const struct intel_device_info i915g_info = {
	GEN3_FEATURES,
	PLATFORM(INTEL_I915G),
	.has_coherent_ggtt = false,
	.hws_needs_physical = 1,
	.unfenced_needs_alignment = 1,
};

static const struct intel_device_info i915gm_info = {
	GEN3_FEATURES,
	PLATFORM(INTEL_I915GM),
	.is_mobile = 1,
	.hws_needs_physical = 1,
	.unfenced_needs_alignment = 1,
};

static const struct intel_device_info i945g_info = {
	GEN3_FEATURES,
	PLATFORM(INTEL_I945G),
	.hws_needs_physical = 1,
	.unfenced_needs_alignment = 1,
};

static const struct intel_device_info i945gm_info = {
	GEN3_FEATURES,
	PLATFORM(INTEL_I945GM),
	.is_mobile = 1,
	.hws_needs_physical = 1,
	.unfenced_needs_alignment = 1,
};

static const struct intel_device_info g33_info = {
	GEN3_FEATURES,
	PLATFORM(INTEL_G33),
	.dma_mask_size = 36,
};

static const struct intel_device_info pnv_g_info = {
	GEN3_FEATURES,
	PLATFORM(INTEL_PINEVIEW),
	.dma_mask_size = 36,
};

static const struct intel_device_info pnv_m_info = {
	GEN3_FEATURES,
	PLATFORM(INTEL_PINEVIEW),
	.is_mobile = 1,
	.dma_mask_size = 36,
};

#define GEN4_FEATURES \
	GEN(4), \
	.gpu_reset_clobbers_display = true, \
	.__runtime.platform_engine_mask = BIT(RCS0), \
	.has_3d_pipeline = 1, \
	.has_snoop = true, \
	.has_coherent_ggtt = true, \
	.dma_mask_size = 36, \
<<<<<<< HEAD
=======
	.max_pat_index = 3, \
>>>>>>> 238589d0
	GEN_DEFAULT_PAGE_SIZES, \
	GEN_DEFAULT_REGIONS, \
	LEGACY_CACHELEVEL

static const struct intel_device_info i965g_info = {
	GEN4_FEATURES,
	PLATFORM(INTEL_I965G),
	.hws_needs_physical = 1,
	.has_snoop = false,
};

static const struct intel_device_info i965gm_info = {
	GEN4_FEATURES,
	PLATFORM(INTEL_I965GM),
	.is_mobile = 1,
	.hws_needs_physical = 1,
	.has_snoop = false,
};

static const struct intel_device_info g45_info = {
	GEN4_FEATURES,
	PLATFORM(INTEL_G45),
	.__runtime.platform_engine_mask = BIT(RCS0) | BIT(VCS0),
	.gpu_reset_clobbers_display = false,
};

static const struct intel_device_info gm45_info = {
	GEN4_FEATURES,
	PLATFORM(INTEL_GM45),
	.is_mobile = 1,
	.__runtime.platform_engine_mask = BIT(RCS0) | BIT(VCS0),
	.gpu_reset_clobbers_display = false,
};

#define GEN5_FEATURES \
	GEN(5), \
	.__runtime.platform_engine_mask = BIT(RCS0) | BIT(VCS0), \
	.has_3d_pipeline = 1, \
	.has_snoop = true, \
	.has_coherent_ggtt = true, \
	/* ilk does support rc6, but we do not implement [power] contexts */ \
	.has_rc6 = 0, \
	.dma_mask_size = 36, \
<<<<<<< HEAD
=======
	.max_pat_index = 3, \
>>>>>>> 238589d0
	GEN_DEFAULT_PAGE_SIZES, \
	GEN_DEFAULT_REGIONS, \
	LEGACY_CACHELEVEL

static const struct intel_device_info ilk_d_info = {
	GEN5_FEATURES,
	PLATFORM(INTEL_IRONLAKE),
};

static const struct intel_device_info ilk_m_info = {
	GEN5_FEATURES,
	PLATFORM(INTEL_IRONLAKE),
	.is_mobile = 1,
	.has_rps = true,
};

#define GEN6_FEATURES \
	GEN(6), \
	.__runtime.platform_engine_mask = BIT(RCS0) | BIT(VCS0) | BIT(BCS0), \
	.has_3d_pipeline = 1, \
	.has_coherent_ggtt = true, \
	.has_llc = 1, \
	.has_rc6 = 1, \
	/* snb does support rc6p, but enabling it causes various issues */ \
	.has_rc6p = 0, \
	.has_rps = true, \
	.dma_mask_size = 40, \
	.max_pat_index = 3, \
	.__runtime.ppgtt_type = INTEL_PPGTT_ALIASING, \
	.__runtime.ppgtt_size = 31, \
	GEN_DEFAULT_PAGE_SIZES, \
	GEN_DEFAULT_REGIONS, \
	LEGACY_CACHELEVEL

#define SNB_D_PLATFORM \
	GEN6_FEATURES, \
	PLATFORM(INTEL_SANDYBRIDGE)

static const struct intel_device_info snb_d_gt1_info = {
	SNB_D_PLATFORM,
	.gt = 1,
};

static const struct intel_device_info snb_d_gt2_info = {
	SNB_D_PLATFORM,
	.gt = 2,
};

#define SNB_M_PLATFORM \
	GEN6_FEATURES, \
	PLATFORM(INTEL_SANDYBRIDGE), \
	.is_mobile = 1


static const struct intel_device_info snb_m_gt1_info = {
	SNB_M_PLATFORM,
	.gt = 1,
};

static const struct intel_device_info snb_m_gt2_info = {
	SNB_M_PLATFORM,
	.gt = 2,
};

#define GEN7_FEATURES  \
	GEN(7), \
	.__runtime.platform_engine_mask = BIT(RCS0) | BIT(VCS0) | BIT(BCS0), \
	.has_3d_pipeline = 1, \
	.has_coherent_ggtt = true, \
	.has_llc = 1, \
	.has_rc6 = 1, \
	.has_rc6p = 1, \
	.has_reset_engine = true, \
	.has_rps = true, \
	.dma_mask_size = 40, \
	.max_pat_index = 3, \
	.__runtime.ppgtt_type = INTEL_PPGTT_ALIASING, \
	.__runtime.ppgtt_size = 31, \
	GEN_DEFAULT_PAGE_SIZES, \
	GEN_DEFAULT_REGIONS, \
	LEGACY_CACHELEVEL

#define IVB_D_PLATFORM \
	GEN7_FEATURES, \
	PLATFORM(INTEL_IVYBRIDGE), \
	.has_l3_dpf = 1

static const struct intel_device_info ivb_d_gt1_info = {
	IVB_D_PLATFORM,
	.gt = 1,
};

static const struct intel_device_info ivb_d_gt2_info = {
	IVB_D_PLATFORM,
	.gt = 2,
};

#define IVB_M_PLATFORM \
	GEN7_FEATURES, \
	PLATFORM(INTEL_IVYBRIDGE), \
	.is_mobile = 1, \
	.has_l3_dpf = 1

static const struct intel_device_info ivb_m_gt1_info = {
	IVB_M_PLATFORM,
	.gt = 1,
};

static const struct intel_device_info ivb_m_gt2_info = {
	IVB_M_PLATFORM,
	.gt = 2,
};

static const struct intel_device_info ivb_q_info = {
	GEN7_FEATURES,
	PLATFORM(INTEL_IVYBRIDGE),
	.gt = 2,
	.has_l3_dpf = 1,
};

static const struct intel_device_info vlv_info = {
	PLATFORM(INTEL_VALLEYVIEW),
	GEN(7),
	.is_lp = 1,
	.has_runtime_pm = 1,
	.has_rc6 = 1,
	.has_reset_engine = true,
	.has_rps = true,
	.dma_mask_size = 40,
	.max_pat_index = 3,
	.__runtime.ppgtt_type = INTEL_PPGTT_ALIASING,
	.__runtime.ppgtt_size = 31,
	.has_snoop = true,
	.has_coherent_ggtt = false,
	.__runtime.platform_engine_mask = BIT(RCS0) | BIT(VCS0) | BIT(BCS0),
	GEN_DEFAULT_PAGE_SIZES,
	GEN_DEFAULT_REGIONS,
	LEGACY_CACHELEVEL,
};

#define G75_FEATURES  \
	GEN7_FEATURES, \
	.__runtime.platform_engine_mask = BIT(RCS0) | BIT(VCS0) | BIT(BCS0) | BIT(VECS0), \
	.has_rc6p = 0 /* RC6p removed-by HSW */, \
	.has_runtime_pm = 1

#define HSW_PLATFORM \
	G75_FEATURES, \
	PLATFORM(INTEL_HASWELL), \
	.has_l3_dpf = 1

static const struct intel_device_info hsw_gt1_info = {
	HSW_PLATFORM,
	.gt = 1,
};

static const struct intel_device_info hsw_gt2_info = {
	HSW_PLATFORM,
	.gt = 2,
};

static const struct intel_device_info hsw_gt3_info = {
	HSW_PLATFORM,
	.gt = 3,
};

#define GEN8_FEATURES \
	G75_FEATURES, \
	GEN(8), \
	.has_logical_ring_contexts = 1, \
	.dma_mask_size = 39, \
	.__runtime.ppgtt_type = INTEL_PPGTT_FULL, \
	.__runtime.ppgtt_size = 48, \
	.has_64bit_reloc = 1

#define BDW_PLATFORM \
	GEN8_FEATURES, \
	PLATFORM(INTEL_BROADWELL)

static const struct intel_device_info bdw_gt1_info = {
	BDW_PLATFORM,
	.gt = 1,
};

static const struct intel_device_info bdw_gt2_info = {
	BDW_PLATFORM,
	.gt = 2,
};

static const struct intel_device_info bdw_rsvd_info = {
	BDW_PLATFORM,
	.gt = 3,
	/* According to the device ID those devices are GT3, they were
	 * previously treated as not GT3, keep it like that.
	 */
};

static const struct intel_device_info bdw_gt3_info = {
	BDW_PLATFORM,
	.gt = 3,
	.__runtime.platform_engine_mask =
		BIT(RCS0) | BIT(VCS0) | BIT(BCS0) | BIT(VECS0) | BIT(VCS1),
};

static const struct intel_device_info chv_info = {
	PLATFORM(INTEL_CHERRYVIEW),
	GEN(8),
	.is_lp = 1,
	.__runtime.platform_engine_mask = BIT(RCS0) | BIT(VCS0) | BIT(BCS0) | BIT(VECS0),
	.has_64bit_reloc = 1,
	.has_runtime_pm = 1,
	.has_rc6 = 1,
	.has_rps = true,
	.has_logical_ring_contexts = 1,
	.dma_mask_size = 39,
	.max_pat_index = 3,
	.__runtime.ppgtt_type = INTEL_PPGTT_FULL,
	.__runtime.ppgtt_size = 32,
	.has_reset_engine = 1,
	.has_snoop = true,
	.has_coherent_ggtt = false,
	GEN_DEFAULT_PAGE_SIZES,
	GEN_DEFAULT_REGIONS,
	LEGACY_CACHELEVEL,
};

#define GEN9_DEFAULT_PAGE_SIZES \
	.__runtime.page_sizes = I915_GTT_PAGE_SIZE_4K | \
		I915_GTT_PAGE_SIZE_64K

#define GEN9_FEATURES \
	GEN8_FEATURES, \
	GEN(9), \
	GEN9_DEFAULT_PAGE_SIZES, \
	.has_gt_uc = 1

#define SKL_PLATFORM \
	GEN9_FEATURES, \
	PLATFORM(INTEL_SKYLAKE)

static const struct intel_device_info skl_gt1_info = {
	SKL_PLATFORM,
	.gt = 1,
};

static const struct intel_device_info skl_gt2_info = {
	SKL_PLATFORM,
	.gt = 2,
};

#define SKL_GT3_PLUS_PLATFORM \
	SKL_PLATFORM, \
	.__runtime.platform_engine_mask = \
		BIT(RCS0) | BIT(VCS0) | BIT(BCS0) | BIT(VECS0) | BIT(VCS1)


static const struct intel_device_info skl_gt3_info = {
	SKL_GT3_PLUS_PLATFORM,
	.gt = 3,
};

static const struct intel_device_info skl_gt4_info = {
	SKL_GT3_PLUS_PLATFORM,
	.gt = 4,
};

#define GEN9_LP_FEATURES \
	GEN(9), \
	.is_lp = 1, \
	.__runtime.platform_engine_mask = BIT(RCS0) | BIT(VCS0) | BIT(BCS0) | BIT(VECS0), \
	.has_3d_pipeline = 1, \
	.has_64bit_reloc = 1, \
	.has_runtime_pm = 1, \
	.has_rc6 = 1, \
	.has_rps = true, \
	.has_logical_ring_contexts = 1, \
	.has_gt_uc = 1, \
	.dma_mask_size = 39, \
	.__runtime.ppgtt_type = INTEL_PPGTT_FULL, \
	.__runtime.ppgtt_size = 48, \
	.has_reset_engine = 1, \
	.has_snoop = true, \
	.has_coherent_ggtt = false, \
<<<<<<< HEAD
=======
	.max_pat_index = 3, \
>>>>>>> 238589d0
	GEN9_DEFAULT_PAGE_SIZES, \
	GEN_DEFAULT_REGIONS, \
	LEGACY_CACHELEVEL

static const struct intel_device_info bxt_info = {
	GEN9_LP_FEATURES,
	PLATFORM(INTEL_BROXTON),
};

static const struct intel_device_info glk_info = {
	GEN9_LP_FEATURES,
	PLATFORM(INTEL_GEMINILAKE),
};

#define KBL_PLATFORM \
	GEN9_FEATURES, \
	PLATFORM(INTEL_KABYLAKE)

static const struct intel_device_info kbl_gt1_info = {
	KBL_PLATFORM,
	.gt = 1,
};

static const struct intel_device_info kbl_gt2_info = {
	KBL_PLATFORM,
	.gt = 2,
};

static const struct intel_device_info kbl_gt3_info = {
	KBL_PLATFORM,
	.gt = 3,
	.__runtime.platform_engine_mask =
		BIT(RCS0) | BIT(VCS0) | BIT(BCS0) | BIT(VECS0) | BIT(VCS1),
};

#define CFL_PLATFORM \
	GEN9_FEATURES, \
	PLATFORM(INTEL_COFFEELAKE)

static const struct intel_device_info cfl_gt1_info = {
	CFL_PLATFORM,
	.gt = 1,
};

static const struct intel_device_info cfl_gt2_info = {
	CFL_PLATFORM,
	.gt = 2,
};

static const struct intel_device_info cfl_gt3_info = {
	CFL_PLATFORM,
	.gt = 3,
	.__runtime.platform_engine_mask =
		BIT(RCS0) | BIT(VCS0) | BIT(BCS0) | BIT(VECS0) | BIT(VCS1),
};

#define CML_PLATFORM \
	GEN9_FEATURES, \
	PLATFORM(INTEL_COMETLAKE)

static const struct intel_device_info cml_gt1_info = {
	CML_PLATFORM,
	.gt = 1,
};

static const struct intel_device_info cml_gt2_info = {
	CML_PLATFORM,
	.gt = 2,
};

#define GEN11_DEFAULT_PAGE_SIZES \
	.__runtime.page_sizes = I915_GTT_PAGE_SIZE_4K | \
		I915_GTT_PAGE_SIZE_64K |		\
		I915_GTT_PAGE_SIZE_2M

#define GEN11_FEATURES \
	GEN9_FEATURES, \
	GEN11_DEFAULT_PAGE_SIZES, \
	GEN(11), \
	.has_coherent_ggtt = false, \
	.has_logical_ring_elsq = 1

static const struct intel_device_info icl_info = {
	GEN11_FEATURES,
	PLATFORM(INTEL_ICELAKE),
	.__runtime.platform_engine_mask =
		BIT(RCS0) | BIT(BCS0) | BIT(VECS0) | BIT(VCS0) | BIT(VCS2),
};

static const struct intel_device_info ehl_info = {
	GEN11_FEATURES,
	PLATFORM(INTEL_ELKHARTLAKE),
	.__runtime.platform_engine_mask = BIT(RCS0) | BIT(BCS0) | BIT(VCS0) | BIT(VECS0),
	.__runtime.ppgtt_size = 36,
};

static const struct intel_device_info jsl_info = {
	GEN11_FEATURES,
	PLATFORM(INTEL_JASPERLAKE),
	.__runtime.platform_engine_mask = BIT(RCS0) | BIT(BCS0) | BIT(VCS0) | BIT(VECS0),
	.__runtime.ppgtt_size = 36,
};

#define GEN12_FEATURES \
	GEN11_FEATURES, \
	GEN(12), \
<<<<<<< HEAD
	.has_global_mocs = 1, \
	.has_pxp = 1
=======
	TGL_CACHELEVEL, \
	.has_global_mocs = 1, \
	.has_pxp = 1, \
	.max_pat_index = 3
>>>>>>> 238589d0

static const struct intel_device_info tgl_info = {
	GEN12_FEATURES,
	PLATFORM(INTEL_TIGERLAKE),
	.__runtime.platform_engine_mask =
		BIT(RCS0) | BIT(BCS0) | BIT(VECS0) | BIT(VCS0) | BIT(VCS2),
};

static const struct intel_device_info rkl_info = {
	GEN12_FEATURES,
	PLATFORM(INTEL_ROCKETLAKE),
	.__runtime.platform_engine_mask =
		BIT(RCS0) | BIT(BCS0) | BIT(VECS0) | BIT(VCS0),
};

#define DGFX_FEATURES \
	.__runtime.memory_regions = REGION_SMEM | REGION_LMEM | REGION_STOLEN_LMEM, \
	.has_llc = 0, \
	.has_pxp = 0, \
	.has_snoop = 1, \
	.is_dgfx = 1, \
	.has_heci_gscfi = 1

static const struct intel_device_info dg1_info = {
	GEN12_FEATURES,
	DGFX_FEATURES,
	.__runtime.graphics.ip.rel = 10,
	PLATFORM(INTEL_DG1),
	.require_force_probe = 1,
	.__runtime.platform_engine_mask =
		BIT(RCS0) | BIT(BCS0) | BIT(VECS0) |
		BIT(VCS0) | BIT(VCS2),
	/* Wa_16011227922 */
	.__runtime.ppgtt_size = 47,
};

static const struct intel_device_info adl_s_info = {
	GEN12_FEATURES,
	PLATFORM(INTEL_ALDERLAKE_S),
	.__runtime.platform_engine_mask =
		BIT(RCS0) | BIT(BCS0) | BIT(VECS0) | BIT(VCS0) | BIT(VCS2),
	.dma_mask_size = 39,
};

static const struct intel_device_info adl_p_info = {
	GEN12_FEATURES,
	PLATFORM(INTEL_ALDERLAKE_P),
	.__runtime.platform_engine_mask =
		BIT(RCS0) | BIT(BCS0) | BIT(VECS0) | BIT(VCS0) | BIT(VCS2),
	.__runtime.ppgtt_size = 48,
	.dma_mask_size = 39,
};

#undef GEN

#define XE_HP_PAGE_SIZES \
	.__runtime.page_sizes = I915_GTT_PAGE_SIZE_4K | \
		I915_GTT_PAGE_SIZE_64K |		\
		I915_GTT_PAGE_SIZE_2M

#define XE_HP_FEATURES \
	.__runtime.graphics.ip.ver = 12, \
	.__runtime.graphics.ip.rel = 50, \
	XE_HP_PAGE_SIZES, \
	TGL_CACHELEVEL, \
	.dma_mask_size = 46, \
	.has_3d_pipeline = 1, \
	.has_64bit_reloc = 1, \
	.has_flat_ccs = 1, \
	.has_4tile = 1, \
	.has_global_mocs = 1, \
	.has_gt_uc = 1, \
	.has_llc = 1, \
	.has_logical_ring_contexts = 1, \
	.has_logical_ring_elsq = 1, \
	.has_mslice_steering = 1, \
	.has_oa_bpc_reporting = 1, \
	.has_oa_slice_contrib_limits = 1, \
	.has_oam = 1, \
	.has_rc6 = 1, \
	.has_reset_engine = 1, \
	.has_rps = 1, \
	.has_runtime_pm = 1, \
	.max_pat_index = 3, \
	.__runtime.ppgtt_size = 48, \
	.__runtime.ppgtt_type = INTEL_PPGTT_FULL

#define XE_HPM_FEATURES \
	.__runtime.media.ip.ver = 12, \
	.__runtime.media.ip.rel = 50

__maybe_unused
static const struct intel_device_info xehpsdv_info = {
	XE_HP_FEATURES,
	XE_HPM_FEATURES,
	DGFX_FEATURES,
	PLATFORM(INTEL_XEHPSDV),
	.has_64k_pages = 1,
	.has_media_ratio_mode = 1,
	.__runtime.platform_engine_mask =
		BIT(RCS0) | BIT(BCS0) |
		BIT(VECS0) | BIT(VECS1) | BIT(VECS2) | BIT(VECS3) |
		BIT(VCS0) | BIT(VCS1) | BIT(VCS2) | BIT(VCS3) |
		BIT(VCS4) | BIT(VCS5) | BIT(VCS6) | BIT(VCS7) |
		BIT(CCS0) | BIT(CCS1) | BIT(CCS2) | BIT(CCS3),
	.require_force_probe = 1,
};

#define DG2_FEATURES \
	XE_HP_FEATURES, \
	XE_HPM_FEATURES, \
	DGFX_FEATURES, \
	.__runtime.graphics.ip.rel = 55, \
	.__runtime.media.ip.rel = 55, \
	PLATFORM(INTEL_DG2), \
	.has_64k_pages = 1, \
	.has_guc_deprivilege = 1, \
	.has_heci_pxp = 1, \
	.has_media_ratio_mode = 1, \
	.__runtime.platform_engine_mask = \
		BIT(RCS0) | BIT(BCS0) | \
		BIT(VECS0) | BIT(VECS1) | \
		BIT(VCS0) | BIT(VCS2) | \
		BIT(CCS0) | BIT(CCS1) | BIT(CCS2) | BIT(CCS3)

static const struct intel_device_info dg2_info = {
	DG2_FEATURES,
};

static const struct intel_device_info ats_m_info = {
	DG2_FEATURES,
	.require_force_probe = 1,
	.tuning_thread_rr_after_dep = 1,
};

#define XE_HPC_FEATURES \
	XE_HP_FEATURES, \
	.dma_mask_size = 52, \
	.has_3d_pipeline = 0, \
	.has_guc_deprivilege = 1, \
	.has_l3_ccs_read = 1, \
	.has_mslice_steering = 0, \
	.has_one_eu_per_fuse_bit = 1

__maybe_unused
static const struct intel_device_info pvc_info = {
	XE_HPC_FEATURES,
	XE_HPM_FEATURES,
	DGFX_FEATURES,
	.__runtime.graphics.ip.rel = 60,
	.__runtime.media.ip.rel = 60,
	PLATFORM(INTEL_PONTEVECCHIO),
	.has_flat_ccs = 0,
	.max_pat_index = 7,
	.__runtime.platform_engine_mask =
		BIT(BCS0) |
		BIT(VCS0) |
		BIT(CCS0) | BIT(CCS1) | BIT(CCS2) | BIT(CCS3),
	.require_force_probe = 1,
	PVC_CACHELEVEL,
};

static const struct intel_gt_definition xelpmp_extra_gt[] = {
	{
		.type = GT_MEDIA,
		.name = "Standalone Media GT",
		.gsi_offset = MTL_MEDIA_GSI_BASE,
		.engine_mask = BIT(VECS0) | BIT(VCS0) | BIT(VCS2) | BIT(GSC0),
	},
	{}
};

static const struct intel_device_info mtl_info = {
	XE_HP_FEATURES,
	/*
	 * Real graphics IP version will be obtained from hardware GMD_ID
	 * register.  Value provided here is just for sanity checking.
	 */
	.__runtime.graphics.ip.ver = 12,
	.__runtime.graphics.ip.rel = 70,
	.__runtime.media.ip.ver = 13,
	PLATFORM(INTEL_METEORLAKE),
	.extra_gt_list = xelpmp_extra_gt,
	.has_flat_ccs = 0,
	.has_gmd_id = 1,
	.has_guc_deprivilege = 1,
	.has_llc = 0,
	.has_mslice_steering = 0,
	.has_snoop = 1,
	.max_pat_index = 4,
	.has_pxp = 1,
	.__runtime.memory_regions = REGION_SMEM | REGION_STOLEN_LMEM,
	.__runtime.platform_engine_mask = BIT(RCS0) | BIT(BCS0) | BIT(CCS0),
	.require_force_probe = 1,
	MTL_CACHELEVEL,
};

#undef PLATFORM

/*
 * Make sure any device matches here are from most specific to most
 * general.  For example, since the Quanta match is based on the subsystem
 * and subvendor IDs, we need it to come before the more general IVB
 * PCI ID matches, otherwise we'll use the wrong info struct above.
 */
static const struct pci_device_id pciidlist[] = {
	INTEL_I830_IDS(&i830_info),
	INTEL_I845G_IDS(&i845g_info),
	INTEL_I85X_IDS(&i85x_info),
	INTEL_I865G_IDS(&i865g_info),
	INTEL_I915G_IDS(&i915g_info),
	INTEL_I915GM_IDS(&i915gm_info),
	INTEL_I945G_IDS(&i945g_info),
	INTEL_I945GM_IDS(&i945gm_info),
	INTEL_I965G_IDS(&i965g_info),
	INTEL_G33_IDS(&g33_info),
	INTEL_I965GM_IDS(&i965gm_info),
	INTEL_GM45_IDS(&gm45_info),
	INTEL_G45_IDS(&g45_info),
	INTEL_PINEVIEW_G_IDS(&pnv_g_info),
	INTEL_PINEVIEW_M_IDS(&pnv_m_info),
	INTEL_IRONLAKE_D_IDS(&ilk_d_info),
	INTEL_IRONLAKE_M_IDS(&ilk_m_info),
	INTEL_SNB_D_GT1_IDS(&snb_d_gt1_info),
	INTEL_SNB_D_GT2_IDS(&snb_d_gt2_info),
	INTEL_SNB_M_GT1_IDS(&snb_m_gt1_info),
	INTEL_SNB_M_GT2_IDS(&snb_m_gt2_info),
	INTEL_IVB_Q_IDS(&ivb_q_info), /* must be first IVB */
	INTEL_IVB_M_GT1_IDS(&ivb_m_gt1_info),
	INTEL_IVB_M_GT2_IDS(&ivb_m_gt2_info),
	INTEL_IVB_D_GT1_IDS(&ivb_d_gt1_info),
	INTEL_IVB_D_GT2_IDS(&ivb_d_gt2_info),
	INTEL_HSW_GT1_IDS(&hsw_gt1_info),
	INTEL_HSW_GT2_IDS(&hsw_gt2_info),
	INTEL_HSW_GT3_IDS(&hsw_gt3_info),
	INTEL_VLV_IDS(&vlv_info),
	INTEL_BDW_GT1_IDS(&bdw_gt1_info),
	INTEL_BDW_GT2_IDS(&bdw_gt2_info),
	INTEL_BDW_GT3_IDS(&bdw_gt3_info),
	INTEL_BDW_RSVD_IDS(&bdw_rsvd_info),
	INTEL_CHV_IDS(&chv_info),
	INTEL_SKL_GT1_IDS(&skl_gt1_info),
	INTEL_SKL_GT2_IDS(&skl_gt2_info),
	INTEL_SKL_GT3_IDS(&skl_gt3_info),
	INTEL_SKL_GT4_IDS(&skl_gt4_info),
	INTEL_BXT_IDS(&bxt_info),
	INTEL_GLK_IDS(&glk_info),
	INTEL_KBL_GT1_IDS(&kbl_gt1_info),
	INTEL_KBL_GT2_IDS(&kbl_gt2_info),
	INTEL_KBL_GT3_IDS(&kbl_gt3_info),
	INTEL_KBL_GT4_IDS(&kbl_gt3_info),
	INTEL_AML_KBL_GT2_IDS(&kbl_gt2_info),
	INTEL_CFL_S_GT1_IDS(&cfl_gt1_info),
	INTEL_CFL_S_GT2_IDS(&cfl_gt2_info),
	INTEL_CFL_H_GT1_IDS(&cfl_gt1_info),
	INTEL_CFL_H_GT2_IDS(&cfl_gt2_info),
	INTEL_CFL_U_GT2_IDS(&cfl_gt2_info),
	INTEL_CFL_U_GT3_IDS(&cfl_gt3_info),
	INTEL_WHL_U_GT1_IDS(&cfl_gt1_info),
	INTEL_WHL_U_GT2_IDS(&cfl_gt2_info),
	INTEL_AML_CFL_GT2_IDS(&cfl_gt2_info),
	INTEL_WHL_U_GT3_IDS(&cfl_gt3_info),
	INTEL_CML_GT1_IDS(&cml_gt1_info),
	INTEL_CML_GT2_IDS(&cml_gt2_info),
	INTEL_CML_U_GT1_IDS(&cml_gt1_info),
	INTEL_CML_U_GT2_IDS(&cml_gt2_info),
	INTEL_ICL_11_IDS(&icl_info),
	INTEL_EHL_IDS(&ehl_info),
	INTEL_JSL_IDS(&jsl_info),
	INTEL_TGL_12_IDS(&tgl_info),
	INTEL_RKL_IDS(&rkl_info),
	INTEL_ADLS_IDS(&adl_s_info),
	INTEL_ADLP_IDS(&adl_p_info),
	INTEL_ADLN_IDS(&adl_p_info),
	INTEL_DG1_IDS(&dg1_info),
	INTEL_RPLS_IDS(&adl_s_info),
	INTEL_RPLP_IDS(&adl_p_info),
	INTEL_DG2_IDS(&dg2_info),
	INTEL_ATS_M_IDS(&ats_m_info),
	INTEL_MTL_IDS(&mtl_info),
	{0, 0, 0}
};
MODULE_DEVICE_TABLE(pci, pciidlist);

static void i915_pci_remove(struct pci_dev *pdev)
{
	struct drm_i915_private *i915;

	i915 = pci_get_drvdata(pdev);
	if (!i915) /* driver load aborted, nothing to cleanup */
		return;

	i915_driver_remove(i915);
	pci_set_drvdata(pdev, NULL);
}

/* is device_id present in comma separated list of ids */
static bool device_id_in_list(u16 device_id, const char *devices, bool negative)
{
	char *s, *p, *tok;
	bool ret;

	if (!devices || !*devices)
		return false;

	/* match everything */
	if (negative && strcmp(devices, "!*") == 0)
		return true;
	if (!negative && strcmp(devices, "*") == 0)
		return true;

	s = kstrdup(devices, GFP_KERNEL);
	if (!s)
		return false;

	for (p = s, ret = false; (tok = strsep(&p, ",")) != NULL; ) {
		u16 val;

		if (negative && tok[0] == '!')
			tok++;
		else if ((negative && tok[0] != '!') ||
			 (!negative && tok[0] == '!'))
			continue;

		if (kstrtou16(tok, 16, &val) == 0 && val == device_id) {
			ret = true;
			break;
		}
	}

	kfree(s);

	return ret;
}

static bool id_forced(u16 device_id)
{
	return device_id_in_list(device_id, i915_modparams.force_probe, false);
}

static bool id_blocked(u16 device_id)
{
	return device_id_in_list(device_id, i915_modparams.force_probe, true);
}

bool i915_pci_resource_valid(struct pci_dev *pdev, int bar)
{
	if (!pci_resource_flags(pdev, bar))
		return false;

	if (pci_resource_flags(pdev, bar) & IORESOURCE_UNSET)
		return false;

	if (!pci_resource_len(pdev, bar))
		return false;

	return true;
}

static bool intel_mmio_bar_valid(struct pci_dev *pdev, struct intel_device_info *intel_info)
{
	return i915_pci_resource_valid(pdev, intel_mmio_bar(intel_info->__runtime.graphics.ip.ver));
}

static int i915_pci_probe(struct pci_dev *pdev, const struct pci_device_id *ent)
{
	struct intel_device_info *intel_info =
		(struct intel_device_info *) ent->driver_data;
	int err;

	if (intel_info->require_force_probe && !id_forced(pdev->device)) {
		dev_info(&pdev->dev,
			 "Your graphics device %04x is not properly supported by i915 in this\n"
			 "kernel version. To force driver probe anyway, use i915.force_probe=%04x\n"
			 "module parameter or CONFIG_DRM_I915_FORCE_PROBE=%04x configuration option,\n"
			 "or (recommended) check for kernel updates.\n",
			 pdev->device, pdev->device, pdev->device);
		return -ENODEV;
	}

	if (id_blocked(pdev->device)) {
		dev_info(&pdev->dev, "I915 probe blocked for Device ID %04x.\n",
			 pdev->device);
		return -ENODEV;
	}

	if (intel_info->require_force_probe) {
		dev_info(&pdev->dev, "Force probing unsupported Device ID %04x, tainting kernel\n",
			 pdev->device);
		add_taint(TAINT_USER, LOCKDEP_STILL_OK);
	}

	/* Only bind to function 0 of the device. Early generations
	 * used function 1 as a placeholder for multi-head. This causes
	 * us confusion instead, especially on the systems where both
	 * functions have the same PCI-ID!
	 */
	if (PCI_FUNC(pdev->devfn))
		return -ENODEV;

	if (!intel_mmio_bar_valid(pdev, intel_info))
		return -ENXIO;

	/* Detect if we need to wait for other drivers early on */
	if (intel_display_driver_probe_defer(pdev))
		return -EPROBE_DEFER;

	err = i915_driver_probe(pdev, ent);
	if (err)
		return err;

	if (i915_inject_probe_failure(pci_get_drvdata(pdev))) {
		i915_pci_remove(pdev);
		return -ENODEV;
	}

	err = i915_live_selftests(pdev);
	if (err) {
		i915_pci_remove(pdev);
		return err > 0 ? -ENOTTY : err;
	}

	err = i915_perf_selftests(pdev);
	if (err) {
		i915_pci_remove(pdev);
		return err > 0 ? -ENOTTY : err;
	}

	return 0;
}

static void i915_pci_shutdown(struct pci_dev *pdev)
{
	struct drm_i915_private *i915 = pci_get_drvdata(pdev);

	i915_driver_shutdown(i915);
}

static struct pci_driver i915_pci_driver = {
	.name = DRIVER_NAME,
	.id_table = pciidlist,
	.probe = i915_pci_probe,
	.remove = i915_pci_remove,
	.shutdown = i915_pci_shutdown,
	.driver.pm = &i915_pm_ops,
};

int i915_pci_register_driver(void)
{
	return pci_register_driver(&i915_pci_driver);
}

void i915_pci_unregister_driver(void)
{
	pci_unregister_driver(&i915_pci_driver);
}<|MERGE_RESOLUTION|>--- conflicted
+++ resolved
@@ -42,8 +42,6 @@
 #define GEN(x) \
 	.__runtime.graphics.ip.ver = (x), \
 	.__runtime.media.ip.ver = (x)
-<<<<<<< HEAD
-=======
 
 #define LEGACY_CACHELEVEL \
 	.cachelevel_to_pat = { \
@@ -76,7 +74,6 @@
 		[I915_CACHE_L3_LLC] = 3, \
 		[I915_CACHE_WT]     = 1, \
 	}
->>>>>>> 238589d0
 
 /* Keep in gen based order, and chronological order within a gen */
 
@@ -97,10 +94,7 @@
 	.has_snoop = true, \
 	.has_coherent_ggtt = false, \
 	.dma_mask_size = 32, \
-<<<<<<< HEAD
-=======
 	.max_pat_index = 3, \
->>>>>>> 238589d0
 	GEN_DEFAULT_PAGE_SIZES, \
 	GEN_DEFAULT_REGIONS, \
 	LEGACY_CACHELEVEL
@@ -115,10 +109,7 @@
 	.has_snoop = true, \
 	.has_coherent_ggtt = false, \
 	.dma_mask_size = 32, \
-<<<<<<< HEAD
-=======
 	.max_pat_index = 3, \
->>>>>>> 238589d0
 	GEN_DEFAULT_PAGE_SIZES, \
 	GEN_DEFAULT_REGIONS, \
 	LEGACY_CACHELEVEL
@@ -151,10 +142,7 @@
 	.has_snoop = true, \
 	.has_coherent_ggtt = true, \
 	.dma_mask_size = 32, \
-<<<<<<< HEAD
-=======
 	.max_pat_index = 3, \
->>>>>>> 238589d0
 	GEN_DEFAULT_PAGE_SIZES, \
 	GEN_DEFAULT_REGIONS, \
 	LEGACY_CACHELEVEL
@@ -217,10 +205,7 @@
 	.has_snoop = true, \
 	.has_coherent_ggtt = true, \
 	.dma_mask_size = 36, \
-<<<<<<< HEAD
-=======
 	.max_pat_index = 3, \
->>>>>>> 238589d0
 	GEN_DEFAULT_PAGE_SIZES, \
 	GEN_DEFAULT_REGIONS, \
 	LEGACY_CACHELEVEL
@@ -264,10 +249,7 @@
 	/* ilk does support rc6, but we do not implement [power] contexts */ \
 	.has_rc6 = 0, \
 	.dma_mask_size = 36, \
-<<<<<<< HEAD
-=======
 	.max_pat_index = 3, \
->>>>>>> 238589d0
 	GEN_DEFAULT_PAGE_SIZES, \
 	GEN_DEFAULT_REGIONS, \
 	LEGACY_CACHELEVEL
@@ -551,10 +533,7 @@
 	.has_reset_engine = 1, \
 	.has_snoop = true, \
 	.has_coherent_ggtt = false, \
-<<<<<<< HEAD
-=======
 	.max_pat_index = 3, \
->>>>>>> 238589d0
 	GEN9_DEFAULT_PAGE_SIZES, \
 	GEN_DEFAULT_REGIONS, \
 	LEGACY_CACHELEVEL
@@ -661,15 +640,10 @@
 #define GEN12_FEATURES \
 	GEN11_FEATURES, \
 	GEN(12), \
-<<<<<<< HEAD
-	.has_global_mocs = 1, \
-	.has_pxp = 1
-=======
 	TGL_CACHELEVEL, \
 	.has_global_mocs = 1, \
 	.has_pxp = 1, \
 	.max_pat_index = 3
->>>>>>> 238589d0
 
 static const struct intel_device_info tgl_info = {
 	GEN12_FEATURES,
