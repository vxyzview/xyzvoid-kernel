--- conflicted
+++ resolved
@@ -75,11 +75,8 @@
 
 	struct mutex tlb_invalidate_lock;
 
-<<<<<<< HEAD
-=======
 	struct i915_wa_list wa_list;
 
->>>>>>> 92b4b594
 	struct intel_gt_timelines {
 		spinlock_t lock; /* protects active_list */
 		struct list_head active_list;
