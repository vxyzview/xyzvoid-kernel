--- conflicted
+++ resolved
@@ -223,8 +223,6 @@
 	if (needs_wc_ggtt_mapping(ggtt->vm.i915))
 		intel_uncore_write_fw(uncore, GFX_FLSH_CNTL_GEN6,
 				      GFX_FLSH_CNTL_EN);
-<<<<<<< HEAD
-=======
 }
 
 static void guc_ggtt_ct_invalidate(struct intel_gt *gt)
@@ -234,7 +232,6 @@
 
 	with_intel_runtime_pm_if_active(uncore->rpm, wakeref)
 		intel_guc_invalidate_tlb_guc(gt_to_guc(gt));
->>>>>>> a6ad5510
 }
 
 static void guc_ggtt_invalidate(struct i915_ggtt *ggtt)
@@ -1160,8 +1157,6 @@
 
 	GEM_WARN_ON(pci_resource_len(pdev, GEN4_GTTMMADR_BAR) != gen6_gttmmadr_size(i915));
 
-<<<<<<< HEAD
-=======
 	if (i915_direct_stolen_access(i915)) {
 		drm_dbg(&i915->drm, "Using direct GSM access\n");
 		phys_addr = intel_uncore_read64(uncore, GEN6_GSMBASE) & GEN11_BDSM_MASK;
@@ -1169,7 +1164,6 @@
 		phys_addr = pci_resource_start(pdev, GEN4_GTTMMADR_BAR) + gen6_gttadr_offset(i915);
 	}
 
->>>>>>> a6ad5510
 	if (needs_wc_ggtt_mapping(i915))
 		ggtt->gsm = ioremap_wc(phys_addr, size);
 	else
