--- conflicted
+++ resolved
@@ -25,8 +25,6 @@
 	 GRAPHICS_VER_FULL((gt)->i915) <= (until)))
 
 /*
-<<<<<<< HEAD
-=======
  * Check that the GT is a media GT and has an IP version within the
  * specified range (inclusive).
  *
@@ -41,7 +39,6 @@
 	 MEDIA_VER_FULL((gt)->i915) <= (until)))
 
 /*
->>>>>>> a6ad5510
  * Check that the GT is a graphics GT with a specific IP version and has
  * a stepping in the range [from, until).  The lower stepping bound is
  * inclusive, the upper bound is exclusive.  The most common use-case of this
@@ -61,8 +58,6 @@
 	(IS_GFX_GT_IP_RANGE((gt), (ipver), (ipver)) && \
 	 IS_GRAPHICS_STEP((gt)->i915, (from), (until))))
 
-<<<<<<< HEAD
-=======
 /*
  * Check that the GT is a media GT with a specific IP version and has
  * a stepping in the range [from, until).  The lower stepping bound is
@@ -81,7 +76,6 @@
 	(IS_MEDIA_GT_IP_RANGE((gt), (ipver), (ipver)) && \
 	 IS_MEDIA_STEP((gt)->i915, (from), (until))))
 
->>>>>>> a6ad5510
 #define GT_TRACE(gt, fmt, ...) do {					\
 	const struct intel_gt *gt__ __maybe_unused = (gt);		\
 	GEM_TRACE("%s " fmt, dev_name(gt__->i915->drm.dev),		\
