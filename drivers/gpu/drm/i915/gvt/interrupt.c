--- conflicted
+++ resolved
@@ -452,11 +452,7 @@
 	if (!test_bit(INTEL_VGPU_STATUS_ATTACHED, vgpu->status))
 		return;
 	if (vgpu->msi_trigger)
-<<<<<<< HEAD
-		eventfd_signal(vgpu->msi_trigger, 1);
-=======
 		eventfd_signal(vgpu->msi_trigger);
->>>>>>> a6ad5510
 }
 
 static void propagate_event(struct intel_gvt_irq *irq,
