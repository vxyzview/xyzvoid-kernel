/* i915_drv.c -- i830,i845,i855,i865,i915 driver -*- linux-c -*-
 */
/*
 *
 * Copyright 2003 Tungsten Graphics, Inc., Cedar Park, Texas.
 * All Rights Reserved.
 *
 * Permission is hereby granted, free of charge, to any person obtaining a
 * copy of this software and associated documentation files (the
 * "Software"), to deal in the Software without restriction, including
 * without limitation the rights to use, copy, modify, merge, publish,
 * distribute, sub license, and/or sell copies of the Software, and to
 * permit persons to whom the Software is furnished to do so, subject to
 * the following conditions:
 *
 * The above copyright notice and this permission notice (including the
 * next paragraph) shall be included in all copies or substantial portions
 * of the Software.
 *
 * THE SOFTWARE IS PROVIDED "AS IS", WITHOUT WARRANTY OF ANY KIND, EXPRESS
 * OR IMPLIED, INCLUDING BUT NOT LIMITED TO THE WARRANTIES OF
 * MERCHANTABILITY, FITNESS FOR A PARTICULAR PURPOSE AND NON-INFRINGEMENT.
 * IN NO EVENT SHALL TUNGSTEN GRAPHICS AND/OR ITS SUPPLIERS BE LIABLE FOR
 * ANY CLAIM, DAMAGES OR OTHER LIABILITY, WHETHER IN AN ACTION OF CONTRACT,
 * TORT OR OTHERWISE, ARISING FROM, OUT OF OR IN CONNECTION WITH THE
 * SOFTWARE OR THE USE OR OTHER DEALINGS IN THE SOFTWARE.
 *
 */

#include <linux/acpi.h>
#include <linux/device.h>
#include <linux/oom.h>
#include <linux/module.h>
#include <linux/pci.h>
#include <linux/pm.h>
#include <linux/pm_runtime.h>
#include <linux/pnp.h>
#include <linux/slab.h>
#include <linux/vgaarb.h>
#include <linux/vga_switcheroo.h>
#include <linux/vt.h>
#include <acpi/video.h>

#include <drm/drm_atomic_helper.h>
#include <drm/drm_ioctl.h>
#include <drm/drm_irq.h>
#include <drm/drm_probe_helper.h>
#include <drm/i915_drm.h>

#include "display/intel_acpi.h"
#include "display/intel_audio.h"
#include "display/intel_bw.h"
#include "display/intel_cdclk.h"
#include "display/intel_display_types.h"
#include "display/intel_dp.h"
#include "display/intel_fbdev.h"
#include "display/intel_gmbus.h"
#include "display/intel_hotplug.h"
#include "display/intel_overlay.h"
#include "display/intel_pipe_crc.h"
#include "display/intel_sprite.h"

#include "gem/i915_gem_context.h"
#include "gem/i915_gem_ioctls.h"
#include "gt/intel_gt.h"
#include "gt/intel_gt_pm.h"

#include "i915_debugfs.h"
#include "i915_drv.h"
#include "i915_irq.h"
#include "i915_memcpy.h"
#include "i915_perf.h"
#include "i915_query.h"
#include "i915_suspend.h"
#include "i915_sysfs.h"
#include "i915_trace.h"
#include "i915_vgpu.h"
#include "intel_csr.h"
#include "intel_pm.h"

static struct drm_driver driver;

<<<<<<< HEAD
#if IS_ENABLED(CONFIG_DRM_I915_DEBUG)
static unsigned int i915_load_fail_count;

bool __i915_inject_load_failure(const char *func, int line)
{
	if (i915_load_fail_count >= i915_modparams.inject_load_failure)
		return false;

	if (++i915_load_fail_count == i915_modparams.inject_load_failure) {
		DRM_INFO("Injecting failure at checkpoint %u [%s:%d]\n",
			 i915_modparams.inject_load_failure, func, line);
		i915_modparams.inject_load_failure = 0;
		return true;
	}

	return false;
}

bool i915_error_injected(void)
{
	return i915_load_fail_count && !i915_modparams.inject_load_failure;
}

#endif

#define FDO_BUG_URL "https://bugs.freedesktop.org/enter_bug.cgi?product=DRI"
#define FDO_BUG_MSG "Please file a bug at " FDO_BUG_URL " against DRM/Intel " \
		    "providing the dmesg log by booting with drm.debug=0xf"

void
__i915_printk(struct drm_i915_private *dev_priv, const char *level,
	      const char *fmt, ...)
{
	static bool shown_bug_once;
	struct device *kdev = dev_priv->drm.dev;
	bool is_error = level[1] <= KERN_ERR[1];
	bool is_debug = level[1] == KERN_DEBUG[1];
	struct va_format vaf;
	va_list args;

	if (is_debug && !(drm_debug & DRM_UT_DRIVER))
		return;

	va_start(args, fmt);

	vaf.fmt = fmt;
	vaf.va = &args;

	if (is_error)
		dev_printk(level, kdev, "%pV", &vaf);
	else
		dev_printk(level, kdev, "[" DRM_NAME ":%ps] %pV",
			   __builtin_return_address(0), &vaf);

	va_end(args);

	if (is_error && !shown_bug_once) {
		/*
		 * Ask the user to file a bug report for the error, except
		 * if they may have caused the bug by fiddling with unsafe
		 * module parameters.
		 */
		if (!test_taint(TAINT_USER))
			dev_notice(kdev, "%s", FDO_BUG_MSG);
		shown_bug_once = true;
	}
}

/* Map PCH device id to PCH type, or PCH_NONE if unknown. */
static enum intel_pch
intel_pch_type(const struct drm_i915_private *dev_priv, unsigned short id)
{
	switch (id) {
	case INTEL_PCH_IBX_DEVICE_ID_TYPE:
		DRM_DEBUG_KMS("Found Ibex Peak PCH\n");
		WARN_ON(!IS_GEN5(dev_priv));
		return PCH_IBX;
	case INTEL_PCH_CPT_DEVICE_ID_TYPE:
		DRM_DEBUG_KMS("Found CougarPoint PCH\n");
		WARN_ON(!IS_GEN6(dev_priv) && !IS_IVYBRIDGE(dev_priv));
		return PCH_CPT;
	case INTEL_PCH_PPT_DEVICE_ID_TYPE:
		DRM_DEBUG_KMS("Found PantherPoint PCH\n");
		WARN_ON(!IS_GEN6(dev_priv) && !IS_IVYBRIDGE(dev_priv));
		/* PantherPoint is CPT compatible */
		return PCH_CPT;
	case INTEL_PCH_LPT_DEVICE_ID_TYPE:
		DRM_DEBUG_KMS("Found LynxPoint PCH\n");
		WARN_ON(!IS_HASWELL(dev_priv) && !IS_BROADWELL(dev_priv));
		WARN_ON(IS_HSW_ULT(dev_priv) || IS_BDW_ULT(dev_priv));
		return PCH_LPT;
	case INTEL_PCH_LPT_LP_DEVICE_ID_TYPE:
		DRM_DEBUG_KMS("Found LynxPoint LP PCH\n");
		WARN_ON(!IS_HASWELL(dev_priv) && !IS_BROADWELL(dev_priv));
		WARN_ON(!IS_HSW_ULT(dev_priv) && !IS_BDW_ULT(dev_priv));
		return PCH_LPT;
	case INTEL_PCH_WPT_DEVICE_ID_TYPE:
		DRM_DEBUG_KMS("Found WildcatPoint PCH\n");
		WARN_ON(!IS_HASWELL(dev_priv) && !IS_BROADWELL(dev_priv));
		WARN_ON(IS_HSW_ULT(dev_priv) || IS_BDW_ULT(dev_priv));
		/* WildcatPoint is LPT compatible */
		return PCH_LPT;
	case INTEL_PCH_WPT_LP_DEVICE_ID_TYPE:
		DRM_DEBUG_KMS("Found WildcatPoint LP PCH\n");
		WARN_ON(!IS_HASWELL(dev_priv) && !IS_BROADWELL(dev_priv));
		WARN_ON(!IS_HSW_ULT(dev_priv) && !IS_BDW_ULT(dev_priv));
		/* WildcatPoint is LPT compatible */
		return PCH_LPT;
	case INTEL_PCH_SPT_DEVICE_ID_TYPE:
		DRM_DEBUG_KMS("Found SunrisePoint PCH\n");
		WARN_ON(!IS_SKYLAKE(dev_priv) && !IS_KABYLAKE(dev_priv));
		return PCH_SPT;
	case INTEL_PCH_SPT_LP_DEVICE_ID_TYPE:
		DRM_DEBUG_KMS("Found SunrisePoint LP PCH\n");
		WARN_ON(!IS_SKYLAKE(dev_priv) && !IS_KABYLAKE(dev_priv));
		return PCH_SPT;
	case INTEL_PCH_KBP_DEVICE_ID_TYPE:
		DRM_DEBUG_KMS("Found Kaby Lake PCH (KBP)\n");
		WARN_ON(!IS_SKYLAKE(dev_priv) && !IS_KABYLAKE(dev_priv) &&
			!IS_COFFEELAKE(dev_priv));
		return PCH_KBP;
	case INTEL_PCH_CNP_DEVICE_ID_TYPE:
		DRM_DEBUG_KMS("Found Cannon Lake PCH (CNP)\n");
		WARN_ON(!IS_CANNONLAKE(dev_priv) && !IS_COFFEELAKE(dev_priv));
		return PCH_CNP;
	case INTEL_PCH_CNP_LP_DEVICE_ID_TYPE:
		DRM_DEBUG_KMS("Found Cannon Lake LP PCH (CNP-LP)\n");
		WARN_ON(!IS_CANNONLAKE(dev_priv) && !IS_COFFEELAKE(dev_priv));
		return PCH_CNP;
	case INTEL_PCH_ICP_DEVICE_ID_TYPE:
		DRM_DEBUG_KMS("Found Ice Lake PCH\n");
		WARN_ON(!IS_ICELAKE(dev_priv));
		return PCH_ICP;
	default:
		return PCH_NONE;
	}
}

static bool intel_is_virt_pch(unsigned short id,
			      unsigned short svendor, unsigned short sdevice)
{
	return (id == INTEL_PCH_P2X_DEVICE_ID_TYPE ||
		id == INTEL_PCH_P3X_DEVICE_ID_TYPE ||
		(id == INTEL_PCH_QEMU_DEVICE_ID_TYPE &&
		 svendor == PCI_SUBVENDOR_ID_REDHAT_QUMRANET &&
		 sdevice == PCI_SUBDEVICE_ID_QEMU));
}

static unsigned short
intel_virt_detect_pch(const struct drm_i915_private *dev_priv)
{
	unsigned short id = 0;

	/*
	 * In a virtualized passthrough environment we can be in a
	 * setup where the ISA bridge is not able to be passed through.
	 * In this case, a south bridge can be emulated and we have to
	 * make an educated guess as to which PCH is really there.
	 */

	if (IS_GEN5(dev_priv))
		id = INTEL_PCH_IBX_DEVICE_ID_TYPE;
	else if (IS_GEN6(dev_priv) || IS_IVYBRIDGE(dev_priv))
		id = INTEL_PCH_CPT_DEVICE_ID_TYPE;
	else if (IS_HSW_ULT(dev_priv) || IS_BDW_ULT(dev_priv))
		id = INTEL_PCH_LPT_LP_DEVICE_ID_TYPE;
	else if (IS_HASWELL(dev_priv) || IS_BROADWELL(dev_priv))
		id = INTEL_PCH_LPT_DEVICE_ID_TYPE;
	else if (IS_SKYLAKE(dev_priv) || IS_KABYLAKE(dev_priv))
		id = INTEL_PCH_SPT_DEVICE_ID_TYPE;
	else if (IS_COFFEELAKE(dev_priv) || IS_CANNONLAKE(dev_priv))
		id = INTEL_PCH_CNP_DEVICE_ID_TYPE;
	else if (IS_ICELAKE(dev_priv))
		id = INTEL_PCH_ICP_DEVICE_ID_TYPE;

	if (id)
		DRM_DEBUG_KMS("Assuming PCH ID %04x\n", id);
	else
		DRM_DEBUG_KMS("Assuming no PCH\n");

	return id;
}

static void intel_detect_pch(struct drm_i915_private *dev_priv)
{
	struct pci_dev *pch = NULL;

	/*
	 * The reason to probe ISA bridge instead of Dev31:Fun0 is to
	 * make graphics device passthrough work easy for VMM, that only
	 * need to expose ISA bridge to let driver know the real hardware
	 * underneath. This is a requirement from virtualization team.
	 *
	 * In some virtualized environments (e.g. XEN), there is irrelevant
	 * ISA bridge in the system. To work reliably, we should scan trhough
	 * all the ISA bridge devices and check for the first match, instead
	 * of only checking the first one.
	 */
	while ((pch = pci_get_class(PCI_CLASS_BRIDGE_ISA << 8, pch))) {
		unsigned short id;
		enum intel_pch pch_type;

		if (pch->vendor != PCI_VENDOR_ID_INTEL)
			continue;

		id = pch->device & INTEL_PCH_DEVICE_ID_MASK;

		pch_type = intel_pch_type(dev_priv, id);
		if (pch_type != PCH_NONE) {
			dev_priv->pch_type = pch_type;
			dev_priv->pch_id = id;
			break;
		} else if (intel_is_virt_pch(id, pch->subsystem_vendor,
					 pch->subsystem_device)) {
			id = intel_virt_detect_pch(dev_priv);
			pch_type = intel_pch_type(dev_priv, id);

			/* Sanity check virtual PCH id */
			if (WARN_ON(id && pch_type == PCH_NONE))
				id = 0;

			dev_priv->pch_type = pch_type;
			dev_priv->pch_id = id;
			break;
		}
	}

	/*
	 * Use PCH_NOP (PCH but no South Display) for PCH platforms without
	 * display.
	 */
	if (pch && INTEL_INFO(dev_priv)->num_pipes == 0) {
		DRM_DEBUG_KMS("Display disabled, reverting to NOP PCH\n");
		dev_priv->pch_type = PCH_NOP;
		dev_priv->pch_id = 0;
	}

	if (!pch)
		DRM_DEBUG_KMS("No PCH found.\n");

	pci_dev_put(pch);
}

static int i915_getparam_ioctl(struct drm_device *dev, void *data,
			       struct drm_file *file_priv)
{
	struct drm_i915_private *dev_priv = to_i915(dev);
	struct pci_dev *pdev = dev_priv->drm.pdev;
	drm_i915_getparam_t *param = data;
	int value;

	switch (param->param) {
	case I915_PARAM_IRQ_ACTIVE:
	case I915_PARAM_ALLOW_BATCHBUFFER:
	case I915_PARAM_LAST_DISPATCH:
	case I915_PARAM_HAS_EXEC_CONSTANTS:
		/* Reject all old ums/dri params. */
		return -ENODEV;
	case I915_PARAM_CHIPSET_ID:
		value = pdev->device;
		break;
	case I915_PARAM_REVISION:
		value = pdev->revision;
		break;
	case I915_PARAM_NUM_FENCES_AVAIL:
		value = dev_priv->num_fence_regs;
		break;
	case I915_PARAM_HAS_OVERLAY:
		value = dev_priv->overlay ? 1 : 0;
		break;
	case I915_PARAM_HAS_BSD:
		value = !!dev_priv->engine[VCS];
		break;
	case I915_PARAM_HAS_BLT:
		value = !!dev_priv->engine[BCS];
		break;
	case I915_PARAM_HAS_VEBOX:
		value = !!dev_priv->engine[VECS];
		break;
	case I915_PARAM_HAS_BSD2:
		value = !!dev_priv->engine[VCS2];
		break;
	case I915_PARAM_HAS_LLC:
		value = HAS_LLC(dev_priv);
		break;
	case I915_PARAM_HAS_WT:
		value = HAS_WT(dev_priv);
		break;
	case I915_PARAM_HAS_ALIASING_PPGTT:
		value = USES_PPGTT(dev_priv);
		break;
	case I915_PARAM_HAS_SEMAPHORES:
		value = HAS_LEGACY_SEMAPHORES(dev_priv);
		break;
	case I915_PARAM_HAS_SECURE_BATCHES:
		value = HAS_SECURE_BATCHES(dev_priv) && capable(CAP_SYS_ADMIN);
		break;
	case I915_PARAM_CMD_PARSER_VERSION:
		value = i915_cmd_parser_get_version(dev_priv);
		break;
	case I915_PARAM_SUBSLICE_TOTAL:
		value = sseu_subslice_total(&INTEL_INFO(dev_priv)->sseu);
		if (!value)
			return -ENODEV;
		break;
	case I915_PARAM_EU_TOTAL:
		value = INTEL_INFO(dev_priv)->sseu.eu_total;
		if (!value)
			return -ENODEV;
		break;
	case I915_PARAM_HAS_GPU_RESET:
		value = i915_modparams.enable_hangcheck &&
			intel_has_gpu_reset(dev_priv);
		if (value && intel_has_reset_engine(dev_priv))
			value = 2;
		break;
	case I915_PARAM_HAS_RESOURCE_STREAMER:
		value = HAS_RESOURCE_STREAMER(dev_priv);
		break;
	case I915_PARAM_HAS_POOLED_EU:
		value = HAS_POOLED_EU(dev_priv);
		break;
	case I915_PARAM_MIN_EU_IN_POOL:
		value = INTEL_INFO(dev_priv)->sseu.min_eu_in_pool;
		break;
	case I915_PARAM_HUC_STATUS:
		value = intel_huc_check_status(&dev_priv->huc);
		if (value < 0)
			return value;
		break;
	case I915_PARAM_MMAP_GTT_VERSION:
		/* Though we've started our numbering from 1, and so class all
		 * earlier versions as 0, in effect their value is undefined as
		 * the ioctl will report EINVAL for the unknown param!
		 */
		value = i915_gem_mmap_gtt_version();
		break;
	case I915_PARAM_HAS_SCHEDULER:
		value = dev_priv->caps.scheduler;
		break;

	case I915_PARAM_MMAP_VERSION:
		/* Remember to bump this if the version changes! */
	case I915_PARAM_HAS_GEM:
	case I915_PARAM_HAS_PAGEFLIPPING:
	case I915_PARAM_HAS_EXECBUF2: /* depends on GEM */
	case I915_PARAM_HAS_RELAXED_FENCING:
	case I915_PARAM_HAS_COHERENT_RINGS:
	case I915_PARAM_HAS_RELAXED_DELTA:
	case I915_PARAM_HAS_GEN7_SOL_RESET:
	case I915_PARAM_HAS_WAIT_TIMEOUT:
	case I915_PARAM_HAS_PRIME_VMAP_FLUSH:
	case I915_PARAM_HAS_PINNED_BATCHES:
	case I915_PARAM_HAS_EXEC_NO_RELOC:
	case I915_PARAM_HAS_EXEC_HANDLE_LUT:
	case I915_PARAM_HAS_COHERENT_PHYS_GTT:
	case I915_PARAM_HAS_EXEC_SOFTPIN:
	case I915_PARAM_HAS_EXEC_ASYNC:
	case I915_PARAM_HAS_EXEC_FENCE:
	case I915_PARAM_HAS_EXEC_CAPTURE:
	case I915_PARAM_HAS_EXEC_BATCH_FIRST:
	case I915_PARAM_HAS_EXEC_FENCE_ARRAY:
		/* For the time being all of these are always true;
		 * if some supported hardware does not have one of these
		 * features this value needs to be provided from
		 * INTEL_INFO(), a feature macro, or similar.
		 */
		value = 1;
		break;
	case I915_PARAM_HAS_CONTEXT_ISOLATION:
		value = intel_engines_has_context_isolation(dev_priv);
		break;
	case I915_PARAM_SLICE_MASK:
		value = INTEL_INFO(dev_priv)->sseu.slice_mask;
		if (!value)
			return -ENODEV;
		break;
	case I915_PARAM_SUBSLICE_MASK:
		value = INTEL_INFO(dev_priv)->sseu.subslice_mask[0];
		if (!value)
			return -ENODEV;
		break;
	case I915_PARAM_CS_TIMESTAMP_FREQUENCY:
		value = 1000 * INTEL_INFO(dev_priv)->cs_timestamp_frequency_khz;
		break;
	default:
		DRM_DEBUG("Unknown parameter %d\n", param->param);
		return -EINVAL;
	}

	if (put_user(value, param->value))
		return -EFAULT;

	return 0;
}
=======
struct vlv_s0ix_state {
	/* GAM */
	u32 wr_watermark;
	u32 gfx_prio_ctrl;
	u32 arb_mode;
	u32 gfx_pend_tlb0;
	u32 gfx_pend_tlb1;
	u32 lra_limits[GEN7_LRA_LIMITS_REG_NUM];
	u32 media_max_req_count;
	u32 gfx_max_req_count;
	u32 render_hwsp;
	u32 ecochk;
	u32 bsd_hwsp;
	u32 blt_hwsp;
	u32 tlb_rd_addr;

	/* MBC */
	u32 g3dctl;
	u32 gsckgctl;
	u32 mbctl;

	/* GCP */
	u32 ucgctl1;
	u32 ucgctl3;
	u32 rcgctl1;
	u32 rcgctl2;
	u32 rstctl;
	u32 misccpctl;

	/* GPM */
	u32 gfxpause;
	u32 rpdeuhwtc;
	u32 rpdeuc;
	u32 ecobus;
	u32 pwrdwnupctl;
	u32 rp_down_timeout;
	u32 rp_deucsw;
	u32 rcubmabdtmr;
	u32 rcedata;
	u32 spare2gh;

	/* Display 1 CZ domain */
	u32 gt_imr;
	u32 gt_ier;
	u32 pm_imr;
	u32 pm_ier;
	u32 gt_scratch[GEN7_GT_SCRATCH_REG_NUM];

	/* GT SA CZ domain */
	u32 tilectl;
	u32 gt_fifoctl;
	u32 gtlc_wake_ctrl;
	u32 gtlc_survive;
	u32 pmwgicz;

	/* Display 2 CZ domain */
	u32 gu_ctl0;
	u32 gu_ctl1;
	u32 pcbr;
	u32 clock_gate_dis2;
};
>>>>>>> f7688b48

static int i915_get_bridge_dev(struct drm_i915_private *dev_priv)
{
	int domain = pci_domain_nr(dev_priv->drm.pdev->bus);

	dev_priv->bridge_dev =
		pci_get_domain_bus_and_slot(domain, 0, PCI_DEVFN(0, 0));
	if (!dev_priv->bridge_dev) {
		DRM_ERROR("bridge device not found\n");
		return -1;
	}
	return 0;
}

/* Allocate space for the MCH regs if needed, return nonzero on error */
static int
intel_alloc_mchbar_resource(struct drm_i915_private *dev_priv)
{
	int reg = INTEL_GEN(dev_priv) >= 4 ? MCHBAR_I965 : MCHBAR_I915;
	u32 temp_lo, temp_hi = 0;
	u64 mchbar_addr;
	int ret;

	if (INTEL_GEN(dev_priv) >= 4)
		pci_read_config_dword(dev_priv->bridge_dev, reg + 4, &temp_hi);
	pci_read_config_dword(dev_priv->bridge_dev, reg, &temp_lo);
	mchbar_addr = ((u64)temp_hi << 32) | temp_lo;

	/* If ACPI doesn't have it, assume we need to allocate it ourselves */
#ifdef CONFIG_PNP
	if (mchbar_addr &&
	    pnp_range_reserved(mchbar_addr, mchbar_addr + MCHBAR_SIZE))
		return 0;
#endif

	/* Get some space for it */
	dev_priv->mch_res.name = "i915 MCHBAR";
	dev_priv->mch_res.flags = IORESOURCE_MEM;
	ret = pci_bus_alloc_resource(dev_priv->bridge_dev->bus,
				     &dev_priv->mch_res,
				     MCHBAR_SIZE, MCHBAR_SIZE,
				     PCIBIOS_MIN_MEM,
				     0, pcibios_align_resource,
				     dev_priv->bridge_dev);
	if (ret) {
		DRM_DEBUG_DRIVER("failed bus alloc: %d\n", ret);
		dev_priv->mch_res.start = 0;
		return ret;
	}

	if (INTEL_GEN(dev_priv) >= 4)
		pci_write_config_dword(dev_priv->bridge_dev, reg + 4,
				       upper_32_bits(dev_priv->mch_res.start));

	pci_write_config_dword(dev_priv->bridge_dev, reg,
			       lower_32_bits(dev_priv->mch_res.start));
	return 0;
}

/* Setup MCHBAR if possible, return true if we should disable it again */
static void
intel_setup_mchbar(struct drm_i915_private *dev_priv)
{
	int mchbar_reg = INTEL_GEN(dev_priv) >= 4 ? MCHBAR_I965 : MCHBAR_I915;
	u32 temp;
	bool enabled;

	if (IS_VALLEYVIEW(dev_priv) || IS_CHERRYVIEW(dev_priv))
		return;

	dev_priv->mchbar_need_disable = false;

	if (IS_I915G(dev_priv) || IS_I915GM(dev_priv)) {
		pci_read_config_dword(dev_priv->bridge_dev, DEVEN, &temp);
		enabled = !!(temp & DEVEN_MCHBAR_EN);
	} else {
		pci_read_config_dword(dev_priv->bridge_dev, mchbar_reg, &temp);
		enabled = temp & 1;
	}

	/* If it's already enabled, don't have to do anything */
	if (enabled)
		return;

	if (intel_alloc_mchbar_resource(dev_priv))
		return;

	dev_priv->mchbar_need_disable = true;

	/* Space is allocated or reserved, so enable it. */
	if (IS_I915G(dev_priv) || IS_I915GM(dev_priv)) {
		pci_write_config_dword(dev_priv->bridge_dev, DEVEN,
				       temp | DEVEN_MCHBAR_EN);
	} else {
		pci_read_config_dword(dev_priv->bridge_dev, mchbar_reg, &temp);
		pci_write_config_dword(dev_priv->bridge_dev, mchbar_reg, temp | 1);
	}
}

static void
intel_teardown_mchbar(struct drm_i915_private *dev_priv)
{
	int mchbar_reg = INTEL_GEN(dev_priv) >= 4 ? MCHBAR_I965 : MCHBAR_I915;

	if (dev_priv->mchbar_need_disable) {
		if (IS_I915G(dev_priv) || IS_I915GM(dev_priv)) {
			u32 deven_val;

			pci_read_config_dword(dev_priv->bridge_dev, DEVEN,
					      &deven_val);
			deven_val &= ~DEVEN_MCHBAR_EN;
			pci_write_config_dword(dev_priv->bridge_dev, DEVEN,
					       deven_val);
		} else {
			u32 mchbar_val;

			pci_read_config_dword(dev_priv->bridge_dev, mchbar_reg,
					      &mchbar_val);
			mchbar_val &= ~1;
			pci_write_config_dword(dev_priv->bridge_dev, mchbar_reg,
					       mchbar_val);
		}
	}

	if (dev_priv->mch_res.start)
		release_resource(&dev_priv->mch_res);
}

/* true = enable decode, false = disable decoder */
static unsigned int i915_vga_set_decode(void *cookie, bool state)
{
	struct drm_i915_private *dev_priv = cookie;

	intel_modeset_vga_set_state(dev_priv, state);
	if (state)
		return VGA_RSRC_LEGACY_IO | VGA_RSRC_LEGACY_MEM |
		       VGA_RSRC_NORMAL_IO | VGA_RSRC_NORMAL_MEM;
	else
		return VGA_RSRC_NORMAL_IO | VGA_RSRC_NORMAL_MEM;
}

static int i915_resume_switcheroo(struct drm_i915_private *i915);
static int i915_suspend_switcheroo(struct drm_i915_private *i915,
				   pm_message_t state);

static void i915_switcheroo_set_state(struct pci_dev *pdev, enum vga_switcheroo_state state)
{
	struct drm_i915_private *i915 = pdev_to_i915(pdev);
	pm_message_t pmm = { .event = PM_EVENT_SUSPEND };

	if (!i915) {
		dev_err(&pdev->dev, "DRM not initialized, aborting switch.\n");
		return;
	}

	if (state == VGA_SWITCHEROO_ON) {
		pr_info("switched on\n");
		i915->drm.switch_power_state = DRM_SWITCH_POWER_CHANGING;
		/* i915 resume handler doesn't set to D0 */
		pci_set_power_state(pdev, PCI_D0);
		i915_resume_switcheroo(i915);
		i915->drm.switch_power_state = DRM_SWITCH_POWER_ON;
	} else {
		pr_info("switched off\n");
		i915->drm.switch_power_state = DRM_SWITCH_POWER_CHANGING;
		i915_suspend_switcheroo(i915, pmm);
		i915->drm.switch_power_state = DRM_SWITCH_POWER_OFF;
	}
}

static bool i915_switcheroo_can_switch(struct pci_dev *pdev)
{
	struct drm_i915_private *i915 = pdev_to_i915(pdev);

	/*
	 * FIXME: open_count is protected by drm_global_mutex but that would lead to
	 * locking inversion with the driver load path. And the access here is
	 * completely racy anyway. So don't bother with locking for now.
	 */
	return i915 && i915->drm.open_count == 0;
}

static const struct vga_switcheroo_client_ops i915_switcheroo_ops = {
	.set_gpu_state = i915_switcheroo_set_state,
	.reprobe = NULL,
	.can_switch = i915_switcheroo_can_switch,
};

static int i915_driver_modeset_probe(struct drm_device *dev)
{
	struct drm_i915_private *dev_priv = to_i915(dev);
	struct pci_dev *pdev = dev_priv->drm.pdev;
	int ret;

	if (i915_inject_probe_failure(dev_priv))
		return -ENODEV;

	if (HAS_DISPLAY(dev_priv)) {
		ret = drm_vblank_init(&dev_priv->drm,
				      INTEL_INFO(dev_priv)->num_pipes);
		if (ret)
			goto out;
	}

	intel_bios_init(dev_priv);

	/* If we have > 1 VGA cards, then we need to arbitrate access
	 * to the common VGA resources.
	 *
	 * If we are a secondary display controller (!PCI_DISPLAY_CLASS_VGA),
	 * then we do not take part in VGA arbitration and the
	 * vga_client_register() fails with -ENODEV.
	 */
	ret = vga_client_register(pdev, dev_priv, NULL, i915_vga_set_decode);
	if (ret && ret != -ENODEV)
		goto out;

	intel_register_dsm_handler();

	ret = vga_switcheroo_register_client(pdev, &i915_switcheroo_ops, false);
	if (ret)
		goto cleanup_vga_client;

	intel_power_domains_init_hw(dev_priv, false);

	intel_csr_ucode_init(dev_priv);

	ret = intel_irq_install(dev_priv);
	if (ret)
		goto cleanup_csr;

	intel_gmbus_setup(dev_priv);

	/* Important: The output setup functions called by modeset_init need
	 * working irqs for e.g. gmbus and dp aux transfers. */
	ret = intel_modeset_init(dev);
	if (ret)
		goto cleanup_irq;

	ret = i915_gem_init(dev_priv);
	if (ret)
		goto cleanup_modeset;

	intel_overlay_setup(dev_priv);

	if (!HAS_DISPLAY(dev_priv))
		return 0;

	ret = intel_fbdev_init(dev);
	if (ret)
		goto cleanup_gem;

	/* Only enable hotplug handling once the fbdev is fully set up. */
	intel_hpd_init(dev_priv);

	intel_init_ipc(dev_priv);

	return 0;

cleanup_gem:
	i915_gem_suspend(dev_priv);
	i915_gem_driver_remove(dev_priv);
	i915_gem_driver_release(dev_priv);
cleanup_modeset:
	intel_modeset_driver_remove(dev);
cleanup_irq:
	intel_irq_uninstall(dev_priv);
	intel_gmbus_teardown(dev_priv);
cleanup_csr:
	intel_csr_ucode_fini(dev_priv);
	intel_power_domains_driver_remove(dev_priv);
	vga_switcheroo_unregister_client(pdev);
cleanup_vga_client:
	vga_client_register(pdev, NULL, NULL, NULL);
out:
	return ret;
}

static int i915_kick_out_firmware_fb(struct drm_i915_private *dev_priv)
{
	struct apertures_struct *ap;
	struct pci_dev *pdev = dev_priv->drm.pdev;
	struct i915_ggtt *ggtt = &dev_priv->ggtt;
	bool primary;
	int ret;

	ap = alloc_apertures(1);
	if (!ap)
		return -ENOMEM;

	ap->ranges[0].base = ggtt->gmadr.start;
	ap->ranges[0].size = ggtt->mappable_end;

	primary =
		pdev->resource[PCI_ROM_RESOURCE].flags & IORESOURCE_ROM_SHADOW;

	ret = drm_fb_helper_remove_conflicting_framebuffers(ap, "inteldrmfb", primary);

	kfree(ap);

	return ret;
}

static void intel_init_dpio(struct drm_i915_private *dev_priv)
{
	/*
	 * IOSF_PORT_DPIO is used for VLV x2 PHY (DP/HDMI B and C),
	 * CHV x1 PHY (DP/HDMI D)
	 * IOSF_PORT_DPIO_2 is used for CHV x2 PHY (DP/HDMI B and C)
	 */
	if (IS_CHERRYVIEW(dev_priv)) {
		DPIO_PHY_IOSF_PORT(DPIO_PHY0) = IOSF_PORT_DPIO_2;
		DPIO_PHY_IOSF_PORT(DPIO_PHY1) = IOSF_PORT_DPIO;
	} else if (IS_VALLEYVIEW(dev_priv)) {
		DPIO_PHY_IOSF_PORT(DPIO_PHY0) = IOSF_PORT_DPIO;
	}
}

static int i915_workqueues_init(struct drm_i915_private *dev_priv)
{
	/*
	 * The i915 workqueue is primarily used for batched retirement of
	 * requests (and thus managing bo) once the task has been completed
	 * by the GPU. i915_retire_requests() is called directly when we
	 * need high-priority retirement, such as waiting for an explicit
	 * bo.
	 *
	 * It is also used for periodic low-priority events, such as
	 * idle-timers and recording error state.
	 *
	 * All tasks on the workqueue are expected to acquire the dev mutex
	 * so there is no point in running more than one instance of the
	 * workqueue at any time.  Use an ordered one.
	 */
	dev_priv->wq = alloc_ordered_workqueue("i915", 0);
	if (dev_priv->wq == NULL)
		goto out_err;

	dev_priv->hotplug.dp_wq = alloc_ordered_workqueue("i915-dp", 0);
	if (dev_priv->hotplug.dp_wq == NULL)
		goto out_free_wq;

	return 0;

out_free_wq:
	destroy_workqueue(dev_priv->wq);
out_err:
	DRM_ERROR("Failed to allocate workqueues.\n");

	return -ENOMEM;
}

static void i915_workqueues_cleanup(struct drm_i915_private *dev_priv)
{
	destroy_workqueue(dev_priv->hotplug.dp_wq);
	destroy_workqueue(dev_priv->wq);
}

/*
 * We don't keep the workarounds for pre-production hardware, so we expect our
 * driver to fail on these machines in one way or another. A little warning on
 * dmesg may help both the user and the bug triagers.
 *
 * Our policy for removing pre-production workarounds is to keep the
 * current gen workarounds as a guide to the bring-up of the next gen
 * (workarounds have a habit of persisting!). Anything older than that
 * should be removed along with the complications they introduce.
 */
static void intel_detect_preproduction_hw(struct drm_i915_private *dev_priv)
{
	bool pre = false;

	pre |= IS_HSW_EARLY_SDV(dev_priv);
	pre |= IS_SKL_REVID(dev_priv, 0, SKL_REVID_F0);
	pre |= IS_BXT_REVID(dev_priv, 0, BXT_REVID_B_LAST);
	pre |= IS_KBL_REVID(dev_priv, 0, KBL_REVID_A0);

	if (pre) {
		DRM_ERROR("This is a pre-production stepping. "
			  "It may not be fully functional.\n");
		add_taint(TAINT_MACHINE_CHECK, LOCKDEP_STILL_OK);
	}
}

static int vlv_alloc_s0ix_state(struct drm_i915_private *i915)
{
	if (!IS_VALLEYVIEW(i915))
		return 0;

	/* we write all the values in the struct, so no need to zero it out */
	i915->vlv_s0ix_state = kmalloc(sizeof(*i915->vlv_s0ix_state),
				       GFP_KERNEL);
	if (!i915->vlv_s0ix_state)
		return -ENOMEM;

	return 0;
}

static void vlv_free_s0ix_state(struct drm_i915_private *i915)
{
	if (!i915->vlv_s0ix_state)
		return;

	kfree(i915->vlv_s0ix_state);
	i915->vlv_s0ix_state = NULL;
}

/**
 * i915_driver_early_probe - setup state not requiring device access
 * @dev_priv: device private
 *
 * Initialize everything that is a "SW-only" state, that is state not
 * requiring accessing the device or exposing the driver via kernel internal
 * or userspace interfaces. Example steps belonging here: lock initialization,
 * system memory allocation, setting up device specific attributes and
 * function hooks not requiring accessing the device.
 */
static int i915_driver_early_probe(struct drm_i915_private *dev_priv)
{
	int ret = 0;

	if (i915_inject_probe_failure(dev_priv))
		return -ENODEV;

	intel_device_info_subplatform_init(dev_priv);

	intel_uncore_mmio_debug_init_early(&dev_priv->mmio_debug);
	intel_uncore_init_early(&dev_priv->uncore, dev_priv);

	spin_lock_init(&dev_priv->irq_lock);
	spin_lock_init(&dev_priv->gpu_error.lock);
	mutex_init(&dev_priv->backlight_lock);

	mutex_init(&dev_priv->sb_lock);
	pm_qos_add_request(&dev_priv->sb_qos,
			   PM_QOS_CPU_DMA_LATENCY, PM_QOS_DEFAULT_VALUE);

	mutex_init(&dev_priv->av_mutex);
	mutex_init(&dev_priv->wm.wm_mutex);
	mutex_init(&dev_priv->pps_mutex);
	mutex_init(&dev_priv->hdcp_comp_mutex);

	i915_memcpy_init_early(dev_priv);
	intel_runtime_pm_init_early(&dev_priv->runtime_pm);

	ret = i915_workqueues_init(dev_priv);
	if (ret < 0)
		return ret;

	ret = vlv_alloc_s0ix_state(dev_priv);
	if (ret < 0)
		goto err_workqueues;

	intel_wopcm_init_early(&dev_priv->wopcm);

	intel_gt_init_early(&dev_priv->gt, dev_priv);

	ret = i915_gem_init_early(dev_priv);
	if (ret < 0)
		goto err_gt;

	/* This must be called before any calls to HAS_PCH_* */
	intel_detect_pch(dev_priv);

	intel_pm_setup(dev_priv);
	intel_init_dpio(dev_priv);
	ret = intel_power_domains_init(dev_priv);
	if (ret < 0)
		goto err_gem;
	intel_irq_init(dev_priv);
	intel_init_display_hooks(dev_priv);
	intel_init_clock_gating_hooks(dev_priv);
	intel_init_audio_hooks(dev_priv);
	intel_display_crc_init(dev_priv);

	intel_detect_preproduction_hw(dev_priv);

	return 0;

err_gem:
	i915_gem_cleanup_early(dev_priv);
err_gt:
	intel_gt_driver_late_release(&dev_priv->gt);
	vlv_free_s0ix_state(dev_priv);
err_workqueues:
	i915_workqueues_cleanup(dev_priv);
	return ret;
}

/**
 * i915_driver_late_release - cleanup the setup done in
 *			       i915_driver_early_probe()
 * @dev_priv: device private
 */
static void i915_driver_late_release(struct drm_i915_private *dev_priv)
{
	intel_irq_fini(dev_priv);
	intel_power_domains_cleanup(dev_priv);
	i915_gem_cleanup_early(dev_priv);
	intel_gt_driver_late_release(&dev_priv->gt);
	vlv_free_s0ix_state(dev_priv);
	i915_workqueues_cleanup(dev_priv);

	pm_qos_remove_request(&dev_priv->sb_qos);
	mutex_destroy(&dev_priv->sb_lock);
}

/**
 * i915_driver_mmio_probe - setup device MMIO
 * @dev_priv: device private
 *
 * Setup minimal device state necessary for MMIO accesses later in the
 * initialization sequence. The setup here should avoid any other device-wide
 * side effects or exposing the driver via kernel internal or user space
 * interfaces.
 */
static int i915_driver_mmio_probe(struct drm_i915_private *dev_priv)
{
	int ret;

	if (i915_inject_probe_failure(dev_priv))
		return -ENODEV;

	if (i915_get_bridge_dev(dev_priv))
		return -EIO;

	ret = intel_uncore_init_mmio(&dev_priv->uncore);
	if (ret < 0)
		goto err_bridge;

	/* Try to make sure MCHBAR is enabled before poking at it */
	intel_setup_mchbar(dev_priv);

	intel_device_info_init_mmio(dev_priv);

	intel_uncore_prune_mmio_domains(&dev_priv->uncore);

	intel_uc_init_mmio(&dev_priv->gt.uc);

	ret = intel_engines_init_mmio(dev_priv);
	if (ret)
		goto err_uncore;

	i915_gem_init_mmio(dev_priv);

	return 0;

err_uncore:
	intel_teardown_mchbar(dev_priv);
	intel_uncore_fini_mmio(&dev_priv->uncore);
err_bridge:
	pci_dev_put(dev_priv->bridge_dev);

	return ret;
}

/**
 * i915_driver_mmio_release - cleanup the setup done in i915_driver_mmio_probe()
 * @dev_priv: device private
 */
static void i915_driver_mmio_release(struct drm_i915_private *dev_priv)
{
	intel_engines_cleanup(dev_priv);
	intel_teardown_mchbar(dev_priv);
	intel_uncore_fini_mmio(&dev_priv->uncore);
	pci_dev_put(dev_priv->bridge_dev);
}

static void intel_sanitize_options(struct drm_i915_private *dev_priv)
{
	intel_gvt_sanitize_options(dev_priv);
}

#define DRAM_TYPE_STR(type) [INTEL_DRAM_ ## type] = #type

static const char *intel_dram_type_str(enum intel_dram_type type)
{
	static const char * const str[] = {
		DRAM_TYPE_STR(UNKNOWN),
		DRAM_TYPE_STR(DDR3),
		DRAM_TYPE_STR(DDR4),
		DRAM_TYPE_STR(LPDDR3),
		DRAM_TYPE_STR(LPDDR4),
	};

	if (type >= ARRAY_SIZE(str))
		type = INTEL_DRAM_UNKNOWN;

	return str[type];
}

#undef DRAM_TYPE_STR

static int intel_dimm_num_devices(const struct dram_dimm_info *dimm)
{
	return dimm->ranks * 64 / (dimm->width ?: 1);
}

/* Returns total GB for the whole DIMM */
static int skl_get_dimm_size(u16 val)
{
	return val & SKL_DRAM_SIZE_MASK;
}

static int skl_get_dimm_width(u16 val)
{
	if (skl_get_dimm_size(val) == 0)
		return 0;

	switch (val & SKL_DRAM_WIDTH_MASK) {
	case SKL_DRAM_WIDTH_X8:
	case SKL_DRAM_WIDTH_X16:
	case SKL_DRAM_WIDTH_X32:
		val = (val & SKL_DRAM_WIDTH_MASK) >> SKL_DRAM_WIDTH_SHIFT;
		return 8 << val;
	default:
		MISSING_CASE(val);
		return 0;
	}
}

static int skl_get_dimm_ranks(u16 val)
{
	if (skl_get_dimm_size(val) == 0)
		return 0;

	val = (val & SKL_DRAM_RANK_MASK) >> SKL_DRAM_RANK_SHIFT;

	return val + 1;
}

/* Returns total GB for the whole DIMM */
static int cnl_get_dimm_size(u16 val)
{
	return (val & CNL_DRAM_SIZE_MASK) / 2;
}

static int cnl_get_dimm_width(u16 val)
{
	if (cnl_get_dimm_size(val) == 0)
		return 0;

	switch (val & CNL_DRAM_WIDTH_MASK) {
	case CNL_DRAM_WIDTH_X8:
	case CNL_DRAM_WIDTH_X16:
	case CNL_DRAM_WIDTH_X32:
		val = (val & CNL_DRAM_WIDTH_MASK) >> CNL_DRAM_WIDTH_SHIFT;
		return 8 << val;
	default:
		MISSING_CASE(val);
		return 0;
	}
}

static int cnl_get_dimm_ranks(u16 val)
{
	if (cnl_get_dimm_size(val) == 0)
		return 0;

	val = (val & CNL_DRAM_RANK_MASK) >> CNL_DRAM_RANK_SHIFT;

	return val + 1;
}

static bool
skl_is_16gb_dimm(const struct dram_dimm_info *dimm)
{
	/* Convert total GB to Gb per DRAM device */
	return 8 * dimm->size / (intel_dimm_num_devices(dimm) ?: 1) == 16;
}

static void
skl_dram_get_dimm_info(struct drm_i915_private *dev_priv,
		       struct dram_dimm_info *dimm,
		       int channel, char dimm_name, u16 val)
{
	if (INTEL_GEN(dev_priv) >= 10) {
		dimm->size = cnl_get_dimm_size(val);
		dimm->width = cnl_get_dimm_width(val);
		dimm->ranks = cnl_get_dimm_ranks(val);
	} else {
		dimm->size = skl_get_dimm_size(val);
		dimm->width = skl_get_dimm_width(val);
		dimm->ranks = skl_get_dimm_ranks(val);
	}

	DRM_DEBUG_KMS("CH%u DIMM %c size: %u GB, width: X%u, ranks: %u, 16Gb DIMMs: %s\n",
		      channel, dimm_name, dimm->size, dimm->width, dimm->ranks,
		      yesno(skl_is_16gb_dimm(dimm)));
}

static int
skl_dram_get_channel_info(struct drm_i915_private *dev_priv,
			  struct dram_channel_info *ch,
			  int channel, u32 val)
{
	skl_dram_get_dimm_info(dev_priv, &ch->dimm_l,
			       channel, 'L', val & 0xffff);
	skl_dram_get_dimm_info(dev_priv, &ch->dimm_s,
			       channel, 'S', val >> 16);

	if (ch->dimm_l.size == 0 && ch->dimm_s.size == 0) {
		DRM_DEBUG_KMS("CH%u not populated\n", channel);
		return -EINVAL;
	}

	if (ch->dimm_l.ranks == 2 || ch->dimm_s.ranks == 2)
		ch->ranks = 2;
	else if (ch->dimm_l.ranks == 1 && ch->dimm_s.ranks == 1)
		ch->ranks = 2;
	else
		ch->ranks = 1;

	ch->is_16gb_dimm =
		skl_is_16gb_dimm(&ch->dimm_l) ||
		skl_is_16gb_dimm(&ch->dimm_s);

	DRM_DEBUG_KMS("CH%u ranks: %u, 16Gb DIMMs: %s\n",
		      channel, ch->ranks, yesno(ch->is_16gb_dimm));

	return 0;
}

static bool
intel_is_dram_symmetric(const struct dram_channel_info *ch0,
			const struct dram_channel_info *ch1)
{
	return !memcmp(ch0, ch1, sizeof(*ch0)) &&
		(ch0->dimm_s.size == 0 ||
		 !memcmp(&ch0->dimm_l, &ch0->dimm_s, sizeof(ch0->dimm_l)));
}

static int
skl_dram_get_channels_info(struct drm_i915_private *dev_priv)
{
	struct dram_info *dram_info = &dev_priv->dram_info;
	struct dram_channel_info ch0 = {}, ch1 = {};
	u32 val;
	int ret;

	val = I915_READ(SKL_MAD_DIMM_CH0_0_0_0_MCHBAR_MCMAIN);
	ret = skl_dram_get_channel_info(dev_priv, &ch0, 0, val);
	if (ret == 0)
		dram_info->num_channels++;

	val = I915_READ(SKL_MAD_DIMM_CH1_0_0_0_MCHBAR_MCMAIN);
	ret = skl_dram_get_channel_info(dev_priv, &ch1, 1, val);
	if (ret == 0)
		dram_info->num_channels++;

	if (dram_info->num_channels == 0) {
		DRM_INFO("Number of memory channels is zero\n");
		return -EINVAL;
	}

	/*
	 * If any of the channel is single rank channel, worst case output
	 * will be same as if single rank memory, so consider single rank
	 * memory.
	 */
	if (ch0.ranks == 1 || ch1.ranks == 1)
		dram_info->ranks = 1;
	else
		dram_info->ranks = max(ch0.ranks, ch1.ranks);

	if (dram_info->ranks == 0) {
		DRM_INFO("couldn't get memory rank information\n");
		return -EINVAL;
	}

	dram_info->is_16gb_dimm = ch0.is_16gb_dimm || ch1.is_16gb_dimm;

	dram_info->symmetric_memory = intel_is_dram_symmetric(&ch0, &ch1);

	DRM_DEBUG_KMS("Memory configuration is symmetric? %s\n",
		      yesno(dram_info->symmetric_memory));
	return 0;
}

static enum intel_dram_type
skl_get_dram_type(struct drm_i915_private *dev_priv)
{
	u32 val;

	val = I915_READ(SKL_MAD_INTER_CHANNEL_0_0_0_MCHBAR_MCMAIN);

	switch (val & SKL_DRAM_DDR_TYPE_MASK) {
	case SKL_DRAM_DDR_TYPE_DDR3:
		return INTEL_DRAM_DDR3;
	case SKL_DRAM_DDR_TYPE_DDR4:
		return INTEL_DRAM_DDR4;
	case SKL_DRAM_DDR_TYPE_LPDDR3:
		return INTEL_DRAM_LPDDR3;
	case SKL_DRAM_DDR_TYPE_LPDDR4:
		return INTEL_DRAM_LPDDR4;
	default:
		MISSING_CASE(val);
		return INTEL_DRAM_UNKNOWN;
	}
}

static int
skl_get_dram_info(struct drm_i915_private *dev_priv)
{
	struct dram_info *dram_info = &dev_priv->dram_info;
	u32 mem_freq_khz, val;
	int ret;

	dram_info->type = skl_get_dram_type(dev_priv);
	DRM_DEBUG_KMS("DRAM type: %s\n", intel_dram_type_str(dram_info->type));

	ret = skl_dram_get_channels_info(dev_priv);
	if (ret)
		return ret;

	val = I915_READ(SKL_MC_BIOS_DATA_0_0_0_MCHBAR_PCU);
	mem_freq_khz = DIV_ROUND_UP((val & SKL_REQ_DATA_MASK) *
				    SKL_MEMORY_FREQ_MULTIPLIER_HZ, 1000);

	dram_info->bandwidth_kbps = dram_info->num_channels *
							mem_freq_khz * 8;

	if (dram_info->bandwidth_kbps == 0) {
		DRM_INFO("Couldn't get system memory bandwidth\n");
		return -EINVAL;
	}

	dram_info->valid = true;
	return 0;
}

/* Returns Gb per DRAM device */
static int bxt_get_dimm_size(u32 val)
{
	switch (val & BXT_DRAM_SIZE_MASK) {
	case BXT_DRAM_SIZE_4GBIT:
		return 4;
	case BXT_DRAM_SIZE_6GBIT:
		return 6;
	case BXT_DRAM_SIZE_8GBIT:
		return 8;
	case BXT_DRAM_SIZE_12GBIT:
		return 12;
	case BXT_DRAM_SIZE_16GBIT:
		return 16;
	default:
		MISSING_CASE(val);
		return 0;
	}
}

static int bxt_get_dimm_width(u32 val)
{
	if (!bxt_get_dimm_size(val))
		return 0;

	val = (val & BXT_DRAM_WIDTH_MASK) >> BXT_DRAM_WIDTH_SHIFT;

	return 8 << val;
}

static int bxt_get_dimm_ranks(u32 val)
{
	if (!bxt_get_dimm_size(val))
		return 0;

	switch (val & BXT_DRAM_RANK_MASK) {
	case BXT_DRAM_RANK_SINGLE:
		return 1;
	case BXT_DRAM_RANK_DUAL:
		return 2;
	default:
		MISSING_CASE(val);
		return 0;
	}
}

static enum intel_dram_type bxt_get_dimm_type(u32 val)
{
	if (!bxt_get_dimm_size(val))
		return INTEL_DRAM_UNKNOWN;

	switch (val & BXT_DRAM_TYPE_MASK) {
	case BXT_DRAM_TYPE_DDR3:
		return INTEL_DRAM_DDR3;
	case BXT_DRAM_TYPE_LPDDR3:
		return INTEL_DRAM_LPDDR3;
	case BXT_DRAM_TYPE_DDR4:
		return INTEL_DRAM_DDR4;
	case BXT_DRAM_TYPE_LPDDR4:
		return INTEL_DRAM_LPDDR4;
	default:
		MISSING_CASE(val);
		return INTEL_DRAM_UNKNOWN;
	}
}

static void bxt_get_dimm_info(struct dram_dimm_info *dimm,
			      u32 val)
{
	dimm->width = bxt_get_dimm_width(val);
	dimm->ranks = bxt_get_dimm_ranks(val);

	/*
	 * Size in register is Gb per DRAM device. Convert to total
	 * GB to match the way we report this for non-LP platforms.
	 */
	dimm->size = bxt_get_dimm_size(val) * intel_dimm_num_devices(dimm) / 8;
}

static int
bxt_get_dram_info(struct drm_i915_private *dev_priv)
{
	struct dram_info *dram_info = &dev_priv->dram_info;
	u32 dram_channels;
	u32 mem_freq_khz, val;
	u8 num_active_channels;
	int i;

	val = I915_READ(BXT_P_CR_MC_BIOS_REQ_0_0_0);
	mem_freq_khz = DIV_ROUND_UP((val & BXT_REQ_DATA_MASK) *
				    BXT_MEMORY_FREQ_MULTIPLIER_HZ, 1000);

	dram_channels = val & BXT_DRAM_CHANNEL_ACTIVE_MASK;
	num_active_channels = hweight32(dram_channels);

	/* Each active bit represents 4-byte channel */
	dram_info->bandwidth_kbps = (mem_freq_khz * num_active_channels * 4);

	if (dram_info->bandwidth_kbps == 0) {
		DRM_INFO("Couldn't get system memory bandwidth\n");
		return -EINVAL;
	}

	/*
	 * Now read each DUNIT8/9/10/11 to check the rank of each dimms.
	 */
	for (i = BXT_D_CR_DRP0_DUNIT_START; i <= BXT_D_CR_DRP0_DUNIT_END; i++) {
		struct dram_dimm_info dimm;
		enum intel_dram_type type;

		val = I915_READ(BXT_D_CR_DRP0_DUNIT(i));
		if (val == 0xFFFFFFFF)
			continue;

		dram_info->num_channels++;

		bxt_get_dimm_info(&dimm, val);
		type = bxt_get_dimm_type(val);

		WARN_ON(type != INTEL_DRAM_UNKNOWN &&
			dram_info->type != INTEL_DRAM_UNKNOWN &&
			dram_info->type != type);

		DRM_DEBUG_KMS("CH%u DIMM size: %u GB, width: X%u, ranks: %u, type: %s\n",
			      i - BXT_D_CR_DRP0_DUNIT_START,
			      dimm.size, dimm.width, dimm.ranks,
			      intel_dram_type_str(type));

		/*
		 * If any of the channel is single rank channel,
		 * worst case output will be same as if single rank
		 * memory, so consider single rank memory.
		 */
		if (dram_info->ranks == 0)
			dram_info->ranks = dimm.ranks;
		else if (dimm.ranks == 1)
			dram_info->ranks = 1;

		if (type != INTEL_DRAM_UNKNOWN)
			dram_info->type = type;
	}

	if (dram_info->type == INTEL_DRAM_UNKNOWN ||
	    dram_info->ranks == 0) {
		DRM_INFO("couldn't get memory information\n");
		return -EINVAL;
	}

	dram_info->valid = true;
	return 0;
}

static void
intel_get_dram_info(struct drm_i915_private *dev_priv)
{
	struct dram_info *dram_info = &dev_priv->dram_info;
	int ret;

	/*
	 * Assume 16Gb DIMMs are present until proven otherwise.
	 * This is only used for the level 0 watermark latency
	 * w/a which does not apply to bxt/glk.
	 */
	dram_info->is_16gb_dimm = !IS_GEN9_LP(dev_priv);

	if (INTEL_GEN(dev_priv) < 9)
		return;

	if (IS_GEN9_LP(dev_priv))
		ret = bxt_get_dram_info(dev_priv);
	else
		ret = skl_get_dram_info(dev_priv);
	if (ret)
		return;

	DRM_DEBUG_KMS("DRAM bandwidth: %u kBps, channels: %u\n",
		      dram_info->bandwidth_kbps,
		      dram_info->num_channels);

	DRM_DEBUG_KMS("DRAM ranks: %u, 16Gb DIMMs: %s\n",
		      dram_info->ranks, yesno(dram_info->is_16gb_dimm));
}

static u32 gen9_edram_size_mb(struct drm_i915_private *dev_priv, u32 cap)
{
	const unsigned int ways[8] = { 4, 8, 12, 16, 16, 16, 16, 16 };
	const unsigned int sets[4] = { 1, 1, 2, 2 };

	return EDRAM_NUM_BANKS(cap) *
		ways[EDRAM_WAYS_IDX(cap)] *
		sets[EDRAM_SETS_IDX(cap)];
}

static void edram_detect(struct drm_i915_private *dev_priv)
{
	u32 edram_cap = 0;

	if (!(IS_HASWELL(dev_priv) ||
	      IS_BROADWELL(dev_priv) ||
	      INTEL_GEN(dev_priv) >= 9))
		return;

	edram_cap = __raw_uncore_read32(&dev_priv->uncore, HSW_EDRAM_CAP);

	/* NB: We can't write IDICR yet because we don't have gt funcs set up */

	if (!(edram_cap & EDRAM_ENABLED))
		return;

	/*
	 * The needed capability bits for size calculation are not there with
	 * pre gen9 so return 128MB always.
	 */
	if (INTEL_GEN(dev_priv) < 9)
		dev_priv->edram_size_mb = 128;
	else
		dev_priv->edram_size_mb =
			gen9_edram_size_mb(dev_priv, edram_cap);

	dev_info(dev_priv->drm.dev,
		 "Found %uMB of eDRAM\n", dev_priv->edram_size_mb);
}

/**
 * i915_driver_hw_probe - setup state requiring device access
 * @dev_priv: device private
 *
 * Setup state that requires accessing the device, but doesn't require
 * exposing the driver via kernel internal or userspace interfaces.
 */
static int i915_driver_hw_probe(struct drm_i915_private *dev_priv)
{
	struct pci_dev *pdev = dev_priv->drm.pdev;
	int ret;

	if (i915_inject_probe_failure(dev_priv))
		return -ENODEV;

	intel_device_info_runtime_init(dev_priv);

	if (HAS_PPGTT(dev_priv)) {
		if (intel_vgpu_active(dev_priv) &&
		    !intel_vgpu_has_full_ppgtt(dev_priv)) {
			i915_report_error(dev_priv,
					  "incompatible vGPU found, support for isolated ppGTT required\n");
			return -ENXIO;
		}
	}

	if (HAS_EXECLISTS(dev_priv)) {
		/*
		 * Older GVT emulation depends upon intercepting CSB mmio,
		 * which we no longer use, preferring to use the HWSP cache
		 * instead.
		 */
		if (intel_vgpu_active(dev_priv) &&
		    !intel_vgpu_has_hwsp_emulation(dev_priv)) {
			i915_report_error(dev_priv,
					  "old vGPU host found, support for HWSP emulation required\n");
			return -ENXIO;
		}
	}

	intel_sanitize_options(dev_priv);

	/* needs to be done before ggtt probe */
	edram_detect(dev_priv);

	i915_perf_init(dev_priv);

	ret = i915_ggtt_probe_hw(dev_priv);
	if (ret)
		goto err_perf;

	/*
	 * WARNING: Apparently we must kick fbdev drivers before vgacon,
	 * otherwise the vga fbdev driver falls over.
	 */
	ret = i915_kick_out_firmware_fb(dev_priv);
	if (ret) {
		DRM_ERROR("failed to remove conflicting framebuffer drivers\n");
		goto err_ggtt;
	}

	ret = vga_remove_vgacon(pdev);
	if (ret) {
		DRM_ERROR("failed to remove conflicting VGA console\n");
		goto err_ggtt;
	}

	ret = i915_ggtt_init_hw(dev_priv);
	if (ret)
		goto err_ggtt;

	intel_gt_init_hw(dev_priv);

	ret = i915_ggtt_enable_hw(dev_priv);
	if (ret) {
		DRM_ERROR("failed to enable GGTT\n");
		goto err_ggtt;
	}

	pci_set_master(pdev);

	/*
	 * We don't have a max segment size, so set it to the max so sg's
	 * debugging layer doesn't complain
	 */
	dma_set_max_seg_size(&pdev->dev, UINT_MAX);

	/* overlay on gen2 is broken and can't address above 1G */
	if (IS_GEN(dev_priv, 2)) {
		ret = dma_set_coherent_mask(&pdev->dev, DMA_BIT_MASK(30));
		if (ret) {
			DRM_ERROR("failed to set DMA mask\n");

			goto err_ggtt;
		}
	}

	/* 965GM sometimes incorrectly writes to hardware status page (HWS)
	 * using 32bit addressing, overwriting memory if HWS is located
	 * above 4GB.
	 *
	 * The documentation also mentions an issue with undefined
	 * behaviour if any general state is accessed within a page above 4GB,
	 * which also needs to be handled carefully.
	 */
	if (IS_I965G(dev_priv) || IS_I965GM(dev_priv)) {
		ret = dma_set_coherent_mask(&pdev->dev, DMA_BIT_MASK(32));

		if (ret) {
			DRM_ERROR("failed to set DMA mask\n");

			goto err_ggtt;
		}
	}

	pm_qos_add_request(&dev_priv->pm_qos, PM_QOS_CPU_DMA_LATENCY,
			   PM_QOS_DEFAULT_VALUE);

	/* BIOS often leaves RC6 enabled, but disable it for hw init */
	intel_sanitize_gt_powersave(dev_priv);

	intel_gt_init_workarounds(dev_priv);

	/* On the 945G/GM, the chipset reports the MSI capability on the
	 * integrated graphics even though the support isn't actually there
	 * according to the published specs.  It doesn't appear to function
	 * correctly in testing on 945G.
	 * This may be a side effect of MSI having been made available for PEG
	 * and the registers being closely associated.
	 *
	 * According to chipset errata, on the 965GM, MSI interrupts may
	 * be lost or delayed, and was defeatured. MSI interrupts seem to
	 * get lost on g4x as well, and interrupt delivery seems to stay
	 * properly dead afterwards. So we'll just disable them for all
	 * pre-gen5 chipsets.
	 *
	 * dp aux and gmbus irq on gen4 seems to be able to generate legacy
	 * interrupts even when in MSI mode. This results in spurious
	 * interrupt warnings if the legacy irq no. is shared with another
	 * device. The kernel then disables that interrupt source and so
	 * prevents the other device from working properly.
	 */
	if (INTEL_GEN(dev_priv) >= 5) {
		if (pci_enable_msi(pdev) < 0)
			DRM_DEBUG_DRIVER("can't enable MSI");
	}

	ret = intel_gvt_init(dev_priv);
	if (ret)
		goto err_msi;

	intel_opregion_setup(dev_priv);
	/*
	 * Fill the dram structure to get the system raw bandwidth and
	 * dram info. This will be used for memory latency calculation.
	 */
	intel_get_dram_info(dev_priv);

	intel_bw_init_hw(dev_priv);

	return 0;

err_msi:
	if (pdev->msi_enabled)
		pci_disable_msi(pdev);
	pm_qos_remove_request(&dev_priv->pm_qos);
err_ggtt:
	i915_ggtt_driver_release(dev_priv);
err_perf:
	i915_perf_fini(dev_priv);
	return ret;
}

/**
 * i915_driver_hw_remove - cleanup the setup done in i915_driver_hw_probe()
 * @dev_priv: device private
 */
static void i915_driver_hw_remove(struct drm_i915_private *dev_priv)
{
	struct pci_dev *pdev = dev_priv->drm.pdev;

	i915_perf_fini(dev_priv);

	if (pdev->msi_enabled)
		pci_disable_msi(pdev);

	pm_qos_remove_request(&dev_priv->pm_qos);
}

/**
 * i915_driver_register - register the driver with the rest of the system
 * @dev_priv: device private
 *
 * Perform any steps necessary to make the driver available via kernel
 * internal or userspace interfaces.
 */
static void i915_driver_register(struct drm_i915_private *dev_priv)
{
	struct drm_device *dev = &dev_priv->drm;

	i915_gem_driver_register(dev_priv);
	i915_pmu_register(dev_priv);

	/*
	 * Notify a valid surface after modesetting,
	 * when running inside a VM.
	 */
	if (intel_vgpu_active(dev_priv))
		I915_WRITE(vgtif_reg(display_ready), VGT_DRV_DISPLAY_READY);

	/* Reveal our presence to userspace */
	if (drm_dev_register(dev, 0) == 0) {
		i915_debugfs_register(dev_priv);
		i915_setup_sysfs(dev_priv);

		/* Depends on sysfs having been initialized */
		i915_perf_register(dev_priv);
	} else
		DRM_ERROR("Failed to register driver for userspace access!\n");

	if (HAS_DISPLAY(dev_priv)) {
		/* Must be done after probing outputs */
		intel_opregion_register(dev_priv);
		acpi_video_register();
	}

	if (IS_GEN(dev_priv, 5))
		intel_gpu_ips_init(dev_priv);

	intel_audio_init(dev_priv);

	/*
	 * Some ports require correctly set-up hpd registers for detection to
	 * work properly (leading to ghost connected connector status), e.g. VGA
	 * on gm45.  Hence we can only set up the initial fbdev config after hpd
	 * irqs are fully enabled. We do it last so that the async config
	 * cannot run before the connectors are registered.
	 */
	intel_fbdev_initial_config_async(dev);

	/*
	 * We need to coordinate the hotplugs with the asynchronous fbdev
	 * configuration, for which we use the fbdev->async_cookie.
	 */
	if (HAS_DISPLAY(dev_priv))
		drm_kms_helper_poll_init(dev);

	intel_power_domains_enable(dev_priv);
	intel_runtime_pm_enable(&dev_priv->runtime_pm);
}

/**
 * i915_driver_unregister - cleanup the registration done in i915_driver_regiser()
 * @dev_priv: device private
 */
static void i915_driver_unregister(struct drm_i915_private *dev_priv)
{
	intel_runtime_pm_disable(&dev_priv->runtime_pm);
	intel_power_domains_disable(dev_priv);

	intel_fbdev_unregister(dev_priv);
	intel_audio_deinit(dev_priv);

	/*
	 * After flushing the fbdev (incl. a late async config which will
	 * have delayed queuing of a hotplug event), then flush the hotplug
	 * events.
	 */
	drm_kms_helper_poll_fini(&dev_priv->drm);

	intel_gpu_ips_teardown();
	acpi_video_unregister();
	intel_opregion_unregister(dev_priv);

	i915_perf_unregister(dev_priv);
	i915_pmu_unregister(dev_priv);

	i915_teardown_sysfs(dev_priv);
	drm_dev_unplug(&dev_priv->drm);

	i915_gem_driver_unregister(dev_priv);
}

static void i915_welcome_messages(struct drm_i915_private *dev_priv)
{
	if (drm_debug & DRM_UT_DRIVER) {
		struct drm_printer p = drm_debug_printer("i915 device info:");

		drm_printf(&p, "pciid=0x%04x rev=0x%02x platform=%s (subplatform=0x%x) gen=%i\n",
			   INTEL_DEVID(dev_priv),
			   INTEL_REVID(dev_priv),
			   intel_platform_name(INTEL_INFO(dev_priv)->platform),
			   intel_subplatform(RUNTIME_INFO(dev_priv),
					     INTEL_INFO(dev_priv)->platform),
			   INTEL_GEN(dev_priv));

		intel_device_info_dump_flags(INTEL_INFO(dev_priv), &p);
		intel_device_info_dump_runtime(RUNTIME_INFO(dev_priv), &p);
	}

	if (IS_ENABLED(CONFIG_DRM_I915_DEBUG))
		DRM_INFO("DRM_I915_DEBUG enabled\n");
	if (IS_ENABLED(CONFIG_DRM_I915_DEBUG_GEM))
		DRM_INFO("DRM_I915_DEBUG_GEM enabled\n");
	if (IS_ENABLED(CONFIG_DRM_I915_DEBUG_RUNTIME_PM))
		DRM_INFO("DRM_I915_DEBUG_RUNTIME_PM enabled\n");
}

static struct drm_i915_private *
i915_driver_create(struct pci_dev *pdev, const struct pci_device_id *ent)
{
	const struct intel_device_info *match_info =
		(struct intel_device_info *)ent->driver_data;
	struct intel_device_info *device_info;
	struct drm_i915_private *i915;
	int err;

	i915 = kzalloc(sizeof(*i915), GFP_KERNEL);
	if (!i915)
		return ERR_PTR(-ENOMEM);

	err = drm_dev_init(&i915->drm, &driver, &pdev->dev);
	if (err) {
		kfree(i915);
		return ERR_PTR(err);
	}

	i915->drm.dev_private = i915;

	i915->drm.pdev = pdev;
	pci_set_drvdata(pdev, i915);

	/* Setup the write-once "constant" device info */
	device_info = mkwrite_device_info(i915);
	memcpy(device_info, match_info, sizeof(*device_info));
	RUNTIME_INFO(i915)->device_id = pdev->device;

	BUG_ON(device_info->gen > BITS_PER_TYPE(device_info->gen_mask));

	return i915;
}

static void i915_driver_destroy(struct drm_i915_private *i915)
{
	struct pci_dev *pdev = i915->drm.pdev;

	drm_dev_fini(&i915->drm);
	kfree(i915);

	/* And make sure we never chase our dangling pointer from pci_dev */
	pci_set_drvdata(pdev, NULL);
}

/**
 * i915_driver_probe - setup chip and create an initial config
 * @pdev: PCI device
 * @ent: matching PCI ID entry
 *
 * The driver probe routine has to do several things:
 *   - drive output discovery via intel_modeset_init()
 *   - initialize the memory manager
 *   - allocate initial config memory
 *   - setup the DRM framebuffer with the allocated memory
 */
int i915_driver_probe(struct pci_dev *pdev, const struct pci_device_id *ent)
{
	const struct intel_device_info *match_info =
		(struct intel_device_info *)ent->driver_data;
	struct drm_i915_private *dev_priv;
	int ret;

	dev_priv = i915_driver_create(pdev, ent);
	if (IS_ERR(dev_priv))
		return PTR_ERR(dev_priv);

	/* Disable nuclear pageflip by default on pre-ILK */
	if (!i915_modparams.nuclear_pageflip && match_info->gen < 5)
		dev_priv->drm.driver_features &= ~DRIVER_ATOMIC;

	ret = pci_enable_device(pdev);
	if (ret)
		goto out_fini;

	ret = i915_driver_early_probe(dev_priv);
	if (ret < 0)
		goto out_pci_disable;

	disable_rpm_wakeref_asserts(&dev_priv->runtime_pm);

	i915_detect_vgpu(dev_priv);

	ret = i915_driver_mmio_probe(dev_priv);
	if (ret < 0)
		goto out_runtime_pm_put;

	ret = i915_driver_hw_probe(dev_priv);
	if (ret < 0)
		goto out_cleanup_mmio;

	ret = i915_driver_modeset_probe(&dev_priv->drm);
	if (ret < 0)
		goto out_cleanup_hw;

	i915_driver_register(dev_priv);

	enable_rpm_wakeref_asserts(&dev_priv->runtime_pm);

	i915_welcome_messages(dev_priv);

	return 0;

out_cleanup_hw:
	i915_driver_hw_remove(dev_priv);
	i915_ggtt_driver_release(dev_priv);

	/* Paranoia: make sure we have disabled everything before we exit. */
	intel_sanitize_gt_powersave(dev_priv);
out_cleanup_mmio:
	i915_driver_mmio_release(dev_priv);
out_runtime_pm_put:
	enable_rpm_wakeref_asserts(&dev_priv->runtime_pm);
	i915_driver_late_release(dev_priv);
out_pci_disable:
	pci_disable_device(pdev);
out_fini:
	i915_probe_error(dev_priv, "Device initialization failed (%d)\n", ret);
	i915_driver_destroy(dev_priv);
	return ret;
}

void i915_driver_remove(struct drm_i915_private *i915)
{
	struct pci_dev *pdev = i915->drm.pdev;

	disable_rpm_wakeref_asserts(&i915->runtime_pm);

	i915_driver_unregister(i915);

	/*
	 * After unregistering the device to prevent any new users, cancel
	 * all in-flight requests so that we can quickly unbind the active
	 * resources.
	 */
	intel_gt_set_wedged(&i915->gt);

	/* Flush any external code that still may be under the RCU lock */
	synchronize_rcu();

	i915_gem_suspend(i915);

	drm_atomic_helper_shutdown(&i915->drm);

	intel_gvt_driver_remove(i915);

	intel_modeset_driver_remove(&i915->drm);

	intel_bios_driver_remove(i915);

	vga_switcheroo_unregister_client(pdev);
	vga_client_register(pdev, NULL, NULL, NULL);

	intel_csr_ucode_fini(i915);

	/* Free error state after interrupts are fully disabled. */
	cancel_delayed_work_sync(&i915->gt.hangcheck.work);
	i915_reset_error_state(i915);

	i915_gem_driver_remove(i915);

	intel_power_domains_driver_remove(i915);

	i915_driver_hw_remove(i915);

	enable_rpm_wakeref_asserts(&i915->runtime_pm);
}

static void i915_driver_release(struct drm_device *dev)
{
	struct drm_i915_private *dev_priv = to_i915(dev);
	struct intel_runtime_pm *rpm = &dev_priv->runtime_pm;

	disable_rpm_wakeref_asserts(rpm);

	i915_gem_driver_release(dev_priv);

	i915_ggtt_driver_release(dev_priv);

	/* Paranoia: make sure we have disabled everything before we exit. */
	intel_sanitize_gt_powersave(dev_priv);

	i915_driver_mmio_release(dev_priv);

	enable_rpm_wakeref_asserts(rpm);
	intel_runtime_pm_driver_release(rpm);

	i915_driver_late_release(dev_priv);
	i915_driver_destroy(dev_priv);
}

static int i915_driver_open(struct drm_device *dev, struct drm_file *file)
{
	struct drm_i915_private *i915 = to_i915(dev);
	int ret;

	ret = i915_gem_open(i915, file);
	if (ret)
		return ret;

	return 0;
}

/**
 * i915_driver_lastclose - clean up after all DRM clients have exited
 * @dev: DRM device
 *
 * Take care of cleaning up after all DRM clients have exited.  In the
 * mode setting case, we want to restore the kernel's initial mode (just
 * in case the last client left us in a bad state).
 *
 * Additionally, in the non-mode setting case, we'll tear down the GTT
 * and DMA structures, since the kernel won't be using them, and clea
 * up any GEM state.
 */
static void i915_driver_lastclose(struct drm_device *dev)
{
	intel_fbdev_restore_mode(dev);
	vga_switcheroo_process_delayed_switch();
}

static void i915_driver_postclose(struct drm_device *dev, struct drm_file *file)
{
	struct drm_i915_file_private *file_priv = file->driver_priv;

	mutex_lock(&dev->struct_mutex);
	i915_gem_context_close(file);
	i915_gem_release(dev, file);
	mutex_unlock(&dev->struct_mutex);

	kfree(file_priv);

	/* Catch up with all the deferred frees from "this" client */
	i915_gem_flush_free_objects(to_i915(dev));
}

static void intel_suspend_encoders(struct drm_i915_private *dev_priv)
{
	struct drm_device *dev = &dev_priv->drm;
	struct intel_encoder *encoder;

	drm_modeset_lock_all(dev);
	for_each_intel_encoder(dev, encoder)
		if (encoder->suspend)
			encoder->suspend(encoder);
	drm_modeset_unlock_all(dev);
}

static int vlv_resume_prepare(struct drm_i915_private *dev_priv,
			      bool rpm_resume);
static int vlv_suspend_complete(struct drm_i915_private *dev_priv);

static bool suspend_to_idle(struct drm_i915_private *dev_priv)
{
#if IS_ENABLED(CONFIG_ACPI_SLEEP)
	if (acpi_target_system_state() < ACPI_STATE_S3)
		return true;
#endif
	return false;
}

static int i915_drm_prepare(struct drm_device *dev)
{
	struct drm_i915_private *i915 = to_i915(dev);

	/*
	 * NB intel_display_suspend() may issue new requests after we've
	 * ostensibly marked the GPU as ready-to-sleep here. We need to
	 * split out that work and pull it forward so that after point,
	 * the GPU is not woken again.
	 */
	i915_gem_suspend(i915);

	return 0;
}

static int i915_drm_suspend(struct drm_device *dev)
{
	struct drm_i915_private *dev_priv = to_i915(dev);
	struct pci_dev *pdev = dev_priv->drm.pdev;
	pci_power_t opregion_target_state;

	disable_rpm_wakeref_asserts(&dev_priv->runtime_pm);

	/* We do a lot of poking in a lot of registers, make sure they work
	 * properly. */
	intel_power_domains_disable(dev_priv);

	drm_kms_helper_poll_disable(dev);

	pci_save_state(pdev);

	intel_display_suspend(dev);

	intel_dp_mst_suspend(dev_priv);

	intel_runtime_pm_disable_interrupts(dev_priv);
	intel_hpd_cancel_work(dev_priv);

	intel_suspend_encoders(dev_priv);

	intel_suspend_hw(dev_priv);

	i915_gem_suspend_gtt_mappings(dev_priv);

	i915_save_state(dev_priv);

	opregion_target_state = suspend_to_idle(dev_priv) ? PCI_D1 : PCI_D3cold;
	intel_opregion_suspend(dev_priv, opregion_target_state);

	intel_fbdev_set_suspend(dev, FBINFO_STATE_SUSPENDED, true);

	dev_priv->suspend_count++;

	intel_csr_ucode_suspend(dev_priv);

	enable_rpm_wakeref_asserts(&dev_priv->runtime_pm);

	return 0;
}

static enum i915_drm_suspend_mode
get_suspend_mode(struct drm_i915_private *dev_priv, bool hibernate)
{
	if (hibernate)
		return I915_DRM_SUSPEND_HIBERNATE;

	if (suspend_to_idle(dev_priv))
		return I915_DRM_SUSPEND_IDLE;

	return I915_DRM_SUSPEND_MEM;
}

static int i915_drm_suspend_late(struct drm_device *dev, bool hibernation)
{
	struct drm_i915_private *dev_priv = to_i915(dev);
	struct pci_dev *pdev = dev_priv->drm.pdev;
	struct intel_runtime_pm *rpm = &dev_priv->runtime_pm;
	int ret = 0;

	disable_rpm_wakeref_asserts(rpm);

	i915_gem_suspend_late(dev_priv);

<<<<<<< HEAD
	intel_display_set_init_power(dev_priv, false);
	i915_rc6_ctx_wa_suspend(dev_priv);
	intel_uncore_suspend(dev_priv);
=======
	i915_rc6_ctx_wa_suspend(dev_priv);
>>>>>>> f7688b48

	intel_uncore_suspend(&dev_priv->uncore);

	intel_power_domains_suspend(dev_priv,
				    get_suspend_mode(dev_priv, hibernation));

	intel_display_power_suspend_late(dev_priv);

	if (IS_VALLEYVIEW(dev_priv) || IS_CHERRYVIEW(dev_priv))
		ret = vlv_suspend_complete(dev_priv);

	if (ret) {
		DRM_ERROR("Suspend complete failed: %d\n", ret);
		intel_power_domains_resume(dev_priv);

		goto out;
	}

	pci_disable_device(pdev);
	/*
	 * During hibernation on some platforms the BIOS may try to access
	 * the device even though it's already in D3 and hang the machine. So
	 * leave the device in D0 on those platforms and hope the BIOS will
	 * power down the device properly. The issue was seen on multiple old
	 * GENs with different BIOS vendors, so having an explicit blacklist
	 * is inpractical; apply the workaround on everything pre GEN6. The
	 * platforms where the issue was seen:
	 * Lenovo Thinkpad X301, X61s, X60, T60, X41
	 * Fujitsu FSC S7110
	 * Acer Aspire 1830T
	 */
	if (!(hibernation && INTEL_GEN(dev_priv) < 6))
		pci_set_power_state(pdev, PCI_D3hot);

out:
	enable_rpm_wakeref_asserts(rpm);
	if (!dev_priv->uncore.user_forcewake_count)
		intel_runtime_pm_driver_release(rpm);

	return ret;
}

static int
i915_suspend_switcheroo(struct drm_i915_private *i915, pm_message_t state)
{
	int error;

	if (WARN_ON_ONCE(state.event != PM_EVENT_SUSPEND &&
			 state.event != PM_EVENT_FREEZE))
		return -EINVAL;

	if (i915->drm.switch_power_state == DRM_SWITCH_POWER_OFF)
		return 0;

	error = i915_drm_suspend(&i915->drm);
	if (error)
		return error;

	return i915_drm_suspend_late(&i915->drm, false);
}

static int i915_drm_resume(struct drm_device *dev)
{
	struct drm_i915_private *dev_priv = to_i915(dev);
	int ret;

	disable_rpm_wakeref_asserts(&dev_priv->runtime_pm);
	intel_sanitize_gt_powersave(dev_priv);

	i915_gem_sanitize(dev_priv);

	ret = i915_ggtt_enable_hw(dev_priv);
	if (ret)
		DRM_ERROR("failed to re-enable GGTT\n");

	mutex_lock(&dev_priv->drm.struct_mutex);
	i915_gem_restore_gtt_mappings(dev_priv);
	i915_gem_restore_fences(dev_priv);
	mutex_unlock(&dev_priv->drm.struct_mutex);

	intel_csr_ucode_resume(dev_priv);

	i915_restore_state(dev_priv);
	intel_pps_unlock_regs_wa(dev_priv);

	intel_init_pch_refclk(dev_priv);

	/*
	 * Interrupts have to be enabled before any batches are run. If not the
	 * GPU will hang. i915_gem_init_hw() will initiate batches to
	 * update/restore the context.
	 *
	 * drm_mode_config_reset() needs AUX interrupts.
	 *
	 * Modeset enabling in intel_modeset_init_hw() also needs working
	 * interrupts.
	 */
	intel_runtime_pm_enable_interrupts(dev_priv);

	drm_mode_config_reset(dev);

	i915_gem_resume(dev_priv);

	intel_modeset_init_hw(dev);
	intel_init_clock_gating(dev_priv);

	spin_lock_irq(&dev_priv->irq_lock);
	if (dev_priv->display.hpd_irq_setup)
		dev_priv->display.hpd_irq_setup(dev_priv);
	spin_unlock_irq(&dev_priv->irq_lock);

	intel_dp_mst_resume(dev_priv);

	intel_display_resume(dev);

	drm_kms_helper_poll_enable(dev);

	/*
	 * ... but also need to make sure that hotplug processing
	 * doesn't cause havoc. Like in the driver load code we don't
	 * bother with the tiny race here where we might lose hotplug
	 * notifications.
	 * */
	intel_hpd_init(dev_priv);

	intel_opregion_resume(dev_priv);

	intel_fbdev_set_suspend(dev, FBINFO_STATE_RUNNING, false);

	intel_power_domains_enable(dev_priv);

	enable_rpm_wakeref_asserts(&dev_priv->runtime_pm);

	return 0;
}

static int i915_drm_resume_early(struct drm_device *dev)
{
	struct drm_i915_private *dev_priv = to_i915(dev);
	struct pci_dev *pdev = dev_priv->drm.pdev;
	int ret;

	/*
	 * We have a resume ordering issue with the snd-hda driver also
	 * requiring our device to be power up. Due to the lack of a
	 * parent/child relationship we currently solve this with an early
	 * resume hook.
	 *
	 * FIXME: This should be solved with a special hdmi sink device or
	 * similar so that power domains can be employed.
	 */

	/*
	 * Note that we need to set the power state explicitly, since we
	 * powered off the device during freeze and the PCI core won't power
	 * it back up for us during thaw. Powering off the device during
	 * freeze is not a hard requirement though, and during the
	 * suspend/resume phases the PCI core makes sure we get here with the
	 * device powered on. So in case we change our freeze logic and keep
	 * the device powered we can also remove the following set power state
	 * call.
	 */
	ret = pci_set_power_state(pdev, PCI_D0);
	if (ret) {
		DRM_ERROR("failed to set PCI D0 power state (%d)\n", ret);
		return ret;
	}

	/*
	 * Note that pci_enable_device() first enables any parent bridge
	 * device and only then sets the power state for this device. The
	 * bridge enabling is a nop though, since bridge devices are resumed
	 * first. The order of enabling power and enabling the device is
	 * imposed by the PCI core as described above, so here we preserve the
	 * same order for the freeze/thaw phases.
	 *
	 * TODO: eventually we should remove pci_disable_device() /
	 * pci_enable_enable_device() from suspend/resume. Due to how they
	 * depend on the device enable refcount we can't anyway depend on them
	 * disabling/enabling the device.
	 */
	if (pci_enable_device(pdev))
		return -EIO;

	pci_set_master(pdev);

	disable_rpm_wakeref_asserts(&dev_priv->runtime_pm);

	if (IS_VALLEYVIEW(dev_priv) || IS_CHERRYVIEW(dev_priv))
		ret = vlv_resume_prepare(dev_priv, false);
	if (ret)
		DRM_ERROR("Resume prepare failed: %d, continuing anyway\n",
			  ret);

	intel_uncore_resume_early(&dev_priv->uncore);

	intel_gt_check_and_clear_faults(&dev_priv->gt);

	intel_display_power_resume_early(dev_priv);

	intel_sanitize_gt_powersave(dev_priv);

<<<<<<< HEAD
	i915_rc6_ctx_wa_resume(dev_priv);

	intel_engines_sanitize(dev_priv);
=======
	intel_power_domains_resume(dev_priv);
>>>>>>> f7688b48

	i915_rc6_ctx_wa_resume(dev_priv);

	intel_gt_sanitize(&dev_priv->gt, true);

	enable_rpm_wakeref_asserts(&dev_priv->runtime_pm);

	return ret;
}

static int i915_resume_switcheroo(struct drm_i915_private *i915)
{
	int ret;

	if (i915->drm.switch_power_state == DRM_SWITCH_POWER_OFF)
		return 0;

	ret = i915_drm_resume_early(&i915->drm);
	if (ret)
		return ret;

	return i915_drm_resume(&i915->drm);
}

static int i915_pm_prepare(struct device *kdev)
{
	struct drm_i915_private *i915 = kdev_to_i915(kdev);

	if (!i915) {
		dev_err(kdev, "DRM not initialized, aborting suspend.\n");
		return -ENODEV;
	}

	if (i915->drm.switch_power_state == DRM_SWITCH_POWER_OFF)
		return 0;

	return i915_drm_prepare(&i915->drm);
}

static int i915_pm_suspend(struct device *kdev)
{
	struct drm_i915_private *i915 = kdev_to_i915(kdev);

	if (!i915) {
		dev_err(kdev, "DRM not initialized, aborting suspend.\n");
		return -ENODEV;
	}

	if (i915->drm.switch_power_state == DRM_SWITCH_POWER_OFF)
		return 0;

	return i915_drm_suspend(&i915->drm);
}

static int i915_pm_suspend_late(struct device *kdev)
{
	struct drm_i915_private *i915 = kdev_to_i915(kdev);

	/*
	 * We have a suspend ordering issue with the snd-hda driver also
	 * requiring our device to be power up. Due to the lack of a
	 * parent/child relationship we currently solve this with an late
	 * suspend hook.
	 *
	 * FIXME: This should be solved with a special hdmi sink device or
	 * similar so that power domains can be employed.
	 */
	if (i915->drm.switch_power_state == DRM_SWITCH_POWER_OFF)
		return 0;

	return i915_drm_suspend_late(&i915->drm, false);
}

static int i915_pm_poweroff_late(struct device *kdev)
{
	struct drm_i915_private *i915 = kdev_to_i915(kdev);

	if (i915->drm.switch_power_state == DRM_SWITCH_POWER_OFF)
		return 0;

	return i915_drm_suspend_late(&i915->drm, true);
}

static int i915_pm_resume_early(struct device *kdev)
{
	struct drm_i915_private *i915 = kdev_to_i915(kdev);

	if (i915->drm.switch_power_state == DRM_SWITCH_POWER_OFF)
		return 0;

	return i915_drm_resume_early(&i915->drm);
}

static int i915_pm_resume(struct device *kdev)
{
	struct drm_i915_private *i915 = kdev_to_i915(kdev);

	if (i915->drm.switch_power_state == DRM_SWITCH_POWER_OFF)
		return 0;

	return i915_drm_resume(&i915->drm);
}

/* freeze: before creating the hibernation_image */
static int i915_pm_freeze(struct device *kdev)
{
	struct drm_i915_private *i915 = kdev_to_i915(kdev);
	int ret;

	if (i915->drm.switch_power_state != DRM_SWITCH_POWER_OFF) {
		ret = i915_drm_suspend(&i915->drm);
		if (ret)
			return ret;
	}

	ret = i915_gem_freeze(i915);
	if (ret)
		return ret;

	return 0;
}

static int i915_pm_freeze_late(struct device *kdev)
{
	struct drm_i915_private *i915 = kdev_to_i915(kdev);
	int ret;

	if (i915->drm.switch_power_state != DRM_SWITCH_POWER_OFF) {
		ret = i915_drm_suspend_late(&i915->drm, true);
		if (ret)
			return ret;
	}

	ret = i915_gem_freeze_late(i915);
	if (ret)
		return ret;

	return 0;
}

/* thaw: called after creating the hibernation image, but before turning off. */
static int i915_pm_thaw_early(struct device *kdev)
{
	return i915_pm_resume_early(kdev);
}

static int i915_pm_thaw(struct device *kdev)
{
	return i915_pm_resume(kdev);
}

/* restore: called after loading the hibernation image. */
static int i915_pm_restore_early(struct device *kdev)
{
	return i915_pm_resume_early(kdev);
}

static int i915_pm_restore(struct device *kdev)
{
	return i915_pm_resume(kdev);
}

/*
 * Save all Gunit registers that may be lost after a D3 and a subsequent
 * S0i[R123] transition. The list of registers needing a save/restore is
 * defined in the VLV2_S0IXRegs document. This documents marks all Gunit
 * registers in the following way:
 * - Driver: saved/restored by the driver
 * - Punit : saved/restored by the Punit firmware
 * - No, w/o marking: no need to save/restore, since the register is R/O or
 *                    used internally by the HW in a way that doesn't depend
 *                    keeping the content across a suspend/resume.
 * - Debug : used for debugging
 *
 * We save/restore all registers marked with 'Driver', with the following
 * exceptions:
 * - Registers out of use, including also registers marked with 'Debug'.
 *   These have no effect on the driver's operation, so we don't save/restore
 *   them to reduce the overhead.
 * - Registers that are fully setup by an initialization function called from
 *   the resume path. For example many clock gating and RPS/RC6 registers.
 * - Registers that provide the right functionality with their reset defaults.
 *
 * TODO: Except for registers that based on the above 3 criteria can be safely
 * ignored, we save/restore all others, practically treating the HW context as
 * a black-box for the driver. Further investigation is needed to reduce the
 * saved/restored registers even further, by following the same 3 criteria.
 */
static void vlv_save_gunit_s0ix_state(struct drm_i915_private *dev_priv)
{
	struct vlv_s0ix_state *s = dev_priv->vlv_s0ix_state;
	int i;

	if (!s)
		return;

	/* GAM 0x4000-0x4770 */
	s->wr_watermark		= I915_READ(GEN7_WR_WATERMARK);
	s->gfx_prio_ctrl	= I915_READ(GEN7_GFX_PRIO_CTRL);
	s->arb_mode		= I915_READ(ARB_MODE);
	s->gfx_pend_tlb0	= I915_READ(GEN7_GFX_PEND_TLB0);
	s->gfx_pend_tlb1	= I915_READ(GEN7_GFX_PEND_TLB1);

	for (i = 0; i < ARRAY_SIZE(s->lra_limits); i++)
		s->lra_limits[i] = I915_READ(GEN7_LRA_LIMITS(i));

	s->media_max_req_count	= I915_READ(GEN7_MEDIA_MAX_REQ_COUNT);
	s->gfx_max_req_count	= I915_READ(GEN7_GFX_MAX_REQ_COUNT);

	s->render_hwsp		= I915_READ(RENDER_HWS_PGA_GEN7);
	s->ecochk		= I915_READ(GAM_ECOCHK);
	s->bsd_hwsp		= I915_READ(BSD_HWS_PGA_GEN7);
	s->blt_hwsp		= I915_READ(BLT_HWS_PGA_GEN7);

	s->tlb_rd_addr		= I915_READ(GEN7_TLB_RD_ADDR);

	/* MBC 0x9024-0x91D0, 0x8500 */
	s->g3dctl		= I915_READ(VLV_G3DCTL);
	s->gsckgctl		= I915_READ(VLV_GSCKGCTL);
	s->mbctl		= I915_READ(GEN6_MBCTL);

	/* GCP 0x9400-0x9424, 0x8100-0x810C */
	s->ucgctl1		= I915_READ(GEN6_UCGCTL1);
	s->ucgctl3		= I915_READ(GEN6_UCGCTL3);
	s->rcgctl1		= I915_READ(GEN6_RCGCTL1);
	s->rcgctl2		= I915_READ(GEN6_RCGCTL2);
	s->rstctl		= I915_READ(GEN6_RSTCTL);
	s->misccpctl		= I915_READ(GEN7_MISCCPCTL);

	/* GPM 0xA000-0xAA84, 0x8000-0x80FC */
	s->gfxpause		= I915_READ(GEN6_GFXPAUSE);
	s->rpdeuhwtc		= I915_READ(GEN6_RPDEUHWTC);
	s->rpdeuc		= I915_READ(GEN6_RPDEUC);
	s->ecobus		= I915_READ(ECOBUS);
	s->pwrdwnupctl		= I915_READ(VLV_PWRDWNUPCTL);
	s->rp_down_timeout	= I915_READ(GEN6_RP_DOWN_TIMEOUT);
	s->rp_deucsw		= I915_READ(GEN6_RPDEUCSW);
	s->rcubmabdtmr		= I915_READ(GEN6_RCUBMABDTMR);
	s->rcedata		= I915_READ(VLV_RCEDATA);
	s->spare2gh		= I915_READ(VLV_SPAREG2H);

	/* Display CZ domain, 0x4400C-0x4402C, 0x4F000-0x4F11F */
	s->gt_imr		= I915_READ(GTIMR);
	s->gt_ier		= I915_READ(GTIER);
	s->pm_imr		= I915_READ(GEN6_PMIMR);
	s->pm_ier		= I915_READ(GEN6_PMIER);

	for (i = 0; i < ARRAY_SIZE(s->gt_scratch); i++)
		s->gt_scratch[i] = I915_READ(GEN7_GT_SCRATCH(i));

	/* GT SA CZ domain, 0x100000-0x138124 */
	s->tilectl		= I915_READ(TILECTL);
	s->gt_fifoctl		= I915_READ(GTFIFOCTL);
	s->gtlc_wake_ctrl	= I915_READ(VLV_GTLC_WAKE_CTRL);
	s->gtlc_survive		= I915_READ(VLV_GTLC_SURVIVABILITY_REG);
	s->pmwgicz		= I915_READ(VLV_PMWGICZ);

	/* Gunit-Display CZ domain, 0x182028-0x1821CF */
	s->gu_ctl0		= I915_READ(VLV_GU_CTL0);
	s->gu_ctl1		= I915_READ(VLV_GU_CTL1);
	s->pcbr			= I915_READ(VLV_PCBR);
	s->clock_gate_dis2	= I915_READ(VLV_GUNIT_CLOCK_GATE2);

	/*
	 * Not saving any of:
	 * DFT,		0x9800-0x9EC0
	 * SARB,	0xB000-0xB1FC
	 * GAC,		0x5208-0x524C, 0x14000-0x14C000
	 * PCI CFG
	 */
}

static void vlv_restore_gunit_s0ix_state(struct drm_i915_private *dev_priv)
{
	struct vlv_s0ix_state *s = dev_priv->vlv_s0ix_state;
	u32 val;
	int i;

	if (!s)
		return;

	/* GAM 0x4000-0x4770 */
	I915_WRITE(GEN7_WR_WATERMARK,	s->wr_watermark);
	I915_WRITE(GEN7_GFX_PRIO_CTRL,	s->gfx_prio_ctrl);
	I915_WRITE(ARB_MODE,		s->arb_mode | (0xffff << 16));
	I915_WRITE(GEN7_GFX_PEND_TLB0,	s->gfx_pend_tlb0);
	I915_WRITE(GEN7_GFX_PEND_TLB1,	s->gfx_pend_tlb1);

	for (i = 0; i < ARRAY_SIZE(s->lra_limits); i++)
		I915_WRITE(GEN7_LRA_LIMITS(i), s->lra_limits[i]);

	I915_WRITE(GEN7_MEDIA_MAX_REQ_COUNT, s->media_max_req_count);
	I915_WRITE(GEN7_GFX_MAX_REQ_COUNT, s->gfx_max_req_count);

	I915_WRITE(RENDER_HWS_PGA_GEN7,	s->render_hwsp);
	I915_WRITE(GAM_ECOCHK,		s->ecochk);
	I915_WRITE(BSD_HWS_PGA_GEN7,	s->bsd_hwsp);
	I915_WRITE(BLT_HWS_PGA_GEN7,	s->blt_hwsp);

	I915_WRITE(GEN7_TLB_RD_ADDR,	s->tlb_rd_addr);

	/* MBC 0x9024-0x91D0, 0x8500 */
	I915_WRITE(VLV_G3DCTL,		s->g3dctl);
	I915_WRITE(VLV_GSCKGCTL,	s->gsckgctl);
	I915_WRITE(GEN6_MBCTL,		s->mbctl);

	/* GCP 0x9400-0x9424, 0x8100-0x810C */
	I915_WRITE(GEN6_UCGCTL1,	s->ucgctl1);
	I915_WRITE(GEN6_UCGCTL3,	s->ucgctl3);
	I915_WRITE(GEN6_RCGCTL1,	s->rcgctl1);
	I915_WRITE(GEN6_RCGCTL2,	s->rcgctl2);
	I915_WRITE(GEN6_RSTCTL,		s->rstctl);
	I915_WRITE(GEN7_MISCCPCTL,	s->misccpctl);

	/* GPM 0xA000-0xAA84, 0x8000-0x80FC */
	I915_WRITE(GEN6_GFXPAUSE,	s->gfxpause);
	I915_WRITE(GEN6_RPDEUHWTC,	s->rpdeuhwtc);
	I915_WRITE(GEN6_RPDEUC,		s->rpdeuc);
	I915_WRITE(ECOBUS,		s->ecobus);
	I915_WRITE(VLV_PWRDWNUPCTL,	s->pwrdwnupctl);
	I915_WRITE(GEN6_RP_DOWN_TIMEOUT,s->rp_down_timeout);
	I915_WRITE(GEN6_RPDEUCSW,	s->rp_deucsw);
	I915_WRITE(GEN6_RCUBMABDTMR,	s->rcubmabdtmr);
	I915_WRITE(VLV_RCEDATA,		s->rcedata);
	I915_WRITE(VLV_SPAREG2H,	s->spare2gh);

	/* Display CZ domain, 0x4400C-0x4402C, 0x4F000-0x4F11F */
	I915_WRITE(GTIMR,		s->gt_imr);
	I915_WRITE(GTIER,		s->gt_ier);
	I915_WRITE(GEN6_PMIMR,		s->pm_imr);
	I915_WRITE(GEN6_PMIER,		s->pm_ier);

	for (i = 0; i < ARRAY_SIZE(s->gt_scratch); i++)
		I915_WRITE(GEN7_GT_SCRATCH(i), s->gt_scratch[i]);

	/* GT SA CZ domain, 0x100000-0x138124 */
	I915_WRITE(TILECTL,			s->tilectl);
	I915_WRITE(GTFIFOCTL,			s->gt_fifoctl);
	/*
	 * Preserve the GT allow wake and GFX force clock bit, they are not
	 * be restored, as they are used to control the s0ix suspend/resume
	 * sequence by the caller.
	 */
	val = I915_READ(VLV_GTLC_WAKE_CTRL);
	val &= VLV_GTLC_ALLOWWAKEREQ;
	val |= s->gtlc_wake_ctrl & ~VLV_GTLC_ALLOWWAKEREQ;
	I915_WRITE(VLV_GTLC_WAKE_CTRL, val);

	val = I915_READ(VLV_GTLC_SURVIVABILITY_REG);
	val &= VLV_GFX_CLK_FORCE_ON_BIT;
	val |= s->gtlc_survive & ~VLV_GFX_CLK_FORCE_ON_BIT;
	I915_WRITE(VLV_GTLC_SURVIVABILITY_REG, val);

	I915_WRITE(VLV_PMWGICZ,			s->pmwgicz);

	/* Gunit-Display CZ domain, 0x182028-0x1821CF */
	I915_WRITE(VLV_GU_CTL0,			s->gu_ctl0);
	I915_WRITE(VLV_GU_CTL1,			s->gu_ctl1);
	I915_WRITE(VLV_PCBR,			s->pcbr);
	I915_WRITE(VLV_GUNIT_CLOCK_GATE2,	s->clock_gate_dis2);
}

static int vlv_wait_for_pw_status(struct drm_i915_private *i915,
				  u32 mask, u32 val)
{
	i915_reg_t reg = VLV_GTLC_PW_STATUS;
	u32 reg_value;
	int ret;

	/* The HW does not like us polling for PW_STATUS frequently, so
	 * use the sleeping loop rather than risk the busy spin within
	 * intel_wait_for_register().
	 *
	 * Transitioning between RC6 states should be at most 2ms (see
	 * valleyview_enable_rps) so use a 3ms timeout.
	 */
	ret = wait_for(((reg_value =
			 intel_uncore_read_notrace(&i915->uncore, reg)) & mask)
		       == val, 3);

	/* just trace the final value */
	trace_i915_reg_rw(false, reg, reg_value, sizeof(reg_value), true);

	return ret;
}

int vlv_force_gfx_clock(struct drm_i915_private *dev_priv, bool force_on)
{
	u32 val;
	int err;

	val = I915_READ(VLV_GTLC_SURVIVABILITY_REG);
	val &= ~VLV_GFX_CLK_FORCE_ON_BIT;
	if (force_on)
		val |= VLV_GFX_CLK_FORCE_ON_BIT;
	I915_WRITE(VLV_GTLC_SURVIVABILITY_REG, val);

	if (!force_on)
		return 0;

	err = intel_wait_for_register(&dev_priv->uncore,
				      VLV_GTLC_SURVIVABILITY_REG,
				      VLV_GFX_CLK_STATUS_BIT,
				      VLV_GFX_CLK_STATUS_BIT,
				      20);
	if (err)
		DRM_ERROR("timeout waiting for GFX clock force-on (%08x)\n",
			  I915_READ(VLV_GTLC_SURVIVABILITY_REG));

	return err;
}

static int vlv_allow_gt_wake(struct drm_i915_private *dev_priv, bool allow)
{
	u32 mask;
	u32 val;
	int err;

	val = I915_READ(VLV_GTLC_WAKE_CTRL);
	val &= ~VLV_GTLC_ALLOWWAKEREQ;
	if (allow)
		val |= VLV_GTLC_ALLOWWAKEREQ;
	I915_WRITE(VLV_GTLC_WAKE_CTRL, val);
	POSTING_READ(VLV_GTLC_WAKE_CTRL);

	mask = VLV_GTLC_ALLOWWAKEACK;
	val = allow ? mask : 0;

	err = vlv_wait_for_pw_status(dev_priv, mask, val);
	if (err)
		DRM_ERROR("timeout disabling GT waking\n");

	return err;
}

static void vlv_wait_for_gt_wells(struct drm_i915_private *dev_priv,
				  bool wait_for_on)
{
	u32 mask;
	u32 val;

	mask = VLV_GTLC_PW_MEDIA_STATUS_MASK | VLV_GTLC_PW_RENDER_STATUS_MASK;
	val = wait_for_on ? mask : 0;

	/*
	 * RC6 transitioning can be delayed up to 2 msec (see
	 * valleyview_enable_rps), use 3 msec for safety.
	 *
	 * This can fail to turn off the rc6 if the GPU is stuck after a failed
	 * reset and we are trying to force the machine to sleep.
	 */
	if (vlv_wait_for_pw_status(dev_priv, mask, val))
		DRM_DEBUG_DRIVER("timeout waiting for GT wells to go %s\n",
				 onoff(wait_for_on));
}

static void vlv_check_no_gt_access(struct drm_i915_private *dev_priv)
{
	if (!(I915_READ(VLV_GTLC_PW_STATUS) & VLV_GTLC_ALLOWWAKEERR))
		return;

	DRM_DEBUG_DRIVER("GT register access while GT waking disabled\n");
	I915_WRITE(VLV_GTLC_PW_STATUS, VLV_GTLC_ALLOWWAKEERR);
}

static int vlv_suspend_complete(struct drm_i915_private *dev_priv)
{
	u32 mask;
	int err;

	/*
	 * Bspec defines the following GT well on flags as debug only, so
	 * don't treat them as hard failures.
	 */
	vlv_wait_for_gt_wells(dev_priv, false);

	mask = VLV_GTLC_RENDER_CTX_EXISTS | VLV_GTLC_MEDIA_CTX_EXISTS;
	WARN_ON((I915_READ(VLV_GTLC_WAKE_CTRL) & mask) != mask);

	vlv_check_no_gt_access(dev_priv);

	err = vlv_force_gfx_clock(dev_priv, true);
	if (err)
		goto err1;

	err = vlv_allow_gt_wake(dev_priv, false);
	if (err)
		goto err2;

	vlv_save_gunit_s0ix_state(dev_priv);

	err = vlv_force_gfx_clock(dev_priv, false);
	if (err)
		goto err2;

	return 0;

err2:
	/* For safety always re-enable waking and disable gfx clock forcing */
	vlv_allow_gt_wake(dev_priv, true);
err1:
	vlv_force_gfx_clock(dev_priv, false);

	return err;
}

static int vlv_resume_prepare(struct drm_i915_private *dev_priv,
				bool rpm_resume)
{
	int err;
	int ret;

	/*
	 * If any of the steps fail just try to continue, that's the best we
	 * can do at this point. Return the first error code (which will also
	 * leave RPM permanently disabled).
	 */
	ret = vlv_force_gfx_clock(dev_priv, true);

	vlv_restore_gunit_s0ix_state(dev_priv);

	err = vlv_allow_gt_wake(dev_priv, true);
	if (!ret)
		ret = err;

	err = vlv_force_gfx_clock(dev_priv, false);
	if (!ret)
		ret = err;

	vlv_check_no_gt_access(dev_priv);

	if (rpm_resume)
		intel_init_clock_gating(dev_priv);

	return ret;
}

static int intel_runtime_suspend(struct device *kdev)
{
	struct drm_i915_private *dev_priv = kdev_to_i915(kdev);
	struct intel_runtime_pm *rpm = &dev_priv->runtime_pm;
	int ret = 0;

	if (WARN_ON_ONCE(!(dev_priv->gt_pm.rc6.enabled && HAS_RC6(dev_priv))))
		return -ENODEV;

	if (WARN_ON_ONCE(!HAS_RUNTIME_PM(dev_priv)))
		return -ENODEV;

	DRM_DEBUG_KMS("Suspending device\n");

	disable_rpm_wakeref_asserts(rpm);

	/*
	 * We are safe here against re-faults, since the fault handler takes
	 * an RPM reference.
	 */
	i915_gem_runtime_suspend(dev_priv);

	intel_gt_runtime_suspend(&dev_priv->gt);

	intel_runtime_pm_disable_interrupts(dev_priv);

	intel_uncore_suspend(&dev_priv->uncore);

	intel_display_power_suspend(dev_priv);

	if (IS_VALLEYVIEW(dev_priv) || IS_CHERRYVIEW(dev_priv))
		ret = vlv_suspend_complete(dev_priv);

	if (ret) {
		DRM_ERROR("Runtime suspend failed, disabling it (%d)\n", ret);
		intel_uncore_runtime_resume(&dev_priv->uncore);

		intel_runtime_pm_enable_interrupts(dev_priv);

		intel_gt_runtime_resume(&dev_priv->gt);

		i915_gem_restore_fences(dev_priv);

		enable_rpm_wakeref_asserts(rpm);

		return ret;
	}

	enable_rpm_wakeref_asserts(rpm);
	intel_runtime_pm_driver_release(rpm);

	if (intel_uncore_arm_unclaimed_mmio_detection(&dev_priv->uncore))
		DRM_ERROR("Unclaimed access detected prior to suspending\n");

	rpm->suspended = true;

	/*
	 * FIXME: We really should find a document that references the arguments
	 * used below!
	 */
	if (IS_BROADWELL(dev_priv)) {
		/*
		 * On Broadwell, if we use PCI_D1 the PCH DDI ports will stop
		 * being detected, and the call we do at intel_runtime_resume()
		 * won't be able to restore them. Since PCI_D3hot matches the
		 * actual specification and appears to be working, use it.
		 */
		intel_opregion_notify_adapter(dev_priv, PCI_D3hot);
	} else {
		/*
		 * current versions of firmware which depend on this opregion
		 * notification have repurposed the D1 definition to mean
		 * "runtime suspended" vs. what you would normally expect (D3)
		 * to distinguish it from notifications that might be sent via
		 * the suspend path.
		 */
		intel_opregion_notify_adapter(dev_priv, PCI_D1);
	}

	assert_forcewakes_inactive(&dev_priv->uncore);

	if (!IS_VALLEYVIEW(dev_priv) && !IS_CHERRYVIEW(dev_priv))
		intel_hpd_poll_init(dev_priv);

	DRM_DEBUG_KMS("Device suspended\n");
	return 0;
}

static int intel_runtime_resume(struct device *kdev)
{
	struct drm_i915_private *dev_priv = kdev_to_i915(kdev);
	struct intel_runtime_pm *rpm = &dev_priv->runtime_pm;
	int ret = 0;

	if (WARN_ON_ONCE(!HAS_RUNTIME_PM(dev_priv)))
		return -ENODEV;

	DRM_DEBUG_KMS("Resuming device\n");

	WARN_ON_ONCE(atomic_read(&rpm->wakeref_count));
	disable_rpm_wakeref_asserts(rpm);

	intel_opregion_notify_adapter(dev_priv, PCI_D0);
	rpm->suspended = false;
	if (intel_uncore_unclaimed_mmio(&dev_priv->uncore))
		DRM_DEBUG_DRIVER("Unclaimed access during suspend, bios?\n");

	intel_display_power_resume(dev_priv);

	if (IS_VALLEYVIEW(dev_priv) || IS_CHERRYVIEW(dev_priv))
		ret = vlv_resume_prepare(dev_priv, true);

	intel_uncore_runtime_resume(&dev_priv->uncore);

	intel_runtime_pm_enable_interrupts(dev_priv);

	/*
	 * No point of rolling back things in case of an error, as the best
	 * we can do is to hope that things will still work (and disable RPM).
	 */
	intel_gt_runtime_resume(&dev_priv->gt);
	i915_gem_restore_fences(dev_priv);

	/*
	 * On VLV/CHV display interrupts are part of the display
	 * power well, so hpd is reinitialized from there. For
	 * everyone else do it here.
	 */
	if (!IS_VALLEYVIEW(dev_priv) && !IS_CHERRYVIEW(dev_priv))
		intel_hpd_init(dev_priv);

	intel_enable_ipc(dev_priv);

	enable_rpm_wakeref_asserts(rpm);

	if (ret)
		DRM_ERROR("Runtime resume failed, disabling it (%d)\n", ret);
	else
		DRM_DEBUG_KMS("Device resumed\n");

	return ret;
}

const struct dev_pm_ops i915_pm_ops = {
	/*
	 * S0ix (via system suspend) and S3 event handlers [PMSG_SUSPEND,
	 * PMSG_RESUME]
	 */
	.prepare = i915_pm_prepare,
	.suspend = i915_pm_suspend,
	.suspend_late = i915_pm_suspend_late,
	.resume_early = i915_pm_resume_early,
	.resume = i915_pm_resume,

	/*
	 * S4 event handlers
	 * @freeze, @freeze_late    : called (1) before creating the
	 *                            hibernation image [PMSG_FREEZE] and
	 *                            (2) after rebooting, before restoring
	 *                            the image [PMSG_QUIESCE]
	 * @thaw, @thaw_early       : called (1) after creating the hibernation
	 *                            image, before writing it [PMSG_THAW]
	 *                            and (2) after failing to create or
	 *                            restore the image [PMSG_RECOVER]
	 * @poweroff, @poweroff_late: called after writing the hibernation
	 *                            image, before rebooting [PMSG_HIBERNATE]
	 * @restore, @restore_early : called after rebooting and restoring the
	 *                            hibernation image [PMSG_RESTORE]
	 */
	.freeze = i915_pm_freeze,
	.freeze_late = i915_pm_freeze_late,
	.thaw_early = i915_pm_thaw_early,
	.thaw = i915_pm_thaw,
	.poweroff = i915_pm_suspend,
	.poweroff_late = i915_pm_poweroff_late,
	.restore_early = i915_pm_restore_early,
	.restore = i915_pm_restore,

	/* S0ix (via runtime suspend) event handlers */
	.runtime_suspend = intel_runtime_suspend,
	.runtime_resume = intel_runtime_resume,
};

static const struct vm_operations_struct i915_gem_vm_ops = {
	.fault = i915_gem_fault,
	.open = drm_gem_vm_open,
	.close = drm_gem_vm_close,
};

static const struct file_operations i915_driver_fops = {
	.owner = THIS_MODULE,
	.open = drm_open,
	.release = drm_release,
	.unlocked_ioctl = drm_ioctl,
	.mmap = drm_gem_mmap,
	.poll = drm_poll,
	.read = drm_read,
	.compat_ioctl = i915_compat_ioctl,
	.llseek = noop_llseek,
};

static int
i915_gem_reject_pin_ioctl(struct drm_device *dev, void *data,
			  struct drm_file *file)
{
	return -ENODEV;
}

static const struct drm_ioctl_desc i915_ioctls[] = {
	DRM_IOCTL_DEF_DRV(I915_INIT, drm_noop, DRM_AUTH|DRM_MASTER|DRM_ROOT_ONLY),
	DRM_IOCTL_DEF_DRV(I915_FLUSH, drm_noop, DRM_AUTH),
	DRM_IOCTL_DEF_DRV(I915_FLIP, drm_noop, DRM_AUTH),
	DRM_IOCTL_DEF_DRV(I915_BATCHBUFFER, drm_noop, DRM_AUTH),
	DRM_IOCTL_DEF_DRV(I915_IRQ_EMIT, drm_noop, DRM_AUTH),
	DRM_IOCTL_DEF_DRV(I915_IRQ_WAIT, drm_noop, DRM_AUTH),
	DRM_IOCTL_DEF_DRV(I915_GETPARAM, i915_getparam_ioctl, DRM_RENDER_ALLOW),
	DRM_IOCTL_DEF_DRV(I915_SETPARAM, drm_noop, DRM_AUTH|DRM_MASTER|DRM_ROOT_ONLY),
	DRM_IOCTL_DEF_DRV(I915_ALLOC, drm_noop, DRM_AUTH),
	DRM_IOCTL_DEF_DRV(I915_FREE, drm_noop, DRM_AUTH),
	DRM_IOCTL_DEF_DRV(I915_INIT_HEAP, drm_noop, DRM_AUTH|DRM_MASTER|DRM_ROOT_ONLY),
	DRM_IOCTL_DEF_DRV(I915_CMDBUFFER, drm_noop, DRM_AUTH),
	DRM_IOCTL_DEF_DRV(I915_DESTROY_HEAP,  drm_noop, DRM_AUTH|DRM_MASTER|DRM_ROOT_ONLY),
	DRM_IOCTL_DEF_DRV(I915_SET_VBLANK_PIPE,  drm_noop, DRM_AUTH|DRM_MASTER|DRM_ROOT_ONLY),
	DRM_IOCTL_DEF_DRV(I915_GET_VBLANK_PIPE,  drm_noop, DRM_AUTH),
	DRM_IOCTL_DEF_DRV(I915_VBLANK_SWAP, drm_noop, DRM_AUTH),
	DRM_IOCTL_DEF_DRV(I915_HWS_ADDR, drm_noop, DRM_AUTH|DRM_MASTER|DRM_ROOT_ONLY),
	DRM_IOCTL_DEF_DRV(I915_GEM_INIT, drm_noop, DRM_AUTH|DRM_MASTER|DRM_ROOT_ONLY),
	DRM_IOCTL_DEF_DRV(I915_GEM_EXECBUFFER, i915_gem_execbuffer_ioctl, DRM_AUTH),
	DRM_IOCTL_DEF_DRV(I915_GEM_EXECBUFFER2_WR, i915_gem_execbuffer2_ioctl, DRM_RENDER_ALLOW),
	DRM_IOCTL_DEF_DRV(I915_GEM_PIN, i915_gem_reject_pin_ioctl, DRM_AUTH|DRM_ROOT_ONLY),
	DRM_IOCTL_DEF_DRV(I915_GEM_UNPIN, i915_gem_reject_pin_ioctl, DRM_AUTH|DRM_ROOT_ONLY),
	DRM_IOCTL_DEF_DRV(I915_GEM_BUSY, i915_gem_busy_ioctl, DRM_RENDER_ALLOW),
	DRM_IOCTL_DEF_DRV(I915_GEM_SET_CACHING, i915_gem_set_caching_ioctl, DRM_RENDER_ALLOW),
	DRM_IOCTL_DEF_DRV(I915_GEM_GET_CACHING, i915_gem_get_caching_ioctl, DRM_RENDER_ALLOW),
	DRM_IOCTL_DEF_DRV(I915_GEM_THROTTLE, i915_gem_throttle_ioctl, DRM_RENDER_ALLOW),
	DRM_IOCTL_DEF_DRV(I915_GEM_ENTERVT, drm_noop, DRM_AUTH|DRM_MASTER|DRM_ROOT_ONLY),
	DRM_IOCTL_DEF_DRV(I915_GEM_LEAVEVT, drm_noop, DRM_AUTH|DRM_MASTER|DRM_ROOT_ONLY),
	DRM_IOCTL_DEF_DRV(I915_GEM_CREATE, i915_gem_create_ioctl, DRM_RENDER_ALLOW),
	DRM_IOCTL_DEF_DRV(I915_GEM_PREAD, i915_gem_pread_ioctl, DRM_RENDER_ALLOW),
	DRM_IOCTL_DEF_DRV(I915_GEM_PWRITE, i915_gem_pwrite_ioctl, DRM_RENDER_ALLOW),
	DRM_IOCTL_DEF_DRV(I915_GEM_MMAP, i915_gem_mmap_ioctl, DRM_RENDER_ALLOW),
	DRM_IOCTL_DEF_DRV(I915_GEM_MMAP_GTT, i915_gem_mmap_gtt_ioctl, DRM_RENDER_ALLOW),
	DRM_IOCTL_DEF_DRV(I915_GEM_SET_DOMAIN, i915_gem_set_domain_ioctl, DRM_RENDER_ALLOW),
	DRM_IOCTL_DEF_DRV(I915_GEM_SW_FINISH, i915_gem_sw_finish_ioctl, DRM_RENDER_ALLOW),
	DRM_IOCTL_DEF_DRV(I915_GEM_SET_TILING, i915_gem_set_tiling_ioctl, DRM_RENDER_ALLOW),
	DRM_IOCTL_DEF_DRV(I915_GEM_GET_TILING, i915_gem_get_tiling_ioctl, DRM_RENDER_ALLOW),
	DRM_IOCTL_DEF_DRV(I915_GEM_GET_APERTURE, i915_gem_get_aperture_ioctl, DRM_RENDER_ALLOW),
	DRM_IOCTL_DEF_DRV(I915_GET_PIPE_FROM_CRTC_ID, intel_get_pipe_from_crtc_id_ioctl, 0),
	DRM_IOCTL_DEF_DRV(I915_GEM_MADVISE, i915_gem_madvise_ioctl, DRM_RENDER_ALLOW),
	DRM_IOCTL_DEF_DRV(I915_OVERLAY_PUT_IMAGE, intel_overlay_put_image_ioctl, DRM_MASTER),
	DRM_IOCTL_DEF_DRV(I915_OVERLAY_ATTRS, intel_overlay_attrs_ioctl, DRM_MASTER),
	DRM_IOCTL_DEF_DRV(I915_SET_SPRITE_COLORKEY, intel_sprite_set_colorkey_ioctl, DRM_MASTER),
	DRM_IOCTL_DEF_DRV(I915_GET_SPRITE_COLORKEY, drm_noop, DRM_MASTER),
	DRM_IOCTL_DEF_DRV(I915_GEM_WAIT, i915_gem_wait_ioctl, DRM_RENDER_ALLOW),
	DRM_IOCTL_DEF_DRV(I915_GEM_CONTEXT_CREATE_EXT, i915_gem_context_create_ioctl, DRM_RENDER_ALLOW),
	DRM_IOCTL_DEF_DRV(I915_GEM_CONTEXT_DESTROY, i915_gem_context_destroy_ioctl, DRM_RENDER_ALLOW),
	DRM_IOCTL_DEF_DRV(I915_REG_READ, i915_reg_read_ioctl, DRM_RENDER_ALLOW),
	DRM_IOCTL_DEF_DRV(I915_GET_RESET_STATS, i915_gem_context_reset_stats_ioctl, DRM_RENDER_ALLOW),
	DRM_IOCTL_DEF_DRV(I915_GEM_USERPTR, i915_gem_userptr_ioctl, DRM_RENDER_ALLOW),
	DRM_IOCTL_DEF_DRV(I915_GEM_CONTEXT_GETPARAM, i915_gem_context_getparam_ioctl, DRM_RENDER_ALLOW),
	DRM_IOCTL_DEF_DRV(I915_GEM_CONTEXT_SETPARAM, i915_gem_context_setparam_ioctl, DRM_RENDER_ALLOW),
	DRM_IOCTL_DEF_DRV(I915_PERF_OPEN, i915_perf_open_ioctl, DRM_RENDER_ALLOW),
	DRM_IOCTL_DEF_DRV(I915_PERF_ADD_CONFIG, i915_perf_add_config_ioctl, DRM_RENDER_ALLOW),
	DRM_IOCTL_DEF_DRV(I915_PERF_REMOVE_CONFIG, i915_perf_remove_config_ioctl, DRM_RENDER_ALLOW),
	DRM_IOCTL_DEF_DRV(I915_QUERY, i915_query_ioctl, DRM_RENDER_ALLOW),
	DRM_IOCTL_DEF_DRV(I915_GEM_VM_CREATE, i915_gem_vm_create_ioctl, DRM_RENDER_ALLOW),
	DRM_IOCTL_DEF_DRV(I915_GEM_VM_DESTROY, i915_gem_vm_destroy_ioctl, DRM_RENDER_ALLOW),
};

static struct drm_driver driver = {
	/* Don't use MTRRs here; the Xserver or userspace app should
	 * deal with them for Intel hardware.
	 */
	.driver_features =
	    DRIVER_GEM |
	    DRIVER_RENDER | DRIVER_MODESET | DRIVER_ATOMIC | DRIVER_SYNCOBJ,
	.release = i915_driver_release,
	.open = i915_driver_open,
	.lastclose = i915_driver_lastclose,
	.postclose = i915_driver_postclose,

	.gem_close_object = i915_gem_close_object,
	.gem_free_object_unlocked = i915_gem_free_object,
	.gem_vm_ops = &i915_gem_vm_ops,

	.prime_handle_to_fd = drm_gem_prime_handle_to_fd,
	.prime_fd_to_handle = drm_gem_prime_fd_to_handle,
	.gem_prime_export = i915_gem_prime_export,
	.gem_prime_import = i915_gem_prime_import,

	.get_vblank_timestamp = drm_calc_vbltimestamp_from_scanoutpos,
	.get_scanout_position = i915_get_crtc_scanoutpos,

	.dumb_create = i915_gem_dumb_create,
	.dumb_map_offset = i915_gem_mmap_gtt,
	.ioctls = i915_ioctls,
	.num_ioctls = ARRAY_SIZE(i915_ioctls),
	.fops = &i915_driver_fops,
	.name = DRIVER_NAME,
	.desc = DRIVER_DESC,
	.date = DRIVER_DATE,
	.major = DRIVER_MAJOR,
	.minor = DRIVER_MINOR,
	.patchlevel = DRIVER_PATCHLEVEL,
};

#if IS_ENABLED(CONFIG_DRM_I915_SELFTEST)
#include "selftests/mock_drm.c"
#endif<|MERGE_RESOLUTION|>--- conflicted
+++ resolved
@@ -80,403 +80,6 @@
 
 static struct drm_driver driver;
 
-<<<<<<< HEAD
-#if IS_ENABLED(CONFIG_DRM_I915_DEBUG)
-static unsigned int i915_load_fail_count;
-
-bool __i915_inject_load_failure(const char *func, int line)
-{
-	if (i915_load_fail_count >= i915_modparams.inject_load_failure)
-		return false;
-
-	if (++i915_load_fail_count == i915_modparams.inject_load_failure) {
-		DRM_INFO("Injecting failure at checkpoint %u [%s:%d]\n",
-			 i915_modparams.inject_load_failure, func, line);
-		i915_modparams.inject_load_failure = 0;
-		return true;
-	}
-
-	return false;
-}
-
-bool i915_error_injected(void)
-{
-	return i915_load_fail_count && !i915_modparams.inject_load_failure;
-}
-
-#endif
-
-#define FDO_BUG_URL "https://bugs.freedesktop.org/enter_bug.cgi?product=DRI"
-#define FDO_BUG_MSG "Please file a bug at " FDO_BUG_URL " against DRM/Intel " \
-		    "providing the dmesg log by booting with drm.debug=0xf"
-
-void
-__i915_printk(struct drm_i915_private *dev_priv, const char *level,
-	      const char *fmt, ...)
-{
-	static bool shown_bug_once;
-	struct device *kdev = dev_priv->drm.dev;
-	bool is_error = level[1] <= KERN_ERR[1];
-	bool is_debug = level[1] == KERN_DEBUG[1];
-	struct va_format vaf;
-	va_list args;
-
-	if (is_debug && !(drm_debug & DRM_UT_DRIVER))
-		return;
-
-	va_start(args, fmt);
-
-	vaf.fmt = fmt;
-	vaf.va = &args;
-
-	if (is_error)
-		dev_printk(level, kdev, "%pV", &vaf);
-	else
-		dev_printk(level, kdev, "[" DRM_NAME ":%ps] %pV",
-			   __builtin_return_address(0), &vaf);
-
-	va_end(args);
-
-	if (is_error && !shown_bug_once) {
-		/*
-		 * Ask the user to file a bug report for the error, except
-		 * if they may have caused the bug by fiddling with unsafe
-		 * module parameters.
-		 */
-		if (!test_taint(TAINT_USER))
-			dev_notice(kdev, "%s", FDO_BUG_MSG);
-		shown_bug_once = true;
-	}
-}
-
-/* Map PCH device id to PCH type, or PCH_NONE if unknown. */
-static enum intel_pch
-intel_pch_type(const struct drm_i915_private *dev_priv, unsigned short id)
-{
-	switch (id) {
-	case INTEL_PCH_IBX_DEVICE_ID_TYPE:
-		DRM_DEBUG_KMS("Found Ibex Peak PCH\n");
-		WARN_ON(!IS_GEN5(dev_priv));
-		return PCH_IBX;
-	case INTEL_PCH_CPT_DEVICE_ID_TYPE:
-		DRM_DEBUG_KMS("Found CougarPoint PCH\n");
-		WARN_ON(!IS_GEN6(dev_priv) && !IS_IVYBRIDGE(dev_priv));
-		return PCH_CPT;
-	case INTEL_PCH_PPT_DEVICE_ID_TYPE:
-		DRM_DEBUG_KMS("Found PantherPoint PCH\n");
-		WARN_ON(!IS_GEN6(dev_priv) && !IS_IVYBRIDGE(dev_priv));
-		/* PantherPoint is CPT compatible */
-		return PCH_CPT;
-	case INTEL_PCH_LPT_DEVICE_ID_TYPE:
-		DRM_DEBUG_KMS("Found LynxPoint PCH\n");
-		WARN_ON(!IS_HASWELL(dev_priv) && !IS_BROADWELL(dev_priv));
-		WARN_ON(IS_HSW_ULT(dev_priv) || IS_BDW_ULT(dev_priv));
-		return PCH_LPT;
-	case INTEL_PCH_LPT_LP_DEVICE_ID_TYPE:
-		DRM_DEBUG_KMS("Found LynxPoint LP PCH\n");
-		WARN_ON(!IS_HASWELL(dev_priv) && !IS_BROADWELL(dev_priv));
-		WARN_ON(!IS_HSW_ULT(dev_priv) && !IS_BDW_ULT(dev_priv));
-		return PCH_LPT;
-	case INTEL_PCH_WPT_DEVICE_ID_TYPE:
-		DRM_DEBUG_KMS("Found WildcatPoint PCH\n");
-		WARN_ON(!IS_HASWELL(dev_priv) && !IS_BROADWELL(dev_priv));
-		WARN_ON(IS_HSW_ULT(dev_priv) || IS_BDW_ULT(dev_priv));
-		/* WildcatPoint is LPT compatible */
-		return PCH_LPT;
-	case INTEL_PCH_WPT_LP_DEVICE_ID_TYPE:
-		DRM_DEBUG_KMS("Found WildcatPoint LP PCH\n");
-		WARN_ON(!IS_HASWELL(dev_priv) && !IS_BROADWELL(dev_priv));
-		WARN_ON(!IS_HSW_ULT(dev_priv) && !IS_BDW_ULT(dev_priv));
-		/* WildcatPoint is LPT compatible */
-		return PCH_LPT;
-	case INTEL_PCH_SPT_DEVICE_ID_TYPE:
-		DRM_DEBUG_KMS("Found SunrisePoint PCH\n");
-		WARN_ON(!IS_SKYLAKE(dev_priv) && !IS_KABYLAKE(dev_priv));
-		return PCH_SPT;
-	case INTEL_PCH_SPT_LP_DEVICE_ID_TYPE:
-		DRM_DEBUG_KMS("Found SunrisePoint LP PCH\n");
-		WARN_ON(!IS_SKYLAKE(dev_priv) && !IS_KABYLAKE(dev_priv));
-		return PCH_SPT;
-	case INTEL_PCH_KBP_DEVICE_ID_TYPE:
-		DRM_DEBUG_KMS("Found Kaby Lake PCH (KBP)\n");
-		WARN_ON(!IS_SKYLAKE(dev_priv) && !IS_KABYLAKE(dev_priv) &&
-			!IS_COFFEELAKE(dev_priv));
-		return PCH_KBP;
-	case INTEL_PCH_CNP_DEVICE_ID_TYPE:
-		DRM_DEBUG_KMS("Found Cannon Lake PCH (CNP)\n");
-		WARN_ON(!IS_CANNONLAKE(dev_priv) && !IS_COFFEELAKE(dev_priv));
-		return PCH_CNP;
-	case INTEL_PCH_CNP_LP_DEVICE_ID_TYPE:
-		DRM_DEBUG_KMS("Found Cannon Lake LP PCH (CNP-LP)\n");
-		WARN_ON(!IS_CANNONLAKE(dev_priv) && !IS_COFFEELAKE(dev_priv));
-		return PCH_CNP;
-	case INTEL_PCH_ICP_DEVICE_ID_TYPE:
-		DRM_DEBUG_KMS("Found Ice Lake PCH\n");
-		WARN_ON(!IS_ICELAKE(dev_priv));
-		return PCH_ICP;
-	default:
-		return PCH_NONE;
-	}
-}
-
-static bool intel_is_virt_pch(unsigned short id,
-			      unsigned short svendor, unsigned short sdevice)
-{
-	return (id == INTEL_PCH_P2X_DEVICE_ID_TYPE ||
-		id == INTEL_PCH_P3X_DEVICE_ID_TYPE ||
-		(id == INTEL_PCH_QEMU_DEVICE_ID_TYPE &&
-		 svendor == PCI_SUBVENDOR_ID_REDHAT_QUMRANET &&
-		 sdevice == PCI_SUBDEVICE_ID_QEMU));
-}
-
-static unsigned short
-intel_virt_detect_pch(const struct drm_i915_private *dev_priv)
-{
-	unsigned short id = 0;
-
-	/*
-	 * In a virtualized passthrough environment we can be in a
-	 * setup where the ISA bridge is not able to be passed through.
-	 * In this case, a south bridge can be emulated and we have to
-	 * make an educated guess as to which PCH is really there.
-	 */
-
-	if (IS_GEN5(dev_priv))
-		id = INTEL_PCH_IBX_DEVICE_ID_TYPE;
-	else if (IS_GEN6(dev_priv) || IS_IVYBRIDGE(dev_priv))
-		id = INTEL_PCH_CPT_DEVICE_ID_TYPE;
-	else if (IS_HSW_ULT(dev_priv) || IS_BDW_ULT(dev_priv))
-		id = INTEL_PCH_LPT_LP_DEVICE_ID_TYPE;
-	else if (IS_HASWELL(dev_priv) || IS_BROADWELL(dev_priv))
-		id = INTEL_PCH_LPT_DEVICE_ID_TYPE;
-	else if (IS_SKYLAKE(dev_priv) || IS_KABYLAKE(dev_priv))
-		id = INTEL_PCH_SPT_DEVICE_ID_TYPE;
-	else if (IS_COFFEELAKE(dev_priv) || IS_CANNONLAKE(dev_priv))
-		id = INTEL_PCH_CNP_DEVICE_ID_TYPE;
-	else if (IS_ICELAKE(dev_priv))
-		id = INTEL_PCH_ICP_DEVICE_ID_TYPE;
-
-	if (id)
-		DRM_DEBUG_KMS("Assuming PCH ID %04x\n", id);
-	else
-		DRM_DEBUG_KMS("Assuming no PCH\n");
-
-	return id;
-}
-
-static void intel_detect_pch(struct drm_i915_private *dev_priv)
-{
-	struct pci_dev *pch = NULL;
-
-	/*
-	 * The reason to probe ISA bridge instead of Dev31:Fun0 is to
-	 * make graphics device passthrough work easy for VMM, that only
-	 * need to expose ISA bridge to let driver know the real hardware
-	 * underneath. This is a requirement from virtualization team.
-	 *
-	 * In some virtualized environments (e.g. XEN), there is irrelevant
-	 * ISA bridge in the system. To work reliably, we should scan trhough
-	 * all the ISA bridge devices and check for the first match, instead
-	 * of only checking the first one.
-	 */
-	while ((pch = pci_get_class(PCI_CLASS_BRIDGE_ISA << 8, pch))) {
-		unsigned short id;
-		enum intel_pch pch_type;
-
-		if (pch->vendor != PCI_VENDOR_ID_INTEL)
-			continue;
-
-		id = pch->device & INTEL_PCH_DEVICE_ID_MASK;
-
-		pch_type = intel_pch_type(dev_priv, id);
-		if (pch_type != PCH_NONE) {
-			dev_priv->pch_type = pch_type;
-			dev_priv->pch_id = id;
-			break;
-		} else if (intel_is_virt_pch(id, pch->subsystem_vendor,
-					 pch->subsystem_device)) {
-			id = intel_virt_detect_pch(dev_priv);
-			pch_type = intel_pch_type(dev_priv, id);
-
-			/* Sanity check virtual PCH id */
-			if (WARN_ON(id && pch_type == PCH_NONE))
-				id = 0;
-
-			dev_priv->pch_type = pch_type;
-			dev_priv->pch_id = id;
-			break;
-		}
-	}
-
-	/*
-	 * Use PCH_NOP (PCH but no South Display) for PCH platforms without
-	 * display.
-	 */
-	if (pch && INTEL_INFO(dev_priv)->num_pipes == 0) {
-		DRM_DEBUG_KMS("Display disabled, reverting to NOP PCH\n");
-		dev_priv->pch_type = PCH_NOP;
-		dev_priv->pch_id = 0;
-	}
-
-	if (!pch)
-		DRM_DEBUG_KMS("No PCH found.\n");
-
-	pci_dev_put(pch);
-}
-
-static int i915_getparam_ioctl(struct drm_device *dev, void *data,
-			       struct drm_file *file_priv)
-{
-	struct drm_i915_private *dev_priv = to_i915(dev);
-	struct pci_dev *pdev = dev_priv->drm.pdev;
-	drm_i915_getparam_t *param = data;
-	int value;
-
-	switch (param->param) {
-	case I915_PARAM_IRQ_ACTIVE:
-	case I915_PARAM_ALLOW_BATCHBUFFER:
-	case I915_PARAM_LAST_DISPATCH:
-	case I915_PARAM_HAS_EXEC_CONSTANTS:
-		/* Reject all old ums/dri params. */
-		return -ENODEV;
-	case I915_PARAM_CHIPSET_ID:
-		value = pdev->device;
-		break;
-	case I915_PARAM_REVISION:
-		value = pdev->revision;
-		break;
-	case I915_PARAM_NUM_FENCES_AVAIL:
-		value = dev_priv->num_fence_regs;
-		break;
-	case I915_PARAM_HAS_OVERLAY:
-		value = dev_priv->overlay ? 1 : 0;
-		break;
-	case I915_PARAM_HAS_BSD:
-		value = !!dev_priv->engine[VCS];
-		break;
-	case I915_PARAM_HAS_BLT:
-		value = !!dev_priv->engine[BCS];
-		break;
-	case I915_PARAM_HAS_VEBOX:
-		value = !!dev_priv->engine[VECS];
-		break;
-	case I915_PARAM_HAS_BSD2:
-		value = !!dev_priv->engine[VCS2];
-		break;
-	case I915_PARAM_HAS_LLC:
-		value = HAS_LLC(dev_priv);
-		break;
-	case I915_PARAM_HAS_WT:
-		value = HAS_WT(dev_priv);
-		break;
-	case I915_PARAM_HAS_ALIASING_PPGTT:
-		value = USES_PPGTT(dev_priv);
-		break;
-	case I915_PARAM_HAS_SEMAPHORES:
-		value = HAS_LEGACY_SEMAPHORES(dev_priv);
-		break;
-	case I915_PARAM_HAS_SECURE_BATCHES:
-		value = HAS_SECURE_BATCHES(dev_priv) && capable(CAP_SYS_ADMIN);
-		break;
-	case I915_PARAM_CMD_PARSER_VERSION:
-		value = i915_cmd_parser_get_version(dev_priv);
-		break;
-	case I915_PARAM_SUBSLICE_TOTAL:
-		value = sseu_subslice_total(&INTEL_INFO(dev_priv)->sseu);
-		if (!value)
-			return -ENODEV;
-		break;
-	case I915_PARAM_EU_TOTAL:
-		value = INTEL_INFO(dev_priv)->sseu.eu_total;
-		if (!value)
-			return -ENODEV;
-		break;
-	case I915_PARAM_HAS_GPU_RESET:
-		value = i915_modparams.enable_hangcheck &&
-			intel_has_gpu_reset(dev_priv);
-		if (value && intel_has_reset_engine(dev_priv))
-			value = 2;
-		break;
-	case I915_PARAM_HAS_RESOURCE_STREAMER:
-		value = HAS_RESOURCE_STREAMER(dev_priv);
-		break;
-	case I915_PARAM_HAS_POOLED_EU:
-		value = HAS_POOLED_EU(dev_priv);
-		break;
-	case I915_PARAM_MIN_EU_IN_POOL:
-		value = INTEL_INFO(dev_priv)->sseu.min_eu_in_pool;
-		break;
-	case I915_PARAM_HUC_STATUS:
-		value = intel_huc_check_status(&dev_priv->huc);
-		if (value < 0)
-			return value;
-		break;
-	case I915_PARAM_MMAP_GTT_VERSION:
-		/* Though we've started our numbering from 1, and so class all
-		 * earlier versions as 0, in effect their value is undefined as
-		 * the ioctl will report EINVAL for the unknown param!
-		 */
-		value = i915_gem_mmap_gtt_version();
-		break;
-	case I915_PARAM_HAS_SCHEDULER:
-		value = dev_priv->caps.scheduler;
-		break;
-
-	case I915_PARAM_MMAP_VERSION:
-		/* Remember to bump this if the version changes! */
-	case I915_PARAM_HAS_GEM:
-	case I915_PARAM_HAS_PAGEFLIPPING:
-	case I915_PARAM_HAS_EXECBUF2: /* depends on GEM */
-	case I915_PARAM_HAS_RELAXED_FENCING:
-	case I915_PARAM_HAS_COHERENT_RINGS:
-	case I915_PARAM_HAS_RELAXED_DELTA:
-	case I915_PARAM_HAS_GEN7_SOL_RESET:
-	case I915_PARAM_HAS_WAIT_TIMEOUT:
-	case I915_PARAM_HAS_PRIME_VMAP_FLUSH:
-	case I915_PARAM_HAS_PINNED_BATCHES:
-	case I915_PARAM_HAS_EXEC_NO_RELOC:
-	case I915_PARAM_HAS_EXEC_HANDLE_LUT:
-	case I915_PARAM_HAS_COHERENT_PHYS_GTT:
-	case I915_PARAM_HAS_EXEC_SOFTPIN:
-	case I915_PARAM_HAS_EXEC_ASYNC:
-	case I915_PARAM_HAS_EXEC_FENCE:
-	case I915_PARAM_HAS_EXEC_CAPTURE:
-	case I915_PARAM_HAS_EXEC_BATCH_FIRST:
-	case I915_PARAM_HAS_EXEC_FENCE_ARRAY:
-		/* For the time being all of these are always true;
-		 * if some supported hardware does not have one of these
-		 * features this value needs to be provided from
-		 * INTEL_INFO(), a feature macro, or similar.
-		 */
-		value = 1;
-		break;
-	case I915_PARAM_HAS_CONTEXT_ISOLATION:
-		value = intel_engines_has_context_isolation(dev_priv);
-		break;
-	case I915_PARAM_SLICE_MASK:
-		value = INTEL_INFO(dev_priv)->sseu.slice_mask;
-		if (!value)
-			return -ENODEV;
-		break;
-	case I915_PARAM_SUBSLICE_MASK:
-		value = INTEL_INFO(dev_priv)->sseu.subslice_mask[0];
-		if (!value)
-			return -ENODEV;
-		break;
-	case I915_PARAM_CS_TIMESTAMP_FREQUENCY:
-		value = 1000 * INTEL_INFO(dev_priv)->cs_timestamp_frequency_khz;
-		break;
-	default:
-		DRM_DEBUG("Unknown parameter %d\n", param->param);
-		return -EINVAL;
-	}
-
-	if (put_user(value, param->value))
-		return -EFAULT;
-
-	return 0;
-}
-=======
 struct vlv_s0ix_state {
 	/* GAM */
 	u32 wr_watermark;
@@ -538,7 +141,6 @@
 	u32 pcbr;
 	u32 clock_gate_dis2;
 };
->>>>>>> f7688b48
 
 static int i915_get_bridge_dev(struct drm_i915_private *dev_priv)
 {
@@ -2245,13 +1847,7 @@
 
 	i915_gem_suspend_late(dev_priv);
 
-<<<<<<< HEAD
-	intel_display_set_init_power(dev_priv, false);
 	i915_rc6_ctx_wa_suspend(dev_priv);
-	intel_uncore_suspend(dev_priv);
-=======
-	i915_rc6_ctx_wa_suspend(dev_priv);
->>>>>>> f7688b48
 
 	intel_uncore_suspend(&dev_priv->uncore);
 
@@ -2454,13 +2050,7 @@
 
 	intel_sanitize_gt_powersave(dev_priv);
 
-<<<<<<< HEAD
-	i915_rc6_ctx_wa_resume(dev_priv);
-
-	intel_engines_sanitize(dev_priv);
-=======
 	intel_power_domains_resume(dev_priv);
->>>>>>> f7688b48
 
 	i915_rc6_ctx_wa_resume(dev_priv);
 
