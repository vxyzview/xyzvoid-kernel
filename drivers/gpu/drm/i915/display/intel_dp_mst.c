/*
 * Copyright © 2008 Intel Corporation
 *             2014 Red Hat Inc.
 *
 * Permission is hereby granted, free of charge, to any person obtaining a
 * copy of this software and associated documentation files (the "Software"),
 * to deal in the Software without restriction, including without limitation
 * the rights to use, copy, modify, merge, publish, distribute, sublicense,
 * and/or sell copies of the Software, and to permit persons to whom the
 * Software is furnished to do so, subject to the following conditions:
 *
 * The above copyright notice and this permission notice (including the next
 * paragraph) shall be included in all copies or substantial portions of the
 * Software.
 *
 * THE SOFTWARE IS PROVIDED "AS IS", WITHOUT WARRANTY OF ANY KIND, EXPRESS OR
 * IMPLIED, INCLUDING BUT NOT LIMITED TO THE WARRANTIES OF MERCHANTABILITY,
 * FITNESS FOR A PARTICULAR PURPOSE AND NONINFRINGEMENT.  IN NO EVENT SHALL
 * THE AUTHORS OR COPYRIGHT HOLDERS BE LIABLE FOR ANY CLAIM, DAMAGES OR OTHER
 * LIABILITY, WHETHER IN AN ACTION OF CONTRACT, TORT OR OTHERWISE, ARISING
 * FROM, OUT OF OR IN CONNECTION WITH THE SOFTWARE OR THE USE OR OTHER DEALINGS
 * IN THE SOFTWARE.
 *
 */

#include <drm/drm_atomic.h>
#include <drm/drm_atomic_helper.h>
#include <drm/drm_edid.h>
#include <drm/drm_fixed.h>
#include <drm/drm_probe_helper.h>

#include "i915_drv.h"
#include "i915_reg.h"
#include "intel_atomic.h"
#include "intel_audio.h"
#include "intel_connector.h"
#include "intel_crtc.h"
#include "intel_ddi.h"
#include "intel_de.h"
#include "intel_display_driver.h"
#include "intel_display_types.h"
#include "intel_dp.h"
#include "intel_dp_hdcp.h"
#include "intel_dp_mst.h"
#include "intel_dp_tunnel.h"
#include "intel_dp_link_training.h"
#include "intel_dpio_phy.h"
#include "intel_hdcp.h"
#include "intel_hotplug.h"
#include "intel_link_bw.h"
#include "intel_psr.h"
#include "intel_vdsc.h"
#include "skl_scaler.h"

static int intel_dp_mst_max_dpt_bpp(const struct intel_crtc_state *crtc_state,
				    bool dsc)
{
	struct drm_i915_private *i915 = to_i915(crtc_state->uapi.crtc->dev);
	const struct drm_display_mode *adjusted_mode =
		&crtc_state->hw.adjusted_mode;

	if (!intel_dp_is_uhbr(crtc_state) || DISPLAY_VER(i915) >= 20 || !dsc)
		return INT_MAX;

	/*
	 * DSC->DPT interface width:
	 *   ICL-MTL: 72 bits (each branch has 72 bits, only left branch is used)
	 *   LNL+:    144 bits (not a bottleneck in any config)
	 *
	 * Bspec/49259 suggests that the FEC overhead needs to be
	 * applied here, though HW people claim that neither this FEC
	 * or any other overhead is applicable here (that is the actual
	 * available_bw is just symbol_clock * 72). However based on
	 * testing on MTL-P the
	 * - DELL U3224KBA display
	 * - Unigraf UCD-500 CTS test sink
	 * devices the
	 * - 5120x2880/995.59Mhz
	 * - 6016x3384/1357.23Mhz
	 * - 6144x3456/1413.39Mhz
	 * modes (all the ones having a DPT limit on the above devices),
	 * both the channel coding efficiency and an additional 3%
	 * overhead needs to be accounted for.
	 */
	return div64_u64(mul_u32_u32(intel_dp_link_symbol_clock(crtc_state->port_clock) * 72,
				     drm_dp_bw_channel_coding_efficiency(true)),
			 mul_u32_u32(adjusted_mode->crtc_clock, 1030000));
}

static int intel_dp_mst_bw_overhead(const struct intel_crtc_state *crtc_state,
				    const struct intel_connector *connector,
				    bool ssc, int dsc_slice_count, int bpp_x16)
{
	const struct drm_display_mode *adjusted_mode =
		&crtc_state->hw.adjusted_mode;
	unsigned long flags = DRM_DP_BW_OVERHEAD_MST;
	int overhead;

	flags |= intel_dp_is_uhbr(crtc_state) ? DRM_DP_BW_OVERHEAD_UHBR : 0;
	flags |= ssc ? DRM_DP_BW_OVERHEAD_SSC_REF_CLK : 0;
	flags |= crtc_state->fec_enable ? DRM_DP_BW_OVERHEAD_FEC : 0;

	if (dsc_slice_count)
		flags |= DRM_DP_BW_OVERHEAD_DSC;

	overhead = drm_dp_bw_overhead(crtc_state->lane_count,
				      adjusted_mode->hdisplay,
				      dsc_slice_count,
				      bpp_x16,
				      flags);

	/*
	 * TODO: clarify whether a minimum required by the fixed FEC overhead
	 * in the bspec audio programming sequence is required here.
	 */
	return max(overhead, intel_dp_bw_fec_overhead(crtc_state->fec_enable));
}

static void intel_dp_mst_compute_m_n(const struct intel_crtc_state *crtc_state,
				     const struct intel_connector *connector,
				     int overhead,
				     int bpp_x16,
				     struct intel_link_m_n *m_n)
{
	const struct drm_display_mode *adjusted_mode =
		&crtc_state->hw.adjusted_mode;

	/* TODO: Check WA 14013163432 to set data M/N for full BW utilization. */
	intel_link_compute_m_n(bpp_x16, crtc_state->lane_count,
			       adjusted_mode->crtc_clock,
			       crtc_state->port_clock,
			       overhead,
			       m_n);

	m_n->tu = DIV_ROUND_UP_ULL(mul_u32_u32(m_n->data_m, 64), m_n->data_n);
}

static int intel_dp_mst_calc_pbn(int pixel_clock, int bpp_x16, int bw_overhead)
{
	int effective_data_rate =
		intel_dp_effective_data_rate(pixel_clock, bpp_x16, bw_overhead);

	/*
	 * TODO: Use drm_dp_calc_pbn_mode() instead, once it's converted
	 * to calculate PBN with the BW overhead passed to it.
	 */
	return DIV_ROUND_UP(effective_data_rate * 64, 54 * 1000);
}

static int intel_dp_mst_dsc_get_slice_count(const struct intel_connector *connector,
					    const struct intel_crtc_state *crtc_state)
{
	const struct drm_display_mode *adjusted_mode =
		&crtc_state->hw.adjusted_mode;
	int num_joined_pipes = crtc_state->joiner_pipes;

	return intel_dp_dsc_get_slice_count(connector,
					    adjusted_mode->clock,
					    adjusted_mode->hdisplay,
					    num_joined_pipes);
}

static int intel_dp_mst_find_vcpi_slots_for_bpp(struct intel_encoder *encoder,
						struct intel_crtc_state *crtc_state,
						int max_bpp,
						int min_bpp,
						struct link_config_limits *limits,
						struct drm_connector_state *conn_state,
						int step,
						bool dsc)
{
	struct drm_atomic_state *state = crtc_state->uapi.state;
	struct intel_dp_mst_encoder *intel_mst = enc_to_mst(encoder);
	struct intel_dp *intel_dp = &intel_mst->primary->dp;
	struct drm_dp_mst_topology_state *mst_state;
	struct intel_connector *connector =
		to_intel_connector(conn_state->connector);
	struct drm_i915_private *i915 = to_i915(connector->base.dev);
	const struct drm_display_mode *adjusted_mode =
		&crtc_state->hw.adjusted_mode;
	int bpp, slots = -EINVAL;
	int dsc_slice_count = 0;
	int max_dpt_bpp;
	int ret = 0;

	mst_state = drm_atomic_get_mst_topology_state(state, &intel_dp->mst_mgr);
	if (IS_ERR(mst_state))
		return PTR_ERR(mst_state);

	crtc_state->lane_count = limits->max_lane_count;
	crtc_state->port_clock = limits->max_rate;

	if (dsc) {
		if (!intel_dp_supports_fec(intel_dp, connector, crtc_state))
			return -EINVAL;

		crtc_state->fec_enable = !intel_dp_is_uhbr(crtc_state);
	}

	mst_state->pbn_div = drm_dp_get_vc_payload_bw(&intel_dp->mst_mgr,
						      crtc_state->port_clock,
						      crtc_state->lane_count);

	max_dpt_bpp = intel_dp_mst_max_dpt_bpp(crtc_state, dsc);
	if (max_bpp > max_dpt_bpp) {
		drm_dbg_kms(&i915->drm, "Limiting bpp to max DPT bpp (%d -> %d)\n",
			    max_bpp, max_dpt_bpp);
		max_bpp = max_dpt_bpp;
	}

	drm_dbg_kms(&i915->drm, "Looking for slots in range min bpp %d max bpp %d\n",
		    min_bpp, max_bpp);

	if (dsc) {
		dsc_slice_count = intel_dp_mst_dsc_get_slice_count(connector, crtc_state);
		if (!dsc_slice_count) {
			drm_dbg_kms(&i915->drm, "Can't get valid DSC slice count\n");

			return -ENOSPC;
		}
	}

	for (bpp = max_bpp; bpp >= min_bpp; bpp -= step) {
		int local_bw_overhead;
		int remote_bw_overhead;
		int link_bpp_x16;
		int remote_tu;
		fixed20_12 pbn;

		drm_dbg_kms(&i915->drm, "Trying bpp %d\n", bpp);

		link_bpp_x16 = fxp_q4_from_int(dsc ? bpp :
					       intel_dp_output_bpp(crtc_state->output_format, bpp));

		local_bw_overhead = intel_dp_mst_bw_overhead(crtc_state, connector,
							     false, dsc_slice_count, link_bpp_x16);
		remote_bw_overhead = intel_dp_mst_bw_overhead(crtc_state, connector,
							      true, dsc_slice_count, link_bpp_x16);

<<<<<<< HEAD
		crtc_state->pbn = drm_dp_calc_pbn_mode(adjusted_mode->crtc_clock,
						       bpp << 4);
=======
		intel_dp_mst_compute_m_n(crtc_state, connector,
					 local_bw_overhead,
					 link_bpp_x16,
					 &crtc_state->dp_m_n);

		/*
		 * The TU size programmed to the HW determines which slots in
		 * an MTP frame are used for this stream, which needs to match
		 * the payload size programmed to the first downstream branch
		 * device's payload table.
		 *
		 * Note that atm the payload's PBN value DRM core sends via
		 * the ALLOCATE_PAYLOAD side-band message matches the payload
		 * size (which it calculates from the PBN value) it programs
		 * to the first branch device's payload table. The allocation
		 * in the payload table could be reduced though (to
		 * crtc_state->dp_m_n.tu), provided that the driver doesn't
		 * enable SSC on the corresponding link.
		 */
		pbn.full = dfixed_const(intel_dp_mst_calc_pbn(adjusted_mode->crtc_clock,
							      link_bpp_x16,
							      remote_bw_overhead));
		remote_tu = DIV_ROUND_UP(pbn.full, mst_state->pbn_div.full);

		/*
		 * Aligning the TUs ensures that symbols consisting of multiple
		 * (4) symbol cycles don't get split between two consecutive
		 * MTPs, as required by Bspec.
		 * TODO: remove the alignment restriction for 128b/132b links
		 * on some platforms, where Bspec allows this.
		 */
		remote_tu = ALIGN(remote_tu, 4 / crtc_state->lane_count);

		/*
		 * Also align PBNs accordingly, since MST core will derive its
		 * own copy of TU from the PBN in drm_dp_atomic_find_time_slots().
		 * The above comment about the difference between the PBN
		 * allocated for the whole path and the TUs allocated for the
		 * first branch device's link also applies here.
		 */
		pbn.full = remote_tu * mst_state->pbn_div.full;
		crtc_state->pbn = dfixed_trunc(pbn);

		drm_WARN_ON(&i915->drm, remote_tu < crtc_state->dp_m_n.tu);
		crtc_state->dp_m_n.tu = remote_tu;
>>>>>>> a6ad5510

		slots = drm_dp_atomic_find_time_slots(state, &intel_dp->mst_mgr,
						      connector->port,
						      crtc_state->pbn);
		if (slots == -EDEADLK)
			return slots;

		if (slots >= 0) {
			drm_WARN_ON(&i915->drm, slots != crtc_state->dp_m_n.tu);

			break;
		}
	}

	/* We failed to find a proper bpp/timeslots, return error */
	if (ret)
		slots = ret;

	if (slots < 0) {
		drm_dbg_kms(&i915->drm, "failed finding vcpi slots:%d\n",
			    slots);
	} else {
		if (!dsc)
			crtc_state->pipe_bpp = bpp;
		else
			crtc_state->dsc.compressed_bpp_x16 = fxp_q4_from_int(bpp);
		drm_dbg_kms(&i915->drm, "Got %d slots for pipe bpp %d dsc %d\n", slots, bpp, dsc);
	}

	return slots;
}

static int intel_dp_mst_compute_link_config(struct intel_encoder *encoder,
					    struct intel_crtc_state *crtc_state,
					    struct drm_connector_state *conn_state,
					    struct link_config_limits *limits)
{
	int slots = -EINVAL;

	/*
	 * FIXME: allocate the BW according to link_bpp, which in the case of
	 * YUV420 is only half of the pipe bpp value.
	 */
	slots = intel_dp_mst_find_vcpi_slots_for_bpp(encoder, crtc_state,
						     fxp_q4_to_int(limits->link.max_bpp_x16),
						     fxp_q4_to_int(limits->link.min_bpp_x16),
						     limits,
						     conn_state, 2 * 3, false);

	if (slots < 0)
		return slots;

	return 0;
}

static int intel_dp_dsc_mst_compute_link_config(struct intel_encoder *encoder,
						struct intel_crtc_state *crtc_state,
						struct drm_connector_state *conn_state,
						struct link_config_limits *limits)
{
	struct intel_connector *connector =
		to_intel_connector(conn_state->connector);
	struct drm_i915_private *i915 = to_i915(connector->base.dev);
	int slots = -EINVAL;
	int i, num_bpc;
	u8 dsc_bpc[3] = {};
	int min_bpp, max_bpp, sink_min_bpp, sink_max_bpp;
	u8 dsc_max_bpc;
	int min_compressed_bpp, max_compressed_bpp;

	/* Max DSC Input BPC for ICL is 10 and for TGL+ is 12 */
	if (DISPLAY_VER(i915) >= 12)
		dsc_max_bpc = min_t(u8, 12, conn_state->max_requested_bpc);
	else
		dsc_max_bpc = min_t(u8, 10, conn_state->max_requested_bpc);

	max_bpp = min_t(u8, dsc_max_bpc * 3, limits->pipe.max_bpp);
	min_bpp = limits->pipe.min_bpp;

	num_bpc = drm_dp_dsc_sink_supported_input_bpcs(connector->dp.dsc_dpcd,
						       dsc_bpc);

	drm_dbg_kms(&i915->drm, "DSC Source supported min bpp %d max bpp %d\n",
		    min_bpp, max_bpp);

	sink_max_bpp = dsc_bpc[0] * 3;
	sink_min_bpp = sink_max_bpp;

	for (i = 1; i < num_bpc; i++) {
		if (sink_min_bpp > dsc_bpc[i] * 3)
			sink_min_bpp = dsc_bpc[i] * 3;
		if (sink_max_bpp < dsc_bpc[i] * 3)
			sink_max_bpp = dsc_bpc[i] * 3;
	}

	drm_dbg_kms(&i915->drm, "DSC Sink supported min bpp %d max bpp %d\n",
		    sink_min_bpp, sink_max_bpp);

	if (min_bpp < sink_min_bpp)
		min_bpp = sink_min_bpp;

	if (max_bpp > sink_max_bpp)
		max_bpp = sink_max_bpp;

	crtc_state->pipe_bpp = max_bpp;

	max_compressed_bpp = intel_dp_dsc_sink_max_compressed_bpp(connector,
								  crtc_state,
								  max_bpp / 3);
	max_compressed_bpp = min(max_compressed_bpp,
				 fxp_q4_to_int(limits->link.max_bpp_x16));

	min_compressed_bpp = intel_dp_dsc_sink_min_compressed_bpp(crtc_state);
	min_compressed_bpp = max(min_compressed_bpp,
				 fxp_q4_to_int_roundup(limits->link.min_bpp_x16));

	drm_dbg_kms(&i915->drm, "DSC Sink supported compressed min bpp %d compressed max bpp %d\n",
		    min_compressed_bpp, max_compressed_bpp);

	/* Align compressed bpps according to our own constraints */
	max_compressed_bpp = intel_dp_dsc_nearest_valid_bpp(i915, max_compressed_bpp,
							    crtc_state->pipe_bpp);
	min_compressed_bpp = intel_dp_dsc_nearest_valid_bpp(i915, min_compressed_bpp,
							    crtc_state->pipe_bpp);

	slots = intel_dp_mst_find_vcpi_slots_for_bpp(encoder, crtc_state, max_compressed_bpp,
						     min_compressed_bpp, limits,
						     conn_state, 1, true);

	if (slots < 0)
		return slots;

	return 0;
}
static int intel_dp_mst_update_slots(struct intel_encoder *encoder,
				     struct intel_crtc_state *crtc_state,
				     struct drm_connector_state *conn_state)
{
	struct drm_i915_private *i915 = to_i915(encoder->base.dev);
	struct intel_dp_mst_encoder *intel_mst = enc_to_mst(encoder);
	struct intel_dp *intel_dp = &intel_mst->primary->dp;
	struct drm_dp_mst_topology_mgr *mgr = &intel_dp->mst_mgr;
	struct drm_dp_mst_topology_state *topology_state;
	u8 link_coding_cap = intel_dp_is_uhbr(crtc_state) ?
		DP_CAP_ANSI_128B132B : DP_CAP_ANSI_8B10B;

	topology_state = drm_atomic_get_mst_topology_state(conn_state->state, mgr);
	if (IS_ERR(topology_state)) {
		drm_dbg_kms(&i915->drm, "slot update failed\n");
		return PTR_ERR(topology_state);
	}

	drm_dp_mst_update_slots(topology_state, link_coding_cap);

	return 0;
}

static int mode_hblank_period_ns(const struct drm_display_mode *mode)
{
	return DIV_ROUND_CLOSEST_ULL(mul_u32_u32(mode->htotal - mode->hdisplay,
						 NSEC_PER_SEC / 1000),
				     mode->crtc_clock);
}

static bool
hblank_expansion_quirk_needs_dsc(const struct intel_connector *connector,
				 const struct intel_crtc_state *crtc_state,
				 const struct link_config_limits *limits)
{
	const struct drm_display_mode *adjusted_mode =
		&crtc_state->hw.adjusted_mode;
	bool is_uhbr_sink = connector->mst_port &&
			    drm_dp_128b132b_supported(connector->mst_port->dpcd);
	int hblank_limit = is_uhbr_sink ? 500 : 300;

	if (!connector->dp.dsc_hblank_expansion_quirk)
		return false;

	if (is_uhbr_sink && !drm_dp_is_uhbr_rate(limits->max_rate))
		return false;

	if (mode_hblank_period_ns(adjusted_mode) > hblank_limit)
		return false;

	if (!intel_dp_mst_dsc_get_slice_count(connector, crtc_state))
		return false;

	return true;
}

static bool
adjust_limits_for_dsc_hblank_expansion_quirk(const struct intel_connector *connector,
					     const struct intel_crtc_state *crtc_state,
					     struct link_config_limits *limits,
					     bool dsc)
{
	struct drm_i915_private *i915 = to_i915(connector->base.dev);
	const struct intel_crtc *crtc = to_intel_crtc(crtc_state->uapi.crtc);
	int min_bpp_x16 = limits->link.min_bpp_x16;

	if (!hblank_expansion_quirk_needs_dsc(connector, crtc_state, limits))
		return true;

	if (!dsc) {
		if (intel_dp_supports_dsc(connector, crtc_state)) {
			drm_dbg_kms(&i915->drm,
				    "[CRTC:%d:%s][CONNECTOR:%d:%s] DSC needed by hblank expansion quirk\n",
				    crtc->base.base.id, crtc->base.name,
				    connector->base.base.id, connector->base.name);
			return false;
		}

		drm_dbg_kms(&i915->drm,
			    "[CRTC:%d:%s][CONNECTOR:%d:%s] Increasing link min bpp to 24 due to hblank expansion quirk\n",
			    crtc->base.base.id, crtc->base.name,
			    connector->base.base.id, connector->base.name);

		if (limits->link.max_bpp_x16 < fxp_q4_from_int(24))
			return false;

		limits->link.min_bpp_x16 = fxp_q4_from_int(24);

		return true;
	}

	drm_WARN_ON(&i915->drm, limits->min_rate != limits->max_rate);

	if (limits->max_rate < 540000)
		min_bpp_x16 = fxp_q4_from_int(13);
	else if (limits->max_rate < 810000)
		min_bpp_x16 = fxp_q4_from_int(10);

	if (limits->link.min_bpp_x16 >= min_bpp_x16)
		return true;

	drm_dbg_kms(&i915->drm,
		    "[CRTC:%d:%s][CONNECTOR:%d:%s] Increasing link min bpp to " FXP_Q4_FMT " in DSC mode due to hblank expansion quirk\n",
		    crtc->base.base.id, crtc->base.name,
		    connector->base.base.id, connector->base.name,
		    FXP_Q4_ARGS(min_bpp_x16));

	if (limits->link.max_bpp_x16 < min_bpp_x16)
		return false;

	limits->link.min_bpp_x16 = min_bpp_x16;

	return true;
}

static bool
intel_dp_mst_compute_config_limits(struct intel_dp *intel_dp,
				   const struct intel_connector *connector,
				   struct intel_crtc_state *crtc_state,
				   bool dsc,
				   struct link_config_limits *limits)
{
	/*
	 * for MST we always configure max link bw - the spec doesn't
	 * seem to suggest we should do otherwise.
	 */
	limits->min_rate = limits->max_rate =
		intel_dp_max_link_rate(intel_dp);

	limits->min_lane_count = limits->max_lane_count =
		intel_dp_max_lane_count(intel_dp);

	limits->pipe.min_bpp = intel_dp_min_bpp(crtc_state->output_format);
	/*
	 * FIXME: If all the streams can't fit into the link with
	 * their current pipe_bpp we should reduce pipe_bpp across
	 * the board until things start to fit. Until then we
	 * limit to <= 8bpc since that's what was hardcoded for all
	 * MST streams previously. This hack should be removed once
	 * we have the proper retry logic in place.
	 */
	limits->pipe.max_bpp = min(crtc_state->pipe_bpp, 24);

	intel_dp_adjust_compliance_config(intel_dp, crtc_state, limits);

	if (!intel_dp_compute_config_link_bpp_limits(intel_dp,
						     crtc_state,
						     dsc,
						     limits))
		return false;

	return adjust_limits_for_dsc_hblank_expansion_quirk(connector,
							    crtc_state,
							    limits,
							    dsc);
}

static int intel_dp_mst_compute_config(struct intel_encoder *encoder,
				       struct intel_crtc_state *pipe_config,
				       struct drm_connector_state *conn_state)
{
	struct drm_i915_private *dev_priv = to_i915(encoder->base.dev);
	struct intel_atomic_state *state = to_intel_atomic_state(conn_state->state);
	struct intel_crtc *crtc = to_intel_crtc(pipe_config->uapi.crtc);
	struct intel_dp_mst_encoder *intel_mst = enc_to_mst(encoder);
	struct intel_dp *intel_dp = &intel_mst->primary->dp;
	struct intel_connector *connector =
		to_intel_connector(conn_state->connector);
	const struct drm_display_mode *adjusted_mode =
		&pipe_config->hw.adjusted_mode;
	struct link_config_limits limits;
	bool dsc_needed, joiner_needs_dsc;
	int ret = 0;

	if (pipe_config->fec_enable &&
	    !intel_dp_supports_fec(intel_dp, connector, pipe_config))
		return -EINVAL;

	if (adjusted_mode->flags & DRM_MODE_FLAG_DBLSCAN)
		return -EINVAL;

	if (intel_dp_need_joiner(intel_dp, connector,
				 adjusted_mode->crtc_hdisplay,
				 adjusted_mode->crtc_clock))
		pipe_config->joiner_pipes = GENMASK(crtc->pipe + 1, crtc->pipe);

	pipe_config->sink_format = INTEL_OUTPUT_FORMAT_RGB;
	pipe_config->output_format = INTEL_OUTPUT_FORMAT_RGB;
	pipe_config->has_pch_encoder = false;

	joiner_needs_dsc = intel_dp_joiner_needs_dsc(dev_priv, pipe_config->joiner_pipes);

	dsc_needed = joiner_needs_dsc || intel_dp->force_dsc_en ||
		     !intel_dp_mst_compute_config_limits(intel_dp,
							 connector,
							 pipe_config,
							 false,
							 &limits);

	if (!dsc_needed) {
		ret = intel_dp_mst_compute_link_config(encoder, pipe_config,
						       conn_state, &limits);

		if (ret == -EDEADLK)
			return ret;

		if (ret)
			dsc_needed = true;
	}

	/* enable compression if the mode doesn't fit available BW */
	if (dsc_needed) {
		drm_dbg_kms(&dev_priv->drm, "Try DSC (fallback=%s, joiner=%s, force=%s)\n",
			    str_yes_no(ret), str_yes_no(joiner_needs_dsc),
			    str_yes_no(intel_dp->force_dsc_en));

		if (!intel_dp_supports_dsc(connector, pipe_config))
			return -EINVAL;

		if (!intel_dp_mst_compute_config_limits(intel_dp,
							connector,
							pipe_config,
							true,
							&limits))
			return -EINVAL;

		/*
		 * FIXME: As bpc is hardcoded to 8, as mentioned above,
		 * WARN and ignore the debug flag force_dsc_bpc for now.
		 */
		drm_WARN(&dev_priv->drm, intel_dp->force_dsc_bpc, "Cannot Force BPC for MST\n");
		/*
		 * Try to get at least some timeslots and then see, if
		 * we can fit there with DSC.
		 */
		drm_dbg_kms(&dev_priv->drm, "Trying to find VCPI slots in DSC mode\n");

		ret = intel_dp_dsc_mst_compute_link_config(encoder, pipe_config,
							   conn_state, &limits);
		if (ret < 0)
			return ret;

		ret = intel_dp_dsc_compute_config(intel_dp, pipe_config,
						  conn_state, &limits,
						  pipe_config->dp_m_n.tu, false);
	}

	if (ret)
		return ret;

	ret = intel_dp_mst_update_slots(encoder, pipe_config, conn_state);
	if (ret)
		return ret;

	pipe_config->limited_color_range =
		intel_dp_limited_color_range(pipe_config, conn_state);

	if (IS_GEMINILAKE(dev_priv) || IS_BROXTON(dev_priv))
		pipe_config->lane_lat_optim_mask =
			bxt_dpio_phy_calc_lane_lat_optim_mask(pipe_config->lane_count);

	intel_dp_audio_compute_config(encoder, pipe_config, conn_state);

	intel_ddi_compute_min_voltage_level(pipe_config);

	intel_psr_compute_config(intel_dp, pipe_config, conn_state);

	return intel_dp_tunnel_atomic_compute_stream_bw(state, intel_dp, connector,
							pipe_config);
}

/*
 * Iterate over all connectors and return a mask of
 * all CPU transcoders streaming over the same DP link.
 */
static unsigned int
intel_dp_mst_transcoder_mask(struct intel_atomic_state *state,
			     struct intel_dp *mst_port)
{
	struct drm_i915_private *dev_priv = to_i915(state->base.dev);
	const struct intel_digital_connector_state *conn_state;
	struct intel_connector *connector;
	u8 transcoders = 0;
	int i;

	if (DISPLAY_VER(dev_priv) < 12)
		return 0;

	for_each_new_intel_connector_in_state(state, connector, conn_state, i) {
		const struct intel_crtc_state *crtc_state;
		struct intel_crtc *crtc;

		if (connector->mst_port != mst_port || !conn_state->base.crtc)
			continue;

		crtc = to_intel_crtc(conn_state->base.crtc);
		crtc_state = intel_atomic_get_new_crtc_state(state, crtc);

		if (!crtc_state->hw.active)
			continue;

		transcoders |= BIT(crtc_state->cpu_transcoder);
	}

	return transcoders;
}

static u8 get_pipes_downstream_of_mst_port(struct intel_atomic_state *state,
					   struct drm_dp_mst_topology_mgr *mst_mgr,
					   struct drm_dp_mst_port *parent_port)
{
	const struct intel_digital_connector_state *conn_state;
	struct intel_connector *connector;
	u8 mask = 0;
	int i;

	for_each_new_intel_connector_in_state(state, connector, conn_state, i) {
		if (!conn_state->base.crtc)
			continue;

		if (&connector->mst_port->mst_mgr != mst_mgr)
			continue;

		if (connector->port != parent_port &&
		    !drm_dp_mst_port_downstream_of_parent(mst_mgr,
							  connector->port,
							  parent_port))
			continue;

		mask |= BIT(to_intel_crtc(conn_state->base.crtc)->pipe);
	}

	return mask;
}

static int intel_dp_mst_check_fec_change(struct intel_atomic_state *state,
					 struct drm_dp_mst_topology_mgr *mst_mgr,
					 struct intel_link_bw_limits *limits)
{
	struct drm_i915_private *i915 = to_i915(state->base.dev);
	struct intel_crtc *crtc;
	u8 mst_pipe_mask;
	u8 fec_pipe_mask = 0;
	int ret;

	mst_pipe_mask = get_pipes_downstream_of_mst_port(state, mst_mgr, NULL);

	for_each_intel_crtc_in_pipe_mask(&i915->drm, crtc, mst_pipe_mask) {
		struct intel_crtc_state *crtc_state =
			intel_atomic_get_new_crtc_state(state, crtc);

		/* Atomic connector check should've added all the MST CRTCs. */
		if (drm_WARN_ON(&i915->drm, !crtc_state))
			return -EINVAL;

		if (crtc_state->fec_enable)
			fec_pipe_mask |= BIT(crtc->pipe);
	}

	if (!fec_pipe_mask || mst_pipe_mask == fec_pipe_mask)
		return 0;

	limits->force_fec_pipes |= mst_pipe_mask;

	ret = intel_modeset_pipes_in_mask_early(state, "MST FEC",
						mst_pipe_mask);

	return ret ? : -EAGAIN;
}

static int intel_dp_mst_check_bw(struct intel_atomic_state *state,
				 struct drm_dp_mst_topology_mgr *mst_mgr,
				 struct drm_dp_mst_topology_state *mst_state,
				 struct intel_link_bw_limits *limits)
{
	struct drm_dp_mst_port *mst_port;
	u8 mst_port_pipes;
	int ret;

	ret = drm_dp_mst_atomic_check_mgr(&state->base, mst_mgr, mst_state, &mst_port);
	if (ret != -ENOSPC)
		return ret;

	mst_port_pipes = get_pipes_downstream_of_mst_port(state, mst_mgr, mst_port);

	ret = intel_link_bw_reduce_bpp(state, limits,
				       mst_port_pipes, "MST link BW");

	return ret ? : -EAGAIN;
}

/**
 * intel_dp_mst_atomic_check_link - check all modeset MST link configuration
 * @state: intel atomic state
 * @limits: link BW limits
 *
 * Check the link configuration for all modeset MST outputs. If the
 * configuration is invalid @limits will be updated if possible to
 * reduce the total BW, after which the configuration for all CRTCs in
 * @state must be recomputed with the updated @limits.
 *
 * Returns:
 *   - 0 if the confugration is valid
 *   - %-EAGAIN, if the configuration is invalid and @limits got updated
 *     with fallback values with which the configuration of all CRTCs in
 *     @state must be recomputed
 *   - Other negative error, if the configuration is invalid without a
 *     fallback possibility, or the check failed for another reason
 */
int intel_dp_mst_atomic_check_link(struct intel_atomic_state *state,
				   struct intel_link_bw_limits *limits)
{
	struct drm_dp_mst_topology_mgr *mgr;
	struct drm_dp_mst_topology_state *mst_state;
	int ret;
	int i;

	for_each_new_mst_mgr_in_state(&state->base, mgr, mst_state, i) {
		ret = intel_dp_mst_check_fec_change(state, mgr, limits);
		if (ret)
			return ret;

		ret = intel_dp_mst_check_bw(state, mgr, mst_state,
					    limits);
		if (ret)
			return ret;
	}

	return 0;
}

static int intel_dp_mst_compute_config_late(struct intel_encoder *encoder,
					    struct intel_crtc_state *crtc_state,
					    struct drm_connector_state *conn_state)
{
	struct intel_atomic_state *state = to_intel_atomic_state(conn_state->state);
	struct intel_dp_mst_encoder *intel_mst = enc_to_mst(encoder);
	struct intel_dp *intel_dp = &intel_mst->primary->dp;

	/* lowest numbered transcoder will be designated master */
	crtc_state->mst_master_transcoder =
		ffs(intel_dp_mst_transcoder_mask(state, intel_dp)) - 1;

	return 0;
}

/*
 * If one of the connectors in a MST stream needs a modeset, mark all CRTCs
 * that shares the same MST stream as mode changed,
 * intel_modeset_pipe_config()+intel_crtc_check_fastset() will take care to do
 * a fastset when possible.
 *
 * On TGL+ this is required since each stream go through a master transcoder,
 * so if the master transcoder needs modeset, all other streams in the
 * topology need a modeset. All platforms need to add the atomic state
 * for all streams in the topology, since a modeset on one may require
 * changing the MST link BW usage of the others, which in turn needs a
 * recomputation of the corresponding CRTC states.
 */
static int
intel_dp_mst_atomic_topology_check(struct intel_connector *connector,
				   struct intel_atomic_state *state)
{
	struct drm_i915_private *dev_priv = to_i915(state->base.dev);
	struct drm_connector_list_iter connector_list_iter;
	struct intel_connector *connector_iter;
	int ret = 0;

	if (!intel_connector_needs_modeset(state, &connector->base))
		return 0;

	drm_connector_list_iter_begin(&dev_priv->drm, &connector_list_iter);
	for_each_intel_connector_iter(connector_iter, &connector_list_iter) {
		struct intel_digital_connector_state *conn_iter_state;
		struct intel_crtc_state *crtc_state;
		struct intel_crtc *crtc;

		if (connector_iter->mst_port != connector->mst_port ||
		    connector_iter == connector)
			continue;

		conn_iter_state = intel_atomic_get_digital_connector_state(state,
									   connector_iter);
		if (IS_ERR(conn_iter_state)) {
			ret = PTR_ERR(conn_iter_state);
			break;
		}

		if (!conn_iter_state->base.crtc)
			continue;

		crtc = to_intel_crtc(conn_iter_state->base.crtc);
		crtc_state = intel_atomic_get_crtc_state(&state->base, crtc);
		if (IS_ERR(crtc_state)) {
			ret = PTR_ERR(crtc_state);
			break;
		}

		ret = drm_atomic_add_affected_planes(&state->base, &crtc->base);
		if (ret)
			break;
		crtc_state->uapi.mode_changed = true;
	}
	drm_connector_list_iter_end(&connector_list_iter);

	return ret;
}

static int
intel_dp_mst_atomic_check(struct drm_connector *connector,
			  struct drm_atomic_state *_state)
{
	struct intel_atomic_state *state = to_intel_atomic_state(_state);
	struct intel_connector *intel_connector =
		to_intel_connector(connector);
	int ret;

	ret = intel_digital_connector_atomic_check(connector, &state->base);
	if (ret)
		return ret;

	ret = intel_dp_mst_atomic_topology_check(intel_connector, state);
	if (ret)
		return ret;

	if (intel_connector_needs_modeset(state, connector)) {
		ret = intel_dp_tunnel_atomic_check_state(state,
							 intel_connector->mst_port,
							 intel_connector);
		if (ret)
			return ret;
	}

	return drm_dp_atomic_release_time_slots(&state->base,
						&intel_connector->mst_port->mst_mgr,
						intel_connector->port);
}

static void clear_act_sent(struct intel_encoder *encoder,
			   const struct intel_crtc_state *crtc_state)
{
	struct drm_i915_private *i915 = to_i915(encoder->base.dev);

	intel_de_write(i915, dp_tp_status_reg(encoder, crtc_state),
		       DP_TP_STATUS_ACT_SENT);
}

static void wait_for_act_sent(struct intel_encoder *encoder,
			      const struct intel_crtc_state *crtc_state)
{
	struct drm_i915_private *i915 = to_i915(encoder->base.dev);
	struct intel_dp_mst_encoder *intel_mst = enc_to_mst(encoder);
	struct intel_dp *intel_dp = &intel_mst->primary->dp;

	if (intel_de_wait_for_set(i915, dp_tp_status_reg(encoder, crtc_state),
				  DP_TP_STATUS_ACT_SENT, 1))
		drm_err(&i915->drm, "Timed out waiting for ACT sent\n");

	drm_dp_check_act_status(&intel_dp->mst_mgr);
}

static void intel_mst_disable_dp(struct intel_atomic_state *state,
				 struct intel_encoder *encoder,
				 const struct intel_crtc_state *old_crtc_state,
				 const struct drm_connector_state *old_conn_state)
{
	struct intel_dp_mst_encoder *intel_mst = enc_to_mst(encoder);
	struct intel_digital_port *dig_port = intel_mst->primary;
	struct intel_dp *intel_dp = &dig_port->dp;
	struct intel_connector *connector =
		to_intel_connector(old_conn_state->connector);
	struct drm_i915_private *i915 = to_i915(connector->base.dev);

	drm_dbg_kms(&i915->drm, "active links %d\n",
		    intel_dp->active_mst_links);

	if (intel_dp->active_mst_links == 1)
		intel_dp->link_trained = false;

	intel_hdcp_disable(intel_mst->connector);

	intel_dp_sink_disable_decompression(state, connector, old_crtc_state);
}

static void intel_mst_post_disable_dp(struct intel_atomic_state *state,
				      struct intel_encoder *encoder,
				      const struct intel_crtc_state *old_crtc_state,
				      const struct drm_connector_state *old_conn_state)
{
	struct intel_dp_mst_encoder *intel_mst = enc_to_mst(encoder);
	struct intel_digital_port *dig_port = intel_mst->primary;
	struct intel_dp *intel_dp = &dig_port->dp;
	struct intel_connector *connector =
		to_intel_connector(old_conn_state->connector);
	struct drm_dp_mst_topology_state *old_mst_state =
		drm_atomic_get_old_mst_topology_state(&state->base, &intel_dp->mst_mgr);
	struct drm_dp_mst_topology_state *new_mst_state =
		drm_atomic_get_new_mst_topology_state(&state->base, &intel_dp->mst_mgr);
	const struct drm_dp_mst_atomic_payload *old_payload =
		drm_atomic_get_mst_payload_state(old_mst_state, connector->port);
	struct drm_dp_mst_atomic_payload *new_payload =
		drm_atomic_get_mst_payload_state(new_mst_state, connector->port);
	struct drm_i915_private *dev_priv = to_i915(connector->base.dev);
	struct intel_crtc *pipe_crtc;
	bool last_mst_stream;

	intel_dp->active_mst_links--;
	last_mst_stream = intel_dp->active_mst_links == 0;
	drm_WARN_ON(&dev_priv->drm,
		    DISPLAY_VER(dev_priv) >= 12 && last_mst_stream &&
		    !intel_dp_mst_is_master_trans(old_crtc_state));

	for_each_intel_crtc_in_pipe_mask(&dev_priv->drm, pipe_crtc,
					 intel_crtc_joined_pipe_mask(old_crtc_state)) {
		const struct intel_crtc_state *old_pipe_crtc_state =
			intel_atomic_get_old_crtc_state(state, pipe_crtc);

		intel_crtc_vblank_off(old_pipe_crtc_state);
	}

	intel_disable_transcoder(old_crtc_state);

	drm_dp_remove_payload_part1(&intel_dp->mst_mgr, new_mst_state, new_payload);

	clear_act_sent(encoder, old_crtc_state);

	intel_de_rmw(dev_priv,
		     TRANS_DDI_FUNC_CTL(dev_priv, old_crtc_state->cpu_transcoder),
		     TRANS_DDI_DP_VC_PAYLOAD_ALLOC, 0);

	wait_for_act_sent(encoder, old_crtc_state);

	drm_dp_remove_payload_part2(&intel_dp->mst_mgr, new_mst_state,
				    old_payload, new_payload);

	intel_ddi_disable_transcoder_func(old_crtc_state);

	for_each_intel_crtc_in_pipe_mask(&dev_priv->drm, pipe_crtc,
					 intel_crtc_joined_pipe_mask(old_crtc_state)) {
		const struct intel_crtc_state *old_pipe_crtc_state =
			intel_atomic_get_old_crtc_state(state, pipe_crtc);

		intel_dsc_disable(old_pipe_crtc_state);

		if (DISPLAY_VER(dev_priv) >= 9)
			skl_scaler_disable(old_pipe_crtc_state);
		else
			ilk_pfit_disable(old_pipe_crtc_state);
	}

	/*
	 * Power down mst path before disabling the port, otherwise we end
	 * up getting interrupts from the sink upon detecting link loss.
	 */
	drm_dp_send_power_updown_phy(&intel_dp->mst_mgr, connector->port,
				     false);

	/*
	 * BSpec 4287: disable DIP after the transcoder is disabled and before
	 * the transcoder clock select is set to none.
	 */
	intel_dp_set_infoframes(&dig_port->base, false,
				old_crtc_state, NULL);
	/*
	 * From TGL spec: "If multi-stream slave transcoder: Configure
	 * Transcoder Clock Select to direct no clock to the transcoder"
	 *
	 * From older GENs spec: "Configure Transcoder Clock Select to direct
	 * no clock to the transcoder"
	 */
	if (DISPLAY_VER(dev_priv) < 12 || !last_mst_stream)
		intel_ddi_disable_transcoder_clock(old_crtc_state);


	intel_mst->connector = NULL;
	if (last_mst_stream)
		dig_port->base.post_disable(state, &dig_port->base,
						  old_crtc_state, NULL);

	drm_dbg_kms(&dev_priv->drm, "active links %d\n",
		    intel_dp->active_mst_links);
}

static void intel_mst_post_pll_disable_dp(struct intel_atomic_state *state,
					  struct intel_encoder *encoder,
					  const struct intel_crtc_state *old_crtc_state,
					  const struct drm_connector_state *old_conn_state)
{
	struct intel_dp_mst_encoder *intel_mst = enc_to_mst(encoder);
	struct intel_digital_port *dig_port = intel_mst->primary;
	struct intel_dp *intel_dp = &dig_port->dp;

	if (intel_dp->active_mst_links == 0 &&
	    dig_port->base.post_pll_disable)
		dig_port->base.post_pll_disable(state, encoder, old_crtc_state, old_conn_state);
}

static void intel_mst_pre_pll_enable_dp(struct intel_atomic_state *state,
					struct intel_encoder *encoder,
					const struct intel_crtc_state *pipe_config,
					const struct drm_connector_state *conn_state)
{
	struct intel_dp_mst_encoder *intel_mst = enc_to_mst(encoder);
	struct intel_digital_port *dig_port = intel_mst->primary;
	struct intel_dp *intel_dp = &dig_port->dp;

	if (intel_dp->active_mst_links == 0)
		dig_port->base.pre_pll_enable(state, &dig_port->base,
						    pipe_config, NULL);
	else
		/*
		 * The port PLL state needs to get updated for secondary
		 * streams as for the primary stream.
		 */
		intel_ddi_update_active_dpll(state, &dig_port->base,
					     to_intel_crtc(pipe_config->uapi.crtc));
}

static bool intel_mst_probed_link_params_valid(struct intel_dp *intel_dp,
					       int link_rate, int lane_count)
{
	return intel_dp->link.mst_probed_rate == link_rate &&
		intel_dp->link.mst_probed_lane_count == lane_count;
}

static void intel_mst_set_probed_link_params(struct intel_dp *intel_dp,
					     int link_rate, int lane_count)
{
	intel_dp->link.mst_probed_rate = link_rate;
	intel_dp->link.mst_probed_lane_count = lane_count;
}

static void intel_mst_reprobe_topology(struct intel_dp *intel_dp,
				       const struct intel_crtc_state *crtc_state)
{
	if (intel_mst_probed_link_params_valid(intel_dp,
					       crtc_state->port_clock, crtc_state->lane_count))
		return;

	drm_dp_mst_topology_queue_probe(&intel_dp->mst_mgr);

	intel_mst_set_probed_link_params(intel_dp,
					 crtc_state->port_clock, crtc_state->lane_count);
}

static void intel_mst_pre_enable_dp(struct intel_atomic_state *state,
				    struct intel_encoder *encoder,
				    const struct intel_crtc_state *pipe_config,
				    const struct drm_connector_state *conn_state)
{
	struct intel_dp_mst_encoder *intel_mst = enc_to_mst(encoder);
	struct intel_digital_port *dig_port = intel_mst->primary;
	struct intel_dp *intel_dp = &dig_port->dp;
	struct drm_i915_private *dev_priv = to_i915(encoder->base.dev);
	struct intel_connector *connector =
		to_intel_connector(conn_state->connector);
	struct drm_dp_mst_topology_state *mst_state =
		drm_atomic_get_new_mst_topology_state(&state->base, &intel_dp->mst_mgr);
	int ret;
	bool first_mst_stream;

	/* MST encoders are bound to a crtc, not to a connector,
	 * force the mapping here for get_hw_state.
	 */
	connector->encoder = encoder;
	intel_mst->connector = connector;
	first_mst_stream = intel_dp->active_mst_links == 0;
	drm_WARN_ON(&dev_priv->drm,
		    DISPLAY_VER(dev_priv) >= 12 && first_mst_stream &&
		    !intel_dp_mst_is_master_trans(pipe_config));

	drm_dbg_kms(&dev_priv->drm, "active links %d\n",
		    intel_dp->active_mst_links);

	if (first_mst_stream)
		intel_dp_set_power(intel_dp, DP_SET_POWER_D0);

	drm_dp_send_power_updown_phy(&intel_dp->mst_mgr, connector->port, true);

	intel_dp_sink_enable_decompression(state, connector, pipe_config);

	if (first_mst_stream) {
		dig_port->base.pre_enable(state, &dig_port->base,
						pipe_config, NULL);

		intel_mst_reprobe_topology(intel_dp, pipe_config);
	}

	intel_dp->active_mst_links++;

	ret = drm_dp_add_payload_part1(&intel_dp->mst_mgr, mst_state,
				       drm_atomic_get_mst_payload_state(mst_state, connector->port));
	if (ret < 0)
		intel_dp_queue_modeset_retry_for_link(state, &dig_port->base, pipe_config);

	/*
	 * Before Gen 12 this is not done as part of
	 * dig_port->base.pre_enable() and should be done here. For
	 * Gen 12+ the step in which this should be done is different for the
	 * first MST stream, so it's done on the DDI for the first stream and
	 * here for the following ones.
	 */
	if (DISPLAY_VER(dev_priv) < 12 || !first_mst_stream)
		intel_ddi_enable_transcoder_clock(encoder, pipe_config);

	intel_dsc_dp_pps_write(&dig_port->base, pipe_config);
	intel_ddi_set_dp_msa(pipe_config, conn_state);
}

static void enable_bs_jitter_was(const struct intel_crtc_state *crtc_state)
{
	struct drm_i915_private *i915 = to_i915(crtc_state->uapi.crtc->dev);
	u32 clear = 0;
	u32 set = 0;

	if (!IS_ALDERLAKE_P(i915))
		return;

	if (!IS_DISPLAY_STEP(i915, STEP_D0, STEP_FOREVER))
		return;

	/* Wa_14013163432:adlp */
	if (crtc_state->fec_enable || intel_dp_is_uhbr(crtc_state))
		set |= DP_MST_FEC_BS_JITTER_WA(crtc_state->cpu_transcoder);

	/* Wa_14014143976:adlp */
	if (IS_DISPLAY_STEP(i915, STEP_E0, STEP_FOREVER)) {
		if (intel_dp_is_uhbr(crtc_state))
			set |= DP_MST_SHORT_HBLANK_WA(crtc_state->cpu_transcoder);
		else if (crtc_state->fec_enable)
			clear |= DP_MST_SHORT_HBLANK_WA(crtc_state->cpu_transcoder);

		if (crtc_state->fec_enable || intel_dp_is_uhbr(crtc_state))
			set |= DP_MST_DPT_DPTP_ALIGN_WA(crtc_state->cpu_transcoder);
	}

	if (!clear && !set)
		return;

	intel_de_rmw(i915, CHICKEN_MISC_3, clear, set);
}

static void intel_mst_enable_dp(struct intel_atomic_state *state,
				struct intel_encoder *encoder,
				const struct intel_crtc_state *pipe_config,
				const struct drm_connector_state *conn_state)
{
	struct intel_dp_mst_encoder *intel_mst = enc_to_mst(encoder);
	struct intel_digital_port *dig_port = intel_mst->primary;
	struct intel_dp *intel_dp = &dig_port->dp;
	struct intel_connector *connector = to_intel_connector(conn_state->connector);
	struct drm_i915_private *dev_priv = to_i915(encoder->base.dev);
	struct drm_dp_mst_topology_state *mst_state =
		drm_atomic_get_new_mst_topology_state(&state->base, &intel_dp->mst_mgr);
	enum transcoder trans = pipe_config->cpu_transcoder;
	bool first_mst_stream = intel_dp->active_mst_links == 1;
	struct intel_crtc *pipe_crtc;
	int ret;

	drm_WARN_ON(&dev_priv->drm, pipe_config->has_pch_encoder);

	if (intel_dp_is_uhbr(pipe_config)) {
		const struct drm_display_mode *adjusted_mode =
			&pipe_config->hw.adjusted_mode;
		u64 crtc_clock_hz = KHz(adjusted_mode->crtc_clock);

		intel_de_write(dev_priv, TRANS_DP2_VFREQHIGH(pipe_config->cpu_transcoder),
			       TRANS_DP2_VFREQ_PIXEL_CLOCK(crtc_clock_hz >> 24));
		intel_de_write(dev_priv, TRANS_DP2_VFREQLOW(pipe_config->cpu_transcoder),
			       TRANS_DP2_VFREQ_PIXEL_CLOCK(crtc_clock_hz & 0xffffff));
	}

	enable_bs_jitter_was(pipe_config);

	intel_ddi_enable_transcoder_func(encoder, pipe_config);

	clear_act_sent(encoder, pipe_config);

	intel_de_rmw(dev_priv, TRANS_DDI_FUNC_CTL(dev_priv, trans), 0,
		     TRANS_DDI_DP_VC_PAYLOAD_ALLOC);

	drm_dbg_kms(&dev_priv->drm, "active links %d\n",
		    intel_dp->active_mst_links);

	wait_for_act_sent(encoder, pipe_config);

	if (first_mst_stream)
		intel_ddi_wait_for_fec_status(encoder, pipe_config, true);

	ret = drm_dp_add_payload_part2(&intel_dp->mst_mgr,
				       drm_atomic_get_mst_payload_state(mst_state,
									connector->port));
	if (ret < 0)
		intel_dp_queue_modeset_retry_for_link(state, &dig_port->base, pipe_config);

	if (DISPLAY_VER(dev_priv) >= 12)
		intel_de_rmw(dev_priv, hsw_chicken_trans_reg(dev_priv, trans),
			     FECSTALL_DIS_DPTSTREAM_DPTTG,
			     pipe_config->fec_enable ? FECSTALL_DIS_DPTSTREAM_DPTTG : 0);

	intel_audio_sdp_split_update(pipe_config);

	intel_enable_transcoder(pipe_config);

	for_each_intel_crtc_in_pipe_mask_reverse(&dev_priv->drm, pipe_crtc,
						 intel_crtc_joined_pipe_mask(pipe_config)) {
		const struct intel_crtc_state *pipe_crtc_state =
			intel_atomic_get_new_crtc_state(state, pipe_crtc);

		intel_crtc_vblank_on(pipe_crtc_state);
	}

	intel_hdcp_enable(state, encoder, pipe_config, conn_state);
}

static bool intel_dp_mst_enc_get_hw_state(struct intel_encoder *encoder,
				      enum pipe *pipe)
{
	struct intel_dp_mst_encoder *intel_mst = enc_to_mst(encoder);
	*pipe = intel_mst->pipe;
	if (intel_mst->connector)
		return true;
	return false;
}

static void intel_dp_mst_enc_get_config(struct intel_encoder *encoder,
					struct intel_crtc_state *pipe_config)
{
	struct intel_dp_mst_encoder *intel_mst = enc_to_mst(encoder);
	struct intel_digital_port *dig_port = intel_mst->primary;

	dig_port->base.get_config(&dig_port->base, pipe_config);
}

static bool intel_dp_mst_initial_fastset_check(struct intel_encoder *encoder,
					       struct intel_crtc_state *crtc_state)
{
	struct intel_dp_mst_encoder *intel_mst = enc_to_mst(encoder);
	struct intel_digital_port *dig_port = intel_mst->primary;

	return intel_dp_initial_fastset_check(&dig_port->base, crtc_state);
}

static int intel_dp_mst_get_ddc_modes(struct drm_connector *connector)
{
	struct intel_connector *intel_connector = to_intel_connector(connector);
	struct drm_i915_private *i915 = to_i915(intel_connector->base.dev);
	struct intel_dp *intel_dp = intel_connector->mst_port;
	const struct drm_edid *drm_edid;
	int ret;

	if (drm_connector_is_unregistered(connector))
		return intel_connector_update_modes(connector, NULL);

	if (!intel_display_driver_check_access(i915))
		return drm_edid_connector_add_modes(connector);

	drm_edid = drm_dp_mst_edid_read(connector, &intel_dp->mst_mgr, intel_connector->port);

	ret = intel_connector_update_modes(connector, drm_edid);

	drm_edid_free(drm_edid);

	return ret;
}

static int
intel_dp_mst_connector_late_register(struct drm_connector *connector)
{
	struct intel_connector *intel_connector = to_intel_connector(connector);
	int ret;

	ret = drm_dp_mst_connector_late_register(connector,
						 intel_connector->port);
	if (ret < 0)
		return ret;

	ret = intel_connector_register(connector);
	if (ret < 0)
		drm_dp_mst_connector_early_unregister(connector,
						      intel_connector->port);

	return ret;
}

static void
intel_dp_mst_connector_early_unregister(struct drm_connector *connector)
{
	struct intel_connector *intel_connector = to_intel_connector(connector);

	intel_connector_unregister(connector);
	drm_dp_mst_connector_early_unregister(connector,
					      intel_connector->port);
}

static const struct drm_connector_funcs intel_dp_mst_connector_funcs = {
	.fill_modes = drm_helper_probe_single_connector_modes,
	.atomic_get_property = intel_digital_connector_atomic_get_property,
	.atomic_set_property = intel_digital_connector_atomic_set_property,
	.late_register = intel_dp_mst_connector_late_register,
	.early_unregister = intel_dp_mst_connector_early_unregister,
	.destroy = intel_connector_destroy,
	.atomic_destroy_state = drm_atomic_helper_connector_destroy_state,
	.atomic_duplicate_state = intel_digital_connector_duplicate_state,
};

static int intel_dp_mst_get_modes(struct drm_connector *connector)
{
	return intel_dp_mst_get_ddc_modes(connector);
}

static int
intel_dp_mst_mode_valid_ctx(struct drm_connector *connector,
			    struct drm_display_mode *mode,
			    struct drm_modeset_acquire_ctx *ctx,
			    enum drm_mode_status *status)
{
	struct drm_i915_private *dev_priv = to_i915(connector->dev);
	struct intel_connector *intel_connector = to_intel_connector(connector);
	struct intel_dp *intel_dp = intel_connector->mst_port;
	struct drm_dp_mst_topology_mgr *mgr = &intel_dp->mst_mgr;
	struct drm_dp_mst_port *port = intel_connector->port;
	const int min_bpp = 18;
	int max_dotclk = to_i915(connector->dev)->display.cdclk.max_dotclk_freq;
	int max_rate, mode_rate, max_lanes, max_link_clock;
	int ret;
	bool dsc = false, joiner = false;
	u16 dsc_max_compressed_bpp = 0;
	u8 dsc_slice_count = 0;
	int target_clock = mode->clock;

	if (drm_connector_is_unregistered(connector)) {
		*status = MODE_ERROR;
		return 0;
	}

	*status = intel_cpu_transcoder_mode_valid(dev_priv, mode);
	if (*status != MODE_OK)
		return 0;

<<<<<<< HEAD
	if (mode->flags & DRM_MODE_FLAG_DBLSCAN) {
		*status = MODE_NO_DBLESCAN;
=======
	if (mode->flags & DRM_MODE_FLAG_DBLCLK) {
		*status = MODE_H_ILLEGAL;
		return 0;
	}

	if (mode->clock < 10000) {
		*status = MODE_CLOCK_LOW;
>>>>>>> a6ad5510
		return 0;
	}

	max_link_clock = intel_dp_max_link_rate(intel_dp);
	max_lanes = intel_dp_max_lane_count(intel_dp);

	max_rate = intel_dp_max_link_data_rate(intel_dp,
					       max_link_clock, max_lanes);
	mode_rate = intel_dp_link_required(mode->clock, min_bpp);

	/*
	 * TODO:
	 * - Also check if compression would allow for the mode
	 * - Calculate the overhead using drm_dp_bw_overhead() /
	 *   drm_dp_bw_channel_coding_efficiency(), similarly to the
	 *   compute config code, as drm_dp_calc_pbn_mode() doesn't
	 *   account with all the overheads.
	 * - Check here and during compute config the BW reported by
	 *   DFP_Link_Available_Payload_Bandwidth_Number (or the
	 *   corresponding link capabilities of the sink) in case the
	 *   stream is uncompressed for it by the last branch device.
	 */
	if (intel_dp_need_joiner(intel_dp, intel_connector,
				 mode->hdisplay, target_clock)) {
		joiner = true;
		max_dotclk *= 2;
	}

	ret = drm_modeset_lock(&mgr->base.lock, ctx);
	if (ret)
		return ret;

	if (mode_rate > max_rate || mode->clock > max_dotclk ||
	    drm_dp_calc_pbn_mode(mode->clock, min_bpp << 4) > port->full_pbn) {
		*status = MODE_CLOCK_HIGH;
		return 0;
	}

<<<<<<< HEAD
	if (mode->clock < 10000) {
		*status = MODE_CLOCK_LOW;
		return 0;
	}

	if (mode->flags & DRM_MODE_FLAG_DBLCLK) {
		*status = MODE_H_ILLEGAL;
		return 0;
	}

	if (intel_dp_need_bigjoiner(intel_dp, mode->hdisplay, target_clock)) {
		bigjoiner = true;
		max_dotclk *= 2;

		/* TODO: add support for bigjoiner */
		*status = MODE_CLOCK_HIGH;
		return 0;
	}

	if (HAS_DSC_MST(dev_priv) &&
	    drm_dp_sink_supports_dsc(intel_dp->dsc_dpcd)) {
=======
	if (intel_dp_has_dsc(intel_connector)) {
>>>>>>> a6ad5510
		/*
		 * TBD pass the connector BPC,
		 * for now U8_MAX so that max BPC on that platform would be picked
		 */
		int pipe_bpp = intel_dp_dsc_compute_max_bpp(intel_connector, U8_MAX);

		if (drm_dp_sink_supports_fec(intel_connector->dp.fec_capability)) {
			dsc_max_compressed_bpp =
				intel_dp_dsc_get_max_compressed_bpp(dev_priv,
								    max_link_clock,
								    max_lanes,
								    target_clock,
								    mode->hdisplay,
								    joiner,
								    INTEL_OUTPUT_FORMAT_RGB,
								    pipe_bpp, 64);
			dsc_slice_count =
				intel_dp_dsc_get_slice_count(intel_connector,
							     target_clock,
							     mode->hdisplay,
							     joiner);
		}

		dsc = dsc_max_compressed_bpp && dsc_slice_count;
	}

<<<<<<< HEAD
	/*
	 * Big joiner configuration needs DSC for TGL which is not true for
	 * XE_LPD where uncompressed joiner is supported.
	 */
	if (DISPLAY_VER(dev_priv) < 13 && bigjoiner && !dsc) {
=======
	if (intel_dp_joiner_needs_dsc(dev_priv, joiner) && !dsc) {
>>>>>>> a6ad5510
		*status = MODE_CLOCK_HIGH;
		return 0;
	}

	if (mode_rate > max_rate && !dsc) {
		*status = MODE_CLOCK_HIGH;
		return 0;
	}

	*status = intel_mode_valid_max_plane_size(dev_priv, mode, joiner);
	return 0;
}

static struct drm_encoder *intel_mst_atomic_best_encoder(struct drm_connector *connector,
							 struct drm_atomic_state *state)
{
	struct drm_connector_state *connector_state = drm_atomic_get_new_connector_state(state,
											 connector);
	struct intel_connector *intel_connector = to_intel_connector(connector);
	struct intel_dp *intel_dp = intel_connector->mst_port;
	struct intel_crtc *crtc = to_intel_crtc(connector_state->crtc);

	return &intel_dp->mst_encoders[crtc->pipe]->base.base;
}

static int
intel_dp_mst_detect(struct drm_connector *connector,
		    struct drm_modeset_acquire_ctx *ctx, bool force)
{
	struct drm_i915_private *i915 = to_i915(connector->dev);
	struct intel_connector *intel_connector = to_intel_connector(connector);
	struct intel_dp *intel_dp = intel_connector->mst_port;

	if (!intel_display_device_enabled(i915))
		return connector_status_disconnected;

	if (drm_connector_is_unregistered(connector))
		return connector_status_disconnected;

	if (!intel_display_driver_check_access(i915))
		return connector->status;

	return drm_dp_mst_detect_port(connector, ctx, &intel_dp->mst_mgr,
				      intel_connector->port);
}

static const struct drm_connector_helper_funcs intel_dp_mst_connector_helper_funcs = {
	.get_modes = intel_dp_mst_get_modes,
	.mode_valid_ctx = intel_dp_mst_mode_valid_ctx,
	.atomic_best_encoder = intel_mst_atomic_best_encoder,
	.atomic_check = intel_dp_mst_atomic_check,
	.detect_ctx = intel_dp_mst_detect,
};

static void intel_dp_mst_encoder_destroy(struct drm_encoder *encoder)
{
	struct intel_dp_mst_encoder *intel_mst = enc_to_mst(to_intel_encoder(encoder));

	drm_encoder_cleanup(encoder);
	kfree(intel_mst);
}

static const struct drm_encoder_funcs intel_dp_mst_enc_funcs = {
	.destroy = intel_dp_mst_encoder_destroy,
};

static bool intel_dp_mst_get_hw_state(struct intel_connector *connector)
{
	if (intel_attached_encoder(connector) && connector->base.state->crtc) {
		enum pipe pipe;
		if (!intel_attached_encoder(connector)->get_hw_state(intel_attached_encoder(connector), &pipe))
			return false;
		return true;
	}
	return false;
}

static int intel_dp_mst_add_properties(struct intel_dp *intel_dp,
				       struct drm_connector *connector,
				       const char *pathprop)
{
	struct drm_i915_private *i915 = to_i915(connector->dev);

	drm_object_attach_property(&connector->base,
				   i915->drm.mode_config.path_property, 0);
	drm_object_attach_property(&connector->base,
				   i915->drm.mode_config.tile_property, 0);

	intel_attach_force_audio_property(connector);
	intel_attach_broadcast_rgb_property(connector);

	/*
	 * Reuse the prop from the SST connector because we're
	 * not allowed to create new props after device registration.
	 */
	connector->max_bpc_property =
		intel_dp->attached_connector->base.max_bpc_property;
	if (connector->max_bpc_property)
		drm_connector_attach_max_bpc_property(connector, 6, 12);

	return drm_connector_set_path_property(connector, pathprop);
}

static void
intel_dp_mst_read_decompression_port_dsc_caps(struct intel_dp *intel_dp,
					      struct intel_connector *connector)
{
	u8 dpcd_caps[DP_RECEIVER_CAP_SIZE];

	if (!connector->dp.dsc_decompression_aux)
		return;

	if (drm_dp_read_dpcd_caps(connector->dp.dsc_decompression_aux, dpcd_caps) < 0)
		return;

	intel_dp_get_dsc_sink_cap(dpcd_caps[DP_DPCD_REV], connector);
}

static bool detect_dsc_hblank_expansion_quirk(const struct intel_connector *connector)
{
	struct drm_i915_private *i915 = to_i915(connector->base.dev);
	struct drm_dp_aux *aux = connector->dp.dsc_decompression_aux;
	struct drm_dp_desc desc;
	u8 dpcd[DP_RECEIVER_CAP_SIZE];

	if (!aux)
		return false;

	/*
	 * A logical port's OUI (at least for affected sinks) is all 0, so
	 * instead of that the parent port's OUI is used for identification.
	 */
	if (drm_dp_mst_port_is_logical(connector->port)) {
		aux = drm_dp_mst_aux_for_parent(connector->port);
		if (!aux)
			aux = &connector->mst_port->aux;
	}

	if (drm_dp_read_dpcd_caps(aux, dpcd) < 0)
		return false;

	if (drm_dp_read_desc(aux, &desc, drm_dp_is_branch(dpcd)) < 0)
		return false;

	if (!drm_dp_has_quirk(&desc,
			      DP_DPCD_QUIRK_HBLANK_EXPANSION_REQUIRES_DSC))
		return false;

	/*
	 * UHBR (MST sink) devices requiring this quirk don't advertise the
	 * HBLANK expansion support. Presuming that they perform HBLANK
	 * expansion internally, or are affected by this issue on modes with a
	 * short HBLANK for other reasons.
	 */
	if (!drm_dp_128b132b_supported(dpcd) &&
	    !(dpcd[DP_RECEIVE_PORT_0_CAP_0] & DP_HBLANK_EXPANSION_CAPABLE))
		return false;

	drm_dbg_kms(&i915->drm,
		    "[CONNECTOR:%d:%s] DSC HBLANK expansion quirk detected\n",
		    connector->base.base.id, connector->base.name);

	return true;
}

static struct drm_connector *intel_dp_add_mst_connector(struct drm_dp_mst_topology_mgr *mgr,
							struct drm_dp_mst_port *port,
							const char *pathprop)
{
	struct intel_dp *intel_dp = container_of(mgr, struct intel_dp, mst_mgr);
	struct intel_digital_port *dig_port = dp_to_dig_port(intel_dp);
	struct drm_device *dev = dig_port->base.base.dev;
	struct drm_i915_private *dev_priv = to_i915(dev);
	struct intel_connector *intel_connector;
	struct drm_connector *connector;
	enum pipe pipe;
	int ret;

	intel_connector = intel_connector_alloc();
	if (!intel_connector)
		return NULL;

	intel_connector->get_hw_state = intel_dp_mst_get_hw_state;
	intel_connector->sync_state = intel_dp_connector_sync_state;
	intel_connector->mst_port = intel_dp;
	intel_connector->port = port;
	drm_dp_mst_get_port_malloc(port);

	intel_dp_init_modeset_retry_work(intel_connector);

	intel_connector->dp.dsc_decompression_aux = drm_dp_mst_dsc_aux_for_port(port);
	intel_dp_mst_read_decompression_port_dsc_caps(intel_dp, intel_connector);
	intel_connector->dp.dsc_hblank_expansion_quirk =
		detect_dsc_hblank_expansion_quirk(intel_connector);

	connector = &intel_connector->base;
	ret = drm_connector_init(dev, connector, &intel_dp_mst_connector_funcs,
				 DRM_MODE_CONNECTOR_DisplayPort);
	if (ret) {
		drm_dp_mst_put_port_malloc(port);
		intel_connector_free(intel_connector);
		return NULL;
	}

	drm_connector_helper_add(connector, &intel_dp_mst_connector_helper_funcs);

	for_each_pipe(dev_priv, pipe) {
		struct drm_encoder *enc =
			&intel_dp->mst_encoders[pipe]->base.base;

		ret = drm_connector_attach_encoder(&intel_connector->base, enc);
		if (ret)
			goto err;
	}

	ret = intel_dp_mst_add_properties(intel_dp, connector, pathprop);
	if (ret)
		goto err;

	ret = intel_dp_hdcp_init(dig_port, intel_connector);
	if (ret)
		drm_dbg_kms(&dev_priv->drm, "[%s:%d] HDCP MST init failed, skipping.\n",
			    connector->name, connector->base.id);

	return connector;

err:
	drm_connector_cleanup(connector);
	return NULL;
}

static void
intel_dp_mst_poll_hpd_irq(struct drm_dp_mst_topology_mgr *mgr)
{
	struct intel_dp *intel_dp = container_of(mgr, struct intel_dp, mst_mgr);

	intel_hpd_trigger_irq(dp_to_dig_port(intel_dp));
}

static const struct drm_dp_mst_topology_cbs mst_cbs = {
	.add_connector = intel_dp_add_mst_connector,
	.poll_hpd_irq = intel_dp_mst_poll_hpd_irq,
};

static struct intel_dp_mst_encoder *
intel_dp_create_fake_mst_encoder(struct intel_digital_port *dig_port, enum pipe pipe)
{
	struct intel_dp_mst_encoder *intel_mst;
	struct intel_encoder *intel_encoder;
	struct drm_device *dev = dig_port->base.base.dev;

	intel_mst = kzalloc(sizeof(*intel_mst), GFP_KERNEL);

	if (!intel_mst)
		return NULL;

	intel_mst->pipe = pipe;
	intel_encoder = &intel_mst->base;
	intel_mst->primary = dig_port;

	drm_encoder_init(dev, &intel_encoder->base, &intel_dp_mst_enc_funcs,
			 DRM_MODE_ENCODER_DPMST, "DP-MST %c", pipe_name(pipe));

	intel_encoder->type = INTEL_OUTPUT_DP_MST;
	intel_encoder->power_domain = dig_port->base.power_domain;
	intel_encoder->port = dig_port->base.port;
	intel_encoder->cloneable = 0;
	/*
	 * This is wrong, but broken userspace uses the intersection
	 * of possible_crtcs of all the encoders of a given connector
	 * to figure out which crtcs can drive said connector. What
	 * should be used instead is the union of possible_crtcs.
	 * To keep such userspace functioning we must misconfigure
	 * this to make sure the intersection is not empty :(
	 */
	intel_encoder->pipe_mask = ~0;

	intel_encoder->compute_config = intel_dp_mst_compute_config;
	intel_encoder->compute_config_late = intel_dp_mst_compute_config_late;
	intel_encoder->disable = intel_mst_disable_dp;
	intel_encoder->post_disable = intel_mst_post_disable_dp;
	intel_encoder->post_pll_disable = intel_mst_post_pll_disable_dp;
	intel_encoder->update_pipe = intel_ddi_update_pipe;
	intel_encoder->pre_pll_enable = intel_mst_pre_pll_enable_dp;
	intel_encoder->pre_enable = intel_mst_pre_enable_dp;
	intel_encoder->enable = intel_mst_enable_dp;
	intel_encoder->audio_enable = intel_audio_codec_enable;
	intel_encoder->audio_disable = intel_audio_codec_disable;
	intel_encoder->get_hw_state = intel_dp_mst_enc_get_hw_state;
	intel_encoder->get_config = intel_dp_mst_enc_get_config;
	intel_encoder->initial_fastset_check = intel_dp_mst_initial_fastset_check;

	return intel_mst;

}

static bool
intel_dp_create_fake_mst_encoders(struct intel_digital_port *dig_port)
{
	struct intel_dp *intel_dp = &dig_port->dp;
	struct drm_i915_private *dev_priv = to_i915(dig_port->base.base.dev);
	enum pipe pipe;

	for_each_pipe(dev_priv, pipe)
		intel_dp->mst_encoders[pipe] = intel_dp_create_fake_mst_encoder(dig_port, pipe);
	return true;
}

int
intel_dp_mst_encoder_active_links(struct intel_digital_port *dig_port)
{
	return dig_port->dp.active_mst_links;
}

int
intel_dp_mst_encoder_init(struct intel_digital_port *dig_port, int conn_base_id)
{
	struct drm_i915_private *i915 = to_i915(dig_port->base.base.dev);
	struct intel_dp *intel_dp = &dig_port->dp;
	enum port port = dig_port->base.port;
	int ret;

	if (!HAS_DP_MST(i915) || intel_dp_is_edp(intel_dp))
		return 0;

	if (DISPLAY_VER(i915) < 12 && port == PORT_A)
		return 0;

	if (DISPLAY_VER(i915) < 11 && port == PORT_E)
		return 0;

	intel_dp->mst_mgr.cbs = &mst_cbs;

	/* create encoders */
	intel_dp_create_fake_mst_encoders(dig_port);
	ret = drm_dp_mst_topology_mgr_init(&intel_dp->mst_mgr, &i915->drm,
					   &intel_dp->aux, 16, 3, conn_base_id);
	if (ret) {
		intel_dp->mst_mgr.cbs = NULL;
		return ret;
	}

	return 0;
}

bool intel_dp_mst_source_support(struct intel_dp *intel_dp)
{
	return intel_dp->mst_mgr.cbs;
}

void
intel_dp_mst_encoder_cleanup(struct intel_digital_port *dig_port)
{
	struct intel_dp *intel_dp = &dig_port->dp;

	if (!intel_dp_mst_source_support(intel_dp))
		return;

	drm_dp_mst_topology_mgr_destroy(&intel_dp->mst_mgr);
	/* encoders will get killed by normal cleanup */

	intel_dp->mst_mgr.cbs = NULL;
}

bool intel_dp_mst_is_master_trans(const struct intel_crtc_state *crtc_state)
{
	return crtc_state->mst_master_transcoder == crtc_state->cpu_transcoder;
}

bool intel_dp_mst_is_slave_trans(const struct intel_crtc_state *crtc_state)
{
	return crtc_state->mst_master_transcoder != INVALID_TRANSCODER &&
	       crtc_state->mst_master_transcoder != crtc_state->cpu_transcoder;
}

/**
 * intel_dp_mst_add_topology_state_for_connector - add MST topology state for a connector
 * @state: atomic state
 * @connector: connector to add the state for
 * @crtc: the CRTC @connector is attached to
 *
 * Add the MST topology state for @connector to @state.
 *
 * Returns 0 on success, negative error code on failure.
 */
static int
intel_dp_mst_add_topology_state_for_connector(struct intel_atomic_state *state,
					      struct intel_connector *connector,
					      struct intel_crtc *crtc)
{
	struct drm_dp_mst_topology_state *mst_state;

	if (!connector->mst_port)
		return 0;

	mst_state = drm_atomic_get_mst_topology_state(&state->base,
						      &connector->mst_port->mst_mgr);
	if (IS_ERR(mst_state))
		return PTR_ERR(mst_state);

	mst_state->pending_crtc_mask |= drm_crtc_mask(&crtc->base);

	return 0;
}

/**
 * intel_dp_mst_add_topology_state_for_crtc - add MST topology state for a CRTC
 * @state: atomic state
 * @crtc: CRTC to add the state for
 *
 * Add the MST topology state for @crtc to @state.
 *
 * Returns 0 on success, negative error code on failure.
 */
int intel_dp_mst_add_topology_state_for_crtc(struct intel_atomic_state *state,
					     struct intel_crtc *crtc)
{
	struct drm_connector *_connector;
	struct drm_connector_state *conn_state;
	int i;

	for_each_new_connector_in_state(&state->base, _connector, conn_state, i) {
		struct intel_connector *connector = to_intel_connector(_connector);
		int ret;

		if (conn_state->crtc != &crtc->base)
			continue;

		ret = intel_dp_mst_add_topology_state_for_connector(state, connector, crtc);
		if (ret)
			return ret;
	}

	return 0;
}

static struct intel_connector *
get_connector_in_state_for_crtc(struct intel_atomic_state *state,
				const struct intel_crtc *crtc)
{
	struct drm_connector_state *old_conn_state;
	struct drm_connector_state *new_conn_state;
	struct drm_connector *_connector;
	int i;

	for_each_oldnew_connector_in_state(&state->base, _connector,
					   old_conn_state, new_conn_state, i) {
		struct intel_connector *connector =
			to_intel_connector(_connector);

		if (old_conn_state->crtc == &crtc->base ||
		    new_conn_state->crtc == &crtc->base)
			return connector;
	}

	return NULL;
}

/**
 * intel_dp_mst_crtc_needs_modeset - check if changes in topology need to modeset the given CRTC
 * @state: atomic state
 * @crtc: CRTC for which to check the modeset requirement
 *
 * Check if any change in a MST topology requires a forced modeset on @crtc in
 * this topology. One such change is enabling/disabling the DSC decompression
 * state in the first branch device's UFP DPCD as required by one CRTC, while
 * the other @crtc in the same topology is still active, requiring a full modeset
 * on @crtc.
 */
bool intel_dp_mst_crtc_needs_modeset(struct intel_atomic_state *state,
				     struct intel_crtc *crtc)
{
	const struct intel_connector *crtc_connector;
	const struct drm_connector_state *conn_state;
	const struct drm_connector *_connector;
	int i;

	if (!intel_crtc_has_type(intel_atomic_get_new_crtc_state(state, crtc),
				 INTEL_OUTPUT_DP_MST))
		return false;

	crtc_connector = get_connector_in_state_for_crtc(state, crtc);

	if (!crtc_connector)
		/* None of the connectors in the topology needs modeset */
		return false;

	for_each_new_connector_in_state(&state->base, _connector, conn_state, i) {
		const struct intel_connector *connector =
			to_intel_connector(_connector);
		const struct intel_crtc_state *new_crtc_state;
		const struct intel_crtc_state *old_crtc_state;
		struct intel_crtc *crtc_iter;

		if (connector->mst_port != crtc_connector->mst_port ||
		    !conn_state->crtc)
			continue;

		crtc_iter = to_intel_crtc(conn_state->crtc);

		new_crtc_state = intel_atomic_get_new_crtc_state(state, crtc_iter);
		old_crtc_state = intel_atomic_get_old_crtc_state(state, crtc_iter);

		if (!intel_crtc_needs_modeset(new_crtc_state))
			continue;

		if (old_crtc_state->dsc.compression_enable ==
		    new_crtc_state->dsc.compression_enable)
			continue;
		/*
		 * Toggling the decompression flag because of this stream in
		 * the first downstream branch device's UFP DPCD may reset the
		 * whole branch device. To avoid the reset while other streams
		 * are also active modeset the whole MST topology in this
		 * case.
		 */
		if (connector->dp.dsc_decompression_aux ==
		    &connector->mst_port->aux)
			return true;
	}

	return false;
}

/**
 * intel_dp_mst_prepare_probe - Prepare an MST link for topology probing
 * @intel_dp: DP port object
 *
 * Prepare an MST link for topology probing, programming the target
 * link parameters to DPCD. This step is a requirement of the enumaration
 * of path resources during probing.
 */
void intel_dp_mst_prepare_probe(struct intel_dp *intel_dp)
{
	int link_rate = intel_dp_max_link_rate(intel_dp);
	int lane_count = intel_dp_max_lane_count(intel_dp);
	u8 rate_select;
	u8 link_bw;

	if (intel_dp->link_trained)
		return;

	if (intel_mst_probed_link_params_valid(intel_dp, link_rate, lane_count))
		return;

	intel_dp_compute_rate(intel_dp, link_rate, &link_bw, &rate_select);

	intel_dp_link_training_set_mode(intel_dp, link_rate, false);
	intel_dp_link_training_set_bw(intel_dp, link_bw, rate_select, lane_count,
				      drm_dp_enhanced_frame_cap(intel_dp->dpcd));

	intel_mst_set_probed_link_params(intel_dp, link_rate, lane_count);
}

/*
 * intel_dp_mst_verify_dpcd_state - verify the MST SW enabled state wrt. the DPCD
 * @intel_dp: DP port object
 *
 * Verify if @intel_dp's MST enabled SW state matches the corresponding DPCD
 * state. A long HPD pulse - not long enough to be detected as a disconnected
 * state - could've reset the DPCD state, which requires tearing
 * down/recreating the MST topology.
 *
 * Returns %true if the SW MST enabled and DPCD states match, %false
 * otherwise.
 */
bool intel_dp_mst_verify_dpcd_state(struct intel_dp *intel_dp)
{
	struct intel_display *display = to_intel_display(intel_dp);
	struct intel_connector *connector = intel_dp->attached_connector;
	struct intel_digital_port *dig_port = dp_to_dig_port(intel_dp);
	struct intel_encoder *encoder = &dig_port->base;
	int ret;
	u8 val;

	if (!intel_dp->is_mst)
		return true;

	ret = drm_dp_dpcd_readb(intel_dp->mst_mgr.aux, DP_MSTM_CTRL, &val);

	/* Adjust the expected register value for SST + SideBand. */
	if (ret < 0 || val != (DP_MST_EN | DP_UP_REQ_EN | DP_UPSTREAM_IS_SRC)) {
		drm_dbg_kms(display->drm,
			    "[CONNECTOR:%d:%s][ENCODER:%d:%s] MST mode got reset, removing topology (ret=%d, ctrl=0x%02x)\n",
			    connector->base.base.id, connector->base.name,
			    encoder->base.base.id, encoder->base.name,
			    ret, val);

		return false;
	}

	return true;
}<|MERGE_RESOLUTION|>--- conflicted
+++ resolved
@@ -237,10 +237,6 @@
 		remote_bw_overhead = intel_dp_mst_bw_overhead(crtc_state, connector,
 							      true, dsc_slice_count, link_bpp_x16);
 
-<<<<<<< HEAD
-		crtc_state->pbn = drm_dp_calc_pbn_mode(adjusted_mode->crtc_clock,
-						       bpp << 4);
-=======
 		intel_dp_mst_compute_m_n(crtc_state, connector,
 					 local_bw_overhead,
 					 link_bpp_x16,
@@ -286,7 +282,6 @@
 
 		drm_WARN_ON(&i915->drm, remote_tu < crtc_state->dp_m_n.tu);
 		crtc_state->dp_m_n.tu = remote_tu;
->>>>>>> a6ad5510
 
 		slots = drm_dp_atomic_find_time_slots(state, &intel_dp->mst_mgr,
 						      connector->port,
@@ -1461,10 +1456,6 @@
 	if (*status != MODE_OK)
 		return 0;
 
-<<<<<<< HEAD
-	if (mode->flags & DRM_MODE_FLAG_DBLSCAN) {
-		*status = MODE_NO_DBLESCAN;
-=======
 	if (mode->flags & DRM_MODE_FLAG_DBLCLK) {
 		*status = MODE_H_ILLEGAL;
 		return 0;
@@ -1472,7 +1463,6 @@
 
 	if (mode->clock < 10000) {
 		*status = MODE_CLOCK_LOW;
->>>>>>> a6ad5510
 		return 0;
 	}
 
@@ -1511,31 +1501,7 @@
 		return 0;
 	}
 
-<<<<<<< HEAD
-	if (mode->clock < 10000) {
-		*status = MODE_CLOCK_LOW;
-		return 0;
-	}
-
-	if (mode->flags & DRM_MODE_FLAG_DBLCLK) {
-		*status = MODE_H_ILLEGAL;
-		return 0;
-	}
-
-	if (intel_dp_need_bigjoiner(intel_dp, mode->hdisplay, target_clock)) {
-		bigjoiner = true;
-		max_dotclk *= 2;
-
-		/* TODO: add support for bigjoiner */
-		*status = MODE_CLOCK_HIGH;
-		return 0;
-	}
-
-	if (HAS_DSC_MST(dev_priv) &&
-	    drm_dp_sink_supports_dsc(intel_dp->dsc_dpcd)) {
-=======
 	if (intel_dp_has_dsc(intel_connector)) {
->>>>>>> a6ad5510
 		/*
 		 * TBD pass the connector BPC,
 		 * for now U8_MAX so that max BPC on that platform would be picked
@@ -1562,15 +1528,7 @@
 		dsc = dsc_max_compressed_bpp && dsc_slice_count;
 	}
 
-<<<<<<< HEAD
-	/*
-	 * Big joiner configuration needs DSC for TGL which is not true for
-	 * XE_LPD where uncompressed joiner is supported.
-	 */
-	if (DISPLAY_VER(dev_priv) < 13 && bigjoiner && !dsc) {
-=======
 	if (intel_dp_joiner_needs_dsc(dev_priv, joiner) && !dsc) {
->>>>>>> a6ad5510
 		*status = MODE_CLOCK_HIGH;
 		return 0;
 	}
