--- conflicted
+++ resolved
@@ -5484,9 +5484,6 @@
 	intel_bios_init_panel_early(dev_priv, &intel_connector->panel,
 				    encoder->devdata);
 
-<<<<<<< HEAD
-	intel_pps_init(intel_dp);
-=======
 	if (!intel_pps_init(intel_dp)) {
 		drm_info(&dev_priv->drm,
 			 "[ENCODER:%d:%s] unusable PPS, disabling eDP\n",
@@ -5507,7 +5504,6 @@
 	 * The DPCD probe below will make sure VDD is on.
 	 */
 	intel_hpd_enable_detection(encoder);
->>>>>>> 98817289
 
 	/* Cache DPCD and EDID for edp. */
 	has_dpcd = intel_edp_init_dpcd(intel_dp);
@@ -5580,13 +5576,8 @@
 		drm_edid = ERR_PTR(-ENOENT);
 	}
 
-<<<<<<< HEAD
-	intel_bios_init_panel_late(dev_priv, &intel_connector->panel,
-				   encoder->devdata, IS_ERR(edid) ? NULL : edid);
-=======
 	intel_bios_init_panel_late(dev_priv, &intel_connector->panel, encoder->devdata,
 				   IS_ERR(drm_edid) ? NULL : drm_edid);
->>>>>>> 98817289
 
 	intel_panel_add_edid_fixed_modes(intel_connector, true);
 
