/*
 * Copyright © 2008 Intel Corporation
 *
 * Permission is hereby granted, free of charge, to any person obtaining a
 * copy of this software and associated documentation files (the "Software"),
 * to deal in the Software without restriction, including without limitation
 * the rights to use, copy, modify, merge, publish, distribute, sublicense,
 * and/or sell copies of the Software, and to permit persons to whom the
 * Software is furnished to do so, subject to the following conditions:
 *
 * The above copyright notice and this permission notice (including the next
 * paragraph) shall be included in all copies or substantial portions of the
 * Software.
 *
 * THE SOFTWARE IS PROVIDED "AS IS", WITHOUT WARRANTY OF ANY KIND, EXPRESS OR
 * IMPLIED, INCLUDING BUT NOT LIMITED TO THE WARRANTIES OF MERCHANTABILITY,
 * FITNESS FOR A PARTICULAR PURPOSE AND NONINFRINGEMENT.  IN NO EVENT SHALL
 * THE AUTHORS OR COPYRIGHT HOLDERS BE LIABLE FOR ANY CLAIM, DAMAGES OR OTHER
 * LIABILITY, WHETHER IN AN ACTION OF CONTRACT, TORT OR OTHERWISE, ARISING
 * FROM, OUT OF OR IN CONNECTION WITH THE SOFTWARE OR THE USE OR OTHER DEALINGS
 * IN THE SOFTWARE.
 *
 * Authors:
 *    Keith Packard <keithp@keithp.com>
 *
 */

#include <linux/export.h>
#include <linux/i2c.h>
#include <linux/notifier.h>
#include <linux/slab.h>
#include <linux/string_helpers.h>
#include <linux/timekeeping.h>
#include <linux/types.h>

#include <asm/byteorder.h>

#include <drm/display/drm_dp_helper.h>
#include <drm/display/drm_dsc_helper.h>
#include <drm/display/drm_hdmi_helper.h>
#include <drm/drm_atomic_helper.h>
#include <drm/drm_crtc.h>
#include <drm/drm_edid.h>
#include <drm/drm_probe_helper.h>

#include "g4x_dp.h"
#include "i915_debugfs.h"
#include "i915_drv.h"
#include "i915_reg.h"
#include "intel_atomic.h"
#include "intel_audio.h"
#include "intel_backlight.h"
#include "intel_combo_phy_regs.h"
#include "intel_connector.h"
#include "intel_crtc.h"
#include "intel_ddi.h"
#include "intel_de.h"
#include "intel_display_types.h"
#include "intel_dp.h"
#include "intel_dp_aux.h"
#include "intel_dp_hdcp.h"
#include "intel_dp_link_training.h"
#include "intel_dp_mst.h"
#include "intel_dpio_phy.h"
#include "intel_dpll.h"
#include "intel_fifo_underrun.h"
#include "intel_hdcp.h"
#include "intel_hdmi.h"
#include "intel_hotplug.h"
#include "intel_lspcon.h"
#include "intel_lvds.h"
#include "intel_panel.h"
#include "intel_pch_display.h"
#include "intel_pps.h"
#include "intel_psr.h"
#include "intel_tc.h"
#include "intel_vdsc.h"
#include "intel_vrr.h"

/* DP DSC throughput values used for slice count calculations KPixels/s */
#define DP_DSC_PEAK_PIXEL_RATE			2720000
#define DP_DSC_MAX_ENC_THROUGHPUT_0		340000
#define DP_DSC_MAX_ENC_THROUGHPUT_1		400000

/* DP DSC FEC Overhead factor = 1/(0.972261) */
#define DP_DSC_FEC_OVERHEAD_FACTOR		972261

/* Compliance test status bits  */
#define INTEL_DP_RESOLUTION_SHIFT_MASK	0
#define INTEL_DP_RESOLUTION_PREFERRED	(1 << INTEL_DP_RESOLUTION_SHIFT_MASK)
#define INTEL_DP_RESOLUTION_STANDARD	(2 << INTEL_DP_RESOLUTION_SHIFT_MASK)
#define INTEL_DP_RESOLUTION_FAILSAFE	(3 << INTEL_DP_RESOLUTION_SHIFT_MASK)


/* Constants for DP DSC configurations */
static const u8 valid_dsc_bpp[] = {6, 8, 10, 12, 15};

/* With Single pipe configuration, HW is capable of supporting maximum
 * of 4 slices per line.
 */
static const u8 valid_dsc_slicecount[] = {1, 2, 4};

/**
 * intel_dp_is_edp - is the given port attached to an eDP panel (either CPU or PCH)
 * @intel_dp: DP struct
 *
 * If a CPU or PCH DP output is attached to an eDP panel, this function
 * will return true, and false otherwise.
 *
 * This function is not safe to use prior to encoder type being set.
 */
bool intel_dp_is_edp(struct intel_dp *intel_dp)
{
	struct intel_digital_port *dig_port = dp_to_dig_port(intel_dp);

	return dig_port->base.type == INTEL_OUTPUT_EDP;
}

static void intel_dp_unset_edid(struct intel_dp *intel_dp);

/* Is link rate UHBR and thus 128b/132b? */
bool intel_dp_is_uhbr(const struct intel_crtc_state *crtc_state)
{
	return crtc_state->port_clock >= 1000000;
}

static void intel_dp_set_default_sink_rates(struct intel_dp *intel_dp)
{
	intel_dp->sink_rates[0] = 162000;
	intel_dp->num_sink_rates = 1;
}

/* update sink rates from dpcd */
static void intel_dp_set_dpcd_sink_rates(struct intel_dp *intel_dp)
{
	static const int dp_rates[] = {
		162000, 270000, 540000, 810000
	};
	int i, max_rate;
	int max_lttpr_rate;

	if (drm_dp_has_quirk(&intel_dp->desc, DP_DPCD_QUIRK_CAN_DO_MAX_LINK_RATE_3_24_GBPS)) {
		/* Needed, e.g., for Apple MBP 2017, 15 inch eDP Retina panel */
		static const int quirk_rates[] = { 162000, 270000, 324000 };

		memcpy(intel_dp->sink_rates, quirk_rates, sizeof(quirk_rates));
		intel_dp->num_sink_rates = ARRAY_SIZE(quirk_rates);

		return;
	}

	/*
	 * Sink rates for 8b/10b.
	 */
	max_rate = drm_dp_bw_code_to_link_rate(intel_dp->dpcd[DP_MAX_LINK_RATE]);
	max_lttpr_rate = drm_dp_lttpr_max_link_rate(intel_dp->lttpr_common_caps);
	if (max_lttpr_rate)
		max_rate = min(max_rate, max_lttpr_rate);

	for (i = 0; i < ARRAY_SIZE(dp_rates); i++) {
		if (dp_rates[i] > max_rate)
			break;
		intel_dp->sink_rates[i] = dp_rates[i];
	}

	/*
	 * Sink rates for 128b/132b. If set, sink should support all 8b/10b
	 * rates and 10 Gbps.
	 */
	if (intel_dp->dpcd[DP_MAIN_LINK_CHANNEL_CODING] & DP_CAP_ANSI_128B132B) {
		u8 uhbr_rates = 0;

		BUILD_BUG_ON(ARRAY_SIZE(intel_dp->sink_rates) < ARRAY_SIZE(dp_rates) + 3);

		drm_dp_dpcd_readb(&intel_dp->aux,
				  DP_128B132B_SUPPORTED_LINK_RATES, &uhbr_rates);

		if (drm_dp_lttpr_count(intel_dp->lttpr_common_caps)) {
			/* We have a repeater */
			if (intel_dp->lttpr_common_caps[0] >= 0x20 &&
			    intel_dp->lttpr_common_caps[DP_MAIN_LINK_CHANNEL_CODING_PHY_REPEATER -
							DP_LT_TUNABLE_PHY_REPEATER_FIELD_DATA_STRUCTURE_REV] &
			    DP_PHY_REPEATER_128B132B_SUPPORTED) {
				/* Repeater supports 128b/132b, valid UHBR rates */
				uhbr_rates &= intel_dp->lttpr_common_caps[DP_PHY_REPEATER_128B132B_RATES -
									  DP_LT_TUNABLE_PHY_REPEATER_FIELD_DATA_STRUCTURE_REV];
			} else {
				/* Does not support 128b/132b */
				uhbr_rates = 0;
			}
		}

		if (uhbr_rates & DP_UHBR10)
			intel_dp->sink_rates[i++] = 1000000;
		if (uhbr_rates & DP_UHBR13_5)
			intel_dp->sink_rates[i++] = 1350000;
		if (uhbr_rates & DP_UHBR20)
			intel_dp->sink_rates[i++] = 2000000;
	}

	intel_dp->num_sink_rates = i;
}

static void intel_dp_set_sink_rates(struct intel_dp *intel_dp)
{
	struct intel_connector *connector = intel_dp->attached_connector;
	struct intel_digital_port *intel_dig_port = dp_to_dig_port(intel_dp);
	struct intel_encoder *encoder = &intel_dig_port->base;

	intel_dp_set_dpcd_sink_rates(intel_dp);

	if (intel_dp->num_sink_rates)
		return;

	drm_err(&dp_to_i915(intel_dp)->drm,
		"[CONNECTOR:%d:%s][ENCODER:%d:%s] Invalid DPCD with no link rates, using defaults\n",
		connector->base.base.id, connector->base.name,
		encoder->base.base.id, encoder->base.name);

	intel_dp_set_default_sink_rates(intel_dp);
}

static void intel_dp_set_default_max_sink_lane_count(struct intel_dp *intel_dp)
{
	intel_dp->max_sink_lane_count = 1;
}

static void intel_dp_set_max_sink_lane_count(struct intel_dp *intel_dp)
{
	struct intel_connector *connector = intel_dp->attached_connector;
	struct intel_digital_port *intel_dig_port = dp_to_dig_port(intel_dp);
	struct intel_encoder *encoder = &intel_dig_port->base;

	intel_dp->max_sink_lane_count = drm_dp_max_lane_count(intel_dp->dpcd);

	switch (intel_dp->max_sink_lane_count) {
	case 1:
	case 2:
	case 4:
		return;
	}

	drm_err(&dp_to_i915(intel_dp)->drm,
		"[CONNECTOR:%d:%s][ENCODER:%d:%s] Invalid DPCD max lane count (%d), using default\n",
		connector->base.base.id, connector->base.name,
		encoder->base.base.id, encoder->base.name,
		intel_dp->max_sink_lane_count);

	intel_dp_set_default_max_sink_lane_count(intel_dp);
}

/* Get length of rates array potentially limited by max_rate. */
static int intel_dp_rate_limit_len(const int *rates, int len, int max_rate)
{
	int i;

	/* Limit results by potentially reduced max rate */
	for (i = 0; i < len; i++) {
		if (rates[len - i - 1] <= max_rate)
			return len - i;
	}

	return 0;
}

/* Get length of common rates array potentially limited by max_rate. */
static int intel_dp_common_len_rate_limit(const struct intel_dp *intel_dp,
					  int max_rate)
{
	return intel_dp_rate_limit_len(intel_dp->common_rates,
				       intel_dp->num_common_rates, max_rate);
}

static int intel_dp_common_rate(struct intel_dp *intel_dp, int index)
{
	if (drm_WARN_ON(&dp_to_i915(intel_dp)->drm,
			index < 0 || index >= intel_dp->num_common_rates))
		return 162000;

	return intel_dp->common_rates[index];
}

/* Theoretical max between source and sink */
static int intel_dp_max_common_rate(struct intel_dp *intel_dp)
{
	return intel_dp_common_rate(intel_dp, intel_dp->num_common_rates - 1);
}

static int intel_dp_max_source_lane_count(struct intel_digital_port *dig_port)
{
	int vbt_max_lanes = intel_bios_dp_max_lane_count(&dig_port->base);
	int max_lanes = dig_port->max_lanes;

	if (vbt_max_lanes)
		max_lanes = min(max_lanes, vbt_max_lanes);

	return max_lanes;
}

/* Theoretical max between source and sink */
static int intel_dp_max_common_lane_count(struct intel_dp *intel_dp)
{
	struct intel_digital_port *dig_port = dp_to_dig_port(intel_dp);
	int source_max = intel_dp_max_source_lane_count(dig_port);
	int sink_max = intel_dp->max_sink_lane_count;
	int fia_max = intel_tc_port_fia_max_lane_count(dig_port);
	int lttpr_max = drm_dp_lttpr_max_lane_count(intel_dp->lttpr_common_caps);

	if (lttpr_max)
		sink_max = min(sink_max, lttpr_max);

	return min3(source_max, sink_max, fia_max);
}

int intel_dp_max_lane_count(struct intel_dp *intel_dp)
{
	switch (intel_dp->max_link_lane_count) {
	case 1:
	case 2:
	case 4:
		return intel_dp->max_link_lane_count;
	default:
		MISSING_CASE(intel_dp->max_link_lane_count);
		return 1;
	}
}

/*
 * The required data bandwidth for a mode with given pixel clock and bpp. This
 * is the required net bandwidth independent of the data bandwidth efficiency.
 */
int
intel_dp_link_required(int pixel_clock, int bpp)
{
	/* pixel_clock is in kHz, divide bpp by 8 for bit to Byte conversion */
	return DIV_ROUND_UP(pixel_clock * bpp, 8);
}

/*
 * Given a link rate and lanes, get the data bandwidth.
 *
 * Data bandwidth is the actual payload rate, which depends on the data
 * bandwidth efficiency and the link rate.
 *
 * For 8b/10b channel encoding, SST and non-FEC, the data bandwidth efficiency
 * is 80%. For example, for a 1.62 Gbps link, 1.62*10^9 bps * 0.80 * (1/8) =
 * 162000 kBps. With 8-bit symbols, we have 162000 kHz symbol clock. Just by
 * coincidence, the port clock in kHz matches the data bandwidth in kBps, and
 * they equal the link bit rate in Gbps multiplied by 100000. (Note that this no
 * longer holds for data bandwidth as soon as FEC or MST is taken into account!)
 *
 * For 128b/132b channel encoding, the data bandwidth efficiency is 96.71%. For
 * example, for a 10 Gbps link, 10*10^9 bps * 0.9671 * (1/8) = 1208875
 * kBps. With 32-bit symbols, we have 312500 kHz symbol clock. The value 1000000
 * does not match the symbol clock, the port clock (not even if you think in
 * terms of a byte clock), nor the data bandwidth. It only matches the link bit
 * rate in units of 10000 bps.
 */
int
intel_dp_max_data_rate(int max_link_rate, int max_lanes)
{
	if (max_link_rate >= 1000000) {
		/*
		 * UHBR rates always use 128b/132b channel encoding, and have
		 * 97.71% data bandwidth efficiency. Consider max_link_rate the
		 * link bit rate in units of 10000 bps.
		 */
		int max_link_rate_kbps = max_link_rate * 10;

		max_link_rate_kbps = DIV_ROUND_CLOSEST_ULL(mul_u32_u32(max_link_rate_kbps, 9671), 10000);
		max_link_rate = max_link_rate_kbps / 8;
	}

	/*
	 * Lower than UHBR rates always use 8b/10b channel encoding, and have
	 * 80% data bandwidth efficiency for SST non-FEC. However, this turns
	 * out to be a nop by coincidence, and can be skipped:
	 *
	 *	int max_link_rate_kbps = max_link_rate * 10;
	 *	max_link_rate_kbps = DIV_ROUND_CLOSEST_ULL(max_link_rate_kbps * 8, 10);
	 *	max_link_rate = max_link_rate_kbps / 8;
	 */

	return max_link_rate * max_lanes;
}

bool intel_dp_can_bigjoiner(struct intel_dp *intel_dp)
{
	struct intel_digital_port *intel_dig_port = dp_to_dig_port(intel_dp);
	struct intel_encoder *encoder = &intel_dig_port->base;
	struct drm_i915_private *dev_priv = to_i915(encoder->base.dev);

	return DISPLAY_VER(dev_priv) >= 12 ||
		(DISPLAY_VER(dev_priv) == 11 &&
		 encoder->port != PORT_A);
}

static int dg2_max_source_rate(struct intel_dp *intel_dp)
{
	return intel_dp_is_edp(intel_dp) ? 810000 : 1350000;
}

static int icl_max_source_rate(struct intel_dp *intel_dp)
{
	struct intel_digital_port *dig_port = dp_to_dig_port(intel_dp);
	struct drm_i915_private *dev_priv = to_i915(dig_port->base.base.dev);
	enum phy phy = intel_port_to_phy(dev_priv, dig_port->base.port);

	if (intel_phy_is_combo(dev_priv, phy) && !intel_dp_is_edp(intel_dp))
		return 540000;

	return 810000;
}

static int ehl_max_source_rate(struct intel_dp *intel_dp)
{
	if (intel_dp_is_edp(intel_dp))
		return 540000;

	return 810000;
}

static int vbt_max_link_rate(struct intel_dp *intel_dp)
{
	struct intel_encoder *encoder = &dp_to_dig_port(intel_dp)->base;
	int max_rate;

	max_rate = intel_bios_dp_max_link_rate(encoder);

	if (intel_dp_is_edp(intel_dp)) {
		struct intel_connector *connector = intel_dp->attached_connector;
		int edp_max_rate = connector->panel.vbt.edp.max_link_rate;

		if (max_rate && edp_max_rate)
			max_rate = min(max_rate, edp_max_rate);
		else if (edp_max_rate)
			max_rate = edp_max_rate;
	}

	return max_rate;
}

static void
intel_dp_set_source_rates(struct intel_dp *intel_dp)
{
	/* The values must be in increasing order */
	static const int icl_rates[] = {
		162000, 216000, 270000, 324000, 432000, 540000, 648000, 810000,
		1000000, 1350000,
	};
	static const int bxt_rates[] = {
		162000, 216000, 243000, 270000, 324000, 432000, 540000
	};
	static const int skl_rates[] = {
		162000, 216000, 270000, 324000, 432000, 540000
	};
	static const int hsw_rates[] = {
		162000, 270000, 540000
	};
	static const int g4x_rates[] = {
		162000, 270000
	};
	struct intel_digital_port *dig_port = dp_to_dig_port(intel_dp);
	struct drm_i915_private *dev_priv = to_i915(dig_port->base.base.dev);
	const int *source_rates;
	int size, max_rate = 0, vbt_max_rate;

	/* This should only be done once */
	drm_WARN_ON(&dev_priv->drm,
		    intel_dp->source_rates || intel_dp->num_source_rates);

	if (DISPLAY_VER(dev_priv) >= 11) {
		source_rates = icl_rates;
		size = ARRAY_SIZE(icl_rates);
		if (IS_DG2(dev_priv))
			max_rate = dg2_max_source_rate(intel_dp);
		else if (IS_ALDERLAKE_P(dev_priv) || IS_ALDERLAKE_S(dev_priv) ||
			 IS_DG1(dev_priv) || IS_ROCKETLAKE(dev_priv))
			max_rate = 810000;
		else if (IS_JSL_EHL(dev_priv))
			max_rate = ehl_max_source_rate(intel_dp);
		else
			max_rate = icl_max_source_rate(intel_dp);
	} else if (IS_GEMINILAKE(dev_priv) || IS_BROXTON(dev_priv)) {
		source_rates = bxt_rates;
		size = ARRAY_SIZE(bxt_rates);
	} else if (DISPLAY_VER(dev_priv) == 9) {
		source_rates = skl_rates;
		size = ARRAY_SIZE(skl_rates);
	} else if ((IS_HASWELL(dev_priv) && !IS_HSW_ULX(dev_priv)) ||
		   IS_BROADWELL(dev_priv)) {
		source_rates = hsw_rates;
		size = ARRAY_SIZE(hsw_rates);
	} else {
		source_rates = g4x_rates;
		size = ARRAY_SIZE(g4x_rates);
	}

	vbt_max_rate = vbt_max_link_rate(intel_dp);
	if (max_rate && vbt_max_rate)
		max_rate = min(max_rate, vbt_max_rate);
	else if (vbt_max_rate)
		max_rate = vbt_max_rate;

	if (max_rate)
		size = intel_dp_rate_limit_len(source_rates, size, max_rate);

	intel_dp->source_rates = source_rates;
	intel_dp->num_source_rates = size;
}

static int intersect_rates(const int *source_rates, int source_len,
			   const int *sink_rates, int sink_len,
			   int *common_rates)
{
	int i = 0, j = 0, k = 0;

	while (i < source_len && j < sink_len) {
		if (source_rates[i] == sink_rates[j]) {
			if (WARN_ON(k >= DP_MAX_SUPPORTED_RATES))
				return k;
			common_rates[k] = source_rates[i];
			++k;
			++i;
			++j;
		} else if (source_rates[i] < sink_rates[j]) {
			++i;
		} else {
			++j;
		}
	}
	return k;
}

/* return index of rate in rates array, or -1 if not found */
static int intel_dp_rate_index(const int *rates, int len, int rate)
{
	int i;

	for (i = 0; i < len; i++)
		if (rate == rates[i])
			return i;

	return -1;
}

static void intel_dp_set_common_rates(struct intel_dp *intel_dp)
{
	struct drm_i915_private *i915 = dp_to_i915(intel_dp);

	drm_WARN_ON(&i915->drm,
		    !intel_dp->num_source_rates || !intel_dp->num_sink_rates);

	intel_dp->num_common_rates = intersect_rates(intel_dp->source_rates,
						     intel_dp->num_source_rates,
						     intel_dp->sink_rates,
						     intel_dp->num_sink_rates,
						     intel_dp->common_rates);

	/* Paranoia, there should always be something in common. */
	if (drm_WARN_ON(&i915->drm, intel_dp->num_common_rates == 0)) {
		intel_dp->common_rates[0] = 162000;
		intel_dp->num_common_rates = 1;
	}
}

static bool intel_dp_link_params_valid(struct intel_dp *intel_dp, int link_rate,
				       u8 lane_count)
{
	/*
	 * FIXME: we need to synchronize the current link parameters with
	 * hardware readout. Currently fast link training doesn't work on
	 * boot-up.
	 */
	if (link_rate == 0 ||
	    link_rate > intel_dp->max_link_rate)
		return false;

	if (lane_count == 0 ||
	    lane_count > intel_dp_max_lane_count(intel_dp))
		return false;

	return true;
}

static bool intel_dp_can_link_train_fallback_for_edp(struct intel_dp *intel_dp,
						     int link_rate,
						     u8 lane_count)
{
	/* FIXME figure out what we actually want here */
	const struct drm_display_mode *fixed_mode =
		intel_panel_preferred_fixed_mode(intel_dp->attached_connector);
	int mode_rate, max_rate;

	mode_rate = intel_dp_link_required(fixed_mode->clock, 18);
	max_rate = intel_dp_max_data_rate(link_rate, lane_count);
	if (mode_rate > max_rate)
		return false;

	return true;
}

int intel_dp_get_link_train_fallback_values(struct intel_dp *intel_dp,
					    int link_rate, u8 lane_count)
{
	struct drm_i915_private *i915 = dp_to_i915(intel_dp);
	int index;

	/*
	 * TODO: Enable fallback on MST links once MST link compute can handle
	 * the fallback params.
	 */
	if (intel_dp->is_mst) {
		drm_err(&i915->drm, "Link Training Unsuccessful\n");
		return -1;
	}

	if (intel_dp_is_edp(intel_dp) && !intel_dp->use_max_params) {
		drm_dbg_kms(&i915->drm,
			    "Retrying Link training for eDP with max parameters\n");
		intel_dp->use_max_params = true;
		return 0;
	}

	index = intel_dp_rate_index(intel_dp->common_rates,
				    intel_dp->num_common_rates,
				    link_rate);
	if (index > 0) {
		if (intel_dp_is_edp(intel_dp) &&
		    !intel_dp_can_link_train_fallback_for_edp(intel_dp,
							      intel_dp_common_rate(intel_dp, index - 1),
							      lane_count)) {
			drm_dbg_kms(&i915->drm,
				    "Retrying Link training for eDP with same parameters\n");
			return 0;
		}
		intel_dp->max_link_rate = intel_dp_common_rate(intel_dp, index - 1);
		intel_dp->max_link_lane_count = lane_count;
	} else if (lane_count > 1) {
		if (intel_dp_is_edp(intel_dp) &&
		    !intel_dp_can_link_train_fallback_for_edp(intel_dp,
							      intel_dp_max_common_rate(intel_dp),
							      lane_count >> 1)) {
			drm_dbg_kms(&i915->drm,
				    "Retrying Link training for eDP with same parameters\n");
			return 0;
		}
		intel_dp->max_link_rate = intel_dp_max_common_rate(intel_dp);
		intel_dp->max_link_lane_count = lane_count >> 1;
	} else {
		drm_err(&i915->drm, "Link Training Unsuccessful\n");
		return -1;
	}

	return 0;
}

u32 intel_dp_mode_to_fec_clock(u32 mode_clock)
{
	return div_u64(mul_u32_u32(mode_clock, 1000000U),
		       DP_DSC_FEC_OVERHEAD_FACTOR);
}

static int
small_joiner_ram_size_bits(struct drm_i915_private *i915)
{
	if (DISPLAY_VER(i915) >= 13)
		return 17280 * 8;
	else if (DISPLAY_VER(i915) >= 11)
		return 7680 * 8;
	else
		return 6144 * 8;
}

u32 intel_dp_dsc_nearest_valid_bpp(struct drm_i915_private *i915, u32 bpp, u32 pipe_bpp)
{
	u32 bits_per_pixel = bpp;
	int i;

	/* Error out if the max bpp is less than smallest allowed valid bpp */
	if (bits_per_pixel < valid_dsc_bpp[0]) {
		drm_dbg_kms(&i915->drm, "Unsupported BPP %u, min %u\n",
			    bits_per_pixel, valid_dsc_bpp[0]);
		return 0;
	}

	/* From XE_LPD onwards we support from bpc upto uncompressed bpp-1 BPPs */
	if (DISPLAY_VER(i915) >= 13) {
		bits_per_pixel = min(bits_per_pixel, pipe_bpp - 1);
	} else {
		/* Find the nearest match in the array of known BPPs from VESA */
		for (i = 0; i < ARRAY_SIZE(valid_dsc_bpp) - 1; i++) {
			if (bits_per_pixel < valid_dsc_bpp[i + 1])
				break;
		}
		drm_dbg_kms(&i915->drm, "Set dsc bpp from %d to VESA %d\n",
			    bits_per_pixel, valid_dsc_bpp[i]);

		bits_per_pixel = valid_dsc_bpp[i];
	}

	return bits_per_pixel;
}

u16 intel_dp_dsc_get_output_bpp(struct drm_i915_private *i915,
				u32 link_clock, u32 lane_count,
				u32 mode_clock, u32 mode_hdisplay,
				bool bigjoiner,
				u32 pipe_bpp,
				u32 timeslots)
{
	u32 bits_per_pixel, max_bpp_small_joiner_ram;

	/*
	 * Available Link Bandwidth(Kbits/sec) = (NumberOfLanes)*
	 * (LinkSymbolClock)* 8 * (TimeSlots / 64)
	 * for SST -> TimeSlots is 64(i.e all TimeSlots that are available)
	 * for MST -> TimeSlots has to be calculated, based on mode requirements
	 */
	bits_per_pixel = DIV_ROUND_UP((link_clock * lane_count) * timeslots,
				      intel_dp_mode_to_fec_clock(mode_clock) * 8);

	drm_dbg_kms(&i915->drm, "Max link bpp is %u for %u timeslots "
				"total bw %u pixel clock %u\n",
				bits_per_pixel, timeslots,
				(link_clock * lane_count * 8),
				intel_dp_mode_to_fec_clock(mode_clock));

	/* Small Joiner Check: output bpp <= joiner RAM (bits) / Horiz. width */
	max_bpp_small_joiner_ram = small_joiner_ram_size_bits(i915) /
		mode_hdisplay;

	if (bigjoiner)
		max_bpp_small_joiner_ram *= 2;

	/*
	 * Greatest allowed DSC BPP = MIN (output BPP from available Link BW
	 * check, output bpp from small joiner RAM check)
	 */
	bits_per_pixel = min(bits_per_pixel, max_bpp_small_joiner_ram);

	if (bigjoiner) {
		u32 max_bpp_bigjoiner =
			i915->display.cdclk.max_cdclk_freq * 48 /
			intel_dp_mode_to_fec_clock(mode_clock);

		bits_per_pixel = min(bits_per_pixel, max_bpp_bigjoiner);
	}

	bits_per_pixel = intel_dp_dsc_nearest_valid_bpp(i915, bits_per_pixel, pipe_bpp);

	/*
	 * Compressed BPP in U6.4 format so multiply by 16, for Gen 11,
	 * fractional part is 0
	 */
	return bits_per_pixel << 4;
}

u8 intel_dp_dsc_get_slice_count(struct intel_dp *intel_dp,
				int mode_clock, int mode_hdisplay,
				bool bigjoiner)
{
	struct drm_i915_private *i915 = dp_to_i915(intel_dp);
	u8 min_slice_count, i;
	int max_slice_width;

	if (mode_clock <= DP_DSC_PEAK_PIXEL_RATE)
		min_slice_count = DIV_ROUND_UP(mode_clock,
					       DP_DSC_MAX_ENC_THROUGHPUT_0);
	else
		min_slice_count = DIV_ROUND_UP(mode_clock,
					       DP_DSC_MAX_ENC_THROUGHPUT_1);

	max_slice_width = drm_dp_dsc_sink_max_slice_width(intel_dp->dsc_dpcd);
	if (max_slice_width < DP_DSC_MIN_SLICE_WIDTH_VALUE) {
		drm_dbg_kms(&i915->drm,
			    "Unsupported slice width %d by DP DSC Sink device\n",
			    max_slice_width);
		return 0;
	}
	/* Also take into account max slice width */
	min_slice_count = max_t(u8, min_slice_count,
				DIV_ROUND_UP(mode_hdisplay,
					     max_slice_width));

	/* Find the closest match to the valid slice count values */
	for (i = 0; i < ARRAY_SIZE(valid_dsc_slicecount); i++) {
		u8 test_slice_count = valid_dsc_slicecount[i] << bigjoiner;

		if (test_slice_count >
		    drm_dp_dsc_sink_max_slice_count(intel_dp->dsc_dpcd, false))
			break;

		/* big joiner needs small joiner to be enabled */
		if (bigjoiner && test_slice_count < 4)
			continue;

		if (min_slice_count <= test_slice_count)
			return test_slice_count;
	}

	drm_dbg_kms(&i915->drm, "Unsupported Slice Count %d\n",
		    min_slice_count);
	return 0;
}

static enum intel_output_format
intel_dp_output_format(struct intel_connector *connector,
		       bool ycbcr_420_output)
{
	struct intel_dp *intel_dp = intel_attached_dp(connector);

	if (!connector->base.ycbcr_420_allowed || !ycbcr_420_output)
		return INTEL_OUTPUT_FORMAT_RGB;

	if (intel_dp->dfp.rgb_to_ycbcr &&
	    intel_dp->dfp.ycbcr_444_to_420)
		return INTEL_OUTPUT_FORMAT_RGB;

	if (intel_dp->dfp.ycbcr_444_to_420)
		return INTEL_OUTPUT_FORMAT_YCBCR444;
	else
		return INTEL_OUTPUT_FORMAT_YCBCR420;
}

int intel_dp_min_bpp(enum intel_output_format output_format)
{
	if (output_format == INTEL_OUTPUT_FORMAT_RGB)
		return 6 * 3;
	else
		return 8 * 3;
}

static int intel_dp_output_bpp(enum intel_output_format output_format, int bpp)
{
	/*
	 * bpp value was assumed to RGB format. And YCbCr 4:2:0 output
	 * format of the number of bytes per pixel will be half the number
	 * of bytes of RGB pixel.
	 */
	if (output_format == INTEL_OUTPUT_FORMAT_YCBCR420)
		bpp /= 2;

	return bpp;
}

static int
intel_dp_mode_min_output_bpp(struct intel_connector *connector,
			     const struct drm_display_mode *mode)
{
	const struct drm_display_info *info = &connector->base.display_info;
	enum intel_output_format output_format =
		intel_dp_output_format(connector, drm_mode_is_420_only(info, mode));

	return intel_dp_output_bpp(output_format, intel_dp_min_bpp(output_format));
}

static bool intel_dp_hdisplay_bad(struct drm_i915_private *dev_priv,
				  int hdisplay)
{
	/*
	 * Older platforms don't like hdisplay==4096 with DP.
	 *
	 * On ILK/SNB/IVB the pipe seems to be somewhat running (scanline
	 * and frame counter increment), but we don't get vblank interrupts,
	 * and the pipe underruns immediately. The link also doesn't seem
	 * to get trained properly.
	 *
	 * On CHV the vblank interrupts don't seem to disappear but
	 * otherwise the symptoms are similar.
	 *
	 * TODO: confirm the behaviour on HSW+
	 */
	return hdisplay == 4096 && !HAS_DDI(dev_priv);
}

static int intel_dp_max_tmds_clock(struct intel_dp *intel_dp)
{
	struct intel_connector *connector = intel_dp->attached_connector;
	const struct drm_display_info *info = &connector->base.display_info;
	int max_tmds_clock = intel_dp->dfp.max_tmds_clock;

	/* Only consider the sink's max TMDS clock if we know this is a HDMI DFP */
	if (max_tmds_clock && info->max_tmds_clock)
		max_tmds_clock = min(max_tmds_clock, info->max_tmds_clock);

	return max_tmds_clock;
}

static enum drm_mode_status
intel_dp_tmds_clock_valid(struct intel_dp *intel_dp,
			  int clock, int bpc, bool ycbcr420_output,
			  bool respect_downstream_limits)
{
	int tmds_clock, min_tmds_clock, max_tmds_clock;

	if (!respect_downstream_limits)
		return MODE_OK;

	tmds_clock = intel_hdmi_tmds_clock(clock, bpc, ycbcr420_output);

	min_tmds_clock = intel_dp->dfp.min_tmds_clock;
	max_tmds_clock = intel_dp_max_tmds_clock(intel_dp);

	if (min_tmds_clock && tmds_clock < min_tmds_clock)
		return MODE_CLOCK_LOW;

	if (max_tmds_clock && tmds_clock > max_tmds_clock)
		return MODE_CLOCK_HIGH;

	return MODE_OK;
}

static enum drm_mode_status
intel_dp_mode_valid_downstream(struct intel_connector *connector,
			       const struct drm_display_mode *mode,
			       int target_clock)
{
	struct intel_dp *intel_dp = intel_attached_dp(connector);
	const struct drm_display_info *info = &connector->base.display_info;
	enum drm_mode_status status;
	bool ycbcr_420_only;

	/* If PCON supports FRL MODE, check FRL bandwidth constraints */
	if (intel_dp->dfp.pcon_max_frl_bw) {
		int target_bw;
		int max_frl_bw;
		int bpp = intel_dp_mode_min_output_bpp(connector, mode);

		target_bw = bpp * target_clock;

		max_frl_bw = intel_dp->dfp.pcon_max_frl_bw;

		/* converting bw from Gbps to Kbps*/
		max_frl_bw = max_frl_bw * 1000000;

		if (target_bw > max_frl_bw)
			return MODE_CLOCK_HIGH;

		return MODE_OK;
	}

	if (intel_dp->dfp.max_dotclock &&
	    target_clock > intel_dp->dfp.max_dotclock)
		return MODE_CLOCK_HIGH;

	ycbcr_420_only = drm_mode_is_420_only(info, mode);

	/* Assume 8bpc for the DP++/HDMI/DVI TMDS clock check */
	status = intel_dp_tmds_clock_valid(intel_dp, target_clock,
					   8, ycbcr_420_only, true);

	if (status != MODE_OK) {
		if (ycbcr_420_only ||
		    !connector->base.ycbcr_420_allowed ||
		    !drm_mode_is_420_also(info, mode))
			return status;

		status = intel_dp_tmds_clock_valid(intel_dp, target_clock,
						   8, true, true);
		if (status != MODE_OK)
			return status;
	}

	return MODE_OK;
}

bool intel_dp_need_bigjoiner(struct intel_dp *intel_dp,
			     int hdisplay, int clock)
{
	struct drm_i915_private *i915 = dp_to_i915(intel_dp);

	if (!intel_dp_can_bigjoiner(intel_dp))
		return false;

	return clock > i915->max_dotclk_freq || hdisplay > 5120;
}

static enum drm_mode_status
intel_dp_mode_valid(struct drm_connector *_connector,
		    struct drm_display_mode *mode)
{
	struct intel_connector *connector = to_intel_connector(_connector);
	struct intel_dp *intel_dp = intel_attached_dp(connector);
	struct drm_i915_private *dev_priv = to_i915(connector->base.dev);
	const struct drm_display_mode *fixed_mode;
	int target_clock = mode->clock;
	int max_rate, mode_rate, max_lanes, max_link_clock;
	int max_dotclk = dev_priv->max_dotclk_freq;
	u16 dsc_max_output_bpp = 0;
	u8 dsc_slice_count = 0;
	enum drm_mode_status status;
	bool dsc = false, bigjoiner = false;

	if (mode->flags & DRM_MODE_FLAG_DBLCLK)
		return MODE_H_ILLEGAL;

	fixed_mode = intel_panel_fixed_mode(connector, mode);
	if (intel_dp_is_edp(intel_dp) && fixed_mode) {
		status = intel_panel_mode_valid(connector, mode);
		if (status != MODE_OK)
			return status;

		target_clock = fixed_mode->clock;
	}

	if (mode->clock < 10000)
		return MODE_CLOCK_LOW;

	if (intel_dp_need_bigjoiner(intel_dp, mode->hdisplay, target_clock)) {
		bigjoiner = true;
		max_dotclk *= 2;
	}
	if (target_clock > max_dotclk)
		return MODE_CLOCK_HIGH;

	max_link_clock = intel_dp_max_link_rate(intel_dp);
	max_lanes = intel_dp_max_lane_count(intel_dp);

	max_rate = intel_dp_max_data_rate(max_link_clock, max_lanes);
	mode_rate = intel_dp_link_required(target_clock,
					   intel_dp_mode_min_output_bpp(connector, mode));

	if (intel_dp_hdisplay_bad(dev_priv, mode->hdisplay))
		return MODE_H_ILLEGAL;

	/*
	 * Output bpp is stored in 6.4 format so right shift by 4 to get the
	 * integer value since we support only integer values of bpp.
	 */
	if (HAS_DSC(dev_priv) &&
	    drm_dp_sink_supports_dsc(intel_dp->dsc_dpcd)) {
		/*
		 * TBD pass the connector BPC,
		 * for now U8_MAX so that max BPC on that platform would be picked
		 */
		int pipe_bpp = intel_dp_dsc_compute_bpp(intel_dp, U8_MAX);

		if (intel_dp_is_edp(intel_dp)) {
			dsc_max_output_bpp =
				drm_edp_dsc_sink_output_bpp(intel_dp->dsc_dpcd) >> 4;
			dsc_slice_count =
				drm_dp_dsc_sink_max_slice_count(intel_dp->dsc_dpcd,
								true);
		} else if (drm_dp_sink_supports_fec(intel_dp->fec_capable)) {
			dsc_max_output_bpp =
				intel_dp_dsc_get_output_bpp(dev_priv,
							    max_link_clock,
							    max_lanes,
							    target_clock,
							    mode->hdisplay,
							    bigjoiner,
							    pipe_bpp, 64) >> 4;
			dsc_slice_count =
				intel_dp_dsc_get_slice_count(intel_dp,
							     target_clock,
							     mode->hdisplay,
							     bigjoiner);
		}

		dsc = dsc_max_output_bpp && dsc_slice_count;
	}

	/*
	 * Big joiner configuration needs DSC for TGL which is not true for
	 * XE_LPD where uncompressed joiner is supported.
	 */
	if (DISPLAY_VER(dev_priv) < 13 && bigjoiner && !dsc)
		return MODE_CLOCK_HIGH;

	if (mode_rate > max_rate && !dsc)
		return MODE_CLOCK_HIGH;

	status = intel_dp_mode_valid_downstream(connector, mode, target_clock);
	if (status != MODE_OK)
		return status;

	return intel_mode_valid_max_plane_size(dev_priv, mode, bigjoiner);
}

bool intel_dp_source_supports_tps3(struct drm_i915_private *i915)
{
	return DISPLAY_VER(i915) >= 9 || IS_BROADWELL(i915) || IS_HASWELL(i915);
}

bool intel_dp_source_supports_tps4(struct drm_i915_private *i915)
{
	return DISPLAY_VER(i915) >= 10;
}

static void snprintf_int_array(char *str, size_t len,
			       const int *array, int nelem)
{
	int i;

	str[0] = '\0';

	for (i = 0; i < nelem; i++) {
		int r = snprintf(str, len, "%s%d", i ? ", " : "", array[i]);
		if (r >= len)
			return;
		str += r;
		len -= r;
	}
}

static void intel_dp_print_rates(struct intel_dp *intel_dp)
{
	struct drm_i915_private *i915 = dp_to_i915(intel_dp);
	char str[128]; /* FIXME: too big for stack? */

	if (!drm_debug_enabled(DRM_UT_KMS))
		return;

	snprintf_int_array(str, sizeof(str),
			   intel_dp->source_rates, intel_dp->num_source_rates);
	drm_dbg_kms(&i915->drm, "source rates: %s\n", str);

	snprintf_int_array(str, sizeof(str),
			   intel_dp->sink_rates, intel_dp->num_sink_rates);
	drm_dbg_kms(&i915->drm, "sink rates: %s\n", str);

	snprintf_int_array(str, sizeof(str),
			   intel_dp->common_rates, intel_dp->num_common_rates);
	drm_dbg_kms(&i915->drm, "common rates: %s\n", str);
}

int
intel_dp_max_link_rate(struct intel_dp *intel_dp)
{
	int len;

	len = intel_dp_common_len_rate_limit(intel_dp, intel_dp->max_link_rate);

	return intel_dp_common_rate(intel_dp, len - 1);
}

int intel_dp_rate_select(struct intel_dp *intel_dp, int rate)
{
	struct drm_i915_private *i915 = dp_to_i915(intel_dp);
	int i = intel_dp_rate_index(intel_dp->sink_rates,
				    intel_dp->num_sink_rates, rate);

	if (drm_WARN_ON(&i915->drm, i < 0))
		i = 0;

	return i;
}

void intel_dp_compute_rate(struct intel_dp *intel_dp, int port_clock,
			   u8 *link_bw, u8 *rate_select)
{
	/* eDP 1.4 rate select method. */
	if (intel_dp->use_rate_select) {
		*link_bw = 0;
		*rate_select =
			intel_dp_rate_select(intel_dp, port_clock);
	} else {
		*link_bw = drm_dp_link_rate_to_bw_code(port_clock);
		*rate_select = 0;
	}
}

static bool intel_dp_source_supports_fec(struct intel_dp *intel_dp,
					 const struct intel_crtc_state *pipe_config)
{
	struct drm_i915_private *dev_priv = dp_to_i915(intel_dp);

	/* On TGL, FEC is supported on all Pipes */
	if (DISPLAY_VER(dev_priv) >= 12)
		return true;

	if (DISPLAY_VER(dev_priv) == 11 && pipe_config->cpu_transcoder != TRANSCODER_A)
		return true;

	return false;
}

static bool intel_dp_supports_fec(struct intel_dp *intel_dp,
				  const struct intel_crtc_state *pipe_config)
{
	return intel_dp_source_supports_fec(intel_dp, pipe_config) &&
		drm_dp_sink_supports_fec(intel_dp->fec_capable);
}

static bool intel_dp_supports_dsc(struct intel_dp *intel_dp,
				  const struct intel_crtc_state *crtc_state)
{
	if (intel_crtc_has_type(crtc_state, INTEL_OUTPUT_DP) && !crtc_state->fec_enable)
		return false;

	return intel_dsc_source_support(crtc_state) &&
		drm_dp_sink_supports_dsc(intel_dp->dsc_dpcd);
}

static bool intel_dp_is_ycbcr420(struct intel_dp *intel_dp,
				 const struct intel_crtc_state *crtc_state)
{
	return crtc_state->output_format == INTEL_OUTPUT_FORMAT_YCBCR420 ||
		(crtc_state->output_format == INTEL_OUTPUT_FORMAT_YCBCR444 &&
		 intel_dp->dfp.ycbcr_444_to_420);
}

static int intel_dp_hdmi_compute_bpc(struct intel_dp *intel_dp,
				     const struct intel_crtc_state *crtc_state,
				     int bpc, bool respect_downstream_limits)
{
	bool ycbcr420_output = intel_dp_is_ycbcr420(intel_dp, crtc_state);
	int clock = crtc_state->hw.adjusted_mode.crtc_clock;

	/*
	 * Current bpc could already be below 8bpc due to
	 * FDI bandwidth constraints or other limits.
	 * HDMI minimum is 8bpc however.
	 */
	bpc = max(bpc, 8);

	/*
	 * We will never exceed downstream TMDS clock limits while
	 * attempting deep color. If the user insists on forcing an
	 * out of spec mode they will have to be satisfied with 8bpc.
	 */
	if (!respect_downstream_limits)
		bpc = 8;

	for (; bpc >= 8; bpc -= 2) {
		if (intel_hdmi_bpc_possible(crtc_state, bpc,
					    intel_dp->has_hdmi_sink, ycbcr420_output) &&
		    intel_dp_tmds_clock_valid(intel_dp, clock, bpc, ycbcr420_output,
					      respect_downstream_limits) == MODE_OK)
			return bpc;
	}

	return -EINVAL;
}

static int intel_dp_max_bpp(struct intel_dp *intel_dp,
			    const struct intel_crtc_state *crtc_state,
			    bool respect_downstream_limits)
{
	struct drm_i915_private *dev_priv = dp_to_i915(intel_dp);
	struct intel_connector *intel_connector = intel_dp->attached_connector;
	int bpp, bpc;

	bpc = crtc_state->pipe_bpp / 3;

	if (intel_dp->dfp.max_bpc)
		bpc = min_t(int, bpc, intel_dp->dfp.max_bpc);

	if (intel_dp->dfp.min_tmds_clock) {
		int max_hdmi_bpc;

		max_hdmi_bpc = intel_dp_hdmi_compute_bpc(intel_dp, crtc_state, bpc,
							 respect_downstream_limits);
		if (max_hdmi_bpc < 0)
			return 0;

		bpc = min(bpc, max_hdmi_bpc);
	}

	bpp = bpc * 3;
	if (intel_dp_is_edp(intel_dp)) {
		/* Get bpp from vbt only for panels that dont have bpp in edid */
		if (intel_connector->base.display_info.bpc == 0 &&
		    intel_connector->panel.vbt.edp.bpp &&
		    intel_connector->panel.vbt.edp.bpp < bpp) {
			drm_dbg_kms(&dev_priv->drm,
				    "clamping bpp for eDP panel to BIOS-provided %i\n",
				    intel_connector->panel.vbt.edp.bpp);
			bpp = intel_connector->panel.vbt.edp.bpp;
		}
	}

	return bpp;
}

/* Adjust link config limits based on compliance test requests. */
void
intel_dp_adjust_compliance_config(struct intel_dp *intel_dp,
				  struct intel_crtc_state *pipe_config,
				  struct link_config_limits *limits)
{
	struct drm_i915_private *i915 = dp_to_i915(intel_dp);

	/* For DP Compliance we override the computed bpp for the pipe */
	if (intel_dp->compliance.test_data.bpc != 0) {
		int bpp = 3 * intel_dp->compliance.test_data.bpc;

		limits->min_bpp = limits->max_bpp = bpp;
		pipe_config->dither_force_disable = bpp == 6 * 3;

		drm_dbg_kms(&i915->drm, "Setting pipe_bpp to %d\n", bpp);
	}

	/* Use values requested by Compliance Test Request */
	if (intel_dp->compliance.test_type == DP_TEST_LINK_TRAINING) {
		int index;

		/* Validate the compliance test data since max values
		 * might have changed due to link train fallback.
		 */
		if (intel_dp_link_params_valid(intel_dp, intel_dp->compliance.test_link_rate,
					       intel_dp->compliance.test_lane_count)) {
			index = intel_dp_rate_index(intel_dp->common_rates,
						    intel_dp->num_common_rates,
						    intel_dp->compliance.test_link_rate);
			if (index >= 0)
				limits->min_rate = limits->max_rate =
					intel_dp->compliance.test_link_rate;
			limits->min_lane_count = limits->max_lane_count =
				intel_dp->compliance.test_lane_count;
		}
	}
}

static bool has_seamless_m_n(struct intel_connector *connector)
{
	struct drm_i915_private *i915 = to_i915(connector->base.dev);

	/*
	 * Seamless M/N reprogramming only implemented
	 * for BDW+ double buffered M/N registers so far.
	 */
	return HAS_DOUBLE_BUFFERED_M_N(i915) &&
		intel_panel_drrs_type(connector) == DRRS_TYPE_SEAMLESS;
}

static int intel_dp_mode_clock(const struct intel_crtc_state *crtc_state,
			       const struct drm_connector_state *conn_state)
{
	struct intel_connector *connector = to_intel_connector(conn_state->connector);
	const struct drm_display_mode *adjusted_mode = &crtc_state->hw.adjusted_mode;

	/* FIXME a bit of a mess wrt clock vs. crtc_clock */
	if (has_seamless_m_n(connector))
		return intel_panel_highest_mode(connector, adjusted_mode)->clock;
	else
		return adjusted_mode->crtc_clock;
}

/* Optimize link config in order: max bpp, min clock, min lanes */
static int
intel_dp_compute_link_config_wide(struct intel_dp *intel_dp,
				  struct intel_crtc_state *pipe_config,
				  const struct drm_connector_state *conn_state,
				  const struct link_config_limits *limits)
{
	int bpp, i, lane_count, clock = intel_dp_mode_clock(pipe_config, conn_state);
	int mode_rate, link_rate, link_avail;

	for (bpp = limits->max_bpp; bpp >= limits->min_bpp; bpp -= 2 * 3) {
		int output_bpp = intel_dp_output_bpp(pipe_config->output_format, bpp);

		mode_rate = intel_dp_link_required(clock, output_bpp);

		for (i = 0; i < intel_dp->num_common_rates; i++) {
			link_rate = intel_dp_common_rate(intel_dp, i);
			if (link_rate < limits->min_rate ||
			    link_rate > limits->max_rate)
				continue;

			for (lane_count = limits->min_lane_count;
			     lane_count <= limits->max_lane_count;
			     lane_count <<= 1) {
				link_avail = intel_dp_max_data_rate(link_rate,
								    lane_count);

				if (mode_rate <= link_avail) {
					pipe_config->lane_count = lane_count;
					pipe_config->pipe_bpp = bpp;
					pipe_config->port_clock = link_rate;

					return 0;
				}
			}
		}
	}

	return -EINVAL;
}

int intel_dp_dsc_compute_bpp(struct intel_dp *intel_dp, u8 max_req_bpc)
{
	struct drm_i915_private *i915 = dp_to_i915(intel_dp);
	int i, num_bpc;
	u8 dsc_bpc[3] = {0};
	u8 dsc_max_bpc;

	/* Max DSC Input BPC for ICL is 10 and for TGL+ is 12 */
	if (DISPLAY_VER(i915) >= 12)
		dsc_max_bpc = min_t(u8, 12, max_req_bpc);
	else
		dsc_max_bpc = min_t(u8, 10, max_req_bpc);

	num_bpc = drm_dp_dsc_sink_supported_input_bpcs(intel_dp->dsc_dpcd,
						       dsc_bpc);
	for (i = 0; i < num_bpc; i++) {
		if (dsc_max_bpc >= dsc_bpc[i])
			return dsc_bpc[i] * 3;
	}

	return 0;
}

static int intel_dp_source_dsc_version_minor(struct intel_dp *intel_dp)
{
	struct drm_i915_private *i915 = dp_to_i915(intel_dp);

	return DISPLAY_VER(i915) >= 14 ? 2 : 1;
}

static int intel_dp_sink_dsc_version_minor(struct intel_dp *intel_dp)
{
	return (intel_dp->dsc_dpcd[DP_DSC_REV - DP_DSC_SUPPORT] & DP_DSC_MINOR_MASK) >>
		DP_DSC_MINOR_SHIFT;
}

static int intel_dp_dsc_compute_params(struct intel_encoder *encoder,
				       struct intel_crtc_state *crtc_state)
{
	struct drm_i915_private *i915 = to_i915(encoder->base.dev);
	struct intel_dp *intel_dp = enc_to_intel_dp(encoder);
	struct drm_dsc_config *vdsc_cfg = &crtc_state->dsc.config;
	u8 line_buf_depth;
	int ret;

	/*
	 * RC_MODEL_SIZE is currently a constant across all configurations.
	 *
	 * FIXME: Look into using sink defined DPCD DP_DSC_RC_BUF_BLK_SIZE and
	 * DP_DSC_RC_BUF_SIZE for this.
	 */
	vdsc_cfg->rc_model_size = DSC_RC_MODEL_SIZE_CONST;
	vdsc_cfg->pic_height = crtc_state->hw.adjusted_mode.crtc_vdisplay;

	/*
	 * Slice Height of 8 works for all currently available panels. So start
	 * with that if pic_height is an integral multiple of 8. Eventually add
	 * logic to try multiple slice heights.
	 */
	if (vdsc_cfg->pic_height % 8 == 0)
		vdsc_cfg->slice_height = 8;
	else if (vdsc_cfg->pic_height % 4 == 0)
		vdsc_cfg->slice_height = 4;
	else
		vdsc_cfg->slice_height = 2;

	ret = intel_dsc_compute_params(crtc_state);
	if (ret)
		return ret;

	vdsc_cfg->dsc_version_major =
		(intel_dp->dsc_dpcd[DP_DSC_REV - DP_DSC_SUPPORT] &
		 DP_DSC_MAJOR_MASK) >> DP_DSC_MAJOR_SHIFT;
	vdsc_cfg->dsc_version_minor =
		min(intel_dp_source_dsc_version_minor(intel_dp),
		    intel_dp_sink_dsc_version_minor(intel_dp));

	vdsc_cfg->convert_rgb = intel_dp->dsc_dpcd[DP_DSC_DEC_COLOR_FORMAT_CAP - DP_DSC_SUPPORT] &
		DP_DSC_RGB;

	line_buf_depth = drm_dp_dsc_sink_line_buf_depth(intel_dp->dsc_dpcd);
	if (!line_buf_depth) {
		drm_dbg_kms(&i915->drm,
			    "DSC Sink Line Buffer Depth invalid\n");
		return -EINVAL;
	}

	if (vdsc_cfg->dsc_version_minor == 2)
		vdsc_cfg->line_buf_depth = (line_buf_depth == DSC_1_2_MAX_LINEBUF_DEPTH_BITS) ?
			DSC_1_2_MAX_LINEBUF_DEPTH_VAL : line_buf_depth;
	else
		vdsc_cfg->line_buf_depth = (line_buf_depth > DSC_1_1_MAX_LINEBUF_DEPTH_BITS) ?
			DSC_1_1_MAX_LINEBUF_DEPTH_BITS : line_buf_depth;

	vdsc_cfg->block_pred_enable =
		intel_dp->dsc_dpcd[DP_DSC_BLK_PREDICTION_SUPPORT - DP_DSC_SUPPORT] &
		DP_DSC_BLK_PREDICTION_IS_SUPPORTED;

	return drm_dsc_compute_rc_parameters(vdsc_cfg);
}

int intel_dp_dsc_compute_config(struct intel_dp *intel_dp,
				struct intel_crtc_state *pipe_config,
				struct drm_connector_state *conn_state,
				struct link_config_limits *limits,
				int timeslots,
				bool compute_pipe_bpp)
{
	struct intel_digital_port *dig_port = dp_to_dig_port(intel_dp);
	struct drm_i915_private *dev_priv = to_i915(dig_port->base.base.dev);
	const struct drm_display_mode *adjusted_mode =
		&pipe_config->hw.adjusted_mode;
	int pipe_bpp;
	int ret;

	pipe_config->fec_enable = !intel_dp_is_edp(intel_dp) &&
		intel_dp_supports_fec(intel_dp, pipe_config);

	if (!intel_dp_supports_dsc(intel_dp, pipe_config))
		return -EINVAL;

	if (compute_pipe_bpp)
		pipe_bpp = intel_dp_dsc_compute_bpp(intel_dp, conn_state->max_requested_bpc);
	else
		pipe_bpp = pipe_config->pipe_bpp;

	if (intel_dp->force_dsc_bpc) {
		pipe_bpp = intel_dp->force_dsc_bpc * 3;
		drm_dbg_kms(&dev_priv->drm, "Input DSC BPP forced to %d", pipe_bpp);
	}

	/* Min Input BPC for ICL+ is 8 */
	if (pipe_bpp < 8 * 3) {
		drm_dbg_kms(&dev_priv->drm,
			    "No DSC support for less than 8bpc\n");
		return -EINVAL;
	}

	/*
	 * For now enable DSC for max bpp, max link rate, max lane count.
	 * Optimize this later for the minimum possible link rate/lane count
	 * with DSC enabled for the requested mode.
	 */
	pipe_config->pipe_bpp = pipe_bpp;
	pipe_config->port_clock = limits->max_rate;
	pipe_config->lane_count = limits->max_lane_count;

	if (intel_dp_is_edp(intel_dp)) {
		pipe_config->dsc.compressed_bpp =
			min_t(u16, drm_edp_dsc_sink_output_bpp(intel_dp->dsc_dpcd) >> 4,
			      pipe_config->pipe_bpp);
		pipe_config->dsc.slice_count =
			drm_dp_dsc_sink_max_slice_count(intel_dp->dsc_dpcd,
							true);
	} else {
		u16 dsc_max_output_bpp = 0;
		u8 dsc_dp_slice_count;

		if (compute_pipe_bpp) {
			dsc_max_output_bpp =
				intel_dp_dsc_get_output_bpp(dev_priv,
							    pipe_config->port_clock,
							    pipe_config->lane_count,
							    adjusted_mode->crtc_clock,
							    adjusted_mode->crtc_hdisplay,
							    pipe_config->bigjoiner_pipes,
							    pipe_bpp,
							    timeslots);
			if (!dsc_max_output_bpp) {
				drm_dbg_kms(&dev_priv->drm,
					    "Compressed BPP not supported\n");
				return -EINVAL;
			}
		}
		dsc_dp_slice_count =
			intel_dp_dsc_get_slice_count(intel_dp,
						     adjusted_mode->crtc_clock,
						     adjusted_mode->crtc_hdisplay,
						     pipe_config->bigjoiner_pipes);
		if (!dsc_dp_slice_count) {
			drm_dbg_kms(&dev_priv->drm,
				    "Compressed Slice Count not supported\n");
			return -EINVAL;
		}

		/*
		 * compute pipe bpp is set to false for DP MST DSC case
		 * and compressed_bpp is calculated same time once
		 * vpci timeslots are allocated, because overall bpp
		 * calculation procedure is bit different for MST case.
		 */
		if (compute_pipe_bpp) {
			pipe_config->dsc.compressed_bpp = min_t(u16,
								dsc_max_output_bpp >> 4,
								pipe_config->pipe_bpp);
		}
		pipe_config->dsc.slice_count = dsc_dp_slice_count;
		drm_dbg_kms(&dev_priv->drm, "DSC: compressed bpp %d slice count %d\n",
			    pipe_config->dsc.compressed_bpp,
			    pipe_config->dsc.slice_count);
	}
	/*
	 * VDSC engine operates at 1 Pixel per clock, so if peak pixel rate
	 * is greater than the maximum Cdclock and if slice count is even
	 * then we need to use 2 VDSC instances.
	 */
	if (adjusted_mode->crtc_clock > dev_priv->display.cdclk.max_cdclk_freq ||
	    pipe_config->bigjoiner_pipes) {
		if (pipe_config->dsc.slice_count > 1) {
			pipe_config->dsc.dsc_split = true;
		} else {
			drm_dbg_kms(&dev_priv->drm,
				    "Cannot split stream to use 2 VDSC instances\n");
			return -EINVAL;
		}
	}

	ret = intel_dp_dsc_compute_params(&dig_port->base, pipe_config);
	if (ret < 0) {
		drm_dbg_kms(&dev_priv->drm,
			    "Cannot compute valid DSC parameters for Input Bpp = %d "
			    "Compressed BPP = %d\n",
			    pipe_config->pipe_bpp,
			    pipe_config->dsc.compressed_bpp);
		return ret;
	}

	pipe_config->dsc.compression_enable = true;
	drm_dbg_kms(&dev_priv->drm, "DP DSC computed with Input Bpp = %d "
		    "Compressed Bpp = %d Slice Count = %d\n",
		    pipe_config->pipe_bpp,
		    pipe_config->dsc.compressed_bpp,
		    pipe_config->dsc.slice_count);

	return 0;
}

static int
intel_dp_compute_link_config(struct intel_encoder *encoder,
			     struct intel_crtc_state *pipe_config,
			     struct drm_connector_state *conn_state,
			     bool respect_downstream_limits)
{
	struct drm_i915_private *i915 = to_i915(encoder->base.dev);
	struct intel_crtc *crtc = to_intel_crtc(pipe_config->uapi.crtc);
	const struct drm_display_mode *adjusted_mode =
		&pipe_config->hw.adjusted_mode;
	struct intel_dp *intel_dp = enc_to_intel_dp(encoder);
	struct link_config_limits limits;
	bool joiner_needs_dsc = false;
	int ret;

	limits.min_rate = intel_dp_common_rate(intel_dp, 0);
	limits.max_rate = intel_dp_max_link_rate(intel_dp);

	limits.min_lane_count = 1;
	limits.max_lane_count = intel_dp_max_lane_count(intel_dp);

	limits.min_bpp = intel_dp_min_bpp(pipe_config->output_format);
	limits.max_bpp = intel_dp_max_bpp(intel_dp, pipe_config, respect_downstream_limits);

	if (intel_dp->use_max_params) {
		/*
		 * Use the maximum clock and number of lanes the eDP panel
		 * advertizes being capable of in case the initial fast
		 * optimal params failed us. The panels are generally
		 * designed to support only a single clock and lane
		 * configuration, and typically on older panels these
		 * values correspond to the native resolution of the panel.
		 */
		limits.min_lane_count = limits.max_lane_count;
		limits.min_rate = limits.max_rate;
	}

	intel_dp_adjust_compliance_config(intel_dp, pipe_config, &limits);

	drm_dbg_kms(&i915->drm, "DP link computation with max lane count %i "
		    "max rate %d max bpp %d pixel clock %iKHz\n",
		    limits.max_lane_count, limits.max_rate,
		    limits.max_bpp, adjusted_mode->crtc_clock);

	if (intel_dp_need_bigjoiner(intel_dp, adjusted_mode->crtc_hdisplay,
				    adjusted_mode->crtc_clock))
		pipe_config->bigjoiner_pipes = GENMASK(crtc->pipe + 1, crtc->pipe);

	/*
	 * Pipe joiner needs compression up to display 12 due to bandwidth
	 * limitation. DG2 onwards pipe joiner can be enabled without
	 * compression.
	 */
	joiner_needs_dsc = DISPLAY_VER(i915) < 13 && pipe_config->bigjoiner_pipes;

	/*
	 * Optimize for slow and wide for everything, because there are some
	 * eDP 1.3 and 1.4 panels don't work well with fast and narrow.
	 */
	ret = intel_dp_compute_link_config_wide(intel_dp, pipe_config, conn_state, &limits);

	if (ret || joiner_needs_dsc || intel_dp->force_dsc_en) {
		drm_dbg_kms(&i915->drm, "Try DSC (fallback=%s, joiner=%s, force=%s)\n",
			    str_yes_no(ret), str_yes_no(joiner_needs_dsc),
			    str_yes_no(intel_dp->force_dsc_en));
		ret = intel_dp_dsc_compute_config(intel_dp, pipe_config,
						  conn_state, &limits, 64, true);
		if (ret < 0)
			return ret;
	}

	if (pipe_config->dsc.compression_enable) {
		drm_dbg_kms(&i915->drm,
			    "DP lane count %d clock %d Input bpp %d Compressed bpp %d\n",
			    pipe_config->lane_count, pipe_config->port_clock,
			    pipe_config->pipe_bpp,
			    pipe_config->dsc.compressed_bpp);

		drm_dbg_kms(&i915->drm,
			    "DP link rate required %i available %i\n",
			    intel_dp_link_required(adjusted_mode->crtc_clock,
						   pipe_config->dsc.compressed_bpp),
			    intel_dp_max_data_rate(pipe_config->port_clock,
						   pipe_config->lane_count));
	} else {
		drm_dbg_kms(&i915->drm, "DP lane count %d clock %d bpp %d\n",
			    pipe_config->lane_count, pipe_config->port_clock,
			    pipe_config->pipe_bpp);

		drm_dbg_kms(&i915->drm,
			    "DP link rate required %i available %i\n",
			    intel_dp_link_required(adjusted_mode->crtc_clock,
						   pipe_config->pipe_bpp),
			    intel_dp_max_data_rate(pipe_config->port_clock,
						   pipe_config->lane_count));
	}
	return 0;
}

bool intel_dp_limited_color_range(const struct intel_crtc_state *crtc_state,
				  const struct drm_connector_state *conn_state)
{
	const struct intel_digital_connector_state *intel_conn_state =
		to_intel_digital_connector_state(conn_state);
	const struct drm_display_mode *adjusted_mode =
		&crtc_state->hw.adjusted_mode;

	/*
	 * Our YCbCr output is always limited range.
	 * crtc_state->limited_color_range only applies to RGB,
	 * and it must never be set for YCbCr or we risk setting
	 * some conflicting bits in PIPECONF which will mess up
	 * the colors on the monitor.
	 */
	if (crtc_state->output_format != INTEL_OUTPUT_FORMAT_RGB)
		return false;

	if (intel_conn_state->broadcast_rgb == INTEL_BROADCAST_RGB_AUTO) {
		/*
		 * See:
		 * CEA-861-E - 5.1 Default Encoding Parameters
		 * VESA DisplayPort Ver.1.2a - 5.1.1.1 Video Colorimetry
		 */
		return crtc_state->pipe_bpp != 18 &&
			drm_default_rgb_quant_range(adjusted_mode) ==
			HDMI_QUANTIZATION_RANGE_LIMITED;
	} else {
		return intel_conn_state->broadcast_rgb ==
			INTEL_BROADCAST_RGB_LIMITED;
	}
}

static bool intel_dp_port_has_audio(struct drm_i915_private *dev_priv,
				    enum port port)
{
	if (IS_G4X(dev_priv))
		return false;
	if (DISPLAY_VER(dev_priv) < 12 && port == PORT_A)
		return false;

	return true;
}

static void intel_dp_compute_vsc_colorimetry(const struct intel_crtc_state *crtc_state,
					     const struct drm_connector_state *conn_state,
					     struct drm_dp_vsc_sdp *vsc)
{
	struct intel_crtc *crtc = to_intel_crtc(crtc_state->uapi.crtc);
	struct drm_i915_private *dev_priv = to_i915(crtc->base.dev);

	/*
	 * Prepare VSC Header for SU as per DP 1.4 spec, Table 2-118
	 * VSC SDP supporting 3D stereo, PSR2, and Pixel Encoding/
	 * Colorimetry Format indication.
	 */
	vsc->revision = 0x5;
	vsc->length = 0x13;

	/* DP 1.4a spec, Table 2-120 */
	switch (crtc_state->output_format) {
	case INTEL_OUTPUT_FORMAT_YCBCR444:
		vsc->pixelformat = DP_PIXELFORMAT_YUV444;
		break;
	case INTEL_OUTPUT_FORMAT_YCBCR420:
		vsc->pixelformat = DP_PIXELFORMAT_YUV420;
		break;
	case INTEL_OUTPUT_FORMAT_RGB:
	default:
		vsc->pixelformat = DP_PIXELFORMAT_RGB;
	}

	switch (conn_state->colorspace) {
	case DRM_MODE_COLORIMETRY_BT709_YCC:
		vsc->colorimetry = DP_COLORIMETRY_BT709_YCC;
		break;
	case DRM_MODE_COLORIMETRY_XVYCC_601:
		vsc->colorimetry = DP_COLORIMETRY_XVYCC_601;
		break;
	case DRM_MODE_COLORIMETRY_XVYCC_709:
		vsc->colorimetry = DP_COLORIMETRY_XVYCC_709;
		break;
	case DRM_MODE_COLORIMETRY_SYCC_601:
		vsc->colorimetry = DP_COLORIMETRY_SYCC_601;
		break;
	case DRM_MODE_COLORIMETRY_OPYCC_601:
		vsc->colorimetry = DP_COLORIMETRY_OPYCC_601;
		break;
	case DRM_MODE_COLORIMETRY_BT2020_CYCC:
		vsc->colorimetry = DP_COLORIMETRY_BT2020_CYCC;
		break;
	case DRM_MODE_COLORIMETRY_BT2020_RGB:
		vsc->colorimetry = DP_COLORIMETRY_BT2020_RGB;
		break;
	case DRM_MODE_COLORIMETRY_BT2020_YCC:
		vsc->colorimetry = DP_COLORIMETRY_BT2020_YCC;
		break;
	case DRM_MODE_COLORIMETRY_DCI_P3_RGB_D65:
	case DRM_MODE_COLORIMETRY_DCI_P3_RGB_THEATER:
		vsc->colorimetry = DP_COLORIMETRY_DCI_P3_RGB;
		break;
	default:
		/*
		 * RGB->YCBCR color conversion uses the BT.709
		 * color space.
		 */
		if (crtc_state->output_format == INTEL_OUTPUT_FORMAT_YCBCR420)
			vsc->colorimetry = DP_COLORIMETRY_BT709_YCC;
		else
			vsc->colorimetry = DP_COLORIMETRY_DEFAULT;
		break;
	}

	vsc->bpc = crtc_state->pipe_bpp / 3;

	/* only RGB pixelformat supports 6 bpc */
	drm_WARN_ON(&dev_priv->drm,
		    vsc->bpc == 6 && vsc->pixelformat != DP_PIXELFORMAT_RGB);

	/* all YCbCr are always limited range */
	vsc->dynamic_range = DP_DYNAMIC_RANGE_CTA;
	vsc->content_type = DP_CONTENT_TYPE_NOT_DEFINED;
}

static void intel_dp_compute_vsc_sdp(struct intel_dp *intel_dp,
				     struct intel_crtc_state *crtc_state,
				     const struct drm_connector_state *conn_state)
{
	struct drm_dp_vsc_sdp *vsc = &crtc_state->infoframes.vsc;

	/* When a crtc state has PSR, VSC SDP will be handled by PSR routine */
	if (crtc_state->has_psr)
		return;

	if (!intel_dp_needs_vsc_sdp(crtc_state, conn_state))
		return;

	crtc_state->infoframes.enable |= intel_hdmi_infoframe_enable(DP_SDP_VSC);
	vsc->sdp_type = DP_SDP_VSC;
	intel_dp_compute_vsc_colorimetry(crtc_state, conn_state,
					 &crtc_state->infoframes.vsc);
}

void intel_dp_compute_psr_vsc_sdp(struct intel_dp *intel_dp,
				  const struct intel_crtc_state *crtc_state,
				  const struct drm_connector_state *conn_state,
				  struct drm_dp_vsc_sdp *vsc)
{
	vsc->sdp_type = DP_SDP_VSC;

	if (crtc_state->has_psr2) {
		if (intel_dp->psr.colorimetry_support &&
		    intel_dp_needs_vsc_sdp(crtc_state, conn_state)) {
			/* [PSR2, +Colorimetry] */
			intel_dp_compute_vsc_colorimetry(crtc_state, conn_state,
							 vsc);
		} else {
			/*
			 * [PSR2, -Colorimetry]
			 * Prepare VSC Header for SU as per eDP 1.4 spec, Table 6-11
			 * 3D stereo + PSR/PSR2 + Y-coordinate.
			 */
			vsc->revision = 0x4;
			vsc->length = 0xe;
		}
	} else {
		/*
		 * [PSR1]
		 * Prepare VSC Header for SU as per DP 1.4 spec, Table 2-118
		 * VSC SDP supporting 3D stereo + PSR (applies to eDP v1.3 or
		 * higher).
		 */
		vsc->revision = 0x2;
		vsc->length = 0x8;
	}
}

static void
intel_dp_compute_hdr_metadata_infoframe_sdp(struct intel_dp *intel_dp,
					    struct intel_crtc_state *crtc_state,
					    const struct drm_connector_state *conn_state)
{
	int ret;
	struct drm_i915_private *dev_priv = dp_to_i915(intel_dp);
	struct hdmi_drm_infoframe *drm_infoframe = &crtc_state->infoframes.drm.drm;

	if (!conn_state->hdr_output_metadata)
		return;

	ret = drm_hdmi_infoframe_set_hdr_metadata(drm_infoframe, conn_state);

	if (ret) {
		drm_dbg_kms(&dev_priv->drm, "couldn't set HDR metadata in infoframe\n");
		return;
	}

	crtc_state->infoframes.enable |=
		intel_hdmi_infoframe_enable(HDMI_PACKET_TYPE_GAMUT_METADATA);
}

static bool cpu_transcoder_has_drrs(struct drm_i915_private *i915,
				    enum transcoder cpu_transcoder)
{
	if (HAS_DOUBLE_BUFFERED_M_N(i915))
		return true;

	return intel_cpu_transcoder_has_m2_n2(i915, cpu_transcoder);
}

static bool can_enable_drrs(struct intel_connector *connector,
			    const struct intel_crtc_state *pipe_config,
			    const struct drm_display_mode *downclock_mode)
{
	struct drm_i915_private *i915 = to_i915(connector->base.dev);

	if (pipe_config->vrr.enable)
		return false;

	/*
	 * DRRS and PSR can't be enable together, so giving preference to PSR
	 * as it allows more power-savings by complete shutting down display,
	 * so to guarantee this, intel_drrs_compute_config() must be called
	 * after intel_psr_compute_config().
	 */
	if (pipe_config->has_psr)
		return false;

	/* FIXME missing FDI M2/N2 etc. */
	if (pipe_config->has_pch_encoder)
		return false;

	if (!cpu_transcoder_has_drrs(i915, pipe_config->cpu_transcoder))
		return false;

	return downclock_mode &&
		intel_panel_drrs_type(connector) == DRRS_TYPE_SEAMLESS;
}

static void
intel_dp_drrs_compute_config(struct intel_connector *connector,
			     struct intel_crtc_state *pipe_config,
			     int output_bpp)
{
	struct drm_i915_private *i915 = to_i915(connector->base.dev);
	const struct drm_display_mode *downclock_mode =
		intel_panel_downclock_mode(connector, &pipe_config->hw.adjusted_mode);
	int pixel_clock;

	if (has_seamless_m_n(connector))
		pipe_config->seamless_m_n = true;

	if (!can_enable_drrs(connector, pipe_config, downclock_mode)) {
		if (intel_cpu_transcoder_has_m2_n2(i915, pipe_config->cpu_transcoder))
			intel_zero_m_n(&pipe_config->dp_m2_n2);
		return;
	}

	if (IS_IRONLAKE(i915) || IS_SANDYBRIDGE(i915) || IS_IVYBRIDGE(i915))
		pipe_config->msa_timing_delay = connector->panel.vbt.edp.drrs_msa_timing_delay;

	pipe_config->has_drrs = true;

	pixel_clock = downclock_mode->clock;
	if (pipe_config->splitter.enable)
		pixel_clock /= pipe_config->splitter.link_count;

	intel_link_compute_m_n(output_bpp, pipe_config->lane_count, pixel_clock,
			       pipe_config->port_clock, &pipe_config->dp_m2_n2,
			       pipe_config->fec_enable);

	/* FIXME: abstract this better */
	if (pipe_config->splitter.enable)
		pipe_config->dp_m2_n2.data_m *= pipe_config->splitter.link_count;
}

static bool intel_dp_has_audio(struct intel_encoder *encoder,
			       const struct intel_crtc_state *crtc_state,
			       const struct drm_connector_state *conn_state)
{
	struct drm_i915_private *i915 = to_i915(encoder->base.dev);
	struct intel_dp *intel_dp = enc_to_intel_dp(encoder);
	const struct intel_digital_connector_state *intel_conn_state =
		to_intel_digital_connector_state(conn_state);

	if (!intel_dp_port_has_audio(i915, encoder->port))
		return false;

	if (intel_conn_state->force_audio == HDMI_AUDIO_AUTO)
		return intel_dp->has_audio;
	else
		return intel_conn_state->force_audio == HDMI_AUDIO_ON;
}

static int
intel_dp_compute_output_format(struct intel_encoder *encoder,
			       struct intel_crtc_state *crtc_state,
			       struct drm_connector_state *conn_state,
			       bool respect_downstream_limits)
{
	struct drm_i915_private *i915 = to_i915(encoder->base.dev);
	struct intel_dp *intel_dp = enc_to_intel_dp(encoder);
	struct intel_connector *connector = intel_dp->attached_connector;
	const struct drm_display_info *info = &connector->base.display_info;
	const struct drm_display_mode *adjusted_mode = &crtc_state->hw.adjusted_mode;
	bool ycbcr_420_only;
	int ret;

	ycbcr_420_only = drm_mode_is_420_only(info, adjusted_mode);

	crtc_state->output_format = intel_dp_output_format(connector, ycbcr_420_only);

	if (ycbcr_420_only && !intel_dp_is_ycbcr420(intel_dp, crtc_state)) {
		drm_dbg_kms(&i915->drm,
			    "YCbCr 4:2:0 mode but YCbCr 4:2:0 output not possible. Falling back to RGB.\n");
		crtc_state->output_format = INTEL_OUTPUT_FORMAT_RGB;
	}

	ret = intel_dp_compute_link_config(encoder, crtc_state, conn_state,
					   respect_downstream_limits);
	if (ret) {
		if (intel_dp_is_ycbcr420(intel_dp, crtc_state) ||
		    !connector->base.ycbcr_420_allowed ||
		    !drm_mode_is_420_also(info, adjusted_mode))
			return ret;

		crtc_state->output_format = intel_dp_output_format(connector, true);
		ret = intel_dp_compute_link_config(encoder, crtc_state, conn_state,
						   respect_downstream_limits);
	}

	return ret;
}

static void
intel_dp_audio_compute_config(struct intel_encoder *encoder,
			      struct intel_crtc_state *pipe_config,
			      struct drm_connector_state *conn_state)
{
	struct drm_i915_private *i915 = to_i915(encoder->base.dev);
	struct drm_connector *connector = conn_state->connector;

	pipe_config->sdp_split_enable =
		intel_dp_has_audio(encoder, pipe_config, conn_state) &&
		intel_dp_is_uhbr(pipe_config);

	drm_dbg_kms(&i915->drm, "[CONNECTOR:%d:%s] SDP split enable: %s\n",
		    connector->base.id, connector->name,
		    str_yes_no(pipe_config->sdp_split_enable));
}

int
intel_dp_compute_config(struct intel_encoder *encoder,
			struct intel_crtc_state *pipe_config,
			struct drm_connector_state *conn_state)
{
	struct drm_i915_private *dev_priv = to_i915(encoder->base.dev);
	struct drm_display_mode *adjusted_mode = &pipe_config->hw.adjusted_mode;
	struct intel_dp *intel_dp = enc_to_intel_dp(encoder);
	const struct drm_display_mode *fixed_mode;
	struct intel_connector *connector = intel_dp->attached_connector;
	int ret = 0, output_bpp;

	if (HAS_PCH_SPLIT(dev_priv) && !HAS_DDI(dev_priv) && encoder->port != PORT_A)
		pipe_config->has_pch_encoder = true;

	pipe_config->has_audio =
		intel_dp_has_audio(encoder, pipe_config, conn_state) &&
		intel_audio_compute_config(encoder, pipe_config, conn_state);

	fixed_mode = intel_panel_fixed_mode(connector, adjusted_mode);
	if (intel_dp_is_edp(intel_dp) && fixed_mode) {
		ret = intel_panel_compute_config(connector, adjusted_mode);
		if (ret)
			return ret;
	}

	if (adjusted_mode->flags & DRM_MODE_FLAG_DBLSCAN)
		return -EINVAL;

	if (!connector->base.interlace_allowed &&
	    adjusted_mode->flags & DRM_MODE_FLAG_INTERLACE)
		return -EINVAL;

	if (adjusted_mode->flags & DRM_MODE_FLAG_DBLCLK)
		return -EINVAL;

	if (intel_dp_hdisplay_bad(dev_priv, adjusted_mode->crtc_hdisplay))
		return -EINVAL;

	/*
	 * Try to respect downstream TMDS clock limits first, if
	 * that fails assume the user might know something we don't.
	 */
	ret = intel_dp_compute_output_format(encoder, pipe_config, conn_state, true);
	if (ret)
		ret = intel_dp_compute_output_format(encoder, pipe_config, conn_state, false);
	if (ret)
		return ret;

	if ((intel_dp_is_edp(intel_dp) && fixed_mode) ||
	    pipe_config->output_format == INTEL_OUTPUT_FORMAT_YCBCR420) {
		ret = intel_panel_fitting(pipe_config, conn_state);
		if (ret)
			return ret;
	}

	pipe_config->limited_color_range =
		intel_dp_limited_color_range(pipe_config, conn_state);

	if (pipe_config->dsc.compression_enable)
		output_bpp = pipe_config->dsc.compressed_bpp;
	else
		output_bpp = intel_dp_output_bpp(pipe_config->output_format,
						 pipe_config->pipe_bpp);

	if (intel_dp->mso_link_count) {
		int n = intel_dp->mso_link_count;
		int overlap = intel_dp->mso_pixel_overlap;

		pipe_config->splitter.enable = true;
		pipe_config->splitter.link_count = n;
		pipe_config->splitter.pixel_overlap = overlap;

		drm_dbg_kms(&dev_priv->drm, "MSO link count %d, pixel overlap %d\n",
			    n, overlap);

		adjusted_mode->crtc_hdisplay = adjusted_mode->crtc_hdisplay / n + overlap;
		adjusted_mode->crtc_hblank_start = adjusted_mode->crtc_hblank_start / n + overlap;
		adjusted_mode->crtc_hblank_end = adjusted_mode->crtc_hblank_end / n + overlap;
		adjusted_mode->crtc_hsync_start = adjusted_mode->crtc_hsync_start / n + overlap;
		adjusted_mode->crtc_hsync_end = adjusted_mode->crtc_hsync_end / n + overlap;
		adjusted_mode->crtc_htotal = adjusted_mode->crtc_htotal / n + overlap;
		adjusted_mode->crtc_clock /= n;
	}

	intel_dp_audio_compute_config(encoder, pipe_config, conn_state);

	intel_link_compute_m_n(output_bpp,
			       pipe_config->lane_count,
			       adjusted_mode->crtc_clock,
			       pipe_config->port_clock,
			       &pipe_config->dp_m_n,
			       pipe_config->fec_enable);

	/* FIXME: abstract this better */
	if (pipe_config->splitter.enable)
		pipe_config->dp_m_n.data_m *= pipe_config->splitter.link_count;

	if (!HAS_DDI(dev_priv))
		g4x_dp_set_clock(encoder, pipe_config);

	intel_vrr_compute_config(pipe_config, conn_state);
	intel_psr_compute_config(intel_dp, pipe_config, conn_state);
	intel_dp_drrs_compute_config(connector, pipe_config, output_bpp);
	intel_dp_compute_vsc_sdp(intel_dp, pipe_config, conn_state);
	intel_dp_compute_hdr_metadata_infoframe_sdp(intel_dp, pipe_config, conn_state);

	return 0;
}

void intel_dp_set_link_params(struct intel_dp *intel_dp,
			      int link_rate, int lane_count)
{
	memset(intel_dp->train_set, 0, sizeof(intel_dp->train_set));
	intel_dp->link_trained = false;
	intel_dp->link_rate = link_rate;
	intel_dp->lane_count = lane_count;
}

static void intel_dp_reset_max_link_params(struct intel_dp *intel_dp)
{
	intel_dp->max_link_lane_count = intel_dp_max_common_lane_count(intel_dp);
	intel_dp->max_link_rate = intel_dp_max_common_rate(intel_dp);
}

/* Enable backlight PWM and backlight PP control. */
void intel_edp_backlight_on(const struct intel_crtc_state *crtc_state,
			    const struct drm_connector_state *conn_state)
{
	struct intel_dp *intel_dp = enc_to_intel_dp(to_intel_encoder(conn_state->best_encoder));
	struct drm_i915_private *i915 = dp_to_i915(intel_dp);

	if (!intel_dp_is_edp(intel_dp))
		return;

	drm_dbg_kms(&i915->drm, "\n");

	intel_backlight_enable(crtc_state, conn_state);
	intel_pps_backlight_on(intel_dp);
}

/* Disable backlight PP control and backlight PWM. */
void intel_edp_backlight_off(const struct drm_connector_state *old_conn_state)
{
	struct intel_dp *intel_dp = enc_to_intel_dp(to_intel_encoder(old_conn_state->best_encoder));
	struct drm_i915_private *i915 = dp_to_i915(intel_dp);

	if (!intel_dp_is_edp(intel_dp))
		return;

	drm_dbg_kms(&i915->drm, "\n");

	intel_pps_backlight_off(intel_dp);
	intel_backlight_disable(old_conn_state);
}

static bool downstream_hpd_needs_d0(struct intel_dp *intel_dp)
{
	/*
	 * DPCD 1.2+ should support BRANCH_DEVICE_CTRL, and thus
	 * be capable of signalling downstream hpd with a long pulse.
	 * Whether or not that means D3 is safe to use is not clear,
	 * but let's assume so until proven otherwise.
	 *
	 * FIXME should really check all downstream ports...
	 */
	return intel_dp->dpcd[DP_DPCD_REV] == 0x11 &&
		drm_dp_is_branch(intel_dp->dpcd) &&
		intel_dp->downstream_ports[0] & DP_DS_PORT_HPD;
}

void intel_dp_sink_set_decompression_state(struct intel_dp *intel_dp,
					   const struct intel_crtc_state *crtc_state,
					   bool enable)
{
	struct drm_i915_private *i915 = dp_to_i915(intel_dp);
	int ret;

	if (!crtc_state->dsc.compression_enable)
		return;

	ret = drm_dp_dpcd_writeb(&intel_dp->aux, DP_DSC_ENABLE,
				 enable ? DP_DECOMPRESSION_EN : 0);
	if (ret < 0)
		drm_dbg_kms(&i915->drm,
			    "Failed to %s sink decompression state\n",
			    str_enable_disable(enable));
}

static void
intel_edp_init_source_oui(struct intel_dp *intel_dp, bool careful)
{
	struct drm_i915_private *i915 = dp_to_i915(intel_dp);
	u8 oui[] = { 0x00, 0xaa, 0x01 };
	u8 buf[3] = { 0 };

	/*
	 * During driver init, we want to be careful and avoid changing the source OUI if it's
	 * already set to what we want, so as to avoid clearing any state by accident
	 */
	if (careful) {
		if (drm_dp_dpcd_read(&intel_dp->aux, DP_SOURCE_OUI, buf, sizeof(buf)) < 0)
			drm_err(&i915->drm, "Failed to read source OUI\n");

		if (memcmp(oui, buf, sizeof(oui)) == 0)
			return;
	}

	if (drm_dp_dpcd_write(&intel_dp->aux, DP_SOURCE_OUI, oui, sizeof(oui)) < 0)
		drm_err(&i915->drm, "Failed to write source OUI\n");

	intel_dp->last_oui_write = jiffies;
}

void intel_dp_wait_source_oui(struct intel_dp *intel_dp)
{
	struct drm_i915_private *i915 = dp_to_i915(intel_dp);

	drm_dbg_kms(&i915->drm, "Performing OUI wait\n");
	wait_remaining_ms_from_jiffies(intel_dp->last_oui_write, 30);
}

/* If the device supports it, try to set the power state appropriately */
void intel_dp_set_power(struct intel_dp *intel_dp, u8 mode)
{
	struct intel_encoder *encoder = &dp_to_dig_port(intel_dp)->base;
	struct drm_i915_private *i915 = to_i915(encoder->base.dev);
	int ret, i;

	/* Should have a valid DPCD by this point */
	if (intel_dp->dpcd[DP_DPCD_REV] < 0x11)
		return;

	if (mode != DP_SET_POWER_D0) {
		if (downstream_hpd_needs_d0(intel_dp))
			return;

		ret = drm_dp_dpcd_writeb(&intel_dp->aux, DP_SET_POWER, mode);
	} else {
		struct intel_lspcon *lspcon = dp_to_lspcon(intel_dp);

		lspcon_resume(dp_to_dig_port(intel_dp));

		/* Write the source OUI as early as possible */
		if (intel_dp_is_edp(intel_dp))
			intel_edp_init_source_oui(intel_dp, false);

		/*
		 * When turning on, we need to retry for 1ms to give the sink
		 * time to wake up.
		 */
		for (i = 0; i < 3; i++) {
			ret = drm_dp_dpcd_writeb(&intel_dp->aux, DP_SET_POWER, mode);
			if (ret == 1)
				break;
			msleep(1);
		}

		if (ret == 1 && lspcon->active)
			lspcon_wait_pcon_mode(lspcon);
	}

	if (ret != 1)
		drm_dbg_kms(&i915->drm, "[ENCODER:%d:%s] Set power to %s failed\n",
			    encoder->base.base.id, encoder->base.name,
			    mode == DP_SET_POWER_D0 ? "D0" : "D3");
}

static bool
intel_dp_get_dpcd(struct intel_dp *intel_dp);

/**
 * intel_dp_sync_state - sync the encoder state during init/resume
 * @encoder: intel encoder to sync
 * @crtc_state: state for the CRTC connected to the encoder
 *
 * Sync any state stored in the encoder wrt. HW state during driver init
 * and system resume.
 */
void intel_dp_sync_state(struct intel_encoder *encoder,
			 const struct intel_crtc_state *crtc_state)
{
	struct intel_dp *intel_dp = enc_to_intel_dp(encoder);

	if (!crtc_state)
		return;

	/*
	 * Don't clobber DPCD if it's been already read out during output
	 * setup (eDP) or detect.
	 */
	if (intel_dp->dpcd[DP_DPCD_REV] == 0)
		intel_dp_get_dpcd(intel_dp);

	intel_dp_reset_max_link_params(intel_dp);
}

bool intel_dp_initial_fastset_check(struct intel_encoder *encoder,
				    struct intel_crtc_state *crtc_state)
{
	struct drm_i915_private *i915 = to_i915(encoder->base.dev);
	struct intel_dp *intel_dp = enc_to_intel_dp(encoder);
	bool fastset = true;

	/*
	 * If BIOS has set an unsupported or non-standard link rate for some
	 * reason force an encoder recompute and full modeset.
	 */
	if (intel_dp_rate_index(intel_dp->source_rates, intel_dp->num_source_rates,
				crtc_state->port_clock) < 0) {
		drm_dbg_kms(&i915->drm, "[ENCODER:%d:%s] Forcing full modeset due to unsupported link rate\n",
			    encoder->base.base.id, encoder->base.name);
		crtc_state->uapi.connectors_changed = true;
		fastset = false;
	}

	/*
	 * FIXME hack to force full modeset when DSC is being used.
	 *
	 * As long as we do not have full state readout and config comparison
	 * of crtc_state->dsc, we have no way to ensure reliable fastset.
	 * Remove once we have readout for DSC.
	 */
	if (crtc_state->dsc.compression_enable) {
		drm_dbg_kms(&i915->drm, "[ENCODER:%d:%s] Forcing full modeset due to DSC being enabled\n",
			    encoder->base.base.id, encoder->base.name);
		crtc_state->uapi.mode_changed = true;
		fastset = false;
	}

	if (CAN_PSR(intel_dp)) {
		drm_dbg_kms(&i915->drm, "[ENCODER:%d:%s] Forcing full modeset to compute PSR state\n",
			    encoder->base.base.id, encoder->base.name);
		crtc_state->uapi.mode_changed = true;
		fastset = false;
	}

	return fastset;
}

static void intel_dp_get_pcon_dsc_cap(struct intel_dp *intel_dp)
{
	struct drm_i915_private *i915 = dp_to_i915(intel_dp);

	/* Clear the cached register set to avoid using stale values */

	memset(intel_dp->pcon_dsc_dpcd, 0, sizeof(intel_dp->pcon_dsc_dpcd));

	if (drm_dp_dpcd_read(&intel_dp->aux, DP_PCON_DSC_ENCODER,
			     intel_dp->pcon_dsc_dpcd,
			     sizeof(intel_dp->pcon_dsc_dpcd)) < 0)
		drm_err(&i915->drm, "Failed to read DPCD register 0x%x\n",
			DP_PCON_DSC_ENCODER);

	drm_dbg_kms(&i915->drm, "PCON ENCODER DSC DPCD: %*ph\n",
		    (int)sizeof(intel_dp->pcon_dsc_dpcd), intel_dp->pcon_dsc_dpcd);
}

static int intel_dp_pcon_get_frl_mask(u8 frl_bw_mask)
{
	int bw_gbps[] = {9, 18, 24, 32, 40, 48};
	int i;

	for (i = ARRAY_SIZE(bw_gbps) - 1; i >= 0; i--) {
		if (frl_bw_mask & (1 << i))
			return bw_gbps[i];
	}
	return 0;
}

static int intel_dp_pcon_set_frl_mask(int max_frl)
{
	switch (max_frl) {
	case 48:
		return DP_PCON_FRL_BW_MASK_48GBPS;
	case 40:
		return DP_PCON_FRL_BW_MASK_40GBPS;
	case 32:
		return DP_PCON_FRL_BW_MASK_32GBPS;
	case 24:
		return DP_PCON_FRL_BW_MASK_24GBPS;
	case 18:
		return DP_PCON_FRL_BW_MASK_18GBPS;
	case 9:
		return DP_PCON_FRL_BW_MASK_9GBPS;
	}

	return 0;
}

static int intel_dp_hdmi_sink_max_frl(struct intel_dp *intel_dp)
{
	struct intel_connector *intel_connector = intel_dp->attached_connector;
	struct drm_connector *connector = &intel_connector->base;
	int max_frl_rate;
	int max_lanes, rate_per_lane;
	int max_dsc_lanes, dsc_rate_per_lane;

	max_lanes = connector->display_info.hdmi.max_lanes;
	rate_per_lane = connector->display_info.hdmi.max_frl_rate_per_lane;
	max_frl_rate = max_lanes * rate_per_lane;

	if (connector->display_info.hdmi.dsc_cap.v_1p2) {
		max_dsc_lanes = connector->display_info.hdmi.dsc_cap.max_lanes;
		dsc_rate_per_lane = connector->display_info.hdmi.dsc_cap.max_frl_rate_per_lane;
		if (max_dsc_lanes && dsc_rate_per_lane)
			max_frl_rate = min(max_frl_rate, max_dsc_lanes * dsc_rate_per_lane);
	}

	return max_frl_rate;
}

static bool
intel_dp_pcon_is_frl_trained(struct intel_dp *intel_dp,
			     u8 max_frl_bw_mask, u8 *frl_trained_mask)
{
	if (drm_dp_pcon_hdmi_link_active(&intel_dp->aux) &&
	    drm_dp_pcon_hdmi_link_mode(&intel_dp->aux, frl_trained_mask) == DP_PCON_HDMI_MODE_FRL &&
	    *frl_trained_mask >= max_frl_bw_mask)
		return true;

	return false;
}

static int intel_dp_pcon_start_frl_training(struct intel_dp *intel_dp)
{
#define TIMEOUT_FRL_READY_MS 500
#define TIMEOUT_HDMI_LINK_ACTIVE_MS 1000

	struct drm_i915_private *i915 = dp_to_i915(intel_dp);
	int max_frl_bw, max_pcon_frl_bw, max_edid_frl_bw, ret;
	u8 max_frl_bw_mask = 0, frl_trained_mask;
	bool is_active;

	max_pcon_frl_bw = intel_dp->dfp.pcon_max_frl_bw;
	drm_dbg(&i915->drm, "PCON max rate = %d Gbps\n", max_pcon_frl_bw);

	max_edid_frl_bw = intel_dp_hdmi_sink_max_frl(intel_dp);
	drm_dbg(&i915->drm, "Sink max rate from EDID = %d Gbps\n", max_edid_frl_bw);

	max_frl_bw = min(max_edid_frl_bw, max_pcon_frl_bw);

	if (max_frl_bw <= 0)
		return -EINVAL;

	max_frl_bw_mask = intel_dp_pcon_set_frl_mask(max_frl_bw);
	drm_dbg(&i915->drm, "MAX_FRL_BW_MASK = %u\n", max_frl_bw_mask);

	if (intel_dp_pcon_is_frl_trained(intel_dp, max_frl_bw_mask, &frl_trained_mask))
		goto frl_trained;

	ret = drm_dp_pcon_frl_prepare(&intel_dp->aux, false);
	if (ret < 0)
		return ret;
	/* Wait for PCON to be FRL Ready */
	wait_for(is_active = drm_dp_pcon_is_frl_ready(&intel_dp->aux) == true, TIMEOUT_FRL_READY_MS);

	if (!is_active)
		return -ETIMEDOUT;

	ret = drm_dp_pcon_frl_configure_1(&intel_dp->aux, max_frl_bw,
					  DP_PCON_ENABLE_SEQUENTIAL_LINK);
	if (ret < 0)
		return ret;
	ret = drm_dp_pcon_frl_configure_2(&intel_dp->aux, max_frl_bw_mask,
					  DP_PCON_FRL_LINK_TRAIN_NORMAL);
	if (ret < 0)
		return ret;
	ret = drm_dp_pcon_frl_enable(&intel_dp->aux);
	if (ret < 0)
		return ret;
	/*
	 * Wait for FRL to be completed
	 * Check if the HDMI Link is up and active.
	 */
	wait_for(is_active =
		 intel_dp_pcon_is_frl_trained(intel_dp, max_frl_bw_mask, &frl_trained_mask),
		 TIMEOUT_HDMI_LINK_ACTIVE_MS);

	if (!is_active)
		return -ETIMEDOUT;

frl_trained:
	drm_dbg(&i915->drm, "FRL_TRAINED_MASK = %u\n", frl_trained_mask);
	intel_dp->frl.trained_rate_gbps = intel_dp_pcon_get_frl_mask(frl_trained_mask);
	intel_dp->frl.is_trained = true;
	drm_dbg(&i915->drm, "FRL trained with : %d Gbps\n", intel_dp->frl.trained_rate_gbps);

	return 0;
}

static bool intel_dp_is_hdmi_2_1_sink(struct intel_dp *intel_dp)
{
	if (drm_dp_is_branch(intel_dp->dpcd) &&
	    intel_dp->has_hdmi_sink &&
	    intel_dp_hdmi_sink_max_frl(intel_dp) > 0)
		return true;

	return false;
}

static
int intel_dp_pcon_set_tmds_mode(struct intel_dp *intel_dp)
{
	int ret;
	u8 buf = 0;

	/* Set PCON source control mode */
	buf |= DP_PCON_ENABLE_SOURCE_CTL_MODE;

	ret = drm_dp_dpcd_writeb(&intel_dp->aux, DP_PCON_HDMI_LINK_CONFIG_1, buf);
	if (ret < 0)
		return ret;

	/* Set HDMI LINK ENABLE */
	buf |= DP_PCON_ENABLE_HDMI_LINK;
	ret = drm_dp_dpcd_writeb(&intel_dp->aux, DP_PCON_HDMI_LINK_CONFIG_1, buf);
	if (ret < 0)
		return ret;

	return 0;
}

void intel_dp_check_frl_training(struct intel_dp *intel_dp)
{
	struct drm_i915_private *dev_priv = dp_to_i915(intel_dp);

	/*
	 * Always go for FRL training if:
	 * -PCON supports SRC_CTL_MODE (VESA DP2.0-HDMI2.1 PCON Spec Draft-1 Sec-7)
	 * -sink is HDMI2.1
	 */
	if (!(intel_dp->downstream_ports[2] & DP_PCON_SOURCE_CTL_MODE) ||
	    !intel_dp_is_hdmi_2_1_sink(intel_dp) ||
	    intel_dp->frl.is_trained)
		return;

	if (intel_dp_pcon_start_frl_training(intel_dp) < 0) {
		int ret, mode;

		drm_dbg(&dev_priv->drm, "Couldn't set FRL mode, continuing with TMDS mode\n");
		ret = intel_dp_pcon_set_tmds_mode(intel_dp);
		mode = drm_dp_pcon_hdmi_link_mode(&intel_dp->aux, NULL);

		if (ret < 0 || mode != DP_PCON_HDMI_MODE_TMDS)
			drm_dbg(&dev_priv->drm, "Issue with PCON, cannot set TMDS mode\n");
	} else {
		drm_dbg(&dev_priv->drm, "FRL training Completed\n");
	}
}

static int
intel_dp_pcon_dsc_enc_slice_height(const struct intel_crtc_state *crtc_state)
{
	int vactive = crtc_state->hw.adjusted_mode.vdisplay;

	return intel_hdmi_dsc_get_slice_height(vactive);
}

static int
intel_dp_pcon_dsc_enc_slices(struct intel_dp *intel_dp,
			     const struct intel_crtc_state *crtc_state)
{
	struct intel_connector *intel_connector = intel_dp->attached_connector;
	struct drm_connector *connector = &intel_connector->base;
	int hdmi_throughput = connector->display_info.hdmi.dsc_cap.clk_per_slice;
	int hdmi_max_slices = connector->display_info.hdmi.dsc_cap.max_slices;
	int pcon_max_slices = drm_dp_pcon_dsc_max_slices(intel_dp->pcon_dsc_dpcd);
	int pcon_max_slice_width = drm_dp_pcon_dsc_max_slice_width(intel_dp->pcon_dsc_dpcd);

	return intel_hdmi_dsc_get_num_slices(crtc_state, pcon_max_slices,
					     pcon_max_slice_width,
					     hdmi_max_slices, hdmi_throughput);
}

static int
intel_dp_pcon_dsc_enc_bpp(struct intel_dp *intel_dp,
			  const struct intel_crtc_state *crtc_state,
			  int num_slices, int slice_width)
{
	struct intel_connector *intel_connector = intel_dp->attached_connector;
	struct drm_connector *connector = &intel_connector->base;
	int output_format = crtc_state->output_format;
	bool hdmi_all_bpp = connector->display_info.hdmi.dsc_cap.all_bpp;
	int pcon_fractional_bpp = drm_dp_pcon_dsc_bpp_incr(intel_dp->pcon_dsc_dpcd);
	int hdmi_max_chunk_bytes =
		connector->display_info.hdmi.dsc_cap.total_chunk_kbytes * 1024;

	return intel_hdmi_dsc_get_bpp(pcon_fractional_bpp, slice_width,
				      num_slices, output_format, hdmi_all_bpp,
				      hdmi_max_chunk_bytes);
}

void
intel_dp_pcon_dsc_configure(struct intel_dp *intel_dp,
			    const struct intel_crtc_state *crtc_state)
{
	u8 pps_param[6];
	int slice_height;
	int slice_width;
	int num_slices;
	int bits_per_pixel;
	int ret;
	struct intel_connector *intel_connector = intel_dp->attached_connector;
	struct drm_i915_private *i915 = dp_to_i915(intel_dp);
	struct drm_connector *connector;
	bool hdmi_is_dsc_1_2;

	if (!intel_dp_is_hdmi_2_1_sink(intel_dp))
		return;

	if (!intel_connector)
		return;
	connector = &intel_connector->base;
	hdmi_is_dsc_1_2 = connector->display_info.hdmi.dsc_cap.v_1p2;

	if (!drm_dp_pcon_enc_is_dsc_1_2(intel_dp->pcon_dsc_dpcd) ||
	    !hdmi_is_dsc_1_2)
		return;

	slice_height = intel_dp_pcon_dsc_enc_slice_height(crtc_state);
	if (!slice_height)
		return;

	num_slices = intel_dp_pcon_dsc_enc_slices(intel_dp, crtc_state);
	if (!num_slices)
		return;

	slice_width = DIV_ROUND_UP(crtc_state->hw.adjusted_mode.hdisplay,
				   num_slices);

	bits_per_pixel = intel_dp_pcon_dsc_enc_bpp(intel_dp, crtc_state,
						   num_slices, slice_width);
	if (!bits_per_pixel)
		return;

	pps_param[0] = slice_height & 0xFF;
	pps_param[1] = slice_height >> 8;
	pps_param[2] = slice_width & 0xFF;
	pps_param[3] = slice_width >> 8;
	pps_param[4] = bits_per_pixel & 0xFF;
	pps_param[5] = (bits_per_pixel >> 8) & 0x3;

	ret = drm_dp_pcon_pps_override_param(&intel_dp->aux, pps_param);
	if (ret < 0)
		drm_dbg_kms(&i915->drm, "Failed to set pcon DSC\n");
}

void intel_dp_configure_protocol_converter(struct intel_dp *intel_dp,
					   const struct intel_crtc_state *crtc_state)
{
	struct drm_i915_private *i915 = dp_to_i915(intel_dp);
	u8 tmp;

	if (intel_dp->dpcd[DP_DPCD_REV] < 0x13)
		return;

	if (!drm_dp_is_branch(intel_dp->dpcd))
		return;

	tmp = intel_dp->has_hdmi_sink ?
		DP_HDMI_DVI_OUTPUT_CONFIG : 0;

	if (drm_dp_dpcd_writeb(&intel_dp->aux,
			       DP_PROTOCOL_CONVERTER_CONTROL_0, tmp) != 1)
		drm_dbg_kms(&i915->drm, "Failed to %s protocol converter HDMI mode\n",
			    str_enable_disable(intel_dp->has_hdmi_sink));

	tmp = crtc_state->output_format == INTEL_OUTPUT_FORMAT_YCBCR444 &&
		intel_dp->dfp.ycbcr_444_to_420 ? DP_CONVERSION_TO_YCBCR420_ENABLE : 0;

	if (drm_dp_dpcd_writeb(&intel_dp->aux,
			       DP_PROTOCOL_CONVERTER_CONTROL_1, tmp) != 1)
		drm_dbg_kms(&i915->drm,
			    "Failed to %s protocol converter YCbCr 4:2:0 conversion mode\n",
			    str_enable_disable(intel_dp->dfp.ycbcr_444_to_420));

	tmp = intel_dp->dfp.rgb_to_ycbcr ?
		DP_CONVERSION_BT709_RGB_YCBCR_ENABLE : 0;

	if (drm_dp_pcon_convert_rgb_to_ycbcr(&intel_dp->aux, tmp) < 0)
		drm_dbg_kms(&i915->drm,
			   "Failed to %s protocol converter RGB->YCbCr conversion mode\n",
			   str_enable_disable(tmp));
}

bool intel_dp_get_colorimetry_status(struct intel_dp *intel_dp)
{
	u8 dprx = 0;

	if (drm_dp_dpcd_readb(&intel_dp->aux, DP_DPRX_FEATURE_ENUMERATION_LIST,
			      &dprx) != 1)
		return false;
	return dprx & DP_VSC_SDP_EXT_FOR_COLORIMETRY_SUPPORTED;
}

static void intel_dp_get_dsc_sink_cap(struct intel_dp *intel_dp)
{
	struct drm_i915_private *i915 = dp_to_i915(intel_dp);

	/*
	 * Clear the cached register set to avoid using stale values
	 * for the sinks that do not support DSC.
	 */
	memset(intel_dp->dsc_dpcd, 0, sizeof(intel_dp->dsc_dpcd));

	/* Clear fec_capable to avoid using stale values */
	intel_dp->fec_capable = 0;

	/* Cache the DSC DPCD if eDP or DP rev >= 1.4 */
	if (intel_dp->dpcd[DP_DPCD_REV] >= 0x14 ||
	    intel_dp->edp_dpcd[0] >= DP_EDP_14) {
		if (drm_dp_dpcd_read(&intel_dp->aux, DP_DSC_SUPPORT,
				     intel_dp->dsc_dpcd,
				     sizeof(intel_dp->dsc_dpcd)) < 0)
			drm_err(&i915->drm,
				"Failed to read DPCD register 0x%x\n",
				DP_DSC_SUPPORT);

		drm_dbg_kms(&i915->drm, "DSC DPCD: %*ph\n",
			    (int)sizeof(intel_dp->dsc_dpcd),
			    intel_dp->dsc_dpcd);

		/* FEC is supported only on DP 1.4 */
		if (!intel_dp_is_edp(intel_dp) &&
		    drm_dp_dpcd_readb(&intel_dp->aux, DP_FEC_CAPABILITY,
				      &intel_dp->fec_capable) < 0)
			drm_err(&i915->drm,
				"Failed to read FEC DPCD register\n");

		drm_dbg_kms(&i915->drm, "FEC CAPABILITY: %x\n",
			    intel_dp->fec_capable);
	}
}

static void intel_edp_mso_mode_fixup(struct intel_connector *connector,
				     struct drm_display_mode *mode)
{
	struct intel_dp *intel_dp = intel_attached_dp(connector);
	struct drm_i915_private *i915 = to_i915(connector->base.dev);
	int n = intel_dp->mso_link_count;
	int overlap = intel_dp->mso_pixel_overlap;

	if (!mode || !n)
		return;

	mode->hdisplay = (mode->hdisplay - overlap) * n;
	mode->hsync_start = (mode->hsync_start - overlap) * n;
	mode->hsync_end = (mode->hsync_end - overlap) * n;
	mode->htotal = (mode->htotal - overlap) * n;
	mode->clock *= n;

	drm_mode_set_name(mode);

	drm_dbg_kms(&i915->drm,
		    "[CONNECTOR:%d:%s] using generated MSO mode: " DRM_MODE_FMT "\n",
		    connector->base.base.id, connector->base.name,
		    DRM_MODE_ARG(mode));
}

void intel_edp_fixup_vbt_bpp(struct intel_encoder *encoder, int pipe_bpp)
{
	struct drm_i915_private *dev_priv = to_i915(encoder->base.dev);
	struct intel_dp *intel_dp = enc_to_intel_dp(encoder);
	struct intel_connector *connector = intel_dp->attached_connector;

	if (connector->panel.vbt.edp.bpp && pipe_bpp > connector->panel.vbt.edp.bpp) {
		/*
		 * This is a big fat ugly hack.
		 *
		 * Some machines in UEFI boot mode provide us a VBT that has 18
		 * bpp and 1.62 GHz link bandwidth for eDP, which for reasons
		 * unknown we fail to light up. Yet the same BIOS boots up with
		 * 24 bpp and 2.7 GHz link. Use the same bpp as the BIOS uses as
		 * max, not what it tells us to use.
		 *
		 * Note: This will still be broken if the eDP panel is not lit
		 * up by the BIOS, and thus we can't get the mode at module
		 * load.
		 */
		drm_dbg_kms(&dev_priv->drm,
			    "pipe has %d bpp for eDP panel, overriding BIOS-provided max %d bpp\n",
			    pipe_bpp, connector->panel.vbt.edp.bpp);
		connector->panel.vbt.edp.bpp = pipe_bpp;
	}
}

static void intel_edp_mso_init(struct intel_dp *intel_dp)
{
	struct drm_i915_private *i915 = dp_to_i915(intel_dp);
	struct intel_connector *connector = intel_dp->attached_connector;
	struct drm_display_info *info = &connector->base.display_info;
	u8 mso;

	if (intel_dp->edp_dpcd[0] < DP_EDP_14)
		return;

	if (drm_dp_dpcd_readb(&intel_dp->aux, DP_EDP_MSO_LINK_CAPABILITIES, &mso) != 1) {
		drm_err(&i915->drm, "Failed to read MSO cap\n");
		return;
	}

	/* Valid configurations are SST or MSO 2x1, 2x2, 4x1 */
	mso &= DP_EDP_MSO_NUMBER_OF_LINKS_MASK;
	if (mso % 2 || mso > drm_dp_max_lane_count(intel_dp->dpcd)) {
		drm_err(&i915->drm, "Invalid MSO link count cap %u\n", mso);
		mso = 0;
	}

	if (mso) {
		drm_dbg_kms(&i915->drm, "Sink MSO %ux%u configuration, pixel overlap %u\n",
			    mso, drm_dp_max_lane_count(intel_dp->dpcd) / mso,
			    info->mso_pixel_overlap);
		if (!HAS_MSO(i915)) {
			drm_err(&i915->drm, "No source MSO support, disabling\n");
			mso = 0;
		}
	}

	intel_dp->mso_link_count = mso;
	intel_dp->mso_pixel_overlap = mso ? info->mso_pixel_overlap : 0;
}

static bool
intel_edp_init_dpcd(struct intel_dp *intel_dp)
{
	struct drm_i915_private *dev_priv =
		to_i915(dp_to_dig_port(intel_dp)->base.base.dev);

	/* this function is meant to be called only once */
	drm_WARN_ON(&dev_priv->drm, intel_dp->dpcd[DP_DPCD_REV] != 0);

	if (drm_dp_read_dpcd_caps(&intel_dp->aux, intel_dp->dpcd) != 0)
		return false;

	drm_dp_read_desc(&intel_dp->aux, &intel_dp->desc,
			 drm_dp_is_branch(intel_dp->dpcd));

	/*
	 * Read the eDP display control registers.
	 *
	 * Do this independent of DP_DPCD_DISPLAY_CONTROL_CAPABLE bit in
	 * DP_EDP_CONFIGURATION_CAP, because some buggy displays do not have it
	 * set, but require eDP 1.4+ detection (e.g. for supported link rates
	 * method). The display control registers should read zero if they're
	 * not supported anyway.
	 */
	if (drm_dp_dpcd_read(&intel_dp->aux, DP_EDP_DPCD_REV,
			     intel_dp->edp_dpcd, sizeof(intel_dp->edp_dpcd)) ==
			     sizeof(intel_dp->edp_dpcd)) {
		drm_dbg_kms(&dev_priv->drm, "eDP DPCD: %*ph\n",
			    (int)sizeof(intel_dp->edp_dpcd),
			    intel_dp->edp_dpcd);

		intel_dp->use_max_params = intel_dp->edp_dpcd[0] < DP_EDP_14;
	}

	/*
	 * This has to be called after intel_dp->edp_dpcd is filled, PSR checks
	 * for SET_POWER_CAPABLE bit in intel_dp->edp_dpcd[1]
	 */
	intel_psr_init_dpcd(intel_dp);

	/* Clear the default sink rates */
	intel_dp->num_sink_rates = 0;

	/* Read the eDP 1.4+ supported link rates. */
	if (intel_dp->edp_dpcd[0] >= DP_EDP_14) {
		__le16 sink_rates[DP_MAX_SUPPORTED_RATES];
		int i;

		drm_dp_dpcd_read(&intel_dp->aux, DP_SUPPORTED_LINK_RATES,
				sink_rates, sizeof(sink_rates));

		for (i = 0; i < ARRAY_SIZE(sink_rates); i++) {
			int val = le16_to_cpu(sink_rates[i]);

			if (val == 0)
				break;

			/* Value read multiplied by 200kHz gives the per-lane
			 * link rate in kHz. The source rates are, however,
			 * stored in terms of LS_Clk kHz. The full conversion
			 * back to symbols is
			 * (val * 200kHz)*(8/10 ch. encoding)*(1/8 bit to Byte)
			 */
			intel_dp->sink_rates[i] = (val * 200) / 10;
		}
		intel_dp->num_sink_rates = i;
	}

	/*
	 * Use DP_LINK_RATE_SET if DP_SUPPORTED_LINK_RATES are available,
	 * default to DP_MAX_LINK_RATE and DP_LINK_BW_SET otherwise.
	 */
	if (intel_dp->num_sink_rates)
		intel_dp->use_rate_select = true;
	else
		intel_dp_set_sink_rates(intel_dp);
	intel_dp_set_max_sink_lane_count(intel_dp);

	/* Read the eDP DSC DPCD registers */
	if (HAS_DSC(dev_priv))
		intel_dp_get_dsc_sink_cap(intel_dp);

	/*
	 * If needed, program our source OUI so we can make various Intel-specific AUX services
	 * available (such as HDR backlight controls)
	 */
	intel_edp_init_source_oui(intel_dp, true);

	return true;
}

static bool
intel_dp_has_sink_count(struct intel_dp *intel_dp)
{
	if (!intel_dp->attached_connector)
		return false;

	return drm_dp_read_sink_count_cap(&intel_dp->attached_connector->base,
					  intel_dp->dpcd,
					  &intel_dp->desc);
}

static bool
intel_dp_get_dpcd(struct intel_dp *intel_dp)
{
	int ret;

	if (intel_dp_init_lttpr_and_dprx_caps(intel_dp) < 0)
		return false;

	/*
	 * Don't clobber cached eDP rates. Also skip re-reading
	 * the OUI/ID since we know it won't change.
	 */
	if (!intel_dp_is_edp(intel_dp)) {
		drm_dp_read_desc(&intel_dp->aux, &intel_dp->desc,
				 drm_dp_is_branch(intel_dp->dpcd));

		intel_dp_set_sink_rates(intel_dp);
		intel_dp_set_max_sink_lane_count(intel_dp);
		intel_dp_set_common_rates(intel_dp);
	}

	if (intel_dp_has_sink_count(intel_dp)) {
		ret = drm_dp_read_sink_count(&intel_dp->aux);
		if (ret < 0)
			return false;

		/*
		 * Sink count can change between short pulse hpd hence
		 * a member variable in intel_dp will track any changes
		 * between short pulse interrupts.
		 */
		intel_dp->sink_count = ret;

		/*
		 * SINK_COUNT == 0 and DOWNSTREAM_PORT_PRESENT == 1 implies that
		 * a dongle is present but no display. Unless we require to know
		 * if a dongle is present or not, we don't need to update
		 * downstream port information. So, an early return here saves
		 * time from performing other operations which are not required.
		 */
		if (!intel_dp->sink_count)
			return false;
	}

	return drm_dp_read_downstream_info(&intel_dp->aux, intel_dp->dpcd,
					   intel_dp->downstream_ports) == 0;
}

static bool
intel_dp_can_mst(struct intel_dp *intel_dp)
{
	struct drm_i915_private *i915 = dp_to_i915(intel_dp);

	return i915->params.enable_dp_mst &&
		intel_dp_mst_source_support(intel_dp) &&
		drm_dp_read_mst_cap(&intel_dp->aux, intel_dp->dpcd);
}

static void
intel_dp_configure_mst(struct intel_dp *intel_dp)
{
	struct drm_i915_private *i915 = dp_to_i915(intel_dp);
	struct intel_encoder *encoder =
		&dp_to_dig_port(intel_dp)->base;
	bool sink_can_mst = drm_dp_read_mst_cap(&intel_dp->aux, intel_dp->dpcd);

	drm_dbg_kms(&i915->drm,
		    "[ENCODER:%d:%s] MST support: port: %s, sink: %s, modparam: %s\n",
		    encoder->base.base.id, encoder->base.name,
		    str_yes_no(intel_dp_mst_source_support(intel_dp)),
		    str_yes_no(sink_can_mst),
		    str_yes_no(i915->params.enable_dp_mst));

	if (!intel_dp_mst_source_support(intel_dp))
		return;

	intel_dp->is_mst = sink_can_mst &&
		i915->params.enable_dp_mst;

	drm_dp_mst_topology_mgr_set_mst(&intel_dp->mst_mgr,
					intel_dp->is_mst);
}

static bool
intel_dp_get_sink_irq_esi(struct intel_dp *intel_dp, u8 *esi)
{
	return drm_dp_dpcd_read(&intel_dp->aux, DP_SINK_COUNT_ESI, esi, 4) == 4;
}

static bool intel_dp_ack_sink_irq_esi(struct intel_dp *intel_dp, u8 esi[4])
{
	int retry;

	for (retry = 0; retry < 3; retry++) {
		if (drm_dp_dpcd_write(&intel_dp->aux, DP_SINK_COUNT_ESI + 1,
				      &esi[1], 3) == 3)
			return true;
	}

	return false;
}

bool
intel_dp_needs_vsc_sdp(const struct intel_crtc_state *crtc_state,
		       const struct drm_connector_state *conn_state)
{
	/*
	 * As per DP 1.4a spec section 2.2.4.3 [MSA Field for Indication
	 * of Color Encoding Format and Content Color Gamut], in order to
	 * sending YCBCR 420 or HDR BT.2020 signals we should use DP VSC SDP.
	 */
	if (crtc_state->output_format == INTEL_OUTPUT_FORMAT_YCBCR420)
		return true;

	switch (conn_state->colorspace) {
	case DRM_MODE_COLORIMETRY_SYCC_601:
	case DRM_MODE_COLORIMETRY_OPYCC_601:
	case DRM_MODE_COLORIMETRY_BT2020_YCC:
	case DRM_MODE_COLORIMETRY_BT2020_RGB:
	case DRM_MODE_COLORIMETRY_BT2020_CYCC:
		return true;
	default:
		break;
	}

	return false;
}

static ssize_t intel_dp_vsc_sdp_pack(const struct drm_dp_vsc_sdp *vsc,
				     struct dp_sdp *sdp, size_t size)
{
	size_t length = sizeof(struct dp_sdp);

	if (size < length)
		return -ENOSPC;

	memset(sdp, 0, size);

	/*
	 * Prepare VSC Header for SU as per DP 1.4a spec, Table 2-119
	 * VSC SDP Header Bytes
	 */
	sdp->sdp_header.HB0 = 0; /* Secondary-Data Packet ID = 0 */
	sdp->sdp_header.HB1 = vsc->sdp_type; /* Secondary-data Packet Type */
	sdp->sdp_header.HB2 = vsc->revision; /* Revision Number */
	sdp->sdp_header.HB3 = vsc->length; /* Number of Valid Data Bytes */

	/*
	 * Only revision 0x5 supports Pixel Encoding/Colorimetry Format as
	 * per DP 1.4a spec.
	 */
	if (vsc->revision != 0x5)
		goto out;

	/* VSC SDP Payload for DB16 through DB18 */
	/* Pixel Encoding and Colorimetry Formats  */
	sdp->db[16] = (vsc->pixelformat & 0xf) << 4; /* DB16[7:4] */
	sdp->db[16] |= vsc->colorimetry & 0xf; /* DB16[3:0] */

	switch (vsc->bpc) {
	case 6:
		/* 6bpc: 0x0 */
		break;
	case 8:
		sdp->db[17] = 0x1; /* DB17[3:0] */
		break;
	case 10:
		sdp->db[17] = 0x2;
		break;
	case 12:
		sdp->db[17] = 0x3;
		break;
	case 16:
		sdp->db[17] = 0x4;
		break;
	default:
		MISSING_CASE(vsc->bpc);
		break;
	}
	/* Dynamic Range and Component Bit Depth */
	if (vsc->dynamic_range == DP_DYNAMIC_RANGE_CTA)
		sdp->db[17] |= 0x80;  /* DB17[7] */

	/* Content Type */
	sdp->db[18] = vsc->content_type & 0x7;

out:
	return length;
}

static ssize_t
intel_dp_hdr_metadata_infoframe_sdp_pack(struct drm_i915_private *i915,
					 const struct hdmi_drm_infoframe *drm_infoframe,
					 struct dp_sdp *sdp,
					 size_t size)
{
	size_t length = sizeof(struct dp_sdp);
	const int infoframe_size = HDMI_INFOFRAME_HEADER_SIZE + HDMI_DRM_INFOFRAME_SIZE;
	unsigned char buf[HDMI_INFOFRAME_HEADER_SIZE + HDMI_DRM_INFOFRAME_SIZE];
	ssize_t len;

	if (size < length)
		return -ENOSPC;

	memset(sdp, 0, size);

	len = hdmi_drm_infoframe_pack_only(drm_infoframe, buf, sizeof(buf));
	if (len < 0) {
		drm_dbg_kms(&i915->drm, "buffer size is smaller than hdr metadata infoframe\n");
		return -ENOSPC;
	}

	if (len != infoframe_size) {
		drm_dbg_kms(&i915->drm, "wrong static hdr metadata size\n");
		return -ENOSPC;
	}

	/*
	 * Set up the infoframe sdp packet for HDR static metadata.
	 * Prepare VSC Header for SU as per DP 1.4a spec,
	 * Table 2-100 and Table 2-101
	 */

	/* Secondary-Data Packet ID, 00h for non-Audio INFOFRAME */
	sdp->sdp_header.HB0 = 0;
	/*
	 * Packet Type 80h + Non-audio INFOFRAME Type value
	 * HDMI_INFOFRAME_TYPE_DRM: 0x87
	 * - 80h + Non-audio INFOFRAME Type value
	 * - InfoFrame Type: 0x07
	 *    [CTA-861-G Table-42 Dynamic Range and Mastering InfoFrame]
	 */
	sdp->sdp_header.HB1 = drm_infoframe->type;
	/*
	 * Least Significant Eight Bits of (Data Byte Count – 1)
	 * infoframe_size - 1
	 */
	sdp->sdp_header.HB2 = 0x1D;
	/* INFOFRAME SDP Version Number */
	sdp->sdp_header.HB3 = (0x13 << 2);
	/* CTA Header Byte 2 (INFOFRAME Version Number) */
	sdp->db[0] = drm_infoframe->version;
	/* CTA Header Byte 3 (Length of INFOFRAME): HDMI_DRM_INFOFRAME_SIZE */
	sdp->db[1] = drm_infoframe->length;
	/*
	 * Copy HDMI_DRM_INFOFRAME_SIZE size from a buffer after
	 * HDMI_INFOFRAME_HEADER_SIZE
	 */
	BUILD_BUG_ON(sizeof(sdp->db) < HDMI_DRM_INFOFRAME_SIZE + 2);
	memcpy(&sdp->db[2], &buf[HDMI_INFOFRAME_HEADER_SIZE],
	       HDMI_DRM_INFOFRAME_SIZE);

	/*
	 * Size of DP infoframe sdp packet for HDR static metadata consists of
	 * - DP SDP Header(struct dp_sdp_header): 4 bytes
	 * - Two Data Blocks: 2 bytes
	 *    CTA Header Byte2 (INFOFRAME Version Number)
	 *    CTA Header Byte3 (Length of INFOFRAME)
	 * - HDMI_DRM_INFOFRAME_SIZE: 26 bytes
	 *
	 * Prior to GEN11's GMP register size is identical to DP HDR static metadata
	 * infoframe size. But GEN11+ has larger than that size, write_infoframe
	 * will pad rest of the size.
	 */
	return sizeof(struct dp_sdp_header) + 2 + HDMI_DRM_INFOFRAME_SIZE;
}

static void intel_write_dp_sdp(struct intel_encoder *encoder,
			       const struct intel_crtc_state *crtc_state,
			       unsigned int type)
{
	struct intel_digital_port *dig_port = enc_to_dig_port(encoder);
	struct drm_i915_private *dev_priv = to_i915(encoder->base.dev);
	struct dp_sdp sdp = {};
	ssize_t len;

	if ((crtc_state->infoframes.enable &
	     intel_hdmi_infoframe_enable(type)) == 0)
		return;

	switch (type) {
	case DP_SDP_VSC:
		len = intel_dp_vsc_sdp_pack(&crtc_state->infoframes.vsc, &sdp,
					    sizeof(sdp));
		break;
	case HDMI_PACKET_TYPE_GAMUT_METADATA:
		len = intel_dp_hdr_metadata_infoframe_sdp_pack(dev_priv,
							       &crtc_state->infoframes.drm.drm,
							       &sdp, sizeof(sdp));
		break;
	default:
		MISSING_CASE(type);
		return;
	}

	if (drm_WARN_ON(&dev_priv->drm, len < 0))
		return;

	dig_port->write_infoframe(encoder, crtc_state, type, &sdp, len);
}

void intel_write_dp_vsc_sdp(struct intel_encoder *encoder,
			    const struct intel_crtc_state *crtc_state,
			    const struct drm_dp_vsc_sdp *vsc)
{
	struct intel_digital_port *dig_port = enc_to_dig_port(encoder);
	struct drm_i915_private *dev_priv = to_i915(encoder->base.dev);
	struct dp_sdp sdp = {};
	ssize_t len;

	len = intel_dp_vsc_sdp_pack(vsc, &sdp, sizeof(sdp));

	if (drm_WARN_ON(&dev_priv->drm, len < 0))
		return;

	dig_port->write_infoframe(encoder, crtc_state, DP_SDP_VSC,
					&sdp, len);
}

void intel_dp_set_infoframes(struct intel_encoder *encoder,
			     bool enable,
			     const struct intel_crtc_state *crtc_state,
			     const struct drm_connector_state *conn_state)
{
	struct drm_i915_private *dev_priv = to_i915(encoder->base.dev);
	i915_reg_t reg = HSW_TVIDEO_DIP_CTL(crtc_state->cpu_transcoder);
	u32 dip_enable = VIDEO_DIP_ENABLE_AVI_HSW | VIDEO_DIP_ENABLE_GCP_HSW |
			 VIDEO_DIP_ENABLE_VS_HSW | VIDEO_DIP_ENABLE_GMP_HSW |
			 VIDEO_DIP_ENABLE_SPD_HSW | VIDEO_DIP_ENABLE_DRM_GLK;
	u32 val = intel_de_read(dev_priv, reg) & ~dip_enable;

	/* TODO: Add DSC case (DIP_ENABLE_PPS) */
	/* When PSR is enabled, this routine doesn't disable VSC DIP */
	if (!crtc_state->has_psr)
		val &= ~VIDEO_DIP_ENABLE_VSC_HSW;

	intel_de_write(dev_priv, reg, val);
	intel_de_posting_read(dev_priv, reg);

	if (!enable)
		return;

	/* When PSR is enabled, VSC SDP is handled by PSR routine */
	if (!crtc_state->has_psr)
		intel_write_dp_sdp(encoder, crtc_state, DP_SDP_VSC);

	intel_write_dp_sdp(encoder, crtc_state, HDMI_PACKET_TYPE_GAMUT_METADATA);
}

static int intel_dp_vsc_sdp_unpack(struct drm_dp_vsc_sdp *vsc,
				   const void *buffer, size_t size)
{
	const struct dp_sdp *sdp = buffer;

	if (size < sizeof(struct dp_sdp))
		return -EINVAL;

	memset(vsc, 0, sizeof(*vsc));

	if (sdp->sdp_header.HB0 != 0)
		return -EINVAL;

	if (sdp->sdp_header.HB1 != DP_SDP_VSC)
		return -EINVAL;

	vsc->sdp_type = sdp->sdp_header.HB1;
	vsc->revision = sdp->sdp_header.HB2;
	vsc->length = sdp->sdp_header.HB3;

	if ((sdp->sdp_header.HB2 == 0x2 && sdp->sdp_header.HB3 == 0x8) ||
	    (sdp->sdp_header.HB2 == 0x4 && sdp->sdp_header.HB3 == 0xe)) {
		/*
		 * - HB2 = 0x2, HB3 = 0x8
		 *   VSC SDP supporting 3D stereo + PSR
		 * - HB2 = 0x4, HB3 = 0xe
		 *   VSC SDP supporting 3D stereo + PSR2 with Y-coordinate of
		 *   first scan line of the SU region (applies to eDP v1.4b
		 *   and higher).
		 */
		return 0;
	} else if (sdp->sdp_header.HB2 == 0x5 && sdp->sdp_header.HB3 == 0x13) {
		/*
		 * - HB2 = 0x5, HB3 = 0x13
		 *   VSC SDP supporting 3D stereo + PSR2 + Pixel Encoding/Colorimetry
		 *   Format.
		 */
		vsc->pixelformat = (sdp->db[16] >> 4) & 0xf;
		vsc->colorimetry = sdp->db[16] & 0xf;
		vsc->dynamic_range = (sdp->db[17] >> 7) & 0x1;

		switch (sdp->db[17] & 0x7) {
		case 0x0:
			vsc->bpc = 6;
			break;
		case 0x1:
			vsc->bpc = 8;
			break;
		case 0x2:
			vsc->bpc = 10;
			break;
		case 0x3:
			vsc->bpc = 12;
			break;
		case 0x4:
			vsc->bpc = 16;
			break;
		default:
			MISSING_CASE(sdp->db[17] & 0x7);
			return -EINVAL;
		}

		vsc->content_type = sdp->db[18] & 0x7;
	} else {
		return -EINVAL;
	}

	return 0;
}

static int
intel_dp_hdr_metadata_infoframe_sdp_unpack(struct hdmi_drm_infoframe *drm_infoframe,
					   const void *buffer, size_t size)
{
	int ret;

	const struct dp_sdp *sdp = buffer;

	if (size < sizeof(struct dp_sdp))
		return -EINVAL;

	if (sdp->sdp_header.HB0 != 0)
		return -EINVAL;

	if (sdp->sdp_header.HB1 != HDMI_INFOFRAME_TYPE_DRM)
		return -EINVAL;

	/*
	 * Least Significant Eight Bits of (Data Byte Count – 1)
	 * 1Dh (i.e., Data Byte Count = 30 bytes).
	 */
	if (sdp->sdp_header.HB2 != 0x1D)
		return -EINVAL;

	/* Most Significant Two Bits of (Data Byte Count – 1), Clear to 00b. */
	if ((sdp->sdp_header.HB3 & 0x3) != 0)
		return -EINVAL;

	/* INFOFRAME SDP Version Number */
	if (((sdp->sdp_header.HB3 >> 2) & 0x3f) != 0x13)
		return -EINVAL;

	/* CTA Header Byte 2 (INFOFRAME Version Number) */
	if (sdp->db[0] != 1)
		return -EINVAL;

	/* CTA Header Byte 3 (Length of INFOFRAME): HDMI_DRM_INFOFRAME_SIZE */
	if (sdp->db[1] != HDMI_DRM_INFOFRAME_SIZE)
		return -EINVAL;

	ret = hdmi_drm_infoframe_unpack_only(drm_infoframe, &sdp->db[2],
					     HDMI_DRM_INFOFRAME_SIZE);

	return ret;
}

static void intel_read_dp_vsc_sdp(struct intel_encoder *encoder,
				  struct intel_crtc_state *crtc_state,
				  struct drm_dp_vsc_sdp *vsc)
{
	struct intel_digital_port *dig_port = enc_to_dig_port(encoder);
	struct drm_i915_private *dev_priv = to_i915(encoder->base.dev);
	unsigned int type = DP_SDP_VSC;
	struct dp_sdp sdp = {};
	int ret;

	/* When PSR is enabled, VSC SDP is handled by PSR routine */
	if (crtc_state->has_psr)
		return;

	if ((crtc_state->infoframes.enable &
	     intel_hdmi_infoframe_enable(type)) == 0)
		return;

	dig_port->read_infoframe(encoder, crtc_state, type, &sdp, sizeof(sdp));

	ret = intel_dp_vsc_sdp_unpack(vsc, &sdp, sizeof(sdp));

	if (ret)
		drm_dbg_kms(&dev_priv->drm, "Failed to unpack DP VSC SDP\n");
}

static void intel_read_dp_hdr_metadata_infoframe_sdp(struct intel_encoder *encoder,
						     struct intel_crtc_state *crtc_state,
						     struct hdmi_drm_infoframe *drm_infoframe)
{
	struct intel_digital_port *dig_port = enc_to_dig_port(encoder);
	struct drm_i915_private *dev_priv = to_i915(encoder->base.dev);
	unsigned int type = HDMI_PACKET_TYPE_GAMUT_METADATA;
	struct dp_sdp sdp = {};
	int ret;

	if ((crtc_state->infoframes.enable &
	    intel_hdmi_infoframe_enable(type)) == 0)
		return;

	dig_port->read_infoframe(encoder, crtc_state, type, &sdp,
				 sizeof(sdp));

	ret = intel_dp_hdr_metadata_infoframe_sdp_unpack(drm_infoframe, &sdp,
							 sizeof(sdp));

	if (ret)
		drm_dbg_kms(&dev_priv->drm,
			    "Failed to unpack DP HDR Metadata Infoframe SDP\n");
}

void intel_read_dp_sdp(struct intel_encoder *encoder,
		       struct intel_crtc_state *crtc_state,
		       unsigned int type)
{
	switch (type) {
	case DP_SDP_VSC:
		intel_read_dp_vsc_sdp(encoder, crtc_state,
				      &crtc_state->infoframes.vsc);
		break;
	case HDMI_PACKET_TYPE_GAMUT_METADATA:
		intel_read_dp_hdr_metadata_infoframe_sdp(encoder, crtc_state,
							 &crtc_state->infoframes.drm.drm);
		break;
	default:
		MISSING_CASE(type);
		break;
	}
}

static u8 intel_dp_autotest_link_training(struct intel_dp *intel_dp)
{
	struct drm_i915_private *i915 = dp_to_i915(intel_dp);
	int status = 0;
	int test_link_rate;
	u8 test_lane_count, test_link_bw;
	/* (DP CTS 1.2)
	 * 4.3.1.11
	 */
	/* Read the TEST_LANE_COUNT and TEST_LINK_RTAE fields (DP CTS 3.1.4) */
	status = drm_dp_dpcd_readb(&intel_dp->aux, DP_TEST_LANE_COUNT,
				   &test_lane_count);

	if (status <= 0) {
		drm_dbg_kms(&i915->drm, "Lane count read failed\n");
		return DP_TEST_NAK;
	}
	test_lane_count &= DP_MAX_LANE_COUNT_MASK;

	status = drm_dp_dpcd_readb(&intel_dp->aux, DP_TEST_LINK_RATE,
				   &test_link_bw);
	if (status <= 0) {
		drm_dbg_kms(&i915->drm, "Link Rate read failed\n");
		return DP_TEST_NAK;
	}
	test_link_rate = drm_dp_bw_code_to_link_rate(test_link_bw);

	/* Validate the requested link rate and lane count */
	if (!intel_dp_link_params_valid(intel_dp, test_link_rate,
					test_lane_count))
		return DP_TEST_NAK;

	intel_dp->compliance.test_lane_count = test_lane_count;
	intel_dp->compliance.test_link_rate = test_link_rate;

	return DP_TEST_ACK;
}

static u8 intel_dp_autotest_video_pattern(struct intel_dp *intel_dp)
{
	struct drm_i915_private *i915 = dp_to_i915(intel_dp);
	u8 test_pattern;
	u8 test_misc;
	__be16 h_width, v_height;
	int status = 0;

	/* Read the TEST_PATTERN (DP CTS 3.1.5) */
	status = drm_dp_dpcd_readb(&intel_dp->aux, DP_TEST_PATTERN,
				   &test_pattern);
	if (status <= 0) {
		drm_dbg_kms(&i915->drm, "Test pattern read failed\n");
		return DP_TEST_NAK;
	}
	if (test_pattern != DP_COLOR_RAMP)
		return DP_TEST_NAK;

	status = drm_dp_dpcd_read(&intel_dp->aux, DP_TEST_H_WIDTH_HI,
				  &h_width, 2);
	if (status <= 0) {
		drm_dbg_kms(&i915->drm, "H Width read failed\n");
		return DP_TEST_NAK;
	}

	status = drm_dp_dpcd_read(&intel_dp->aux, DP_TEST_V_HEIGHT_HI,
				  &v_height, 2);
	if (status <= 0) {
		drm_dbg_kms(&i915->drm, "V Height read failed\n");
		return DP_TEST_NAK;
	}

	status = drm_dp_dpcd_readb(&intel_dp->aux, DP_TEST_MISC0,
				   &test_misc);
	if (status <= 0) {
		drm_dbg_kms(&i915->drm, "TEST MISC read failed\n");
		return DP_TEST_NAK;
	}
	if ((test_misc & DP_TEST_COLOR_FORMAT_MASK) != DP_COLOR_FORMAT_RGB)
		return DP_TEST_NAK;
	if (test_misc & DP_TEST_DYNAMIC_RANGE_CEA)
		return DP_TEST_NAK;
	switch (test_misc & DP_TEST_BIT_DEPTH_MASK) {
	case DP_TEST_BIT_DEPTH_6:
		intel_dp->compliance.test_data.bpc = 6;
		break;
	case DP_TEST_BIT_DEPTH_8:
		intel_dp->compliance.test_data.bpc = 8;
		break;
	default:
		return DP_TEST_NAK;
	}

	intel_dp->compliance.test_data.video_pattern = test_pattern;
	intel_dp->compliance.test_data.hdisplay = be16_to_cpu(h_width);
	intel_dp->compliance.test_data.vdisplay = be16_to_cpu(v_height);
	/* Set test active flag here so userspace doesn't interrupt things */
	intel_dp->compliance.test_active = true;

	return DP_TEST_ACK;
}

static u8 intel_dp_autotest_edid(struct intel_dp *intel_dp)
{
	struct drm_i915_private *i915 = dp_to_i915(intel_dp);
	u8 test_result = DP_TEST_ACK;
	struct intel_connector *intel_connector = intel_dp->attached_connector;
	struct drm_connector *connector = &intel_connector->base;

	if (intel_connector->detect_edid == NULL ||
	    connector->edid_corrupt ||
	    intel_dp->aux.i2c_defer_count > 6) {
		/* Check EDID read for NACKs, DEFERs and corruption
		 * (DP CTS 1.2 Core r1.1)
		 *    4.2.2.4 : Failed EDID read, I2C_NAK
		 *    4.2.2.5 : Failed EDID read, I2C_DEFER
		 *    4.2.2.6 : EDID corruption detected
		 * Use failsafe mode for all cases
		 */
		if (intel_dp->aux.i2c_nack_count > 0 ||
			intel_dp->aux.i2c_defer_count > 0)
			drm_dbg_kms(&i915->drm,
				    "EDID read had %d NACKs, %d DEFERs\n",
				    intel_dp->aux.i2c_nack_count,
				    intel_dp->aux.i2c_defer_count);
		intel_dp->compliance.test_data.edid = INTEL_DP_RESOLUTION_FAILSAFE;
	} else {
		/* FIXME: Get rid of drm_edid_raw() */
		const struct edid *block = drm_edid_raw(intel_connector->detect_edid);

		/* We have to write the checksum of the last block read */
		block += block->extensions;

		if (drm_dp_dpcd_writeb(&intel_dp->aux, DP_TEST_EDID_CHECKSUM,
				       block->checksum) <= 0)
			drm_dbg_kms(&i915->drm,
				    "Failed to write EDID checksum\n");

		test_result = DP_TEST_ACK | DP_TEST_EDID_CHECKSUM_WRITE;
		intel_dp->compliance.test_data.edid = INTEL_DP_RESOLUTION_PREFERRED;
	}

	/* Set test active flag here so userspace doesn't interrupt things */
	intel_dp->compliance.test_active = true;

	return test_result;
}

static void intel_dp_phy_pattern_update(struct intel_dp *intel_dp,
					const struct intel_crtc_state *crtc_state)
{
	struct drm_i915_private *dev_priv =
			to_i915(dp_to_dig_port(intel_dp)->base.base.dev);
	struct drm_dp_phy_test_params *data =
			&intel_dp->compliance.test_data.phytest;
	struct intel_crtc *crtc = to_intel_crtc(crtc_state->uapi.crtc);
	enum pipe pipe = crtc->pipe;
	u32 pattern_val;

	switch (data->phy_pattern) {
	case DP_PHY_TEST_PATTERN_NONE:
		drm_dbg_kms(&dev_priv->drm, "Disable Phy Test Pattern\n");
		intel_de_write(dev_priv, DDI_DP_COMP_CTL(pipe), 0x0);
		break;
	case DP_PHY_TEST_PATTERN_D10_2:
		drm_dbg_kms(&dev_priv->drm, "Set D10.2 Phy Test Pattern\n");
		intel_de_write(dev_priv, DDI_DP_COMP_CTL(pipe),
			       DDI_DP_COMP_CTL_ENABLE | DDI_DP_COMP_CTL_D10_2);
		break;
	case DP_PHY_TEST_PATTERN_ERROR_COUNT:
		drm_dbg_kms(&dev_priv->drm, "Set Error Count Phy Test Pattern\n");
		intel_de_write(dev_priv, DDI_DP_COMP_CTL(pipe),
			       DDI_DP_COMP_CTL_ENABLE |
			       DDI_DP_COMP_CTL_SCRAMBLED_0);
		break;
	case DP_PHY_TEST_PATTERN_PRBS7:
		drm_dbg_kms(&dev_priv->drm, "Set PRBS7 Phy Test Pattern\n");
		intel_de_write(dev_priv, DDI_DP_COMP_CTL(pipe),
			       DDI_DP_COMP_CTL_ENABLE | DDI_DP_COMP_CTL_PRBS7);
		break;
	case DP_PHY_TEST_PATTERN_80BIT_CUSTOM:
		/*
		 * FIXME: Ideally pattern should come from DPCD 0x250. As
		 * current firmware of DPR-100 could not set it, so hardcoding
		 * now for complaince test.
		 */
		drm_dbg_kms(&dev_priv->drm,
			    "Set 80Bit Custom Phy Test Pattern 0x3e0f83e0 0x0f83e0f8 0x0000f83e\n");
		pattern_val = 0x3e0f83e0;
		intel_de_write(dev_priv, DDI_DP_COMP_PAT(pipe, 0), pattern_val);
		pattern_val = 0x0f83e0f8;
		intel_de_write(dev_priv, DDI_DP_COMP_PAT(pipe, 1), pattern_val);
		pattern_val = 0x0000f83e;
		intel_de_write(dev_priv, DDI_DP_COMP_PAT(pipe, 2), pattern_val);
		intel_de_write(dev_priv, DDI_DP_COMP_CTL(pipe),
			       DDI_DP_COMP_CTL_ENABLE |
			       DDI_DP_COMP_CTL_CUSTOM80);
		break;
	case DP_PHY_TEST_PATTERN_CP2520:
		/*
		 * FIXME: Ideally pattern should come from DPCD 0x24A. As
		 * current firmware of DPR-100 could not set it, so hardcoding
		 * now for complaince test.
		 */
		drm_dbg_kms(&dev_priv->drm, "Set HBR2 compliance Phy Test Pattern\n");
		pattern_val = 0xFB;
		intel_de_write(dev_priv, DDI_DP_COMP_CTL(pipe),
			       DDI_DP_COMP_CTL_ENABLE | DDI_DP_COMP_CTL_HBR2 |
			       pattern_val);
		break;
	default:
		WARN(1, "Invalid Phy Test Pattern\n");
	}
}

static void intel_dp_process_phy_request(struct intel_dp *intel_dp,
					 const struct intel_crtc_state *crtc_state)
{
	struct drm_i915_private *i915 = dp_to_i915(intel_dp);
	struct drm_dp_phy_test_params *data =
		&intel_dp->compliance.test_data.phytest;
	u8 link_status[DP_LINK_STATUS_SIZE];

	if (drm_dp_dpcd_read_phy_link_status(&intel_dp->aux, DP_PHY_DPRX,
					     link_status) < 0) {
		drm_dbg_kms(&i915->drm, "failed to get link status\n");
		return;
	}

	/* retrieve vswing & pre-emphasis setting */
	intel_dp_get_adjust_train(intel_dp, crtc_state, DP_PHY_DPRX,
				  link_status);

	intel_dp_set_signal_levels(intel_dp, crtc_state, DP_PHY_DPRX);

	intel_dp_phy_pattern_update(intel_dp, crtc_state);

	drm_dp_dpcd_write(&intel_dp->aux, DP_TRAINING_LANE0_SET,
			  intel_dp->train_set, crtc_state->lane_count);

	drm_dp_set_phy_test_pattern(&intel_dp->aux, data,
				    link_status[DP_DPCD_REV]);
}

static u8 intel_dp_autotest_phy_pattern(struct intel_dp *intel_dp)
{
	struct drm_i915_private *i915 = dp_to_i915(intel_dp);
	struct drm_dp_phy_test_params *data =
		&intel_dp->compliance.test_data.phytest;

	if (drm_dp_get_phy_test_pattern(&intel_dp->aux, data)) {
		drm_dbg_kms(&i915->drm, "DP Phy Test pattern AUX read failure\n");
		return DP_TEST_NAK;
	}

	/* Set test active flag here so userspace doesn't interrupt things */
	intel_dp->compliance.test_active = true;

	return DP_TEST_ACK;
}

static void intel_dp_handle_test_request(struct intel_dp *intel_dp)
{
	struct drm_i915_private *i915 = dp_to_i915(intel_dp);
	u8 response = DP_TEST_NAK;
	u8 request = 0;
	int status;

	status = drm_dp_dpcd_readb(&intel_dp->aux, DP_TEST_REQUEST, &request);
	if (status <= 0) {
		drm_dbg_kms(&i915->drm,
			    "Could not read test request from sink\n");
		goto update_status;
	}

	switch (request) {
	case DP_TEST_LINK_TRAINING:
		drm_dbg_kms(&i915->drm, "LINK_TRAINING test requested\n");
		response = intel_dp_autotest_link_training(intel_dp);
		break;
	case DP_TEST_LINK_VIDEO_PATTERN:
		drm_dbg_kms(&i915->drm, "TEST_PATTERN test requested\n");
		response = intel_dp_autotest_video_pattern(intel_dp);
		break;
	case DP_TEST_LINK_EDID_READ:
		drm_dbg_kms(&i915->drm, "EDID test requested\n");
		response = intel_dp_autotest_edid(intel_dp);
		break;
	case DP_TEST_LINK_PHY_TEST_PATTERN:
		drm_dbg_kms(&i915->drm, "PHY_PATTERN test requested\n");
		response = intel_dp_autotest_phy_pattern(intel_dp);
		break;
	default:
		drm_dbg_kms(&i915->drm, "Invalid test request '%02x'\n",
			    request);
		break;
	}

	if (response & DP_TEST_ACK)
		intel_dp->compliance.test_type = request;

update_status:
	status = drm_dp_dpcd_writeb(&intel_dp->aux, DP_TEST_RESPONSE, response);
	if (status <= 0)
		drm_dbg_kms(&i915->drm,
			    "Could not write test response to sink\n");
}

static bool intel_dp_link_ok(struct intel_dp *intel_dp,
			     u8 link_status[DP_LINK_STATUS_SIZE])
{
	struct intel_encoder *encoder = &dp_to_dig_port(intel_dp)->base;
	struct drm_i915_private *i915 = to_i915(encoder->base.dev);
	bool uhbr = intel_dp->link_rate >= 1000000;
	bool ok;

	if (uhbr)
		ok = drm_dp_128b132b_lane_channel_eq_done(link_status,
							  intel_dp->lane_count);
	else
		ok = drm_dp_channel_eq_ok(link_status, intel_dp->lane_count);

	if (ok)
		return true;

	intel_dp_dump_link_status(intel_dp, DP_PHY_DPRX, link_status);
	drm_dbg_kms(&i915->drm,
		    "[ENCODER:%d:%s] %s link not ok, retraining\n",
		    encoder->base.base.id, encoder->base.name,
		    uhbr ? "128b/132b" : "8b/10b");

	return false;
}

static void
intel_dp_mst_hpd_irq(struct intel_dp *intel_dp, u8 *esi, u8 *ack)
{
	bool handled = false;

	drm_dp_mst_hpd_irq(&intel_dp->mst_mgr, esi, &handled);
	if (handled)
		ack[1] |= esi[1] & (DP_DOWN_REP_MSG_RDY | DP_UP_REQ_MSG_RDY);

	if (esi[1] & DP_CP_IRQ) {
		intel_hdcp_handle_cp_irq(intel_dp->attached_connector);
		ack[1] |= DP_CP_IRQ;
	}
}

static bool intel_dp_mst_link_status(struct intel_dp *intel_dp)
{
	struct intel_encoder *encoder = &dp_to_dig_port(intel_dp)->base;
	struct drm_i915_private *i915 = to_i915(encoder->base.dev);
	u8 link_status[DP_LINK_STATUS_SIZE] = {};
	const size_t esi_link_status_size = DP_LINK_STATUS_SIZE - 2;

	if (drm_dp_dpcd_read(&intel_dp->aux, DP_LANE0_1_STATUS_ESI, link_status,
			     esi_link_status_size) != esi_link_status_size) {
		drm_err(&i915->drm,
			"[ENCODER:%d:%s] Failed to read link status\n",
			encoder->base.base.id, encoder->base.name);
		return false;
	}

	return intel_dp_link_ok(intel_dp, link_status);
}

/**
 * intel_dp_check_mst_status - service any pending MST interrupts, check link status
 * @intel_dp: Intel DP struct
 *
 * Read any pending MST interrupts, call MST core to handle these and ack the
 * interrupts. Check if the main and AUX link state is ok.
 *
 * Returns:
 * - %true if pending interrupts were serviced (or no interrupts were
 *   pending) w/o detecting an error condition.
 * - %false if an error condition - like AUX failure or a loss of link - is
 *   detected, which needs servicing from the hotplug work.
 */
static bool
intel_dp_check_mst_status(struct intel_dp *intel_dp)
{
	struct drm_i915_private *i915 = dp_to_i915(intel_dp);
	bool link_ok = true;

	drm_WARN_ON_ONCE(&i915->drm, intel_dp->active_mst_links < 0);

	for (;;) {
		u8 esi[4] = {};
		u8 ack[4] = {};

		if (!intel_dp_get_sink_irq_esi(intel_dp, esi)) {
			drm_dbg_kms(&i915->drm,
				    "failed to get ESI - device may have failed\n");
			link_ok = false;

			break;
		}

		drm_dbg_kms(&i915->drm, "DPRX ESI: %4ph\n", esi);

		if (intel_dp->active_mst_links > 0 && link_ok &&
		    esi[3] & LINK_STATUS_CHANGED) {
			if (!intel_dp_mst_link_status(intel_dp))
				link_ok = false;
			ack[3] |= LINK_STATUS_CHANGED;
		}

		intel_dp_mst_hpd_irq(intel_dp, esi, ack);

		if (!memchr_inv(ack, 0, sizeof(ack)))
			break;

		if (!intel_dp_ack_sink_irq_esi(intel_dp, ack))
			drm_dbg_kms(&i915->drm, "Failed to ack ESI\n");
	}

	return link_ok;
}

static void
intel_dp_handle_hdmi_link_status_change(struct intel_dp *intel_dp)
{
	bool is_active;
	u8 buf = 0;

	is_active = drm_dp_pcon_hdmi_link_active(&intel_dp->aux);
	if (intel_dp->frl.is_trained && !is_active) {
		if (drm_dp_dpcd_readb(&intel_dp->aux, DP_PCON_HDMI_LINK_CONFIG_1, &buf) < 0)
			return;

		buf &=  ~DP_PCON_ENABLE_HDMI_LINK;
		if (drm_dp_dpcd_writeb(&intel_dp->aux, DP_PCON_HDMI_LINK_CONFIG_1, buf) < 0)
			return;

		drm_dp_pcon_hdmi_frl_link_error_count(&intel_dp->aux, &intel_dp->attached_connector->base);

		intel_dp->frl.is_trained = false;

		/* Restart FRL training or fall back to TMDS mode */
		intel_dp_check_frl_training(intel_dp);
	}
}

static bool
intel_dp_needs_link_retrain(struct intel_dp *intel_dp)
{
	u8 link_status[DP_LINK_STATUS_SIZE];

	if (!intel_dp->link_trained)
		return false;

	/*
	 * While PSR source HW is enabled, it will control main-link sending
	 * frames, enabling and disabling it so trying to do a retrain will fail
	 * as the link would or not be on or it could mix training patterns
	 * and frame data at the same time causing retrain to fail.
	 * Also when exiting PSR, HW will retrain the link anyways fixing
	 * any link status error.
	 */
	if (intel_psr_enabled(intel_dp))
		return false;

	if (drm_dp_dpcd_read_phy_link_status(&intel_dp->aux, DP_PHY_DPRX,
					     link_status) < 0)
		return false;

	/*
	 * Validate the cached values of intel_dp->link_rate and
	 * intel_dp->lane_count before attempting to retrain.
	 *
	 * FIXME would be nice to user the crtc state here, but since
	 * we need to call this from the short HPD handler that seems
	 * a bit hard.
	 */
	if (!intel_dp_link_params_valid(intel_dp, intel_dp->link_rate,
					intel_dp->lane_count))
		return false;

	/* Retrain if link not ok */
	return !intel_dp_link_ok(intel_dp, link_status);
}

static bool intel_dp_has_connector(struct intel_dp *intel_dp,
				   const struct drm_connector_state *conn_state)
{
	struct drm_i915_private *i915 = dp_to_i915(intel_dp);
	struct intel_encoder *encoder;
	enum pipe pipe;

	if (!conn_state->best_encoder)
		return false;

	/* SST */
	encoder = &dp_to_dig_port(intel_dp)->base;
	if (conn_state->best_encoder == &encoder->base)
		return true;

	/* MST */
	for_each_pipe(i915, pipe) {
		encoder = &intel_dp->mst_encoders[pipe]->base;
		if (conn_state->best_encoder == &encoder->base)
			return true;
	}

	return false;
}

static int intel_dp_prep_link_retrain(struct intel_dp *intel_dp,
				      struct drm_modeset_acquire_ctx *ctx,
				      u8 *pipe_mask)
{
	struct drm_i915_private *i915 = dp_to_i915(intel_dp);
	struct drm_connector_list_iter conn_iter;
	struct intel_connector *connector;
	int ret = 0;

	*pipe_mask = 0;

	if (!intel_dp_needs_link_retrain(intel_dp))
		return 0;

	drm_connector_list_iter_begin(&i915->drm, &conn_iter);
	for_each_intel_connector_iter(connector, &conn_iter) {
		struct drm_connector_state *conn_state =
			connector->base.state;
		struct intel_crtc_state *crtc_state;
		struct intel_crtc *crtc;

		if (!intel_dp_has_connector(intel_dp, conn_state))
			continue;

		crtc = to_intel_crtc(conn_state->crtc);
		if (!crtc)
			continue;

		ret = drm_modeset_lock(&crtc->base.mutex, ctx);
		if (ret)
			break;

		crtc_state = to_intel_crtc_state(crtc->base.state);

		drm_WARN_ON(&i915->drm, !intel_crtc_has_dp_encoder(crtc_state));

		if (!crtc_state->hw.active)
			continue;

		if (conn_state->commit &&
		    !try_wait_for_completion(&conn_state->commit->hw_done))
			continue;

		*pipe_mask |= BIT(crtc->pipe);
	}
	drm_connector_list_iter_end(&conn_iter);

	if (!intel_dp_needs_link_retrain(intel_dp))
		*pipe_mask = 0;

	return ret;
}

static bool intel_dp_is_connected(struct intel_dp *intel_dp)
{
	struct intel_connector *connector = intel_dp->attached_connector;

	return connector->base.status == connector_status_connected ||
		intel_dp->is_mst;
}

int intel_dp_retrain_link(struct intel_encoder *encoder,
			  struct drm_modeset_acquire_ctx *ctx)
{
	struct drm_i915_private *dev_priv = to_i915(encoder->base.dev);
	struct intel_dp *intel_dp = enc_to_intel_dp(encoder);
	struct intel_crtc *crtc;
	u8 pipe_mask;
	int ret;

	if (!intel_dp_is_connected(intel_dp))
		return 0;

	ret = drm_modeset_lock(&dev_priv->drm.mode_config.connection_mutex,
			       ctx);
	if (ret)
		return ret;

	ret = intel_dp_prep_link_retrain(intel_dp, ctx, &pipe_mask);
	if (ret)
		return ret;

	if (pipe_mask == 0)
		return 0;

	drm_dbg_kms(&dev_priv->drm, "[ENCODER:%d:%s] retraining link\n",
		    encoder->base.base.id, encoder->base.name);

	for_each_intel_crtc_in_pipe_mask(&dev_priv->drm, crtc, pipe_mask) {
		const struct intel_crtc_state *crtc_state =
			to_intel_crtc_state(crtc->base.state);

		/* Suppress underruns caused by re-training */
		intel_set_cpu_fifo_underrun_reporting(dev_priv, crtc->pipe, false);
		if (crtc_state->has_pch_encoder)
			intel_set_pch_fifo_underrun_reporting(dev_priv,
							      intel_crtc_pch_transcoder(crtc), false);
	}

	for_each_intel_crtc_in_pipe_mask(&dev_priv->drm, crtc, pipe_mask) {
		const struct intel_crtc_state *crtc_state =
			to_intel_crtc_state(crtc->base.state);

		/* retrain on the MST master transcoder */
		if (DISPLAY_VER(dev_priv) >= 12 &&
		    intel_crtc_has_type(crtc_state, INTEL_OUTPUT_DP_MST) &&
		    !intel_dp_mst_is_master_trans(crtc_state))
			continue;

		intel_dp_check_frl_training(intel_dp);
		intel_dp_pcon_dsc_configure(intel_dp, crtc_state);
		intel_dp_start_link_train(intel_dp, crtc_state);
		intel_dp_stop_link_train(intel_dp, crtc_state);
		break;
	}

	for_each_intel_crtc_in_pipe_mask(&dev_priv->drm, crtc, pipe_mask) {
		const struct intel_crtc_state *crtc_state =
			to_intel_crtc_state(crtc->base.state);

		/* Keep underrun reporting disabled until things are stable */
		intel_crtc_wait_for_next_vblank(crtc);

		intel_set_cpu_fifo_underrun_reporting(dev_priv, crtc->pipe, true);
		if (crtc_state->has_pch_encoder)
			intel_set_pch_fifo_underrun_reporting(dev_priv,
							      intel_crtc_pch_transcoder(crtc), true);
	}

	return 0;
}

static int intel_dp_prep_phy_test(struct intel_dp *intel_dp,
				  struct drm_modeset_acquire_ctx *ctx,
				  u8 *pipe_mask)
{
	struct drm_i915_private *i915 = dp_to_i915(intel_dp);
	struct drm_connector_list_iter conn_iter;
	struct intel_connector *connector;
	int ret = 0;

	*pipe_mask = 0;

	drm_connector_list_iter_begin(&i915->drm, &conn_iter);
	for_each_intel_connector_iter(connector, &conn_iter) {
		struct drm_connector_state *conn_state =
			connector->base.state;
		struct intel_crtc_state *crtc_state;
		struct intel_crtc *crtc;

		if (!intel_dp_has_connector(intel_dp, conn_state))
			continue;

		crtc = to_intel_crtc(conn_state->crtc);
		if (!crtc)
			continue;

		ret = drm_modeset_lock(&crtc->base.mutex, ctx);
		if (ret)
			break;

		crtc_state = to_intel_crtc_state(crtc->base.state);

		drm_WARN_ON(&i915->drm, !intel_crtc_has_dp_encoder(crtc_state));

		if (!crtc_state->hw.active)
			continue;

		if (conn_state->commit &&
		    !try_wait_for_completion(&conn_state->commit->hw_done))
			continue;

		*pipe_mask |= BIT(crtc->pipe);
	}
	drm_connector_list_iter_end(&conn_iter);

	return ret;
}

static int intel_dp_do_phy_test(struct intel_encoder *encoder,
				struct drm_modeset_acquire_ctx *ctx)
{
	struct drm_i915_private *dev_priv = to_i915(encoder->base.dev);
	struct intel_dp *intel_dp = enc_to_intel_dp(encoder);
	struct intel_crtc *crtc;
	u8 pipe_mask;
	int ret;

	ret = drm_modeset_lock(&dev_priv->drm.mode_config.connection_mutex,
			       ctx);
	if (ret)
		return ret;

	ret = intel_dp_prep_phy_test(intel_dp, ctx, &pipe_mask);
	if (ret)
		return ret;

	if (pipe_mask == 0)
		return 0;

	drm_dbg_kms(&dev_priv->drm, "[ENCODER:%d:%s] PHY test\n",
		    encoder->base.base.id, encoder->base.name);

	for_each_intel_crtc_in_pipe_mask(&dev_priv->drm, crtc, pipe_mask) {
		const struct intel_crtc_state *crtc_state =
			to_intel_crtc_state(crtc->base.state);

		/* test on the MST master transcoder */
		if (DISPLAY_VER(dev_priv) >= 12 &&
		    intel_crtc_has_type(crtc_state, INTEL_OUTPUT_DP_MST) &&
		    !intel_dp_mst_is_master_trans(crtc_state))
			continue;

		intel_dp_process_phy_request(intel_dp, crtc_state);
		break;
	}

	return 0;
}

void intel_dp_phy_test(struct intel_encoder *encoder)
{
	struct drm_modeset_acquire_ctx ctx;
	int ret;

	drm_modeset_acquire_init(&ctx, 0);

	for (;;) {
		ret = intel_dp_do_phy_test(encoder, &ctx);

		if (ret == -EDEADLK) {
			drm_modeset_backoff(&ctx);
			continue;
		}

		break;
	}

	drm_modeset_drop_locks(&ctx);
	drm_modeset_acquire_fini(&ctx);
	drm_WARN(encoder->base.dev, ret,
		 "Acquiring modeset locks failed with %i\n", ret);
}

static void intel_dp_check_device_service_irq(struct intel_dp *intel_dp)
{
	struct drm_i915_private *i915 = dp_to_i915(intel_dp);
	u8 val;

	if (intel_dp->dpcd[DP_DPCD_REV] < 0x11)
		return;

	if (drm_dp_dpcd_readb(&intel_dp->aux,
			      DP_DEVICE_SERVICE_IRQ_VECTOR, &val) != 1 || !val)
		return;

	drm_dp_dpcd_writeb(&intel_dp->aux, DP_DEVICE_SERVICE_IRQ_VECTOR, val);

	if (val & DP_AUTOMATED_TEST_REQUEST)
		intel_dp_handle_test_request(intel_dp);

	if (val & DP_CP_IRQ)
		intel_hdcp_handle_cp_irq(intel_dp->attached_connector);

	if (val & DP_SINK_SPECIFIC_IRQ)
		drm_dbg_kms(&i915->drm, "Sink specific irq unhandled\n");
}

static void intel_dp_check_link_service_irq(struct intel_dp *intel_dp)
{
	u8 val;

	if (intel_dp->dpcd[DP_DPCD_REV] < 0x11)
		return;

	if (drm_dp_dpcd_readb(&intel_dp->aux,
			      DP_LINK_SERVICE_IRQ_VECTOR_ESI0, &val) != 1 || !val)
		return;

	if (drm_dp_dpcd_writeb(&intel_dp->aux,
			       DP_LINK_SERVICE_IRQ_VECTOR_ESI0, val) != 1)
		return;

	if (val & HDMI_LINK_STATUS_CHANGED)
		intel_dp_handle_hdmi_link_status_change(intel_dp);
}

/*
 * According to DP spec
 * 5.1.2:
 *  1. Read DPCD
 *  2. Configure link according to Receiver Capabilities
 *  3. Use Link Training from 2.5.3.3 and 3.5.1.3
 *  4. Check link status on receipt of hot-plug interrupt
 *
 * intel_dp_short_pulse -  handles short pulse interrupts
 * when full detection is not required.
 * Returns %true if short pulse is handled and full detection
 * is NOT required and %false otherwise.
 */
static bool
intel_dp_short_pulse(struct intel_dp *intel_dp)
{
	struct drm_i915_private *dev_priv = dp_to_i915(intel_dp);
	u8 old_sink_count = intel_dp->sink_count;
	bool ret;

	/*
	 * Clearing compliance test variables to allow capturing
	 * of values for next automated test request.
	 */
	memset(&intel_dp->compliance, 0, sizeof(intel_dp->compliance));

	/*
	 * Now read the DPCD to see if it's actually running
	 * If the current value of sink count doesn't match with
	 * the value that was stored earlier or dpcd read failed
	 * we need to do full detection
	 */
	ret = intel_dp_get_dpcd(intel_dp);

	if ((old_sink_count != intel_dp->sink_count) || !ret) {
		/* No need to proceed if we are going to do full detect */
		return false;
	}

	intel_dp_check_device_service_irq(intel_dp);
	intel_dp_check_link_service_irq(intel_dp);

	/* Handle CEC interrupts, if any */
	drm_dp_cec_irq(&intel_dp->aux);

	/* defer to the hotplug work for link retraining if needed */
	if (intel_dp_needs_link_retrain(intel_dp))
		return false;

	intel_psr_short_pulse(intel_dp);

	switch (intel_dp->compliance.test_type) {
	case DP_TEST_LINK_TRAINING:
		drm_dbg_kms(&dev_priv->drm,
			    "Link Training Compliance Test requested\n");
		/* Send a Hotplug Uevent to userspace to start modeset */
		drm_kms_helper_hotplug_event(&dev_priv->drm);
		break;
	case DP_TEST_LINK_PHY_TEST_PATTERN:
		drm_dbg_kms(&dev_priv->drm,
			    "PHY test pattern Compliance Test requested\n");
		/*
		 * Schedule long hpd to do the test
		 *
		 * FIXME get rid of the ad-hoc phy test modeset code
		 * and properly incorporate it into the normal modeset.
		 */
		return false;
	}

	return true;
}

/* XXX this is probably wrong for multiple downstream ports */
static enum drm_connector_status
intel_dp_detect_dpcd(struct intel_dp *intel_dp)
{
	struct drm_i915_private *i915 = dp_to_i915(intel_dp);
	struct intel_digital_port *dig_port = dp_to_dig_port(intel_dp);
	u8 *dpcd = intel_dp->dpcd;
	u8 type;

	if (drm_WARN_ON(&i915->drm, intel_dp_is_edp(intel_dp)))
		return connector_status_connected;

	lspcon_resume(dig_port);

	if (!intel_dp_get_dpcd(intel_dp))
		return connector_status_disconnected;

	/* if there's no downstream port, we're done */
	if (!drm_dp_is_branch(dpcd))
		return connector_status_connected;

	/* If we're HPD-aware, SINK_COUNT changes dynamically */
	if (intel_dp_has_sink_count(intel_dp) &&
	    intel_dp->downstream_ports[0] & DP_DS_PORT_HPD) {
		return intel_dp->sink_count ?
		connector_status_connected : connector_status_disconnected;
	}

	if (intel_dp_can_mst(intel_dp))
		return connector_status_connected;

	/* If no HPD, poke DDC gently */
	if (drm_probe_ddc(&intel_dp->aux.ddc))
		return connector_status_connected;

	/* Well we tried, say unknown for unreliable port types */
	if (intel_dp->dpcd[DP_DPCD_REV] >= 0x11) {
		type = intel_dp->downstream_ports[0] & DP_DS_PORT_TYPE_MASK;
		if (type == DP_DS_PORT_TYPE_VGA ||
		    type == DP_DS_PORT_TYPE_NON_EDID)
			return connector_status_unknown;
	} else {
		type = intel_dp->dpcd[DP_DOWNSTREAMPORT_PRESENT] &
			DP_DWN_STRM_PORT_TYPE_MASK;
		if (type == DP_DWN_STRM_PORT_TYPE_ANALOG ||
		    type == DP_DWN_STRM_PORT_TYPE_OTHER)
			return connector_status_unknown;
	}

	/* Anything else is out of spec, warn and ignore */
	drm_dbg_kms(&i915->drm, "Broken DP branch device, ignoring\n");
	return connector_status_disconnected;
}

static enum drm_connector_status
edp_detect(struct intel_dp *intel_dp)
{
	return connector_status_connected;
}

/*
 * intel_digital_port_connected - is the specified port connected?
 * @encoder: intel_encoder
 *
 * In cases where there's a connector physically connected but it can't be used
 * by our hardware we also return false, since the rest of the driver should
 * pretty much treat the port as disconnected. This is relevant for type-C
 * (starting on ICL) where there's ownership involved.
 *
 * Return %true if port is connected, %false otherwise.
 */
bool intel_digital_port_connected(struct intel_encoder *encoder)
{
	struct drm_i915_private *dev_priv = to_i915(encoder->base.dev);
	struct intel_digital_port *dig_port = enc_to_dig_port(encoder);
	bool is_connected = false;
	intel_wakeref_t wakeref;

	with_intel_display_power(dev_priv, POWER_DOMAIN_DISPLAY_CORE, wakeref)
		is_connected = dig_port->connected(encoder);

	return is_connected;
}

static const struct drm_edid *
intel_dp_get_edid(struct intel_dp *intel_dp)
{
	struct intel_connector *connector = intel_dp->attached_connector;
	const struct drm_edid *fixed_edid = connector->panel.fixed_edid;

	/* Use panel fixed edid if we have one */
	if (fixed_edid) {
		/* invalid edid */
		if (IS_ERR(fixed_edid))
			return NULL;

		return drm_edid_dup(fixed_edid);
	}

	return drm_edid_read_ddc(&connector->base, &intel_dp->aux.ddc);
}

static void
intel_dp_update_dfp(struct intel_dp *intel_dp,
		    const struct drm_edid *drm_edid)
{
	struct drm_i915_private *i915 = dp_to_i915(intel_dp);
	struct intel_connector *connector = intel_dp->attached_connector;
	const struct edid *edid;

	/* FIXME: Get rid of drm_edid_raw() */
	edid = drm_edid_raw(drm_edid);

	intel_dp->dfp.max_bpc =
		drm_dp_downstream_max_bpc(intel_dp->dpcd,
					  intel_dp->downstream_ports, edid);

	intel_dp->dfp.max_dotclock =
		drm_dp_downstream_max_dotclock(intel_dp->dpcd,
					       intel_dp->downstream_ports);

	intel_dp->dfp.min_tmds_clock =
		drm_dp_downstream_min_tmds_clock(intel_dp->dpcd,
						 intel_dp->downstream_ports,
						 edid);
	intel_dp->dfp.max_tmds_clock =
		drm_dp_downstream_max_tmds_clock(intel_dp->dpcd,
						 intel_dp->downstream_ports,
						 edid);

	intel_dp->dfp.pcon_max_frl_bw =
		drm_dp_get_pcon_max_frl_bw(intel_dp->dpcd,
					   intel_dp->downstream_ports);

	drm_dbg_kms(&i915->drm,
		    "[CONNECTOR:%d:%s] DFP max bpc %d, max dotclock %d, TMDS clock %d-%d, PCON Max FRL BW %dGbps\n",
		    connector->base.base.id, connector->base.name,
		    intel_dp->dfp.max_bpc,
		    intel_dp->dfp.max_dotclock,
		    intel_dp->dfp.min_tmds_clock,
		    intel_dp->dfp.max_tmds_clock,
		    intel_dp->dfp.pcon_max_frl_bw);

	intel_dp_get_pcon_dsc_cap(intel_dp);
}

static void
intel_dp_update_420(struct intel_dp *intel_dp)
{
	struct drm_i915_private *i915 = dp_to_i915(intel_dp);
	struct intel_connector *connector = intel_dp->attached_connector;
	bool is_branch, ycbcr_420_passthrough, ycbcr_444_to_420, rgb_to_ycbcr;

	/* No YCbCr output support on gmch platforms */
	if (HAS_GMCH(i915))
		return;

	/*
	 * ILK doesn't seem capable of DP YCbCr output. The
	 * displayed image is severly corrupted. SNB+ is fine.
	 */
	if (IS_IRONLAKE(i915))
		return;

	is_branch = drm_dp_is_branch(intel_dp->dpcd);
	ycbcr_420_passthrough =
		drm_dp_downstream_420_passthrough(intel_dp->dpcd,
						  intel_dp->downstream_ports);
	/* on-board LSPCON always assumed to support 4:4:4->4:2:0 conversion */
	ycbcr_444_to_420 =
		dp_to_dig_port(intel_dp)->lspcon.active ||
		drm_dp_downstream_444_to_420_conversion(intel_dp->dpcd,
							intel_dp->downstream_ports);
	rgb_to_ycbcr = drm_dp_downstream_rgb_to_ycbcr_conversion(intel_dp->dpcd,
								 intel_dp->downstream_ports,
								 DP_DS_HDMI_BT709_RGB_YCBCR_CONV);

	if (DISPLAY_VER(i915) >= 11) {
		/* Let PCON convert from RGB->YCbCr if possible */
		if (is_branch && rgb_to_ycbcr && ycbcr_444_to_420) {
			intel_dp->dfp.rgb_to_ycbcr = true;
			intel_dp->dfp.ycbcr_444_to_420 = true;
			connector->base.ycbcr_420_allowed = true;
		} else {
		/* Prefer 4:2:0 passthrough over 4:4:4->4:2:0 conversion */
			intel_dp->dfp.ycbcr_444_to_420 =
				ycbcr_444_to_420 && !ycbcr_420_passthrough;

			connector->base.ycbcr_420_allowed =
				!is_branch || ycbcr_444_to_420 || ycbcr_420_passthrough;
		}
	} else {
		/* 4:4:4->4:2:0 conversion is the only way */
		intel_dp->dfp.ycbcr_444_to_420 = ycbcr_444_to_420;

		connector->base.ycbcr_420_allowed = ycbcr_444_to_420;
	}

	drm_dbg_kms(&i915->drm,
		    "[CONNECTOR:%d:%s] RGB->YcbCr conversion? %s, YCbCr 4:2:0 allowed? %s, YCbCr 4:4:4->4:2:0 conversion? %s\n",
		    connector->base.base.id, connector->base.name,
		    str_yes_no(intel_dp->dfp.rgb_to_ycbcr),
		    str_yes_no(connector->base.ycbcr_420_allowed),
		    str_yes_no(intel_dp->dfp.ycbcr_444_to_420));
}

static void
intel_dp_set_edid(struct intel_dp *intel_dp)
{
	struct drm_i915_private *i915 = dp_to_i915(intel_dp);
	struct intel_connector *connector = intel_dp->attached_connector;
	const struct drm_edid *drm_edid;
	const struct edid *edid;
	bool vrr_capable;

	intel_dp_unset_edid(intel_dp);
	drm_edid = intel_dp_get_edid(intel_dp);
	connector->detect_edid = drm_edid;

	/* Below we depend on display info having been updated */
	drm_edid_connector_update(&connector->base, drm_edid);

	vrr_capable = intel_vrr_is_capable(connector);
	drm_dbg_kms(&i915->drm, "[CONNECTOR:%d:%s] VRR capable: %s\n",
		    connector->base.base.id, connector->base.name, str_yes_no(vrr_capable));
	drm_connector_set_vrr_capable_property(&connector->base, vrr_capable);

	intel_dp_update_dfp(intel_dp, drm_edid);
	intel_dp_update_420(intel_dp);

	/* FIXME: Get rid of drm_edid_raw() */
	edid = drm_edid_raw(drm_edid);
	if (edid && edid->input & DRM_EDID_INPUT_DIGITAL) {
		intel_dp->has_hdmi_sink = drm_detect_hdmi_monitor(edid);
		intel_dp->has_audio = drm_detect_monitor_audio(edid);
	}

	drm_dp_cec_set_edid(&intel_dp->aux, edid);
}

static void
intel_dp_unset_edid(struct intel_dp *intel_dp)
{
	struct intel_connector *connector = intel_dp->attached_connector;

	drm_dp_cec_unset_edid(&intel_dp->aux);
	drm_edid_free(connector->detect_edid);
	connector->detect_edid = NULL;

	intel_dp->has_hdmi_sink = false;
	intel_dp->has_audio = false;

	intel_dp->dfp.max_bpc = 0;
	intel_dp->dfp.max_dotclock = 0;
	intel_dp->dfp.min_tmds_clock = 0;
	intel_dp->dfp.max_tmds_clock = 0;

	intel_dp->dfp.pcon_max_frl_bw = 0;

	intel_dp->dfp.ycbcr_444_to_420 = false;
	connector->base.ycbcr_420_allowed = false;

	drm_connector_set_vrr_capable_property(&connector->base,
					       false);
}

static int
intel_dp_detect(struct drm_connector *connector,
		struct drm_modeset_acquire_ctx *ctx,
		bool force)
{
	struct drm_i915_private *dev_priv = to_i915(connector->dev);
	struct intel_dp *intel_dp = intel_attached_dp(to_intel_connector(connector));
	struct intel_digital_port *dig_port = dp_to_dig_port(intel_dp);
	struct intel_encoder *encoder = &dig_port->base;
	enum drm_connector_status status;

	drm_dbg_kms(&dev_priv->drm, "[CONNECTOR:%d:%s]\n",
		    connector->base.id, connector->name);
	drm_WARN_ON(&dev_priv->drm,
		    !drm_modeset_is_locked(&dev_priv->drm.mode_config.connection_mutex));

	if (!INTEL_DISPLAY_ENABLED(dev_priv))
		return connector_status_disconnected;

	/* Can't disconnect eDP */
	if (intel_dp_is_edp(intel_dp))
		status = edp_detect(intel_dp);
	else if (intel_digital_port_connected(encoder))
		status = intel_dp_detect_dpcd(intel_dp);
	else
		status = connector_status_disconnected;

	if (status == connector_status_disconnected) {
		memset(&intel_dp->compliance, 0, sizeof(intel_dp->compliance));
		memset(intel_dp->dsc_dpcd, 0, sizeof(intel_dp->dsc_dpcd));

		if (intel_dp->is_mst) {
			drm_dbg_kms(&dev_priv->drm,
				    "MST device may have disappeared %d vs %d\n",
				    intel_dp->is_mst,
				    intel_dp->mst_mgr.mst_state);
			intel_dp->is_mst = false;
			drm_dp_mst_topology_mgr_set_mst(&intel_dp->mst_mgr,
							intel_dp->is_mst);
		}

		goto out;
	}

	/* Read DP Sink DSC Cap DPCD regs for DP v1.4 */
	if (HAS_DSC(dev_priv))
		intel_dp_get_dsc_sink_cap(intel_dp);

	intel_dp_configure_mst(intel_dp);

	/*
	 * TODO: Reset link params when switching to MST mode, until MST
	 * supports link training fallback params.
	 */
	if (intel_dp->reset_link_params || intel_dp->is_mst) {
		intel_dp_reset_max_link_params(intel_dp);
		intel_dp->reset_link_params = false;
	}

	intel_dp_print_rates(intel_dp);

	if (intel_dp->is_mst) {
		/*
		 * If we are in MST mode then this connector
		 * won't appear connected or have anything
		 * with EDID on it
		 */
		status = connector_status_disconnected;
		goto out;
	}

	/*
	 * Some external monitors do not signal loss of link synchronization
	 * with an IRQ_HPD, so force a link status check.
	 */
	if (!intel_dp_is_edp(intel_dp)) {
		int ret;

		ret = intel_dp_retrain_link(encoder, ctx);
		if (ret)
			return ret;
	}

	/*
	 * Clearing NACK and defer counts to get their exact values
	 * while reading EDID which are required by Compliance tests
	 * 4.2.2.4 and 4.2.2.5
	 */
	intel_dp->aux.i2c_nack_count = 0;
	intel_dp->aux.i2c_defer_count = 0;

	intel_dp_set_edid(intel_dp);
	if (intel_dp_is_edp(intel_dp) ||
	    to_intel_connector(connector)->detect_edid)
		status = connector_status_connected;

	intel_dp_check_device_service_irq(intel_dp);

out:
	if (status != connector_status_connected && !intel_dp->is_mst)
		intel_dp_unset_edid(intel_dp);

	/*
	 * Make sure the refs for power wells enabled during detect are
	 * dropped to avoid a new detect cycle triggered by HPD polling.
	 */
	intel_display_power_flush_work(dev_priv);

	if (!intel_dp_is_edp(intel_dp))
		drm_dp_set_subconnector_property(connector,
						 status,
						 intel_dp->dpcd,
						 intel_dp->downstream_ports);
	return status;
}

static void
intel_dp_force(struct drm_connector *connector)
{
	struct intel_dp *intel_dp = intel_attached_dp(to_intel_connector(connector));
	struct intel_digital_port *dig_port = dp_to_dig_port(intel_dp);
	struct intel_encoder *intel_encoder = &dig_port->base;
	struct drm_i915_private *dev_priv = to_i915(intel_encoder->base.dev);
	enum intel_display_power_domain aux_domain =
		intel_aux_power_domain(dig_port);
	intel_wakeref_t wakeref;

	drm_dbg_kms(&dev_priv->drm, "[CONNECTOR:%d:%s]\n",
		    connector->base.id, connector->name);
	intel_dp_unset_edid(intel_dp);

	if (connector->status != connector_status_connected)
		return;

	wakeref = intel_display_power_get(dev_priv, aux_domain);

	intel_dp_set_edid(intel_dp);

	intel_display_power_put(dev_priv, aux_domain, wakeref);
}

static int intel_dp_get_modes(struct drm_connector *connector)
{
	struct intel_connector *intel_connector = to_intel_connector(connector);
	int num_modes;

	/* drm_edid_connector_update() done in ->detect() or ->force() */
	num_modes = drm_edid_connector_add_modes(connector);

	/* Also add fixed mode, which may or may not be present in EDID */
	if (intel_dp_is_edp(intel_attached_dp(intel_connector)))
		num_modes += intel_panel_get_modes(intel_connector);

	if (num_modes)
		return num_modes;

	if (!intel_connector->detect_edid) {
		struct intel_dp *intel_dp = intel_attached_dp(intel_connector);
		struct drm_display_mode *mode;

		mode = drm_dp_downstream_mode(connector->dev,
					      intel_dp->dpcd,
					      intel_dp->downstream_ports);
		if (mode) {
			drm_mode_probed_add(connector, mode);
			num_modes++;
		}
	}

	return num_modes;
}

static int
intel_dp_connector_register(struct drm_connector *connector)
{
	struct drm_i915_private *i915 = to_i915(connector->dev);
	struct intel_dp *intel_dp = intel_attached_dp(to_intel_connector(connector));
	struct intel_digital_port *dig_port = dp_to_dig_port(intel_dp);
	struct intel_lspcon *lspcon = &dig_port->lspcon;
	int ret;

	ret = intel_connector_register(connector);
	if (ret)
		return ret;

	drm_dbg_kms(&i915->drm, "registering %s bus for %s\n",
		    intel_dp->aux.name, connector->kdev->kobj.name);

	intel_dp->aux.dev = connector->kdev;
	ret = drm_dp_aux_register(&intel_dp->aux);
	if (!ret)
		drm_dp_cec_register_connector(&intel_dp->aux, connector);

	if (!intel_bios_is_lspcon_present(i915, dig_port->base.port))
		return ret;

	/*
	 * ToDo: Clean this up to handle lspcon init and resume more
	 * efficiently and streamlined.
	 */
	if (lspcon_init(dig_port)) {
		lspcon_detect_hdr_capability(lspcon);
		if (lspcon->hdr_supported)
			drm_connector_attach_hdr_output_metadata_property(connector);
	}

	return ret;
}

static void
intel_dp_connector_unregister(struct drm_connector *connector)
{
	struct intel_dp *intel_dp = intel_attached_dp(to_intel_connector(connector));

	drm_dp_cec_unregister_connector(&intel_dp->aux);
	drm_dp_aux_unregister(&intel_dp->aux);
	intel_connector_unregister(connector);
}

void intel_dp_encoder_flush_work(struct drm_encoder *encoder)
{
	struct intel_digital_port *dig_port = enc_to_dig_port(to_intel_encoder(encoder));
	struct intel_dp *intel_dp = &dig_port->dp;

	intel_dp_mst_encoder_cleanup(dig_port);

	intel_pps_vdd_off_sync(intel_dp);

	/*
	 * Ensure power off delay is respected on module remove, so that we can
	 * reduce delays at driver probe. See pps_init_timestamps().
	 */
	intel_pps_wait_power_cycle(intel_dp);

	intel_dp_aux_fini(intel_dp);
}

void intel_dp_encoder_suspend(struct intel_encoder *intel_encoder)
{
	struct intel_dp *intel_dp = enc_to_intel_dp(intel_encoder);

	intel_pps_vdd_off_sync(intel_dp);
}

void intel_dp_encoder_shutdown(struct intel_encoder *intel_encoder)
{
	struct intel_dp *intel_dp = enc_to_intel_dp(intel_encoder);

	intel_pps_wait_power_cycle(intel_dp);
}

static int intel_modeset_tile_group(struct intel_atomic_state *state,
				    int tile_group_id)
{
	struct drm_i915_private *dev_priv = to_i915(state->base.dev);
	struct drm_connector_list_iter conn_iter;
	struct drm_connector *connector;
	int ret = 0;

	drm_connector_list_iter_begin(&dev_priv->drm, &conn_iter);
	drm_for_each_connector_iter(connector, &conn_iter) {
		struct drm_connector_state *conn_state;
		struct intel_crtc_state *crtc_state;
		struct intel_crtc *crtc;

		if (!connector->has_tile ||
		    connector->tile_group->id != tile_group_id)
			continue;

		conn_state = drm_atomic_get_connector_state(&state->base,
							    connector);
		if (IS_ERR(conn_state)) {
			ret = PTR_ERR(conn_state);
			break;
		}

		crtc = to_intel_crtc(conn_state->crtc);

		if (!crtc)
			continue;

		crtc_state = intel_atomic_get_new_crtc_state(state, crtc);
		crtc_state->uapi.mode_changed = true;

		ret = drm_atomic_add_affected_planes(&state->base, &crtc->base);
		if (ret)
			break;
	}
	drm_connector_list_iter_end(&conn_iter);

	return ret;
}

static int intel_modeset_affected_transcoders(struct intel_atomic_state *state, u8 transcoders)
{
	struct drm_i915_private *dev_priv = to_i915(state->base.dev);
	struct intel_crtc *crtc;

	if (transcoders == 0)
		return 0;

	for_each_intel_crtc(&dev_priv->drm, crtc) {
		struct intel_crtc_state *crtc_state;
		int ret;

		crtc_state = intel_atomic_get_crtc_state(&state->base, crtc);
		if (IS_ERR(crtc_state))
			return PTR_ERR(crtc_state);

		if (!crtc_state->hw.enable)
			continue;

		if (!(transcoders & BIT(crtc_state->cpu_transcoder)))
			continue;

		crtc_state->uapi.mode_changed = true;

		ret = drm_atomic_add_affected_connectors(&state->base, &crtc->base);
		if (ret)
			return ret;

		ret = drm_atomic_add_affected_planes(&state->base, &crtc->base);
		if (ret)
			return ret;

		transcoders &= ~BIT(crtc_state->cpu_transcoder);
	}

	drm_WARN_ON(&dev_priv->drm, transcoders != 0);

	return 0;
}

static int intel_modeset_synced_crtcs(struct intel_atomic_state *state,
				      struct drm_connector *connector)
{
	const struct drm_connector_state *old_conn_state =
		drm_atomic_get_old_connector_state(&state->base, connector);
	const struct intel_crtc_state *old_crtc_state;
	struct intel_crtc *crtc;
	u8 transcoders;

	crtc = to_intel_crtc(old_conn_state->crtc);
	if (!crtc)
		return 0;

	old_crtc_state = intel_atomic_get_old_crtc_state(state, crtc);

	if (!old_crtc_state->hw.active)
		return 0;

	transcoders = old_crtc_state->sync_mode_slaves_mask;
	if (old_crtc_state->master_transcoder != INVALID_TRANSCODER)
		transcoders |= BIT(old_crtc_state->master_transcoder);

	return intel_modeset_affected_transcoders(state,
						  transcoders);
}

static int intel_dp_connector_atomic_check(struct drm_connector *conn,
					   struct drm_atomic_state *_state)
{
	struct drm_i915_private *dev_priv = to_i915(conn->dev);
	struct intel_atomic_state *state = to_intel_atomic_state(_state);
	struct drm_connector_state *conn_state = drm_atomic_get_new_connector_state(_state, conn);
	struct intel_connector *intel_conn = to_intel_connector(conn);
	struct intel_dp *intel_dp = enc_to_intel_dp(intel_conn->encoder);
	int ret;

	ret = intel_digital_connector_atomic_check(conn, &state->base);
	if (ret)
		return ret;

	if (intel_dp_mst_source_support(intel_dp)) {
		ret = drm_dp_mst_root_conn_atomic_check(conn_state, &intel_dp->mst_mgr);
		if (ret)
			return ret;
	}

	/*
	 * We don't enable port sync on BDW due to missing w/as and
	 * due to not having adjusted the modeset sequence appropriately.
	 */
	if (DISPLAY_VER(dev_priv) < 9)
		return 0;

	if (!intel_connector_needs_modeset(state, conn))
		return 0;

	if (conn->has_tile) {
		ret = intel_modeset_tile_group(state, conn->tile_group->id);
		if (ret)
			return ret;
	}

	return intel_modeset_synced_crtcs(state, conn);
}

static void intel_dp_oob_hotplug_event(struct drm_connector *connector)
{
	struct intel_encoder *encoder = intel_attached_encoder(to_intel_connector(connector));
	struct drm_i915_private *i915 = to_i915(connector->dev);

	spin_lock_irq(&i915->irq_lock);
	i915->display.hotplug.event_bits |= BIT(encoder->hpd_pin);
	spin_unlock_irq(&i915->irq_lock);
	queue_delayed_work(system_wq, &i915->display.hotplug.hotplug_work, 0);
}

static const struct drm_connector_funcs intel_dp_connector_funcs = {
	.force = intel_dp_force,
	.fill_modes = drm_helper_probe_single_connector_modes,
	.atomic_get_property = intel_digital_connector_atomic_get_property,
	.atomic_set_property = intel_digital_connector_atomic_set_property,
	.late_register = intel_dp_connector_register,
	.early_unregister = intel_dp_connector_unregister,
	.destroy = intel_connector_destroy,
	.atomic_destroy_state = drm_atomic_helper_connector_destroy_state,
	.atomic_duplicate_state = intel_digital_connector_duplicate_state,
	.oob_hotplug_event = intel_dp_oob_hotplug_event,
};

static const struct drm_connector_helper_funcs intel_dp_connector_helper_funcs = {
	.detect_ctx = intel_dp_detect,
	.get_modes = intel_dp_get_modes,
	.mode_valid = intel_dp_mode_valid,
	.atomic_check = intel_dp_connector_atomic_check,
};

enum irqreturn
intel_dp_hpd_pulse(struct intel_digital_port *dig_port, bool long_hpd)
{
	struct drm_i915_private *i915 = to_i915(dig_port->base.base.dev);
	struct intel_dp *intel_dp = &dig_port->dp;

	if (dig_port->base.type == INTEL_OUTPUT_EDP &&
	    (long_hpd || !intel_pps_have_panel_power_or_vdd(intel_dp))) {
		/*
		 * vdd off can generate a long/short pulse on eDP which
		 * would require vdd on to handle it, and thus we
		 * would end up in an endless cycle of
		 * "vdd off -> long/short hpd -> vdd on -> detect -> vdd off -> ..."
		 */
		drm_dbg_kms(&i915->drm,
			    "ignoring %s hpd on eDP [ENCODER:%d:%s]\n",
			    long_hpd ? "long" : "short",
			    dig_port->base.base.base.id,
			    dig_port->base.base.name);
		return IRQ_HANDLED;
	}

	drm_dbg_kms(&i915->drm, "got hpd irq on [ENCODER:%d:%s] - %s\n",
		    dig_port->base.base.base.id,
		    dig_port->base.base.name,
		    long_hpd ? "long" : "short");

	if (long_hpd) {
		intel_dp->reset_link_params = true;
		return IRQ_NONE;
	}

	if (intel_dp->is_mst) {
		if (!intel_dp_check_mst_status(intel_dp))
			return IRQ_NONE;
	} else if (!intel_dp_short_pulse(intel_dp)) {
		return IRQ_NONE;
	}

	return IRQ_HANDLED;
}

/* check the VBT to see whether the eDP is on another port */
bool intel_dp_is_port_edp(struct drm_i915_private *dev_priv, enum port port)
{
	/*
	 * eDP not supported on g4x. so bail out early just
	 * for a bit extra safety in case the VBT is bonkers.
	 */
	if (DISPLAY_VER(dev_priv) < 5)
		return false;

	if (DISPLAY_VER(dev_priv) < 9 && port == PORT_A)
		return true;

	return intel_bios_is_port_edp(dev_priv, port);
}

static bool
has_gamut_metadata_dip(struct drm_i915_private *i915, enum port port)
{
	if (intel_bios_is_lspcon_present(i915, port))
		return false;

	if (DISPLAY_VER(i915) >= 11)
		return true;

	if (port == PORT_A)
		return false;

	if (IS_HASWELL(i915) || IS_BROADWELL(i915) ||
	    DISPLAY_VER(i915) >= 9)
		return true;

	return false;
}

static void
intel_dp_add_properties(struct intel_dp *intel_dp, struct drm_connector *connector)
{
	struct drm_i915_private *dev_priv = to_i915(connector->dev);
	enum port port = dp_to_dig_port(intel_dp)->base.port;

	if (!intel_dp_is_edp(intel_dp))
		drm_connector_attach_dp_subconnector_property(connector);

	if (!IS_G4X(dev_priv) && port != PORT_A)
		intel_attach_force_audio_property(connector);

	intel_attach_broadcast_rgb_property(connector);
	if (HAS_GMCH(dev_priv))
		drm_connector_attach_max_bpc_property(connector, 6, 10);
	else if (DISPLAY_VER(dev_priv) >= 5)
		drm_connector_attach_max_bpc_property(connector, 6, 12);

	/* Register HDMI colorspace for case of lspcon */
	if (intel_bios_is_lspcon_present(dev_priv, port)) {
		drm_connector_attach_content_type_property(connector);
		intel_attach_hdmi_colorspace_property(connector);
	} else {
		intel_attach_dp_colorspace_property(connector);
	}

	if (has_gamut_metadata_dip(dev_priv, port))
		drm_connector_attach_hdr_output_metadata_property(connector);

	if (HAS_VRR(dev_priv))
		drm_connector_attach_vrr_capable_property(connector);
}

static void
intel_edp_add_properties(struct intel_dp *intel_dp)
{
	struct intel_connector *connector = intel_dp->attached_connector;
	struct drm_i915_private *i915 = to_i915(connector->base.dev);
	const struct drm_display_mode *fixed_mode =
		intel_panel_preferred_fixed_mode(connector);

	intel_attach_scaling_mode_property(&connector->base);

	drm_connector_set_panel_orientation_with_quirk(&connector->base,
						       i915->display.vbt.orientation,
						       fixed_mode->hdisplay,
						       fixed_mode->vdisplay);
}

static void intel_edp_backlight_setup(struct intel_dp *intel_dp,
				      struct intel_connector *connector)
{
	struct drm_i915_private *i915 = dp_to_i915(intel_dp);
	enum pipe pipe = INVALID_PIPE;

	if (IS_VALLEYVIEW(i915) || IS_CHERRYVIEW(i915)) {
		/*
		 * Figure out the current pipe for the initial backlight setup.
		 * If the current pipe isn't valid, try the PPS pipe, and if that
		 * fails just assume pipe A.
		 */
		pipe = vlv_active_pipe(intel_dp);

		if (pipe != PIPE_A && pipe != PIPE_B)
			pipe = intel_dp->pps.pps_pipe;

		if (pipe != PIPE_A && pipe != PIPE_B)
			pipe = PIPE_A;

		drm_dbg_kms(&i915->drm,
			    "[CONNECTOR:%d:%s] using pipe %c for initial backlight setup\n",
			    connector->base.base.id, connector->base.name,
			    pipe_name(pipe));
	}

	intel_backlight_setup(connector, pipe);
}

static bool intel_edp_init_connector(struct intel_dp *intel_dp,
				     struct intel_connector *intel_connector)
{
	struct drm_i915_private *dev_priv = dp_to_i915(intel_dp);
	struct drm_connector *connector = &intel_connector->base;
	struct drm_display_mode *fixed_mode;
	struct intel_encoder *encoder = &dp_to_dig_port(intel_dp)->base;
	bool has_dpcd;
	const struct drm_edid *drm_edid;

	if (!intel_dp_is_edp(intel_dp))
		return true;

	/*
	 * On IBX/CPT we may get here with LVDS already registered. Since the
	 * driver uses the only internal power sequencer available for both
	 * eDP and LVDS bail out early in this case to prevent interfering
	 * with an already powered-on LVDS power sequencer.
	 */
	if (intel_get_lvds_encoder(dev_priv)) {
		drm_WARN_ON(&dev_priv->drm,
			    !(HAS_PCH_IBX(dev_priv) || HAS_PCH_CPT(dev_priv)));
		drm_info(&dev_priv->drm,
			 "LVDS was detected, not registering eDP\n");

		return false;
	}

	intel_bios_init_panel_early(dev_priv, &intel_connector->panel,
				    encoder->devdata);

<<<<<<< HEAD
	intel_pps_init(intel_dp);
=======
	if (!intel_pps_init(intel_dp)) {
		drm_info(&dev_priv->drm,
			 "[ENCODER:%d:%s] unusable PPS, disabling eDP\n",
			 encoder->base.base.id, encoder->base.name);
		/*
		 * The BIOS may have still enabled VDD on the PPS even
		 * though it's unusable. Make sure we turn it back off
		 * and to release the power domain references/etc.
		 */
		goto out_vdd_off;
	}
>>>>>>> 5729a900

	/* Cache DPCD and EDID for edp. */
	has_dpcd = intel_edp_init_dpcd(intel_dp);

	if (!has_dpcd) {
		/* if this fails, presume the device is a ghost */
		drm_info(&dev_priv->drm,
			 "[ENCODER:%d:%s] failed to retrieve link info, disabling eDP\n",
			 encoder->base.base.id, encoder->base.name);
		goto out_vdd_off;
	}

	mutex_lock(&dev_priv->drm.mode_config.mutex);
	drm_edid = drm_edid_read_ddc(connector, &intel_dp->aux.ddc);
	if (!drm_edid) {
		/* Fallback to EDID from ACPI OpRegion, if any */
		drm_edid = intel_opregion_get_edid(intel_connector);
		if (drm_edid)
			drm_dbg_kms(&dev_priv->drm,
				    "[CONNECTOR:%d:%s] Using OpRegion EDID\n",
				    connector->base.id, connector->name);
	}
	if (drm_edid) {
		if (drm_edid_connector_update(connector, drm_edid) ||
		    !drm_edid_connector_add_modes(connector)) {
			drm_edid_connector_update(connector, NULL);
			drm_edid_free(drm_edid);
			drm_edid = ERR_PTR(-EINVAL);
		}
	} else {
		drm_edid = ERR_PTR(-ENOENT);
	}

<<<<<<< HEAD
	intel_bios_init_panel_late(dev_priv, &intel_connector->panel,
				   encoder->devdata, IS_ERR(edid) ? NULL : edid);
=======
	intel_bios_init_panel_late(dev_priv, &intel_connector->panel, encoder->devdata,
				   IS_ERR(drm_edid) ? NULL : drm_edid);
>>>>>>> 5729a900

	intel_panel_add_edid_fixed_modes(intel_connector, true);

	/* MSO requires information from the EDID */
	intel_edp_mso_init(intel_dp);

	/* multiply the mode clock and horizontal timings for MSO */
	list_for_each_entry(fixed_mode, &intel_connector->panel.fixed_modes, head)
		intel_edp_mso_mode_fixup(intel_connector, fixed_mode);

	/* fallback to VBT if available for eDP */
	if (!intel_panel_preferred_fixed_mode(intel_connector))
		intel_panel_add_vbt_lfp_fixed_mode(intel_connector);

	mutex_unlock(&dev_priv->drm.mode_config.mutex);

	if (!intel_panel_preferred_fixed_mode(intel_connector)) {
		drm_info(&dev_priv->drm,
			 "[ENCODER:%d:%s] failed to find fixed mode for the panel, disabling eDP\n",
			 encoder->base.base.id, encoder->base.name);
		goto out_vdd_off;
	}

	intel_panel_init(intel_connector, drm_edid);

	intel_edp_backlight_setup(intel_dp, intel_connector);

	intel_edp_add_properties(intel_dp);

	intel_pps_init_late(intel_dp);

	return true;

out_vdd_off:
	intel_pps_vdd_off_sync(intel_dp);

	return false;
}

static void intel_dp_modeset_retry_work_fn(struct work_struct *work)
{
	struct intel_connector *intel_connector;
	struct drm_connector *connector;

	intel_connector = container_of(work, typeof(*intel_connector),
				       modeset_retry_work);
	connector = &intel_connector->base;
	drm_dbg_kms(connector->dev, "[CONNECTOR:%d:%s]\n", connector->base.id,
		    connector->name);

	/* Grab the locks before changing connector property*/
	mutex_lock(&connector->dev->mode_config.mutex);
	/* Set connector link status to BAD and send a Uevent to notify
	 * userspace to do a modeset.
	 */
	drm_connector_set_link_status_property(connector,
					       DRM_MODE_LINK_STATUS_BAD);
	mutex_unlock(&connector->dev->mode_config.mutex);
	/* Send Hotplug uevent so userspace can reprobe */
	drm_kms_helper_connector_hotplug_event(connector);
}

bool
intel_dp_init_connector(struct intel_digital_port *dig_port,
			struct intel_connector *intel_connector)
{
	struct drm_connector *connector = &intel_connector->base;
	struct intel_dp *intel_dp = &dig_port->dp;
	struct intel_encoder *intel_encoder = &dig_port->base;
	struct drm_device *dev = intel_encoder->base.dev;
	struct drm_i915_private *dev_priv = to_i915(dev);
	enum port port = intel_encoder->port;
	enum phy phy = intel_port_to_phy(dev_priv, port);
	int type;

	/* Initialize the work for modeset in case of link train failure */
	INIT_WORK(&intel_connector->modeset_retry_work,
		  intel_dp_modeset_retry_work_fn);

	if (drm_WARN(dev, dig_port->max_lanes < 1,
		     "Not enough lanes (%d) for DP on [ENCODER:%d:%s]\n",
		     dig_port->max_lanes, intel_encoder->base.base.id,
		     intel_encoder->base.name))
		return false;

	intel_dp->reset_link_params = true;
	intel_dp->pps.pps_pipe = INVALID_PIPE;
	intel_dp->pps.active_pipe = INVALID_PIPE;

	/* Preserve the current hw state. */
	intel_dp->DP = intel_de_read(dev_priv, intel_dp->output_reg);
	intel_dp->attached_connector = intel_connector;

	if (intel_dp_is_port_edp(dev_priv, port)) {
		/*
		 * Currently we don't support eDP on TypeC ports, although in
		 * theory it could work on TypeC legacy ports.
		 */
		drm_WARN_ON(dev, intel_phy_is_tc(dev_priv, phy));
		type = DRM_MODE_CONNECTOR_eDP;
		intel_encoder->type = INTEL_OUTPUT_EDP;

		/* eDP only on port B and/or C on vlv/chv */
		if (drm_WARN_ON(dev, (IS_VALLEYVIEW(dev_priv) ||
				      IS_CHERRYVIEW(dev_priv)) &&
				port != PORT_B && port != PORT_C))
			return false;
	} else {
		type = DRM_MODE_CONNECTOR_DisplayPort;
	}

	intel_dp_set_default_sink_rates(intel_dp);
	intel_dp_set_default_max_sink_lane_count(intel_dp);

	if (IS_VALLEYVIEW(dev_priv) || IS_CHERRYVIEW(dev_priv))
		intel_dp->pps.active_pipe = vlv_active_pipe(intel_dp);

	drm_dbg_kms(&dev_priv->drm,
		    "Adding %s connector on [ENCODER:%d:%s]\n",
		    type == DRM_MODE_CONNECTOR_eDP ? "eDP" : "DP",
		    intel_encoder->base.base.id, intel_encoder->base.name);

	drm_connector_init(dev, connector, &intel_dp_connector_funcs, type);
	drm_connector_helper_add(connector, &intel_dp_connector_helper_funcs);

	if (!HAS_GMCH(dev_priv) && DISPLAY_VER(dev_priv) < 12)
		connector->interlace_allowed = true;

	intel_connector->polled = DRM_CONNECTOR_POLL_HPD;

	intel_dp_aux_init(intel_dp);

	intel_connector_attach_encoder(intel_connector, intel_encoder);

	if (HAS_DDI(dev_priv))
		intel_connector->get_hw_state = intel_ddi_connector_get_hw_state;
	else
		intel_connector->get_hw_state = intel_connector_get_hw_state;

	if (!intel_edp_init_connector(intel_dp, intel_connector)) {
		intel_dp_aux_fini(intel_dp);
		goto fail;
	}

	intel_dp_set_source_rates(intel_dp);
	intel_dp_set_common_rates(intel_dp);
	intel_dp_reset_max_link_params(intel_dp);

	/* init MST on ports that can support it */
	intel_dp_mst_encoder_init(dig_port,
				  intel_connector->base.base.id);

	intel_dp_add_properties(intel_dp, connector);

	if (is_hdcp_supported(dev_priv, port) && !intel_dp_is_edp(intel_dp)) {
		int ret = intel_dp_hdcp_init(dig_port, intel_connector);
		if (ret)
			drm_dbg_kms(&dev_priv->drm,
				    "HDCP init failed, skipping.\n");
	}

	/* For G4X desktop chip, PEG_BAND_GAP_DATA 3:0 must first be written
	 * 0xd.  Failure to do so will result in spurious interrupts being
	 * generated on the port when a cable is not attached.
	 */
	if (IS_G45(dev_priv)) {
		u32 temp = intel_de_read(dev_priv, PEG_BAND_GAP_DATA);
		intel_de_write(dev_priv, PEG_BAND_GAP_DATA,
			       (temp & ~0xf) | 0xd);
	}

	intel_dp->frl.is_trained = false;
	intel_dp->frl.trained_rate_gbps = 0;

	intel_psr_init(intel_dp);

	return true;

fail:
	drm_connector_cleanup(connector);

	return false;
}

void intel_dp_mst_suspend(struct drm_i915_private *dev_priv)
{
	struct intel_encoder *encoder;

	if (!HAS_DISPLAY(dev_priv))
		return;

	for_each_intel_encoder(&dev_priv->drm, encoder) {
		struct intel_dp *intel_dp;

		if (encoder->type != INTEL_OUTPUT_DDI)
			continue;

		intel_dp = enc_to_intel_dp(encoder);

		if (!intel_dp_mst_source_support(intel_dp))
			continue;

		if (intel_dp->is_mst)
			drm_dp_mst_topology_mgr_suspend(&intel_dp->mst_mgr);
	}
}

void intel_dp_mst_resume(struct drm_i915_private *dev_priv)
{
	struct intel_encoder *encoder;

	if (!HAS_DISPLAY(dev_priv))
		return;

	for_each_intel_encoder(&dev_priv->drm, encoder) {
		struct intel_dp *intel_dp;
		int ret;

		if (encoder->type != INTEL_OUTPUT_DDI)
			continue;

		intel_dp = enc_to_intel_dp(encoder);

		if (!intel_dp_mst_source_support(intel_dp))
			continue;

		ret = drm_dp_mst_topology_mgr_resume(&intel_dp->mst_mgr,
						     true);
		if (ret) {
			intel_dp->is_mst = false;
			drm_dp_mst_topology_mgr_set_mst(&intel_dp->mst_mgr,
							false);
		}
	}
}<|MERGE_RESOLUTION|>--- conflicted
+++ resolved
@@ -5273,9 +5273,6 @@
 	intel_bios_init_panel_early(dev_priv, &intel_connector->panel,
 				    encoder->devdata);
 
-<<<<<<< HEAD
-	intel_pps_init(intel_dp);
-=======
 	if (!intel_pps_init(intel_dp)) {
 		drm_info(&dev_priv->drm,
 			 "[ENCODER:%d:%s] unusable PPS, disabling eDP\n",
@@ -5287,7 +5284,6 @@
 		 */
 		goto out_vdd_off;
 	}
->>>>>>> 5729a900
 
 	/* Cache DPCD and EDID for edp. */
 	has_dpcd = intel_edp_init_dpcd(intel_dp);
@@ -5321,13 +5317,8 @@
 		drm_edid = ERR_PTR(-ENOENT);
 	}
 
-<<<<<<< HEAD
-	intel_bios_init_panel_late(dev_priv, &intel_connector->panel,
-				   encoder->devdata, IS_ERR(edid) ? NULL : edid);
-=======
 	intel_bios_init_panel_late(dev_priv, &intel_connector->panel, encoder->devdata,
 				   IS_ERR(drm_edid) ? NULL : drm_edid);
->>>>>>> 5729a900
 
 	intel_panel_add_edid_fixed_modes(intel_connector, true);
 
