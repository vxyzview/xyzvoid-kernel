--- conflicted
+++ resolved
@@ -2670,17 +2670,6 @@
 	if (intel_dp_needs_vsc_sdp(crtc_state, conn_state)) {
 		intel_dp_compute_vsc_colorimetry(crtc_state, conn_state,
 						 vsc);
-<<<<<<< HEAD
-	} else if (crtc_state->has_sel_update) {
-		/*
-		 * [PSR2 without colorimetry]
-		 * Prepare VSC Header for SU as per eDP 1.4 spec, Table 6-11
-		 * 3D stereo + PSR/PSR2 + Y-coordinate.
-		 */
-		vsc->revision = 0x4;
-		vsc->length = 0xe;
-=======
->>>>>>> 7aa21fec
 	} else if (crtc_state->has_panel_replay) {
 		/*
 		 * [Panel Replay without colorimetry info]
@@ -5331,8 +5320,6 @@
 
 		intel_dp->link_trained = false;
 
-		intel_dp->link_trained = false;
-
 		intel_dp_check_frl_training(intel_dp);
 		intel_dp_pcon_dsc_configure(intel_dp, crtc_state);
 		intel_dp_start_link_train(NULL, intel_dp, crtc_state);
