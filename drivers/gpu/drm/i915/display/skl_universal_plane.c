// SPDX-License-Identifier: MIT
/*
 * Copyright © 2020 Intel Corporation
 */

#include <drm/drm_atomic_helper.h>
#include <drm/drm_blend.h>
#include <drm/drm_damage_helper.h>
#include <drm/drm_fourcc.h>

#include "i915_drv.h"
#include "i915_reg.h"
#include "intel_atomic_plane.h"
#include "intel_de.h"
#include "intel_display_irq.h"
#include "intel_display_types.h"
#include "intel_dpt.h"
#include "intel_fb.h"
#include "intel_fbc.h"
#include "intel_frontbuffer.h"
#include "intel_psr.h"
#include "intel_psr_regs.h"
#include "skl_scaler.h"
#include "skl_universal_plane.h"
#include "skl_universal_plane_regs.h"
#include "skl_watermark.h"
#include "gt/intel_gt.h"
#include "pxp/intel_pxp.h"

static const u32 skl_plane_formats[] = {
	DRM_FORMAT_C8,
	DRM_FORMAT_RGB565,
	DRM_FORMAT_XRGB8888,
	DRM_FORMAT_XBGR8888,
	DRM_FORMAT_ARGB8888,
	DRM_FORMAT_ABGR8888,
	DRM_FORMAT_XRGB2101010,
	DRM_FORMAT_XBGR2101010,
	DRM_FORMAT_XRGB16161616F,
	DRM_FORMAT_XBGR16161616F,
	DRM_FORMAT_YUYV,
	DRM_FORMAT_YVYU,
	DRM_FORMAT_UYVY,
	DRM_FORMAT_VYUY,
	DRM_FORMAT_XYUV8888,
};

static const u32 skl_planar_formats[] = {
	DRM_FORMAT_C8,
	DRM_FORMAT_RGB565,
	DRM_FORMAT_XRGB8888,
	DRM_FORMAT_XBGR8888,
	DRM_FORMAT_ARGB8888,
	DRM_FORMAT_ABGR8888,
	DRM_FORMAT_XRGB2101010,
	DRM_FORMAT_XBGR2101010,
	DRM_FORMAT_XRGB16161616F,
	DRM_FORMAT_XBGR16161616F,
	DRM_FORMAT_YUYV,
	DRM_FORMAT_YVYU,
	DRM_FORMAT_UYVY,
	DRM_FORMAT_VYUY,
	DRM_FORMAT_NV12,
	DRM_FORMAT_XYUV8888,
};

static const u32 glk_planar_formats[] = {
	DRM_FORMAT_C8,
	DRM_FORMAT_RGB565,
	DRM_FORMAT_XRGB8888,
	DRM_FORMAT_XBGR8888,
	DRM_FORMAT_ARGB8888,
	DRM_FORMAT_ABGR8888,
	DRM_FORMAT_XRGB2101010,
	DRM_FORMAT_XBGR2101010,
	DRM_FORMAT_XRGB16161616F,
	DRM_FORMAT_XBGR16161616F,
	DRM_FORMAT_YUYV,
	DRM_FORMAT_YVYU,
	DRM_FORMAT_UYVY,
	DRM_FORMAT_VYUY,
	DRM_FORMAT_NV12,
	DRM_FORMAT_XYUV8888,
	DRM_FORMAT_P010,
	DRM_FORMAT_P012,
	DRM_FORMAT_P016,
};

static const u32 icl_sdr_y_plane_formats[] = {
	DRM_FORMAT_C8,
	DRM_FORMAT_RGB565,
	DRM_FORMAT_XRGB8888,
	DRM_FORMAT_XBGR8888,
	DRM_FORMAT_ARGB8888,
	DRM_FORMAT_ABGR8888,
	DRM_FORMAT_XRGB2101010,
	DRM_FORMAT_XBGR2101010,
	DRM_FORMAT_ARGB2101010,
	DRM_FORMAT_ABGR2101010,
	DRM_FORMAT_YUYV,
	DRM_FORMAT_YVYU,
	DRM_FORMAT_UYVY,
	DRM_FORMAT_VYUY,
	DRM_FORMAT_Y210,
	DRM_FORMAT_Y212,
	DRM_FORMAT_Y216,
	DRM_FORMAT_XYUV8888,
	DRM_FORMAT_XVYU2101010,
	DRM_FORMAT_XVYU12_16161616,
	DRM_FORMAT_XVYU16161616,
};

static const u32 icl_sdr_uv_plane_formats[] = {
	DRM_FORMAT_C8,
	DRM_FORMAT_RGB565,
	DRM_FORMAT_XRGB8888,
	DRM_FORMAT_XBGR8888,
	DRM_FORMAT_ARGB8888,
	DRM_FORMAT_ABGR8888,
	DRM_FORMAT_XRGB2101010,
	DRM_FORMAT_XBGR2101010,
	DRM_FORMAT_ARGB2101010,
	DRM_FORMAT_ABGR2101010,
	DRM_FORMAT_YUYV,
	DRM_FORMAT_YVYU,
	DRM_FORMAT_UYVY,
	DRM_FORMAT_VYUY,
	DRM_FORMAT_NV12,
	DRM_FORMAT_P010,
	DRM_FORMAT_P012,
	DRM_FORMAT_P016,
	DRM_FORMAT_Y210,
	DRM_FORMAT_Y212,
	DRM_FORMAT_Y216,
	DRM_FORMAT_XYUV8888,
	DRM_FORMAT_XVYU2101010,
	DRM_FORMAT_XVYU12_16161616,
	DRM_FORMAT_XVYU16161616,
};

static const u32 icl_hdr_plane_formats[] = {
	DRM_FORMAT_C8,
	DRM_FORMAT_RGB565,
	DRM_FORMAT_XRGB8888,
	DRM_FORMAT_XBGR8888,
	DRM_FORMAT_ARGB8888,
	DRM_FORMAT_ABGR8888,
	DRM_FORMAT_XRGB2101010,
	DRM_FORMAT_XBGR2101010,
	DRM_FORMAT_ARGB2101010,
	DRM_FORMAT_ABGR2101010,
	DRM_FORMAT_XRGB16161616F,
	DRM_FORMAT_XBGR16161616F,
	DRM_FORMAT_ARGB16161616F,
	DRM_FORMAT_ABGR16161616F,
	DRM_FORMAT_YUYV,
	DRM_FORMAT_YVYU,
	DRM_FORMAT_UYVY,
	DRM_FORMAT_VYUY,
	DRM_FORMAT_NV12,
	DRM_FORMAT_P010,
	DRM_FORMAT_P012,
	DRM_FORMAT_P016,
	DRM_FORMAT_Y210,
	DRM_FORMAT_Y212,
	DRM_FORMAT_Y216,
	DRM_FORMAT_XYUV8888,
	DRM_FORMAT_XVYU2101010,
	DRM_FORMAT_XVYU12_16161616,
	DRM_FORMAT_XVYU16161616,
};

int skl_format_to_fourcc(int format, bool rgb_order, bool alpha)
{
	switch (format) {
	case PLANE_CTL_FORMAT_RGB_565:
		return DRM_FORMAT_RGB565;
	case PLANE_CTL_FORMAT_NV12:
		return DRM_FORMAT_NV12;
	case PLANE_CTL_FORMAT_XYUV:
		return DRM_FORMAT_XYUV8888;
	case PLANE_CTL_FORMAT_P010:
		return DRM_FORMAT_P010;
	case PLANE_CTL_FORMAT_P012:
		return DRM_FORMAT_P012;
	case PLANE_CTL_FORMAT_P016:
		return DRM_FORMAT_P016;
	case PLANE_CTL_FORMAT_Y210:
		return DRM_FORMAT_Y210;
	case PLANE_CTL_FORMAT_Y212:
		return DRM_FORMAT_Y212;
	case PLANE_CTL_FORMAT_Y216:
		return DRM_FORMAT_Y216;
	case PLANE_CTL_FORMAT_Y410:
		return DRM_FORMAT_XVYU2101010;
	case PLANE_CTL_FORMAT_Y412:
		return DRM_FORMAT_XVYU12_16161616;
	case PLANE_CTL_FORMAT_Y416:
		return DRM_FORMAT_XVYU16161616;
	default:
	case PLANE_CTL_FORMAT_XRGB_8888:
		if (rgb_order) {
			if (alpha)
				return DRM_FORMAT_ABGR8888;
			else
				return DRM_FORMAT_XBGR8888;
		} else {
			if (alpha)
				return DRM_FORMAT_ARGB8888;
			else
				return DRM_FORMAT_XRGB8888;
		}
	case PLANE_CTL_FORMAT_XRGB_2101010:
		if (rgb_order) {
			if (alpha)
				return DRM_FORMAT_ABGR2101010;
			else
				return DRM_FORMAT_XBGR2101010;
		} else {
			if (alpha)
				return DRM_FORMAT_ARGB2101010;
			else
				return DRM_FORMAT_XRGB2101010;
		}
	case PLANE_CTL_FORMAT_XRGB_16161616F:
		if (rgb_order) {
			if (alpha)
				return DRM_FORMAT_ABGR16161616F;
			else
				return DRM_FORMAT_XBGR16161616F;
		} else {
			if (alpha)
				return DRM_FORMAT_ARGB16161616F;
			else
				return DRM_FORMAT_XRGB16161616F;
		}
	}
}

static u8 icl_nv12_y_plane_mask(struct drm_i915_private *i915)
{
	if (DISPLAY_VER(i915) >= 13 || HAS_D12_PLANE_MINIMIZATION(i915))
		return BIT(PLANE_4) | BIT(PLANE_5);
	else
		return BIT(PLANE_6) | BIT(PLANE_7);
}

bool icl_is_nv12_y_plane(struct drm_i915_private *dev_priv,
			 enum plane_id plane_id)
{
	return DISPLAY_VER(dev_priv) >= 11 &&
		icl_nv12_y_plane_mask(dev_priv) & BIT(plane_id);
}

u8 icl_hdr_plane_mask(void)
{
	return BIT(PLANE_1) | BIT(PLANE_2) | BIT(PLANE_3);
}

bool icl_is_hdr_plane(struct drm_i915_private *dev_priv, enum plane_id plane_id)
{
	return DISPLAY_VER(dev_priv) >= 11 &&
		icl_hdr_plane_mask() & BIT(plane_id);
}

static int icl_plane_min_cdclk(const struct intel_crtc_state *crtc_state,
			       const struct intel_plane_state *plane_state)
{
	unsigned int pixel_rate = intel_plane_pixel_rate(crtc_state, plane_state);

	/* two pixels per clock */
	return DIV_ROUND_UP(pixel_rate, 2);
}

static void
glk_plane_ratio(const struct intel_plane_state *plane_state,
		unsigned int *num, unsigned int *den)
{
	const struct drm_framebuffer *fb = plane_state->hw.fb;

	if (fb->format->cpp[0] == 8) {
		*num = 10;
		*den = 8;
	} else {
		*num = 1;
		*den = 1;
	}
}

static int glk_plane_min_cdclk(const struct intel_crtc_state *crtc_state,
			       const struct intel_plane_state *plane_state)
{
	unsigned int pixel_rate = intel_plane_pixel_rate(crtc_state, plane_state);
	unsigned int num, den;

	glk_plane_ratio(plane_state, &num, &den);

	/* two pixels per clock */
	return DIV_ROUND_UP(pixel_rate * num, 2 * den);
}

static void
skl_plane_ratio(const struct intel_plane_state *plane_state,
		unsigned int *num, unsigned int *den)
{
	const struct drm_framebuffer *fb = plane_state->hw.fb;

	if (fb->format->cpp[0] == 8) {
		*num = 9;
		*den = 8;
	} else {
		*num = 1;
		*den = 1;
	}
}

static int skl_plane_min_cdclk(const struct intel_crtc_state *crtc_state,
			       const struct intel_plane_state *plane_state)
{
	unsigned int pixel_rate = intel_plane_pixel_rate(crtc_state, plane_state);
	unsigned int num, den;

	skl_plane_ratio(plane_state, &num, &den);

	return DIV_ROUND_UP(pixel_rate * num, den);
}

static int skl_plane_max_width(const struct drm_framebuffer *fb,
			       int color_plane,
			       unsigned int rotation)
{
	int cpp = fb->format->cpp[color_plane];

	switch (fb->modifier) {
	case DRM_FORMAT_MOD_LINEAR:
	case I915_FORMAT_MOD_X_TILED:
		/*
		 * Validated limit is 4k, but has 5k should
		 * work apart from the following features:
		 * - Ytile (already limited to 4k)
		 * - FP16 (already limited to 4k)
		 * - render compression (already limited to 4k)
		 * - KVMR sprite and cursor (don't care)
		 * - horizontal panning (TODO verify this)
		 * - pipe and plane scaling (TODO verify this)
		 */
		if (cpp == 8)
			return 4096;
		else
			return 5120;
	case I915_FORMAT_MOD_Y_TILED_CCS:
	case I915_FORMAT_MOD_Yf_TILED_CCS:
	case I915_FORMAT_MOD_Y_TILED_GEN12_MC_CCS:
		/* FIXME AUX plane? */
	case I915_FORMAT_MOD_Y_TILED:
	case I915_FORMAT_MOD_Yf_TILED:
		if (cpp == 8)
			return 2048;
		else
			return 4096;
	default:
		MISSING_CASE(fb->modifier);
		return 2048;
	}
}

static int glk_plane_max_width(const struct drm_framebuffer *fb,
			       int color_plane,
			       unsigned int rotation)
{
	int cpp = fb->format->cpp[color_plane];

	switch (fb->modifier) {
	case DRM_FORMAT_MOD_LINEAR:
	case I915_FORMAT_MOD_X_TILED:
		if (cpp == 8)
			return 4096;
		else
			return 5120;
	case I915_FORMAT_MOD_Y_TILED_CCS:
	case I915_FORMAT_MOD_Yf_TILED_CCS:
		/* FIXME AUX plane? */
	case I915_FORMAT_MOD_Y_TILED:
	case I915_FORMAT_MOD_Yf_TILED:
		if (cpp == 8)
			return 2048;
		else
			return 5120;
	default:
		MISSING_CASE(fb->modifier);
		return 2048;
	}
}

static int icl_plane_min_width(const struct drm_framebuffer *fb,
			       int color_plane,
			       unsigned int rotation)
{
	/* Wa_14011264657, Wa_14011050563: gen11+ */
	switch (fb->format->format) {
	case DRM_FORMAT_C8:
		return 18;
	case DRM_FORMAT_RGB565:
		return 10;
	case DRM_FORMAT_XRGB8888:
	case DRM_FORMAT_XBGR8888:
	case DRM_FORMAT_ARGB8888:
	case DRM_FORMAT_ABGR8888:
	case DRM_FORMAT_XRGB2101010:
	case DRM_FORMAT_XBGR2101010:
	case DRM_FORMAT_ARGB2101010:
	case DRM_FORMAT_ABGR2101010:
	case DRM_FORMAT_XVYU2101010:
	case DRM_FORMAT_Y212:
	case DRM_FORMAT_Y216:
		return 6;
	case DRM_FORMAT_NV12:
		return 20;
	case DRM_FORMAT_P010:
	case DRM_FORMAT_P012:
	case DRM_FORMAT_P016:
		return 12;
	case DRM_FORMAT_XRGB16161616F:
	case DRM_FORMAT_XBGR16161616F:
	case DRM_FORMAT_ARGB16161616F:
	case DRM_FORMAT_ABGR16161616F:
	case DRM_FORMAT_XVYU12_16161616:
	case DRM_FORMAT_XVYU16161616:
		return 4;
	default:
		return 1;
	}
}

static int icl_hdr_plane_max_width(const struct drm_framebuffer *fb,
				   int color_plane,
				   unsigned int rotation)
{
	if (intel_format_info_is_yuv_semiplanar(fb->format, fb->modifier))
		return 4096;
	else
		return 5120;
}

static int icl_sdr_plane_max_width(const struct drm_framebuffer *fb,
				   int color_plane,
				   unsigned int rotation)
{
	return 5120;
}

static int skl_plane_max_height(const struct drm_framebuffer *fb,
				int color_plane,
				unsigned int rotation)
{
	return 4096;
}

static int icl_plane_max_height(const struct drm_framebuffer *fb,
				int color_plane,
				unsigned int rotation)
{
	return 4320;
}

static unsigned int
plane_max_stride(struct intel_plane *plane,
		 u32 pixel_format, u64 modifier,
		 unsigned int rotation,
		 unsigned int max_pixels,
		 unsigned int max_bytes)
{
	const struct drm_format_info *info = drm_format_info(pixel_format);
	int cpp = info->cpp[0];

	if (drm_rotation_90_or_270(rotation))
		return min(max_pixels, max_bytes / cpp);
	else
		return min(max_pixels * cpp, max_bytes);
}

static unsigned int
adl_plane_max_stride(struct intel_plane *plane,
		     u32 pixel_format, u64 modifier,
		     unsigned int rotation)
{
	unsigned int max_pixels = 65536; /* PLANE_OFFSET limit */
	unsigned int max_bytes = 128 * 1024;

	return plane_max_stride(plane, pixel_format,
				modifier, rotation,
				max_pixels, max_bytes);
}

static unsigned int
skl_plane_max_stride(struct intel_plane *plane,
		     u32 pixel_format, u64 modifier,
		     unsigned int rotation)
{
	unsigned int max_pixels = 8192; /* PLANE_OFFSET limit */
	unsigned int max_bytes = 32 * 1024;

	return plane_max_stride(plane, pixel_format,
				modifier, rotation,
				max_pixels, max_bytes);
}

static u32 tgl_plane_min_alignment(struct intel_plane *plane,
				   const struct drm_framebuffer *fb,
				   int color_plane)
{
	struct drm_i915_private *i915 = to_i915(plane->base.dev);
	/* PLANE_SURF GGTT -> DPT alignment */
	int mult = intel_fb_uses_dpt(fb) ? 512 : 1;

	/* AUX_DIST needs only 4K alignment */
	if (intel_fb_is_ccs_aux_plane(fb, color_plane))
		return mult * 4 * 1024;

	switch (fb->modifier) {
	case DRM_FORMAT_MOD_LINEAR:
	case I915_FORMAT_MOD_X_TILED:
	case I915_FORMAT_MOD_Y_TILED:
	case I915_FORMAT_MOD_4_TILED:
		/*
		 * FIXME ADL sees GGTT/DMAR faults with async
		 * flips unless we align to 16k at least.
		 * Figure out what's going on here...
		 */
		if (IS_ALDERLAKE_P(i915) && HAS_ASYNC_FLIPS(i915))
			return mult * 16 * 1024;
		return mult * 4 * 1024;
	case I915_FORMAT_MOD_Y_TILED_GEN12_MC_CCS:
	case I915_FORMAT_MOD_Y_TILED_GEN12_RC_CCS:
	case I915_FORMAT_MOD_Y_TILED_GEN12_RC_CCS_CC:
	case I915_FORMAT_MOD_4_TILED_MTL_MC_CCS:
	case I915_FORMAT_MOD_4_TILED_MTL_RC_CCS:
	case I915_FORMAT_MOD_4_TILED_MTL_RC_CCS_CC:
	case I915_FORMAT_MOD_4_TILED_DG2_RC_CCS:
	case I915_FORMAT_MOD_4_TILED_DG2_RC_CCS_CC:
	case I915_FORMAT_MOD_4_TILED_DG2_MC_CCS:
	case I915_FORMAT_MOD_4_TILED_BMG_CCS:
	case I915_FORMAT_MOD_4_TILED_LNL_CCS:
		/*
		 * Align to at least 4x1 main surface
		 * tiles (16K) to match 64B of AUX.
		 */
		return max(mult * 4 * 1024, 16 * 1024);
	default:
		MISSING_CASE(fb->modifier);
		return 0;
	}
}

static u32 skl_plane_min_alignment(struct intel_plane *plane,
				   const struct drm_framebuffer *fb,
				   int color_plane)
{
	/*
	 * AUX_DIST needs only 4K alignment,
	 * as does ICL UV PLANE_SURF.
	 */
	if (color_plane != 0)
		return 4 * 1024;

	switch (fb->modifier) {
	case DRM_FORMAT_MOD_LINEAR:
	case I915_FORMAT_MOD_X_TILED:
		return 256 * 1024;
	case I915_FORMAT_MOD_Y_TILED_CCS:
	case I915_FORMAT_MOD_Yf_TILED_CCS:
	case I915_FORMAT_MOD_Y_TILED:
	case I915_FORMAT_MOD_Yf_TILED:
		return 1 * 1024 * 1024;
	default:
		MISSING_CASE(fb->modifier);
		return 0;
	}
}

/* Preoffset values for YUV to RGB Conversion */
#define PREOFF_YUV_TO_RGB_HI		0x1800
#define PREOFF_YUV_TO_RGB_ME		0x0000
#define PREOFF_YUV_TO_RGB_LO		0x1800

#define  ROFF(x)          (((x) & 0xffff) << 16)
#define  GOFF(x)          (((x) & 0xffff) << 0)
#define  BOFF(x)          (((x) & 0xffff) << 16)

/*
 * Programs the input color space conversion stage for ICL HDR planes.
 * Note that it is assumed that this stage always happens after YUV
 * range correction. Thus, the input to this stage is assumed to be
 * in full-range YCbCr.
 */
static void
icl_program_input_csc(struct intel_plane *plane,
		      const struct intel_crtc_state *crtc_state,
		      const struct intel_plane_state *plane_state)
{
	struct drm_i915_private *dev_priv = to_i915(plane->base.dev);
	enum pipe pipe = plane->pipe;
	enum plane_id plane_id = plane->id;

	static const u16 input_csc_matrix[][9] = {
		/*
		 * BT.601 full range YCbCr -> full range RGB
		 * The matrix required is :
		 * [1.000, 0.000, 1.371,
		 *  1.000, -0.336, -0.698,
		 *  1.000, 1.732, 0.0000]
		 */
		[DRM_COLOR_YCBCR_BT601] = {
			0x7AF8, 0x7800, 0x0,
			0x8B28, 0x7800, 0x9AC0,
			0x0, 0x7800, 0x7DD8,
		},
		/*
		 * BT.709 full range YCbCr -> full range RGB
		 * The matrix required is :
		 * [1.000, 0.000, 1.574,
		 *  1.000, -0.187, -0.468,
		 *  1.000, 1.855, 0.0000]
		 */
		[DRM_COLOR_YCBCR_BT709] = {
			0x7C98, 0x7800, 0x0,
			0x9EF8, 0x7800, 0xAC00,
			0x0, 0x7800,  0x7ED8,
		},
		/*
		 * BT.2020 full range YCbCr -> full range RGB
		 * The matrix required is :
		 * [1.000, 0.000, 1.474,
		 *  1.000, -0.1645, -0.5713,
		 *  1.000, 1.8814, 0.0000]
		 */
		[DRM_COLOR_YCBCR_BT2020] = {
			0x7BC8, 0x7800, 0x0,
			0x8928, 0x7800, 0xAA88,
			0x0, 0x7800, 0x7F10,
		},
	};
	const u16 *csc = input_csc_matrix[plane_state->hw.color_encoding];

	intel_de_write_fw(dev_priv, PLANE_INPUT_CSC_COEFF(pipe, plane_id, 0),
			  ROFF(csc[0]) | GOFF(csc[1]));
	intel_de_write_fw(dev_priv, PLANE_INPUT_CSC_COEFF(pipe, plane_id, 1),
			  BOFF(csc[2]));
	intel_de_write_fw(dev_priv, PLANE_INPUT_CSC_COEFF(pipe, plane_id, 2),
			  ROFF(csc[3]) | GOFF(csc[4]));
	intel_de_write_fw(dev_priv, PLANE_INPUT_CSC_COEFF(pipe, plane_id, 3),
			  BOFF(csc[5]));
	intel_de_write_fw(dev_priv, PLANE_INPUT_CSC_COEFF(pipe, plane_id, 4),
			  ROFF(csc[6]) | GOFF(csc[7]));
	intel_de_write_fw(dev_priv, PLANE_INPUT_CSC_COEFF(pipe, plane_id, 5),
			  BOFF(csc[8]));

	intel_de_write_fw(dev_priv, PLANE_INPUT_CSC_PREOFF(pipe, plane_id, 0),
			  PREOFF_YUV_TO_RGB_HI);
	intel_de_write_fw(dev_priv, PLANE_INPUT_CSC_PREOFF(pipe, plane_id, 1),
			  PREOFF_YUV_TO_RGB_ME);
	intel_de_write_fw(dev_priv, PLANE_INPUT_CSC_PREOFF(pipe, plane_id, 2),
			  PREOFF_YUV_TO_RGB_LO);
	intel_de_write_fw(dev_priv,
			  PLANE_INPUT_CSC_POSTOFF(pipe, plane_id, 0), 0x0);
	intel_de_write_fw(dev_priv,
			  PLANE_INPUT_CSC_POSTOFF(pipe, plane_id, 1), 0x0);
	intel_de_write_fw(dev_priv,
			  PLANE_INPUT_CSC_POSTOFF(pipe, plane_id, 2), 0x0);
}

static unsigned int skl_plane_stride_mult(const struct drm_framebuffer *fb,
					  int color_plane, unsigned int rotation)
{
	/*
	 * The stride is either expressed as a multiple of 64 bytes chunks for
	 * linear buffers or in number of tiles for tiled buffers.
	 */
	if (is_surface_linear(fb, color_plane))
		return 64;
	else if (drm_rotation_90_or_270(rotation))
		return intel_tile_height(fb, color_plane);
	else
		return intel_tile_width_bytes(fb, color_plane);
}

static u32 skl_plane_stride(const struct intel_plane_state *plane_state,
			    int color_plane)
{
	const struct drm_framebuffer *fb = plane_state->hw.fb;
	unsigned int rotation = plane_state->hw.rotation;
	u32 stride = plane_state->view.color_plane[color_plane].scanout_stride;

	if (color_plane >= fb->format->num_planes)
		return 0;

	return stride / skl_plane_stride_mult(fb, color_plane, rotation);
}

static u32 skl_plane_ddb_reg_val(const struct skl_ddb_entry *entry)
{
	if (!entry->end)
		return 0;

	return PLANE_BUF_END(entry->end - 1) |
		PLANE_BUF_START(entry->start);
}

static u32 skl_plane_wm_reg_val(const struct skl_wm_level *level)
{
	u32 val = 0;

	if (level->enable)
		val |= PLANE_WM_EN;
	if (level->ignore_lines)
		val |= PLANE_WM_IGNORE_LINES;
	val |= REG_FIELD_PREP(PLANE_WM_BLOCKS_MASK, level->blocks);
	val |= REG_FIELD_PREP(PLANE_WM_LINES_MASK, level->lines);

	return val;
}

static void skl_write_plane_wm(struct intel_plane *plane,
			       const struct intel_crtc_state *crtc_state)
{
	struct drm_i915_private *i915 = to_i915(plane->base.dev);
	enum plane_id plane_id = plane->id;
	enum pipe pipe = plane->pipe;
	const struct skl_pipe_wm *pipe_wm = &crtc_state->wm.skl.optimal;
	const struct skl_ddb_entry *ddb =
		&crtc_state->wm.skl.plane_ddb[plane_id];
	const struct skl_ddb_entry *ddb_y =
		&crtc_state->wm.skl.plane_ddb_y[plane_id];
	int level;

	for (level = 0; level < i915->display.wm.num_levels; level++)
		intel_de_write_fw(i915, PLANE_WM(pipe, plane_id, level),
				  skl_plane_wm_reg_val(skl_plane_wm_level(pipe_wm, plane_id, level)));

	intel_de_write_fw(i915, PLANE_WM_TRANS(pipe, plane_id),
			  skl_plane_wm_reg_val(skl_plane_trans_wm(pipe_wm, plane_id)));

	if (HAS_HW_SAGV_WM(i915)) {
		const struct skl_plane_wm *wm = &pipe_wm->planes[plane_id];

		intel_de_write_fw(i915, PLANE_WM_SAGV(pipe, plane_id),
				  skl_plane_wm_reg_val(&wm->sagv.wm0));
		intel_de_write_fw(i915, PLANE_WM_SAGV_TRANS(pipe, plane_id),
				  skl_plane_wm_reg_val(&wm->sagv.trans_wm));
	}

	intel_de_write_fw(i915, PLANE_BUF_CFG(pipe, plane_id),
			  skl_plane_ddb_reg_val(ddb));

	if (DISPLAY_VER(i915) < 11)
		intel_de_write_fw(i915, PLANE_NV12_BUF_CFG(pipe, plane_id),
				  skl_plane_ddb_reg_val(ddb_y));
}

static void
skl_plane_disable_arm(struct intel_plane *plane,
		      const struct intel_crtc_state *crtc_state)
{
	struct drm_i915_private *dev_priv = to_i915(plane->base.dev);
	enum plane_id plane_id = plane->id;
	enum pipe pipe = plane->pipe;

	skl_write_plane_wm(plane, crtc_state);

	intel_de_write_fw(dev_priv, PLANE_CTL(pipe, plane_id), 0);
	intel_de_write_fw(dev_priv, PLANE_SURF(pipe, plane_id), 0);
}

static void icl_plane_disable_sel_fetch_arm(struct intel_plane *plane,
					    const struct intel_crtc_state *crtc_state)
{
	struct drm_i915_private *i915 = to_i915(plane->base.dev);
	enum pipe pipe = plane->pipe;

	if (!crtc_state->enable_psr2_sel_fetch)
		return;

	intel_de_write_fw(i915, SEL_FETCH_PLANE_CTL(pipe, plane->id), 0);
}

static void
icl_plane_disable_arm(struct intel_plane *plane,
		      const struct intel_crtc_state *crtc_state)
{
	struct drm_i915_private *dev_priv = to_i915(plane->base.dev);
	enum plane_id plane_id = plane->id;
	enum pipe pipe = plane->pipe;

	if (icl_is_hdr_plane(dev_priv, plane_id))
		intel_de_write_fw(dev_priv, PLANE_CUS_CTL(pipe, plane_id), 0);

	skl_write_plane_wm(plane, crtc_state);

	icl_plane_disable_sel_fetch_arm(plane, crtc_state);
	intel_de_write_fw(dev_priv, PLANE_CTL(pipe, plane_id), 0);
	intel_de_write_fw(dev_priv, PLANE_SURF(pipe, plane_id), 0);
}

static bool
skl_plane_get_hw_state(struct intel_plane *plane,
		       enum pipe *pipe)
{
	struct drm_i915_private *dev_priv = to_i915(plane->base.dev);
	enum intel_display_power_domain power_domain;
	enum plane_id plane_id = plane->id;
	intel_wakeref_t wakeref;
	bool ret;

	power_domain = POWER_DOMAIN_PIPE(plane->pipe);
	wakeref = intel_display_power_get_if_enabled(dev_priv, power_domain);
	if (!wakeref)
		return false;

	ret = intel_de_read(dev_priv, PLANE_CTL(plane->pipe, plane_id)) & PLANE_CTL_ENABLE;

	*pipe = plane->pipe;

	intel_display_power_put(dev_priv, power_domain, wakeref);

	return ret;
}

static u32 skl_plane_ctl_format(u32 pixel_format)
{
	switch (pixel_format) {
	case DRM_FORMAT_C8:
		return PLANE_CTL_FORMAT_INDEXED;
	case DRM_FORMAT_RGB565:
		return PLANE_CTL_FORMAT_RGB_565;
	case DRM_FORMAT_XBGR8888:
	case DRM_FORMAT_ABGR8888:
		return PLANE_CTL_FORMAT_XRGB_8888 | PLANE_CTL_ORDER_RGBX;
	case DRM_FORMAT_XRGB8888:
	case DRM_FORMAT_ARGB8888:
		return PLANE_CTL_FORMAT_XRGB_8888;
	case DRM_FORMAT_XBGR2101010:
	case DRM_FORMAT_ABGR2101010:
		return PLANE_CTL_FORMAT_XRGB_2101010 | PLANE_CTL_ORDER_RGBX;
	case DRM_FORMAT_XRGB2101010:
	case DRM_FORMAT_ARGB2101010:
		return PLANE_CTL_FORMAT_XRGB_2101010;
	case DRM_FORMAT_XBGR16161616F:
	case DRM_FORMAT_ABGR16161616F:
		return PLANE_CTL_FORMAT_XRGB_16161616F | PLANE_CTL_ORDER_RGBX;
	case DRM_FORMAT_XRGB16161616F:
	case DRM_FORMAT_ARGB16161616F:
		return PLANE_CTL_FORMAT_XRGB_16161616F;
	case DRM_FORMAT_XYUV8888:
		return PLANE_CTL_FORMAT_XYUV;
	case DRM_FORMAT_YUYV:
		return PLANE_CTL_FORMAT_YUV422 | PLANE_CTL_YUV422_ORDER_YUYV;
	case DRM_FORMAT_YVYU:
		return PLANE_CTL_FORMAT_YUV422 | PLANE_CTL_YUV422_ORDER_YVYU;
	case DRM_FORMAT_UYVY:
		return PLANE_CTL_FORMAT_YUV422 | PLANE_CTL_YUV422_ORDER_UYVY;
	case DRM_FORMAT_VYUY:
		return PLANE_CTL_FORMAT_YUV422 | PLANE_CTL_YUV422_ORDER_VYUY;
	case DRM_FORMAT_NV12:
		return PLANE_CTL_FORMAT_NV12;
	case DRM_FORMAT_P010:
		return PLANE_CTL_FORMAT_P010;
	case DRM_FORMAT_P012:
		return PLANE_CTL_FORMAT_P012;
	case DRM_FORMAT_P016:
		return PLANE_CTL_FORMAT_P016;
	case DRM_FORMAT_Y210:
		return PLANE_CTL_FORMAT_Y210;
	case DRM_FORMAT_Y212:
		return PLANE_CTL_FORMAT_Y212;
	case DRM_FORMAT_Y216:
		return PLANE_CTL_FORMAT_Y216;
	case DRM_FORMAT_XVYU2101010:
		return PLANE_CTL_FORMAT_Y410;
	case DRM_FORMAT_XVYU12_16161616:
		return PLANE_CTL_FORMAT_Y412;
	case DRM_FORMAT_XVYU16161616:
		return PLANE_CTL_FORMAT_Y416;
	default:
		MISSING_CASE(pixel_format);
	}

	return 0;
}

static u32 skl_plane_ctl_alpha(const struct intel_plane_state *plane_state)
{
	if (!plane_state->hw.fb->format->has_alpha)
		return PLANE_CTL_ALPHA_DISABLE;

	switch (plane_state->hw.pixel_blend_mode) {
	case DRM_MODE_BLEND_PIXEL_NONE:
		return PLANE_CTL_ALPHA_DISABLE;
	case DRM_MODE_BLEND_PREMULTI:
		return PLANE_CTL_ALPHA_SW_PREMULTIPLY;
	case DRM_MODE_BLEND_COVERAGE:
		return PLANE_CTL_ALPHA_HW_PREMULTIPLY;
	default:
		MISSING_CASE(plane_state->hw.pixel_blend_mode);
		return PLANE_CTL_ALPHA_DISABLE;
	}
}

static u32 glk_plane_color_ctl_alpha(const struct intel_plane_state *plane_state)
{
	if (!plane_state->hw.fb->format->has_alpha)
		return PLANE_COLOR_ALPHA_DISABLE;

	switch (plane_state->hw.pixel_blend_mode) {
	case DRM_MODE_BLEND_PIXEL_NONE:
		return PLANE_COLOR_ALPHA_DISABLE;
	case DRM_MODE_BLEND_PREMULTI:
		return PLANE_COLOR_ALPHA_SW_PREMULTIPLY;
	case DRM_MODE_BLEND_COVERAGE:
		return PLANE_COLOR_ALPHA_HW_PREMULTIPLY;
	default:
		MISSING_CASE(plane_state->hw.pixel_blend_mode);
		return PLANE_COLOR_ALPHA_DISABLE;
	}
}

static u32 skl_plane_ctl_tiling(u64 fb_modifier)
{
	switch (fb_modifier) {
	case DRM_FORMAT_MOD_LINEAR:
		break;
	case I915_FORMAT_MOD_X_TILED:
		return PLANE_CTL_TILED_X;
	case I915_FORMAT_MOD_Y_TILED:
		return PLANE_CTL_TILED_Y;
	case I915_FORMAT_MOD_4_TILED:
		return PLANE_CTL_TILED_4;
	case I915_FORMAT_MOD_4_TILED_DG2_RC_CCS:
		return PLANE_CTL_TILED_4 |
			PLANE_CTL_RENDER_DECOMPRESSION_ENABLE |
			PLANE_CTL_CLEAR_COLOR_DISABLE;
	case I915_FORMAT_MOD_4_TILED_DG2_MC_CCS:
		return PLANE_CTL_TILED_4 |
			PLANE_CTL_MEDIA_DECOMPRESSION_ENABLE |
			PLANE_CTL_CLEAR_COLOR_DISABLE;
	case I915_FORMAT_MOD_4_TILED_DG2_RC_CCS_CC:
		return PLANE_CTL_TILED_4 | PLANE_CTL_RENDER_DECOMPRESSION_ENABLE;
	case I915_FORMAT_MOD_4_TILED_MTL_RC_CCS:
		return PLANE_CTL_TILED_4 |
			PLANE_CTL_RENDER_DECOMPRESSION_ENABLE |
			PLANE_CTL_CLEAR_COLOR_DISABLE;
	case I915_FORMAT_MOD_4_TILED_MTL_RC_CCS_CC:
		return PLANE_CTL_TILED_4 | PLANE_CTL_RENDER_DECOMPRESSION_ENABLE;
	case I915_FORMAT_MOD_4_TILED_MTL_MC_CCS:
		return PLANE_CTL_TILED_4 | PLANE_CTL_MEDIA_DECOMPRESSION_ENABLE;
	case I915_FORMAT_MOD_4_TILED_BMG_CCS:
	case I915_FORMAT_MOD_4_TILED_LNL_CCS:
		return PLANE_CTL_TILED_4 | PLANE_CTL_RENDER_DECOMPRESSION_ENABLE;
	case I915_FORMAT_MOD_Y_TILED_CCS:
	case I915_FORMAT_MOD_Y_TILED_GEN12_RC_CCS_CC:
		return PLANE_CTL_TILED_Y | PLANE_CTL_RENDER_DECOMPRESSION_ENABLE;
	case I915_FORMAT_MOD_Y_TILED_GEN12_RC_CCS:
		return PLANE_CTL_TILED_Y |
		       PLANE_CTL_RENDER_DECOMPRESSION_ENABLE |
		       PLANE_CTL_CLEAR_COLOR_DISABLE;
	case I915_FORMAT_MOD_Y_TILED_GEN12_MC_CCS:
		return PLANE_CTL_TILED_Y | PLANE_CTL_MEDIA_DECOMPRESSION_ENABLE;
	case I915_FORMAT_MOD_Yf_TILED:
		return PLANE_CTL_TILED_YF;
	case I915_FORMAT_MOD_Yf_TILED_CCS:
		return PLANE_CTL_TILED_YF | PLANE_CTL_RENDER_DECOMPRESSION_ENABLE;
	default:
		MISSING_CASE(fb_modifier);
	}

	return 0;
}

static u32 skl_plane_ctl_rotate(unsigned int rotate)
{
	switch (rotate) {
	case DRM_MODE_ROTATE_0:
		break;
	/*
	 * DRM_MODE_ROTATE_ is counter clockwise to stay compatible with Xrandr
	 * while i915 HW rotation is clockwise, thats why this swapping.
	 */
	case DRM_MODE_ROTATE_90:
		return PLANE_CTL_ROTATE_270;
	case DRM_MODE_ROTATE_180:
		return PLANE_CTL_ROTATE_180;
	case DRM_MODE_ROTATE_270:
		return PLANE_CTL_ROTATE_90;
	default:
		MISSING_CASE(rotate);
	}

	return 0;
}

static u32 icl_plane_ctl_flip(unsigned int reflect)
{
	switch (reflect) {
	case 0:
		break;
	case DRM_MODE_REFLECT_X:
		return PLANE_CTL_FLIP_HORIZONTAL;
	case DRM_MODE_REFLECT_Y:
	default:
		MISSING_CASE(reflect);
	}

	return 0;
}

static u32 adlp_plane_ctl_arb_slots(const struct intel_plane_state *plane_state)
{
	const struct drm_framebuffer *fb = plane_state->hw.fb;

	if (intel_format_info_is_yuv_semiplanar(fb->format, fb->modifier)) {
		switch (fb->format->cpp[0]) {
		case 2:
			return PLANE_CTL_ARB_SLOTS(1);
		default:
			return PLANE_CTL_ARB_SLOTS(0);
		}
	} else {
		switch (fb->format->cpp[0]) {
		case 8:
			return PLANE_CTL_ARB_SLOTS(3);
		case 4:
			return PLANE_CTL_ARB_SLOTS(1);
		default:
			return PLANE_CTL_ARB_SLOTS(0);
		}
	}
}

static u32 skl_plane_ctl_crtc(const struct intel_crtc_state *crtc_state)
{
	struct drm_i915_private *dev_priv = to_i915(crtc_state->uapi.crtc->dev);
	u32 plane_ctl = 0;

	if (DISPLAY_VER(dev_priv) >= 10)
		return plane_ctl;

	if (crtc_state->gamma_enable)
		plane_ctl |= PLANE_CTL_PIPE_GAMMA_ENABLE;

	if (crtc_state->csc_enable)
		plane_ctl |= PLANE_CTL_PIPE_CSC_ENABLE;

	return plane_ctl;
}

static u32 skl_plane_ctl(const struct intel_crtc_state *crtc_state,
			 const struct intel_plane_state *plane_state)
{
	struct drm_i915_private *dev_priv =
		to_i915(plane_state->uapi.plane->dev);
	const struct drm_framebuffer *fb = plane_state->hw.fb;
	unsigned int rotation = plane_state->hw.rotation;
	const struct drm_intel_sprite_colorkey *key = &plane_state->ckey;
	u32 plane_ctl;

	plane_ctl = PLANE_CTL_ENABLE;

	if (DISPLAY_VER(dev_priv) < 10) {
		plane_ctl |= skl_plane_ctl_alpha(plane_state);
		plane_ctl |= PLANE_CTL_PLANE_GAMMA_DISABLE;

		if (plane_state->hw.color_encoding == DRM_COLOR_YCBCR_BT709)
			plane_ctl |= PLANE_CTL_YUV_TO_RGB_CSC_FORMAT_BT709;

		if (plane_state->hw.color_range == DRM_COLOR_YCBCR_FULL_RANGE)
			plane_ctl |= PLANE_CTL_YUV_RANGE_CORRECTION_DISABLE;
	}

	plane_ctl |= skl_plane_ctl_format(fb->format->format);
	plane_ctl |= skl_plane_ctl_tiling(fb->modifier);
	plane_ctl |= skl_plane_ctl_rotate(rotation & DRM_MODE_ROTATE_MASK);

	if (DISPLAY_VER(dev_priv) >= 11)
		plane_ctl |= icl_plane_ctl_flip(rotation &
						DRM_MODE_REFLECT_MASK);

	if (key->flags & I915_SET_COLORKEY_DESTINATION)
		plane_ctl |= PLANE_CTL_KEY_ENABLE_DESTINATION;
	else if (key->flags & I915_SET_COLORKEY_SOURCE)
		plane_ctl |= PLANE_CTL_KEY_ENABLE_SOURCE;

	/* Wa_22012358565:adl-p */
	if (DISPLAY_VER(dev_priv) == 13)
		plane_ctl |= adlp_plane_ctl_arb_slots(plane_state);

	return plane_ctl;
}

static u32 glk_plane_color_ctl_crtc(const struct intel_crtc_state *crtc_state)
{
	struct drm_i915_private *dev_priv = to_i915(crtc_state->uapi.crtc->dev);
	u32 plane_color_ctl = 0;

	if (DISPLAY_VER(dev_priv) >= 11)
		return plane_color_ctl;

	if (crtc_state->gamma_enable)
		plane_color_ctl |= PLANE_COLOR_PIPE_GAMMA_ENABLE;

	if (crtc_state->csc_enable)
		plane_color_ctl |= PLANE_COLOR_PIPE_CSC_ENABLE;

	return plane_color_ctl;
}

static u32 glk_plane_color_ctl(const struct intel_crtc_state *crtc_state,
			       const struct intel_plane_state *plane_state)
{
	struct drm_i915_private *dev_priv =
		to_i915(plane_state->uapi.plane->dev);
	const struct drm_framebuffer *fb = plane_state->hw.fb;
	struct intel_plane *plane = to_intel_plane(plane_state->uapi.plane);
	u32 plane_color_ctl = 0;

	plane_color_ctl |= PLANE_COLOR_PLANE_GAMMA_DISABLE;
	plane_color_ctl |= glk_plane_color_ctl_alpha(plane_state);

	if (fb->format->is_yuv && !icl_is_hdr_plane(dev_priv, plane->id)) {
		switch (plane_state->hw.color_encoding) {
		case DRM_COLOR_YCBCR_BT709:
			plane_color_ctl |= PLANE_COLOR_CSC_MODE_YUV709_TO_RGB709;
			break;
		case DRM_COLOR_YCBCR_BT2020:
			plane_color_ctl |=
				PLANE_COLOR_CSC_MODE_YUV2020_TO_RGB2020;
			break;
		default:
			plane_color_ctl |=
				PLANE_COLOR_CSC_MODE_YUV601_TO_RGB601;
		}
		if (plane_state->hw.color_range == DRM_COLOR_YCBCR_FULL_RANGE)
			plane_color_ctl |= PLANE_COLOR_YUV_RANGE_CORRECTION_DISABLE;
	} else if (fb->format->is_yuv) {
		plane_color_ctl |= PLANE_COLOR_INPUT_CSC_ENABLE;
		if (plane_state->hw.color_range == DRM_COLOR_YCBCR_FULL_RANGE)
			plane_color_ctl |= PLANE_COLOR_YUV_RANGE_CORRECTION_DISABLE;
	}

	if (plane_state->force_black)
		plane_color_ctl |= PLANE_COLOR_PLANE_CSC_ENABLE;

	return plane_color_ctl;
}

static u32 skl_surf_address(const struct intel_plane_state *plane_state,
			    int color_plane)
{
	struct drm_i915_private *i915 = to_i915(plane_state->uapi.plane->dev);
	const struct drm_framebuffer *fb = plane_state->hw.fb;
	u32 offset = plane_state->view.color_plane[color_plane].offset;

	if (intel_fb_uses_dpt(fb)) {
		/*
		 * The DPT object contains only one vma, so the VMA's offset
		 * within the DPT is always 0.
		 */
		drm_WARN_ON(&i915->drm, plane_state->dpt_vma &&
			    intel_dpt_offset(plane_state->dpt_vma));
		drm_WARN_ON(&i915->drm, offset & 0x1fffff);
		return offset >> 9;
	} else {
		drm_WARN_ON(&i915->drm, offset & 0xfff);
		return offset;
	}
}

static u32 skl_plane_surf(const struct intel_plane_state *plane_state,
			  int color_plane)
{
	u32 plane_surf;

	plane_surf = intel_plane_ggtt_offset(plane_state) +
		skl_surf_address(plane_state, color_plane);

	if (plane_state->decrypt)
		plane_surf |= PLANE_SURF_DECRYPT;

	return plane_surf;
}

static u32 skl_plane_aux_dist(const struct intel_plane_state *plane_state,
			      int color_plane)
{
	struct drm_i915_private *i915 = to_i915(plane_state->uapi.plane->dev);
	const struct drm_framebuffer *fb = plane_state->hw.fb;
	int aux_plane = skl_main_to_aux_plane(fb, color_plane);
	u32 aux_dist;

	if (!aux_plane)
		return 0;

	aux_dist = skl_surf_address(plane_state, aux_plane) -
		skl_surf_address(plane_state, color_plane);

	if (DISPLAY_VER(i915) < 12)
		aux_dist |= PLANE_AUX_STRIDE(skl_plane_stride(plane_state, aux_plane));

	return aux_dist;
}

static u32 skl_plane_keyval(const struct intel_plane_state *plane_state)
{
	const struct drm_intel_sprite_colorkey *key = &plane_state->ckey;

	return key->min_value;
}

static u32 skl_plane_keymax(const struct intel_plane_state *plane_state)
{
	const struct drm_intel_sprite_colorkey *key = &plane_state->ckey;
	u8 alpha = plane_state->hw.alpha >> 8;

	return (key->max_value & 0xffffff) | PLANE_KEYMAX_ALPHA(alpha);
}

static u32 skl_plane_keymsk(const struct intel_plane_state *plane_state)
{
	const struct drm_intel_sprite_colorkey *key = &plane_state->ckey;
	u8 alpha = plane_state->hw.alpha >> 8;
	u32 keymsk;

	keymsk = key->channel_mask & 0x7ffffff;
	if (alpha < 0xff)
		keymsk |= PLANE_KEYMSK_ALPHA_ENABLE;

	return keymsk;
}

static void icl_plane_csc_load_black(struct intel_plane *plane)
{
	struct drm_i915_private *i915 = to_i915(plane->base.dev);
	enum plane_id plane_id = plane->id;
	enum pipe pipe = plane->pipe;

	intel_de_write_fw(i915, PLANE_CSC_COEFF(pipe, plane_id, 0), 0);
	intel_de_write_fw(i915, PLANE_CSC_COEFF(pipe, plane_id, 1), 0);

	intel_de_write_fw(i915, PLANE_CSC_COEFF(pipe, plane_id, 2), 0);
	intel_de_write_fw(i915, PLANE_CSC_COEFF(pipe, plane_id, 3), 0);

	intel_de_write_fw(i915, PLANE_CSC_COEFF(pipe, plane_id, 4), 0);
	intel_de_write_fw(i915, PLANE_CSC_COEFF(pipe, plane_id, 5), 0);

	intel_de_write_fw(i915, PLANE_CSC_PREOFF(pipe, plane_id, 0), 0);
	intel_de_write_fw(i915, PLANE_CSC_PREOFF(pipe, plane_id, 1), 0);
	intel_de_write_fw(i915, PLANE_CSC_PREOFF(pipe, plane_id, 2), 0);

	intel_de_write_fw(i915, PLANE_CSC_POSTOFF(pipe, plane_id, 0), 0);
	intel_de_write_fw(i915, PLANE_CSC_POSTOFF(pipe, plane_id, 1), 0);
	intel_de_write_fw(i915, PLANE_CSC_POSTOFF(pipe, plane_id, 2), 0);
}

static int icl_plane_color_plane(const struct intel_plane_state *plane_state)
{
	/* Program the UV plane on planar master */
	if (plane_state->planar_linked_plane && !plane_state->planar_slave)
		return 1;
	else
		return 0;
}

static void
skl_plane_update_noarm(struct intel_plane *plane,
		       const struct intel_crtc_state *crtc_state,
		       const struct intel_plane_state *plane_state)
{
	struct drm_i915_private *dev_priv = to_i915(plane->base.dev);
	enum plane_id plane_id = plane->id;
	enum pipe pipe = plane->pipe;
	u32 stride = skl_plane_stride(plane_state, 0);
	int crtc_x = plane_state->uapi.dst.x1;
	int crtc_y = plane_state->uapi.dst.y1;
	u32 src_w = drm_rect_width(&plane_state->uapi.src) >> 16;
	u32 src_h = drm_rect_height(&plane_state->uapi.src) >> 16;

	/* The scaler will handle the output position */
	if (plane_state->scaler_id >= 0) {
		crtc_x = 0;
		crtc_y = 0;
	}

	intel_de_write_fw(dev_priv, PLANE_STRIDE(pipe, plane_id),
			  PLANE_STRIDE_(stride));
	intel_de_write_fw(dev_priv, PLANE_POS(pipe, plane_id),
			  PLANE_POS_Y(crtc_y) | PLANE_POS_X(crtc_x));
	intel_de_write_fw(dev_priv, PLANE_SIZE(pipe, plane_id),
			  PLANE_HEIGHT(src_h - 1) | PLANE_WIDTH(src_w - 1));

	skl_write_plane_wm(plane, crtc_state);
}

static void
skl_plane_update_arm(struct intel_plane *plane,
		     const struct intel_crtc_state *crtc_state,
		     const struct intel_plane_state *plane_state)
{
	struct drm_i915_private *dev_priv = to_i915(plane->base.dev);
	enum plane_id plane_id = plane->id;
	enum pipe pipe = plane->pipe;
	u32 x = plane_state->view.color_plane[0].x;
	u32 y = plane_state->view.color_plane[0].y;
	u32 plane_ctl, plane_color_ctl = 0;

	plane_ctl = plane_state->ctl |
		skl_plane_ctl_crtc(crtc_state);

	/* see intel_plane_atomic_calc_changes() */
	if (plane->need_async_flip_toggle_wa &&
	    crtc_state->async_flip_planes & BIT(plane->id))
		plane_ctl |= PLANE_CTL_ASYNC_FLIP;

	if (DISPLAY_VER(dev_priv) >= 10)
		plane_color_ctl = plane_state->color_ctl |
			glk_plane_color_ctl_crtc(crtc_state);

	intel_de_write_fw(dev_priv, PLANE_KEYVAL(pipe, plane_id), skl_plane_keyval(plane_state));
	intel_de_write_fw(dev_priv, PLANE_KEYMSK(pipe, plane_id), skl_plane_keymsk(plane_state));
	intel_de_write_fw(dev_priv, PLANE_KEYMAX(pipe, plane_id), skl_plane_keymax(plane_state));

	intel_de_write_fw(dev_priv, PLANE_OFFSET(pipe, plane_id),
			  PLANE_OFFSET_Y(y) | PLANE_OFFSET_X(x));

	intel_de_write_fw(dev_priv, PLANE_AUX_DIST(pipe, plane_id),
			  skl_plane_aux_dist(plane_state, 0));

	intel_de_write_fw(dev_priv, PLANE_AUX_OFFSET(pipe, plane_id),
			  PLANE_OFFSET_Y(plane_state->view.color_plane[1].y) |
			  PLANE_OFFSET_X(plane_state->view.color_plane[1].x));

	if (DISPLAY_VER(dev_priv) >= 10)
		intel_de_write_fw(dev_priv, PLANE_COLOR_CTL(pipe, plane_id), plane_color_ctl);

	/*
	 * Enable the scaler before the plane so that we don't
	 * get a catastrophic underrun even if the two operations
	 * end up happening in two different frames.
	 *
	 * TODO: split into noarm+arm pair
	 */
	if (plane_state->scaler_id >= 0)
		skl_program_plane_scaler(plane, crtc_state, plane_state);

	/*
	 * The control register self-arms if the plane was previously
	 * disabled. Try to make the plane enable atomic by writing
	 * the control register just before the surface register.
	 */
	intel_de_write_fw(dev_priv, PLANE_CTL(pipe, plane_id), plane_ctl);
	intel_de_write_fw(dev_priv, PLANE_SURF(pipe, plane_id),
			  skl_plane_surf(plane_state, 0));
}

static void icl_plane_update_sel_fetch_noarm(struct intel_plane *plane,
					     const struct intel_crtc_state *crtc_state,
					     const struct intel_plane_state *plane_state,
					     int color_plane)
{
	struct drm_i915_private *i915 = to_i915(plane->base.dev);
	enum pipe pipe = plane->pipe;
	const struct drm_rect *clip;
	u32 val;
	int x, y;

	if (!crtc_state->enable_psr2_sel_fetch)
		return;

	clip = &plane_state->psr2_sel_fetch_area;

	if (crtc_state->enable_psr2_su_region_et)
		y = max(0, plane_state->uapi.dst.y1 - crtc_state->psr2_su_area.y1);
	else
		y = (clip->y1 + plane_state->uapi.dst.y1);
	val = y << 16;
	val |= plane_state->uapi.dst.x1;
	intel_de_write_fw(i915, SEL_FETCH_PLANE_POS(pipe, plane->id), val);

	x = plane_state->view.color_plane[color_plane].x;

	/*
	 * From Bspec: UV surface Start Y Position = half of Y plane Y
	 * start position.
	 */
	if (!color_plane)
		y = plane_state->view.color_plane[color_plane].y + clip->y1;
	else
		y = plane_state->view.color_plane[color_plane].y + clip->y1 / 2;

	val = y << 16 | x;

	intel_de_write_fw(i915, SEL_FETCH_PLANE_OFFSET(pipe, plane->id),
			  val);

	/* Sizes are 0 based */
	val = (drm_rect_height(clip) - 1) << 16;
	val |= (drm_rect_width(&plane_state->uapi.src) >> 16) - 1;
	intel_de_write_fw(i915, SEL_FETCH_PLANE_SIZE(pipe, plane->id), val);
}

static void
icl_plane_update_noarm(struct intel_plane *plane,
		       const struct intel_crtc_state *crtc_state,
		       const struct intel_plane_state *plane_state)
{
	struct drm_i915_private *dev_priv = to_i915(plane->base.dev);
	enum plane_id plane_id = plane->id;
	enum pipe pipe = plane->pipe;
	int color_plane = icl_plane_color_plane(plane_state);
	u32 stride = skl_plane_stride(plane_state, color_plane);
	const struct drm_framebuffer *fb = plane_state->hw.fb;
	int crtc_x = plane_state->uapi.dst.x1;
	int crtc_y = plane_state->uapi.dst.y1;
	int x = plane_state->view.color_plane[color_plane].x;
	int y = plane_state->view.color_plane[color_plane].y;
	int src_w = drm_rect_width(&plane_state->uapi.src) >> 16;
	int src_h = drm_rect_height(&plane_state->uapi.src) >> 16;
	u32 plane_color_ctl;

	plane_color_ctl = plane_state->color_ctl |
		glk_plane_color_ctl_crtc(crtc_state);

	/* The scaler will handle the output position */
	if (plane_state->scaler_id >= 0) {
		crtc_x = 0;
		crtc_y = 0;
	}

	intel_de_write_fw(dev_priv, PLANE_STRIDE(pipe, plane_id),
			  PLANE_STRIDE_(stride));
	intel_de_write_fw(dev_priv, PLANE_POS(pipe, plane_id),
			  PLANE_POS_Y(crtc_y) | PLANE_POS_X(crtc_x));
	intel_de_write_fw(dev_priv, PLANE_SIZE(pipe, plane_id),
			  PLANE_HEIGHT(src_h - 1) | PLANE_WIDTH(src_w - 1));

	intel_de_write_fw(dev_priv, PLANE_KEYVAL(pipe, plane_id), skl_plane_keyval(plane_state));
	intel_de_write_fw(dev_priv, PLANE_KEYMSK(pipe, plane_id), skl_plane_keymsk(plane_state));
	intel_de_write_fw(dev_priv, PLANE_KEYMAX(pipe, plane_id), skl_plane_keymax(plane_state));

	intel_de_write_fw(dev_priv, PLANE_OFFSET(pipe, plane_id),
			  PLANE_OFFSET_Y(y) | PLANE_OFFSET_X(x));

	if (intel_fb_is_rc_ccs_cc_modifier(fb->modifier)) {
		intel_de_write_fw(dev_priv, PLANE_CC_VAL(pipe, plane_id, 0),
				  lower_32_bits(plane_state->ccval));
		intel_de_write_fw(dev_priv, PLANE_CC_VAL(pipe, plane_id, 1),
				  upper_32_bits(plane_state->ccval));
	}

	/* FLAT CCS doesn't need to program AUX_DIST */
	if (!HAS_FLAT_CCS(dev_priv) && DISPLAY_VER(dev_priv) < 20)
		intel_de_write_fw(dev_priv, PLANE_AUX_DIST(pipe, plane_id),
				  skl_plane_aux_dist(plane_state, color_plane));

	if (icl_is_hdr_plane(dev_priv, plane_id))
		intel_de_write_fw(dev_priv, PLANE_CUS_CTL(pipe, plane_id),
				  plane_state->cus_ctl);

	intel_de_write_fw(dev_priv, PLANE_COLOR_CTL(pipe, plane_id), plane_color_ctl);

	if (fb->format->is_yuv && icl_is_hdr_plane(dev_priv, plane_id))
		icl_program_input_csc(plane, crtc_state, plane_state);

	skl_write_plane_wm(plane, crtc_state);

	/*
	 * FIXME: pxp session invalidation can hit any time even at time of commit
	 * or after the commit, display content will be garbage.
	 */
	if (plane_state->force_black)
		icl_plane_csc_load_black(plane);

	icl_plane_update_sel_fetch_noarm(plane, crtc_state, plane_state, color_plane);
}

static void icl_plane_update_sel_fetch_arm(struct intel_plane *plane,
					   const struct intel_crtc_state *crtc_state,
					   const struct intel_plane_state *plane_state)
{
	struct drm_i915_private *i915 = to_i915(plane->base.dev);
	enum pipe pipe = plane->pipe;

	if (!crtc_state->enable_psr2_sel_fetch)
		return;

	if (drm_rect_height(&plane_state->psr2_sel_fetch_area) > 0)
		intel_de_write_fw(i915, SEL_FETCH_PLANE_CTL(pipe, plane->id),
				  SEL_FETCH_PLANE_CTL_ENABLE);
	else
		icl_plane_disable_sel_fetch_arm(plane, crtc_state);
}

static void
icl_plane_update_arm(struct intel_plane *plane,
		     const struct intel_crtc_state *crtc_state,
		     const struct intel_plane_state *plane_state)
{
	struct drm_i915_private *dev_priv = to_i915(plane->base.dev);
	enum plane_id plane_id = plane->id;
	enum pipe pipe = plane->pipe;
	int color_plane = icl_plane_color_plane(plane_state);
	u32 plane_ctl;

	plane_ctl = plane_state->ctl |
		skl_plane_ctl_crtc(crtc_state);

	/*
	 * Enable the scaler before the plane so that we don't
	 * get a catastrophic underrun even if the two operations
	 * end up happening in two different frames.
	 *
	 * TODO: split into noarm+arm pair
	 */
	if (plane_state->scaler_id >= 0)
		skl_program_plane_scaler(plane, crtc_state, plane_state);

	icl_plane_update_sel_fetch_arm(plane, crtc_state, plane_state);

	/*
	 * The control register self-arms if the plane was previously
	 * disabled. Try to make the plane enable atomic by writing
	 * the control register just before the surface register.
	 */
	intel_de_write_fw(dev_priv, PLANE_CTL(pipe, plane_id), plane_ctl);
	intel_de_write_fw(dev_priv, PLANE_SURF(pipe, plane_id),
			  skl_plane_surf(plane_state, color_plane));
}

static void
skl_plane_async_flip(struct intel_plane *plane,
		     const struct intel_crtc_state *crtc_state,
		     const struct intel_plane_state *plane_state,
		     bool async_flip)
{
	struct drm_i915_private *dev_priv = to_i915(plane->base.dev);
	enum plane_id plane_id = plane->id;
	enum pipe pipe = plane->pipe;
	u32 plane_ctl = plane_state->ctl;

	plane_ctl |= skl_plane_ctl_crtc(crtc_state);

	if (async_flip)
		plane_ctl |= PLANE_CTL_ASYNC_FLIP;

	intel_de_write_fw(dev_priv, PLANE_CTL(pipe, plane_id), plane_ctl);
	intel_de_write_fw(dev_priv, PLANE_SURF(pipe, plane_id),
			  skl_plane_surf(plane_state, 0));
}

static bool intel_format_is_p01x(u32 format)
{
	switch (format) {
	case DRM_FORMAT_P010:
	case DRM_FORMAT_P012:
	case DRM_FORMAT_P016:
		return true;
	default:
		return false;
	}
}

static int skl_plane_check_fb(const struct intel_crtc_state *crtc_state,
			      const struct intel_plane_state *plane_state)
{
	struct intel_plane *plane = to_intel_plane(plane_state->uapi.plane);
	struct drm_i915_private *dev_priv = to_i915(plane->base.dev);
	const struct drm_framebuffer *fb = plane_state->hw.fb;
	unsigned int rotation = plane_state->hw.rotation;

	if (!fb)
		return 0;

	if (rotation & ~(DRM_MODE_ROTATE_0 | DRM_MODE_ROTATE_180) &&
	    intel_fb_is_ccs_modifier(fb->modifier)) {
		drm_dbg_kms(&dev_priv->drm,
			    "RC support only with 0/180 degree rotation (%x)\n",
			    rotation);
		return -EINVAL;
	}

	if (rotation & DRM_MODE_REFLECT_X &&
	    fb->modifier == DRM_FORMAT_MOD_LINEAR) {
		drm_dbg_kms(&dev_priv->drm,
			    "horizontal flip is not supported with linear surface formats\n");
		return -EINVAL;
	}

	/*
	 * Display20 onward tile4 hflip is not supported
	 */
	if (rotation & DRM_MODE_REFLECT_X &&
	    intel_fb_is_tile4_modifier(fb->modifier) &&
	    DISPLAY_VER(dev_priv) >= 20) {
		drm_dbg_kms(&dev_priv->drm,
			    "horizontal flip is not supported with tile4 surface formats\n");
		return -EINVAL;
	}

	if (drm_rotation_90_or_270(rotation)) {
		if (!intel_fb_supports_90_270_rotation(to_intel_framebuffer(fb))) {
			drm_dbg_kms(&dev_priv->drm,
				    "Y/Yf tiling required for 90/270!\n");
			return -EINVAL;
		}

		/*
		 * 90/270 is not allowed with RGB64 16:16:16:16 and
		 * Indexed 8-bit. RGB 16-bit 5:6:5 is allowed gen11 onwards.
		 */
		switch (fb->format->format) {
		case DRM_FORMAT_RGB565:
			if (DISPLAY_VER(dev_priv) >= 11)
				break;
			fallthrough;
		case DRM_FORMAT_C8:
		case DRM_FORMAT_XRGB16161616F:
		case DRM_FORMAT_XBGR16161616F:
		case DRM_FORMAT_ARGB16161616F:
		case DRM_FORMAT_ABGR16161616F:
		case DRM_FORMAT_Y210:
		case DRM_FORMAT_Y212:
		case DRM_FORMAT_Y216:
		case DRM_FORMAT_XVYU12_16161616:
		case DRM_FORMAT_XVYU16161616:
			drm_dbg_kms(&dev_priv->drm,
				    "Unsupported pixel format %p4cc for 90/270!\n",
				    &fb->format->format);
			return -EINVAL;
		default:
			break;
		}
	}

	/* Y-tiling is not supported in IF-ID Interlace mode */
	if (crtc_state->hw.enable &&
	    crtc_state->hw.adjusted_mode.flags & DRM_MODE_FLAG_INTERLACE &&
	    fb->modifier != DRM_FORMAT_MOD_LINEAR &&
	    fb->modifier != I915_FORMAT_MOD_X_TILED) {
		drm_dbg_kms(&dev_priv->drm,
			    "Y/Yf tiling not supported in IF-ID mode\n");
		return -EINVAL;
	}

	/* Wa_1606054188:tgl,adl-s */
	if ((IS_ALDERLAKE_S(dev_priv) || IS_TIGERLAKE(dev_priv)) &&
	    plane_state->ckey.flags & I915_SET_COLORKEY_SOURCE &&
	    intel_format_is_p01x(fb->format->format)) {
		drm_dbg_kms(&dev_priv->drm,
			    "Source color keying not supported with P01x formats\n");
		return -EINVAL;
	}

	return 0;
}

static int skl_plane_check_dst_coordinates(const struct intel_crtc_state *crtc_state,
					   const struct intel_plane_state *plane_state)
{
	struct drm_i915_private *dev_priv =
		to_i915(plane_state->uapi.plane->dev);
	int crtc_x = plane_state->uapi.dst.x1;
	int crtc_w = drm_rect_width(&plane_state->uapi.dst);
	int pipe_src_w = drm_rect_width(&crtc_state->pipe_src);

	/*
	 * Display WA #1175: glk
	 * Planes other than the cursor may cause FIFO underflow and display
	 * corruption if starting less than 4 pixels from the right edge of
	 * the screen.
	 * Besides the above WA fix the similar problem, where planes other
	 * than the cursor ending less than 4 pixels from the left edge of the
	 * screen may cause FIFO underflow and display corruption.
	 */
	if (DISPLAY_VER(dev_priv) == 10 &&
	    (crtc_x + crtc_w < 4 || crtc_x > pipe_src_w - 4)) {
		drm_dbg_kms(&dev_priv->drm,
			    "requested plane X %s position %d invalid (valid range %d-%d)\n",
			    crtc_x + crtc_w < 4 ? "end" : "start",
			    crtc_x + crtc_w < 4 ? crtc_x + crtc_w : crtc_x,
			    4, pipe_src_w - 4);
		return -ERANGE;
	}

	return 0;
}

static int skl_plane_check_nv12_rotation(const struct intel_plane_state *plane_state)
{
	struct drm_i915_private *i915 = to_i915(plane_state->uapi.plane->dev);
	const struct drm_framebuffer *fb = plane_state->hw.fb;
	unsigned int rotation = plane_state->hw.rotation;
	int src_w = drm_rect_width(&plane_state->uapi.src) >> 16;

	/* Display WA #1106 */
	if (intel_format_info_is_yuv_semiplanar(fb->format, fb->modifier) &&
	    src_w & 3 &&
	    (rotation == DRM_MODE_ROTATE_270 ||
	     rotation == (DRM_MODE_REFLECT_X | DRM_MODE_ROTATE_90))) {
		drm_dbg_kms(&i915->drm, "src width must be multiple of 4 for rotated planar YUV\n");
		return -EINVAL;
	}

	return 0;
}

static int skl_plane_max_scale(struct drm_i915_private *dev_priv,
			       const struct drm_framebuffer *fb)
{
	/*
	 * We don't yet know the final source width nor
	 * whether we can use the HQ scaler mode. Assume
	 * the best case.
	 * FIXME need to properly check this later.
	 */
	if (DISPLAY_VER(dev_priv) >= 10 ||
	    !intel_format_info_is_yuv_semiplanar(fb->format, fb->modifier))
		return 0x30000 - 1;
	else
		return 0x20000 - 1;
}

static int intel_plane_min_width(struct intel_plane *plane,
				 const struct drm_framebuffer *fb,
				 int color_plane,
				 unsigned int rotation)
{
	if (plane->min_width)
		return plane->min_width(fb, color_plane, rotation);
	else
		return 1;
}

static int intel_plane_max_width(struct intel_plane *plane,
				 const struct drm_framebuffer *fb,
				 int color_plane,
				 unsigned int rotation)
{
	if (plane->max_width)
		return plane->max_width(fb, color_plane, rotation);
	else
		return INT_MAX;
}

static int intel_plane_max_height(struct intel_plane *plane,
				  const struct drm_framebuffer *fb,
				  int color_plane,
				  unsigned int rotation)
{
	if (plane->max_height)
		return plane->max_height(fb, color_plane, rotation);
	else
		return INT_MAX;
}

static bool
skl_check_main_ccs_coordinates(struct intel_plane_state *plane_state,
			       int main_x, int main_y, u32 main_offset,
			       int ccs_plane)
{
	struct intel_plane *plane = to_intel_plane(plane_state->uapi.plane);
	const struct drm_framebuffer *fb = plane_state->hw.fb;
	int aux_x = plane_state->view.color_plane[ccs_plane].x;
	int aux_y = plane_state->view.color_plane[ccs_plane].y;
	u32 aux_offset = plane_state->view.color_plane[ccs_plane].offset;
	unsigned int alignment = plane->min_alignment(plane, fb, ccs_plane);
	int hsub;
	int vsub;

	intel_fb_plane_get_subsampling(&hsub, &vsub, fb, ccs_plane);
	while (aux_offset >= main_offset && aux_y <= main_y) {
		int x, y;

		if (aux_x == main_x && aux_y == main_y)
			break;

		if (aux_offset == 0)
			break;

		x = aux_x / hsub;
		y = aux_y / vsub;
		aux_offset = intel_plane_adjust_aligned_offset(&x, &y,
							       plane_state,
							       ccs_plane,
							       aux_offset,
							       aux_offset - alignment);
		aux_x = x * hsub + aux_x % hsub;
		aux_y = y * vsub + aux_y % vsub;
	}

	if (aux_x != main_x || aux_y != main_y)
		return false;

	plane_state->view.color_plane[ccs_plane].offset = aux_offset;
	plane_state->view.color_plane[ccs_plane].x = aux_x;
	plane_state->view.color_plane[ccs_plane].y = aux_y;

	return true;
}


int skl_calc_main_surface_offset(const struct intel_plane_state *plane_state,
				 int *x, int *y, u32 *offset)
{
	struct intel_plane *plane = to_intel_plane(plane_state->uapi.plane);
	struct drm_i915_private *dev_priv = to_i915(plane->base.dev);
	const struct drm_framebuffer *fb = plane_state->hw.fb;
	int aux_plane = skl_main_to_aux_plane(fb, 0);
	u32 aux_offset = plane_state->view.color_plane[aux_plane].offset;
	unsigned int alignment = plane->min_alignment(plane, fb, 0);
	int w = drm_rect_width(&plane_state->uapi.src) >> 16;

	intel_add_fb_offsets(x, y, plane_state, 0);
	*offset = intel_plane_compute_aligned_offset(x, y, plane_state, 0);
	if (drm_WARN_ON(&dev_priv->drm, alignment && !is_power_of_2(alignment)))
		return -EINVAL;

	/*
	 * AUX surface offset is specified as the distance from the
	 * main surface offset, and it must be non-negative. Make
	 * sure that is what we will get.
	 */
	if (aux_plane && *offset > aux_offset)
		*offset = intel_plane_adjust_aligned_offset(x, y, plane_state, 0,
							    *offset,
							    aux_offset & ~(alignment - 1));

	/*
	 * When using an X-tiled surface, the plane blows up
	 * if the x offset + width exceed the stride.
	 *
	 * TODO: linear and Y-tiled seem fine, Yf untested,
	 */
	if (fb->modifier == I915_FORMAT_MOD_X_TILED) {
		int cpp = fb->format->cpp[0];

		while ((*x + w) * cpp > plane_state->view.color_plane[0].mapping_stride) {
			if (*offset == 0) {
				drm_dbg_kms(&dev_priv->drm,
					    "Unable to find suitable display surface offset due to X-tiling\n");
				return -EINVAL;
			}

			*offset = intel_plane_adjust_aligned_offset(x, y, plane_state, 0,
								    *offset,
								    *offset - alignment);
		}
	}

	return 0;
}

static int skl_check_main_surface(struct intel_plane_state *plane_state)
{
	struct intel_plane *plane = to_intel_plane(plane_state->uapi.plane);
	struct drm_i915_private *dev_priv = to_i915(plane->base.dev);
	const struct drm_framebuffer *fb = plane_state->hw.fb;
	unsigned int rotation = plane_state->hw.rotation;
	int x = plane_state->uapi.src.x1 >> 16;
	int y = plane_state->uapi.src.y1 >> 16;
	int w = drm_rect_width(&plane_state->uapi.src) >> 16;
	int h = drm_rect_height(&plane_state->uapi.src) >> 16;
	int min_width = intel_plane_min_width(plane, fb, 0, rotation);
	int max_width = intel_plane_max_width(plane, fb, 0, rotation);
	int max_height = intel_plane_max_height(plane, fb, 0, rotation);
	unsigned int alignment = plane->min_alignment(plane, fb, 0);
	int aux_plane = skl_main_to_aux_plane(fb, 0);
	u32 offset;
	int ret;

	if (w > max_width || w < min_width || h > max_height || h < 1) {
		drm_dbg_kms(&dev_priv->drm,
			    "requested Y/RGB source size %dx%d outside limits (min: %dx1 max: %dx%d)\n",
			    w, h, min_width, max_width, max_height);
		return -EINVAL;
	}

	ret = skl_calc_main_surface_offset(plane_state, &x, &y, &offset);
	if (ret)
		return ret;

	/*
	 * CCS AUX surface doesn't have its own x/y offsets, we must make sure
	 * they match with the main surface x/y offsets. On DG2
	 * there's no aux plane on fb so skip this checking.
	 */
	if (intel_fb_is_ccs_modifier(fb->modifier) && aux_plane) {
		while (!skl_check_main_ccs_coordinates(plane_state, x, y,
						       offset, aux_plane)) {
			if (offset == 0)
				break;

			offset = intel_plane_adjust_aligned_offset(&x, &y, plane_state, 0,
								   offset, offset - alignment);
		}

		if (x != plane_state->view.color_plane[aux_plane].x ||
		    y != plane_state->view.color_plane[aux_plane].y) {
			drm_dbg_kms(&dev_priv->drm,
				    "Unable to find suitable display surface offset due to CCS\n");
			return -EINVAL;
		}
	}

	if (DISPLAY_VER(dev_priv) >= 13)
		drm_WARN_ON(&dev_priv->drm, x > 65535 || y > 65535);
	else
		drm_WARN_ON(&dev_priv->drm, x > 8191 || y > 8191);

	plane_state->view.color_plane[0].offset = offset;
	plane_state->view.color_plane[0].x = x;
	plane_state->view.color_plane[0].y = y;

	/*
	 * Put the final coordinates back so that the src
	 * coordinate checks will see the right values.
	 */
	drm_rect_translate_to(&plane_state->uapi.src,
			      x << 16, y << 16);

	return 0;
}

static int skl_check_nv12_aux_surface(struct intel_plane_state *plane_state)
{
	struct intel_plane *plane = to_intel_plane(plane_state->uapi.plane);
	struct drm_i915_private *i915 = to_i915(plane->base.dev);
	const struct drm_framebuffer *fb = plane_state->hw.fb;
	unsigned int rotation = plane_state->hw.rotation;
	int uv_plane = 1;
	int ccs_plane = intel_fb_is_ccs_modifier(fb->modifier) ?
			skl_main_to_aux_plane(fb, uv_plane) : 0;
	int max_width = intel_plane_max_width(plane, fb, uv_plane, rotation);
	int max_height = intel_plane_max_height(plane, fb, uv_plane, rotation);
	int x = plane_state->uapi.src.x1 >> 17;
	int y = plane_state->uapi.src.y1 >> 17;
	int w = drm_rect_width(&plane_state->uapi.src) >> 17;
	int h = drm_rect_height(&plane_state->uapi.src) >> 17;
	u32 offset;

	/* FIXME not quite sure how/if these apply to the chroma plane */
	if (w > max_width || h > max_height) {
		drm_dbg_kms(&i915->drm,
			    "CbCr source size %dx%d too big (limit %dx%d)\n",
			    w, h, max_width, max_height);
		return -EINVAL;
	}

	intel_add_fb_offsets(&x, &y, plane_state, uv_plane);
	offset = intel_plane_compute_aligned_offset(&x, &y,
						    plane_state, uv_plane);

	if (ccs_plane) {
		u32 aux_offset = plane_state->view.color_plane[ccs_plane].offset;
		unsigned int alignment = plane->min_alignment(plane, fb, uv_plane);

		if (offset > aux_offset)
			offset = intel_plane_adjust_aligned_offset(&x, &y,
								   plane_state,
								   uv_plane,
								   offset,
								   aux_offset & ~(alignment - 1));

		while (!skl_check_main_ccs_coordinates(plane_state, x, y,
						       offset, ccs_plane)) {
			if (offset == 0)
				break;

			offset = intel_plane_adjust_aligned_offset(&x, &y,
								   plane_state,
								   uv_plane,
								   offset, offset - alignment);
		}

		if (x != plane_state->view.color_plane[ccs_plane].x ||
		    y != plane_state->view.color_plane[ccs_plane].y) {
			drm_dbg_kms(&i915->drm,
				    "Unable to find suitable display surface offset due to CCS\n");
			return -EINVAL;
		}
	}

	if (DISPLAY_VER(i915) >= 13)
		drm_WARN_ON(&i915->drm, x > 65535 || y > 65535);
	else
		drm_WARN_ON(&i915->drm, x > 8191 || y > 8191);

	plane_state->view.color_plane[uv_plane].offset = offset;
	plane_state->view.color_plane[uv_plane].x = x;
	plane_state->view.color_plane[uv_plane].y = y;

	return 0;
}

static int skl_check_ccs_aux_surface(struct intel_plane_state *plane_state)
{
	const struct drm_framebuffer *fb = plane_state->hw.fb;
	int src_x = plane_state->uapi.src.x1 >> 16;
	int src_y = plane_state->uapi.src.y1 >> 16;
	u32 offset;
	int ccs_plane;

	for (ccs_plane = 0; ccs_plane < fb->format->num_planes; ccs_plane++) {
		int main_hsub, main_vsub;
		int hsub, vsub;
		int x, y;

		if (!intel_fb_is_ccs_aux_plane(fb, ccs_plane))
			continue;

		intel_fb_plane_get_subsampling(&main_hsub, &main_vsub, fb,
					       skl_ccs_to_main_plane(fb, ccs_plane));
		intel_fb_plane_get_subsampling(&hsub, &vsub, fb, ccs_plane);

		hsub *= main_hsub;
		vsub *= main_vsub;
		x = src_x / hsub;
		y = src_y / vsub;

		intel_add_fb_offsets(&x, &y, plane_state, ccs_plane);

		offset = intel_plane_compute_aligned_offset(&x, &y,
							    plane_state,
							    ccs_plane);

		plane_state->view.color_plane[ccs_plane].offset = offset;
		plane_state->view.color_plane[ccs_plane].x = (x * hsub + src_x % hsub) / main_hsub;
		plane_state->view.color_plane[ccs_plane].y = (y * vsub + src_y % vsub) / main_vsub;
	}

	return 0;
}

static int skl_check_plane_surface(struct intel_plane_state *plane_state)
{
	const struct drm_framebuffer *fb = plane_state->hw.fb;
	int ret;

	ret = intel_plane_compute_gtt(plane_state);
	if (ret)
		return ret;

	if (!plane_state->uapi.visible)
		return 0;

	/*
	 * Handle the AUX surface first since the main surface setup depends on
	 * it.
	 */
	if (intel_fb_is_ccs_modifier(fb->modifier)) {
		ret = skl_check_ccs_aux_surface(plane_state);
		if (ret)
			return ret;
	}

	if (intel_format_info_is_yuv_semiplanar(fb->format,
						fb->modifier)) {
		ret = skl_check_nv12_aux_surface(plane_state);
		if (ret)
			return ret;
	}

	ret = skl_check_main_surface(plane_state);
	if (ret)
		return ret;

	return 0;
}

static bool skl_fb_scalable(const struct drm_framebuffer *fb)
{
	if (!fb)
		return false;

	switch (fb->format->format) {
	case DRM_FORMAT_C8:
		return false;
	case DRM_FORMAT_XRGB16161616F:
	case DRM_FORMAT_ARGB16161616F:
	case DRM_FORMAT_XBGR16161616F:
	case DRM_FORMAT_ABGR16161616F:
		return DISPLAY_VER(to_i915(fb->dev)) >= 11;
	default:
		return true;
	}
}

static void check_protection(struct intel_plane_state *plane_state)
{
	struct intel_plane *plane = to_intel_plane(plane_state->uapi.plane);
	struct drm_i915_private *i915 = to_i915(plane->base.dev);
	const struct drm_framebuffer *fb = plane_state->hw.fb;
	struct drm_i915_gem_object *obj = intel_fb_obj(fb);

	if (DISPLAY_VER(i915) < 11)
		return;

	plane_state->decrypt = intel_pxp_key_check(i915->pxp, obj, false) == 0;
	plane_state->force_black = i915_gem_object_is_protected(obj) &&
		!plane_state->decrypt;
}

static int skl_plane_check(struct intel_crtc_state *crtc_state,
			   struct intel_plane_state *plane_state)
{
	struct intel_plane *plane = to_intel_plane(plane_state->uapi.plane);
	struct drm_i915_private *dev_priv = to_i915(plane->base.dev);
	const struct drm_framebuffer *fb = plane_state->hw.fb;
	int min_scale = DRM_PLANE_NO_SCALING;
	int max_scale = DRM_PLANE_NO_SCALING;
	int ret;

	ret = skl_plane_check_fb(crtc_state, plane_state);
	if (ret)
		return ret;

	/* use scaler when colorkey is not required */
	if (!plane_state->ckey.flags && skl_fb_scalable(fb)) {
		min_scale = 1;
		max_scale = skl_plane_max_scale(dev_priv, fb);
	}

	ret = intel_atomic_plane_check_clipping(plane_state, crtc_state,
						min_scale, max_scale, true);
	if (ret)
		return ret;

	ret = skl_check_plane_surface(plane_state);
	if (ret)
		return ret;

	if (!plane_state->uapi.visible)
		return 0;

	ret = skl_plane_check_dst_coordinates(crtc_state, plane_state);
	if (ret)
		return ret;

	ret = intel_plane_check_src_coordinates(plane_state);
	if (ret)
		return ret;

	ret = skl_plane_check_nv12_rotation(plane_state);
	if (ret)
		return ret;

	check_protection(plane_state);

	/* HW only has 8 bits pixel precision, disable plane if invisible */
	if (!(plane_state->hw.alpha >> 8))
		plane_state->uapi.visible = false;

	plane_state->ctl = skl_plane_ctl(crtc_state, plane_state);

	if (DISPLAY_VER(dev_priv) >= 10)
		plane_state->color_ctl = glk_plane_color_ctl(crtc_state,
							     plane_state);

	if (intel_format_info_is_yuv_semiplanar(fb->format, fb->modifier) &&
	    icl_is_hdr_plane(dev_priv, plane->id))
		/* Enable and use MPEG-2 chroma siting */
		plane_state->cus_ctl = PLANE_CUS_ENABLE |
			PLANE_CUS_HPHASE_0 |
			PLANE_CUS_VPHASE_SIGN_NEGATIVE | PLANE_CUS_VPHASE_0_25;
	else
		plane_state->cus_ctl = 0;

	return 0;
}

static enum intel_fbc_id skl_fbc_id_for_pipe(enum pipe pipe)
{
	return pipe - PIPE_A + INTEL_FBC_A;
}

static bool skl_plane_has_fbc(struct drm_i915_private *i915,
			      enum intel_fbc_id fbc_id, enum plane_id plane_id)
{
	if ((DISPLAY_RUNTIME_INFO(i915)->fbc_mask & BIT(fbc_id)) == 0)
		return false;

	if (DISPLAY_VER(i915) >= 20)
		return icl_is_hdr_plane(i915, plane_id);
	else
		return plane_id == PLANE_1;
}

static struct intel_fbc *skl_plane_fbc(struct drm_i915_private *dev_priv,
				       enum pipe pipe, enum plane_id plane_id)
{
	enum intel_fbc_id fbc_id = skl_fbc_id_for_pipe(pipe);

	if (skl_plane_has_fbc(dev_priv, fbc_id, plane_id))
		return dev_priv->display.fbc[fbc_id];
	else
		return NULL;
}

static bool skl_plane_has_planar(struct drm_i915_private *dev_priv,
				 enum pipe pipe, enum plane_id plane_id)
{
	/* Display WA #0870: skl, bxt */
	if (IS_SKYLAKE(dev_priv) || IS_BROXTON(dev_priv))
		return false;

	if (DISPLAY_VER(dev_priv) == 9 && pipe == PIPE_C)
		return false;

	if (plane_id != PLANE_1 && plane_id != PLANE_2)
		return false;

	return true;
}

static const u32 *skl_get_plane_formats(struct drm_i915_private *dev_priv,
					enum pipe pipe, enum plane_id plane_id,
					int *num_formats)
{
	if (skl_plane_has_planar(dev_priv, pipe, plane_id)) {
		*num_formats = ARRAY_SIZE(skl_planar_formats);
		return skl_planar_formats;
	} else {
		*num_formats = ARRAY_SIZE(skl_plane_formats);
		return skl_plane_formats;
	}
}

static const u32 *glk_get_plane_formats(struct drm_i915_private *dev_priv,
					enum pipe pipe, enum plane_id plane_id,
					int *num_formats)
{
	if (skl_plane_has_planar(dev_priv, pipe, plane_id)) {
		*num_formats = ARRAY_SIZE(glk_planar_formats);
		return glk_planar_formats;
	} else {
		*num_formats = ARRAY_SIZE(skl_plane_formats);
		return skl_plane_formats;
	}
}

static const u32 *icl_get_plane_formats(struct drm_i915_private *dev_priv,
					enum pipe pipe, enum plane_id plane_id,
					int *num_formats)
{
	if (icl_is_hdr_plane(dev_priv, plane_id)) {
		*num_formats = ARRAY_SIZE(icl_hdr_plane_formats);
		return icl_hdr_plane_formats;
	} else if (icl_is_nv12_y_plane(dev_priv, plane_id)) {
		*num_formats = ARRAY_SIZE(icl_sdr_y_plane_formats);
		return icl_sdr_y_plane_formats;
	} else {
		*num_formats = ARRAY_SIZE(icl_sdr_uv_plane_formats);
		return icl_sdr_uv_plane_formats;
	}
}

static bool skl_plane_format_mod_supported(struct drm_plane *_plane,
					   u32 format, u64 modifier)
{
	struct intel_plane *plane = to_intel_plane(_plane);

	if (!intel_fb_plane_supports_modifier(plane, modifier))
		return false;

	switch (format) {
	case DRM_FORMAT_XRGB8888:
	case DRM_FORMAT_XBGR8888:
	case DRM_FORMAT_ARGB8888:
	case DRM_FORMAT_ABGR8888:
		if (intel_fb_is_ccs_modifier(modifier))
			return true;
		fallthrough;
	case DRM_FORMAT_RGB565:
	case DRM_FORMAT_XRGB2101010:
	case DRM_FORMAT_XBGR2101010:
	case DRM_FORMAT_ARGB2101010:
	case DRM_FORMAT_ABGR2101010:
	case DRM_FORMAT_YUYV:
	case DRM_FORMAT_YVYU:
	case DRM_FORMAT_UYVY:
	case DRM_FORMAT_VYUY:
	case DRM_FORMAT_NV12:
	case DRM_FORMAT_XYUV8888:
	case DRM_FORMAT_P010:
	case DRM_FORMAT_P012:
	case DRM_FORMAT_P016:
	case DRM_FORMAT_XVYU2101010:
		if (modifier == I915_FORMAT_MOD_Yf_TILED)
			return true;
		fallthrough;
	case DRM_FORMAT_C8:
	case DRM_FORMAT_XBGR16161616F:
	case DRM_FORMAT_ABGR16161616F:
	case DRM_FORMAT_XRGB16161616F:
	case DRM_FORMAT_ARGB16161616F:
	case DRM_FORMAT_Y210:
	case DRM_FORMAT_Y212:
	case DRM_FORMAT_Y216:
	case DRM_FORMAT_XVYU12_16161616:
	case DRM_FORMAT_XVYU16161616:
		if (modifier == DRM_FORMAT_MOD_LINEAR ||
		    modifier == I915_FORMAT_MOD_X_TILED ||
		    modifier == I915_FORMAT_MOD_Y_TILED)
			return true;
		fallthrough;
	default:
		return false;
	}
}

static bool gen12_plane_format_mod_supported(struct drm_plane *_plane,
					     u32 format, u64 modifier)
{
	struct intel_plane *plane = to_intel_plane(_plane);

	if (!intel_fb_plane_supports_modifier(plane, modifier))
		return false;

	switch (format) {
	case DRM_FORMAT_XRGB8888:
	case DRM_FORMAT_XBGR8888:
	case DRM_FORMAT_ARGB8888:
	case DRM_FORMAT_ABGR8888:
		if (intel_fb_is_ccs_modifier(modifier))
			return true;
		fallthrough;
	case DRM_FORMAT_YUYV:
	case DRM_FORMAT_YVYU:
	case DRM_FORMAT_UYVY:
	case DRM_FORMAT_VYUY:
	case DRM_FORMAT_NV12:
	case DRM_FORMAT_XYUV8888:
	case DRM_FORMAT_P010:
	case DRM_FORMAT_P012:
	case DRM_FORMAT_P016:
		if (intel_fb_is_mc_ccs_modifier(modifier))
			return true;
		fallthrough;
	case DRM_FORMAT_RGB565:
	case DRM_FORMAT_XRGB2101010:
	case DRM_FORMAT_XBGR2101010:
	case DRM_FORMAT_ARGB2101010:
	case DRM_FORMAT_ABGR2101010:
	case DRM_FORMAT_XVYU2101010:
	case DRM_FORMAT_C8:
	case DRM_FORMAT_XBGR16161616F:
	case DRM_FORMAT_ABGR16161616F:
	case DRM_FORMAT_XRGB16161616F:
	case DRM_FORMAT_ARGB16161616F:
	case DRM_FORMAT_Y210:
	case DRM_FORMAT_Y212:
	case DRM_FORMAT_Y216:
	case DRM_FORMAT_XVYU12_16161616:
	case DRM_FORMAT_XVYU16161616:
		if (!intel_fb_is_ccs_modifier(modifier))
			return true;
		fallthrough;
	default:
		return false;
	}
}

static const struct drm_plane_funcs skl_plane_funcs = {
	.update_plane = drm_atomic_helper_update_plane,
	.disable_plane = drm_atomic_helper_disable_plane,
	.destroy = intel_plane_destroy,
	.atomic_duplicate_state = intel_plane_duplicate_state,
	.atomic_destroy_state = intel_plane_destroy_state,
	.format_mod_supported = skl_plane_format_mod_supported,
};

static const struct drm_plane_funcs gen12_plane_funcs = {
	.update_plane = drm_atomic_helper_update_plane,
	.disable_plane = drm_atomic_helper_disable_plane,
	.destroy = intel_plane_destroy,
	.atomic_duplicate_state = intel_plane_duplicate_state,
	.atomic_destroy_state = intel_plane_destroy_state,
	.format_mod_supported = gen12_plane_format_mod_supported,
};

static void
skl_plane_enable_flip_done(struct intel_plane *plane)
{
	struct drm_i915_private *i915 = to_i915(plane->base.dev);
	enum pipe pipe = plane->pipe;

	spin_lock_irq(&i915->irq_lock);
	bdw_enable_pipe_irq(i915, pipe, GEN9_PIPE_PLANE_FLIP_DONE(plane->id));
	spin_unlock_irq(&i915->irq_lock);
}

static void
skl_plane_disable_flip_done(struct intel_plane *plane)
{
	struct drm_i915_private *i915 = to_i915(plane->base.dev);
	enum pipe pipe = plane->pipe;

	spin_lock_irq(&i915->irq_lock);
	bdw_disable_pipe_irq(i915, pipe, GEN9_PIPE_PLANE_FLIP_DONE(plane->id));
	spin_unlock_irq(&i915->irq_lock);
}

static bool skl_plane_has_rc_ccs(struct drm_i915_private *i915,
				 enum pipe pipe, enum plane_id plane_id)
{
<<<<<<< HEAD
	/* Wa_14017240301 */
	if (IS_GFX_GT_IP_STEP(to_gt(i915), IP_VER(12, 70), STEP_A0, STEP_B0) ||
	    IS_GFX_GT_IP_STEP(to_gt(i915), IP_VER(12, 71), STEP_A0, STEP_B0))
		return false;

=======
>>>>>>> a6ad5510
	/* Wa_22011186057 */
	if (IS_ALDERLAKE_P(i915) && IS_DISPLAY_STEP(i915, STEP_A0, STEP_B0))
		return false;

	if (DISPLAY_VER(i915) >= 11)
		return true;

	if (IS_GEMINILAKE(i915))
		return pipe != PIPE_C;

	return pipe != PIPE_C &&
		(plane_id == PLANE_1 || plane_id == PLANE_2);
}

static bool gen12_plane_has_mc_ccs(struct drm_i915_private *i915,
				   enum plane_id plane_id)
{
	if (DISPLAY_VER(i915) < 12)
		return false;

	/* Wa_14010477008 */
	if (IS_DG1(i915) || IS_ROCKETLAKE(i915) ||
		(IS_TIGERLAKE(i915) && IS_DISPLAY_STEP(i915, STEP_A0, STEP_D0)))
		return false;

	/* Wa_22011186057 */
	if (IS_ALDERLAKE_P(i915) && IS_DISPLAY_STEP(i915, STEP_A0, STEP_B0))
		return false;

	return plane_id < PLANE_6;
}

static u8 skl_get_plane_caps(struct drm_i915_private *i915,
			     enum pipe pipe, enum plane_id plane_id)
{
	u8 caps = INTEL_PLANE_CAP_TILING_X;

	if (DISPLAY_VER(i915) < 13 || IS_ALDERLAKE_P(i915))
		caps |= INTEL_PLANE_CAP_TILING_Y;
	if (DISPLAY_VER(i915) < 12)
		caps |= INTEL_PLANE_CAP_TILING_Yf;
	if (HAS_4TILE(i915))
		caps |= INTEL_PLANE_CAP_TILING_4;

	if (!IS_ENABLED(I915) && !HAS_FLAT_CCS(i915))
		return caps;

	if (skl_plane_has_rc_ccs(i915, pipe, plane_id)) {
		caps |= INTEL_PLANE_CAP_CCS_RC;
		if (DISPLAY_VER(i915) >= 12)
			caps |= INTEL_PLANE_CAP_CCS_RC_CC;
	}

	if (gen12_plane_has_mc_ccs(i915, plane_id))
		caps |= INTEL_PLANE_CAP_CCS_MC;

	if (DISPLAY_VER(i915) >= 14 && IS_DGFX(i915))
		caps |= INTEL_PLANE_CAP_NEED64K_PHYS;

	return caps;
}

struct intel_plane *
skl_universal_plane_create(struct drm_i915_private *dev_priv,
			   enum pipe pipe, enum plane_id plane_id)
{
	const struct drm_plane_funcs *plane_funcs;
	struct intel_plane *plane;
	enum drm_plane_type plane_type;
	unsigned int supported_rotations;
	unsigned int supported_csc;
	const u64 *modifiers;
	const u32 *formats;
	int num_formats;
	int ret;

	plane = intel_plane_alloc();
	if (IS_ERR(plane))
		return plane;

	plane->pipe = pipe;
	plane->id = plane_id;
	plane->frontbuffer_bit = INTEL_FRONTBUFFER(pipe, plane_id);

	intel_fbc_add_plane(skl_plane_fbc(dev_priv, pipe, plane_id), plane);

	if (DISPLAY_VER(dev_priv) >= 11) {
		plane->min_width = icl_plane_min_width;
		if (icl_is_hdr_plane(dev_priv, plane_id))
			plane->max_width = icl_hdr_plane_max_width;
		else
			plane->max_width = icl_sdr_plane_max_width;
		plane->max_height = icl_plane_max_height;
		plane->min_cdclk = icl_plane_min_cdclk;
	} else if (DISPLAY_VER(dev_priv) >= 10) {
		plane->max_width = glk_plane_max_width;
		plane->max_height = skl_plane_max_height;
		plane->min_cdclk = glk_plane_min_cdclk;
	} else {
		plane->max_width = skl_plane_max_width;
		plane->max_height = skl_plane_max_height;
		plane->min_cdclk = skl_plane_min_cdclk;
	}

	if (DISPLAY_VER(dev_priv) >= 13)
		plane->max_stride = adl_plane_max_stride;
	else
		plane->max_stride = skl_plane_max_stride;

	if (DISPLAY_VER(dev_priv) >= 12)
		plane->min_alignment = tgl_plane_min_alignment;
	else
		plane->min_alignment = skl_plane_min_alignment;

	if (DISPLAY_VER(dev_priv) >= 11) {
		plane->update_noarm = icl_plane_update_noarm;
		plane->update_arm = icl_plane_update_arm;
		plane->disable_arm = icl_plane_disable_arm;
	} else {
		plane->update_noarm = skl_plane_update_noarm;
		plane->update_arm = skl_plane_update_arm;
		plane->disable_arm = skl_plane_disable_arm;
	}
	plane->get_hw_state = skl_plane_get_hw_state;
	plane->check_plane = skl_plane_check;

	if (plane_id == PLANE_1) {
		plane->need_async_flip_toggle_wa = IS_DISPLAY_VER(dev_priv, 9, 10);
		plane->async_flip = skl_plane_async_flip;
		plane->enable_flip_done = skl_plane_enable_flip_done;
		plane->disable_flip_done = skl_plane_disable_flip_done;
	}

	if (DISPLAY_VER(dev_priv) >= 11)
		formats = icl_get_plane_formats(dev_priv, pipe,
						plane_id, &num_formats);
	else if (DISPLAY_VER(dev_priv) >= 10)
		formats = glk_get_plane_formats(dev_priv, pipe,
						plane_id, &num_formats);
	else
		formats = skl_get_plane_formats(dev_priv, pipe,
						plane_id, &num_formats);

	if (DISPLAY_VER(dev_priv) >= 12)
		plane_funcs = &gen12_plane_funcs;
	else
		plane_funcs = &skl_plane_funcs;

	if (plane_id == PLANE_1)
		plane_type = DRM_PLANE_TYPE_PRIMARY;
	else
		plane_type = DRM_PLANE_TYPE_OVERLAY;

	modifiers = intel_fb_plane_get_modifiers(dev_priv,
						 skl_get_plane_caps(dev_priv, pipe, plane_id));

	ret = drm_universal_plane_init(&dev_priv->drm, &plane->base,
				       0, plane_funcs,
				       formats, num_formats, modifiers,
				       plane_type,
				       "plane %d%c", plane_id + 1,
				       pipe_name(pipe));

	kfree(modifiers);

	if (ret)
		goto fail;

	if (DISPLAY_VER(dev_priv) >= 13)
		supported_rotations = DRM_MODE_ROTATE_0 | DRM_MODE_ROTATE_180;
	else
		supported_rotations =
			DRM_MODE_ROTATE_0 | DRM_MODE_ROTATE_90 |
			DRM_MODE_ROTATE_180 | DRM_MODE_ROTATE_270;

	if (DISPLAY_VER(dev_priv) >= 11)
		supported_rotations |= DRM_MODE_REFLECT_X;

	drm_plane_create_rotation_property(&plane->base,
					   DRM_MODE_ROTATE_0,
					   supported_rotations);

	supported_csc = BIT(DRM_COLOR_YCBCR_BT601) | BIT(DRM_COLOR_YCBCR_BT709);

	if (DISPLAY_VER(dev_priv) >= 10)
		supported_csc |= BIT(DRM_COLOR_YCBCR_BT2020);

	drm_plane_create_color_properties(&plane->base,
					  supported_csc,
					  BIT(DRM_COLOR_YCBCR_LIMITED_RANGE) |
					  BIT(DRM_COLOR_YCBCR_FULL_RANGE),
					  DRM_COLOR_YCBCR_BT709,
					  DRM_COLOR_YCBCR_LIMITED_RANGE);

	drm_plane_create_alpha_property(&plane->base);
	drm_plane_create_blend_mode_property(&plane->base,
					     BIT(DRM_MODE_BLEND_PIXEL_NONE) |
					     BIT(DRM_MODE_BLEND_PREMULTI) |
					     BIT(DRM_MODE_BLEND_COVERAGE));

	drm_plane_create_zpos_immutable_property(&plane->base, plane_id);

	if (DISPLAY_VER(dev_priv) >= 12)
		drm_plane_enable_fb_damage_clips(&plane->base);

	if (DISPLAY_VER(dev_priv) >= 11)
		drm_plane_create_scaling_filter_property(&plane->base,
						BIT(DRM_SCALING_FILTER_DEFAULT) |
						BIT(DRM_SCALING_FILTER_NEAREST_NEIGHBOR));

	intel_plane_helper_add(plane);

	return plane;

fail:
	intel_plane_free(plane);

	return ERR_PTR(ret);
}

void
skl_get_initial_plane_config(struct intel_crtc *crtc,
			     struct intel_initial_plane_config *plane_config)
{
	struct intel_crtc_state *crtc_state = to_intel_crtc_state(crtc->base.state);
	struct drm_device *dev = crtc->base.dev;
	struct drm_i915_private *dev_priv = to_i915(dev);
	struct intel_plane *plane = to_intel_plane(crtc->base.primary);
	enum plane_id plane_id = plane->id;
	enum pipe pipe;
	u32 val, base, offset, stride_mult, tiling, alpha;
	int fourcc, pixel_format;
	unsigned int aligned_height;
	struct drm_framebuffer *fb;
	struct intel_framebuffer *intel_fb;
	static_assert(PLANE_CTL_TILED_YF == PLANE_CTL_TILED_4);

	if (!plane->get_hw_state(plane, &pipe))
		return;

	drm_WARN_ON(dev, pipe != crtc->pipe);

	if (crtc_state->joiner_pipes) {
		drm_dbg_kms(&dev_priv->drm,
			    "Unsupported joiner configuration for initial FB\n");
		return;
	}

	intel_fb = kzalloc(sizeof(*intel_fb), GFP_KERNEL);
	if (!intel_fb) {
		drm_dbg_kms(&dev_priv->drm, "failed to alloc fb\n");
		return;
	}

	fb = &intel_fb->base;

	fb->dev = dev;

	val = intel_de_read(dev_priv, PLANE_CTL(pipe, plane_id));

	if (DISPLAY_VER(dev_priv) >= 11)
		pixel_format = val & PLANE_CTL_FORMAT_MASK_ICL;
	else
		pixel_format = val & PLANE_CTL_FORMAT_MASK_SKL;

	if (DISPLAY_VER(dev_priv) >= 10) {
		u32 color_ctl;

		color_ctl = intel_de_read(dev_priv, PLANE_COLOR_CTL(pipe, plane_id));
		alpha = REG_FIELD_GET(PLANE_COLOR_ALPHA_MASK, color_ctl);
	} else {
		alpha = REG_FIELD_GET(PLANE_CTL_ALPHA_MASK, val);
	}

	fourcc = skl_format_to_fourcc(pixel_format,
				      val & PLANE_CTL_ORDER_RGBX, alpha);
	fb->format = drm_format_info(fourcc);

	tiling = val & PLANE_CTL_TILED_MASK;
	switch (tiling) {
	case PLANE_CTL_TILED_LINEAR:
		fb->modifier = DRM_FORMAT_MOD_LINEAR;
		break;
	case PLANE_CTL_TILED_X:
		plane_config->tiling = I915_TILING_X;
		fb->modifier = I915_FORMAT_MOD_X_TILED;
		break;
	case PLANE_CTL_TILED_Y:
		plane_config->tiling = I915_TILING_Y;
		if (val & PLANE_CTL_RENDER_DECOMPRESSION_ENABLE)
			if (DISPLAY_VER(dev_priv) >= 14)
				fb->modifier = I915_FORMAT_MOD_4_TILED_MTL_RC_CCS;
			else if (DISPLAY_VER(dev_priv) >= 12)
				fb->modifier = I915_FORMAT_MOD_Y_TILED_GEN12_RC_CCS;
			else
				fb->modifier = I915_FORMAT_MOD_Y_TILED_CCS;
		else if (val & PLANE_CTL_MEDIA_DECOMPRESSION_ENABLE)
			if (DISPLAY_VER(dev_priv) >= 14)
				fb->modifier = I915_FORMAT_MOD_4_TILED_MTL_MC_CCS;
			else
				fb->modifier = I915_FORMAT_MOD_Y_TILED_GEN12_MC_CCS;
		else
			fb->modifier = I915_FORMAT_MOD_Y_TILED;
		break;
	case PLANE_CTL_TILED_YF: /* aka PLANE_CTL_TILED_4 on XE_LPD+ */
		if (HAS_4TILE(dev_priv)) {
			u32 rc_mask = PLANE_CTL_RENDER_DECOMPRESSION_ENABLE |
				      PLANE_CTL_CLEAR_COLOR_DISABLE;

			if ((val & rc_mask) == rc_mask)
				fb->modifier = I915_FORMAT_MOD_4_TILED_DG2_RC_CCS;
			else if (val & PLANE_CTL_MEDIA_DECOMPRESSION_ENABLE)
				fb->modifier = I915_FORMAT_MOD_4_TILED_DG2_MC_CCS;
			else if (val & PLANE_CTL_RENDER_DECOMPRESSION_ENABLE)
				fb->modifier = I915_FORMAT_MOD_4_TILED_DG2_RC_CCS_CC;
			else
				fb->modifier = I915_FORMAT_MOD_4_TILED;
		} else {
			if (val & PLANE_CTL_RENDER_DECOMPRESSION_ENABLE)
				fb->modifier = I915_FORMAT_MOD_Yf_TILED_CCS;
			else
				fb->modifier = I915_FORMAT_MOD_Yf_TILED;
		}
		break;
	default:
		MISSING_CASE(tiling);
		goto error;
	}

	if (!dev_priv->display.params.enable_dpt &&
	    intel_fb_modifier_uses_dpt(dev_priv, fb->modifier)) {
		drm_dbg_kms(&dev_priv->drm, "DPT disabled, skipping initial FB\n");
		goto error;
	}

	/*
	 * DRM_MODE_ROTATE_ is counter clockwise to stay compatible with Xrandr
	 * while i915 HW rotation is clockwise, thats why this swapping.
	 */
	switch (val & PLANE_CTL_ROTATE_MASK) {
	case PLANE_CTL_ROTATE_0:
		plane_config->rotation = DRM_MODE_ROTATE_0;
		break;
	case PLANE_CTL_ROTATE_90:
		plane_config->rotation = DRM_MODE_ROTATE_270;
		break;
	case PLANE_CTL_ROTATE_180:
		plane_config->rotation = DRM_MODE_ROTATE_180;
		break;
	case PLANE_CTL_ROTATE_270:
		plane_config->rotation = DRM_MODE_ROTATE_90;
		break;
	}

	if (DISPLAY_VER(dev_priv) >= 11 && val & PLANE_CTL_FLIP_HORIZONTAL)
		plane_config->rotation |= DRM_MODE_REFLECT_X;

	/* 90/270 degree rotation would require extra work */
	if (drm_rotation_90_or_270(plane_config->rotation))
		goto error;

	base = intel_de_read(dev_priv, PLANE_SURF(pipe, plane_id)) & PLANE_SURF_ADDR_MASK;
	plane_config->base = base;

	offset = intel_de_read(dev_priv, PLANE_OFFSET(pipe, plane_id));
	drm_WARN_ON(&dev_priv->drm, offset != 0);

	val = intel_de_read(dev_priv, PLANE_SIZE(pipe, plane_id));
	fb->height = REG_FIELD_GET(PLANE_HEIGHT_MASK, val) + 1;
	fb->width = REG_FIELD_GET(PLANE_WIDTH_MASK, val) + 1;

	val = intel_de_read(dev_priv, PLANE_STRIDE(pipe, plane_id));
	stride_mult = skl_plane_stride_mult(fb, 0, DRM_MODE_ROTATE_0);

	fb->pitches[0] = REG_FIELD_GET(PLANE_STRIDE__MASK, val) * stride_mult;

	aligned_height = intel_fb_align_height(fb, 0, fb->height);

	plane_config->size = fb->pitches[0] * aligned_height;

	drm_dbg_kms(&dev_priv->drm,
		    "%s/%s with fb: size=%dx%d@%d, offset=%x, pitch %d, size 0x%x\n",
		    crtc->base.name, plane->base.name, fb->width, fb->height,
		    fb->format->cpp[0] * 8, base, fb->pitches[0],
		    plane_config->size);

	plane_config->fb = intel_fb;
	return;

error:
	kfree(intel_fb);
}

bool skl_fixup_initial_plane_config(struct intel_crtc *crtc,
				    const struct intel_initial_plane_config *plane_config)
{
	struct drm_i915_private *i915 = to_i915(crtc->base.dev);
	struct intel_plane *plane = to_intel_plane(crtc->base.primary);
	const struct intel_plane_state *plane_state =
		to_intel_plane_state(plane->base.state);
	enum plane_id plane_id = plane->id;
	enum pipe pipe = crtc->pipe;
	u32 base;

	if (!plane_state->uapi.visible)
		return false;

	base = intel_plane_ggtt_offset(plane_state);

	/*
	 * We may have moved the surface to a different
	 * part of ggtt, make the plane aware of that.
	 */
	if (plane_config->base == base)
		return false;

	intel_de_write(i915, PLANE_SURF(pipe, plane_id), base);

	return true;
}<|MERGE_RESOLUTION|>--- conflicted
+++ resolved
@@ -24,7 +24,6 @@
 #include "skl_universal_plane.h"
 #include "skl_universal_plane_regs.h"
 #include "skl_watermark.h"
-#include "gt/intel_gt.h"
 #include "pxp/intel_pxp.h"
 
 static const u32 skl_plane_formats[] = {
@@ -2409,14 +2408,6 @@
 static bool skl_plane_has_rc_ccs(struct drm_i915_private *i915,
 				 enum pipe pipe, enum plane_id plane_id)
 {
-<<<<<<< HEAD
-	/* Wa_14017240301 */
-	if (IS_GFX_GT_IP_STEP(to_gt(i915), IP_VER(12, 70), STEP_A0, STEP_B0) ||
-	    IS_GFX_GT_IP_STEP(to_gt(i915), IP_VER(12, 71), STEP_A0, STEP_B0))
-		return false;
-
-=======
->>>>>>> a6ad5510
 	/* Wa_22011186057 */
 	if (IS_ALDERLAKE_P(i915) && IS_DISPLAY_STEP(i915, STEP_A0, STEP_B0))
 		return false;
