// SPDX-License-Identifier: MIT
/*
 * Copyright © 2020 Intel Corporation
 */

#include "i915_reg.h"
#include "intel_de.h"
#include "intel_display_types.h"
#include "intel_fb.h"
#include "skl_scaler.h"
#include "skl_universal_plane.h"

/*
 * The hardware phase 0.0 refers to the center of the pixel.
 * We want to start from the top/left edge which is phase
 * -0.5. That matches how the hardware calculates the scaling
 * factors (from top-left of the first pixel to bottom-right
 * of the last pixel, as opposed to the pixel centers).
 *
 * For 4:2:0 subsampled chroma planes we obviously have to
 * adjust that so that the chroma sample position lands in
 * the right spot.
 *
 * Note that for packed YCbCr 4:2:2 formats there is no way to
 * control chroma siting. The hardware simply replicates the
 * chroma samples for both of the luma samples, and thus we don't
 * actually get the expected MPEG2 chroma siting convention :(
 * The same behaviour is observed on pre-SKL platforms as well.
 *
 * Theory behind the formula (note that we ignore sub-pixel
 * source coordinates):
 * s = source sample position
 * d = destination sample position
 *
 * Downscaling 4:1:
 * -0.5
 * | 0.0
 * | |     1.5 (initial phase)
 * | |     |
 * v v     v
 * | s | s | s | s |
 * |       d       |
 *
 * Upscaling 1:4:
 * -0.5
 * | -0.375 (initial phase)
 * | |     0.0
 * | |     |
 * v v     v
 * |       s       |
 * | d | d | d | d |
 */
static u16 skl_scaler_calc_phase(int sub, int scale, bool chroma_cosited)
{
	int phase = -0x8000;
	u16 trip = 0;

	if (chroma_cosited)
		phase += (sub - 1) * 0x8000 / sub;

	phase += scale / (2 * sub);

	/*
	 * Hardware initial phase limited to [-0.5:1.5].
	 * Since the max hardware scale factor is 3.0, we
	 * should never actually excdeed 1.0 here.
	 */
	WARN_ON(phase < -0x8000 || phase > 0x18000);

	if (phase < 0)
		phase = 0x10000 + phase;
	else
		trip = PS_PHASE_TRIP;

	return ((phase >> 2) & PS_PHASE_MASK) | trip;
}

#define SKL_MIN_SRC_W 8
#define SKL_MAX_SRC_W 4096
#define SKL_MIN_SRC_H 8
#define SKL_MAX_SRC_H 4096
#define SKL_MIN_DST_W 8
#define SKL_MAX_DST_W 4096
#define SKL_MIN_DST_H 8
#define SKL_MAX_DST_H 4096
#define ICL_MAX_SRC_W 5120
#define ICL_MAX_SRC_H 4096
#define ICL_MAX_DST_W 5120
#define ICL_MAX_DST_H 4096
<<<<<<< HEAD
=======
#define TGL_MAX_SRC_W 5120
#define TGL_MAX_SRC_H 8192
#define TGL_MAX_DST_W 8192
#define TGL_MAX_DST_H 8192
>>>>>>> 98817289
#define MTL_MAX_SRC_W 4096
#define MTL_MAX_SRC_H 8192
#define MTL_MAX_DST_W 8192
#define MTL_MAX_DST_H 8192
#define SKL_MIN_YUV_420_SRC_W 16
#define SKL_MIN_YUV_420_SRC_H 16

static int
skl_update_scaler(struct intel_crtc_state *crtc_state, bool force_detach,
		  unsigned int scaler_user, int *scaler_id,
		  int src_w, int src_h, int dst_w, int dst_h,
		  const struct drm_format_info *format,
		  u64 modifier, bool need_scaler)
{
	struct intel_crtc_scaler_state *scaler_state =
		&crtc_state->scaler_state;
	struct intel_crtc *crtc = to_intel_crtc(crtc_state->uapi.crtc);
	struct drm_i915_private *dev_priv = to_i915(crtc->base.dev);
	const struct drm_display_mode *adjusted_mode =
		&crtc_state->hw.adjusted_mode;
	int pipe_src_w = drm_rect_width(&crtc_state->pipe_src);
	int pipe_src_h = drm_rect_height(&crtc_state->pipe_src);
	int min_src_w, min_src_h, min_dst_w, min_dst_h;
	int max_src_w, max_src_h, max_dst_w, max_dst_h;

	/*
	 * Src coordinates are already rotated by 270 degrees for
	 * the 90/270 degree plane rotation cases (to match the
	 * GTT mapping), hence no need to account for rotation here.
	 */
	if (src_w != dst_w || src_h != dst_h)
		need_scaler = true;

	/*
	 * Scaling/fitting not supported in IF-ID mode in GEN9+
	 * TODO: Interlace fetch mode doesn't support YUV420 planar formats.
	 * Once NV12 is enabled, handle it here while allocating scaler
	 * for NV12.
	 */
	if (DISPLAY_VER(dev_priv) >= 9 && crtc_state->hw.enable &&
	    need_scaler && adjusted_mode->flags & DRM_MODE_FLAG_INTERLACE) {
		drm_dbg_kms(&dev_priv->drm,
			    "Pipe/Plane scaling not supported with IF-ID mode\n");
		return -EINVAL;
	}

	/*
	 * if plane is being disabled or scaler is no more required or force detach
	 *  - free scaler binded to this plane/crtc
	 *  - in order to do this, update crtc->scaler_usage
	 *
	 * Here scaler state in crtc_state is set free so that
	 * scaler can be assigned to other user. Actual register
	 * update to free the scaler is done in plane/panel-fit programming.
	 * For this purpose crtc/plane_state->scaler_id isn't reset here.
	 */
	if (force_detach || !need_scaler) {
		if (*scaler_id >= 0) {
			scaler_state->scaler_users &= ~(1 << scaler_user);
			scaler_state->scalers[*scaler_id].in_use = 0;

			drm_dbg_kms(&dev_priv->drm,
				    "scaler_user index %u.%u: "
				    "Staged freeing scaler id %d scaler_users = 0x%x\n",
				    crtc->pipe, scaler_user, *scaler_id,
				    scaler_state->scaler_users);
			*scaler_id = -1;
		}
		return 0;
	}

	if (format && intel_format_info_is_yuv_semiplanar(format, modifier) &&
	    (src_h < SKL_MIN_YUV_420_SRC_H || src_w < SKL_MIN_YUV_420_SRC_W)) {
		drm_dbg_kms(&dev_priv->drm,
			    "Planar YUV: src dimensions not met\n");
		return -EINVAL;
	}

	min_src_w = SKL_MIN_SRC_W;
	min_src_h = SKL_MIN_SRC_H;
	min_dst_w = SKL_MIN_DST_W;
	min_dst_h = SKL_MIN_DST_H;

	if (DISPLAY_VER(dev_priv) < 11) {
		max_src_w = SKL_MAX_SRC_W;
		max_src_h = SKL_MAX_SRC_H;
		max_dst_w = SKL_MAX_DST_W;
		max_dst_h = SKL_MAX_DST_H;
<<<<<<< HEAD
	} else if (DISPLAY_VER(dev_priv) < 14) {
=======
	} else if (DISPLAY_VER(dev_priv) < 12) {
>>>>>>> 98817289
		max_src_w = ICL_MAX_SRC_W;
		max_src_h = ICL_MAX_SRC_H;
		max_dst_w = ICL_MAX_DST_W;
		max_dst_h = ICL_MAX_DST_H;
<<<<<<< HEAD
=======
	} else if (DISPLAY_VER(dev_priv) < 14) {
		max_src_w = TGL_MAX_SRC_W;
		max_src_h = TGL_MAX_SRC_H;
		max_dst_w = TGL_MAX_DST_W;
		max_dst_h = TGL_MAX_DST_H;
>>>>>>> 98817289
	} else {
		max_src_w = MTL_MAX_SRC_W;
		max_src_h = MTL_MAX_SRC_H;
		max_dst_w = MTL_MAX_DST_W;
		max_dst_h = MTL_MAX_DST_H;
	}

	/* range checks */
	if (src_w < min_src_w || src_h < min_src_h ||
	    dst_w < min_dst_w || dst_h < min_dst_h ||
	    src_w > max_src_w || src_h > max_src_h ||
	    dst_w > max_dst_w || dst_h > max_dst_h) {
		drm_dbg_kms(&dev_priv->drm,
			    "scaler_user index %u.%u: src %ux%u dst %ux%u "
			    "size is out of scaler range\n",
			    crtc->pipe, scaler_user, src_w, src_h,
			    dst_w, dst_h);
		return -EINVAL;
	}

	/*
	 * The pipe scaler does not use all the bits of PIPESRC, at least
	 * on the earlier platforms. So even when we're scaling a plane
	 * the *pipe* source size must not be too large. For simplicity
	 * we assume the limits match the scaler source size limits. Might
	 * not be 100% accurate on all platforms, but good enough for now.
	 */
	if (pipe_src_w > max_src_w || pipe_src_h > max_src_h) {
		drm_dbg_kms(&dev_priv->drm,
			    "scaler_user index %u.%u: pipe src size %ux%u "
			    "is out of scaler range\n",
			    crtc->pipe, scaler_user, pipe_src_w, pipe_src_h);
		return -EINVAL;
	}

	/* mark this plane as a scaler user in crtc_state */
	scaler_state->scaler_users |= (1 << scaler_user);
	drm_dbg_kms(&dev_priv->drm, "scaler_user index %u.%u: "
		    "staged scaling request for %ux%u->%ux%u scaler_users = 0x%x\n",
		    crtc->pipe, scaler_user, src_w, src_h, dst_w, dst_h,
		    scaler_state->scaler_users);

	return 0;
}

int skl_update_scaler_crtc(struct intel_crtc_state *crtc_state)
{
	const struct drm_display_mode *pipe_mode = &crtc_state->hw.pipe_mode;
	int width, height;

	if (crtc_state->pch_pfit.enabled) {
		width = drm_rect_width(&crtc_state->pch_pfit.dst);
		height = drm_rect_height(&crtc_state->pch_pfit.dst);
	} else {
		width = pipe_mode->crtc_hdisplay;
		height = pipe_mode->crtc_vdisplay;
	}
	return skl_update_scaler(crtc_state, !crtc_state->hw.active,
				 SKL_CRTC_INDEX,
				 &crtc_state->scaler_state.scaler_id,
				 drm_rect_width(&crtc_state->pipe_src),
				 drm_rect_height(&crtc_state->pipe_src),
				 width, height, NULL, 0,
				 crtc_state->pch_pfit.enabled);
}

/**
 * skl_update_scaler_plane - Stages update to scaler state for a given plane.
 * @crtc_state: crtc's scaler state
 * @plane_state: atomic plane state to update
 *
 * Return
 *     0 - scaler_usage updated successfully
 *    error - requested scaling cannot be supported or other error condition
 */
int skl_update_scaler_plane(struct intel_crtc_state *crtc_state,
			    struct intel_plane_state *plane_state)
{
	struct intel_plane *intel_plane =
		to_intel_plane(plane_state->uapi.plane);
	struct drm_i915_private *dev_priv = to_i915(intel_plane->base.dev);
	struct drm_framebuffer *fb = plane_state->hw.fb;
	int ret;
	bool force_detach = !fb || !plane_state->uapi.visible;
	bool need_scaler = false;

	/* Pre-gen11 and SDR planes always need a scaler for planar formats. */
	if (!icl_is_hdr_plane(dev_priv, intel_plane->id) &&
	    fb && intel_format_info_is_yuv_semiplanar(fb->format, fb->modifier))
		need_scaler = true;

	ret = skl_update_scaler(crtc_state, force_detach,
				drm_plane_index(&intel_plane->base),
				&plane_state->scaler_id,
				drm_rect_width(&plane_state->uapi.src) >> 16,
				drm_rect_height(&plane_state->uapi.src) >> 16,
				drm_rect_width(&plane_state->uapi.dst),
				drm_rect_height(&plane_state->uapi.dst),
				fb ? fb->format : NULL,
				fb ? fb->modifier : 0,
				need_scaler);

	if (ret || plane_state->scaler_id < 0)
		return ret;

	/* check colorkey */
	if (plane_state->ckey.flags) {
		drm_dbg_kms(&dev_priv->drm,
			    "[PLANE:%d:%s] scaling with color key not allowed",
			    intel_plane->base.base.id,
			    intel_plane->base.name);
		return -EINVAL;
	}

	/* Check src format */
	switch (fb->format->format) {
	case DRM_FORMAT_RGB565:
	case DRM_FORMAT_XBGR8888:
	case DRM_FORMAT_XRGB8888:
	case DRM_FORMAT_ABGR8888:
	case DRM_FORMAT_ARGB8888:
	case DRM_FORMAT_XRGB2101010:
	case DRM_FORMAT_XBGR2101010:
	case DRM_FORMAT_ARGB2101010:
	case DRM_FORMAT_ABGR2101010:
	case DRM_FORMAT_YUYV:
	case DRM_FORMAT_YVYU:
	case DRM_FORMAT_UYVY:
	case DRM_FORMAT_VYUY:
	case DRM_FORMAT_NV12:
	case DRM_FORMAT_XYUV8888:
	case DRM_FORMAT_P010:
	case DRM_FORMAT_P012:
	case DRM_FORMAT_P016:
	case DRM_FORMAT_Y210:
	case DRM_FORMAT_Y212:
	case DRM_FORMAT_Y216:
	case DRM_FORMAT_XVYU2101010:
	case DRM_FORMAT_XVYU12_16161616:
	case DRM_FORMAT_XVYU16161616:
		break;
	case DRM_FORMAT_XBGR16161616F:
	case DRM_FORMAT_ABGR16161616F:
	case DRM_FORMAT_XRGB16161616F:
	case DRM_FORMAT_ARGB16161616F:
		if (DISPLAY_VER(dev_priv) >= 11)
			break;
		fallthrough;
	default:
		drm_dbg_kms(&dev_priv->drm,
			    "[PLANE:%d:%s] FB:%d unsupported scaling format 0x%x\n",
			    intel_plane->base.base.id, intel_plane->base.name,
			    fb->base.id, fb->format->format);
		return -EINVAL;
	}

	return 0;
}

static int intel_atomic_setup_scaler(struct intel_crtc_scaler_state *scaler_state,
				     int num_scalers_need, struct intel_crtc *intel_crtc,
				     const char *name, int idx,
				     struct intel_plane_state *plane_state,
				     int *scaler_id)
{
	struct drm_i915_private *dev_priv = to_i915(intel_crtc->base.dev);
	int j;
	u32 mode;

	if (*scaler_id < 0) {
		/* find a free scaler */
		for (j = 0; j < intel_crtc->num_scalers; j++) {
			if (scaler_state->scalers[j].in_use)
				continue;

			*scaler_id = j;
			scaler_state->scalers[*scaler_id].in_use = 1;
			break;
		}
	}

	if (drm_WARN(&dev_priv->drm, *scaler_id < 0,
		     "Cannot find scaler for %s:%d\n", name, idx))
		return -EINVAL;

	/* set scaler mode */
	if (plane_state && plane_state->hw.fb &&
	    plane_state->hw.fb->format->is_yuv &&
	    plane_state->hw.fb->format->num_planes > 1) {
		struct intel_plane *plane = to_intel_plane(plane_state->uapi.plane);

		if (DISPLAY_VER(dev_priv) == 9) {
			mode = SKL_PS_SCALER_MODE_NV12;
		} else if (icl_is_hdr_plane(dev_priv, plane->id)) {
			/*
			 * On gen11+'s HDR planes we only use the scaler for
			 * scaling. They have a dedicated chroma upsampler, so
			 * we don't need the scaler to upsample the UV plane.
			 */
			mode = PS_SCALER_MODE_NORMAL;
		} else {
			struct intel_plane *linked =
				plane_state->planar_linked_plane;

			mode = PS_SCALER_MODE_PLANAR;

			if (linked)
<<<<<<< HEAD
				mode |= PS_PLANE_Y_SEL(linked->id);
=======
				mode |= PS_BINDING_Y_PLANE(linked->id);
>>>>>>> 98817289
		}
	} else if (DISPLAY_VER(dev_priv) >= 10) {
		mode = PS_SCALER_MODE_NORMAL;
	} else if (num_scalers_need == 1 && intel_crtc->num_scalers > 1) {
		/*
		 * when only 1 scaler is in use on a pipe with 2 scalers
		 * scaler 0 operates in high quality (HQ) mode.
		 * In this case use scaler 0 to take advantage of HQ mode
		 */
		scaler_state->scalers[*scaler_id].in_use = 0;
		*scaler_id = 0;
		scaler_state->scalers[0].in_use = 1;
		mode = SKL_PS_SCALER_MODE_HQ;
	} else {
		mode = SKL_PS_SCALER_MODE_DYN;
	}

	/*
	 * FIXME: we should also check the scaler factors for pfit, so
	 * this shouldn't be tied directly to planes.
	 */
	if (plane_state && plane_state->hw.fb) {
		const struct drm_framebuffer *fb = plane_state->hw.fb;
		const struct drm_rect *src = &plane_state->uapi.src;
		const struct drm_rect *dst = &plane_state->uapi.dst;
		int hscale, vscale, max_vscale, max_hscale;

		/*
		 * FIXME: When two scalers are needed, but only one of
		 * them needs to downscale, we should make sure that
		 * the one that needs downscaling support is assigned
		 * as the first scaler, so we don't reject downscaling
		 * unnecessarily.
		 */

		if (DISPLAY_VER(dev_priv) >= 14) {
			/*
			 * On versions 14 and up, only the first
			 * scaler supports a vertical scaling factor
			 * of more than 1.0, while a horizontal
			 * scaling factor of 3.0 is supported.
			 */
			max_hscale = 0x30000 - 1;
			if (*scaler_id == 0)
				max_vscale = 0x30000 - 1;
			else
				max_vscale = 0x10000;

		} else if (DISPLAY_VER(dev_priv) >= 10 ||
			   !intel_format_info_is_yuv_semiplanar(fb->format, fb->modifier)) {
			max_hscale = 0x30000 - 1;
			max_vscale = 0x30000 - 1;
		} else {
			max_hscale = 0x20000 - 1;
			max_vscale = 0x20000 - 1;
		}

		/*
		 * FIXME: We should change the if-else block above to
		 * support HQ vs dynamic scaler properly.
		 */

		/* Check if required scaling is within limits */
		hscale = drm_rect_calc_hscale(src, dst, 1, max_hscale);
		vscale = drm_rect_calc_vscale(src, dst, 1, max_vscale);

		if (hscale < 0 || vscale < 0) {
			drm_dbg_kms(&dev_priv->drm,
				    "Scaler %d doesn't support required plane scaling\n",
				    *scaler_id);
			drm_rect_debug_print("src: ", src, true);
			drm_rect_debug_print("dst: ", dst, false);

			return -EINVAL;
		}
	}

	drm_dbg_kms(&dev_priv->drm, "Attached scaler id %u.%u to %s:%d\n",
		    intel_crtc->pipe, *scaler_id, name, idx);
	scaler_state->scalers[*scaler_id].mode = mode;

	return 0;
}

/**
 * intel_atomic_setup_scalers() - setup scalers for crtc per staged requests
 * @dev_priv: i915 device
 * @intel_crtc: intel crtc
 * @crtc_state: incoming crtc_state to validate and setup scalers
 *
 * This function sets up scalers based on staged scaling requests for
 * a @crtc and its planes. It is called from crtc level check path. If request
 * is a supportable request, it attaches scalers to requested planes and crtc.
 *
 * This function takes into account the current scaler(s) in use by any planes
 * not being part of this atomic state
 *
 *  Returns:
 *         0 - scalers were setup successfully
 *         error code - otherwise
 */
int intel_atomic_setup_scalers(struct drm_i915_private *dev_priv,
			       struct intel_crtc *intel_crtc,
			       struct intel_crtc_state *crtc_state)
{
	struct drm_plane *plane = NULL;
	struct intel_plane *intel_plane;
	struct intel_crtc_scaler_state *scaler_state =
		&crtc_state->scaler_state;
	struct drm_atomic_state *drm_state = crtc_state->uapi.state;
	struct intel_atomic_state *intel_state = to_intel_atomic_state(drm_state);
	int num_scalers_need;
	int i;

	num_scalers_need = hweight32(scaler_state->scaler_users);

	/*
	 * High level flow:
	 * - staged scaler requests are already in scaler_state->scaler_users
	 * - check whether staged scaling requests can be supported
	 * - add planes using scalers that aren't in current transaction
	 * - assign scalers to requested users
	 * - as part of plane commit, scalers will be committed
	 *   (i.e., either attached or detached) to respective planes in hw
	 * - as part of crtc_commit, scaler will be either attached or detached
	 *   to crtc in hw
	 */

	/* fail if required scalers > available scalers */
	if (num_scalers_need > intel_crtc->num_scalers) {
		drm_dbg_kms(&dev_priv->drm,
			    "Too many scaling requests %d > %d\n",
			    num_scalers_need, intel_crtc->num_scalers);
		return -EINVAL;
	}

	/* walkthrough scaler_users bits and start assigning scalers */
	for (i = 0; i < sizeof(scaler_state->scaler_users) * 8; i++) {
		struct intel_plane_state *plane_state = NULL;
		int *scaler_id;
		const char *name;
		int idx, ret;

		/* skip if scaler not required */
		if (!(scaler_state->scaler_users & (1 << i)))
			continue;

		if (i == SKL_CRTC_INDEX) {
			name = "CRTC";
			idx = intel_crtc->base.base.id;

			/* panel fitter case: assign as a crtc scaler */
			scaler_id = &scaler_state->scaler_id;
		} else {
			name = "PLANE";

			/* plane scaler case: assign as a plane scaler */
			/* find the plane that set the bit as scaler_user */
			plane = drm_state->planes[i].ptr;

			/*
			 * to enable/disable hq mode, add planes that are using scaler
			 * into this transaction
			 */
			if (!plane) {
				struct drm_plane_state *state;

				/*
				 * GLK+ scalers don't have a HQ mode so it
				 * isn't necessary to change between HQ and dyn mode
				 * on those platforms.
				 */
				if (DISPLAY_VER(dev_priv) >= 10)
					continue;

				plane = drm_plane_from_index(&dev_priv->drm, i);
				state = drm_atomic_get_plane_state(drm_state, plane);
				if (IS_ERR(state)) {
					drm_dbg_kms(&dev_priv->drm,
						    "Failed to add [PLANE:%d] to drm_state\n",
						    plane->base.id);
					return PTR_ERR(state);
				}
			}

			intel_plane = to_intel_plane(plane);
			idx = plane->base.id;

			/* plane on different crtc cannot be a scaler user of this crtc */
			if (drm_WARN_ON(&dev_priv->drm,
					intel_plane->pipe != intel_crtc->pipe))
				continue;

			plane_state = intel_atomic_get_new_plane_state(intel_state,
								       intel_plane);
			scaler_id = &plane_state->scaler_id;
		}

		ret = intel_atomic_setup_scaler(scaler_state, num_scalers_need,
						intel_crtc, name, idx,
						plane_state, scaler_id);
		if (ret < 0)
			return ret;
	}

	return 0;
}

static int glk_coef_tap(int i)
{
	return i % 7;
}

static u16 glk_nearest_filter_coef(int t)
{
	return t == 3 ? 0x0800 : 0x3000;
}

/*
 *  Theory behind setting nearest-neighbor integer scaling:
 *
 *  17 phase of 7 taps requires 119 coefficients in 60 dwords per set.
 *  The letter represents the filter tap (D is the center tap) and the number
 *  represents the coefficient set for a phase (0-16).
 *
 *         +------------+------------------------+------------------------+
 *         |Index value | Data value coeffient 1 | Data value coeffient 2 |
 *         +------------+------------------------+------------------------+
 *         |   00h      |          B0            |          A0            |
 *         +------------+------------------------+------------------------+
 *         |   01h      |          D0            |          C0            |
 *         +------------+------------------------+------------------------+
 *         |   02h      |          F0            |          E0            |
 *         +------------+------------------------+------------------------+
 *         |   03h      |          A1            |          G0            |
 *         +------------+------------------------+------------------------+
 *         |   04h      |          C1            |          B1            |
 *         +------------+------------------------+------------------------+
 *         |   ...      |          ...           |          ...           |
 *         +------------+------------------------+------------------------+
 *         |   38h      |          B16           |          A16           |
 *         +------------+------------------------+------------------------+
 *         |   39h      |          D16           |          C16           |
 *         +------------+------------------------+------------------------+
 *         |   3Ah      |          F16           |          C16           |
 *         +------------+------------------------+------------------------+
 *         |   3Bh      |        Reserved        |          G16           |
 *         +------------+------------------------+------------------------+
 *
 *  To enable nearest-neighbor scaling:  program scaler coefficents with
 *  the center tap (Dxx) values set to 1 and all other values set to 0 as per
 *  SCALER_COEFFICIENT_FORMAT
 *
 */

static void glk_program_nearest_filter_coefs(struct drm_i915_private *dev_priv,
					     enum pipe pipe, int id, int set)
{
	int i;

	intel_de_write_fw(dev_priv, GLK_PS_COEF_INDEX_SET(pipe, id, set),
			  PS_COEF_INDEX_AUTO_INC);

	for (i = 0; i < 17 * 7; i += 2) {
		u32 tmp;
		int t;

		t = glk_coef_tap(i);
		tmp = glk_nearest_filter_coef(t);

		t = glk_coef_tap(i + 1);
		tmp |= glk_nearest_filter_coef(t) << 16;

		intel_de_write_fw(dev_priv, GLK_PS_COEF_DATA_SET(pipe, id, set),
				  tmp);
	}

	intel_de_write_fw(dev_priv, GLK_PS_COEF_INDEX_SET(pipe, id, set), 0);
}

static u32 skl_scaler_get_filter_select(enum drm_scaling_filter filter, int set)
{
	if (filter == DRM_SCALING_FILTER_NEAREST_NEIGHBOR) {
		return (PS_FILTER_PROGRAMMED |
			PS_Y_VERT_FILTER_SELECT(set) |
			PS_Y_HORZ_FILTER_SELECT(set) |
			PS_UV_VERT_FILTER_SELECT(set) |
			PS_UV_HORZ_FILTER_SELECT(set));
	}

	return PS_FILTER_MEDIUM;
}

static void skl_scaler_setup_filter(struct drm_i915_private *dev_priv, enum pipe pipe,
				    int id, int set, enum drm_scaling_filter filter)
{
	switch (filter) {
	case DRM_SCALING_FILTER_DEFAULT:
		break;
	case DRM_SCALING_FILTER_NEAREST_NEIGHBOR:
		glk_program_nearest_filter_coefs(dev_priv, pipe, id, set);
		break;
	default:
		MISSING_CASE(filter);
	}
}

void skl_pfit_enable(const struct intel_crtc_state *crtc_state)
{
	struct intel_crtc *crtc = to_intel_crtc(crtc_state->uapi.crtc);
	struct drm_i915_private *dev_priv = to_i915(crtc->base.dev);
	const struct intel_crtc_scaler_state *scaler_state =
		&crtc_state->scaler_state;
	const struct drm_rect *dst = &crtc_state->pch_pfit.dst;
	u16 uv_rgb_hphase, uv_rgb_vphase;
	enum pipe pipe = crtc->pipe;
	int width = drm_rect_width(dst);
	int height = drm_rect_height(dst);
	int x = dst->x1;
	int y = dst->y1;
	int hscale, vscale;
	struct drm_rect src;
	int id;
	u32 ps_ctrl;

	if (!crtc_state->pch_pfit.enabled)
		return;

	if (drm_WARN_ON(&dev_priv->drm,
			crtc_state->scaler_state.scaler_id < 0))
		return;

	drm_rect_init(&src, 0, 0,
		      drm_rect_width(&crtc_state->pipe_src) << 16,
		      drm_rect_height(&crtc_state->pipe_src) << 16);

	hscale = drm_rect_calc_hscale(&src, dst, 0, INT_MAX);
	vscale = drm_rect_calc_vscale(&src, dst, 0, INT_MAX);

	uv_rgb_hphase = skl_scaler_calc_phase(1, hscale, false);
	uv_rgb_vphase = skl_scaler_calc_phase(1, vscale, false);

	id = scaler_state->scaler_id;

	ps_ctrl = PS_SCALER_EN | PS_BINDING_PIPE | scaler_state->scalers[id].mode |
		skl_scaler_get_filter_select(crtc_state->hw.scaling_filter, 0);

	skl_scaler_setup_filter(dev_priv, pipe, id, 0,
				crtc_state->hw.scaling_filter);

	intel_de_write_fw(dev_priv, SKL_PS_CTRL(pipe, id), ps_ctrl);

	intel_de_write_fw(dev_priv, SKL_PS_VPHASE(pipe, id),
			  PS_Y_PHASE(0) | PS_UV_RGB_PHASE(uv_rgb_vphase));
	intel_de_write_fw(dev_priv, SKL_PS_HPHASE(pipe, id),
			  PS_Y_PHASE(0) | PS_UV_RGB_PHASE(uv_rgb_hphase));
	intel_de_write_fw(dev_priv, SKL_PS_WIN_POS(pipe, id),
			  PS_WIN_XPOS(x) | PS_WIN_YPOS(y));
	intel_de_write_fw(dev_priv, SKL_PS_WIN_SZ(pipe, id),
			  PS_WIN_XSIZE(width) | PS_WIN_YSIZE(height));
}

void
skl_program_plane_scaler(struct intel_plane *plane,
			 const struct intel_crtc_state *crtc_state,
			 const struct intel_plane_state *plane_state)
{
	struct drm_i915_private *dev_priv = to_i915(plane->base.dev);
	const struct drm_framebuffer *fb = plane_state->hw.fb;
	enum pipe pipe = plane->pipe;
	int scaler_id = plane_state->scaler_id;
	const struct intel_scaler *scaler =
		&crtc_state->scaler_state.scalers[scaler_id];
	int crtc_x = plane_state->uapi.dst.x1;
	int crtc_y = plane_state->uapi.dst.y1;
	u32 crtc_w = drm_rect_width(&plane_state->uapi.dst);
	u32 crtc_h = drm_rect_height(&plane_state->uapi.dst);
	u16 y_hphase, uv_rgb_hphase;
	u16 y_vphase, uv_rgb_vphase;
	int hscale, vscale;
	u32 ps_ctrl;

	hscale = drm_rect_calc_hscale(&plane_state->uapi.src,
				      &plane_state->uapi.dst,
				      0, INT_MAX);
	vscale = drm_rect_calc_vscale(&plane_state->uapi.src,
				      &plane_state->uapi.dst,
				      0, INT_MAX);

	/* TODO: handle sub-pixel coordinates */
	if (intel_format_info_is_yuv_semiplanar(fb->format, fb->modifier) &&
	    !icl_is_hdr_plane(dev_priv, plane->id)) {
		y_hphase = skl_scaler_calc_phase(1, hscale, false);
		y_vphase = skl_scaler_calc_phase(1, vscale, false);

		/* MPEG2 chroma siting convention */
		uv_rgb_hphase = skl_scaler_calc_phase(2, hscale, true);
		uv_rgb_vphase = skl_scaler_calc_phase(2, vscale, false);
	} else {
		/* not used */
		y_hphase = 0;
		y_vphase = 0;

		uv_rgb_hphase = skl_scaler_calc_phase(1, hscale, false);
		uv_rgb_vphase = skl_scaler_calc_phase(1, vscale, false);
	}

	ps_ctrl = PS_SCALER_EN | PS_BINDING_PLANE(plane->id) | scaler->mode |
		skl_scaler_get_filter_select(plane_state->hw.scaling_filter, 0);

	skl_scaler_setup_filter(dev_priv, pipe, scaler_id, 0,
				plane_state->hw.scaling_filter);

	intel_de_write_fw(dev_priv, SKL_PS_CTRL(pipe, scaler_id), ps_ctrl);
	intel_de_write_fw(dev_priv, SKL_PS_VPHASE(pipe, scaler_id),
			  PS_Y_PHASE(y_vphase) | PS_UV_RGB_PHASE(uv_rgb_vphase));
	intel_de_write_fw(dev_priv, SKL_PS_HPHASE(pipe, scaler_id),
			  PS_Y_PHASE(y_hphase) | PS_UV_RGB_PHASE(uv_rgb_hphase));
	intel_de_write_fw(dev_priv, SKL_PS_WIN_POS(pipe, scaler_id),
			  PS_WIN_XPOS(crtc_x) | PS_WIN_YPOS(crtc_y));
	intel_de_write_fw(dev_priv, SKL_PS_WIN_SZ(pipe, scaler_id),
			  PS_WIN_XSIZE(crtc_w) | PS_WIN_YSIZE(crtc_h));
}

static void skl_detach_scaler(struct intel_crtc *crtc, int id)
{
	struct drm_device *dev = crtc->base.dev;
	struct drm_i915_private *dev_priv = to_i915(dev);

	intel_de_write_fw(dev_priv, SKL_PS_CTRL(crtc->pipe, id), 0);
	intel_de_write_fw(dev_priv, SKL_PS_WIN_POS(crtc->pipe, id), 0);
	intel_de_write_fw(dev_priv, SKL_PS_WIN_SZ(crtc->pipe, id), 0);
}

/*
 * This function detaches (aka. unbinds) unused scalers in hardware
 */
void skl_detach_scalers(const struct intel_crtc_state *crtc_state)
{
	struct intel_crtc *crtc = to_intel_crtc(crtc_state->uapi.crtc);
	const struct intel_crtc_scaler_state *scaler_state =
		&crtc_state->scaler_state;
	int i;

	/* loop through and disable scalers that aren't in use */
	for (i = 0; i < crtc->num_scalers; i++) {
		if (!scaler_state->scalers[i].in_use)
			skl_detach_scaler(crtc, i);
	}
}

void skl_scaler_disable(const struct intel_crtc_state *old_crtc_state)
{
	struct intel_crtc *crtc = to_intel_crtc(old_crtc_state->uapi.crtc);
	int i;

	for (i = 0; i < crtc->num_scalers; i++)
		skl_detach_scaler(crtc, i);
}

void skl_scaler_get_config(struct intel_crtc_state *crtc_state)
{
	struct intel_crtc *crtc = to_intel_crtc(crtc_state->uapi.crtc);
	struct drm_i915_private *dev_priv = to_i915(crtc->base.dev);
	struct intel_crtc_scaler_state *scaler_state = &crtc_state->scaler_state;
	int id = -1;
	int i;

	/* find scaler attached to this pipe */
	for (i = 0; i < crtc->num_scalers; i++) {
		u32 ctl, pos, size;

		ctl = intel_de_read(dev_priv, SKL_PS_CTRL(crtc->pipe, i));
		if ((ctl & (PS_SCALER_EN | PS_BINDING_MASK)) != (PS_SCALER_EN | PS_BINDING_PIPE))
			continue;

		id = i;
		crtc_state->pch_pfit.enabled = true;

		pos = intel_de_read(dev_priv, SKL_PS_WIN_POS(crtc->pipe, i));
		size = intel_de_read(dev_priv, SKL_PS_WIN_SZ(crtc->pipe, i));

		drm_rect_init(&crtc_state->pch_pfit.dst,
			      REG_FIELD_GET(PS_WIN_XPOS_MASK, pos),
			      REG_FIELD_GET(PS_WIN_YPOS_MASK, pos),
			      REG_FIELD_GET(PS_WIN_XSIZE_MASK, size),
			      REG_FIELD_GET(PS_WIN_YSIZE_MASK, size));

		scaler_state->scalers[i].in_use = true;
		break;
	}

	scaler_state->scaler_id = id;
	if (id >= 0)
		scaler_state->scaler_users |= (1 << SKL_CRTC_INDEX);
	else
		scaler_state->scaler_users &= ~(1 << SKL_CRTC_INDEX);
}<|MERGE_RESOLUTION|>--- conflicted
+++ resolved
@@ -87,13 +87,10 @@
 #define ICL_MAX_SRC_H 4096
 #define ICL_MAX_DST_W 5120
 #define ICL_MAX_DST_H 4096
-<<<<<<< HEAD
-=======
 #define TGL_MAX_SRC_W 5120
 #define TGL_MAX_SRC_H 8192
 #define TGL_MAX_DST_W 8192
 #define TGL_MAX_DST_H 8192
->>>>>>> 98817289
 #define MTL_MAX_SRC_W 4096
 #define MTL_MAX_SRC_H 8192
 #define MTL_MAX_DST_W 8192
@@ -182,23 +179,16 @@
 		max_src_h = SKL_MAX_SRC_H;
 		max_dst_w = SKL_MAX_DST_W;
 		max_dst_h = SKL_MAX_DST_H;
-<<<<<<< HEAD
-	} else if (DISPLAY_VER(dev_priv) < 14) {
-=======
 	} else if (DISPLAY_VER(dev_priv) < 12) {
->>>>>>> 98817289
 		max_src_w = ICL_MAX_SRC_W;
 		max_src_h = ICL_MAX_SRC_H;
 		max_dst_w = ICL_MAX_DST_W;
 		max_dst_h = ICL_MAX_DST_H;
-<<<<<<< HEAD
-=======
 	} else if (DISPLAY_VER(dev_priv) < 14) {
 		max_src_w = TGL_MAX_SRC_W;
 		max_src_h = TGL_MAX_SRC_H;
 		max_dst_w = TGL_MAX_DST_W;
 		max_dst_h = TGL_MAX_DST_H;
->>>>>>> 98817289
 	} else {
 		max_src_w = MTL_MAX_SRC_W;
 		max_src_h = MTL_MAX_SRC_H;
@@ -406,11 +396,7 @@
 			mode = PS_SCALER_MODE_PLANAR;
 
 			if (linked)
-<<<<<<< HEAD
-				mode |= PS_PLANE_Y_SEL(linked->id);
-=======
 				mode |= PS_BINDING_Y_PLANE(linked->id);
->>>>>>> 98817289
 		}
 	} else if (DISPLAY_VER(dev_priv) >= 10) {
 		mode = PS_SCALER_MODE_NORMAL;
