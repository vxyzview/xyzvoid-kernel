--- conflicted
+++ resolved
@@ -654,19 +654,11 @@
 
 	if (crtc_state->enhanced_framing)
 		lane_count |= DP_LANE_COUNT_ENHANCED_FRAME_EN;
-<<<<<<< HEAD
 
 	if (link_bw) {
 		/* DP and eDP v1.3 and earlier link bw set method. */
 		u8 link_config[] = { link_bw, lane_count };
 
-=======
-
-	if (link_bw) {
-		/* DP and eDP v1.3 and earlier link bw set method. */
-		u8 link_config[] = { link_bw, lane_count };
-
->>>>>>> 7bbf3b67
 		drm_dp_dpcd_write(&intel_dp->aux, DP_LINK_BW_SET, link_config,
 				  ARRAY_SIZE(link_config));
 	} else {
