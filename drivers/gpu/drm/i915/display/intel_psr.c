/*
 * Copyright © 2014 Intel Corporation
 *
 * Permission is hereby granted, free of charge, to any person obtaining a
 * copy of this software and associated documentation files (the "Software"),
 * to deal in the Software without restriction, including without limitation
 * the rights to use, copy, modify, merge, publish, distribute, sublicense,
 * and/or sell copies of the Software, and to permit persons to whom the
 * Software is furnished to do so, subject to the following conditions:
 *
 * The above copyright notice and this permission notice (including the next
 * paragraph) shall be included in all copies or substantial portions of the
 * Software.
 *
 * THE SOFTWARE IS PROVIDED "AS IS", WITHOUT WARRANTY OF ANY KIND, EXPRESS OR
 * IMPLIED, INCLUDING BUT NOT LIMITED TO THE WARRANTIES OF MERCHANTABILITY,
 * FITNESS FOR A PARTICULAR PURPOSE AND NONINFRINGEMENT.  IN NO EVENT SHALL
 * THE AUTHORS OR COPYRIGHT HOLDERS BE LIABLE FOR ANY CLAIM, DAMAGES OR OTHER
 * LIABILITY, WHETHER IN AN ACTION OF CONTRACT, TORT OR OTHERWISE, ARISING
 * FROM, OUT OF OR IN CONNECTION WITH THE SOFTWARE OR THE USE OR OTHER
 * DEALINGS IN THE SOFTWARE.
 */

#include <drm/drm_atomic_helper.h>
#include <drm/drm_damage_helper.h>
#include <drm/drm_debugfs.h>

#include "i915_drv.h"
#include "i915_reg.h"
#include "intel_alpm.h"
#include "intel_atomic.h"
#include "intel_crtc.h"
#include "intel_cursor_regs.h"
#include "intel_ddi.h"
#include "intel_de.h"
#include "intel_display_types.h"
#include "intel_dp.h"
#include "intel_dp_aux.h"
#include "intel_frontbuffer.h"
#include "intel_hdmi.h"
#include "intel_psr.h"
#include "intel_psr_regs.h"
#include "intel_snps_phy.h"
#include "skl_universal_plane.h"

/**
 * DOC: Panel Self Refresh (PSR/SRD)
 *
 * Since Haswell Display controller supports Panel Self-Refresh on display
 * panels witch have a remote frame buffer (RFB) implemented according to PSR
 * spec in eDP1.3. PSR feature allows the display to go to lower standby states
 * when system is idle but display is on as it eliminates display refresh
 * request to DDR memory completely as long as the frame buffer for that
 * display is unchanged.
 *
 * Panel Self Refresh must be supported by both Hardware (source) and
 * Panel (sink).
 *
 * PSR saves power by caching the framebuffer in the panel RFB, which allows us
 * to power down the link and memory controller. For DSI panels the same idea
 * is called "manual mode".
 *
 * The implementation uses the hardware-based PSR support which automatically
 * enters/exits self-refresh mode. The hardware takes care of sending the
 * required DP aux message and could even retrain the link (that part isn't
 * enabled yet though). The hardware also keeps track of any frontbuffer
 * changes to know when to exit self-refresh mode again. Unfortunately that
 * part doesn't work too well, hence why the i915 PSR support uses the
 * software frontbuffer tracking to make sure it doesn't miss a screen
 * update. For this integration intel_psr_invalidate() and intel_psr_flush()
 * get called by the frontbuffer tracking code. Note that because of locking
 * issues the self-refresh re-enable code is done from a work queue, which
 * must be correctly synchronized/cancelled when shutting down the pipe."
 *
 * DC3CO (DC3 clock off)
 *
 * On top of PSR2, GEN12 adds a intermediate power savings state that turns
 * clock off automatically during PSR2 idle state.
 * The smaller overhead of DC3co entry/exit vs. the overhead of PSR2 deep sleep
 * entry/exit allows the HW to enter a low-power state even when page flipping
 * periodically (for instance a 30fps video playback scenario).
 *
 * Every time a flips occurs PSR2 will get out of deep sleep state(if it was),
 * so DC3CO is enabled and tgl_dc3co_disable_work is schedule to run after 6
 * frames, if no other flip occurs and the function above is executed, DC3CO is
 * disabled and PSR2 is configured to enter deep sleep, resetting again in case
 * of another flip.
 * Front buffer modifications do not trigger DC3CO activation on purpose as it
 * would bring a lot of complexity and most of the moderns systems will only
 * use page flips.
 */

/*
 * Description of PSR mask bits:
 *
 * EDP_PSR_DEBUG[16]/EDP_PSR_DEBUG_MASK_DISP_REG_WRITE (hsw-skl):
 *
 *  When unmasked (nearly) all display register writes (eg. even
 *  SWF) trigger a PSR exit. Some registers are excluded from this
 *  and they have a more specific mask (described below). On icl+
 *  this bit no longer exists and is effectively always set.
 *
 * PIPE_MISC[21]/PIPE_MISC_PSR_MASK_PIPE_REG_WRITE (skl+):
 *
 *  When unmasked (nearly) all pipe/plane register writes
 *  trigger a PSR exit. Some plane registers are excluded from this
 *  and they have a more specific mask (described below).
 *
 * CHICKEN_PIPESL_1[11]/SKL_PSR_MASK_PLANE_FLIP (skl+):
 * PIPE_MISC[23]/PIPE_MISC_PSR_MASK_PRIMARY_FLIP (bdw):
 * EDP_PSR_DEBUG[23]/EDP_PSR_DEBUG_MASK_PRIMARY_FLIP (hsw):
 *
 *  When unmasked PRI_SURF/PLANE_SURF writes trigger a PSR exit.
 *  SPR_SURF/CURBASE are not included in this and instead are
 *  controlled by PIPE_MISC_PSR_MASK_PIPE_REG_WRITE (skl+) or
 *  EDP_PSR_DEBUG_MASK_DISP_REG_WRITE (hsw/bdw).
 *
 * PIPE_MISC[22]/PIPE_MISC_PSR_MASK_SPRITE_ENABLE (bdw):
 * EDP_PSR_DEBUG[21]/EDP_PSR_DEBUG_MASK_SPRITE_ENABLE (hsw):
 *
 *  When unmasked PSR is blocked as long as the sprite
 *  plane is enabled. skl+ with their universal planes no
 *  longer have a mask bit like this, and no plane being
 *  enabledb blocks PSR.
 *
 * PIPE_MISC[21]/PIPE_MISC_PSR_MASK_CURSOR_MOVE (bdw):
 * EDP_PSR_DEBUG[20]/EDP_PSR_DEBUG_MASK_CURSOR_MOVE (hsw):
 *
 *  When umasked CURPOS writes trigger a PSR exit. On skl+
 *  this doesn't exit but CURPOS is included in the
 *  PIPE_MISC_PSR_MASK_PIPE_REG_WRITE mask.
 *
 * PIPE_MISC[20]/PIPE_MISC_PSR_MASK_VBLANK_VSYNC_INT (bdw+):
 * EDP_PSR_DEBUG[19]/EDP_PSR_DEBUG_MASK_VBLANK_VSYNC_INT (hsw):
 *
 *  When unmasked PSR is blocked as long as vblank and/or vsync
 *  interrupt is unmasked in IMR *and* enabled in IER.
 *
 * CHICKEN_TRANS[30]/SKL_UNMASK_VBL_TO_PIPE_IN_SRD (skl+):
 * CHICKEN_PAR1_1[15]/HSW_MASK_VBL_TO_PIPE_IN_SRD (hsw/bdw):
 *
 *  Selectcs whether PSR exit generates an extra vblank before
 *  the first frame is transmitted. Also note the opposite polarity
 *  if the bit on hsw/bdw vs. skl+ (masked==generate the extra vblank,
 *  unmasked==do not generate the extra vblank).
 *
 *  With DC states enabled the extra vblank happens after link training,
 *  with DC states disabled it happens immediately upuon PSR exit trigger.
 *  No idea as of now why there is a difference. HSW/BDW (which don't
 *  even have DMC) always generate it after link training. Go figure.
 *
 *  Unfortunately CHICKEN_TRANS itself seems to be double buffered
 *  and thus won't latch until the first vblank. So with DC states
 *  enabled the register effctively uses the reset value during DC5
 *  exit+PSR exit sequence, and thus the bit does nothing until
 *  latched by the vblank that it was trying to prevent from being
 *  generated in the first place. So we should probably call this
 *  one a chicken/egg bit instead on skl+.
 *
 *  In standby mode (as opposed to link-off) this makes no difference
 *  as the timing generator keeps running the whole time generating
 *  normal periodic vblanks.
 *
 *  WaPsrDPAMaskVBlankInSRD asks us to set the bit on hsw/bdw,
 *  and doing so makes the behaviour match the skl+ reset value.
 *
 * CHICKEN_PIPESL_1[0]/BDW_UNMASK_VBL_TO_REGS_IN_SRD (bdw):
 * CHICKEN_PIPESL_1[15]/HSW_UNMASK_VBL_TO_REGS_IN_SRD (hsw):
 *
 *  On BDW without this bit is no vblanks whatsoever are
 *  generated after PSR exit. On HSW this has no apparant effect.
 *  WaPsrDPRSUnmaskVBlankInSRD says to set this.
 *
 * The rest of the bits are more self-explanatory and/or
 * irrelevant for normal operation.
 *
 * Description of intel_crtc_state variables. has_psr, has_panel_replay and
 * has_sel_update:
 *
 *  has_psr (alone):					PSR1
 *  has_psr + has_sel_update:				PSR2
 *  has_psr + has_panel_replay:				Panel Replay
 *  has_psr + has_panel_replay + has_sel_update:	Panel Replay Selective Update
 *
 * Description of some intel_psr varibles. enabled, panel_replay_enabled,
 * sel_update_enabled
 *
 *  enabled (alone):						PSR1
 *  enabled + sel_update_enabled:				PSR2
 *  enabled + panel_replay_enabled:				Panel Replay
 *  enabled + panel_replay_enabled + sel_update_enabled:	Panel Replay SU
 */

#define CAN_PSR(intel_dp) ((intel_dp)->psr.sink_support && \
			   (intel_dp)->psr.source_support)

bool intel_encoder_can_psr(struct intel_encoder *encoder)
{
	if (intel_encoder_is_dp(encoder) || encoder->type == INTEL_OUTPUT_DP_MST)
		return CAN_PSR(enc_to_intel_dp(encoder)) ||
		       CAN_PANEL_REPLAY(enc_to_intel_dp(encoder));
	else
		return false;
}

static bool psr_global_enabled(struct intel_dp *intel_dp)
{
	struct intel_connector *connector = intel_dp->attached_connector;
	struct drm_i915_private *i915 = dp_to_i915(intel_dp);

	switch (intel_dp->psr.debug & I915_PSR_DEBUG_MODE_MASK) {
	case I915_PSR_DEBUG_DEFAULT:
		if (i915->display.params.enable_psr == -1)
			return connector->panel.vbt.psr.enable;
		return i915->display.params.enable_psr;
	case I915_PSR_DEBUG_DISABLE:
		return false;
	default:
		return true;
	}
}

static bool psr2_global_enabled(struct intel_dp *intel_dp)
{
	struct drm_i915_private *i915 = dp_to_i915(intel_dp);

	switch (intel_dp->psr.debug & I915_PSR_DEBUG_MODE_MASK) {
	case I915_PSR_DEBUG_DISABLE:
	case I915_PSR_DEBUG_FORCE_PSR1:
		return false;
	default:
		if (i915->display.params.enable_psr == 1)
			return false;
		return true;
	}
}

static bool psr2_su_region_et_global_enabled(struct intel_dp *intel_dp)
{
	struct drm_i915_private *i915 = dp_to_i915(intel_dp);

	if (i915->display.params.enable_psr != -1)
		return false;

	return true;
}

static bool panel_replay_global_enabled(struct intel_dp *intel_dp)
{
	struct drm_i915_private *i915 = dp_to_i915(intel_dp);

	if ((i915->display.params.enable_psr != -1) ||
	    (intel_dp->psr.debug & I915_PSR_DEBUG_PANEL_REPLAY_DISABLE))
		return false;
	return true;
}

static u32 psr_irq_psr_error_bit_get(struct intel_dp *intel_dp)
{
	struct drm_i915_private *dev_priv = dp_to_i915(intel_dp);

	return DISPLAY_VER(dev_priv) >= 12 ? TGL_PSR_ERROR :
		EDP_PSR_ERROR(intel_dp->psr.transcoder);
}

static u32 psr_irq_post_exit_bit_get(struct intel_dp *intel_dp)
{
	struct drm_i915_private *dev_priv = dp_to_i915(intel_dp);

	return DISPLAY_VER(dev_priv) >= 12 ? TGL_PSR_POST_EXIT :
		EDP_PSR_POST_EXIT(intel_dp->psr.transcoder);
}

static u32 psr_irq_pre_entry_bit_get(struct intel_dp *intel_dp)
{
	struct drm_i915_private *dev_priv = dp_to_i915(intel_dp);

	return DISPLAY_VER(dev_priv) >= 12 ? TGL_PSR_PRE_ENTRY :
		EDP_PSR_PRE_ENTRY(intel_dp->psr.transcoder);
}

static u32 psr_irq_mask_get(struct intel_dp *intel_dp)
{
	struct drm_i915_private *dev_priv = dp_to_i915(intel_dp);

	return DISPLAY_VER(dev_priv) >= 12 ? TGL_PSR_MASK :
		EDP_PSR_MASK(intel_dp->psr.transcoder);
}

static i915_reg_t psr_ctl_reg(struct drm_i915_private *dev_priv,
			      enum transcoder cpu_transcoder)
{
	if (DISPLAY_VER(dev_priv) >= 8)
		return EDP_PSR_CTL(dev_priv, cpu_transcoder);
	else
		return HSW_SRD_CTL;
}

static i915_reg_t psr_debug_reg(struct drm_i915_private *dev_priv,
				enum transcoder cpu_transcoder)
{
	if (DISPLAY_VER(dev_priv) >= 8)
		return EDP_PSR_DEBUG(dev_priv, cpu_transcoder);
	else
		return HSW_SRD_DEBUG;
}

static i915_reg_t psr_perf_cnt_reg(struct drm_i915_private *dev_priv,
				   enum transcoder cpu_transcoder)
{
	if (DISPLAY_VER(dev_priv) >= 8)
		return EDP_PSR_PERF_CNT(dev_priv, cpu_transcoder);
	else
		return HSW_SRD_PERF_CNT;
}

static i915_reg_t psr_status_reg(struct drm_i915_private *dev_priv,
				 enum transcoder cpu_transcoder)
{
	if (DISPLAY_VER(dev_priv) >= 8)
		return EDP_PSR_STATUS(dev_priv, cpu_transcoder);
	else
		return HSW_SRD_STATUS;
}

static i915_reg_t psr_imr_reg(struct drm_i915_private *dev_priv,
			      enum transcoder cpu_transcoder)
{
	if (DISPLAY_VER(dev_priv) >= 12)
		return TRANS_PSR_IMR(dev_priv, cpu_transcoder);
	else
		return EDP_PSR_IMR;
}

static i915_reg_t psr_iir_reg(struct drm_i915_private *dev_priv,
			      enum transcoder cpu_transcoder)
{
	if (DISPLAY_VER(dev_priv) >= 12)
		return TRANS_PSR_IIR(dev_priv, cpu_transcoder);
	else
		return EDP_PSR_IIR;
}

static i915_reg_t psr_aux_ctl_reg(struct drm_i915_private *dev_priv,
				  enum transcoder cpu_transcoder)
{
	if (DISPLAY_VER(dev_priv) >= 8)
		return EDP_PSR_AUX_CTL(dev_priv, cpu_transcoder);
	else
		return HSW_SRD_AUX_CTL;
}

static i915_reg_t psr_aux_data_reg(struct drm_i915_private *dev_priv,
				   enum transcoder cpu_transcoder, int i)
{
	if (DISPLAY_VER(dev_priv) >= 8)
		return EDP_PSR_AUX_DATA(dev_priv, cpu_transcoder, i);
	else
		return HSW_SRD_AUX_DATA(i);
}

static void psr_irq_control(struct intel_dp *intel_dp)
{
	struct drm_i915_private *dev_priv = dp_to_i915(intel_dp);
	enum transcoder cpu_transcoder = intel_dp->psr.transcoder;
	u32 mask;

	if (intel_dp->psr.panel_replay_enabled)
		return;

	mask = psr_irq_psr_error_bit_get(intel_dp);
	if (intel_dp->psr.debug & I915_PSR_DEBUG_IRQ)
		mask |= psr_irq_post_exit_bit_get(intel_dp) |
			psr_irq_pre_entry_bit_get(intel_dp);

	intel_de_rmw(dev_priv, psr_imr_reg(dev_priv, cpu_transcoder),
		     psr_irq_mask_get(intel_dp), ~mask);
}

static void psr_event_print(struct drm_i915_private *i915,
			    u32 val, bool sel_update_enabled)
{
	drm_dbg_kms(&i915->drm, "PSR exit events: 0x%x\n", val);
	if (val & PSR_EVENT_PSR2_WD_TIMER_EXPIRE)
		drm_dbg_kms(&i915->drm, "\tPSR2 watchdog timer expired\n");
	if ((val & PSR_EVENT_PSR2_DISABLED) && sel_update_enabled)
		drm_dbg_kms(&i915->drm, "\tPSR2 disabled\n");
	if (val & PSR_EVENT_SU_DIRTY_FIFO_UNDERRUN)
		drm_dbg_kms(&i915->drm, "\tSU dirty FIFO underrun\n");
	if (val & PSR_EVENT_SU_CRC_FIFO_UNDERRUN)
		drm_dbg_kms(&i915->drm, "\tSU CRC FIFO underrun\n");
	if (val & PSR_EVENT_GRAPHICS_RESET)
		drm_dbg_kms(&i915->drm, "\tGraphics reset\n");
	if (val & PSR_EVENT_PCH_INTERRUPT)
		drm_dbg_kms(&i915->drm, "\tPCH interrupt\n");
	if (val & PSR_EVENT_MEMORY_UP)
		drm_dbg_kms(&i915->drm, "\tMemory up\n");
	if (val & PSR_EVENT_FRONT_BUFFER_MODIFY)
		drm_dbg_kms(&i915->drm, "\tFront buffer modification\n");
	if (val & PSR_EVENT_WD_TIMER_EXPIRE)
		drm_dbg_kms(&i915->drm, "\tPSR watchdog timer expired\n");
	if (val & PSR_EVENT_PIPE_REGISTERS_UPDATE)
		drm_dbg_kms(&i915->drm, "\tPIPE registers updated\n");
	if (val & PSR_EVENT_REGISTER_UPDATE)
		drm_dbg_kms(&i915->drm, "\tRegister updated\n");
	if (val & PSR_EVENT_HDCP_ENABLE)
		drm_dbg_kms(&i915->drm, "\tHDCP enabled\n");
	if (val & PSR_EVENT_KVMR_SESSION_ENABLE)
		drm_dbg_kms(&i915->drm, "\tKVMR session enabled\n");
	if (val & PSR_EVENT_VBI_ENABLE)
		drm_dbg_kms(&i915->drm, "\tVBI enabled\n");
	if (val & PSR_EVENT_LPSP_MODE_EXIT)
		drm_dbg_kms(&i915->drm, "\tLPSP mode exited\n");
	if ((val & PSR_EVENT_PSR_DISABLE) && !sel_update_enabled)
		drm_dbg_kms(&i915->drm, "\tPSR disabled\n");
}

void intel_psr_irq_handler(struct intel_dp *intel_dp, u32 psr_iir)
{
	struct drm_i915_private *dev_priv = dp_to_i915(intel_dp);
	enum transcoder cpu_transcoder = intel_dp->psr.transcoder;
	ktime_t time_ns =  ktime_get();

	if (psr_iir & psr_irq_pre_entry_bit_get(intel_dp)) {
		intel_dp->psr.last_entry_attempt = time_ns;
		drm_dbg_kms(&dev_priv->drm,
			    "[transcoder %s] PSR entry attempt in 2 vblanks\n",
			    transcoder_name(cpu_transcoder));
	}

	if (psr_iir & psr_irq_post_exit_bit_get(intel_dp)) {
		intel_dp->psr.last_exit = time_ns;
		drm_dbg_kms(&dev_priv->drm,
			    "[transcoder %s] PSR exit completed\n",
			    transcoder_name(cpu_transcoder));

		if (DISPLAY_VER(dev_priv) >= 9) {
			u32 val;

			val = intel_de_rmw(dev_priv,
					   PSR_EVENT(dev_priv, cpu_transcoder),
					   0, 0);

			psr_event_print(dev_priv, val, intel_dp->psr.sel_update_enabled);
		}
	}

	if (psr_iir & psr_irq_psr_error_bit_get(intel_dp)) {
		drm_warn(&dev_priv->drm, "[transcoder %s] PSR aux error\n",
			 transcoder_name(cpu_transcoder));

		intel_dp->psr.irq_aux_error = true;

		/*
		 * If this interruption is not masked it will keep
		 * interrupting so fast that it prevents the scheduled
		 * work to run.
		 * Also after a PSR error, we don't want to arm PSR
		 * again so we don't care about unmask the interruption
		 * or unset irq_aux_error.
		 */
		intel_de_rmw(dev_priv, psr_imr_reg(dev_priv, cpu_transcoder),
			     0, psr_irq_psr_error_bit_get(intel_dp));

		queue_work(dev_priv->unordered_wq, &intel_dp->psr.work);
	}
}

static u8 intel_dp_get_sink_sync_latency(struct intel_dp *intel_dp)
{
	struct drm_i915_private *i915 = dp_to_i915(intel_dp);
	u8 val = 8; /* assume the worst if we can't read the value */

	if (drm_dp_dpcd_readb(&intel_dp->aux,
			      DP_SYNCHRONIZATION_LATENCY_IN_SINK, &val) == 1)
		val &= DP_MAX_RESYNC_FRAME_COUNT_MASK;
	else
		drm_dbg_kms(&i915->drm,
			    "Unable to get sink synchronization latency, assuming 8 frames\n");
	return val;
}

static u8 intel_dp_get_su_capability(struct intel_dp *intel_dp)
{
	u8 su_capability = 0;

	if (intel_dp->psr.sink_panel_replay_su_support)
		drm_dp_dpcd_readb(&intel_dp->aux,
				  DP_PANEL_PANEL_REPLAY_CAPABILITY,
				  &su_capability);
	else
		su_capability = intel_dp->psr_dpcd[1];

	return su_capability;
}

static unsigned int
intel_dp_get_su_x_granularity_offset(struct intel_dp *intel_dp)
{
	return intel_dp->psr.sink_panel_replay_su_support ?
		DP_PANEL_PANEL_REPLAY_X_GRANULARITY :
		DP_PSR2_SU_X_GRANULARITY;
}

static unsigned int
intel_dp_get_su_y_granularity_offset(struct intel_dp *intel_dp)
{
	return intel_dp->psr.sink_panel_replay_su_support ?
		DP_PANEL_PANEL_REPLAY_Y_GRANULARITY :
		DP_PSR2_SU_Y_GRANULARITY;
}

/*
 * Note: Bits related to granularity are same in panel replay and psr
 * registers. Rely on PSR definitions on these "common" bits.
 */
static void intel_dp_get_su_granularity(struct intel_dp *intel_dp)
{
	struct drm_i915_private *i915 = dp_to_i915(intel_dp);
	ssize_t r;
	u16 w;
	u8 y;

	/*
	 * TODO: Do we need to take into account panel supporting both PSR and
	 * Panel replay?
	 */

	/*
	 * If sink don't have specific granularity requirements set legacy
	 * ones.
	 */
	if (!(intel_dp_get_su_capability(intel_dp) &
	      DP_PSR2_SU_GRANULARITY_REQUIRED)) {
		/* As PSR2 HW sends full lines, we do not care about x granularity */
		w = 4;
		y = 4;
		goto exit;
	}

	r = drm_dp_dpcd_read(&intel_dp->aux,
			     intel_dp_get_su_x_granularity_offset(intel_dp),
			     &w, 2);
	if (r != 2)
		drm_dbg_kms(&i915->drm,
			    "Unable to read selective update x granularity\n");
	/*
	 * Spec says that if the value read is 0 the default granularity should
	 * be used instead.
	 */
	if (r != 2 || w == 0)
		w = 4;

	r = drm_dp_dpcd_read(&intel_dp->aux,
			     intel_dp_get_su_y_granularity_offset(intel_dp),
			     &y, 1);
	if (r != 1) {
		drm_dbg_kms(&i915->drm,
			    "Unable to read selective update y granularity\n");
		y = 4;
	}
	if (y == 0)
		y = 1;

exit:
	intel_dp->psr.su_w_granularity = w;
	intel_dp->psr.su_y_granularity = y;
}

static void _panel_replay_init_dpcd(struct intel_dp *intel_dp)
{
	struct drm_i915_private *i915 = dp_to_i915(intel_dp);

	if (intel_dp_is_edp(intel_dp)) {
		if (!intel_alpm_aux_less_wake_supported(intel_dp)) {
			drm_dbg_kms(&i915->drm,
				    "Panel doesn't support AUX-less ALPM, eDP Panel Replay not possible\n");
			return;
		}

		if (!(intel_dp->pr_dpcd & DP_PANEL_REPLAY_EARLY_TRANSPORT_SUPPORT)) {
			drm_dbg_kms(&i915->drm,
				    "Panel doesn't support early transport, eDP Panel Replay not possible\n");
			return;
		}
	}

	intel_dp->psr.sink_panel_replay_support = true;

	if (intel_dp->pr_dpcd & DP_PANEL_REPLAY_SU_SUPPORT)
		intel_dp->psr.sink_panel_replay_su_support = true;

	drm_dbg_kms(&i915->drm,
		    "Panel replay %sis supported by panel\n",
		    intel_dp->psr.sink_panel_replay_su_support ?
		    "selective_update " : "");
}

static void _psr_init_dpcd(struct intel_dp *intel_dp)
{
	struct drm_i915_private *i915 =
		to_i915(dp_to_dig_port(intel_dp)->base.base.dev);

	drm_dbg_kms(&i915->drm, "eDP panel supports PSR version %x\n",
		    intel_dp->psr_dpcd[0]);

	if (drm_dp_has_quirk(&intel_dp->desc, DP_DPCD_QUIRK_NO_PSR)) {
		drm_dbg_kms(&i915->drm,
			    "PSR support not currently available for this panel\n");
		return;
	}

	if (!(intel_dp->edp_dpcd[1] & DP_EDP_SET_POWER_CAP)) {
		drm_dbg_kms(&i915->drm,
			    "Panel lacks power state control, PSR cannot be enabled\n");
		return;
	}

	intel_dp->psr.sink_support = true;
	intel_dp->psr.sink_sync_latency =
		intel_dp_get_sink_sync_latency(intel_dp);

	if (DISPLAY_VER(i915) >= 9 &&
	    intel_dp->psr_dpcd[0] >= DP_PSR2_WITH_Y_COORD_IS_SUPPORTED) {
		bool y_req = intel_dp->psr_dpcd[1] &
			     DP_PSR2_SU_Y_COORDINATE_REQUIRED;

		/*
		 * All panels that supports PSR version 03h (PSR2 +
		 * Y-coordinate) can handle Y-coordinates in VSC but we are
		 * only sure that it is going to be used when required by the
		 * panel. This way panel is capable to do selective update
		 * without a aux frame sync.
		 *
		 * To support PSR version 02h and PSR version 03h without
		 * Y-coordinate requirement panels we would need to enable
		 * GTC first.
		 */
		intel_dp->psr.sink_psr2_support = y_req &&
			intel_alpm_aux_wake_supported(intel_dp);
		drm_dbg_kms(&i915->drm, "PSR2 %ssupported\n",
			    intel_dp->psr.sink_psr2_support ? "" : "not ");
	}
}

void intel_psr_init_dpcd(struct intel_dp *intel_dp)
{
	drm_dp_dpcd_read(&intel_dp->aux, DP_PSR_SUPPORT, intel_dp->psr_dpcd,
			 sizeof(intel_dp->psr_dpcd));
	drm_dp_dpcd_readb(&intel_dp->aux, DP_PANEL_REPLAY_CAP,
			  &intel_dp->pr_dpcd);

	if (intel_dp->pr_dpcd & DP_PANEL_REPLAY_SUPPORT)
		_panel_replay_init_dpcd(intel_dp);

	if (intel_dp->psr_dpcd[0])
		_psr_init_dpcd(intel_dp);

	if (intel_dp->psr.sink_psr2_support ||
	    intel_dp->psr.sink_panel_replay_su_support)
		intel_dp_get_su_granularity(intel_dp);
}

static void hsw_psr_setup_aux(struct intel_dp *intel_dp)
{
	struct drm_i915_private *dev_priv = dp_to_i915(intel_dp);
	enum transcoder cpu_transcoder = intel_dp->psr.transcoder;
	u32 aux_clock_divider, aux_ctl;
	/* write DP_SET_POWER=D0 */
	static const u8 aux_msg[] = {
		[0] = (DP_AUX_NATIVE_WRITE << 4) | ((DP_SET_POWER >> 16) & 0xf),
		[1] = (DP_SET_POWER >> 8) & 0xff,
		[2] = DP_SET_POWER & 0xff,
		[3] = 1 - 1,
		[4] = DP_SET_POWER_D0,
	};
	int i;

	BUILD_BUG_ON(sizeof(aux_msg) > 20);
	for (i = 0; i < sizeof(aux_msg); i += 4)
		intel_de_write(dev_priv,
			       psr_aux_data_reg(dev_priv, cpu_transcoder, i >> 2),
			       intel_dp_aux_pack(&aux_msg[i], sizeof(aux_msg) - i));

	aux_clock_divider = intel_dp->get_aux_clock_divider(intel_dp, 0);

	/* Start with bits set for DDI_AUX_CTL register */
	aux_ctl = intel_dp->get_aux_send_ctl(intel_dp, sizeof(aux_msg),
					     aux_clock_divider);

	/* Select only valid bits for SRD_AUX_CTL */
	aux_ctl &= EDP_PSR_AUX_CTL_TIME_OUT_MASK |
		EDP_PSR_AUX_CTL_MESSAGE_SIZE_MASK |
		EDP_PSR_AUX_CTL_PRECHARGE_2US_MASK |
		EDP_PSR_AUX_CTL_BIT_CLOCK_2X_MASK;

	intel_de_write(dev_priv, psr_aux_ctl_reg(dev_priv, cpu_transcoder),
		       aux_ctl);
}

static bool psr2_su_region_et_valid(struct intel_dp *intel_dp, bool panel_replay)
{
	struct drm_i915_private *i915 = dp_to_i915(intel_dp);

	if (DISPLAY_VER(i915) < 20 || !intel_dp_is_edp(intel_dp) ||
	    intel_dp->psr.debug & I915_PSR_DEBUG_SU_REGION_ET_DISABLE)
		return false;

	return panel_replay ?
		intel_dp->pr_dpcd & DP_PANEL_REPLAY_EARLY_TRANSPORT_SUPPORT :
		intel_dp->psr_dpcd[0] == DP_PSR2_WITH_Y_COORD_ET_SUPPORTED &&
		psr2_su_region_et_global_enabled(intel_dp);
}

static void _panel_replay_enable_sink(struct intel_dp *intel_dp,
				      const struct intel_crtc_state *crtc_state)
{
	u8 val = DP_PANEL_REPLAY_ENABLE |
		DP_PANEL_REPLAY_VSC_SDP_CRC_EN |
		DP_PANEL_REPLAY_UNRECOVERABLE_ERROR_EN |
		DP_PANEL_REPLAY_RFB_STORAGE_ERROR_EN |
		DP_PANEL_REPLAY_ACTIVE_FRAME_CRC_ERROR_EN;
	u8 panel_replay_config2 = DP_PANEL_REPLAY_CRC_VERIFICATION;

	if (crtc_state->has_sel_update)
		val |= DP_PANEL_REPLAY_SU_ENABLE;

<<<<<<< HEAD
	if (crtc_state->has_sel_update) {
		/* Enable ALPM at sink for psr2 */
		if (!crtc_state->has_panel_replay) {
			drm_dp_dpcd_writeb(&intel_dp->aux,
					   DP_RECEIVER_ALPM_CONFIG,
					   DP_ALPM_ENABLE |
					   DP_ALPM_LOCK_ERROR_IRQ_HPD_ENABLE);

			if (crtc_state->enable_psr2_su_region_et)
				dpcd_val |= DP_PSR_ENABLE_SU_REGION_ET;
		}
=======
	if (crtc_state->enable_psr2_su_region_et)
		val |= DP_PANEL_REPLAY_ENABLE_SU_REGION_ET;

	if (crtc_state->req_psr2_sdp_prior_scanline)
		panel_replay_config2 |=
			DP_PANEL_REPLAY_SU_REGION_SCANLINE_CAPTURE;

	drm_dp_dpcd_writeb(&intel_dp->aux, PANEL_REPLAY_CONFIG, val);
>>>>>>> 7aa21fec

	drm_dp_dpcd_writeb(&intel_dp->aux, PANEL_REPLAY_CONFIG2,
			   panel_replay_config2);
}

static void _psr_enable_sink(struct intel_dp *intel_dp,
			     const struct intel_crtc_state *crtc_state)
{
	struct drm_i915_private *i915 = dp_to_i915(intel_dp);
	u8 val = DP_PSR_ENABLE;

	if (crtc_state->has_sel_update) {
		val |= DP_PSR_ENABLE_PSR2 | DP_PSR_IRQ_HPD_WITH_CRC_ERRORS;
	} else {
		if (intel_dp->psr.link_standby)
			val |= DP_PSR_MAIN_LINK_ACTIVE;

		if (DISPLAY_VER(i915) >= 8)
			val |= DP_PSR_CRC_VERIFICATION;
	}

	if (crtc_state->req_psr2_sdp_prior_scanline)
		val |= DP_PSR_SU_REGION_SCANLINE_CAPTURE;

	if (crtc_state->enable_psr2_su_region_et)
		val |= DP_PANEL_REPLAY_ENABLE_SU_REGION_ET;

	if (intel_dp->psr.entry_setup_frames > 0)
		val |= DP_PSR_FRAME_CAPTURE;

	drm_dp_dpcd_writeb(&intel_dp->aux, DP_PSR_EN_CFG, val);
}

static void intel_psr_enable_sink_alpm(struct intel_dp *intel_dp,
				       const struct intel_crtc_state *crtc_state)
{
	u8 val;

	/*
	 * eDP Panel Replay uses always ALPM
	 * PSR2 uses ALPM but PSR1 doesn't
	 */
	if (!intel_dp_is_edp(intel_dp) || (!crtc_state->has_panel_replay &&
					   !crtc_state->has_sel_update))
		return;

	val = DP_ALPM_ENABLE | DP_ALPM_LOCK_ERROR_IRQ_HPD_ENABLE;

	if (crtc_state->has_panel_replay)
		val |= DP_ALPM_MODE_AUX_LESS;

	drm_dp_dpcd_writeb(&intel_dp->aux, DP_RECEIVER_ALPM_CONFIG, val);
}

void intel_psr_enable_sink(struct intel_dp *intel_dp,
			   const struct intel_crtc_state *crtc_state)
{
	intel_psr_enable_sink_alpm(intel_dp, crtc_state);

	crtc_state->has_panel_replay ?
		_panel_replay_enable_sink(intel_dp, crtc_state) :
		_psr_enable_sink(intel_dp, crtc_state);

	if (intel_dp_is_edp(intel_dp))
		drm_dp_dpcd_writeb(&intel_dp->aux, DP_SET_POWER, DP_SET_POWER_D0);
}

static u32 intel_psr1_get_tp_time(struct intel_dp *intel_dp)
{
	struct intel_connector *connector = intel_dp->attached_connector;
	struct drm_i915_private *dev_priv = dp_to_i915(intel_dp);
	u32 val = 0;

	if (DISPLAY_VER(dev_priv) >= 11)
		val |= EDP_PSR_TP4_TIME_0us;

	if (dev_priv->display.params.psr_safest_params) {
		val |= EDP_PSR_TP1_TIME_2500us;
		val |= EDP_PSR_TP2_TP3_TIME_2500us;
		goto check_tp3_sel;
	}

	if (connector->panel.vbt.psr.tp1_wakeup_time_us == 0)
		val |= EDP_PSR_TP1_TIME_0us;
	else if (connector->panel.vbt.psr.tp1_wakeup_time_us <= 100)
		val |= EDP_PSR_TP1_TIME_100us;
	else if (connector->panel.vbt.psr.tp1_wakeup_time_us <= 500)
		val |= EDP_PSR_TP1_TIME_500us;
	else
		val |= EDP_PSR_TP1_TIME_2500us;

	if (connector->panel.vbt.psr.tp2_tp3_wakeup_time_us == 0)
		val |= EDP_PSR_TP2_TP3_TIME_0us;
	else if (connector->panel.vbt.psr.tp2_tp3_wakeup_time_us <= 100)
		val |= EDP_PSR_TP2_TP3_TIME_100us;
	else if (connector->panel.vbt.psr.tp2_tp3_wakeup_time_us <= 500)
		val |= EDP_PSR_TP2_TP3_TIME_500us;
	else
		val |= EDP_PSR_TP2_TP3_TIME_2500us;

	/*
	 * WA 0479: hsw,bdw
	 * "Do not skip both TP1 and TP2/TP3"
	 */
	if (DISPLAY_VER(dev_priv) < 9 &&
	    connector->panel.vbt.psr.tp1_wakeup_time_us == 0 &&
	    connector->panel.vbt.psr.tp2_tp3_wakeup_time_us == 0)
		val |= EDP_PSR_TP2_TP3_TIME_100us;

check_tp3_sel:
	if (intel_dp_source_supports_tps3(dev_priv) &&
	    drm_dp_tps3_supported(intel_dp->dpcd))
		val |= EDP_PSR_TP_TP1_TP3;
	else
		val |= EDP_PSR_TP_TP1_TP2;

	return val;
}

static u8 psr_compute_idle_frames(struct intel_dp *intel_dp)
{
	struct intel_connector *connector = intel_dp->attached_connector;
	struct drm_i915_private *dev_priv = dp_to_i915(intel_dp);
	int idle_frames;

	/* Let's use 6 as the minimum to cover all known cases including the
	 * off-by-one issue that HW has in some cases.
	 */
	idle_frames = max(6, connector->panel.vbt.psr.idle_frames);
	idle_frames = max(idle_frames, intel_dp->psr.sink_sync_latency + 1);

	if (drm_WARN_ON(&dev_priv->drm, idle_frames > 0xf))
		idle_frames = 0xf;

	return idle_frames;
}

static void hsw_activate_psr1(struct intel_dp *intel_dp)
{
	struct drm_i915_private *dev_priv = dp_to_i915(intel_dp);
	enum transcoder cpu_transcoder = intel_dp->psr.transcoder;
	u32 max_sleep_time = 0x1f;
	u32 val = EDP_PSR_ENABLE;

	val |= EDP_PSR_IDLE_FRAMES(psr_compute_idle_frames(intel_dp));

	if (DISPLAY_VER(dev_priv) < 20)
		val |= EDP_PSR_MAX_SLEEP_TIME(max_sleep_time);

	if (IS_HASWELL(dev_priv))
		val |= EDP_PSR_MIN_LINK_ENTRY_TIME_8_LINES;

	if (intel_dp->psr.link_standby)
		val |= EDP_PSR_LINK_STANDBY;

	val |= intel_psr1_get_tp_time(intel_dp);

	if (DISPLAY_VER(dev_priv) >= 8)
		val |= EDP_PSR_CRC_ENABLE;

	if (DISPLAY_VER(dev_priv) >= 20)
		val |= LNL_EDP_PSR_ENTRY_SETUP_FRAMES(intel_dp->psr.entry_setup_frames);

	intel_de_rmw(dev_priv, psr_ctl_reg(dev_priv, cpu_transcoder),
		     ~EDP_PSR_RESTORE_PSR_ACTIVE_CTX_MASK, val);
}

static u32 intel_psr2_get_tp_time(struct intel_dp *intel_dp)
{
	struct intel_connector *connector = intel_dp->attached_connector;
	struct drm_i915_private *dev_priv = dp_to_i915(intel_dp);
	u32 val = 0;

	if (dev_priv->display.params.psr_safest_params)
		return EDP_PSR2_TP2_TIME_2500us;

	if (connector->panel.vbt.psr.psr2_tp2_tp3_wakeup_time_us >= 0 &&
	    connector->panel.vbt.psr.psr2_tp2_tp3_wakeup_time_us <= 50)
		val |= EDP_PSR2_TP2_TIME_50us;
	else if (connector->panel.vbt.psr.psr2_tp2_tp3_wakeup_time_us <= 100)
		val |= EDP_PSR2_TP2_TIME_100us;
	else if (connector->panel.vbt.psr.psr2_tp2_tp3_wakeup_time_us <= 500)
		val |= EDP_PSR2_TP2_TIME_500us;
	else
		val |= EDP_PSR2_TP2_TIME_2500us;

	return val;
}

static int psr2_block_count_lines(struct intel_dp *intel_dp)
{
	return intel_dp->alpm_parameters.io_wake_lines < 9 &&
		intel_dp->alpm_parameters.fast_wake_lines < 9 ? 8 : 12;
}

static int psr2_block_count(struct intel_dp *intel_dp)
{
	return psr2_block_count_lines(intel_dp) / 4;
}

static u8 frames_before_su_entry(struct intel_dp *intel_dp)
{
	u8 frames_before_su_entry;

	frames_before_su_entry = max_t(u8,
				       intel_dp->psr.sink_sync_latency + 1,
				       2);

	/* Entry setup frames must be at least 1 less than frames before SU entry */
	if (intel_dp->psr.entry_setup_frames >= frames_before_su_entry)
		frames_before_su_entry = intel_dp->psr.entry_setup_frames + 1;

	return frames_before_su_entry;
}

static void dg2_activate_panel_replay(struct intel_dp *intel_dp)
{
	struct drm_i915_private *dev_priv = dp_to_i915(intel_dp);
	struct intel_psr *psr = &intel_dp->psr;
	enum transcoder cpu_transcoder = intel_dp->psr.transcoder;

	if (intel_dp_is_edp(intel_dp) && psr->sel_update_enabled) {
		u32 val = psr->su_region_et_enabled ?
			LNL_EDP_PSR2_SU_REGION_ET_ENABLE : 0;

		if (intel_dp->psr.req_psr2_sdp_prior_scanline)
			val |= EDP_PSR2_SU_SDP_SCANLINE;

		intel_de_write(dev_priv, EDP_PSR2_CTL(dev_priv, cpu_transcoder),
			       val);
	}

	intel_de_rmw(dev_priv,
		     PSR2_MAN_TRK_CTL(dev_priv, intel_dp->psr.transcoder),
		     0, ADLP_PSR2_MAN_TRK_CTL_SF_CONTINUOS_FULL_FRAME);

	intel_de_rmw(dev_priv, TRANS_DP2_CTL(intel_dp->psr.transcoder), 0,
		     TRANS_DP2_PANEL_REPLAY_ENABLE);
}

static void hsw_activate_psr2(struct intel_dp *intel_dp)
{
	struct drm_i915_private *dev_priv = dp_to_i915(intel_dp);
	enum transcoder cpu_transcoder = intel_dp->psr.transcoder;
	u32 val = EDP_PSR2_ENABLE;
	u32 psr_val = 0;

	val |= EDP_PSR2_IDLE_FRAMES(psr_compute_idle_frames(intel_dp));

	if (DISPLAY_VER(dev_priv) < 14 && !IS_ALDERLAKE_P(dev_priv))
		val |= EDP_SU_TRACK_ENABLE;

	if (DISPLAY_VER(dev_priv) >= 10 && DISPLAY_VER(dev_priv) < 13)
		val |= EDP_Y_COORDINATE_ENABLE;

	val |= EDP_PSR2_FRAME_BEFORE_SU(frames_before_su_entry(intel_dp));

	val |= intel_psr2_get_tp_time(intel_dp);

	if (DISPLAY_VER(dev_priv) >= 12 && DISPLAY_VER(dev_priv) < 20) {
		if (psr2_block_count(intel_dp) > 2)
			val |= TGL_EDP_PSR2_BLOCK_COUNT_NUM_3;
		else
			val |= TGL_EDP_PSR2_BLOCK_COUNT_NUM_2;
	}

	/* Wa_22012278275:adl-p */
	if (IS_ALDERLAKE_P(dev_priv) && IS_DISPLAY_STEP(dev_priv, STEP_A0, STEP_E0)) {
		static const u8 map[] = {
			2, /* 5 lines */
			1, /* 6 lines */
			0, /* 7 lines */
			3, /* 8 lines */
			6, /* 9 lines */
			5, /* 10 lines */
			4, /* 11 lines */
			7, /* 12 lines */
		};
		/*
		 * Still using the default IO_BUFFER_WAKE and FAST_WAKE, see
		 * comments bellow for more information
		 */
		int tmp;

		tmp = map[intel_dp->alpm_parameters.io_wake_lines -
			  TGL_EDP_PSR2_IO_BUFFER_WAKE_MIN_LINES];
		val |= TGL_EDP_PSR2_IO_BUFFER_WAKE(tmp + TGL_EDP_PSR2_IO_BUFFER_WAKE_MIN_LINES);

		tmp = map[intel_dp->alpm_parameters.fast_wake_lines - TGL_EDP_PSR2_FAST_WAKE_MIN_LINES];
		val |= TGL_EDP_PSR2_FAST_WAKE(tmp + TGL_EDP_PSR2_FAST_WAKE_MIN_LINES);
	} else if (DISPLAY_VER(dev_priv) >= 20) {
		val |= LNL_EDP_PSR2_IO_BUFFER_WAKE(intel_dp->alpm_parameters.io_wake_lines);
	} else if (DISPLAY_VER(dev_priv) >= 12) {
		val |= TGL_EDP_PSR2_IO_BUFFER_WAKE(intel_dp->alpm_parameters.io_wake_lines);
		val |= TGL_EDP_PSR2_FAST_WAKE(intel_dp->alpm_parameters.fast_wake_lines);
	} else if (DISPLAY_VER(dev_priv) >= 9) {
		val |= EDP_PSR2_IO_BUFFER_WAKE(intel_dp->alpm_parameters.io_wake_lines);
		val |= EDP_PSR2_FAST_WAKE(intel_dp->alpm_parameters.fast_wake_lines);
	}

	if (intel_dp->psr.req_psr2_sdp_prior_scanline)
		val |= EDP_PSR2_SU_SDP_SCANLINE;

	if (DISPLAY_VER(dev_priv) >= 20)
		psr_val |= LNL_EDP_PSR_ENTRY_SETUP_FRAMES(intel_dp->psr.entry_setup_frames);

	if (intel_dp->psr.psr2_sel_fetch_enabled) {
		u32 tmp;

		tmp = intel_de_read(dev_priv,
				    PSR2_MAN_TRK_CTL(dev_priv, cpu_transcoder));
		drm_WARN_ON(&dev_priv->drm, !(tmp & PSR2_MAN_TRK_CTL_ENABLE));
	} else if (HAS_PSR2_SEL_FETCH(dev_priv)) {
		intel_de_write(dev_priv,
			       PSR2_MAN_TRK_CTL(dev_priv, cpu_transcoder), 0);
	}

	if (intel_dp->psr.su_region_et_enabled)
		val |= LNL_EDP_PSR2_SU_REGION_ET_ENABLE;

	/*
	 * PSR2 HW is incorrectly using EDP_PSR_TP1_TP3_SEL and BSpec is
	 * recommending keep this bit unset while PSR2 is enabled.
	 */
	intel_de_write(dev_priv, psr_ctl_reg(dev_priv, cpu_transcoder), psr_val);

	intel_de_write(dev_priv, EDP_PSR2_CTL(dev_priv, cpu_transcoder), val);
}

static bool
transcoder_has_psr2(struct drm_i915_private *dev_priv, enum transcoder cpu_transcoder)
{
	if (IS_ALDERLAKE_P(dev_priv) || DISPLAY_VER(dev_priv) >= 14)
		return cpu_transcoder == TRANSCODER_A || cpu_transcoder == TRANSCODER_B;
	else if (DISPLAY_VER(dev_priv) >= 12)
		return cpu_transcoder == TRANSCODER_A;
	else if (DISPLAY_VER(dev_priv) >= 9)
		return cpu_transcoder == TRANSCODER_EDP;
	else
		return false;
}

static u32 intel_get_frame_time_us(const struct intel_crtc_state *crtc_state)
{
	if (!crtc_state->hw.active)
		return 0;

	return DIV_ROUND_UP(1000 * 1000,
			    drm_mode_vrefresh(&crtc_state->hw.adjusted_mode));
}

static void psr2_program_idle_frames(struct intel_dp *intel_dp,
				     u32 idle_frames)
{
	struct drm_i915_private *dev_priv = dp_to_i915(intel_dp);
	enum transcoder cpu_transcoder = intel_dp->psr.transcoder;

	intel_de_rmw(dev_priv, EDP_PSR2_CTL(dev_priv, cpu_transcoder),
		     EDP_PSR2_IDLE_FRAMES_MASK,
		     EDP_PSR2_IDLE_FRAMES(idle_frames));
}

static void tgl_psr2_enable_dc3co(struct intel_dp *intel_dp)
{
	struct drm_i915_private *dev_priv = dp_to_i915(intel_dp);

	psr2_program_idle_frames(intel_dp, 0);
	intel_display_power_set_target_dc_state(dev_priv, DC_STATE_EN_DC3CO);
}

static void tgl_psr2_disable_dc3co(struct intel_dp *intel_dp)
{
	struct drm_i915_private *dev_priv = dp_to_i915(intel_dp);

	intel_display_power_set_target_dc_state(dev_priv, DC_STATE_EN_UPTO_DC6);
	psr2_program_idle_frames(intel_dp, psr_compute_idle_frames(intel_dp));
}

static void tgl_dc3co_disable_work(struct work_struct *work)
{
	struct intel_dp *intel_dp =
		container_of(work, typeof(*intel_dp), psr.dc3co_work.work);

	mutex_lock(&intel_dp->psr.lock);
	/* If delayed work is pending, it is not idle */
	if (delayed_work_pending(&intel_dp->psr.dc3co_work))
		goto unlock;

	tgl_psr2_disable_dc3co(intel_dp);
unlock:
	mutex_unlock(&intel_dp->psr.lock);
}

static void tgl_disallow_dc3co_on_psr2_exit(struct intel_dp *intel_dp)
{
	if (!intel_dp->psr.dc3co_exitline)
		return;

	cancel_delayed_work(&intel_dp->psr.dc3co_work);
	/* Before PSR2 exit disallow dc3co*/
	tgl_psr2_disable_dc3co(intel_dp);
}

static bool
dc3co_is_pipe_port_compatible(struct intel_dp *intel_dp,
			      struct intel_crtc_state *crtc_state)
{
	struct intel_digital_port *dig_port = dp_to_dig_port(intel_dp);
	enum pipe pipe = to_intel_crtc(crtc_state->uapi.crtc)->pipe;
	struct drm_i915_private *dev_priv = dp_to_i915(intel_dp);
	enum port port = dig_port->base.port;

	if (IS_ALDERLAKE_P(dev_priv) || DISPLAY_VER(dev_priv) >= 14)
		return pipe <= PIPE_B && port <= PORT_B;
	else
		return pipe == PIPE_A && port == PORT_A;
}

static void
tgl_dc3co_exitline_compute_config(struct intel_dp *intel_dp,
				  struct intel_crtc_state *crtc_state)
{
	const u32 crtc_vdisplay = crtc_state->uapi.adjusted_mode.crtc_vdisplay;
	struct drm_i915_private *dev_priv = dp_to_i915(intel_dp);
	struct i915_power_domains *power_domains = &dev_priv->display.power.domains;
	u32 exit_scanlines;

	/*
	 * FIXME: Due to the changed sequence of activating/deactivating DC3CO,
	 * disable DC3CO until the changed dc3co activating/deactivating sequence
	 * is applied. B.Specs:49196
	 */
	return;

	/*
	 * DMC's DC3CO exit mechanism has an issue with Selective Fecth
	 * TODO: when the issue is addressed, this restriction should be removed.
	 */
	if (crtc_state->enable_psr2_sel_fetch)
		return;

	if (!(power_domains->allowed_dc_mask & DC_STATE_EN_DC3CO))
		return;

	if (!dc3co_is_pipe_port_compatible(intel_dp, crtc_state))
		return;

	/* Wa_16011303918:adl-p */
	if (IS_ALDERLAKE_P(dev_priv) && IS_DISPLAY_STEP(dev_priv, STEP_A0, STEP_B0))
		return;

	/*
	 * DC3CO Exit time 200us B.Spec 49196
	 * PSR2 transcoder Early Exit scanlines = ROUNDUP(200 / line time) + 1
	 */
	exit_scanlines =
		intel_usecs_to_scanlines(&crtc_state->uapi.adjusted_mode, 200) + 1;

	if (drm_WARN_ON(&dev_priv->drm, exit_scanlines > crtc_vdisplay))
		return;

	crtc_state->dc3co_exitline = crtc_vdisplay - exit_scanlines;
}

static bool intel_psr2_sel_fetch_config_valid(struct intel_dp *intel_dp,
					      struct intel_crtc_state *crtc_state)
{
	struct drm_i915_private *dev_priv = dp_to_i915(intel_dp);

	if (!dev_priv->display.params.enable_psr2_sel_fetch &&
	    intel_dp->psr.debug != I915_PSR_DEBUG_ENABLE_SEL_FETCH) {
		drm_dbg_kms(&dev_priv->drm,
			    "PSR2 sel fetch not enabled, disabled by parameter\n");
		return false;
	}

	if (crtc_state->uapi.async_flip) {
		drm_dbg_kms(&dev_priv->drm,
			    "PSR2 sel fetch not enabled, async flip enabled\n");
		return false;
	}

	return crtc_state->enable_psr2_sel_fetch = true;
}

static bool psr2_granularity_check(struct intel_dp *intel_dp,
				   struct intel_crtc_state *crtc_state)
{
	struct drm_i915_private *dev_priv = dp_to_i915(intel_dp);
	const struct drm_dsc_config *vdsc_cfg = &crtc_state->dsc.config;
	const int crtc_hdisplay = crtc_state->hw.adjusted_mode.crtc_hdisplay;
	const int crtc_vdisplay = crtc_state->hw.adjusted_mode.crtc_vdisplay;
	u16 y_granularity = 0;

	/* PSR2 HW only send full lines so we only need to validate the width */
	if (crtc_hdisplay % intel_dp->psr.su_w_granularity)
		return false;

	if (crtc_vdisplay % intel_dp->psr.su_y_granularity)
		return false;

	/* HW tracking is only aligned to 4 lines */
	if (!crtc_state->enable_psr2_sel_fetch)
		return intel_dp->psr.su_y_granularity == 4;

	/*
	 * adl_p and mtl platforms have 1 line granularity.
	 * For other platforms with SW tracking we can adjust the y coordinates
	 * to match sink requirement if multiple of 4.
	 */
	if (IS_ALDERLAKE_P(dev_priv) || DISPLAY_VER(dev_priv) >= 14)
		y_granularity = intel_dp->psr.su_y_granularity;
	else if (intel_dp->psr.su_y_granularity <= 2)
		y_granularity = 4;
	else if ((intel_dp->psr.su_y_granularity % 4) == 0)
		y_granularity = intel_dp->psr.su_y_granularity;

	if (y_granularity == 0 || crtc_vdisplay % y_granularity)
		return false;

	if (crtc_state->dsc.compression_enable &&
	    vdsc_cfg->slice_height % y_granularity)
		return false;

	crtc_state->su_y_granularity = y_granularity;
	return true;
}

static bool _compute_psr2_sdp_prior_scanline_indication(struct intel_dp *intel_dp,
							struct intel_crtc_state *crtc_state)
{
	const struct drm_display_mode *adjusted_mode = &crtc_state->uapi.adjusted_mode;
	struct drm_i915_private *dev_priv = dp_to_i915(intel_dp);
	u32 hblank_total, hblank_ns, req_ns;

	hblank_total = adjusted_mode->crtc_hblank_end - adjusted_mode->crtc_hblank_start;
	hblank_ns = div_u64(1000000ULL * hblank_total, adjusted_mode->crtc_clock);

	/* From spec: ((60 / number of lanes) + 11) * 1000 / symbol clock frequency MHz */
	req_ns = ((60 / crtc_state->lane_count) + 11) * 1000 / (crtc_state->port_clock / 1000);

	if ((hblank_ns - req_ns) > 100)
		return true;

	/* Not supported <13 / Wa_22012279113:adl-p */
	if (DISPLAY_VER(dev_priv) < 14 || intel_dp->edp_dpcd[0] < DP_EDP_14b)
		return false;

	crtc_state->req_psr2_sdp_prior_scanline = true;
	return true;
}

<<<<<<< HEAD
/*
 * See Bspec: 71632 for the table
 *
 * Silence_period = tSilence,Min + ((tSilence,Max - tSilence,Min) / 2)
 *
 * Half cycle duration:
 *
 * Link rates 1.62 - 4.32 and tLFPS_Cycle = 70 ns
 * FLOOR( (Link Rate * tLFPS_Cycle) / (2 * 10) )
 *
 * Link rates 5.4 - 8.1
 * PORT_ALPM_LFPS_CTL[ LFPS Cycle Count ] = 10
 * LFPS Period chosen is the mid-point of the min:max values from the table
 * FLOOR( LFPS Period in Symbol clocks /
 * (2 * PORT_ALPM_LFPS_CTL[ LFPS Cycle Count ]) )
 */
static bool _lnl_get_silence_period_and_lfps_half_cycle(int link_rate,
							int *silence_period,
							int *lfps_half_cycle)
{
	switch (link_rate) {
	case 162000:
		*silence_period = 20;
		*lfps_half_cycle = 5;
		break;
	case 216000:
		*silence_period = 27;
		*lfps_half_cycle = 7;
		break;
	case 243000:
		*silence_period = 31;
		*lfps_half_cycle = 8;
		break;
	case 270000:
		*silence_period = 34;
		*lfps_half_cycle = 9;
		break;
	case 324000:
		*silence_period = 41;
		*lfps_half_cycle = 11;
		break;
	case 432000:
		*silence_period = 56;
		*lfps_half_cycle = 15;
		break;
	case 540000:
		*silence_period = 69;
		*lfps_half_cycle = 12;
		break;
	case 648000:
		*silence_period = 84;
		*lfps_half_cycle = 15;
		break;
	case 675000:
		*silence_period = 87;
		*lfps_half_cycle = 15;
		break;
	case 810000:
		*silence_period = 104;
		*lfps_half_cycle = 19;
		break;
	default:
		*silence_period = *lfps_half_cycle = -1;
		return false;
	}
	return true;
}

/*
 * AUX-Less Wake Time = CEILING( ((PHY P2 to P0) + tLFPS_Period, Max+
 * tSilence, Max+ tPHY Establishment + tCDS) / tline)
 * For the "PHY P2 to P0" latency see the PHY Power Control page
 * (PHY P2 to P0) : https://gfxspecs.intel.com/Predator/Home/Index/68965
 * : 12 us
 * The tLFPS_Period, Max term is 800ns
 * The tSilence, Max term is 180ns
 * The tPHY Establishment (a.k.a. t1) term is 50us
 * The tCDS term is 1 or 2 times t2
 * t2 = Number ML_PHY_LOCK * tML_PHY_LOCK
 * Number ML_PHY_LOCK = ( 7 + CEILING( 6.5us / tML_PHY_LOCK ) + 1)
 * Rounding up the 6.5us padding to the next ML_PHY_LOCK boundary and
 * adding the "+ 1" term ensures all ML_PHY_LOCK sequences that start
 * within the CDS period complete within the CDS period regardless of
 * entry into the period
 * tML_PHY_LOCK = TPS4 Length * ( 10 / (Link Rate in MHz) )
 * TPS4 Length = 252 Symbols
 */
static int _lnl_compute_aux_less_wake_time(int port_clock)
{
	int tphy2_p2_to_p0 = 12 * 1000;
	int tlfps_period_max = 800;
	int tsilence_max = 180;
	int t1 = 50 * 1000;
	int tps4 = 252;
	int tml_phy_lock = 1000 * 1000 * tps4 * 10 / port_clock;
	int num_ml_phy_lock = 7 + DIV_ROUND_UP(6500, tml_phy_lock) + 1;
	int t2 = num_ml_phy_lock * tml_phy_lock;
	int tcds = 1 * t2;

	return DIV_ROUND_UP(tphy2_p2_to_p0 + tlfps_period_max + tsilence_max +
			    t1 + tcds, 1000);
}

static int _lnl_compute_aux_less_alpm_params(struct intel_dp *intel_dp,
					     struct intel_crtc_state *crtc_state)
{
	struct drm_i915_private *i915 = dp_to_i915(intel_dp);
	int aux_less_wake_time, aux_less_wake_lines, silence_period,
		lfps_half_cycle;

	aux_less_wake_time =
		_lnl_compute_aux_less_wake_time(crtc_state->port_clock);
	aux_less_wake_lines = intel_usecs_to_scanlines(&crtc_state->hw.adjusted_mode,
						       aux_less_wake_time);

	if (!_lnl_get_silence_period_and_lfps_half_cycle(crtc_state->port_clock,
							 &silence_period,
							 &lfps_half_cycle))
		return false;

	if (aux_less_wake_lines > ALPM_CTL_AUX_LESS_WAKE_TIME_MASK ||
	    silence_period > PORT_ALPM_CTL_SILENCE_PERIOD_MASK ||
	    lfps_half_cycle > PORT_ALPM_LFPS_CTL_LAST_LFPS_HALF_CYCLE_DURATION_MASK)
		return false;

	if (i915->display.params.psr_safest_params)
		aux_less_wake_lines = ALPM_CTL_AUX_LESS_WAKE_TIME_MASK;

	intel_dp->psr.alpm_parameters.fast_wake_lines = aux_less_wake_lines;
	intel_dp->psr.alpm_parameters.silence_period_sym_clocks = silence_period;
	intel_dp->psr.alpm_parameters.lfps_half_cycle_num_of_syms = lfps_half_cycle;

	return true;
}

static bool _lnl_compute_alpm_params(struct intel_dp *intel_dp,
				     struct intel_crtc_state *crtc_state)
{
	struct drm_i915_private *i915 = dp_to_i915(intel_dp);
	int check_entry_lines;

	if (DISPLAY_VER(i915) < 20)
		return true;

	/* ALPM Entry Check = 2 + CEILING( 5us /tline ) */
	check_entry_lines = 2 +
		intel_usecs_to_scanlines(&crtc_state->hw.adjusted_mode, 5);

	if (check_entry_lines > 15)
		return false;

	if (!_lnl_compute_aux_less_alpm_params(intel_dp, crtc_state))
		return false;

	if (i915->display.params.psr_safest_params)
		check_entry_lines = 15;

	intel_dp->psr.alpm_parameters.check_entry_lines = check_entry_lines;

	return true;
}

/*
 * IO wake time for DISPLAY_VER < 12 is not directly mentioned in Bspec. There
 * are 50 us io wake time and 32 us fast wake time. Clearly preharge pulses are
 * not (improperly) included in 32 us fast wake time. 50 us - 32 us = 18 us.
 */
static int skl_io_buffer_wake_time(void)
{
	return 18;
}

static int tgl_io_buffer_wake_time(void)
{
	return 10;
}

static int io_buffer_wake_time(const struct intel_crtc_state *crtc_state)
{
	struct drm_i915_private *i915 = to_i915(crtc_state->uapi.crtc->dev);

	if (DISPLAY_VER(i915) >= 12)
		return tgl_io_buffer_wake_time();
	else
		return skl_io_buffer_wake_time();
}

static bool _compute_alpm_params(struct intel_dp *intel_dp,
				 struct intel_crtc_state *crtc_state)
{
	struct drm_i915_private *i915 = dp_to_i915(intel_dp);
	int io_wake_lines, io_wake_time, fast_wake_lines, fast_wake_time;
	int tfw_exit_latency = 20; /* eDP spec */
	int phy_wake = 4;	   /* eDP spec */
	int preamble = 8;	   /* eDP spec */
	int precharge = intel_dp_aux_fw_sync_len(intel_dp) - preamble;
	u8 max_wake_lines;

	io_wake_time = max(precharge, io_buffer_wake_time(crtc_state)) +
		preamble + phy_wake + tfw_exit_latency;
	fast_wake_time = precharge + preamble + phy_wake +
		tfw_exit_latency;

	if (DISPLAY_VER(i915) >= 12)
		/* TODO: Check how we can use ALPM_CTL fast wake extended field */
		max_wake_lines = 12;
	else
		max_wake_lines = 8;

	io_wake_lines = intel_usecs_to_scanlines(
		&crtc_state->hw.adjusted_mode, io_wake_time);
	fast_wake_lines = intel_usecs_to_scanlines(
		&crtc_state->hw.adjusted_mode, fast_wake_time);

	if (io_wake_lines > max_wake_lines ||
	    fast_wake_lines > max_wake_lines)
		return false;

	if (!_lnl_compute_alpm_params(intel_dp, crtc_state))
		return false;

	if (i915->display.params.psr_safest_params)
		io_wake_lines = fast_wake_lines = max_wake_lines;

	/* According to Bspec lower limit should be set as 7 lines. */
	intel_dp->psr.alpm_parameters.io_wake_lines = max(io_wake_lines, 7);
	intel_dp->psr.alpm_parameters.fast_wake_lines = max(fast_wake_lines, 7);

	return true;
}

=======
>>>>>>> 7aa21fec
static int intel_psr_entry_setup_frames(struct intel_dp *intel_dp,
					const struct drm_display_mode *adjusted_mode)
{
	struct drm_i915_private *i915 = dp_to_i915(intel_dp);
	int psr_setup_time = drm_dp_psr_setup_time(intel_dp->psr_dpcd);
	int entry_setup_frames = 0;

	if (psr_setup_time < 0) {
		drm_dbg_kms(&i915->drm,
			    "PSR condition failed: Invalid PSR setup time (0x%02x)\n",
			    intel_dp->psr_dpcd[1]);
		return -ETIME;
	}

	if (intel_usecs_to_scanlines(adjusted_mode, psr_setup_time) >
	    adjusted_mode->crtc_vtotal - adjusted_mode->crtc_vdisplay - 1) {
		if (DISPLAY_VER(i915) >= 20) {
			/* setup entry frames can be up to 3 frames */
			entry_setup_frames = 1;
			drm_dbg_kms(&i915->drm,
				    "PSR setup entry frames %d\n",
				    entry_setup_frames);
		} else {
			drm_dbg_kms(&i915->drm,
				    "PSR condition failed: PSR setup time (%d us) too long\n",
				    psr_setup_time);
			return -ETIME;
		}
	}

	return entry_setup_frames;
}

static bool wake_lines_fit_into_vblank(struct intel_dp *intel_dp,
				       const struct intel_crtc_state *crtc_state,
				       bool aux_less)
{
	struct drm_i915_private *i915 = dp_to_i915(intel_dp);
	int vblank = crtc_state->hw.adjusted_mode.crtc_vblank_end -
		crtc_state->hw.adjusted_mode.crtc_vblank_start;
	int wake_lines;

	if (aux_less)
		wake_lines = intel_dp->alpm_parameters.aux_less_wake_lines;
	else
		wake_lines = DISPLAY_VER(i915) < 20 ?
			psr2_block_count_lines(intel_dp) :
			intel_dp->alpm_parameters.io_wake_lines;

	if (crtc_state->req_psr2_sdp_prior_scanline)
		vblank -= 1;

	/* Vblank >= PSR2_CTL Block Count Number maximum line count */
	if (vblank < wake_lines)
		return false;

	return true;
}

static bool alpm_config_valid(struct intel_dp *intel_dp,
			      const struct intel_crtc_state *crtc_state,
			      bool aux_less)
{
	struct drm_i915_private *i915 = dp_to_i915(intel_dp);

	if (!intel_alpm_compute_params(intel_dp, crtc_state)) {
		drm_dbg_kms(&i915->drm,
			    "PSR2/Panel Replay  not enabled, Unable to use long enough wake times\n");
		return false;
	}

	if (!wake_lines_fit_into_vblank(intel_dp, crtc_state, aux_less)) {
		drm_dbg_kms(&i915->drm,
			    "PSR2/Panel Replay not enabled, too short vblank time\n");
		return false;
	}

	return true;
}

static bool intel_psr2_config_valid(struct intel_dp *intel_dp,
				    struct intel_crtc_state *crtc_state)
{
	struct drm_i915_private *dev_priv = dp_to_i915(intel_dp);
	int crtc_hdisplay = crtc_state->hw.adjusted_mode.crtc_hdisplay;
	int crtc_vdisplay = crtc_state->hw.adjusted_mode.crtc_vdisplay;
	int psr_max_h = 0, psr_max_v = 0, max_bpp = 0;

	if (!intel_dp->psr.sink_psr2_support)
		return false;

	/* JSL and EHL only supports eDP 1.3 */
	if (IS_JASPERLAKE(dev_priv) || IS_ELKHARTLAKE(dev_priv)) {
		drm_dbg_kms(&dev_priv->drm, "PSR2 not supported by phy\n");
		return false;
	}

	/* Wa_16011181250 */
	if (IS_ROCKETLAKE(dev_priv) || IS_ALDERLAKE_S(dev_priv) ||
	    IS_DG2(dev_priv)) {
		drm_dbg_kms(&dev_priv->drm, "PSR2 is defeatured for this platform\n");
		return false;
	}

	if (IS_ALDERLAKE_P(dev_priv) && IS_DISPLAY_STEP(dev_priv, STEP_A0, STEP_B0)) {
		drm_dbg_kms(&dev_priv->drm, "PSR2 not completely functional in this stepping\n");
		return false;
	}

	if (!transcoder_has_psr2(dev_priv, crtc_state->cpu_transcoder)) {
		drm_dbg_kms(&dev_priv->drm,
			    "PSR2 not supported in transcoder %s\n",
			    transcoder_name(crtc_state->cpu_transcoder));
		return false;
	}

	/*
	 * DSC and PSR2 cannot be enabled simultaneously. If a requested
	 * resolution requires DSC to be enabled, priority is given to DSC
	 * over PSR2.
	 */
	if (crtc_state->dsc.compression_enable &&
	    (DISPLAY_VER(dev_priv) < 14 && !IS_ALDERLAKE_P(dev_priv))) {
		drm_dbg_kms(&dev_priv->drm,
			    "PSR2 cannot be enabled since DSC is enabled\n");
		return false;
	}

	if (DISPLAY_VER(dev_priv) >= 12) {
		psr_max_h = 5120;
		psr_max_v = 3200;
		max_bpp = 30;
	} else if (DISPLAY_VER(dev_priv) >= 10) {
		psr_max_h = 4096;
		psr_max_v = 2304;
		max_bpp = 24;
	} else if (DISPLAY_VER(dev_priv) == 9) {
		psr_max_h = 3640;
		psr_max_v = 2304;
		max_bpp = 24;
	}

	if (crtc_state->pipe_bpp > max_bpp) {
		drm_dbg_kms(&dev_priv->drm,
			    "PSR2 not enabled, pipe bpp %d > max supported %d\n",
			    crtc_state->pipe_bpp, max_bpp);
		return false;
	}

	/* Wa_16011303918:adl-p */
	if (crtc_state->vrr.enable &&
	    IS_ALDERLAKE_P(dev_priv) && IS_DISPLAY_STEP(dev_priv, STEP_A0, STEP_B0)) {
		drm_dbg_kms(&dev_priv->drm,
			    "PSR2 not enabled, not compatible with HW stepping + VRR\n");
		return false;
	}

	if (!alpm_config_valid(intel_dp, crtc_state, false))
		return false;

	if (!crtc_state->enable_psr2_sel_fetch &&
	    (crtc_hdisplay > psr_max_h || crtc_vdisplay > psr_max_v)) {
		drm_dbg_kms(&dev_priv->drm,
			    "PSR2 not enabled, resolution %dx%d > max supported %dx%d\n",
			    crtc_hdisplay, crtc_vdisplay,
			    psr_max_h, psr_max_v);
		return false;
	}

	tgl_dc3co_exitline_compute_config(intel_dp, crtc_state);

	return true;
}

static bool intel_sel_update_config_valid(struct intel_dp *intel_dp,
					  struct intel_crtc_state *crtc_state)
{
	struct drm_i915_private *dev_priv = dp_to_i915(intel_dp);

	if (HAS_PSR2_SEL_FETCH(dev_priv) &&
	    !intel_psr2_sel_fetch_config_valid(intel_dp, crtc_state) &&
	    !HAS_PSR_HW_TRACKING(dev_priv)) {
		drm_dbg_kms(&dev_priv->drm,
			    "Selective update not enabled, selective fetch not valid and no HW tracking available\n");
		goto unsupported;
	}

	if (!psr2_global_enabled(intel_dp)) {
		drm_dbg_kms(&dev_priv->drm, "Selective update disabled by flag\n");
		goto unsupported;
	}

	if (!crtc_state->has_panel_replay && !intel_psr2_config_valid(intel_dp, crtc_state))
		goto unsupported;

	if (!_compute_psr2_sdp_prior_scanline_indication(intel_dp, crtc_state)) {
		drm_dbg_kms(&dev_priv->drm,
			    "Selective update not enabled, SDP indication do not fit in hblank\n");
		goto unsupported;
	}

	if (crtc_state->has_panel_replay && (DISPLAY_VER(dev_priv) < 14 ||
					     !intel_dp->psr.sink_panel_replay_su_support))
		goto unsupported;

	if (crtc_state->crc_enabled) {
		drm_dbg_kms(&dev_priv->drm,
			    "Selective update not enabled because it would inhibit pipe CRC calculation\n");
		goto unsupported;
	}

	if (!psr2_granularity_check(intel_dp, crtc_state)) {
		drm_dbg_kms(&dev_priv->drm,
			    "Selective update not enabled, SU granularity not compatible\n");
		goto unsupported;
	}

	crtc_state->enable_psr2_su_region_et =
		psr2_su_region_et_valid(intel_dp, crtc_state->has_panel_replay);

	return true;

unsupported:
	crtc_state->enable_psr2_sel_fetch = false;
	return false;
}

static bool _psr_compute_config(struct intel_dp *intel_dp,
				struct intel_crtc_state *crtc_state)
{
	struct drm_i915_private *dev_priv = dp_to_i915(intel_dp);
	const struct drm_display_mode *adjusted_mode = &crtc_state->hw.adjusted_mode;
	int entry_setup_frames;

	/*
	 * Current PSR panels don't work reliably with VRR enabled
	 * So if VRR is enabled, do not enable PSR.
	 */
	if (crtc_state->vrr.enable)
		return false;

	if (!CAN_PSR(intel_dp))
		return false;

	entry_setup_frames = intel_psr_entry_setup_frames(intel_dp, adjusted_mode);

	if (entry_setup_frames >= 0) {
		intel_dp->psr.entry_setup_frames = entry_setup_frames;
	} else {
		drm_dbg_kms(&dev_priv->drm,
			    "PSR condition failed: PSR setup timing not met\n");
		return false;
	}

	return true;
}

static bool
_panel_replay_compute_config(struct intel_dp *intel_dp,
			     const struct intel_crtc_state *crtc_state,
			     const struct drm_connector_state *conn_state)
{
	struct drm_i915_private *i915 = dp_to_i915(intel_dp);
	struct intel_connector *connector =
		to_intel_connector(conn_state->connector);
	struct intel_hdcp *hdcp = &connector->hdcp;

	if (!CAN_PANEL_REPLAY(intel_dp))
		return false;

	if (!panel_replay_global_enabled(intel_dp)) {
		drm_dbg_kms(&i915->drm, "Panel Replay disabled by flag\n");
		return false;
	}

	if (!intel_dp_is_edp(intel_dp))
		return true;

	/* Remaining checks are for eDP only */

	/* 128b/132b Panel Replay is not supported on eDP */
	if (intel_dp_is_uhbr(crtc_state)) {
		drm_dbg_kms(&i915->drm,
			    "Panel Replay is not supported with 128b/132b\n");
		return false;
	}

	/* HW will not allow Panel Replay on eDP when HDCP enabled */
	if (conn_state->content_protection ==
	    DRM_MODE_CONTENT_PROTECTION_DESIRED ||
	    (conn_state->content_protection ==
	     DRM_MODE_CONTENT_PROTECTION_ENABLED && hdcp->value ==
	     DRM_MODE_CONTENT_PROTECTION_UNDESIRED)) {
		drm_dbg_kms(&i915->drm,
			    "Panel Replay is not supported with HDCP\n");
		return false;
	}

	if (!alpm_config_valid(intel_dp, crtc_state, true))
		return false;

	return true;
}

void intel_psr_compute_config(struct intel_dp *intel_dp,
			      struct intel_crtc_state *crtc_state,
			      struct drm_connector_state *conn_state)
{
	struct drm_i915_private *dev_priv = dp_to_i915(intel_dp);
	const struct drm_display_mode *adjusted_mode = &crtc_state->hw.adjusted_mode;

	if (!psr_global_enabled(intel_dp)) {
		drm_dbg_kms(&dev_priv->drm, "PSR disabled by flag\n");
		return;
	}

	if (intel_dp->psr.sink_not_reliable) {
		drm_dbg_kms(&dev_priv->drm,
			    "PSR sink implementation is not reliable\n");
		return;
	}

	if (adjusted_mode->flags & DRM_MODE_FLAG_INTERLACE) {
		drm_dbg_kms(&dev_priv->drm,
			    "PSR condition failed: Interlaced mode enabled\n");
		return;
	}

	/*
	 * FIXME figure out what is wrong with PSR+joiner and
	 * fix it. Presumably something related to the fact that
	 * PSR is a transcoder level feature.
	 */
	if (crtc_state->joiner_pipes) {
		drm_dbg_kms(&dev_priv->drm,
			    "PSR disabled due to joiner\n");
		return;
	}

	crtc_state->has_panel_replay = _panel_replay_compute_config(intel_dp,
								    crtc_state,
								    conn_state);

	crtc_state->has_psr = crtc_state->has_panel_replay ? true :
		_psr_compute_config(intel_dp, crtc_state);

	if (!crtc_state->has_psr)
		return;

<<<<<<< HEAD
	crtc_state->has_sel_update = intel_psr2_config_valid(intel_dp, crtc_state);
=======
	crtc_state->has_sel_update = intel_sel_update_config_valid(intel_dp, crtc_state);
>>>>>>> 7aa21fec
}

void intel_psr_get_config(struct intel_encoder *encoder,
			  struct intel_crtc_state *pipe_config)
{
	struct drm_i915_private *dev_priv = to_i915(encoder->base.dev);
	struct intel_digital_port *dig_port = enc_to_dig_port(encoder);
	enum transcoder cpu_transcoder = pipe_config->cpu_transcoder;
	struct intel_dp *intel_dp;
	u32 val;

	if (!dig_port)
		return;

	intel_dp = &dig_port->dp;
	if (!(CAN_PSR(intel_dp) || CAN_PANEL_REPLAY(intel_dp)))
		return;

	mutex_lock(&intel_dp->psr.lock);
	if (!intel_dp->psr.enabled)
		goto unlock;

	if (intel_dp->psr.panel_replay_enabled) {
		pipe_config->has_psr = pipe_config->has_panel_replay = true;
	} else {
		/*
		 * Not possible to read EDP_PSR/PSR2_CTL registers as it is
		 * enabled/disabled because of frontbuffer tracking and others.
		 */
		pipe_config->has_psr = true;
	}

<<<<<<< HEAD
	pipe_config->has_sel_update = intel_dp->psr.psr2_enabled;
=======
	pipe_config->has_sel_update = intel_dp->psr.sel_update_enabled;
>>>>>>> 7aa21fec
	pipe_config->infoframes.enable |= intel_hdmi_infoframe_enable(DP_SDP_VSC);

	if (!intel_dp->psr.sel_update_enabled)
		goto unlock;

	if (HAS_PSR2_SEL_FETCH(dev_priv)) {
		val = intel_de_read(dev_priv,
				    PSR2_MAN_TRK_CTL(dev_priv, cpu_transcoder));
		if (val & PSR2_MAN_TRK_CTL_ENABLE)
			pipe_config->enable_psr2_sel_fetch = true;
	}

	pipe_config->enable_psr2_su_region_et = intel_dp->psr.su_region_et_enabled;

	if (DISPLAY_VER(dev_priv) >= 12) {
		val = intel_de_read(dev_priv,
				    TRANS_EXITLINE(dev_priv, cpu_transcoder));
		pipe_config->dc3co_exitline = REG_FIELD_GET(EXITLINE_MASK, val);
	}
unlock:
	mutex_unlock(&intel_dp->psr.lock);
}

static void intel_psr_activate(struct intel_dp *intel_dp)
{
	struct drm_i915_private *dev_priv = dp_to_i915(intel_dp);
	enum transcoder cpu_transcoder = intel_dp->psr.transcoder;

	drm_WARN_ON(&dev_priv->drm,
		    transcoder_has_psr2(dev_priv, cpu_transcoder) &&
		    intel_de_read(dev_priv, EDP_PSR2_CTL(dev_priv, cpu_transcoder)) & EDP_PSR2_ENABLE);

	drm_WARN_ON(&dev_priv->drm,
		    intel_de_read(dev_priv, psr_ctl_reg(dev_priv, cpu_transcoder)) & EDP_PSR_ENABLE);

	drm_WARN_ON(&dev_priv->drm, intel_dp->psr.active);

	lockdep_assert_held(&intel_dp->psr.lock);

	/* psr1, psr2 and panel-replay are mutually exclusive.*/
	if (intel_dp->psr.panel_replay_enabled)
		dg2_activate_panel_replay(intel_dp);
	else if (intel_dp->psr.sel_update_enabled)
		hsw_activate_psr2(intel_dp);
	else
		hsw_activate_psr1(intel_dp);

	intel_dp->psr.active = true;
}

static u32 wa_16013835468_bit_get(struct intel_dp *intel_dp)
{
	switch (intel_dp->psr.pipe) {
	case PIPE_A:
		return LATENCY_REPORTING_REMOVED_PIPE_A;
	case PIPE_B:
		return LATENCY_REPORTING_REMOVED_PIPE_B;
	case PIPE_C:
		return LATENCY_REPORTING_REMOVED_PIPE_C;
	case PIPE_D:
		return LATENCY_REPORTING_REMOVED_PIPE_D;
	default:
		MISSING_CASE(intel_dp->psr.pipe);
		return 0;
	}
}

/*
 * Wa_16013835468
 * Wa_14015648006
 */
static void wm_optimization_wa(struct intel_dp *intel_dp,
			       const struct intel_crtc_state *crtc_state)
{
	struct drm_i915_private *dev_priv = dp_to_i915(intel_dp);
	bool set_wa_bit = false;

	/* Wa_14015648006 */
	if (IS_DISPLAY_VER(dev_priv, 11, 14))
		set_wa_bit |= crtc_state->wm_level_disabled;

	/* Wa_16013835468 */
	if (DISPLAY_VER(dev_priv) == 12)
		set_wa_bit |= crtc_state->hw.adjusted_mode.crtc_vblank_start !=
			crtc_state->hw.adjusted_mode.crtc_vdisplay;

	if (set_wa_bit)
		intel_de_rmw(dev_priv, GEN8_CHICKEN_DCPR_1,
			     0, wa_16013835468_bit_get(intel_dp));
	else
		intel_de_rmw(dev_priv, GEN8_CHICKEN_DCPR_1,
			     wa_16013835468_bit_get(intel_dp), 0);
}

static void intel_psr_enable_source(struct intel_dp *intel_dp,
				    const struct intel_crtc_state *crtc_state)
{
	struct drm_i915_private *dev_priv = dp_to_i915(intel_dp);
	enum transcoder cpu_transcoder = intel_dp->psr.transcoder;
	u32 mask = 0;

	/*
	 * Only HSW and BDW have PSR AUX registers that need to be setup.
	 * SKL+ use hardcoded values PSR AUX transactions
	 */
	if (DISPLAY_VER(dev_priv) < 9)
		hsw_psr_setup_aux(intel_dp);

	/*
	 * Per Spec: Avoid continuous PSR exit by masking MEMUP and HPD also
	 * mask LPSP to avoid dependency on other drivers that might block
	 * runtime_pm besides preventing  other hw tracking issues now we
	 * can rely on frontbuffer tracking.
	 *
	 * From bspec prior LunarLake:
	 * Only PSR_MASK[Mask FBC modify] and PSR_MASK[Mask Hotplug] are used in
	 * panel replay mode.
	 *
	 * From bspec beyod LunarLake:
	 * Panel Replay on DP: No bits are applicable
	 * Panel Replay on eDP: All bits are applicable
	 */
	if (DISPLAY_VER(dev_priv) < 20 || intel_dp_is_edp(intel_dp))
		mask = EDP_PSR_DEBUG_MASK_HPD;

	if (intel_dp_is_edp(intel_dp)) {
		mask |= EDP_PSR_DEBUG_MASK_MEMUP;

		/*
		 * For some unknown reason on HSW non-ULT (or at least on
		 * Dell Latitude E6540) external displays start to flicker
		 * when PSR is enabled on the eDP. SR/PC6 residency is much
		 * higher than should be possible with an external display.
		 * As a workaround leave LPSP unmasked to prevent PSR entry
		 * when external displays are active.
		 */
		if (DISPLAY_VER(dev_priv) >= 8 || IS_HASWELL_ULT(dev_priv))
			mask |= EDP_PSR_DEBUG_MASK_LPSP;

		if (DISPLAY_VER(dev_priv) < 20)
			mask |= EDP_PSR_DEBUG_MASK_MAX_SLEEP;

		/*
		 * No separate pipe reg write mask on hsw/bdw, so have to unmask all
		 * registers in order to keep the CURSURFLIVE tricks working :(
		 */
		if (IS_DISPLAY_VER(dev_priv, 9, 10))
			mask |= EDP_PSR_DEBUG_MASK_DISP_REG_WRITE;

		/* allow PSR with sprite enabled */
		if (IS_HASWELL(dev_priv))
			mask |= EDP_PSR_DEBUG_MASK_SPRITE_ENABLE;
	}

	intel_de_write(dev_priv, psr_debug_reg(dev_priv, cpu_transcoder), mask);

	psr_irq_control(intel_dp);

	/*
	 * TODO: if future platforms supports DC3CO in more than one
	 * transcoder, EXITLINE will need to be unset when disabling PSR
	 */
	if (intel_dp->psr.dc3co_exitline)
		intel_de_rmw(dev_priv,
			     TRANS_EXITLINE(dev_priv, cpu_transcoder),
			     EXITLINE_MASK,
			     intel_dp->psr.dc3co_exitline << EXITLINE_SHIFT | EXITLINE_ENABLE);

	if (HAS_PSR_HW_TRACKING(dev_priv) && HAS_PSR2_SEL_FETCH(dev_priv))
		intel_de_rmw(dev_priv, CHICKEN_PAR1_1, IGNORE_PSR2_HW_TRACKING,
			     intel_dp->psr.psr2_sel_fetch_enabled ?
			     IGNORE_PSR2_HW_TRACKING : 0);

	if (intel_dp_is_edp(intel_dp))
		intel_alpm_configure(intel_dp, crtc_state);

	/*
	 * Wa_16013835468
	 * Wa_14015648006
	 */
	wm_optimization_wa(intel_dp, crtc_state);

	if (intel_dp->psr.sel_update_enabled) {
		if (DISPLAY_VER(dev_priv) == 9)
			intel_de_rmw(dev_priv, CHICKEN_TRANS(cpu_transcoder), 0,
				     PSR2_VSC_ENABLE_PROG_HEADER |
				     PSR2_ADD_VERTICAL_LINE_COUNT);

		/*
		 * Wa_16014451276:adlp,mtl[a0,b0]
		 * All supported adlp panels have 1-based X granularity, this may
		 * cause issues if non-supported panels are used.
		 */
		if (!intel_dp->psr.panel_replay_enabled &&
		    (IS_DISPLAY_IP_STEP(dev_priv, IP_VER(14, 0), STEP_A0, STEP_B0) ||
		     IS_ALDERLAKE_P(dev_priv)))
			intel_de_rmw(dev_priv, hsw_chicken_trans_reg(dev_priv, cpu_transcoder),
				     0, ADLP_1_BASED_X_GRANULARITY);

		/* Wa_16012604467:adlp,mtl[a0,b0] */
		if (!intel_dp->psr.panel_replay_enabled &&
		    IS_DISPLAY_IP_STEP(dev_priv, IP_VER(14, 0), STEP_A0, STEP_B0))
			intel_de_rmw(dev_priv,
				     MTL_CLKGATE_DIS_TRANS(dev_priv, cpu_transcoder),
				     0,
				     MTL_CLKGATE_DIS_TRANS_DMASC_GATING_DIS);
		else if (IS_ALDERLAKE_P(dev_priv))
			intel_de_rmw(dev_priv, CLKGATE_DIS_MISC, 0,
				     CLKGATE_DIS_MISC_DMASC_GATING_DIS);
	}
}

static bool psr_interrupt_error_check(struct intel_dp *intel_dp)
{
	struct drm_i915_private *dev_priv = dp_to_i915(intel_dp);
	enum transcoder cpu_transcoder = intel_dp->psr.transcoder;
	u32 val;

	if (intel_dp->psr.panel_replay_enabled)
		goto no_err;

	/*
	 * If a PSR error happened and the driver is reloaded, the EDP_PSR_IIR
	 * will still keep the error set even after the reset done in the
	 * irq_preinstall and irq_uninstall hooks.
	 * And enabling in this situation cause the screen to freeze in the
	 * first time that PSR HW tries to activate so lets keep PSR disabled
	 * to avoid any rendering problems.
	 */
	val = intel_de_read(dev_priv, psr_iir_reg(dev_priv, cpu_transcoder));
	val &= psr_irq_psr_error_bit_get(intel_dp);
	if (val) {
		intel_dp->psr.sink_not_reliable = true;
		drm_dbg_kms(&dev_priv->drm,
			    "PSR interruption error set, not enabling PSR\n");
		return false;
	}

no_err:
	return true;
}

static void intel_psr_enable_locked(struct intel_dp *intel_dp,
				    const struct intel_crtc_state *crtc_state)
{
	struct intel_digital_port *dig_port = dp_to_dig_port(intel_dp);
	struct drm_i915_private *dev_priv = dp_to_i915(intel_dp);
	u32 val;

	drm_WARN_ON(&dev_priv->drm, intel_dp->psr.enabled);

<<<<<<< HEAD
	intel_dp->psr.psr2_enabled = crtc_state->has_sel_update;
=======
	intel_dp->psr.sel_update_enabled = crtc_state->has_sel_update;
>>>>>>> 7aa21fec
	intel_dp->psr.panel_replay_enabled = crtc_state->has_panel_replay;
	intel_dp->psr.busy_frontbuffer_bits = 0;
	intel_dp->psr.pipe = to_intel_crtc(crtc_state->uapi.crtc)->pipe;
	intel_dp->psr.transcoder = crtc_state->cpu_transcoder;
	/* DC5/DC6 requires at least 6 idle frames */
	val = usecs_to_jiffies(intel_get_frame_time_us(crtc_state) * 6);
	intel_dp->psr.dc3co_exit_delay = val;
	intel_dp->psr.dc3co_exitline = crtc_state->dc3co_exitline;
	intel_dp->psr.psr2_sel_fetch_enabled = crtc_state->enable_psr2_sel_fetch;
	intel_dp->psr.su_region_et_enabled = crtc_state->enable_psr2_su_region_et;
	intel_dp->psr.psr2_sel_fetch_cff_enabled = false;
	intel_dp->psr.req_psr2_sdp_prior_scanline =
		crtc_state->req_psr2_sdp_prior_scanline;

	if (!psr_interrupt_error_check(intel_dp))
		return;

	if (intel_dp->psr.panel_replay_enabled) {
		drm_dbg_kms(&dev_priv->drm, "Enabling Panel Replay\n");
	} else {
		drm_dbg_kms(&dev_priv->drm, "Enabling PSR%s\n",
			    intel_dp->psr.sel_update_enabled ? "2" : "1");

		/*
		 * Panel replay has to be enabled before link training: doing it
		 * only for PSR here.
		 */
		intel_psr_enable_sink(intel_dp, crtc_state);
	}

	if (intel_dp_is_edp(intel_dp))
		intel_snps_phy_update_psr_power_state(&dig_port->base, true);

	intel_psr_enable_source(intel_dp, crtc_state);
	intel_dp->psr.enabled = true;
	intel_dp->psr.paused = false;

	intel_psr_activate(intel_dp);
}

static void intel_psr_exit(struct intel_dp *intel_dp)
{
	struct drm_i915_private *dev_priv = dp_to_i915(intel_dp);
	enum transcoder cpu_transcoder = intel_dp->psr.transcoder;
	u32 val;

	if (!intel_dp->psr.active) {
		if (transcoder_has_psr2(dev_priv, cpu_transcoder)) {
			val = intel_de_read(dev_priv,
					    EDP_PSR2_CTL(dev_priv, cpu_transcoder));
			drm_WARN_ON(&dev_priv->drm, val & EDP_PSR2_ENABLE);
		}

		val = intel_de_read(dev_priv, psr_ctl_reg(dev_priv, cpu_transcoder));
		drm_WARN_ON(&dev_priv->drm, val & EDP_PSR_ENABLE);

		return;
	}

	if (intel_dp->psr.panel_replay_enabled) {
		intel_de_rmw(dev_priv, TRANS_DP2_CTL(intel_dp->psr.transcoder),
			     TRANS_DP2_PANEL_REPLAY_ENABLE, 0);
	} else if (intel_dp->psr.sel_update_enabled) {
		tgl_disallow_dc3co_on_psr2_exit(intel_dp);

		val = intel_de_rmw(dev_priv,
				   EDP_PSR2_CTL(dev_priv, cpu_transcoder),
				   EDP_PSR2_ENABLE, 0);

		drm_WARN_ON(&dev_priv->drm, !(val & EDP_PSR2_ENABLE));
	} else {
		val = intel_de_rmw(dev_priv, psr_ctl_reg(dev_priv, cpu_transcoder),
				   EDP_PSR_ENABLE, 0);

		drm_WARN_ON(&dev_priv->drm, !(val & EDP_PSR_ENABLE));
	}
	intel_dp->psr.active = false;
}

static void intel_psr_wait_exit_locked(struct intel_dp *intel_dp)
{
	struct drm_i915_private *dev_priv = dp_to_i915(intel_dp);
	enum transcoder cpu_transcoder = intel_dp->psr.transcoder;
	i915_reg_t psr_status;
	u32 psr_status_mask;

	if (intel_dp_is_edp(intel_dp) && (intel_dp->psr.sel_update_enabled ||
					  intel_dp->psr.panel_replay_enabled)) {
		psr_status = EDP_PSR2_STATUS(dev_priv, cpu_transcoder);
		psr_status_mask = EDP_PSR2_STATUS_STATE_MASK;
	} else {
		psr_status = psr_status_reg(dev_priv, cpu_transcoder);
		psr_status_mask = EDP_PSR_STATUS_STATE_MASK;
	}

	/* Wait till PSR is idle */
	if (intel_de_wait_for_clear(dev_priv, psr_status,
				    psr_status_mask, 2000))
		drm_err(&dev_priv->drm, "Timed out waiting PSR idle state\n");
}

static void intel_psr_disable_locked(struct intel_dp *intel_dp)
{
	struct drm_i915_private *dev_priv = dp_to_i915(intel_dp);
	enum transcoder cpu_transcoder = intel_dp->psr.transcoder;

	lockdep_assert_held(&intel_dp->psr.lock);

	if (!intel_dp->psr.enabled)
		return;

	if (intel_dp->psr.panel_replay_enabled)
		drm_dbg_kms(&dev_priv->drm, "Disabling Panel Replay\n");
	else
		drm_dbg_kms(&dev_priv->drm, "Disabling PSR%s\n",
			    intel_dp->psr.sel_update_enabled ? "2" : "1");

	intel_psr_exit(intel_dp);
	intel_psr_wait_exit_locked(intel_dp);

	/*
	 * Wa_16013835468
	 * Wa_14015648006
	 */
	if (DISPLAY_VER(dev_priv) >= 11)
		intel_de_rmw(dev_priv, GEN8_CHICKEN_DCPR_1,
			     wa_16013835468_bit_get(intel_dp), 0);

	if (intel_dp->psr.sel_update_enabled) {
		/* Wa_16012604467:adlp,mtl[a0,b0] */
		if (!intel_dp->psr.panel_replay_enabled &&
		    IS_DISPLAY_IP_STEP(dev_priv, IP_VER(14, 0), STEP_A0, STEP_B0))
			intel_de_rmw(dev_priv,
				     MTL_CLKGATE_DIS_TRANS(dev_priv, cpu_transcoder),
				     MTL_CLKGATE_DIS_TRANS_DMASC_GATING_DIS, 0);
		else if (IS_ALDERLAKE_P(dev_priv))
			intel_de_rmw(dev_priv, CLKGATE_DIS_MISC,
				     CLKGATE_DIS_MISC_DMASC_GATING_DIS, 0);
	}

	if (intel_dp_is_edp(intel_dp))
		intel_snps_phy_update_psr_power_state(&dp_to_dig_port(intel_dp)->base, false);

	/* Panel Replay on eDP is always using ALPM aux less. */
	if (intel_dp->psr.panel_replay_enabled && intel_dp_is_edp(intel_dp)) {
		intel_de_rmw(dev_priv, ALPM_CTL(dev_priv, cpu_transcoder),
			     ALPM_CTL_ALPM_ENABLE |
			     ALPM_CTL_ALPM_AUX_LESS_ENABLE, 0);

		intel_de_rmw(dev_priv,
			     PORT_ALPM_CTL(dev_priv, cpu_transcoder),
			     PORT_ALPM_CTL_ALPM_AUX_LESS_ENABLE, 0);
	}

	/* Disable PSR on Sink */
	if (!intel_dp->psr.panel_replay_enabled) {
		drm_dp_dpcd_writeb(&intel_dp->aux, DP_PSR_EN_CFG, 0);

		if (intel_dp->psr.sel_update_enabled)
			drm_dp_dpcd_writeb(&intel_dp->aux,
					   DP_RECEIVER_ALPM_CONFIG, 0);
	}

	intel_dp->psr.enabled = false;
	intel_dp->psr.panel_replay_enabled = false;
	intel_dp->psr.sel_update_enabled = false;
	intel_dp->psr.psr2_sel_fetch_enabled = false;
	intel_dp->psr.su_region_et_enabled = false;
	intel_dp->psr.psr2_sel_fetch_cff_enabled = false;
}

/**
 * intel_psr_disable - Disable PSR
 * @intel_dp: Intel DP
 * @old_crtc_state: old CRTC state
 *
 * This function needs to be called before disabling pipe.
 */
void intel_psr_disable(struct intel_dp *intel_dp,
		       const struct intel_crtc_state *old_crtc_state)
{
	struct drm_i915_private *dev_priv = dp_to_i915(intel_dp);

	if (!old_crtc_state->has_psr)
		return;

	if (drm_WARN_ON(&dev_priv->drm, !CAN_PSR(intel_dp)))
		return;

	mutex_lock(&intel_dp->psr.lock);

	intel_psr_disable_locked(intel_dp);

	mutex_unlock(&intel_dp->psr.lock);
	cancel_work_sync(&intel_dp->psr.work);
	cancel_delayed_work_sync(&intel_dp->psr.dc3co_work);
}

/**
 * intel_psr_pause - Pause PSR
 * @intel_dp: Intel DP
 *
 * This function need to be called after enabling psr.
 */
void intel_psr_pause(struct intel_dp *intel_dp)
{
	struct drm_i915_private *dev_priv = dp_to_i915(intel_dp);
	struct intel_psr *psr = &intel_dp->psr;

	if (!CAN_PSR(intel_dp) && !CAN_PANEL_REPLAY(intel_dp))
		return;

	mutex_lock(&psr->lock);

	if (!psr->enabled) {
		mutex_unlock(&psr->lock);
		return;
	}

	/* If we ever hit this, we will need to add refcount to pause/resume */
	drm_WARN_ON(&dev_priv->drm, psr->paused);

	intel_psr_exit(intel_dp);
	intel_psr_wait_exit_locked(intel_dp);
	psr->paused = true;

	mutex_unlock(&psr->lock);

	cancel_work_sync(&psr->work);
	cancel_delayed_work_sync(&psr->dc3co_work);
}

/**
 * intel_psr_resume - Resume PSR
 * @intel_dp: Intel DP
 *
 * This function need to be called after pausing psr.
 */
void intel_psr_resume(struct intel_dp *intel_dp)
{
	struct intel_psr *psr = &intel_dp->psr;

	if (!CAN_PSR(intel_dp) && !CAN_PANEL_REPLAY(intel_dp))
		return;

	mutex_lock(&psr->lock);

	if (!psr->paused)
		goto unlock;

	psr->paused = false;
	intel_psr_activate(intel_dp);

unlock:
	mutex_unlock(&psr->lock);
}

static u32 man_trk_ctl_enable_bit_get(struct drm_i915_private *dev_priv)
{
	return IS_ALDERLAKE_P(dev_priv) || DISPLAY_VER(dev_priv) >= 14 ? 0 :
		PSR2_MAN_TRK_CTL_ENABLE;
}

static u32 man_trk_ctl_single_full_frame_bit_get(struct drm_i915_private *dev_priv)
{
	return IS_ALDERLAKE_P(dev_priv) || DISPLAY_VER(dev_priv) >= 14 ?
	       ADLP_PSR2_MAN_TRK_CTL_SF_SINGLE_FULL_FRAME :
	       PSR2_MAN_TRK_CTL_SF_SINGLE_FULL_FRAME;
}

static u32 man_trk_ctl_partial_frame_bit_get(struct drm_i915_private *dev_priv)
{
	return IS_ALDERLAKE_P(dev_priv) || DISPLAY_VER(dev_priv) >= 14 ?
	       ADLP_PSR2_MAN_TRK_CTL_SF_PARTIAL_FRAME_UPDATE :
	       PSR2_MAN_TRK_CTL_SF_PARTIAL_FRAME_UPDATE;
}

static u32 man_trk_ctl_continuos_full_frame(struct drm_i915_private *dev_priv)
{
	return IS_ALDERLAKE_P(dev_priv) || DISPLAY_VER(dev_priv) >= 14 ?
	       ADLP_PSR2_MAN_TRK_CTL_SF_CONTINUOS_FULL_FRAME :
	       PSR2_MAN_TRK_CTL_SF_CONTINUOS_FULL_FRAME;
}

static void psr_force_hw_tracking_exit(struct intel_dp *intel_dp)
{
	struct drm_i915_private *dev_priv = dp_to_i915(intel_dp);
	enum transcoder cpu_transcoder = intel_dp->psr.transcoder;

	if (intel_dp->psr.psr2_sel_fetch_enabled)
		intel_de_write(dev_priv,
			       PSR2_MAN_TRK_CTL(dev_priv, cpu_transcoder),
			       man_trk_ctl_enable_bit_get(dev_priv) |
			       man_trk_ctl_partial_frame_bit_get(dev_priv) |
			       man_trk_ctl_single_full_frame_bit_get(dev_priv) |
			       man_trk_ctl_continuos_full_frame(dev_priv));

	/*
	 * Display WA #0884: skl+
	 * This documented WA for bxt can be safely applied
	 * broadly so we can force HW tracking to exit PSR
	 * instead of disabling and re-enabling.
	 * Workaround tells us to write 0 to CUR_SURFLIVE_A,
	 * but it makes more sense write to the current active
	 * pipe.
	 *
	 * This workaround do not exist for platforms with display 10 or newer
	 * but testing proved that it works for up display 13, for newer
	 * than that testing will be needed.
	 */
	intel_de_write(dev_priv, CURSURFLIVE(dev_priv, intel_dp->psr.pipe), 0);
}

void intel_psr2_program_trans_man_trk_ctl(const struct intel_crtc_state *crtc_state)
{
	struct intel_crtc *crtc = to_intel_crtc(crtc_state->uapi.crtc);
	struct drm_i915_private *dev_priv = to_i915(crtc_state->uapi.crtc->dev);
	enum transcoder cpu_transcoder = crtc_state->cpu_transcoder;
	struct intel_encoder *encoder;

	if (!crtc_state->enable_psr2_sel_fetch)
		return;

	for_each_intel_encoder_mask_with_psr(&dev_priv->drm, encoder,
					     crtc_state->uapi.encoder_mask) {
		struct intel_dp *intel_dp = enc_to_intel_dp(encoder);

		lockdep_assert_held(&intel_dp->psr.lock);
		if (intel_dp->psr.psr2_sel_fetch_cff_enabled)
			return;
		break;
	}

	intel_de_write(dev_priv, PSR2_MAN_TRK_CTL(dev_priv, cpu_transcoder),
		       crtc_state->psr2_man_track_ctl);

	if (!crtc_state->enable_psr2_su_region_et)
		return;

	intel_de_write(dev_priv, PIPE_SRCSZ_ERLY_TPT(crtc->pipe),
		       crtc_state->pipe_srcsz_early_tpt);
}

static void psr2_man_trk_ctl_calc(struct intel_crtc_state *crtc_state,
				  bool full_update)
{
	struct intel_crtc *crtc = to_intel_crtc(crtc_state->uapi.crtc);
	struct drm_i915_private *dev_priv = to_i915(crtc->base.dev);
	u32 val = man_trk_ctl_enable_bit_get(dev_priv);

	/* SF partial frame enable has to be set even on full update */
	val |= man_trk_ctl_partial_frame_bit_get(dev_priv);

	if (full_update) {
		val |= man_trk_ctl_single_full_frame_bit_get(dev_priv);
		val |= man_trk_ctl_continuos_full_frame(dev_priv);
		goto exit;
	}

	if (crtc_state->psr2_su_area.y1 == -1)
		goto exit;

	if (IS_ALDERLAKE_P(dev_priv) || DISPLAY_VER(dev_priv) >= 14) {
		val |= ADLP_PSR2_MAN_TRK_CTL_SU_REGION_START_ADDR(crtc_state->psr2_su_area.y1);
		val |= ADLP_PSR2_MAN_TRK_CTL_SU_REGION_END_ADDR(crtc_state->psr2_su_area.y2 - 1);
	} else {
		drm_WARN_ON(crtc_state->uapi.crtc->dev,
			    crtc_state->psr2_su_area.y1 % 4 ||
			    crtc_state->psr2_su_area.y2 % 4);

		val |= PSR2_MAN_TRK_CTL_SU_REGION_START_ADDR(
			crtc_state->psr2_su_area.y1 / 4 + 1);
		val |= PSR2_MAN_TRK_CTL_SU_REGION_END_ADDR(
			crtc_state->psr2_su_area.y2 / 4 + 1);
	}
exit:
	crtc_state->psr2_man_track_ctl = val;
}

static u32 psr2_pipe_srcsz_early_tpt_calc(struct intel_crtc_state *crtc_state,
					  bool full_update)
{
	int width, height;

	if (!crtc_state->enable_psr2_su_region_et || full_update)
		return 0;

	width = drm_rect_width(&crtc_state->psr2_su_area);
	height = drm_rect_height(&crtc_state->psr2_su_area);

	return PIPESRC_WIDTH(width - 1) | PIPESRC_HEIGHT(height - 1);
}

static void clip_area_update(struct drm_rect *overlap_damage_area,
			     struct drm_rect *damage_area,
			     struct drm_rect *pipe_src)
{
	if (!drm_rect_intersect(damage_area, pipe_src))
		return;

	if (overlap_damage_area->y1 == -1) {
		overlap_damage_area->y1 = damage_area->y1;
		overlap_damage_area->y2 = damage_area->y2;
		return;
	}

	if (damage_area->y1 < overlap_damage_area->y1)
		overlap_damage_area->y1 = damage_area->y1;

	if (damage_area->y2 > overlap_damage_area->y2)
		overlap_damage_area->y2 = damage_area->y2;
}

static void intel_psr2_sel_fetch_pipe_alignment(struct intel_crtc_state *crtc_state)
{
	struct drm_i915_private *dev_priv = to_i915(crtc_state->uapi.crtc->dev);
	const struct drm_dsc_config *vdsc_cfg = &crtc_state->dsc.config;
	u16 y_alignment;

	/* ADLP aligns the SU region to vdsc slice height in case dsc is enabled */
	if (crtc_state->dsc.compression_enable &&
	    (IS_ALDERLAKE_P(dev_priv) || DISPLAY_VER(dev_priv) >= 14))
		y_alignment = vdsc_cfg->slice_height;
	else
		y_alignment = crtc_state->su_y_granularity;

	crtc_state->psr2_su_area.y1 -= crtc_state->psr2_su_area.y1 % y_alignment;
	if (crtc_state->psr2_su_area.y2 % y_alignment)
		crtc_state->psr2_su_area.y2 = ((crtc_state->psr2_su_area.y2 /
						y_alignment) + 1) * y_alignment;
}

/*
 * When early transport is in use we need to extend SU area to cover
 * cursor fully when cursor is in SU area.
 */
static void
intel_psr2_sel_fetch_et_alignment(struct intel_atomic_state *state,
				  struct intel_crtc *crtc,
				  bool *cursor_in_su_area)
{
	struct intel_crtc_state *crtc_state = intel_atomic_get_new_crtc_state(state, crtc);
	struct intel_plane_state *new_plane_state;
	struct intel_plane *plane;
	int i;

	if (!crtc_state->enable_psr2_su_region_et)
		return;

	for_each_new_intel_plane_in_state(state, plane, new_plane_state, i) {
		struct drm_rect inter;

		if (new_plane_state->uapi.crtc != crtc_state->uapi.crtc)
			continue;

		if (plane->id != PLANE_CURSOR)
			continue;

		if (!new_plane_state->uapi.visible)
			continue;

		inter = crtc_state->psr2_su_area;
		if (!drm_rect_intersect(&inter, &new_plane_state->uapi.dst))
			continue;

		clip_area_update(&crtc_state->psr2_su_area, &new_plane_state->uapi.dst,
				 &crtc_state->pipe_src);
		*cursor_in_su_area = true;
	}
}

/*
 * TODO: Not clear how to handle planes with negative position,
 * also planes are not updated if they have a negative X
 * position so for now doing a full update in this cases
 *
 * Plane scaling and rotation is not supported by selective fetch and both
 * properties can change without a modeset, so need to be check at every
 * atomic commit.
 */
static bool psr2_sel_fetch_plane_state_supported(const struct intel_plane_state *plane_state)
{
	if (plane_state->uapi.dst.y1 < 0 ||
	    plane_state->uapi.dst.x1 < 0 ||
	    plane_state->scaler_id >= 0 ||
	    plane_state->uapi.rotation != DRM_MODE_ROTATE_0)
		return false;

	return true;
}

/*
 * Check for pipe properties that is not supported by selective fetch.
 *
 * TODO: pipe scaling causes a modeset but skl_update_scaler_crtc() is executed
 * after intel_psr_compute_config(), so for now keeping PSR2 selective fetch
 * enabled and going to the full update path.
 */
static bool psr2_sel_fetch_pipe_state_supported(const struct intel_crtc_state *crtc_state)
{
	if (crtc_state->scaler_state.scaler_id >= 0)
		return false;

	return true;
}

int intel_psr2_sel_fetch_update(struct intel_atomic_state *state,
				struct intel_crtc *crtc)
{
	struct drm_i915_private *dev_priv = to_i915(state->base.dev);
	struct intel_crtc_state *crtc_state = intel_atomic_get_new_crtc_state(state, crtc);
	struct intel_plane_state *new_plane_state, *old_plane_state;
	struct intel_plane *plane;
	bool full_update = false, cursor_in_su_area = false;
	int i, ret;

	if (!crtc_state->enable_psr2_sel_fetch)
		return 0;

	if (!psr2_sel_fetch_pipe_state_supported(crtc_state)) {
		full_update = true;
		goto skip_sel_fetch_set_loop;
	}

	crtc_state->psr2_su_area.x1 = 0;
	crtc_state->psr2_su_area.y1 = -1;
	crtc_state->psr2_su_area.x2 = drm_rect_width(&crtc_state->pipe_src);
	crtc_state->psr2_su_area.y2 = -1;

	/*
	 * Calculate minimal selective fetch area of each plane and calculate
	 * the pipe damaged area.
	 * In the next loop the plane selective fetch area will actually be set
	 * using whole pipe damaged area.
	 */
	for_each_oldnew_intel_plane_in_state(state, plane, old_plane_state,
					     new_plane_state, i) {
		struct drm_rect src, damaged_area = { .x1 = 0, .y1 = -1,
						      .x2 = INT_MAX };

		if (new_plane_state->uapi.crtc != crtc_state->uapi.crtc)
			continue;

		if (!new_plane_state->uapi.visible &&
		    !old_plane_state->uapi.visible)
			continue;

		if (!psr2_sel_fetch_plane_state_supported(new_plane_state)) {
			full_update = true;
			break;
		}

		/*
		 * If visibility or plane moved, mark the whole plane area as
		 * damaged as it needs to be complete redraw in the new and old
		 * position.
		 */
		if (new_plane_state->uapi.visible != old_plane_state->uapi.visible ||
		    !drm_rect_equals(&new_plane_state->uapi.dst,
				     &old_plane_state->uapi.dst)) {
			if (old_plane_state->uapi.visible) {
				damaged_area.y1 = old_plane_state->uapi.dst.y1;
				damaged_area.y2 = old_plane_state->uapi.dst.y2;
				clip_area_update(&crtc_state->psr2_su_area, &damaged_area,
						 &crtc_state->pipe_src);
			}

			if (new_plane_state->uapi.visible) {
				damaged_area.y1 = new_plane_state->uapi.dst.y1;
				damaged_area.y2 = new_plane_state->uapi.dst.y2;
				clip_area_update(&crtc_state->psr2_su_area, &damaged_area,
						 &crtc_state->pipe_src);
			}
			continue;
		} else if (new_plane_state->uapi.alpha != old_plane_state->uapi.alpha) {
			/* If alpha changed mark the whole plane area as damaged */
			damaged_area.y1 = new_plane_state->uapi.dst.y1;
			damaged_area.y2 = new_plane_state->uapi.dst.y2;
			clip_area_update(&crtc_state->psr2_su_area, &damaged_area,
					 &crtc_state->pipe_src);
			continue;
		}

		src = drm_plane_state_src(&new_plane_state->uapi);
		drm_rect_fp_to_int(&src, &src);

		if (!drm_atomic_helper_damage_merged(&old_plane_state->uapi,
						     &new_plane_state->uapi, &damaged_area))
			continue;

		damaged_area.y1 += new_plane_state->uapi.dst.y1 - src.y1;
		damaged_area.y2 += new_plane_state->uapi.dst.y1 - src.y1;
		damaged_area.x1 += new_plane_state->uapi.dst.x1 - src.x1;
		damaged_area.x2 += new_plane_state->uapi.dst.x1 - src.x1;

		clip_area_update(&crtc_state->psr2_su_area, &damaged_area, &crtc_state->pipe_src);
	}

	/*
	 * TODO: For now we are just using full update in case
	 * selective fetch area calculation fails. To optimize this we
	 * should identify cases where this happens and fix the area
	 * calculation for those.
	 */
	if (crtc_state->psr2_su_area.y1 == -1) {
		drm_info_once(&dev_priv->drm,
			      "Selective fetch area calculation failed in pipe %c\n",
			      pipe_name(crtc->pipe));
		full_update = true;
	}

	if (full_update)
		goto skip_sel_fetch_set_loop;

	/* Wa_14014971492 */
	if (!crtc_state->has_panel_replay &&
	    ((IS_DISPLAY_IP_STEP(dev_priv, IP_VER(14, 0), STEP_A0, STEP_B0) ||
	      IS_ALDERLAKE_P(dev_priv) || IS_TIGERLAKE(dev_priv))) &&
	    crtc_state->splitter.enable)
		crtc_state->psr2_su_area.y1 = 0;

	ret = drm_atomic_add_affected_planes(&state->base, &crtc->base);
	if (ret)
		return ret;

	/*
	 * Adjust su area to cover cursor fully as necessary (early
	 * transport). This needs to be done after
	 * drm_atomic_add_affected_planes to ensure visible cursor is added into
	 * affected planes even when cursor is not updated by itself.
	 */
	intel_psr2_sel_fetch_et_alignment(state, crtc, &cursor_in_su_area);

	intel_psr2_sel_fetch_pipe_alignment(crtc_state);

	/*
	 * Now that we have the pipe damaged area check if it intersect with
	 * every plane, if it does set the plane selective fetch area.
	 */
	for_each_oldnew_intel_plane_in_state(state, plane, old_plane_state,
					     new_plane_state, i) {
		struct drm_rect *sel_fetch_area, inter;
		struct intel_plane *linked = new_plane_state->planar_linked_plane;

		if (new_plane_state->uapi.crtc != crtc_state->uapi.crtc ||
		    !new_plane_state->uapi.visible)
			continue;

		inter = crtc_state->psr2_su_area;
		sel_fetch_area = &new_plane_state->psr2_sel_fetch_area;
		if (!drm_rect_intersect(&inter, &new_plane_state->uapi.dst)) {
			sel_fetch_area->y1 = -1;
			sel_fetch_area->y2 = -1;
			/*
			 * if plane sel fetch was previously enabled ->
			 * disable it
			 */
			if (drm_rect_height(&old_plane_state->psr2_sel_fetch_area) > 0)
				crtc_state->update_planes |= BIT(plane->id);

			continue;
		}

		if (!psr2_sel_fetch_plane_state_supported(new_plane_state)) {
			full_update = true;
			break;
		}

		sel_fetch_area = &new_plane_state->psr2_sel_fetch_area;
		sel_fetch_area->y1 = inter.y1 - new_plane_state->uapi.dst.y1;
		sel_fetch_area->y2 = inter.y2 - new_plane_state->uapi.dst.y1;
		crtc_state->update_planes |= BIT(plane->id);

		/*
		 * Sel_fetch_area is calculated for UV plane. Use
		 * same area for Y plane as well.
		 */
		if (linked) {
			struct intel_plane_state *linked_new_plane_state;
			struct drm_rect *linked_sel_fetch_area;

			linked_new_plane_state = intel_atomic_get_plane_state(state, linked);
			if (IS_ERR(linked_new_plane_state))
				return PTR_ERR(linked_new_plane_state);

			linked_sel_fetch_area = &linked_new_plane_state->psr2_sel_fetch_area;
			linked_sel_fetch_area->y1 = sel_fetch_area->y1;
			linked_sel_fetch_area->y2 = sel_fetch_area->y2;
			crtc_state->update_planes |= BIT(linked->id);
		}
	}

skip_sel_fetch_set_loop:
	psr2_man_trk_ctl_calc(crtc_state, full_update);
	crtc_state->pipe_srcsz_early_tpt =
		psr2_pipe_srcsz_early_tpt_calc(crtc_state, full_update);
	return 0;
}

void intel_psr_pre_plane_update(struct intel_atomic_state *state,
				struct intel_crtc *crtc)
{
	struct drm_i915_private *i915 = to_i915(state->base.dev);
	const struct intel_crtc_state *old_crtc_state =
		intel_atomic_get_old_crtc_state(state, crtc);
	const struct intel_crtc_state *new_crtc_state =
		intel_atomic_get_new_crtc_state(state, crtc);
	struct intel_encoder *encoder;

	if (!HAS_PSR(i915))
		return;

	for_each_intel_encoder_mask_with_psr(state->base.dev, encoder,
					     old_crtc_state->uapi.encoder_mask) {
		struct intel_dp *intel_dp = enc_to_intel_dp(encoder);
		struct intel_psr *psr = &intel_dp->psr;
		bool needs_to_disable = false;

		mutex_lock(&psr->lock);

		/*
		 * Reasons to disable:
		 * - PSR disabled in new state
		 * - All planes will go inactive
		 * - Changing between PSR versions
		 * - Region Early Transport changing
		 * - Display WA #1136: skl, bxt
		 */
		needs_to_disable |= intel_crtc_needs_modeset(new_crtc_state);
		needs_to_disable |= !new_crtc_state->has_psr;
		needs_to_disable |= !new_crtc_state->active_planes;
<<<<<<< HEAD
		needs_to_disable |= new_crtc_state->has_sel_update != psr->psr2_enabled;
=======
		needs_to_disable |= new_crtc_state->has_sel_update != psr->sel_update_enabled;
		needs_to_disable |= new_crtc_state->enable_psr2_su_region_et !=
			psr->su_region_et_enabled;
>>>>>>> 7aa21fec
		needs_to_disable |= DISPLAY_VER(i915) < 11 &&
			new_crtc_state->wm_level_disabled;

		if (psr->enabled && needs_to_disable)
			intel_psr_disable_locked(intel_dp);
		else if (psr->enabled && new_crtc_state->wm_level_disabled)
			/* Wa_14015648006 */
			wm_optimization_wa(intel_dp, new_crtc_state);

		mutex_unlock(&psr->lock);
	}
}

void intel_psr_post_plane_update(struct intel_atomic_state *state,
				 struct intel_crtc *crtc)
{
	struct drm_i915_private *dev_priv = to_i915(state->base.dev);
	const struct intel_crtc_state *crtc_state =
		intel_atomic_get_new_crtc_state(state, crtc);
	struct intel_encoder *encoder;

	if (!crtc_state->has_psr)
		return;

	for_each_intel_encoder_mask_with_psr(state->base.dev, encoder,
					     crtc_state->uapi.encoder_mask) {
		struct intel_dp *intel_dp = enc_to_intel_dp(encoder);
		struct intel_psr *psr = &intel_dp->psr;
		bool keep_disabled = false;

		mutex_lock(&psr->lock);

		drm_WARN_ON(&dev_priv->drm, psr->enabled && !crtc_state->active_planes);

		keep_disabled |= psr->sink_not_reliable;
		keep_disabled |= !crtc_state->active_planes;

		/* Display WA #1136: skl, bxt */
		keep_disabled |= DISPLAY_VER(dev_priv) < 11 &&
			crtc_state->wm_level_disabled;

		if (!psr->enabled && !keep_disabled)
			intel_psr_enable_locked(intel_dp, crtc_state);
		else if (psr->enabled && !crtc_state->wm_level_disabled)
			/* Wa_14015648006 */
			wm_optimization_wa(intel_dp, crtc_state);

		/* Force a PSR exit when enabling CRC to avoid CRC timeouts */
		if (crtc_state->crc_enabled && psr->enabled)
			psr_force_hw_tracking_exit(intel_dp);

		/*
		 * Clear possible busy bits in case we have
		 * invalidate -> flip -> flush sequence.
		 */
		intel_dp->psr.busy_frontbuffer_bits = 0;

		mutex_unlock(&psr->lock);
	}
}

static int _psr2_ready_for_pipe_update_locked(struct intel_dp *intel_dp)
{
	struct drm_i915_private *dev_priv = dp_to_i915(intel_dp);
	enum transcoder cpu_transcoder = intel_dp->psr.transcoder;

	/*
	 * Any state lower than EDP_PSR2_STATUS_STATE_DEEP_SLEEP is enough.
	 * As all higher states has bit 4 of PSR2 state set we can just wait for
	 * EDP_PSR2_STATUS_STATE_DEEP_SLEEP to be cleared.
	 */
	return intel_de_wait_for_clear(dev_priv,
				       EDP_PSR2_STATUS(dev_priv, cpu_transcoder),
				       EDP_PSR2_STATUS_STATE_DEEP_SLEEP, 50);
}

static int _psr1_ready_for_pipe_update_locked(struct intel_dp *intel_dp)
{
	struct drm_i915_private *dev_priv = dp_to_i915(intel_dp);
	enum transcoder cpu_transcoder = intel_dp->psr.transcoder;

	/*
	 * From bspec: Panel Self Refresh (BDW+)
	 * Max. time for PSR to idle = Inverse of the refresh rate + 6 ms of
	 * exit training time + 1.5 ms of aux channel handshake. 50 ms is
	 * defensive enough to cover everything.
	 */
	return intel_de_wait_for_clear(dev_priv,
				       psr_status_reg(dev_priv, cpu_transcoder),
				       EDP_PSR_STATUS_STATE_MASK, 50);
}

static int _panel_replay_ready_for_pipe_update_locked(struct intel_dp *intel_dp)
{
	return intel_dp_is_edp(intel_dp) ?
		_psr2_ready_for_pipe_update_locked(intel_dp) :
		_psr1_ready_for_pipe_update_locked(intel_dp);
}

/**
 * intel_psr_wait_for_idle_locked - wait for PSR be ready for a pipe update
 * @new_crtc_state: new CRTC state
 *
 * This function is expected to be called from pipe_update_start() where it is
 * not expected to race with PSR enable or disable.
 */
void intel_psr_wait_for_idle_locked(const struct intel_crtc_state *new_crtc_state)
{
	struct drm_i915_private *dev_priv = to_i915(new_crtc_state->uapi.crtc->dev);
	struct intel_encoder *encoder;

	if (!new_crtc_state->has_psr)
		return;

	for_each_intel_encoder_mask_with_psr(&dev_priv->drm, encoder,
					     new_crtc_state->uapi.encoder_mask) {
		struct intel_dp *intel_dp = enc_to_intel_dp(encoder);
		int ret;

		lockdep_assert_held(&intel_dp->psr.lock);

		if (!intel_dp->psr.enabled)
			continue;

		if (intel_dp->psr.panel_replay_enabled)
			ret = _panel_replay_ready_for_pipe_update_locked(intel_dp);
		else if (intel_dp->psr.sel_update_enabled)
			ret = _psr2_ready_for_pipe_update_locked(intel_dp);
		else
			ret = _psr1_ready_for_pipe_update_locked(intel_dp);

		if (ret)
			drm_err(&dev_priv->drm, "PSR wait timed out, atomic update may fail\n");
	}
}

static bool __psr_wait_for_idle_locked(struct intel_dp *intel_dp)
{
	struct drm_i915_private *dev_priv = dp_to_i915(intel_dp);
	enum transcoder cpu_transcoder = intel_dp->psr.transcoder;
	i915_reg_t reg;
	u32 mask;
	int err;

	if (!intel_dp->psr.enabled)
		return false;

	if (intel_dp_is_edp(intel_dp) && (intel_dp->psr.sel_update_enabled ||
					  intel_dp->psr.panel_replay_enabled)) {
		reg = EDP_PSR2_STATUS(dev_priv, cpu_transcoder);
		mask = EDP_PSR2_STATUS_STATE_MASK;
	} else {
		reg = psr_status_reg(dev_priv, cpu_transcoder);
		mask = EDP_PSR_STATUS_STATE_MASK;
	}

	mutex_unlock(&intel_dp->psr.lock);

	err = intel_de_wait_for_clear(dev_priv, reg, mask, 50);
	if (err)
		drm_err(&dev_priv->drm,
			"Timed out waiting for PSR Idle for re-enable\n");

	/* After the unlocked wait, verify that PSR is still wanted! */
	mutex_lock(&intel_dp->psr.lock);
	return err == 0 && intel_dp->psr.enabled;
}

static int intel_psr_fastset_force(struct drm_i915_private *dev_priv)
{
	struct drm_connector_list_iter conn_iter;
	struct drm_modeset_acquire_ctx ctx;
	struct drm_atomic_state *state;
	struct drm_connector *conn;
	int err = 0;

	state = drm_atomic_state_alloc(&dev_priv->drm);
	if (!state)
		return -ENOMEM;

	drm_modeset_acquire_init(&ctx, DRM_MODESET_ACQUIRE_INTERRUPTIBLE);

	state->acquire_ctx = &ctx;
	to_intel_atomic_state(state)->internal = true;

retry:
	drm_connector_list_iter_begin(&dev_priv->drm, &conn_iter);
	drm_for_each_connector_iter(conn, &conn_iter) {
		struct drm_connector_state *conn_state;
		struct drm_crtc_state *crtc_state;

		if (conn->connector_type != DRM_MODE_CONNECTOR_eDP)
			continue;

		conn_state = drm_atomic_get_connector_state(state, conn);
		if (IS_ERR(conn_state)) {
			err = PTR_ERR(conn_state);
			break;
		}

		if (!conn_state->crtc)
			continue;

		crtc_state = drm_atomic_get_crtc_state(state, conn_state->crtc);
		if (IS_ERR(crtc_state)) {
			err = PTR_ERR(crtc_state);
			break;
		}

		/* Mark mode as changed to trigger a pipe->update() */
		crtc_state->mode_changed = true;
	}
	drm_connector_list_iter_end(&conn_iter);

	if (err == 0)
		err = drm_atomic_commit(state);

	if (err == -EDEADLK) {
		drm_atomic_state_clear(state);
		err = drm_modeset_backoff(&ctx);
		if (!err)
			goto retry;
	}

	drm_modeset_drop_locks(&ctx);
	drm_modeset_acquire_fini(&ctx);
	drm_atomic_state_put(state);

	return err;
}

int intel_psr_debug_set(struct intel_dp *intel_dp, u64 val)
{
	struct drm_i915_private *dev_priv = dp_to_i915(intel_dp);
	const u32 mode = val & I915_PSR_DEBUG_MODE_MASK;
	const u32 disable_bits = val & (I915_PSR_DEBUG_SU_REGION_ET_DISABLE |
					I915_PSR_DEBUG_PANEL_REPLAY_DISABLE);
	u32 old_mode, old_disable_bits;
	int ret;

	if (val & ~(I915_PSR_DEBUG_IRQ | I915_PSR_DEBUG_SU_REGION_ET_DISABLE |
		    I915_PSR_DEBUG_PANEL_REPLAY_DISABLE |
		    I915_PSR_DEBUG_MODE_MASK) ||
	    mode > I915_PSR_DEBUG_ENABLE_SEL_FETCH) {
		drm_dbg_kms(&dev_priv->drm, "Invalid debug mask %llx\n", val);
		return -EINVAL;
	}

	ret = mutex_lock_interruptible(&intel_dp->psr.lock);
	if (ret)
		return ret;

	old_mode = intel_dp->psr.debug & I915_PSR_DEBUG_MODE_MASK;
	old_disable_bits = intel_dp->psr.debug &
		(I915_PSR_DEBUG_SU_REGION_ET_DISABLE |
		 I915_PSR_DEBUG_PANEL_REPLAY_DISABLE);

	intel_dp->psr.debug = val;

	/*
	 * Do it right away if it's already enabled, otherwise it will be done
	 * when enabling the source.
	 */
	if (intel_dp->psr.enabled)
		psr_irq_control(intel_dp);

	mutex_unlock(&intel_dp->psr.lock);

	if (old_mode != mode || old_disable_bits != disable_bits)
		ret = intel_psr_fastset_force(dev_priv);

	return ret;
}

static void intel_psr_handle_irq(struct intel_dp *intel_dp)
{
	struct intel_psr *psr = &intel_dp->psr;

	intel_psr_disable_locked(intel_dp);
	psr->sink_not_reliable = true;
	/* let's make sure that sink is awaken */
	drm_dp_dpcd_writeb(&intel_dp->aux, DP_SET_POWER, DP_SET_POWER_D0);
}

static void intel_psr_work(struct work_struct *work)
{
	struct intel_dp *intel_dp =
		container_of(work, typeof(*intel_dp), psr.work);

	mutex_lock(&intel_dp->psr.lock);

	if (!intel_dp->psr.enabled)
		goto unlock;

	if (READ_ONCE(intel_dp->psr.irq_aux_error))
		intel_psr_handle_irq(intel_dp);

	/*
	 * We have to make sure PSR is ready for re-enable
	 * otherwise it keeps disabled until next full enable/disable cycle.
	 * PSR might take some time to get fully disabled
	 * and be ready for re-enable.
	 */
	if (!__psr_wait_for_idle_locked(intel_dp))
		goto unlock;

	/*
	 * The delayed work can race with an invalidate hence we need to
	 * recheck. Since psr_flush first clears this and then reschedules we
	 * won't ever miss a flush when bailing out here.
	 */
	if (intel_dp->psr.busy_frontbuffer_bits || intel_dp->psr.active)
		goto unlock;

	intel_psr_activate(intel_dp);
unlock:
	mutex_unlock(&intel_dp->psr.lock);
}

static void _psr_invalidate_handle(struct intel_dp *intel_dp)
{
	struct drm_i915_private *dev_priv = dp_to_i915(intel_dp);
	enum transcoder cpu_transcoder = intel_dp->psr.transcoder;

	if (intel_dp->psr.psr2_sel_fetch_enabled) {
		u32 val;

		if (intel_dp->psr.psr2_sel_fetch_cff_enabled) {
			/* Send one update otherwise lag is observed in screen */
			intel_de_write(dev_priv,
				       CURSURFLIVE(dev_priv, intel_dp->psr.pipe),
				       0);
			return;
		}

		val = man_trk_ctl_enable_bit_get(dev_priv) |
		      man_trk_ctl_partial_frame_bit_get(dev_priv) |
		      man_trk_ctl_continuos_full_frame(dev_priv);
		intel_de_write(dev_priv,
			       PSR2_MAN_TRK_CTL(dev_priv, cpu_transcoder),
			       val);
		intel_de_write(dev_priv,
			       CURSURFLIVE(dev_priv, intel_dp->psr.pipe), 0);
		intel_dp->psr.psr2_sel_fetch_cff_enabled = true;
	} else {
		intel_psr_exit(intel_dp);
	}
}

/**
 * intel_psr_invalidate - Invalidate PSR
 * @dev_priv: i915 device
 * @frontbuffer_bits: frontbuffer plane tracking bits
 * @origin: which operation caused the invalidate
 *
 * Since the hardware frontbuffer tracking has gaps we need to integrate
 * with the software frontbuffer tracking. This function gets called every
 * time frontbuffer rendering starts and a buffer gets dirtied. PSR must be
 * disabled if the frontbuffer mask contains a buffer relevant to PSR.
 *
 * Dirty frontbuffers relevant to PSR are tracked in busy_frontbuffer_bits."
 */
void intel_psr_invalidate(struct drm_i915_private *dev_priv,
			  unsigned frontbuffer_bits, enum fb_op_origin origin)
{
	struct intel_encoder *encoder;

	if (origin == ORIGIN_FLIP)
		return;

	for_each_intel_encoder_with_psr(&dev_priv->drm, encoder) {
		unsigned int pipe_frontbuffer_bits = frontbuffer_bits;
		struct intel_dp *intel_dp = enc_to_intel_dp(encoder);

		mutex_lock(&intel_dp->psr.lock);
		if (!intel_dp->psr.enabled) {
			mutex_unlock(&intel_dp->psr.lock);
			continue;
		}

		pipe_frontbuffer_bits &=
			INTEL_FRONTBUFFER_ALL_MASK(intel_dp->psr.pipe);
		intel_dp->psr.busy_frontbuffer_bits |= pipe_frontbuffer_bits;

		if (pipe_frontbuffer_bits)
			_psr_invalidate_handle(intel_dp);

		mutex_unlock(&intel_dp->psr.lock);
	}
}
/*
 * When we will be completely rely on PSR2 S/W tracking in future,
 * intel_psr_flush() will invalidate and flush the PSR for ORIGIN_FLIP
 * event also therefore tgl_dc3co_flush_locked() require to be changed
 * accordingly in future.
 */
static void
tgl_dc3co_flush_locked(struct intel_dp *intel_dp, unsigned int frontbuffer_bits,
		       enum fb_op_origin origin)
{
	struct drm_i915_private *i915 = dp_to_i915(intel_dp);

	if (!intel_dp->psr.dc3co_exitline || !intel_dp->psr.sel_update_enabled ||
	    !intel_dp->psr.active)
		return;

	/*
	 * At every frontbuffer flush flip event modified delay of delayed work,
	 * when delayed work schedules that means display has been idle.
	 */
	if (!(frontbuffer_bits &
	    INTEL_FRONTBUFFER_ALL_MASK(intel_dp->psr.pipe)))
		return;

	tgl_psr2_enable_dc3co(intel_dp);
	mod_delayed_work(i915->unordered_wq, &intel_dp->psr.dc3co_work,
			 intel_dp->psr.dc3co_exit_delay);
}

static void _psr_flush_handle(struct intel_dp *intel_dp)
{
	struct drm_i915_private *dev_priv = dp_to_i915(intel_dp);
	enum transcoder cpu_transcoder = intel_dp->psr.transcoder;

	if (intel_dp->psr.psr2_sel_fetch_enabled) {
		if (intel_dp->psr.psr2_sel_fetch_cff_enabled) {
			/* can we turn CFF off? */
			if (intel_dp->psr.busy_frontbuffer_bits == 0) {
				u32 val = man_trk_ctl_enable_bit_get(dev_priv) |
					man_trk_ctl_partial_frame_bit_get(dev_priv) |
					man_trk_ctl_single_full_frame_bit_get(dev_priv) |
					man_trk_ctl_continuos_full_frame(dev_priv);

				/*
				 * Set psr2_sel_fetch_cff_enabled as false to allow selective
				 * updates. Still keep cff bit enabled as we don't have proper
				 * SU configuration in case update is sent for any reason after
				 * sff bit gets cleared by the HW on next vblank.
				 */
				intel_de_write(dev_priv,
					       PSR2_MAN_TRK_CTL(dev_priv, cpu_transcoder),
					       val);
				intel_de_write(dev_priv,
					       CURSURFLIVE(dev_priv, intel_dp->psr.pipe),
					       0);
				intel_dp->psr.psr2_sel_fetch_cff_enabled = false;
			}
		} else {
			/*
			 * continuous full frame is disabled, only a single full
			 * frame is required
			 */
			psr_force_hw_tracking_exit(intel_dp);
		}
	} else {
		psr_force_hw_tracking_exit(intel_dp);

		if (!intel_dp->psr.active && !intel_dp->psr.busy_frontbuffer_bits)
			queue_work(dev_priv->unordered_wq, &intel_dp->psr.work);
	}
}

/**
 * intel_psr_flush - Flush PSR
 * @dev_priv: i915 device
 * @frontbuffer_bits: frontbuffer plane tracking bits
 * @origin: which operation caused the flush
 *
 * Since the hardware frontbuffer tracking has gaps we need to integrate
 * with the software frontbuffer tracking. This function gets called every
 * time frontbuffer rendering has completed and flushed out to memory. PSR
 * can be enabled again if no other frontbuffer relevant to PSR is dirty.
 *
 * Dirty frontbuffers relevant to PSR are tracked in busy_frontbuffer_bits.
 */
void intel_psr_flush(struct drm_i915_private *dev_priv,
		     unsigned frontbuffer_bits, enum fb_op_origin origin)
{
	struct intel_encoder *encoder;

	for_each_intel_encoder_with_psr(&dev_priv->drm, encoder) {
		unsigned int pipe_frontbuffer_bits = frontbuffer_bits;
		struct intel_dp *intel_dp = enc_to_intel_dp(encoder);

		mutex_lock(&intel_dp->psr.lock);
		if (!intel_dp->psr.enabled) {
			mutex_unlock(&intel_dp->psr.lock);
			continue;
		}

		pipe_frontbuffer_bits &=
			INTEL_FRONTBUFFER_ALL_MASK(intel_dp->psr.pipe);
		intel_dp->psr.busy_frontbuffer_bits &= ~pipe_frontbuffer_bits;

		/*
		 * If the PSR is paused by an explicit intel_psr_paused() call,
		 * we have to ensure that the PSR is not activated until
		 * intel_psr_resume() is called.
		 */
		if (intel_dp->psr.paused)
			goto unlock;

		if (origin == ORIGIN_FLIP ||
		    (origin == ORIGIN_CURSOR_UPDATE &&
		     !intel_dp->psr.psr2_sel_fetch_enabled)) {
			tgl_dc3co_flush_locked(intel_dp, frontbuffer_bits, origin);
			goto unlock;
		}

		if (pipe_frontbuffer_bits == 0)
			goto unlock;

		/* By definition flush = invalidate + flush */
		_psr_flush_handle(intel_dp);
unlock:
		mutex_unlock(&intel_dp->psr.lock);
	}
}

/**
 * intel_psr_init - Init basic PSR work and mutex.
 * @intel_dp: Intel DP
 *
 * This function is called after the initializing connector.
 * (the initializing of connector treats the handling of connector capabilities)
 * And it initializes basic PSR stuff for each DP Encoder.
 */
void intel_psr_init(struct intel_dp *intel_dp)
{
	struct intel_connector *connector = intel_dp->attached_connector;
	struct intel_digital_port *dig_port = dp_to_dig_port(intel_dp);
	struct drm_i915_private *dev_priv = dp_to_i915(intel_dp);

	if (!(HAS_PSR(dev_priv) || HAS_DP20(dev_priv)))
		return;

	/*
	 * HSW spec explicitly says PSR is tied to port A.
	 * BDW+ platforms have a instance of PSR registers per transcoder but
	 * BDW, GEN9 and GEN11 are not validated by HW team in other transcoder
	 * than eDP one.
	 * For now it only supports one instance of PSR for BDW, GEN9 and GEN11.
	 * So lets keep it hardcoded to PORT_A for BDW, GEN9 and GEN11.
	 * But GEN12 supports a instance of PSR registers per transcoder.
	 */
	if (DISPLAY_VER(dev_priv) < 12 && dig_port->base.port != PORT_A) {
		drm_dbg_kms(&dev_priv->drm,
			    "PSR condition failed: Port not supported\n");
		return;
	}

	if ((HAS_DP20(dev_priv) && !intel_dp_is_edp(intel_dp)) ||
	    DISPLAY_VER(dev_priv) >= 20)
		intel_dp->psr.source_panel_replay_support = true;

	if (HAS_PSR(dev_priv) && intel_dp_is_edp(intel_dp))
		intel_dp->psr.source_support = true;

	/* Set link_standby x link_off defaults */
	if (DISPLAY_VER(dev_priv) < 12)
		/* For new platforms up to TGL let's respect VBT back again */
		intel_dp->psr.link_standby = connector->panel.vbt.psr.full_link;

	INIT_WORK(&intel_dp->psr.work, intel_psr_work);
	INIT_DELAYED_WORK(&intel_dp->psr.dc3co_work, tgl_dc3co_disable_work);
	mutex_init(&intel_dp->psr.lock);
}

static int psr_get_status_and_error_status(struct intel_dp *intel_dp,
					   u8 *status, u8 *error_status)
{
	struct drm_dp_aux *aux = &intel_dp->aux;
	int ret;
	unsigned int offset;

	offset = intel_dp->psr.panel_replay_enabled ?
		 DP_SINK_DEVICE_PR_AND_FRAME_LOCK_STATUS : DP_PSR_STATUS;

	ret = drm_dp_dpcd_readb(aux, offset, status);
	if (ret != 1)
		return ret;

	offset = intel_dp->psr.panel_replay_enabled ?
		 DP_PANEL_REPLAY_ERROR_STATUS : DP_PSR_ERROR_STATUS;

	ret = drm_dp_dpcd_readb(aux, offset, error_status);
	if (ret != 1)
		return ret;

	*status = *status & DP_PSR_SINK_STATE_MASK;

	return 0;
}

static void psr_alpm_check(struct intel_dp *intel_dp)
{
	struct drm_i915_private *dev_priv = dp_to_i915(intel_dp);
	struct drm_dp_aux *aux = &intel_dp->aux;
	struct intel_psr *psr = &intel_dp->psr;
	u8 val;
	int r;

	if (!psr->sel_update_enabled)
		return;

	r = drm_dp_dpcd_readb(aux, DP_RECEIVER_ALPM_STATUS, &val);
	if (r != 1) {
		drm_err(&dev_priv->drm, "Error reading ALPM status\n");
		return;
	}

	if (val & DP_ALPM_LOCK_TIMEOUT_ERROR) {
		intel_psr_disable_locked(intel_dp);
		psr->sink_not_reliable = true;
		drm_dbg_kms(&dev_priv->drm,
			    "ALPM lock timeout error, disabling PSR\n");

		/* Clearing error */
		drm_dp_dpcd_writeb(aux, DP_RECEIVER_ALPM_STATUS, val);
	}
}

static void psr_capability_changed_check(struct intel_dp *intel_dp)
{
	struct drm_i915_private *dev_priv = dp_to_i915(intel_dp);
	struct intel_psr *psr = &intel_dp->psr;
	u8 val;
	int r;

	r = drm_dp_dpcd_readb(&intel_dp->aux, DP_PSR_ESI, &val);
	if (r != 1) {
		drm_err(&dev_priv->drm, "Error reading DP_PSR_ESI\n");
		return;
	}

	if (val & DP_PSR_CAPS_CHANGE) {
		intel_psr_disable_locked(intel_dp);
		psr->sink_not_reliable = true;
		drm_dbg_kms(&dev_priv->drm,
			    "Sink PSR capability changed, disabling PSR\n");

		/* Clearing it */
		drm_dp_dpcd_writeb(&intel_dp->aux, DP_PSR_ESI, val);
	}
}

/*
 * On common bits:
 * DP_PSR_RFB_STORAGE_ERROR == DP_PANEL_REPLAY_RFB_STORAGE_ERROR
 * DP_PSR_VSC_SDP_UNCORRECTABLE_ERROR == DP_PANEL_REPLAY_VSC_SDP_UNCORRECTABLE_ERROR
 * DP_PSR_LINK_CRC_ERROR == DP_PANEL_REPLAY_LINK_CRC_ERROR
 * this function is relying on PSR definitions
 */
void intel_psr_short_pulse(struct intel_dp *intel_dp)
{
	struct drm_i915_private *dev_priv = dp_to_i915(intel_dp);
	struct intel_psr *psr = &intel_dp->psr;
	u8 status, error_status;
	const u8 errors = DP_PSR_RFB_STORAGE_ERROR |
			  DP_PSR_VSC_SDP_UNCORRECTABLE_ERROR |
			  DP_PSR_LINK_CRC_ERROR;

	if (!CAN_PSR(intel_dp) && !CAN_PANEL_REPLAY(intel_dp))
		return;

	mutex_lock(&psr->lock);

	if (!psr->enabled)
		goto exit;

	if (psr_get_status_and_error_status(intel_dp, &status, &error_status)) {
		drm_err(&dev_priv->drm,
			"Error reading PSR status or error status\n");
		goto exit;
	}

	if ((!psr->panel_replay_enabled && status == DP_PSR_SINK_INTERNAL_ERROR) ||
	    (error_status & errors)) {
		intel_psr_disable_locked(intel_dp);
		psr->sink_not_reliable = true;
	}

	if (!psr->panel_replay_enabled && status == DP_PSR_SINK_INTERNAL_ERROR &&
	    !error_status)
		drm_dbg_kms(&dev_priv->drm,
			    "PSR sink internal error, disabling PSR\n");
	if (error_status & DP_PSR_RFB_STORAGE_ERROR)
		drm_dbg_kms(&dev_priv->drm,
			    "PSR RFB storage error, disabling PSR\n");
	if (error_status & DP_PSR_VSC_SDP_UNCORRECTABLE_ERROR)
		drm_dbg_kms(&dev_priv->drm,
			    "PSR VSC SDP uncorrectable error, disabling PSR\n");
	if (error_status & DP_PSR_LINK_CRC_ERROR)
		drm_dbg_kms(&dev_priv->drm,
			    "PSR Link CRC error, disabling PSR\n");

	if (error_status & ~errors)
		drm_err(&dev_priv->drm,
			"PSR_ERROR_STATUS unhandled errors %x\n",
			error_status & ~errors);
	/* clear status register */
	drm_dp_dpcd_writeb(&intel_dp->aux, DP_PSR_ERROR_STATUS, error_status);

	if (!psr->panel_replay_enabled) {
		psr_alpm_check(intel_dp);
		psr_capability_changed_check(intel_dp);
	}

exit:
	mutex_unlock(&psr->lock);
}

bool intel_psr_enabled(struct intel_dp *intel_dp)
{
	bool ret;

	if (!CAN_PSR(intel_dp))
		return false;

	mutex_lock(&intel_dp->psr.lock);
	ret = intel_dp->psr.enabled;
	mutex_unlock(&intel_dp->psr.lock);

	return ret;
}

/**
 * intel_psr_lock - grab PSR lock
 * @crtc_state: the crtc state
 *
 * This is initially meant to be used by around CRTC update, when
 * vblank sensitive registers are updated and we need grab the lock
 * before it to avoid vblank evasion.
 */
void intel_psr_lock(const struct intel_crtc_state *crtc_state)
{
	struct drm_i915_private *i915 = to_i915(crtc_state->uapi.crtc->dev);
	struct intel_encoder *encoder;

	if (!crtc_state->has_psr)
		return;

	for_each_intel_encoder_mask_with_psr(&i915->drm, encoder,
					     crtc_state->uapi.encoder_mask) {
		struct intel_dp *intel_dp = enc_to_intel_dp(encoder);

		mutex_lock(&intel_dp->psr.lock);
		break;
	}
}

/**
 * intel_psr_unlock - release PSR lock
 * @crtc_state: the crtc state
 *
 * Release the PSR lock that was held during pipe update.
 */
void intel_psr_unlock(const struct intel_crtc_state *crtc_state)
{
	struct drm_i915_private *i915 = to_i915(crtc_state->uapi.crtc->dev);
	struct intel_encoder *encoder;

	if (!crtc_state->has_psr)
		return;

	for_each_intel_encoder_mask_with_psr(&i915->drm, encoder,
					     crtc_state->uapi.encoder_mask) {
		struct intel_dp *intel_dp = enc_to_intel_dp(encoder);

		mutex_unlock(&intel_dp->psr.lock);
		break;
	}
}

static void
psr_source_status(struct intel_dp *intel_dp, struct seq_file *m)
{
	struct drm_i915_private *dev_priv = dp_to_i915(intel_dp);
	enum transcoder cpu_transcoder = intel_dp->psr.transcoder;
	const char *status = "unknown";
	u32 val, status_val;

	if (intel_dp_is_edp(intel_dp) && (intel_dp->psr.sel_update_enabled ||
					  intel_dp->psr.panel_replay_enabled)) {
		static const char * const live_status[] = {
			"IDLE",
			"CAPTURE",
			"CAPTURE_FS",
			"SLEEP",
			"BUFON_FW",
			"ML_UP",
			"SU_STANDBY",
			"FAST_SLEEP",
			"DEEP_SLEEP",
			"BUF_ON",
			"TG_ON"
		};
		val = intel_de_read(dev_priv,
				    EDP_PSR2_STATUS(dev_priv, cpu_transcoder));
		status_val = REG_FIELD_GET(EDP_PSR2_STATUS_STATE_MASK, val);
		if (status_val < ARRAY_SIZE(live_status))
			status = live_status[status_val];
	} else {
		static const char * const live_status[] = {
			"IDLE",
			"SRDONACK",
			"SRDENT",
			"BUFOFF",
			"BUFON",
			"AUXACK",
			"SRDOFFACK",
			"SRDENT_ON",
		};
		val = intel_de_read(dev_priv, psr_status_reg(dev_priv, cpu_transcoder));
		status_val = REG_FIELD_GET(EDP_PSR_STATUS_STATE_MASK, val);
		if (status_val < ARRAY_SIZE(live_status))
			status = live_status[status_val];
	}

	seq_printf(m, "Source PSR/PanelReplay status: %s [0x%08x]\n", status, val);
}

static void intel_psr_sink_capability(struct intel_dp *intel_dp,
				      struct seq_file *m)
{
	struct intel_psr *psr = &intel_dp->psr;

	seq_printf(m, "Sink support: PSR = %s",
		   str_yes_no(psr->sink_support));

	if (psr->sink_support)
		seq_printf(m, " [0x%02x]", intel_dp->psr_dpcd[0]);
	if (intel_dp->psr_dpcd[0] == DP_PSR2_WITH_Y_COORD_ET_SUPPORTED)
		seq_printf(m, " (Early Transport)");
	seq_printf(m, ", Panel Replay = %s", str_yes_no(psr->sink_panel_replay_support));
	seq_printf(m, ", Panel Replay Selective Update = %s",
		   str_yes_no(psr->sink_panel_replay_su_support));
	if (intel_dp->pr_dpcd & DP_PANEL_REPLAY_EARLY_TRANSPORT_SUPPORT)
		seq_printf(m, " (Early Transport)");
	seq_printf(m, "\n");
}

static void intel_psr_print_mode(struct intel_dp *intel_dp,
				 struct seq_file *m)
{
	struct intel_psr *psr = &intel_dp->psr;
	const char *status, *mode, *region_et;

	if (psr->enabled)
		status = " enabled";
	else
		status = "disabled";

	if (psr->panel_replay_enabled && psr->sel_update_enabled)
		mode = "Panel Replay Selective Update";
	else if (psr->panel_replay_enabled)
		mode = "Panel Replay";
	else if (psr->sel_update_enabled)
		mode = "PSR2";
	else if (psr->enabled)
		mode = "PSR1";
	else
		mode = "";

	if (psr->su_region_et_enabled)
		region_et = " (Early Transport)";
	else
		region_et = "";

	seq_printf(m, "PSR mode: %s%s%s\n", mode, status, region_et);
}

static int intel_psr_status(struct seq_file *m, struct intel_dp *intel_dp)
{
	struct drm_i915_private *dev_priv = dp_to_i915(intel_dp);
	enum transcoder cpu_transcoder = intel_dp->psr.transcoder;
	struct intel_psr *psr = &intel_dp->psr;
	intel_wakeref_t wakeref;
	bool enabled;
	u32 val, psr2_ctl;

	intel_psr_sink_capability(intel_dp, m);

	if (!(psr->sink_support || psr->sink_panel_replay_support))
		return 0;

	wakeref = intel_runtime_pm_get(&dev_priv->runtime_pm);
	mutex_lock(&psr->lock);

	intel_psr_print_mode(intel_dp, m);

	if (!psr->enabled) {
		seq_printf(m, "PSR sink not reliable: %s\n",
			   str_yes_no(psr->sink_not_reliable));

		goto unlock;
	}

	if (psr->panel_replay_enabled) {
		val = intel_de_read(dev_priv, TRANS_DP2_CTL(cpu_transcoder));

		if (intel_dp_is_edp(intel_dp))
			psr2_ctl = intel_de_read(dev_priv,
						 EDP_PSR2_CTL(dev_priv,
							      cpu_transcoder));

		enabled = val & TRANS_DP2_PANEL_REPLAY_ENABLE;
	} else if (psr->sel_update_enabled) {
		val = intel_de_read(dev_priv,
				    EDP_PSR2_CTL(dev_priv, cpu_transcoder));
		enabled = val & EDP_PSR2_ENABLE;
	} else {
		val = intel_de_read(dev_priv, psr_ctl_reg(dev_priv, cpu_transcoder));
		enabled = val & EDP_PSR_ENABLE;
	}
	seq_printf(m, "Source PSR/PanelReplay ctl: %s [0x%08x]\n",
		   str_enabled_disabled(enabled), val);
	if (psr->panel_replay_enabled && intel_dp_is_edp(intel_dp))
		seq_printf(m, "PSR2_CTL: 0x%08x\n",
			   psr2_ctl);
	psr_source_status(intel_dp, m);
	seq_printf(m, "Busy frontbuffer bits: 0x%08x\n",
		   psr->busy_frontbuffer_bits);

	/*
	 * SKL+ Perf counter is reset to 0 everytime DC state is entered
	 */
	val = intel_de_read(dev_priv, psr_perf_cnt_reg(dev_priv, cpu_transcoder));
	seq_printf(m, "Performance counter: %u\n",
		   REG_FIELD_GET(EDP_PSR_PERF_CNT_MASK, val));

	if (psr->debug & I915_PSR_DEBUG_IRQ) {
		seq_printf(m, "Last attempted entry at: %lld\n",
			   psr->last_entry_attempt);
		seq_printf(m, "Last exit at: %lld\n", psr->last_exit);
	}

	if (psr->sel_update_enabled) {
		u32 su_frames_val[3];
		int frame;

		/*
		 * Reading all 3 registers before hand to minimize crossing a
		 * frame boundary between register reads
		 */
		for (frame = 0; frame < PSR2_SU_STATUS_FRAMES; frame += 3) {
			val = intel_de_read(dev_priv,
					    PSR2_SU_STATUS(dev_priv, cpu_transcoder, frame));
			su_frames_val[frame / 3] = val;
		}

		seq_puts(m, "Frame:\tPSR2 SU blocks:\n");

		for (frame = 0; frame < PSR2_SU_STATUS_FRAMES; frame++) {
			u32 su_blocks;

			su_blocks = su_frames_val[frame / 3] &
				    PSR2_SU_STATUS_MASK(frame);
			su_blocks = su_blocks >> PSR2_SU_STATUS_SHIFT(frame);
			seq_printf(m, "%d\t%d\n", frame, su_blocks);
		}

		seq_printf(m, "PSR2 selective fetch: %s\n",
			   str_enabled_disabled(psr->psr2_sel_fetch_enabled));
	}

unlock:
	mutex_unlock(&psr->lock);
	intel_runtime_pm_put(&dev_priv->runtime_pm, wakeref);

	return 0;
}

static int i915_edp_psr_status_show(struct seq_file *m, void *data)
{
	struct drm_i915_private *dev_priv = m->private;
	struct intel_dp *intel_dp = NULL;
	struct intel_encoder *encoder;

	if (!HAS_PSR(dev_priv))
		return -ENODEV;

	/* Find the first EDP which supports PSR */
	for_each_intel_encoder_with_psr(&dev_priv->drm, encoder) {
		intel_dp = enc_to_intel_dp(encoder);
		break;
	}

	if (!intel_dp)
		return -ENODEV;

	return intel_psr_status(m, intel_dp);
}
DEFINE_SHOW_ATTRIBUTE(i915_edp_psr_status);

static int
i915_edp_psr_debug_set(void *data, u64 val)
{
	struct drm_i915_private *dev_priv = data;
	struct intel_encoder *encoder;
	intel_wakeref_t wakeref;
	int ret = -ENODEV;

	if (!HAS_PSR(dev_priv))
		return ret;

	for_each_intel_encoder_with_psr(&dev_priv->drm, encoder) {
		struct intel_dp *intel_dp = enc_to_intel_dp(encoder);

		drm_dbg_kms(&dev_priv->drm, "Setting PSR debug to %llx\n", val);

		wakeref = intel_runtime_pm_get(&dev_priv->runtime_pm);

		// TODO: split to each transcoder's PSR debug state
		ret = intel_psr_debug_set(intel_dp, val);

		intel_runtime_pm_put(&dev_priv->runtime_pm, wakeref);
	}

	return ret;
}

static int
i915_edp_psr_debug_get(void *data, u64 *val)
{
	struct drm_i915_private *dev_priv = data;
	struct intel_encoder *encoder;

	if (!HAS_PSR(dev_priv))
		return -ENODEV;

	for_each_intel_encoder_with_psr(&dev_priv->drm, encoder) {
		struct intel_dp *intel_dp = enc_to_intel_dp(encoder);

		// TODO: split to each transcoder's PSR debug state
		*val = READ_ONCE(intel_dp->psr.debug);
		return 0;
	}

	return -ENODEV;
}

DEFINE_SIMPLE_ATTRIBUTE(i915_edp_psr_debug_fops,
			i915_edp_psr_debug_get, i915_edp_psr_debug_set,
			"%llu\n");

void intel_psr_debugfs_register(struct drm_i915_private *i915)
{
	struct drm_minor *minor = i915->drm.primary;

	debugfs_create_file("i915_edp_psr_debug", 0644, minor->debugfs_root,
			    i915, &i915_edp_psr_debug_fops);

	debugfs_create_file("i915_edp_psr_status", 0444, minor->debugfs_root,
			    i915, &i915_edp_psr_status_fops);
}

static const char *psr_mode_str(struct intel_dp *intel_dp)
{
	if (intel_dp->psr.panel_replay_enabled)
		return "PANEL-REPLAY";
	else if (intel_dp->psr.enabled)
		return "PSR";

	return "unknown";
}

static int i915_psr_sink_status_show(struct seq_file *m, void *data)
{
	struct intel_connector *connector = m->private;
	struct intel_dp *intel_dp = intel_attached_dp(connector);
	static const char * const sink_status[] = {
		"inactive",
		"transition to active, capture and display",
		"active, display from RFB",
		"active, capture and display on sink device timings",
		"transition to inactive, capture and display, timing re-sync",
		"reserved",
		"reserved",
		"sink internal error",
	};
	const char *str;
	int ret;
	u8 status, error_status;

	if (!(CAN_PSR(intel_dp) || CAN_PANEL_REPLAY(intel_dp))) {
		seq_puts(m, "PSR/Panel-Replay Unsupported\n");
		return -ENODEV;
	}

	if (connector->base.status != connector_status_connected)
		return -ENODEV;

	ret = psr_get_status_and_error_status(intel_dp, &status, &error_status);
	if (ret)
		return ret;

	status &= DP_PSR_SINK_STATE_MASK;
	if (status < ARRAY_SIZE(sink_status))
		str = sink_status[status];
	else
		str = "unknown";

	seq_printf(m, "Sink %s status: 0x%x [%s]\n", psr_mode_str(intel_dp), status, str);

	seq_printf(m, "Sink %s error status: 0x%x", psr_mode_str(intel_dp), error_status);

	if (error_status & (DP_PSR_RFB_STORAGE_ERROR |
			    DP_PSR_VSC_SDP_UNCORRECTABLE_ERROR |
			    DP_PSR_LINK_CRC_ERROR))
		seq_puts(m, ":\n");
	else
		seq_puts(m, "\n");
	if (error_status & DP_PSR_RFB_STORAGE_ERROR)
		seq_printf(m, "\t%s RFB storage error\n", psr_mode_str(intel_dp));
	if (error_status & DP_PSR_VSC_SDP_UNCORRECTABLE_ERROR)
		seq_printf(m, "\t%s VSC SDP uncorrectable error\n", psr_mode_str(intel_dp));
	if (error_status & DP_PSR_LINK_CRC_ERROR)
		seq_printf(m, "\t%s Link CRC error\n", psr_mode_str(intel_dp));

	return ret;
}
DEFINE_SHOW_ATTRIBUTE(i915_psr_sink_status);

static int i915_psr_status_show(struct seq_file *m, void *data)
{
	struct intel_connector *connector = m->private;
	struct intel_dp *intel_dp = intel_attached_dp(connector);

	return intel_psr_status(m, intel_dp);
}
DEFINE_SHOW_ATTRIBUTE(i915_psr_status);

void intel_psr_connector_debugfs_add(struct intel_connector *connector)
{
	struct drm_i915_private *i915 = to_i915(connector->base.dev);
	struct dentry *root = connector->base.debugfs_entry;

	/* TODO: Add support for MST connectors as well. */
	if ((connector->base.connector_type != DRM_MODE_CONNECTOR_eDP &&
	     connector->base.connector_type != DRM_MODE_CONNECTOR_DisplayPort) ||
	    connector->mst_port)
		return;

	debugfs_create_file("i915_psr_sink_status", 0444, root,
			    connector, &i915_psr_sink_status_fops);

	if (HAS_PSR(i915) || HAS_DP20(i915))
		debugfs_create_file("i915_psr_status", 0444, root,
				    connector, &i915_psr_status_fops);
}<|MERGE_RESOLUTION|>--- conflicted
+++ resolved
@@ -725,19 +725,6 @@
 	if (crtc_state->has_sel_update)
 		val |= DP_PANEL_REPLAY_SU_ENABLE;
 
-<<<<<<< HEAD
-	if (crtc_state->has_sel_update) {
-		/* Enable ALPM at sink for psr2 */
-		if (!crtc_state->has_panel_replay) {
-			drm_dp_dpcd_writeb(&intel_dp->aux,
-					   DP_RECEIVER_ALPM_CONFIG,
-					   DP_ALPM_ENABLE |
-					   DP_ALPM_LOCK_ERROR_IRQ_HPD_ENABLE);
-
-			if (crtc_state->enable_psr2_su_region_et)
-				dpcd_val |= DP_PSR_ENABLE_SU_REGION_ET;
-		}
-=======
 	if (crtc_state->enable_psr2_su_region_et)
 		val |= DP_PANEL_REPLAY_ENABLE_SU_REGION_ET;
 
@@ -746,7 +733,6 @@
 			DP_PANEL_REPLAY_SU_REGION_SCANLINE_CAPTURE;
 
 	drm_dp_dpcd_writeb(&intel_dp->aux, PANEL_REPLAY_CONFIG, val);
->>>>>>> 7aa21fec
 
 	drm_dp_dpcd_writeb(&intel_dp->aux, PANEL_REPLAY_CONFIG2,
 			   panel_replay_config2);
@@ -1299,240 +1285,6 @@
 	return true;
 }
 
-<<<<<<< HEAD
-/*
- * See Bspec: 71632 for the table
- *
- * Silence_period = tSilence,Min + ((tSilence,Max - tSilence,Min) / 2)
- *
- * Half cycle duration:
- *
- * Link rates 1.62 - 4.32 and tLFPS_Cycle = 70 ns
- * FLOOR( (Link Rate * tLFPS_Cycle) / (2 * 10) )
- *
- * Link rates 5.4 - 8.1
- * PORT_ALPM_LFPS_CTL[ LFPS Cycle Count ] = 10
- * LFPS Period chosen is the mid-point of the min:max values from the table
- * FLOOR( LFPS Period in Symbol clocks /
- * (2 * PORT_ALPM_LFPS_CTL[ LFPS Cycle Count ]) )
- */
-static bool _lnl_get_silence_period_and_lfps_half_cycle(int link_rate,
-							int *silence_period,
-							int *lfps_half_cycle)
-{
-	switch (link_rate) {
-	case 162000:
-		*silence_period = 20;
-		*lfps_half_cycle = 5;
-		break;
-	case 216000:
-		*silence_period = 27;
-		*lfps_half_cycle = 7;
-		break;
-	case 243000:
-		*silence_period = 31;
-		*lfps_half_cycle = 8;
-		break;
-	case 270000:
-		*silence_period = 34;
-		*lfps_half_cycle = 9;
-		break;
-	case 324000:
-		*silence_period = 41;
-		*lfps_half_cycle = 11;
-		break;
-	case 432000:
-		*silence_period = 56;
-		*lfps_half_cycle = 15;
-		break;
-	case 540000:
-		*silence_period = 69;
-		*lfps_half_cycle = 12;
-		break;
-	case 648000:
-		*silence_period = 84;
-		*lfps_half_cycle = 15;
-		break;
-	case 675000:
-		*silence_period = 87;
-		*lfps_half_cycle = 15;
-		break;
-	case 810000:
-		*silence_period = 104;
-		*lfps_half_cycle = 19;
-		break;
-	default:
-		*silence_period = *lfps_half_cycle = -1;
-		return false;
-	}
-	return true;
-}
-
-/*
- * AUX-Less Wake Time = CEILING( ((PHY P2 to P0) + tLFPS_Period, Max+
- * tSilence, Max+ tPHY Establishment + tCDS) / tline)
- * For the "PHY P2 to P0" latency see the PHY Power Control page
- * (PHY P2 to P0) : https://gfxspecs.intel.com/Predator/Home/Index/68965
- * : 12 us
- * The tLFPS_Period, Max term is 800ns
- * The tSilence, Max term is 180ns
- * The tPHY Establishment (a.k.a. t1) term is 50us
- * The tCDS term is 1 or 2 times t2
- * t2 = Number ML_PHY_LOCK * tML_PHY_LOCK
- * Number ML_PHY_LOCK = ( 7 + CEILING( 6.5us / tML_PHY_LOCK ) + 1)
- * Rounding up the 6.5us padding to the next ML_PHY_LOCK boundary and
- * adding the "+ 1" term ensures all ML_PHY_LOCK sequences that start
- * within the CDS period complete within the CDS period regardless of
- * entry into the period
- * tML_PHY_LOCK = TPS4 Length * ( 10 / (Link Rate in MHz) )
- * TPS4 Length = 252 Symbols
- */
-static int _lnl_compute_aux_less_wake_time(int port_clock)
-{
-	int tphy2_p2_to_p0 = 12 * 1000;
-	int tlfps_period_max = 800;
-	int tsilence_max = 180;
-	int t1 = 50 * 1000;
-	int tps4 = 252;
-	int tml_phy_lock = 1000 * 1000 * tps4 * 10 / port_clock;
-	int num_ml_phy_lock = 7 + DIV_ROUND_UP(6500, tml_phy_lock) + 1;
-	int t2 = num_ml_phy_lock * tml_phy_lock;
-	int tcds = 1 * t2;
-
-	return DIV_ROUND_UP(tphy2_p2_to_p0 + tlfps_period_max + tsilence_max +
-			    t1 + tcds, 1000);
-}
-
-static int _lnl_compute_aux_less_alpm_params(struct intel_dp *intel_dp,
-					     struct intel_crtc_state *crtc_state)
-{
-	struct drm_i915_private *i915 = dp_to_i915(intel_dp);
-	int aux_less_wake_time, aux_less_wake_lines, silence_period,
-		lfps_half_cycle;
-
-	aux_less_wake_time =
-		_lnl_compute_aux_less_wake_time(crtc_state->port_clock);
-	aux_less_wake_lines = intel_usecs_to_scanlines(&crtc_state->hw.adjusted_mode,
-						       aux_less_wake_time);
-
-	if (!_lnl_get_silence_period_and_lfps_half_cycle(crtc_state->port_clock,
-							 &silence_period,
-							 &lfps_half_cycle))
-		return false;
-
-	if (aux_less_wake_lines > ALPM_CTL_AUX_LESS_WAKE_TIME_MASK ||
-	    silence_period > PORT_ALPM_CTL_SILENCE_PERIOD_MASK ||
-	    lfps_half_cycle > PORT_ALPM_LFPS_CTL_LAST_LFPS_HALF_CYCLE_DURATION_MASK)
-		return false;
-
-	if (i915->display.params.psr_safest_params)
-		aux_less_wake_lines = ALPM_CTL_AUX_LESS_WAKE_TIME_MASK;
-
-	intel_dp->psr.alpm_parameters.fast_wake_lines = aux_less_wake_lines;
-	intel_dp->psr.alpm_parameters.silence_period_sym_clocks = silence_period;
-	intel_dp->psr.alpm_parameters.lfps_half_cycle_num_of_syms = lfps_half_cycle;
-
-	return true;
-}
-
-static bool _lnl_compute_alpm_params(struct intel_dp *intel_dp,
-				     struct intel_crtc_state *crtc_state)
-{
-	struct drm_i915_private *i915 = dp_to_i915(intel_dp);
-	int check_entry_lines;
-
-	if (DISPLAY_VER(i915) < 20)
-		return true;
-
-	/* ALPM Entry Check = 2 + CEILING( 5us /tline ) */
-	check_entry_lines = 2 +
-		intel_usecs_to_scanlines(&crtc_state->hw.adjusted_mode, 5);
-
-	if (check_entry_lines > 15)
-		return false;
-
-	if (!_lnl_compute_aux_less_alpm_params(intel_dp, crtc_state))
-		return false;
-
-	if (i915->display.params.psr_safest_params)
-		check_entry_lines = 15;
-
-	intel_dp->psr.alpm_parameters.check_entry_lines = check_entry_lines;
-
-	return true;
-}
-
-/*
- * IO wake time for DISPLAY_VER < 12 is not directly mentioned in Bspec. There
- * are 50 us io wake time and 32 us fast wake time. Clearly preharge pulses are
- * not (improperly) included in 32 us fast wake time. 50 us - 32 us = 18 us.
- */
-static int skl_io_buffer_wake_time(void)
-{
-	return 18;
-}
-
-static int tgl_io_buffer_wake_time(void)
-{
-	return 10;
-}
-
-static int io_buffer_wake_time(const struct intel_crtc_state *crtc_state)
-{
-	struct drm_i915_private *i915 = to_i915(crtc_state->uapi.crtc->dev);
-
-	if (DISPLAY_VER(i915) >= 12)
-		return tgl_io_buffer_wake_time();
-	else
-		return skl_io_buffer_wake_time();
-}
-
-static bool _compute_alpm_params(struct intel_dp *intel_dp,
-				 struct intel_crtc_state *crtc_state)
-{
-	struct drm_i915_private *i915 = dp_to_i915(intel_dp);
-	int io_wake_lines, io_wake_time, fast_wake_lines, fast_wake_time;
-	int tfw_exit_latency = 20; /* eDP spec */
-	int phy_wake = 4;	   /* eDP spec */
-	int preamble = 8;	   /* eDP spec */
-	int precharge = intel_dp_aux_fw_sync_len(intel_dp) - preamble;
-	u8 max_wake_lines;
-
-	io_wake_time = max(precharge, io_buffer_wake_time(crtc_state)) +
-		preamble + phy_wake + tfw_exit_latency;
-	fast_wake_time = precharge + preamble + phy_wake +
-		tfw_exit_latency;
-
-	if (DISPLAY_VER(i915) >= 12)
-		/* TODO: Check how we can use ALPM_CTL fast wake extended field */
-		max_wake_lines = 12;
-	else
-		max_wake_lines = 8;
-
-	io_wake_lines = intel_usecs_to_scanlines(
-		&crtc_state->hw.adjusted_mode, io_wake_time);
-	fast_wake_lines = intel_usecs_to_scanlines(
-		&crtc_state->hw.adjusted_mode, fast_wake_time);
-
-	if (io_wake_lines > max_wake_lines ||
-	    fast_wake_lines > max_wake_lines)
-		return false;
-
-	if (!_lnl_compute_alpm_params(intel_dp, crtc_state))
-		return false;
-
-	if (i915->display.params.psr_safest_params)
-		io_wake_lines = fast_wake_lines = max_wake_lines;
-
-	/* According to Bspec lower limit should be set as 7 lines. */
-	intel_dp->psr.alpm_parameters.io_wake_lines = max(io_wake_lines, 7);
-	intel_dp->psr.alpm_parameters.fast_wake_lines = max(fast_wake_lines, 7);
-
-	return true;
-}
-
-=======
->>>>>>> 7aa21fec
 static int intel_psr_entry_setup_frames(struct intel_dp *intel_dp,
 					const struct drm_display_mode *adjusted_mode)
 {
@@ -1882,11 +1634,7 @@
 	if (!crtc_state->has_psr)
 		return;
 
-<<<<<<< HEAD
-	crtc_state->has_sel_update = intel_psr2_config_valid(intel_dp, crtc_state);
-=======
 	crtc_state->has_sel_update = intel_sel_update_config_valid(intel_dp, crtc_state);
->>>>>>> 7aa21fec
 }
 
 void intel_psr_get_config(struct intel_encoder *encoder,
@@ -1919,11 +1667,7 @@
 		pipe_config->has_psr = true;
 	}
 
-<<<<<<< HEAD
-	pipe_config->has_sel_update = intel_dp->psr.psr2_enabled;
-=======
 	pipe_config->has_sel_update = intel_dp->psr.sel_update_enabled;
->>>>>>> 7aa21fec
 	pipe_config->infoframes.enable |= intel_hdmi_infoframe_enable(DP_SDP_VSC);
 
 	if (!intel_dp->psr.sel_update_enabled)
@@ -2175,11 +1919,7 @@
 
 	drm_WARN_ON(&dev_priv->drm, intel_dp->psr.enabled);
 
-<<<<<<< HEAD
-	intel_dp->psr.psr2_enabled = crtc_state->has_sel_update;
-=======
 	intel_dp->psr.sel_update_enabled = crtc_state->has_sel_update;
->>>>>>> 7aa21fec
 	intel_dp->psr.panel_replay_enabled = crtc_state->has_panel_replay;
 	intel_dp->psr.busy_frontbuffer_bits = 0;
 	intel_dp->psr.pipe = to_intel_crtc(crtc_state->uapi.crtc)->pipe;
@@ -2911,13 +2651,9 @@
 		needs_to_disable |= intel_crtc_needs_modeset(new_crtc_state);
 		needs_to_disable |= !new_crtc_state->has_psr;
 		needs_to_disable |= !new_crtc_state->active_planes;
-<<<<<<< HEAD
-		needs_to_disable |= new_crtc_state->has_sel_update != psr->psr2_enabled;
-=======
 		needs_to_disable |= new_crtc_state->has_sel_update != psr->sel_update_enabled;
 		needs_to_disable |= new_crtc_state->enable_psr2_su_region_et !=
 			psr->su_region_et_enabled;
->>>>>>> 7aa21fec
 		needs_to_disable |= DISPLAY_VER(i915) < 11 &&
 			new_crtc_state->wm_level_disabled;
 
