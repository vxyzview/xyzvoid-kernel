/*
 * Copyright © 2006 Intel Corporation
 *
 * Permission is hereby granted, free of charge, to any person obtaining a
 * copy of this software and associated documentation files (the "Software"),
 * to deal in the Software without restriction, including without limitation
 * the rights to use, copy, modify, merge, publish, distribute, sublicense,
 * and/or sell copies of the Software, and to permit persons to whom the
 * Software is furnished to do so, subject to the following conditions:
 *
 * The above copyright notice and this permission notice (including the next
 * paragraph) shall be included in all copies or substantial portions of the
 * Software.
 *
 * THE SOFTWARE IS PROVIDED "AS IS", WITHOUT WARRANTY OF ANY KIND, EXPRESS OR
 * IMPLIED, INCLUDING BUT NOT LIMITED TO THE WARRANTIES OF MERCHANTABILITY,
 * FITNESS FOR A PARTICULAR PURPOSE AND NONINFRINGEMENT.  IN NO EVENT SHALL
 * THE AUTHORS OR COPYRIGHT HOLDERS BE LIABLE FOR ANY CLAIM, DAMAGES OR OTHER
 * LIABILITY, WHETHER IN AN ACTION OF CONTRACT, TORT OR OTHERWISE, ARISING FROM,
 * OUT OF OR IN CONNECTION WITH THE SOFTWARE OR THE USE OR OTHER DEALINGS IN THE
 * SOFTWARE.
 *
 * Authors:
 *    Eric Anholt <eric@anholt.net>
 *
 */

#include <drm/display/drm_dp_helper.h>
#include <drm/display/drm_dsc_helper.h>
#include <drm/drm_edid.h>

#include "i915_drv.h"
#include "i915_reg.h"
#include "intel_display.h"
#include "intel_display_types.h"
#include "intel_gmbus.h"

#define _INTEL_BIOS_PRIVATE
#include "intel_vbt_defs.h"

/**
 * DOC: Video BIOS Table (VBT)
 *
 * The Video BIOS Table, or VBT, provides platform and board specific
 * configuration information to the driver that is not discoverable or available
 * through other means. The configuration is mostly related to display
 * hardware. The VBT is available via the ACPI OpRegion or, on older systems, in
 * the PCI ROM.
 *
 * The VBT consists of a VBT Header (defined as &struct vbt_header), a BDB
 * Header (&struct bdb_header), and a number of BIOS Data Blocks (BDB) that
 * contain the actual configuration information. The VBT Header, and thus the
 * VBT, begins with "$VBT" signature. The VBT Header contains the offset of the
 * BDB Header. The data blocks are concatenated after the BDB Header. The data
 * blocks have a 1-byte Block ID, 2-byte Block Size, and Block Size bytes of
 * data. (Block 53, the MIPI Sequence Block is an exception.)
 *
 * The driver parses the VBT during load. The relevant information is stored in
 * driver private data for ease of use, and the actual VBT is not read after
 * that.
 */

/* Wrapper for VBT child device config */
struct intel_bios_encoder_data {
	struct drm_i915_private *i915;

	struct child_device_config child;
	struct dsc_compression_parameters_entry *dsc;
	struct list_head node;
};

#define	SLAVE_ADDR1	0x70
#define	SLAVE_ADDR2	0x72

/* Get BDB block size given a pointer to Block ID. */
static u32 _get_blocksize(const u8 *block_base)
{
	/* The MIPI Sequence Block v3+ has a separate size field. */
	if (*block_base == BDB_MIPI_SEQUENCE && *(block_base + 3) >= 3)
		return *((const u32 *)(block_base + 4));
	else
		return *((const u16 *)(block_base + 1));
}

/* Get BDB block size give a pointer to data after Block ID and Block Size. */
static u32 get_blocksize(const void *block_data)
{
	return _get_blocksize(block_data - 3);
}

static const void *
find_raw_section(const void *_bdb, enum bdb_block_id section_id)
{
	const struct bdb_header *bdb = _bdb;
	const u8 *base = _bdb;
	int index = 0;
	u32 total, current_size;
	enum bdb_block_id current_id;

	/* skip to first section */
	index += bdb->header_size;
	total = bdb->bdb_size;

	/* walk the sections looking for section_id */
	while (index + 3 < total) {
		current_id = *(base + index);
		current_size = _get_blocksize(base + index);
		index += 3;

		if (index + current_size > total)
			return NULL;

		if (current_id == section_id)
			return base + index;

		index += current_size;
	}

	return NULL;
}

/*
 * Offset from the start of BDB to the start of the
 * block data (just past the block header).
 */
static u32 raw_block_offset(const void *bdb, enum bdb_block_id section_id)
{
	const void *block;

	block = find_raw_section(bdb, section_id);
	if (!block)
		return 0;

	return block - bdb;
}

struct bdb_block_entry {
	struct list_head node;
	enum bdb_block_id section_id;
	u8 data[];
};

static const void *
bdb_find_section(struct drm_i915_private *i915,
		 enum bdb_block_id section_id)
{
	struct bdb_block_entry *entry;

	list_for_each_entry(entry, &i915->display.vbt.bdb_blocks, node) {
		if (entry->section_id == section_id)
			return entry->data + 3;
	}

	return NULL;
}

static const struct {
	enum bdb_block_id section_id;
	size_t min_size;
} bdb_blocks[] = {
	{ .section_id = BDB_GENERAL_FEATURES,
	  .min_size = sizeof(struct bdb_general_features), },
	{ .section_id = BDB_GENERAL_DEFINITIONS,
	  .min_size = sizeof(struct bdb_general_definitions), },
	{ .section_id = BDB_PSR,
	  .min_size = sizeof(struct bdb_psr), },
	{ .section_id = BDB_DRIVER_FEATURES,
	  .min_size = sizeof(struct bdb_driver_features), },
	{ .section_id = BDB_SDVO_LVDS_OPTIONS,
	  .min_size = sizeof(struct bdb_sdvo_lvds_options), },
	{ .section_id = BDB_SDVO_PANEL_DTDS,
	  .min_size = sizeof(struct bdb_sdvo_panel_dtds), },
	{ .section_id = BDB_EDP,
	  .min_size = sizeof(struct bdb_edp), },
	{ .section_id = BDB_LVDS_OPTIONS,
	  .min_size = sizeof(struct bdb_lvds_options), },
	/*
	 * BDB_LVDS_LFP_DATA depends on BDB_LVDS_LFP_DATA_PTRS,
	 * so keep the two ordered.
	 */
	{ .section_id = BDB_LVDS_LFP_DATA_PTRS,
	  .min_size = sizeof(struct bdb_lvds_lfp_data_ptrs), },
	{ .section_id = BDB_LVDS_LFP_DATA,
	  .min_size = 0, /* special case */ },
	{ .section_id = BDB_LVDS_BACKLIGHT,
	  .min_size = sizeof(struct bdb_lfp_backlight_data), },
	{ .section_id = BDB_LFP_POWER,
	  .min_size = sizeof(struct bdb_lfp_power), },
	{ .section_id = BDB_MIPI_CONFIG,
	  .min_size = sizeof(struct bdb_mipi_config), },
	{ .section_id = BDB_MIPI_SEQUENCE,
	  .min_size = sizeof(struct bdb_mipi_sequence) },
	{ .section_id = BDB_COMPRESSION_PARAMETERS,
	  .min_size = sizeof(struct bdb_compression_parameters), },
	{ .section_id = BDB_GENERIC_DTD,
	  .min_size = sizeof(struct bdb_generic_dtd), },
};

static size_t lfp_data_min_size(struct drm_i915_private *i915)
{
	const struct bdb_lvds_lfp_data_ptrs *ptrs;
	size_t size;

	ptrs = bdb_find_section(i915, BDB_LVDS_LFP_DATA_PTRS);
	if (!ptrs)
		return 0;

	size = sizeof(struct bdb_lvds_lfp_data);
	if (ptrs->panel_name.table_size)
		size = max(size, ptrs->panel_name.offset +
			   sizeof(struct bdb_lvds_lfp_data_tail));

	return size;
}

static bool validate_lfp_data_ptrs(const void *bdb,
				   const struct bdb_lvds_lfp_data_ptrs *ptrs)
{
	int fp_timing_size, dvo_timing_size, panel_pnp_id_size, panel_name_size;
	int data_block_size, lfp_data_size;
	const void *data_block;
	int i;

	data_block = find_raw_section(bdb, BDB_LVDS_LFP_DATA);
	if (!data_block)
		return false;

	data_block_size = get_blocksize(data_block);
	if (data_block_size == 0)
		return false;

	/* always 3 indicating the presence of fp_timing+dvo_timing+panel_pnp_id */
	if (ptrs->lvds_entries != 3)
		return false;

	fp_timing_size = ptrs->ptr[0].fp_timing.table_size;
	dvo_timing_size = ptrs->ptr[0].dvo_timing.table_size;
	panel_pnp_id_size = ptrs->ptr[0].panel_pnp_id.table_size;
	panel_name_size = ptrs->panel_name.table_size;

	/* fp_timing has variable size */
	if (fp_timing_size < 32 ||
	    dvo_timing_size != sizeof(struct lvds_dvo_timing) ||
	    panel_pnp_id_size != sizeof(struct lvds_pnp_id))
		return false;

	/* panel_name is not present in old VBTs */
	if (panel_name_size != 0 &&
	    panel_name_size != sizeof(struct lvds_lfp_panel_name))
		return false;

	lfp_data_size = ptrs->ptr[1].fp_timing.offset - ptrs->ptr[0].fp_timing.offset;
	if (16 * lfp_data_size > data_block_size)
		return false;

	/* make sure the table entries have uniform size */
	for (i = 1; i < 16; i++) {
		if (ptrs->ptr[i].fp_timing.table_size != fp_timing_size ||
		    ptrs->ptr[i].dvo_timing.table_size != dvo_timing_size ||
		    ptrs->ptr[i].panel_pnp_id.table_size != panel_pnp_id_size)
			return false;

		if (ptrs->ptr[i].fp_timing.offset - ptrs->ptr[i-1].fp_timing.offset != lfp_data_size ||
		    ptrs->ptr[i].dvo_timing.offset - ptrs->ptr[i-1].dvo_timing.offset != lfp_data_size ||
		    ptrs->ptr[i].panel_pnp_id.offset - ptrs->ptr[i-1].panel_pnp_id.offset != lfp_data_size)
			return false;
	}

	/*
	 * Except for vlv/chv machines all real VBTs seem to have 6
	 * unaccounted bytes in the fp_timing table. And it doesn't
	 * appear to be a really intentional hole as the fp_timing
	 * 0xffff terminator is always within those 6 missing bytes.
	 */
	if (fp_timing_size + 6 + dvo_timing_size + panel_pnp_id_size == lfp_data_size)
		fp_timing_size += 6;

	if (fp_timing_size + dvo_timing_size + panel_pnp_id_size != lfp_data_size)
		return false;

	if (ptrs->ptr[0].fp_timing.offset + fp_timing_size != ptrs->ptr[0].dvo_timing.offset ||
	    ptrs->ptr[0].dvo_timing.offset + dvo_timing_size != ptrs->ptr[0].panel_pnp_id.offset ||
	    ptrs->ptr[0].panel_pnp_id.offset + panel_pnp_id_size != lfp_data_size)
		return false;

	/* make sure the tables fit inside the data block */
	for (i = 0; i < 16; i++) {
		if (ptrs->ptr[i].fp_timing.offset + fp_timing_size > data_block_size ||
		    ptrs->ptr[i].dvo_timing.offset + dvo_timing_size > data_block_size ||
		    ptrs->ptr[i].panel_pnp_id.offset + panel_pnp_id_size > data_block_size)
			return false;
	}

	if (ptrs->panel_name.offset + 16 * panel_name_size > data_block_size)
		return false;

	/* make sure fp_timing terminators are present at expected locations */
	for (i = 0; i < 16; i++) {
		const u16 *t = data_block + ptrs->ptr[i].fp_timing.offset +
			fp_timing_size - 2;

		if (*t != 0xffff)
			return false;
	}

	return true;
}

/* make the data table offsets relative to the data block */
static bool fixup_lfp_data_ptrs(const void *bdb, void *ptrs_block)
{
	struct bdb_lvds_lfp_data_ptrs *ptrs = ptrs_block;
	u32 offset;
	int i;

	offset = raw_block_offset(bdb, BDB_LVDS_LFP_DATA);

	for (i = 0; i < 16; i++) {
		if (ptrs->ptr[i].fp_timing.offset < offset ||
		    ptrs->ptr[i].dvo_timing.offset < offset ||
		    ptrs->ptr[i].panel_pnp_id.offset < offset)
			return false;

		ptrs->ptr[i].fp_timing.offset -= offset;
		ptrs->ptr[i].dvo_timing.offset -= offset;
		ptrs->ptr[i].panel_pnp_id.offset -= offset;
	}

	if (ptrs->panel_name.table_size) {
		if (ptrs->panel_name.offset < offset)
			return false;

		ptrs->panel_name.offset -= offset;
	}

	return validate_lfp_data_ptrs(bdb, ptrs);
}

static int make_lfp_data_ptr(struct lvds_lfp_data_ptr_table *table,
			     int table_size, int total_size)
{
	if (total_size < table_size)
		return total_size;

	table->table_size = table_size;
	table->offset = total_size - table_size;

	return total_size - table_size;
}

static void next_lfp_data_ptr(struct lvds_lfp_data_ptr_table *next,
			      const struct lvds_lfp_data_ptr_table *prev,
			      int size)
{
	next->table_size = prev->table_size;
	next->offset = prev->offset + size;
}

static void *generate_lfp_data_ptrs(struct drm_i915_private *i915,
				    const void *bdb)
{
	int i, size, table_size, block_size, offset, fp_timing_size;
	struct bdb_lvds_lfp_data_ptrs *ptrs;
	const void *block;
	void *ptrs_block;

	/*
	 * The hardcoded fp_timing_size is only valid for
	 * modernish VBTs. All older VBTs definitely should
	 * include block 41 and thus we don't need to
	 * generate one.
	 */
	if (i915->display.vbt.version < 155)
		return NULL;

	fp_timing_size = 38;

	block = find_raw_section(bdb, BDB_LVDS_LFP_DATA);
	if (!block)
		return NULL;

	drm_dbg_kms(&i915->drm, "Generating LFP data table pointers\n");

	block_size = get_blocksize(block);

	size = fp_timing_size + sizeof(struct lvds_dvo_timing) +
		sizeof(struct lvds_pnp_id);
	if (size * 16 > block_size)
		return NULL;

	ptrs_block = kzalloc(sizeof(*ptrs) + 3, GFP_KERNEL);
	if (!ptrs_block)
		return NULL;

	*(u8 *)(ptrs_block + 0) = BDB_LVDS_LFP_DATA_PTRS;
	*(u16 *)(ptrs_block + 1) = sizeof(*ptrs);
	ptrs = ptrs_block + 3;

	table_size = sizeof(struct lvds_pnp_id);
	size = make_lfp_data_ptr(&ptrs->ptr[0].panel_pnp_id, table_size, size);

	table_size = sizeof(struct lvds_dvo_timing);
	size = make_lfp_data_ptr(&ptrs->ptr[0].dvo_timing, table_size, size);

	table_size = fp_timing_size;
	size = make_lfp_data_ptr(&ptrs->ptr[0].fp_timing, table_size, size);

	if (ptrs->ptr[0].fp_timing.table_size)
		ptrs->lvds_entries++;
	if (ptrs->ptr[0].dvo_timing.table_size)
		ptrs->lvds_entries++;
	if (ptrs->ptr[0].panel_pnp_id.table_size)
		ptrs->lvds_entries++;

	if (size != 0 || ptrs->lvds_entries != 3) {
		kfree(ptrs_block);
		return NULL;
	}

	size = fp_timing_size + sizeof(struct lvds_dvo_timing) +
		sizeof(struct lvds_pnp_id);
	for (i = 1; i < 16; i++) {
		next_lfp_data_ptr(&ptrs->ptr[i].fp_timing, &ptrs->ptr[i-1].fp_timing, size);
		next_lfp_data_ptr(&ptrs->ptr[i].dvo_timing, &ptrs->ptr[i-1].dvo_timing, size);
		next_lfp_data_ptr(&ptrs->ptr[i].panel_pnp_id, &ptrs->ptr[i-1].panel_pnp_id, size);
	}

	table_size = sizeof(struct lvds_lfp_panel_name);

	if (16 * (size + table_size) <= block_size) {
		ptrs->panel_name.table_size = table_size;
		ptrs->panel_name.offset = size * 16;
	}

	offset = block - bdb;

	for (i = 0; i < 16; i++) {
		ptrs->ptr[i].fp_timing.offset += offset;
		ptrs->ptr[i].dvo_timing.offset += offset;
		ptrs->ptr[i].panel_pnp_id.offset += offset;
	}

	if (ptrs->panel_name.table_size)
		ptrs->panel_name.offset += offset;

	return ptrs_block;
}

static void
init_bdb_block(struct drm_i915_private *i915,
	       const void *bdb, enum bdb_block_id section_id,
	       size_t min_size)
{
	struct bdb_block_entry *entry;
	void *temp_block = NULL;
	const void *block;
	size_t block_size;

	block = find_raw_section(bdb, section_id);

	/* Modern VBTs lack the LFP data table pointers block, make one up */
	if (!block && section_id == BDB_LVDS_LFP_DATA_PTRS) {
		temp_block = generate_lfp_data_ptrs(i915, bdb);
		if (temp_block)
			block = temp_block + 3;
	}
	if (!block)
		return;

	drm_WARN(&i915->drm, min_size == 0,
		 "Block %d min_size is zero\n", section_id);

	block_size = get_blocksize(block);

	/*
	 * Version number and new block size are considered
	 * part of the header for MIPI sequenece block v3+.
	 */
	if (section_id == BDB_MIPI_SEQUENCE && *(const u8 *)block >= 3)
		block_size += 5;

	entry = kzalloc(struct_size(entry, data, max(min_size, block_size) + 3),
			GFP_KERNEL);
	if (!entry) {
		kfree(temp_block);
		return;
	}

	entry->section_id = section_id;
	memcpy(entry->data, block - 3, block_size + 3);

	kfree(temp_block);

	drm_dbg_kms(&i915->drm, "Found BDB block %d (size %zu, min size %zu)\n",
		    section_id, block_size, min_size);

	if (section_id == BDB_LVDS_LFP_DATA_PTRS &&
	    !fixup_lfp_data_ptrs(bdb, entry->data + 3)) {
		drm_err(&i915->drm, "VBT has malformed LFP data table pointers\n");
		kfree(entry);
		return;
	}

	list_add_tail(&entry->node, &i915->display.vbt.bdb_blocks);
}

static void init_bdb_blocks(struct drm_i915_private *i915,
			    const void *bdb)
{
	int i;

	for (i = 0; i < ARRAY_SIZE(bdb_blocks); i++) {
		enum bdb_block_id section_id = bdb_blocks[i].section_id;
		size_t min_size = bdb_blocks[i].min_size;

		if (section_id == BDB_LVDS_LFP_DATA)
			min_size = lfp_data_min_size(i915);

		init_bdb_block(i915, bdb, section_id, min_size);
	}
}

static void
fill_detail_timing_data(struct drm_display_mode *panel_fixed_mode,
			const struct lvds_dvo_timing *dvo_timing)
{
	panel_fixed_mode->hdisplay = (dvo_timing->hactive_hi << 8) |
		dvo_timing->hactive_lo;
	panel_fixed_mode->hsync_start = panel_fixed_mode->hdisplay +
		((dvo_timing->hsync_off_hi << 8) | dvo_timing->hsync_off_lo);
	panel_fixed_mode->hsync_end = panel_fixed_mode->hsync_start +
		((dvo_timing->hsync_pulse_width_hi << 8) |
			dvo_timing->hsync_pulse_width_lo);
	panel_fixed_mode->htotal = panel_fixed_mode->hdisplay +
		((dvo_timing->hblank_hi << 8) | dvo_timing->hblank_lo);

	panel_fixed_mode->vdisplay = (dvo_timing->vactive_hi << 8) |
		dvo_timing->vactive_lo;
	panel_fixed_mode->vsync_start = panel_fixed_mode->vdisplay +
		((dvo_timing->vsync_off_hi << 4) | dvo_timing->vsync_off_lo);
	panel_fixed_mode->vsync_end = panel_fixed_mode->vsync_start +
		((dvo_timing->vsync_pulse_width_hi << 4) |
			dvo_timing->vsync_pulse_width_lo);
	panel_fixed_mode->vtotal = panel_fixed_mode->vdisplay +
		((dvo_timing->vblank_hi << 8) | dvo_timing->vblank_lo);
	panel_fixed_mode->clock = dvo_timing->clock * 10;
	panel_fixed_mode->type = DRM_MODE_TYPE_PREFERRED;

	if (dvo_timing->hsync_positive)
		panel_fixed_mode->flags |= DRM_MODE_FLAG_PHSYNC;
	else
		panel_fixed_mode->flags |= DRM_MODE_FLAG_NHSYNC;

	if (dvo_timing->vsync_positive)
		panel_fixed_mode->flags |= DRM_MODE_FLAG_PVSYNC;
	else
		panel_fixed_mode->flags |= DRM_MODE_FLAG_NVSYNC;

	panel_fixed_mode->width_mm = (dvo_timing->himage_hi << 8) |
		dvo_timing->himage_lo;
	panel_fixed_mode->height_mm = (dvo_timing->vimage_hi << 8) |
		dvo_timing->vimage_lo;

	/* Some VBTs have bogus h/vtotal values */
	if (panel_fixed_mode->hsync_end > panel_fixed_mode->htotal)
		panel_fixed_mode->htotal = panel_fixed_mode->hsync_end + 1;
	if (panel_fixed_mode->vsync_end > panel_fixed_mode->vtotal)
		panel_fixed_mode->vtotal = panel_fixed_mode->vsync_end + 1;

	drm_mode_set_name(panel_fixed_mode);
}

static const struct lvds_dvo_timing *
get_lvds_dvo_timing(const struct bdb_lvds_lfp_data *data,
		    const struct bdb_lvds_lfp_data_ptrs *ptrs,
		    int index)
{
	return (const void *)data + ptrs->ptr[index].dvo_timing.offset;
}

static const struct lvds_fp_timing *
get_lvds_fp_timing(const struct bdb_lvds_lfp_data *data,
		   const struct bdb_lvds_lfp_data_ptrs *ptrs,
		   int index)
{
	return (const void *)data + ptrs->ptr[index].fp_timing.offset;
}

static const struct lvds_pnp_id *
get_lvds_pnp_id(const struct bdb_lvds_lfp_data *data,
		const struct bdb_lvds_lfp_data_ptrs *ptrs,
		int index)
{
	return (const void *)data + ptrs->ptr[index].panel_pnp_id.offset;
}

static const struct bdb_lvds_lfp_data_tail *
get_lfp_data_tail(const struct bdb_lvds_lfp_data *data,
		  const struct bdb_lvds_lfp_data_ptrs *ptrs)
{
	if (ptrs->panel_name.table_size)
		return (const void *)data + ptrs->panel_name.offset;
	else
		return NULL;
}

static void dump_pnp_id(struct drm_i915_private *i915,
			const struct lvds_pnp_id *pnp_id,
			const char *name)
{
	u16 mfg_name = be16_to_cpu((__force __be16)pnp_id->mfg_name);
	char vend[4];

	drm_dbg_kms(&i915->drm, "%s PNPID mfg: %s (0x%x), prod: %u, serial: %u, week: %d, year: %d\n",
		    name, drm_edid_decode_mfg_id(mfg_name, vend),
		    pnp_id->mfg_name, pnp_id->product_code, pnp_id->serial,
		    pnp_id->mfg_week, pnp_id->mfg_year + 1990);
}

static int opregion_get_panel_type(struct drm_i915_private *i915,
				   const struct intel_bios_encoder_data *devdata,
<<<<<<< HEAD
				   const struct edid *edid, bool use_fallback)
=======
				   const struct drm_edid *drm_edid, bool use_fallback)
>>>>>>> 98817289
{
	return intel_opregion_get_panel_type(i915);
}

static int vbt_get_panel_type(struct drm_i915_private *i915,
			      const struct intel_bios_encoder_data *devdata,
<<<<<<< HEAD
			      const struct edid *edid, bool use_fallback)
=======
			      const struct drm_edid *drm_edid, bool use_fallback)
>>>>>>> 98817289
{
	const struct bdb_lvds_options *lvds_options;

	lvds_options = bdb_find_section(i915, BDB_LVDS_OPTIONS);
	if (!lvds_options)
		return -1;

	if (lvds_options->panel_type > 0xf &&
	    lvds_options->panel_type != 0xff) {
		drm_dbg_kms(&i915->drm, "Invalid VBT panel type 0x%x\n",
			    lvds_options->panel_type);
		return -1;
	}

	if (devdata && devdata->child.handle == DEVICE_HANDLE_LFP2)
		return lvds_options->panel_type2;

	drm_WARN_ON(&i915->drm, devdata && devdata->child.handle != DEVICE_HANDLE_LFP1);

	return lvds_options->panel_type;
}

static int pnpid_get_panel_type(struct drm_i915_private *i915,
				const struct intel_bios_encoder_data *devdata,
<<<<<<< HEAD
				const struct edid *edid, bool use_fallback)
=======
				const struct drm_edid *drm_edid, bool use_fallback)
>>>>>>> 98817289
{
	const struct bdb_lvds_lfp_data *data;
	const struct bdb_lvds_lfp_data_ptrs *ptrs;
	const struct lvds_pnp_id *edid_id;
	struct lvds_pnp_id edid_id_nodate;
	const struct edid *edid = drm_edid_raw(drm_edid); /* FIXME */
	int i, best = -1;

	if (!edid)
		return -1;

	edid_id = (const void *)&edid->mfg_id[0];

	edid_id_nodate = *edid_id;
	edid_id_nodate.mfg_week = 0;
	edid_id_nodate.mfg_year = 0;

	dump_pnp_id(i915, edid_id, "EDID");

	ptrs = bdb_find_section(i915, BDB_LVDS_LFP_DATA_PTRS);
	if (!ptrs)
		return -1;

	data = bdb_find_section(i915, BDB_LVDS_LFP_DATA);
	if (!data)
		return -1;

	for (i = 0; i < 16; i++) {
		const struct lvds_pnp_id *vbt_id =
			get_lvds_pnp_id(data, ptrs, i);

		/* full match? */
		if (!memcmp(vbt_id, edid_id, sizeof(*vbt_id)))
			return i;

		/*
		 * Accept a match w/o date if no full match is found,
		 * and the VBT entry does not specify a date.
		 */
		if (best < 0 &&
		    !memcmp(vbt_id, &edid_id_nodate, sizeof(*vbt_id)))
			best = i;
	}

	return best;
}

static int fallback_get_panel_type(struct drm_i915_private *i915,
				   const struct intel_bios_encoder_data *devdata,
<<<<<<< HEAD
				   const struct edid *edid, bool use_fallback)
=======
				   const struct drm_edid *drm_edid, bool use_fallback)
>>>>>>> 98817289
{
	return use_fallback ? 0 : -1;
}

enum panel_type {
	PANEL_TYPE_OPREGION,
	PANEL_TYPE_VBT,
	PANEL_TYPE_PNPID,
	PANEL_TYPE_FALLBACK,
};

static int get_panel_type(struct drm_i915_private *i915,
			  const struct intel_bios_encoder_data *devdata,
<<<<<<< HEAD
			  const struct edid *edid, bool use_fallback)
=======
			  const struct drm_edid *drm_edid, bool use_fallback)
>>>>>>> 98817289
{
	struct {
		const char *name;
		int (*get_panel_type)(struct drm_i915_private *i915,
				      const struct intel_bios_encoder_data *devdata,
<<<<<<< HEAD
				      const struct edid *edid, bool use_fallback);
=======
				      const struct drm_edid *drm_edid, bool use_fallback);
>>>>>>> 98817289
		int panel_type;
	} panel_types[] = {
		[PANEL_TYPE_OPREGION] = {
			.name = "OpRegion",
			.get_panel_type = opregion_get_panel_type,
		},
		[PANEL_TYPE_VBT] = {
			.name = "VBT",
			.get_panel_type = vbt_get_panel_type,
		},
		[PANEL_TYPE_PNPID] = {
			.name = "PNPID",
			.get_panel_type = pnpid_get_panel_type,
		},
		[PANEL_TYPE_FALLBACK] = {
			.name = "fallback",
			.get_panel_type = fallback_get_panel_type,
		},
	};
	int i;

	for (i = 0; i < ARRAY_SIZE(panel_types); i++) {
		panel_types[i].panel_type = panel_types[i].get_panel_type(i915, devdata,
<<<<<<< HEAD
									  edid, use_fallback);
=======
									  drm_edid, use_fallback);
>>>>>>> 98817289

		drm_WARN_ON(&i915->drm, panel_types[i].panel_type > 0xf &&
			    panel_types[i].panel_type != 0xff);

		if (panel_types[i].panel_type >= 0)
			drm_dbg_kms(&i915->drm, "Panel type (%s): %d\n",
				    panel_types[i].name, panel_types[i].panel_type);
	}

	if (panel_types[PANEL_TYPE_OPREGION].panel_type >= 0)
		i = PANEL_TYPE_OPREGION;
	else if (panel_types[PANEL_TYPE_VBT].panel_type == 0xff &&
		 panel_types[PANEL_TYPE_PNPID].panel_type >= 0)
		i = PANEL_TYPE_PNPID;
	else if (panel_types[PANEL_TYPE_VBT].panel_type != 0xff &&
		 panel_types[PANEL_TYPE_VBT].panel_type >= 0)
		i = PANEL_TYPE_VBT;
	else
		i = PANEL_TYPE_FALLBACK;

	drm_dbg_kms(&i915->drm, "Selected panel type (%s): %d\n",
		    panel_types[i].name, panel_types[i].panel_type);

	return panel_types[i].panel_type;
}

static unsigned int panel_bits(unsigned int value, int panel_type, int num_bits)
{
	return (value >> (panel_type * num_bits)) & (BIT(num_bits) - 1);
}

static bool panel_bool(unsigned int value, int panel_type)
{
	return panel_bits(value, panel_type, 1);
}

/* Parse general panel options */
static void
parse_panel_options(struct drm_i915_private *i915,
		    struct intel_panel *panel)
{
	const struct bdb_lvds_options *lvds_options;
	int panel_type = panel->vbt.panel_type;
	int drrs_mode;

	lvds_options = bdb_find_section(i915, BDB_LVDS_OPTIONS);
	if (!lvds_options)
		return;

	panel->vbt.lvds_dither = lvds_options->pixel_dither;

	/*
	 * Empirical evidence indicates the block size can be
	 * either 4,14,16,24+ bytes. For older VBTs no clear
	 * relationship between the block size vs. BDB version.
	 */
	if (get_blocksize(lvds_options) < 16)
		return;

	drrs_mode = panel_bits(lvds_options->dps_panel_type_bits,
			       panel_type, 2);
	/*
	 * VBT has static DRRS = 0 and seamless DRRS = 2.
	 * The below piece of code is required to adjust vbt.drrs_type
	 * to match the enum drrs_support_type.
	 */
	switch (drrs_mode) {
	case 0:
		panel->vbt.drrs_type = DRRS_TYPE_STATIC;
		drm_dbg_kms(&i915->drm, "DRRS supported mode is static\n");
		break;
	case 2:
		panel->vbt.drrs_type = DRRS_TYPE_SEAMLESS;
		drm_dbg_kms(&i915->drm,
			    "DRRS supported mode is seamless\n");
		break;
	default:
		panel->vbt.drrs_type = DRRS_TYPE_NONE;
		drm_dbg_kms(&i915->drm,
			    "DRRS not supported (VBT input)\n");
		break;
	}
}

static void
parse_lfp_panel_dtd(struct drm_i915_private *i915,
		    struct intel_panel *panel,
		    const struct bdb_lvds_lfp_data *lvds_lfp_data,
		    const struct bdb_lvds_lfp_data_ptrs *lvds_lfp_data_ptrs)
{
	const struct lvds_dvo_timing *panel_dvo_timing;
	const struct lvds_fp_timing *fp_timing;
	struct drm_display_mode *panel_fixed_mode;
	int panel_type = panel->vbt.panel_type;

	panel_dvo_timing = get_lvds_dvo_timing(lvds_lfp_data,
					       lvds_lfp_data_ptrs,
					       panel_type);

	panel_fixed_mode = kzalloc(sizeof(*panel_fixed_mode), GFP_KERNEL);
	if (!panel_fixed_mode)
		return;

	fill_detail_timing_data(panel_fixed_mode, panel_dvo_timing);

	panel->vbt.lfp_lvds_vbt_mode = panel_fixed_mode;

	drm_dbg_kms(&i915->drm,
		    "Found panel mode in BIOS VBT legacy lfp table: " DRM_MODE_FMT "\n",
		    DRM_MODE_ARG(panel_fixed_mode));

	fp_timing = get_lvds_fp_timing(lvds_lfp_data,
				       lvds_lfp_data_ptrs,
				       panel_type);

	/* check the resolution, just to be sure */
	if (fp_timing->x_res == panel_fixed_mode->hdisplay &&
	    fp_timing->y_res == panel_fixed_mode->vdisplay) {
		panel->vbt.bios_lvds_val = fp_timing->lvds_reg_val;
		drm_dbg_kms(&i915->drm,
			    "VBT initial LVDS value %x\n",
			    panel->vbt.bios_lvds_val);
	}
}

static void
parse_lfp_data(struct drm_i915_private *i915,
	       struct intel_panel *panel)
{
	const struct bdb_lvds_lfp_data *data;
	const struct bdb_lvds_lfp_data_tail *tail;
	const struct bdb_lvds_lfp_data_ptrs *ptrs;
	const struct lvds_pnp_id *pnp_id;
	int panel_type = panel->vbt.panel_type;

	ptrs = bdb_find_section(i915, BDB_LVDS_LFP_DATA_PTRS);
	if (!ptrs)
		return;

	data = bdb_find_section(i915, BDB_LVDS_LFP_DATA);
	if (!data)
		return;

	if (!panel->vbt.lfp_lvds_vbt_mode)
		parse_lfp_panel_dtd(i915, panel, data, ptrs);

	pnp_id = get_lvds_pnp_id(data, ptrs, panel_type);
	dump_pnp_id(i915, pnp_id, "Panel");

	tail = get_lfp_data_tail(data, ptrs);
	if (!tail)
		return;

	drm_dbg_kms(&i915->drm, "Panel name: %.*s\n",
		    (int)sizeof(tail->panel_name[0].name),
		    tail->panel_name[panel_type].name);

	if (i915->display.vbt.version >= 188) {
		panel->vbt.seamless_drrs_min_refresh_rate =
			tail->seamless_drrs_min_refresh_rate[panel_type];
		drm_dbg_kms(&i915->drm,
			    "Seamless DRRS min refresh rate: %d Hz\n",
			    panel->vbt.seamless_drrs_min_refresh_rate);
	}
}

static void
parse_generic_dtd(struct drm_i915_private *i915,
		  struct intel_panel *panel)
{
	const struct bdb_generic_dtd *generic_dtd;
	const struct generic_dtd_entry *dtd;
	struct drm_display_mode *panel_fixed_mode;
	int num_dtd;

	/*
	 * Older VBTs provided DTD information for internal displays through
	 * the "LFP panel tables" block (42).  As of VBT revision 229 the
	 * DTD information should be provided via a newer "generic DTD"
	 * block (58).  Just to be safe, we'll try the new generic DTD block
	 * first on VBT >= 229, but still fall back to trying the old LFP
	 * block if that fails.
	 */
	if (i915->display.vbt.version < 229)
		return;

	generic_dtd = bdb_find_section(i915, BDB_GENERIC_DTD);
	if (!generic_dtd)
		return;

	if (generic_dtd->gdtd_size < sizeof(struct generic_dtd_entry)) {
		drm_err(&i915->drm, "GDTD size %u is too small.\n",
			generic_dtd->gdtd_size);
		return;
	} else if (generic_dtd->gdtd_size !=
		   sizeof(struct generic_dtd_entry)) {
		drm_err(&i915->drm, "Unexpected GDTD size %u\n",
			generic_dtd->gdtd_size);
		/* DTD has unknown fields, but keep going */
	}

	num_dtd = (get_blocksize(generic_dtd) -
		   sizeof(struct bdb_generic_dtd)) / generic_dtd->gdtd_size;
	if (panel->vbt.panel_type >= num_dtd) {
		drm_err(&i915->drm,
			"Panel type %d not found in table of %d DTD's\n",
			panel->vbt.panel_type, num_dtd);
		return;
	}

	dtd = &generic_dtd->dtd[panel->vbt.panel_type];

	panel_fixed_mode = kzalloc(sizeof(*panel_fixed_mode), GFP_KERNEL);
	if (!panel_fixed_mode)
		return;

	panel_fixed_mode->hdisplay = dtd->hactive;
	panel_fixed_mode->hsync_start =
		panel_fixed_mode->hdisplay + dtd->hfront_porch;
	panel_fixed_mode->hsync_end =
		panel_fixed_mode->hsync_start + dtd->hsync;
	panel_fixed_mode->htotal =
		panel_fixed_mode->hdisplay + dtd->hblank;

	panel_fixed_mode->vdisplay = dtd->vactive;
	panel_fixed_mode->vsync_start =
		panel_fixed_mode->vdisplay + dtd->vfront_porch;
	panel_fixed_mode->vsync_end =
		panel_fixed_mode->vsync_start + dtd->vsync;
	panel_fixed_mode->vtotal =
		panel_fixed_mode->vdisplay + dtd->vblank;

	panel_fixed_mode->clock = dtd->pixel_clock;
	panel_fixed_mode->width_mm = dtd->width_mm;
	panel_fixed_mode->height_mm = dtd->height_mm;

	panel_fixed_mode->type = DRM_MODE_TYPE_PREFERRED;
	drm_mode_set_name(panel_fixed_mode);

	if (dtd->hsync_positive_polarity)
		panel_fixed_mode->flags |= DRM_MODE_FLAG_PHSYNC;
	else
		panel_fixed_mode->flags |= DRM_MODE_FLAG_NHSYNC;

	if (dtd->vsync_positive_polarity)
		panel_fixed_mode->flags |= DRM_MODE_FLAG_PVSYNC;
	else
		panel_fixed_mode->flags |= DRM_MODE_FLAG_NVSYNC;

	drm_dbg_kms(&i915->drm,
		    "Found panel mode in BIOS VBT generic dtd table: " DRM_MODE_FMT "\n",
		    DRM_MODE_ARG(panel_fixed_mode));

	panel->vbt.lfp_lvds_vbt_mode = panel_fixed_mode;
}

static void
parse_lfp_backlight(struct drm_i915_private *i915,
		    struct intel_panel *panel)
{
	const struct bdb_lfp_backlight_data *backlight_data;
	const struct lfp_backlight_data_entry *entry;
	int panel_type = panel->vbt.panel_type;
	u16 level;

	backlight_data = bdb_find_section(i915, BDB_LVDS_BACKLIGHT);
	if (!backlight_data)
		return;

	if (backlight_data->entry_size != sizeof(backlight_data->data[0])) {
		drm_dbg_kms(&i915->drm,
			    "Unsupported backlight data entry size %u\n",
			    backlight_data->entry_size);
		return;
	}

	entry = &backlight_data->data[panel_type];

	panel->vbt.backlight.present = entry->type == BDB_BACKLIGHT_TYPE_PWM;
	if (!panel->vbt.backlight.present) {
		drm_dbg_kms(&i915->drm,
			    "PWM backlight not present in VBT (type %u)\n",
			    entry->type);
		return;
	}

	panel->vbt.backlight.type = INTEL_BACKLIGHT_DISPLAY_DDI;
	panel->vbt.backlight.controller = 0;
	if (i915->display.vbt.version >= 191) {
		size_t exp_size;

		if (i915->display.vbt.version >= 236)
			exp_size = sizeof(struct bdb_lfp_backlight_data);
		else if (i915->display.vbt.version >= 234)
			exp_size = EXP_BDB_LFP_BL_DATA_SIZE_REV_234;
		else
			exp_size = EXP_BDB_LFP_BL_DATA_SIZE_REV_191;

		if (get_blocksize(backlight_data) >= exp_size) {
			const struct lfp_backlight_control_method *method;

			method = &backlight_data->backlight_control[panel_type];
			panel->vbt.backlight.type = method->type;
			panel->vbt.backlight.controller = method->controller;
		}
	}

	panel->vbt.backlight.pwm_freq_hz = entry->pwm_freq_hz;
	panel->vbt.backlight.active_low_pwm = entry->active_low_pwm;

	if (i915->display.vbt.version >= 234) {
		u16 min_level;
		bool scale;

		level = backlight_data->brightness_level[panel_type].level;
		min_level = backlight_data->brightness_min_level[panel_type].level;

		if (i915->display.vbt.version >= 236)
			scale = backlight_data->brightness_precision_bits[panel_type] == 16;
		else
			scale = level > 255;

		if (scale)
			min_level = min_level / 255;

		if (min_level > 255) {
			drm_warn(&i915->drm, "Brightness min level > 255\n");
			level = 255;
		}
		panel->vbt.backlight.min_brightness = min_level;

		panel->vbt.backlight.brightness_precision_bits =
			backlight_data->brightness_precision_bits[panel_type];
	} else {
		level = backlight_data->level[panel_type];
		panel->vbt.backlight.min_brightness = entry->min_brightness;
	}

	if (i915->display.vbt.version >= 239)
		panel->vbt.backlight.hdr_dpcd_refresh_timeout =
			DIV_ROUND_UP(backlight_data->hdr_dpcd_refresh_timeout[panel_type], 100);
	else
		panel->vbt.backlight.hdr_dpcd_refresh_timeout = 30;

	drm_dbg_kms(&i915->drm,
		    "VBT backlight PWM modulation frequency %u Hz, "
		    "active %s, min brightness %u, level %u, controller %u\n",
		    panel->vbt.backlight.pwm_freq_hz,
		    panel->vbt.backlight.active_low_pwm ? "low" : "high",
		    panel->vbt.backlight.min_brightness,
		    level,
		    panel->vbt.backlight.controller);
}

/* Try to find sdvo panel data */
static void
parse_sdvo_panel_data(struct drm_i915_private *i915,
		      struct intel_panel *panel)
{
	const struct bdb_sdvo_panel_dtds *dtds;
	struct drm_display_mode *panel_fixed_mode;
	int index;

	index = i915->params.vbt_sdvo_panel_type;
	if (index == -2) {
		drm_dbg_kms(&i915->drm,
			    "Ignore SDVO panel mode from BIOS VBT tables.\n");
		return;
	}

	if (index == -1) {
		const struct bdb_sdvo_lvds_options *sdvo_lvds_options;

		sdvo_lvds_options = bdb_find_section(i915, BDB_SDVO_LVDS_OPTIONS);
		if (!sdvo_lvds_options)
			return;

		index = sdvo_lvds_options->panel_type;
	}

	dtds = bdb_find_section(i915, BDB_SDVO_PANEL_DTDS);
	if (!dtds)
		return;

	panel_fixed_mode = kzalloc(sizeof(*panel_fixed_mode), GFP_KERNEL);
	if (!panel_fixed_mode)
		return;

	fill_detail_timing_data(panel_fixed_mode, &dtds->dtds[index]);

	panel->vbt.sdvo_lvds_vbt_mode = panel_fixed_mode;

	drm_dbg_kms(&i915->drm,
		    "Found SDVO panel mode in BIOS VBT tables: " DRM_MODE_FMT "\n",
		    DRM_MODE_ARG(panel_fixed_mode));
}

static int intel_bios_ssc_frequency(struct drm_i915_private *i915,
				    bool alternate)
{
	switch (DISPLAY_VER(i915)) {
	case 2:
		return alternate ? 66667 : 48000;
	case 3:
	case 4:
		return alternate ? 100000 : 96000;
	default:
		return alternate ? 100000 : 120000;
	}
}

static void
parse_general_features(struct drm_i915_private *i915)
{
	const struct bdb_general_features *general;

	general = bdb_find_section(i915, BDB_GENERAL_FEATURES);
	if (!general)
		return;

	i915->display.vbt.int_tv_support = general->int_tv_support;
	/* int_crt_support can't be trusted on earlier platforms */
	if (i915->display.vbt.version >= 155 &&
	    (HAS_DDI(i915) || IS_VALLEYVIEW(i915)))
		i915->display.vbt.int_crt_support = general->int_crt_support;
	i915->display.vbt.lvds_use_ssc = general->enable_ssc;
	i915->display.vbt.lvds_ssc_freq =
		intel_bios_ssc_frequency(i915, general->ssc_freq);
	i915->display.vbt.display_clock_mode = general->display_clock_mode;
	i915->display.vbt.fdi_rx_polarity_inverted = general->fdi_rx_polarity_inverted;
	if (i915->display.vbt.version >= 181) {
		i915->display.vbt.orientation = general->rotate_180 ?
			DRM_MODE_PANEL_ORIENTATION_BOTTOM_UP :
			DRM_MODE_PANEL_ORIENTATION_NORMAL;
	} else {
		i915->display.vbt.orientation = DRM_MODE_PANEL_ORIENTATION_UNKNOWN;
	}

	if (i915->display.vbt.version >= 249 && general->afc_startup_config) {
		i915->display.vbt.override_afc_startup = true;
		i915->display.vbt.override_afc_startup_val = general->afc_startup_config == 0x1 ? 0x0 : 0x7;
	}

	drm_dbg_kms(&i915->drm,
		    "BDB_GENERAL_FEATURES int_tv_support %d int_crt_support %d lvds_use_ssc %d lvds_ssc_freq %d display_clock_mode %d fdi_rx_polarity_inverted %d\n",
		    i915->display.vbt.int_tv_support,
		    i915->display.vbt.int_crt_support,
		    i915->display.vbt.lvds_use_ssc,
		    i915->display.vbt.lvds_ssc_freq,
		    i915->display.vbt.display_clock_mode,
		    i915->display.vbt.fdi_rx_polarity_inverted);
}

static const struct child_device_config *
child_device_ptr(const struct bdb_general_definitions *defs, int i)
{
	return (const void *) &defs->devices[i * defs->child_dev_size];
}

static void
parse_sdvo_device_mapping(struct drm_i915_private *i915)
{
	const struct intel_bios_encoder_data *devdata;
	int count = 0;

	/*
	 * Only parse SDVO mappings on gens that could have SDVO. This isn't
	 * accurate and doesn't have to be, as long as it's not too strict.
	 */
	if (!IS_DISPLAY_VER(i915, 3, 7)) {
		drm_dbg_kms(&i915->drm, "Skipping SDVO device mapping\n");
		return;
	}

	list_for_each_entry(devdata, &i915->display.vbt.display_devices, node) {
		const struct child_device_config *child = &devdata->child;
		struct sdvo_device_mapping *mapping;

		if (child->slave_addr != SLAVE_ADDR1 &&
		    child->slave_addr != SLAVE_ADDR2) {
			/*
			 * If the slave address is neither 0x70 nor 0x72,
			 * it is not a SDVO device. Skip it.
			 */
			continue;
		}
		if (child->dvo_port != DEVICE_PORT_DVOB &&
		    child->dvo_port != DEVICE_PORT_DVOC) {
			/* skip the incorrect SDVO port */
			drm_dbg_kms(&i915->drm,
				    "Incorrect SDVO port. Skip it\n");
			continue;
		}
		drm_dbg_kms(&i915->drm,
			    "the SDVO device with slave addr %2x is found on"
			    " %s port\n",
			    child->slave_addr,
			    (child->dvo_port == DEVICE_PORT_DVOB) ?
			    "SDVOB" : "SDVOC");
		mapping = &i915->display.vbt.sdvo_mappings[child->dvo_port - 1];
		if (!mapping->initialized) {
			mapping->dvo_port = child->dvo_port;
			mapping->slave_addr = child->slave_addr;
			mapping->dvo_wiring = child->dvo_wiring;
			mapping->ddc_pin = child->ddc_pin;
			mapping->i2c_pin = child->i2c_pin;
			mapping->initialized = 1;
			drm_dbg_kms(&i915->drm,
				    "SDVO device: dvo=%x, addr=%x, wiring=%d, ddc_pin=%d, i2c_pin=%d\n",
				    mapping->dvo_port, mapping->slave_addr,
				    mapping->dvo_wiring, mapping->ddc_pin,
				    mapping->i2c_pin);
		} else {
			drm_dbg_kms(&i915->drm,
				    "Maybe one SDVO port is shared by "
				    "two SDVO device.\n");
		}
		if (child->slave2_addr) {
			/* Maybe this is a SDVO device with multiple inputs */
			/* And the mapping info is not added */
			drm_dbg_kms(&i915->drm,
				    "there exists the slave2_addr. Maybe this"
				    " is a SDVO device with multiple inputs.\n");
		}
		count++;
	}

	if (!count) {
		/* No SDVO device info is found */
		drm_dbg_kms(&i915->drm,
			    "No SDVO device info is found in VBT\n");
	}
}

static void
parse_driver_features(struct drm_i915_private *i915)
{
	const struct bdb_driver_features *driver;

	driver = bdb_find_section(i915, BDB_DRIVER_FEATURES);
	if (!driver)
		return;

	if (DISPLAY_VER(i915) >= 5) {
		/*
		 * Note that we consider BDB_DRIVER_FEATURE_INT_SDVO_LVDS
		 * to mean "eDP". The VBT spec doesn't agree with that
		 * interpretation, but real world VBTs seem to.
		 */
		if (driver->lvds_config != BDB_DRIVER_FEATURE_INT_LVDS)
			i915->display.vbt.int_lvds_support = 0;
	} else {
		/*
		 * FIXME it's not clear which BDB version has the LVDS config
		 * bits defined. Revision history in the VBT spec says:
		 * "0.92 | Add two definitions for VBT value of LVDS Active
		 *  Config (00b and 11b values defined) | 06/13/2005"
		 * but does not the specify the BDB version.
		 *
		 * So far version 134 (on i945gm) is the oldest VBT observed
		 * in the wild with the bits correctly populated. Version
		 * 108 (on i85x) does not have the bits correctly populated.
		 */
		if (i915->display.vbt.version >= 134 &&
		    driver->lvds_config != BDB_DRIVER_FEATURE_INT_LVDS &&
		    driver->lvds_config != BDB_DRIVER_FEATURE_INT_SDVO_LVDS)
			i915->display.vbt.int_lvds_support = 0;
	}
}

static void
parse_panel_driver_features(struct drm_i915_private *i915,
			    struct intel_panel *panel)
{
	const struct bdb_driver_features *driver;

	driver = bdb_find_section(i915, BDB_DRIVER_FEATURES);
	if (!driver)
		return;

	if (i915->display.vbt.version < 228) {
		drm_dbg_kms(&i915->drm, "DRRS State Enabled:%d\n",
			    driver->drrs_enabled);
		/*
		 * If DRRS is not supported, drrs_type has to be set to 0.
		 * This is because, VBT is configured in such a way that
		 * static DRRS is 0 and DRRS not supported is represented by
		 * driver->drrs_enabled=false
		 */
		if (!driver->drrs_enabled && panel->vbt.drrs_type != DRRS_TYPE_NONE) {
			/*
			 * FIXME Should DMRRS perhaps be treated as seamless
			 * but without the automatic downclocking?
			 */
			if (driver->dmrrs_enabled)
				panel->vbt.drrs_type = DRRS_TYPE_STATIC;
			else
				panel->vbt.drrs_type = DRRS_TYPE_NONE;
		}

		panel->vbt.psr.enable = driver->psr_enabled;
	}
}

static void
parse_power_conservation_features(struct drm_i915_private *i915,
				  struct intel_panel *panel)
{
	const struct bdb_lfp_power *power;
	u8 panel_type = panel->vbt.panel_type;

	panel->vbt.vrr = true; /* matches Windows behaviour */

	if (i915->display.vbt.version < 228)
		return;

	power = bdb_find_section(i915, BDB_LFP_POWER);
	if (!power)
		return;

	panel->vbt.psr.enable = panel_bool(power->psr, panel_type);

	/*
	 * If DRRS is not supported, drrs_type has to be set to 0.
	 * This is because, VBT is configured in such a way that
	 * static DRRS is 0 and DRRS not supported is represented by
	 * power->drrs & BIT(panel_type)=false
	 */
	if (!panel_bool(power->drrs, panel_type) && panel->vbt.drrs_type != DRRS_TYPE_NONE) {
		/*
		 * FIXME Should DMRRS perhaps be treated as seamless
		 * but without the automatic downclocking?
		 */
		if (panel_bool(power->dmrrs, panel_type))
			panel->vbt.drrs_type = DRRS_TYPE_STATIC;
		else
			panel->vbt.drrs_type = DRRS_TYPE_NONE;
	}

	if (i915->display.vbt.version >= 232)
		panel->vbt.edp.hobl = panel_bool(power->hobl, panel_type);

	if (i915->display.vbt.version >= 233)
		panel->vbt.vrr = panel_bool(power->vrr_feature_enabled,
					    panel_type);
}

static void
parse_edp(struct drm_i915_private *i915,
	  struct intel_panel *panel)
{
	const struct bdb_edp *edp;
	const struct edp_power_seq *edp_pps;
	const struct edp_fast_link_params *edp_link_params;
	int panel_type = panel->vbt.panel_type;

	edp = bdb_find_section(i915, BDB_EDP);
	if (!edp)
		return;

	switch (panel_bits(edp->color_depth, panel_type, 2)) {
	case EDP_18BPP:
		panel->vbt.edp.bpp = 18;
		break;
	case EDP_24BPP:
		panel->vbt.edp.bpp = 24;
		break;
	case EDP_30BPP:
		panel->vbt.edp.bpp = 30;
		break;
	}

	/* Get the eDP sequencing and link info */
	edp_pps = &edp->power_seqs[panel_type];
	edp_link_params = &edp->fast_link_params[panel_type];

	panel->vbt.edp.pps = *edp_pps;

	if (i915->display.vbt.version >= 224) {
		panel->vbt.edp.rate =
			edp->edp_fast_link_training_rate[panel_type] * 20;
	} else {
		switch (edp_link_params->rate) {
		case EDP_RATE_1_62:
			panel->vbt.edp.rate = 162000;
			break;
		case EDP_RATE_2_7:
			panel->vbt.edp.rate = 270000;
			break;
		case EDP_RATE_5_4:
			panel->vbt.edp.rate = 540000;
			break;
		default:
			drm_dbg_kms(&i915->drm,
				    "VBT has unknown eDP link rate value %u\n",
				    edp_link_params->rate);
			break;
		}
	}

	switch (edp_link_params->lanes) {
	case EDP_LANE_1:
		panel->vbt.edp.lanes = 1;
		break;
	case EDP_LANE_2:
		panel->vbt.edp.lanes = 2;
		break;
	case EDP_LANE_4:
		panel->vbt.edp.lanes = 4;
		break;
	default:
		drm_dbg_kms(&i915->drm,
			    "VBT has unknown eDP lane count value %u\n",
			    edp_link_params->lanes);
		break;
	}

	switch (edp_link_params->preemphasis) {
	case EDP_PREEMPHASIS_NONE:
		panel->vbt.edp.preemphasis = DP_TRAIN_PRE_EMPH_LEVEL_0;
		break;
	case EDP_PREEMPHASIS_3_5dB:
		panel->vbt.edp.preemphasis = DP_TRAIN_PRE_EMPH_LEVEL_1;
		break;
	case EDP_PREEMPHASIS_6dB:
		panel->vbt.edp.preemphasis = DP_TRAIN_PRE_EMPH_LEVEL_2;
		break;
	case EDP_PREEMPHASIS_9_5dB:
		panel->vbt.edp.preemphasis = DP_TRAIN_PRE_EMPH_LEVEL_3;
		break;
	default:
		drm_dbg_kms(&i915->drm,
			    "VBT has unknown eDP pre-emphasis value %u\n",
			    edp_link_params->preemphasis);
		break;
	}

	switch (edp_link_params->vswing) {
	case EDP_VSWING_0_4V:
		panel->vbt.edp.vswing = DP_TRAIN_VOLTAGE_SWING_LEVEL_0;
		break;
	case EDP_VSWING_0_6V:
		panel->vbt.edp.vswing = DP_TRAIN_VOLTAGE_SWING_LEVEL_1;
		break;
	case EDP_VSWING_0_8V:
		panel->vbt.edp.vswing = DP_TRAIN_VOLTAGE_SWING_LEVEL_2;
		break;
	case EDP_VSWING_1_2V:
		panel->vbt.edp.vswing = DP_TRAIN_VOLTAGE_SWING_LEVEL_3;
		break;
	default:
		drm_dbg_kms(&i915->drm,
			    "VBT has unknown eDP voltage swing value %u\n",
			    edp_link_params->vswing);
		break;
	}

	if (i915->display.vbt.version >= 173) {
		u8 vswing;

		/* Don't read from VBT if module parameter has valid value*/
		if (i915->params.edp_vswing) {
			panel->vbt.edp.low_vswing =
				i915->params.edp_vswing == 1;
		} else {
			vswing = (edp->edp_vswing_preemph >> (panel_type * 4)) & 0xF;
			panel->vbt.edp.low_vswing = vswing == 0;
		}
	}

	panel->vbt.edp.drrs_msa_timing_delay =
		panel_bits(edp->sdrrs_msa_timing_delay, panel_type, 2);

	if (i915->display.vbt.version >= 244)
		panel->vbt.edp.max_link_rate =
			edp->edp_max_port_link_rate[panel_type] * 20;
}

static void
parse_psr(struct drm_i915_private *i915,
	  struct intel_panel *panel)
{
	const struct bdb_psr *psr;
	const struct psr_table *psr_table;
	int panel_type = panel->vbt.panel_type;

	psr = bdb_find_section(i915, BDB_PSR);
	if (!psr) {
		drm_dbg_kms(&i915->drm, "No PSR BDB found.\n");
		return;
	}

	psr_table = &psr->psr_table[panel_type];

	panel->vbt.psr.full_link = psr_table->full_link;
	panel->vbt.psr.require_aux_wakeup = psr_table->require_aux_to_wakeup;

	/* Allowed VBT values goes from 0 to 15 */
	panel->vbt.psr.idle_frames = psr_table->idle_frames < 0 ? 0 :
		psr_table->idle_frames > 15 ? 15 : psr_table->idle_frames;

	/*
	 * New psr options 0=500us, 1=100us, 2=2500us, 3=0us
	 * Old decimal value is wake up time in multiples of 100 us.
	 */
	if (i915->display.vbt.version >= 205 &&
	    (DISPLAY_VER(i915) >= 9 && !IS_BROXTON(i915))) {
		switch (psr_table->tp1_wakeup_time) {
		case 0:
			panel->vbt.psr.tp1_wakeup_time_us = 500;
			break;
		case 1:
			panel->vbt.psr.tp1_wakeup_time_us = 100;
			break;
		case 3:
			panel->vbt.psr.tp1_wakeup_time_us = 0;
			break;
		default:
			drm_dbg_kms(&i915->drm,
				    "VBT tp1 wakeup time value %d is outside range[0-3], defaulting to max value 2500us\n",
				    psr_table->tp1_wakeup_time);
			fallthrough;
		case 2:
			panel->vbt.psr.tp1_wakeup_time_us = 2500;
			break;
		}

		switch (psr_table->tp2_tp3_wakeup_time) {
		case 0:
			panel->vbt.psr.tp2_tp3_wakeup_time_us = 500;
			break;
		case 1:
			panel->vbt.psr.tp2_tp3_wakeup_time_us = 100;
			break;
		case 3:
			panel->vbt.psr.tp2_tp3_wakeup_time_us = 0;
			break;
		default:
			drm_dbg_kms(&i915->drm,
				    "VBT tp2_tp3 wakeup time value %d is outside range[0-3], defaulting to max value 2500us\n",
				    psr_table->tp2_tp3_wakeup_time);
			fallthrough;
		case 2:
			panel->vbt.psr.tp2_tp3_wakeup_time_us = 2500;
		break;
		}
	} else {
		panel->vbt.psr.tp1_wakeup_time_us = psr_table->tp1_wakeup_time * 100;
		panel->vbt.psr.tp2_tp3_wakeup_time_us = psr_table->tp2_tp3_wakeup_time * 100;
	}

	if (i915->display.vbt.version >= 226) {
		u32 wakeup_time = psr->psr2_tp2_tp3_wakeup_time;

		wakeup_time = panel_bits(wakeup_time, panel_type, 2);
		switch (wakeup_time) {
		case 0:
			wakeup_time = 500;
			break;
		case 1:
			wakeup_time = 100;
			break;
		case 3:
			wakeup_time = 50;
			break;
		default:
		case 2:
			wakeup_time = 2500;
			break;
		}
		panel->vbt.psr.psr2_tp2_tp3_wakeup_time_us = wakeup_time;
	} else {
		/* Reusing PSR1 wakeup time for PSR2 in older VBTs */
		panel->vbt.psr.psr2_tp2_tp3_wakeup_time_us = panel->vbt.psr.tp2_tp3_wakeup_time_us;
	}
}

static void parse_dsi_backlight_ports(struct drm_i915_private *i915,
				      struct intel_panel *panel,
				      enum port port)
{
	enum port port_bc = DISPLAY_VER(i915) >= 11 ? PORT_B : PORT_C;

	if (!panel->vbt.dsi.config->dual_link || i915->display.vbt.version < 197) {
		panel->vbt.dsi.bl_ports = BIT(port);
		if (panel->vbt.dsi.config->cabc_supported)
			panel->vbt.dsi.cabc_ports = BIT(port);

		return;
	}

	switch (panel->vbt.dsi.config->dl_dcs_backlight_ports) {
	case DL_DCS_PORT_A:
		panel->vbt.dsi.bl_ports = BIT(PORT_A);
		break;
	case DL_DCS_PORT_C:
		panel->vbt.dsi.bl_ports = BIT(port_bc);
		break;
	default:
	case DL_DCS_PORT_A_AND_C:
		panel->vbt.dsi.bl_ports = BIT(PORT_A) | BIT(port_bc);
		break;
	}

	if (!panel->vbt.dsi.config->cabc_supported)
		return;

	switch (panel->vbt.dsi.config->dl_dcs_cabc_ports) {
	case DL_DCS_PORT_A:
		panel->vbt.dsi.cabc_ports = BIT(PORT_A);
		break;
	case DL_DCS_PORT_C:
		panel->vbt.dsi.cabc_ports = BIT(port_bc);
		break;
	default:
	case DL_DCS_PORT_A_AND_C:
		panel->vbt.dsi.cabc_ports =
					BIT(PORT_A) | BIT(port_bc);
		break;
	}
}

static void
parse_mipi_config(struct drm_i915_private *i915,
		  struct intel_panel *panel)
{
	const struct bdb_mipi_config *start;
	const struct mipi_config *config;
	const struct mipi_pps_data *pps;
	int panel_type = panel->vbt.panel_type;
	enum port port;

	/* parse MIPI blocks only if LFP type is MIPI */
	if (!intel_bios_is_dsi_present(i915, &port))
		return;

	/* Initialize this to undefined indicating no generic MIPI support */
	panel->vbt.dsi.panel_id = MIPI_DSI_UNDEFINED_PANEL_ID;

	/* Block #40 is already parsed and panel_fixed_mode is
	 * stored in i915->lfp_lvds_vbt_mode
	 * resuse this when needed
	 */

	/* Parse #52 for panel index used from panel_type already
	 * parsed
	 */
	start = bdb_find_section(i915, BDB_MIPI_CONFIG);
	if (!start) {
		drm_dbg_kms(&i915->drm, "No MIPI config BDB found");
		return;
	}

	drm_dbg(&i915->drm, "Found MIPI Config block, panel index = %d\n",
		panel_type);

	/*
	 * get hold of the correct configuration block and pps data as per
	 * the panel_type as index
	 */
	config = &start->config[panel_type];
	pps = &start->pps[panel_type];

	/* store as of now full data. Trim when we realise all is not needed */
	panel->vbt.dsi.config = kmemdup(config, sizeof(struct mipi_config), GFP_KERNEL);
	if (!panel->vbt.dsi.config)
		return;

	panel->vbt.dsi.pps = kmemdup(pps, sizeof(struct mipi_pps_data), GFP_KERNEL);
	if (!panel->vbt.dsi.pps) {
		kfree(panel->vbt.dsi.config);
		return;
	}

	parse_dsi_backlight_ports(i915, panel, port);

	/* FIXME is the 90 vs. 270 correct? */
	switch (config->rotation) {
	case ENABLE_ROTATION_0:
		/*
		 * Most (all?) VBTs claim 0 degrees despite having
		 * an upside down panel, thus we do not trust this.
		 */
		panel->vbt.dsi.orientation =
			DRM_MODE_PANEL_ORIENTATION_UNKNOWN;
		break;
	case ENABLE_ROTATION_90:
		panel->vbt.dsi.orientation =
			DRM_MODE_PANEL_ORIENTATION_RIGHT_UP;
		break;
	case ENABLE_ROTATION_180:
		panel->vbt.dsi.orientation =
			DRM_MODE_PANEL_ORIENTATION_BOTTOM_UP;
		break;
	case ENABLE_ROTATION_270:
		panel->vbt.dsi.orientation =
			DRM_MODE_PANEL_ORIENTATION_LEFT_UP;
		break;
	}

	/* We have mandatory mipi config blocks. Initialize as generic panel */
	panel->vbt.dsi.panel_id = MIPI_DSI_GENERIC_PANEL_ID;
}

/* Find the sequence block and size for the given panel. */
static const u8 *
find_panel_sequence_block(const struct bdb_mipi_sequence *sequence,
			  u16 panel_id, u32 *seq_size)
{
	u32 total = get_blocksize(sequence);
	const u8 *data = &sequence->data[0];
	u8 current_id;
	u32 current_size;
	int header_size = sequence->version >= 3 ? 5 : 3;
	int index = 0;
	int i;

	/* skip new block size */
	if (sequence->version >= 3)
		data += 4;

	for (i = 0; i < MAX_MIPI_CONFIGURATIONS && index < total; i++) {
		if (index + header_size > total) {
			DRM_ERROR("Invalid sequence block (header)\n");
			return NULL;
		}

		current_id = *(data + index);
		if (sequence->version >= 3)
			current_size = *((const u32 *)(data + index + 1));
		else
			current_size = *((const u16 *)(data + index + 1));

		index += header_size;

		if (index + current_size > total) {
			DRM_ERROR("Invalid sequence block\n");
			return NULL;
		}

		if (current_id == panel_id) {
			*seq_size = current_size;
			return data + index;
		}

		index += current_size;
	}

	DRM_ERROR("Sequence block detected but no valid configuration\n");

	return NULL;
}

static int goto_next_sequence(const u8 *data, int index, int total)
{
	u16 len;

	/* Skip Sequence Byte. */
	for (index = index + 1; index < total; index += len) {
		u8 operation_byte = *(data + index);
		index++;

		switch (operation_byte) {
		case MIPI_SEQ_ELEM_END:
			return index;
		case MIPI_SEQ_ELEM_SEND_PKT:
			if (index + 4 > total)
				return 0;

			len = *((const u16 *)(data + index + 2)) + 4;
			break;
		case MIPI_SEQ_ELEM_DELAY:
			len = 4;
			break;
		case MIPI_SEQ_ELEM_GPIO:
			len = 2;
			break;
		case MIPI_SEQ_ELEM_I2C:
			if (index + 7 > total)
				return 0;
			len = *(data + index + 6) + 7;
			break;
		default:
			DRM_ERROR("Unknown operation byte\n");
			return 0;
		}
	}

	return 0;
}

static int goto_next_sequence_v3(const u8 *data, int index, int total)
{
	int seq_end;
	u16 len;
	u32 size_of_sequence;

	/*
	 * Could skip sequence based on Size of Sequence alone, but also do some
	 * checking on the structure.
	 */
	if (total < 5) {
		DRM_ERROR("Too small sequence size\n");
		return 0;
	}

	/* Skip Sequence Byte. */
	index++;

	/*
	 * Size of Sequence. Excludes the Sequence Byte and the size itself,
	 * includes MIPI_SEQ_ELEM_END byte, excludes the final MIPI_SEQ_END
	 * byte.
	 */
	size_of_sequence = *((const u32 *)(data + index));
	index += 4;

	seq_end = index + size_of_sequence;
	if (seq_end > total) {
		DRM_ERROR("Invalid sequence size\n");
		return 0;
	}

	for (; index < total; index += len) {
		u8 operation_byte = *(data + index);
		index++;

		if (operation_byte == MIPI_SEQ_ELEM_END) {
			if (index != seq_end) {
				DRM_ERROR("Invalid element structure\n");
				return 0;
			}
			return index;
		}

		len = *(data + index);
		index++;

		/*
		 * FIXME: Would be nice to check elements like for v1/v2 in
		 * goto_next_sequence() above.
		 */
		switch (operation_byte) {
		case MIPI_SEQ_ELEM_SEND_PKT:
		case MIPI_SEQ_ELEM_DELAY:
		case MIPI_SEQ_ELEM_GPIO:
		case MIPI_SEQ_ELEM_I2C:
		case MIPI_SEQ_ELEM_SPI:
		case MIPI_SEQ_ELEM_PMIC:
			break;
		default:
			DRM_ERROR("Unknown operation byte %u\n",
				  operation_byte);
			break;
		}
	}

	return 0;
}

/*
 * Get len of pre-fixed deassert fragment from a v1 init OTP sequence,
 * skip all delay + gpio operands and stop at the first DSI packet op.
 */
static int get_init_otp_deassert_fragment_len(struct drm_i915_private *i915,
					      struct intel_panel *panel)
{
	const u8 *data = panel->vbt.dsi.sequence[MIPI_SEQ_INIT_OTP];
	int index, len;

	if (drm_WARN_ON(&i915->drm,
			!data || panel->vbt.dsi.seq_version != 1))
		return 0;

	/* index = 1 to skip sequence byte */
	for (index = 1; data[index] != MIPI_SEQ_ELEM_END; index += len) {
		switch (data[index]) {
		case MIPI_SEQ_ELEM_SEND_PKT:
			return index == 1 ? 0 : index;
		case MIPI_SEQ_ELEM_DELAY:
			len = 5; /* 1 byte for operand + uint32 */
			break;
		case MIPI_SEQ_ELEM_GPIO:
			len = 3; /* 1 byte for op, 1 for gpio_nr, 1 for value */
			break;
		default:
			return 0;
		}
	}

	return 0;
}

/*
 * Some v1 VBT MIPI sequences do the deassert in the init OTP sequence.
 * The deassert must be done before calling intel_dsi_device_ready, so for
 * these devices we split the init OTP sequence into a deassert sequence and
 * the actual init OTP part.
 */
static void fixup_mipi_sequences(struct drm_i915_private *i915,
				 struct intel_panel *panel)
{
	u8 *init_otp;
	int len;

	/* Limit this to VLV for now. */
	if (!IS_VALLEYVIEW(i915))
		return;

	/* Limit this to v1 vid-mode sequences */
	if (panel->vbt.dsi.config->is_cmd_mode ||
	    panel->vbt.dsi.seq_version != 1)
		return;

	/* Only do this if there are otp and assert seqs and no deassert seq */
	if (!panel->vbt.dsi.sequence[MIPI_SEQ_INIT_OTP] ||
	    !panel->vbt.dsi.sequence[MIPI_SEQ_ASSERT_RESET] ||
	    panel->vbt.dsi.sequence[MIPI_SEQ_DEASSERT_RESET])
		return;

	/* The deassert-sequence ends at the first DSI packet */
	len = get_init_otp_deassert_fragment_len(i915, panel);
	if (!len)
		return;

	drm_dbg_kms(&i915->drm,
		    "Using init OTP fragment to deassert reset\n");

	/* Copy the fragment, update seq byte and terminate it */
	init_otp = (u8 *)panel->vbt.dsi.sequence[MIPI_SEQ_INIT_OTP];
	panel->vbt.dsi.deassert_seq = kmemdup(init_otp, len + 1, GFP_KERNEL);
	if (!panel->vbt.dsi.deassert_seq)
		return;
	panel->vbt.dsi.deassert_seq[0] = MIPI_SEQ_DEASSERT_RESET;
	panel->vbt.dsi.deassert_seq[len] = MIPI_SEQ_ELEM_END;
	/* Use the copy for deassert */
	panel->vbt.dsi.sequence[MIPI_SEQ_DEASSERT_RESET] =
		panel->vbt.dsi.deassert_seq;
	/* Replace the last byte of the fragment with init OTP seq byte */
	init_otp[len - 1] = MIPI_SEQ_INIT_OTP;
	/* And make MIPI_MIPI_SEQ_INIT_OTP point to it */
	panel->vbt.dsi.sequence[MIPI_SEQ_INIT_OTP] = init_otp + len - 1;
}

static void
parse_mipi_sequence(struct drm_i915_private *i915,
		    struct intel_panel *panel)
{
	int panel_type = panel->vbt.panel_type;
	const struct bdb_mipi_sequence *sequence;
	const u8 *seq_data;
	u32 seq_size;
	u8 *data;
	int index = 0;

	/* Only our generic panel driver uses the sequence block. */
	if (panel->vbt.dsi.panel_id != MIPI_DSI_GENERIC_PANEL_ID)
		return;

	sequence = bdb_find_section(i915, BDB_MIPI_SEQUENCE);
	if (!sequence) {
		drm_dbg_kms(&i915->drm,
			    "No MIPI Sequence found, parsing complete\n");
		return;
	}

	/* Fail gracefully for forward incompatible sequence block. */
	if (sequence->version >= 4) {
		drm_err(&i915->drm,
			"Unable to parse MIPI Sequence Block v%u\n",
			sequence->version);
		return;
	}

	drm_dbg(&i915->drm, "Found MIPI sequence block v%u\n",
		sequence->version);

	seq_data = find_panel_sequence_block(sequence, panel_type, &seq_size);
	if (!seq_data)
		return;

	data = kmemdup(seq_data, seq_size, GFP_KERNEL);
	if (!data)
		return;

	/* Parse the sequences, store pointers to each sequence. */
	for (;;) {
		u8 seq_id = *(data + index);
		if (seq_id == MIPI_SEQ_END)
			break;

		if (seq_id >= MIPI_SEQ_MAX) {
			drm_err(&i915->drm, "Unknown sequence %u\n",
				seq_id);
			goto err;
		}

		/* Log about presence of sequences we won't run. */
		if (seq_id == MIPI_SEQ_TEAR_ON || seq_id == MIPI_SEQ_TEAR_OFF)
			drm_dbg_kms(&i915->drm,
				    "Unsupported sequence %u\n", seq_id);

		panel->vbt.dsi.sequence[seq_id] = data + index;

		if (sequence->version >= 3)
			index = goto_next_sequence_v3(data, index, seq_size);
		else
			index = goto_next_sequence(data, index, seq_size);
		if (!index) {
			drm_err(&i915->drm, "Invalid sequence %u\n",
				seq_id);
			goto err;
		}
	}

	panel->vbt.dsi.data = data;
	panel->vbt.dsi.size = seq_size;
	panel->vbt.dsi.seq_version = sequence->version;

	fixup_mipi_sequences(i915, panel);

	drm_dbg(&i915->drm, "MIPI related VBT parsing complete\n");
	return;

err:
	kfree(data);
	memset(panel->vbt.dsi.sequence, 0, sizeof(panel->vbt.dsi.sequence));
}

static void
parse_compression_parameters(struct drm_i915_private *i915)
{
	const struct bdb_compression_parameters *params;
	struct intel_bios_encoder_data *devdata;
	u16 block_size;
	int index;

	if (i915->display.vbt.version < 198)
		return;

	params = bdb_find_section(i915, BDB_COMPRESSION_PARAMETERS);
	if (params) {
		/* Sanity checks */
		if (params->entry_size != sizeof(params->data[0])) {
			drm_dbg_kms(&i915->drm,
				    "VBT: unsupported compression param entry size\n");
			return;
		}

		block_size = get_blocksize(params);
		if (block_size < sizeof(*params)) {
			drm_dbg_kms(&i915->drm,
				    "VBT: expected 16 compression param entries\n");
			return;
		}
	}

	list_for_each_entry(devdata, &i915->display.vbt.display_devices, node) {
		const struct child_device_config *child = &devdata->child;

		if (!child->compression_enable)
			continue;

		if (!params) {
			drm_dbg_kms(&i915->drm,
				    "VBT: compression params not available\n");
			continue;
		}

		if (child->compression_method_cps) {
			drm_dbg_kms(&i915->drm,
				    "VBT: CPS compression not supported\n");
			continue;
		}

		index = child->compression_structure_index;

		devdata->dsc = kmemdup(&params->data[index],
				       sizeof(*devdata->dsc), GFP_KERNEL);
	}
}

static u8 translate_iboost(u8 val)
{
	static const u8 mapping[] = { 1, 3, 7 }; /* See VBT spec */

	if (val >= ARRAY_SIZE(mapping)) {
		DRM_DEBUG_KMS("Unsupported I_boost value found in VBT (%d), display may not work properly\n", val);
		return 0;
	}
	return mapping[val];
}

static const u8 cnp_ddc_pin_map[] = {
	[0] = 0, /* N/A */
	[GMBUS_PIN_1_BXT] = DDC_BUS_DDI_B,
	[GMBUS_PIN_2_BXT] = DDC_BUS_DDI_C,
	[GMBUS_PIN_4_CNP] = DDC_BUS_DDI_D, /* sic */
	[GMBUS_PIN_3_BXT] = DDC_BUS_DDI_F, /* sic */
};

static const u8 icp_ddc_pin_map[] = {
	[GMBUS_PIN_1_BXT] = ICL_DDC_BUS_DDI_A,
	[GMBUS_PIN_2_BXT] = ICL_DDC_BUS_DDI_B,
	[GMBUS_PIN_3_BXT] = TGL_DDC_BUS_DDI_C,
	[GMBUS_PIN_9_TC1_ICP] = ICL_DDC_BUS_PORT_1,
	[GMBUS_PIN_10_TC2_ICP] = ICL_DDC_BUS_PORT_2,
	[GMBUS_PIN_11_TC3_ICP] = ICL_DDC_BUS_PORT_3,
	[GMBUS_PIN_12_TC4_ICP] = ICL_DDC_BUS_PORT_4,
	[GMBUS_PIN_13_TC5_TGP] = TGL_DDC_BUS_PORT_5,
	[GMBUS_PIN_14_TC6_TGP] = TGL_DDC_BUS_PORT_6,
};

static const u8 rkl_pch_tgp_ddc_pin_map[] = {
	[GMBUS_PIN_1_BXT] = ICL_DDC_BUS_DDI_A,
	[GMBUS_PIN_2_BXT] = ICL_DDC_BUS_DDI_B,
	[GMBUS_PIN_9_TC1_ICP] = RKL_DDC_BUS_DDI_D,
	[GMBUS_PIN_10_TC2_ICP] = RKL_DDC_BUS_DDI_E,
};

static const u8 adls_ddc_pin_map[] = {
	[GMBUS_PIN_1_BXT] = ICL_DDC_BUS_DDI_A,
	[GMBUS_PIN_9_TC1_ICP] = ADLS_DDC_BUS_PORT_TC1,
	[GMBUS_PIN_10_TC2_ICP] = ADLS_DDC_BUS_PORT_TC2,
	[GMBUS_PIN_11_TC3_ICP] = ADLS_DDC_BUS_PORT_TC3,
	[GMBUS_PIN_12_TC4_ICP] = ADLS_DDC_BUS_PORT_TC4,
};

static const u8 gen9bc_tgp_ddc_pin_map[] = {
	[GMBUS_PIN_2_BXT] = DDC_BUS_DDI_B,
	[GMBUS_PIN_9_TC1_ICP] = DDC_BUS_DDI_C,
	[GMBUS_PIN_10_TC2_ICP] = DDC_BUS_DDI_D,
};

static const u8 adlp_ddc_pin_map[] = {
	[GMBUS_PIN_1_BXT] = ICL_DDC_BUS_DDI_A,
	[GMBUS_PIN_2_BXT] = ICL_DDC_BUS_DDI_B,
	[GMBUS_PIN_9_TC1_ICP] = ADLP_DDC_BUS_PORT_TC1,
	[GMBUS_PIN_10_TC2_ICP] = ADLP_DDC_BUS_PORT_TC2,
	[GMBUS_PIN_11_TC3_ICP] = ADLP_DDC_BUS_PORT_TC3,
	[GMBUS_PIN_12_TC4_ICP] = ADLP_DDC_BUS_PORT_TC4,
};

static u8 map_ddc_pin(struct drm_i915_private *i915, u8 vbt_pin)
{
	const u8 *ddc_pin_map;
	int i, n_entries;

	if (HAS_PCH_MTP(i915) || IS_ALDERLAKE_P(i915)) {
		ddc_pin_map = adlp_ddc_pin_map;
		n_entries = ARRAY_SIZE(adlp_ddc_pin_map);
	} else if (IS_ALDERLAKE_S(i915)) {
		ddc_pin_map = adls_ddc_pin_map;
		n_entries = ARRAY_SIZE(adls_ddc_pin_map);
	} else if (INTEL_PCH_TYPE(i915) >= PCH_DG1) {
		return vbt_pin;
	} else if (IS_ROCKETLAKE(i915) && INTEL_PCH_TYPE(i915) == PCH_TGP) {
		ddc_pin_map = rkl_pch_tgp_ddc_pin_map;
		n_entries = ARRAY_SIZE(rkl_pch_tgp_ddc_pin_map);
	} else if (HAS_PCH_TGP(i915) && DISPLAY_VER(i915) == 9) {
		ddc_pin_map = gen9bc_tgp_ddc_pin_map;
		n_entries = ARRAY_SIZE(gen9bc_tgp_ddc_pin_map);
	} else if (INTEL_PCH_TYPE(i915) >= PCH_ICP) {
		ddc_pin_map = icp_ddc_pin_map;
		n_entries = ARRAY_SIZE(icp_ddc_pin_map);
	} else if (HAS_PCH_CNP(i915)) {
		ddc_pin_map = cnp_ddc_pin_map;
		n_entries = ARRAY_SIZE(cnp_ddc_pin_map);
	} else {
		/* Assuming direct map */
		return vbt_pin;
	}

	for (i = 0; i < n_entries; i++) {
		if (ddc_pin_map[i] == vbt_pin)
			return i;
	}

	drm_dbg_kms(&i915->drm,
		    "Ignoring alternate pin: VBT claims DDC pin %d, which is not valid for this platform\n",
		    vbt_pin);
	return 0;
}

static u8 dvo_port_type(u8 dvo_port)
{
	switch (dvo_port) {
	case DVO_PORT_HDMIA:
	case DVO_PORT_HDMIB:
	case DVO_PORT_HDMIC:
	case DVO_PORT_HDMID:
	case DVO_PORT_HDMIE:
	case DVO_PORT_HDMIF:
	case DVO_PORT_HDMIG:
	case DVO_PORT_HDMIH:
	case DVO_PORT_HDMII:
		return DVO_PORT_HDMIA;
	case DVO_PORT_DPA:
	case DVO_PORT_DPB:
	case DVO_PORT_DPC:
	case DVO_PORT_DPD:
	case DVO_PORT_DPE:
	case DVO_PORT_DPF:
	case DVO_PORT_DPG:
	case DVO_PORT_DPH:
	case DVO_PORT_DPI:
		return DVO_PORT_DPA;
	case DVO_PORT_MIPIA:
	case DVO_PORT_MIPIB:
	case DVO_PORT_MIPIC:
	case DVO_PORT_MIPID:
		return DVO_PORT_MIPIA;
	default:
		return dvo_port;
	}
}

static enum port __dvo_port_to_port(int n_ports, int n_dvo,
				    const int port_mapping[][3], u8 dvo_port)
{
	enum port port;
	int i;

	for (port = PORT_A; port < n_ports; port++) {
		for (i = 0; i < n_dvo; i++) {
			if (port_mapping[port][i] == -1)
				break;

			if (dvo_port == port_mapping[port][i])
				return port;
		}
	}

	return PORT_NONE;
}

static enum port dvo_port_to_port(struct drm_i915_private *i915,
				  u8 dvo_port)
{
	/*
	 * Each DDI port can have more than one value on the "DVO Port" field,
	 * so look for all the possible values for each port.
	 */
	static const int port_mapping[][3] = {
		[PORT_A] = { DVO_PORT_HDMIA, DVO_PORT_DPA, -1 },
		[PORT_B] = { DVO_PORT_HDMIB, DVO_PORT_DPB, -1 },
		[PORT_C] = { DVO_PORT_HDMIC, DVO_PORT_DPC, -1 },
		[PORT_D] = { DVO_PORT_HDMID, DVO_PORT_DPD, -1 },
		[PORT_E] = { DVO_PORT_HDMIE, DVO_PORT_DPE, DVO_PORT_CRT },
		[PORT_F] = { DVO_PORT_HDMIF, DVO_PORT_DPF, -1 },
		[PORT_G] = { DVO_PORT_HDMIG, DVO_PORT_DPG, -1 },
		[PORT_H] = { DVO_PORT_HDMIH, DVO_PORT_DPH, -1 },
		[PORT_I] = { DVO_PORT_HDMII, DVO_PORT_DPI, -1 },
	};
	/*
	 * RKL VBT uses PHY based mapping. Combo PHYs A,B,C,D
	 * map to DDI A,B,TC1,TC2 respectively.
	 */
	static const int rkl_port_mapping[][3] = {
		[PORT_A] = { DVO_PORT_HDMIA, DVO_PORT_DPA, -1 },
		[PORT_B] = { DVO_PORT_HDMIB, DVO_PORT_DPB, -1 },
		[PORT_C] = { -1 },
		[PORT_TC1] = { DVO_PORT_HDMIC, DVO_PORT_DPC, -1 },
		[PORT_TC2] = { DVO_PORT_HDMID, DVO_PORT_DPD, -1 },
	};
	/*
	 * Alderlake S ports used in the driver are PORT_A, PORT_D, PORT_E,
	 * PORT_F and PORT_G, we need to map that to correct VBT sections.
	 */
	static const int adls_port_mapping[][3] = {
		[PORT_A] = { DVO_PORT_HDMIA, DVO_PORT_DPA, -1 },
		[PORT_B] = { -1 },
		[PORT_C] = { -1 },
		[PORT_TC1] = { DVO_PORT_HDMIB, DVO_PORT_DPB, -1 },
		[PORT_TC2] = { DVO_PORT_HDMIC, DVO_PORT_DPC, -1 },
		[PORT_TC3] = { DVO_PORT_HDMID, DVO_PORT_DPD, -1 },
		[PORT_TC4] = { DVO_PORT_HDMIE, DVO_PORT_DPE, -1 },
	};
	static const int xelpd_port_mapping[][3] = {
		[PORT_A] = { DVO_PORT_HDMIA, DVO_PORT_DPA, -1 },
		[PORT_B] = { DVO_PORT_HDMIB, DVO_PORT_DPB, -1 },
		[PORT_C] = { DVO_PORT_HDMIC, DVO_PORT_DPC, -1 },
		[PORT_D_XELPD] = { DVO_PORT_HDMID, DVO_PORT_DPD, -1 },
		[PORT_E_XELPD] = { DVO_PORT_HDMIE, DVO_PORT_DPE, -1 },
		[PORT_TC1] = { DVO_PORT_HDMIF, DVO_PORT_DPF, -1 },
		[PORT_TC2] = { DVO_PORT_HDMIG, DVO_PORT_DPG, -1 },
		[PORT_TC3] = { DVO_PORT_HDMIH, DVO_PORT_DPH, -1 },
		[PORT_TC4] = { DVO_PORT_HDMII, DVO_PORT_DPI, -1 },
	};

	if (DISPLAY_VER(i915) >= 13)
		return __dvo_port_to_port(ARRAY_SIZE(xelpd_port_mapping),
					  ARRAY_SIZE(xelpd_port_mapping[0]),
					  xelpd_port_mapping,
					  dvo_port);
	else if (IS_ALDERLAKE_S(i915))
		return __dvo_port_to_port(ARRAY_SIZE(adls_port_mapping),
					  ARRAY_SIZE(adls_port_mapping[0]),
					  adls_port_mapping,
					  dvo_port);
	else if (IS_DG1(i915) || IS_ROCKETLAKE(i915))
		return __dvo_port_to_port(ARRAY_SIZE(rkl_port_mapping),
					  ARRAY_SIZE(rkl_port_mapping[0]),
					  rkl_port_mapping,
					  dvo_port);
	else
		return __dvo_port_to_port(ARRAY_SIZE(port_mapping),
					  ARRAY_SIZE(port_mapping[0]),
					  port_mapping,
					  dvo_port);
}

static enum port
dsi_dvo_port_to_port(struct drm_i915_private *i915, u8 dvo_port)
{
	switch (dvo_port) {
	case DVO_PORT_MIPIA:
		return PORT_A;
	case DVO_PORT_MIPIC:
		if (DISPLAY_VER(i915) >= 11)
			return PORT_B;
		else
			return PORT_C;
	default:
		return PORT_NONE;
	}
}

<<<<<<< HEAD
=======
enum port intel_bios_encoder_port(const struct intel_bios_encoder_data *devdata)
{
	struct drm_i915_private *i915 = devdata->i915;
	const struct child_device_config *child = &devdata->child;
	enum port port;

	port = dvo_port_to_port(i915, child->dvo_port);
	if (port == PORT_NONE && DISPLAY_VER(i915) >= 11)
		port = dsi_dvo_port_to_port(i915, child->dvo_port);

	return port;
}

>>>>>>> 98817289
static int parse_bdb_230_dp_max_link_rate(const int vbt_max_link_rate)
{
	switch (vbt_max_link_rate) {
	default:
	case BDB_230_VBT_DP_MAX_LINK_RATE_DEF:
		return 0;
	case BDB_230_VBT_DP_MAX_LINK_RATE_UHBR20:
		return 2000000;
	case BDB_230_VBT_DP_MAX_LINK_RATE_UHBR13P5:
		return 1350000;
	case BDB_230_VBT_DP_MAX_LINK_RATE_UHBR10:
		return 1000000;
	case BDB_230_VBT_DP_MAX_LINK_RATE_HBR3:
		return 810000;
	case BDB_230_VBT_DP_MAX_LINK_RATE_HBR2:
		return 540000;
	case BDB_230_VBT_DP_MAX_LINK_RATE_HBR:
		return 270000;
	case BDB_230_VBT_DP_MAX_LINK_RATE_LBR:
		return 162000;
	}
}

static int parse_bdb_216_dp_max_link_rate(const int vbt_max_link_rate)
{
	switch (vbt_max_link_rate) {
	default:
	case BDB_216_VBT_DP_MAX_LINK_RATE_HBR3:
		return 810000;
	case BDB_216_VBT_DP_MAX_LINK_RATE_HBR2:
		return 540000;
	case BDB_216_VBT_DP_MAX_LINK_RATE_HBR:
		return 270000;
	case BDB_216_VBT_DP_MAX_LINK_RATE_LBR:
		return 162000;
	}
}

int intel_bios_dp_max_link_rate(const struct intel_bios_encoder_data *devdata)
{
	if (!devdata || devdata->i915->display.vbt.version < 216)
		return 0;

	if (devdata->i915->display.vbt.version >= 230)
		return parse_bdb_230_dp_max_link_rate(devdata->child.dp_max_link_rate);
	else
		return parse_bdb_216_dp_max_link_rate(devdata->child.dp_max_link_rate);
}

int intel_bios_dp_max_lane_count(const struct intel_bios_encoder_data *devdata)
{
	if (!devdata || devdata->i915->display.vbt.version < 244)
		return 0;

	return devdata->child.dp_max_lane_count + 1;
}

static void sanitize_device_type(struct intel_bios_encoder_data *devdata,
				 enum port port)
{
	struct drm_i915_private *i915 = devdata->i915;
	bool is_hdmi;

	if (port != PORT_A || DISPLAY_VER(i915) >= 12)
		return;

	if (!intel_bios_encoder_supports_dvi(devdata))
		return;

	is_hdmi = intel_bios_encoder_supports_hdmi(devdata);

	drm_dbg_kms(&i915->drm, "VBT claims port A supports DVI%s, ignoring\n",
		    is_hdmi ? "/HDMI" : "");

	devdata->child.device_type &= ~DEVICE_TYPE_TMDS_DVI_SIGNALING;
	devdata->child.device_type |= DEVICE_TYPE_NOT_HDMI_OUTPUT;
}

static bool
intel_bios_encoder_supports_crt(const struct intel_bios_encoder_data *devdata)
{
	return devdata->child.device_type & DEVICE_TYPE_ANALOG_OUTPUT;
}

bool
intel_bios_encoder_supports_dvi(const struct intel_bios_encoder_data *devdata)
{
	return devdata->child.device_type & DEVICE_TYPE_TMDS_DVI_SIGNALING;
}

bool
intel_bios_encoder_supports_hdmi(const struct intel_bios_encoder_data *devdata)
{
	return intel_bios_encoder_supports_dvi(devdata) &&
		(devdata->child.device_type & DEVICE_TYPE_NOT_HDMI_OUTPUT) == 0;
}

bool
intel_bios_encoder_supports_dp(const struct intel_bios_encoder_data *devdata)
{
	return devdata->child.device_type & DEVICE_TYPE_DISPLAYPORT_OUTPUT;
}

bool
intel_bios_encoder_supports_edp(const struct intel_bios_encoder_data *devdata)
{
	return intel_bios_encoder_supports_dp(devdata) &&
		devdata->child.device_type & DEVICE_TYPE_INTERNAL_CONNECTOR;
}

<<<<<<< HEAD
static bool
intel_bios_encoder_supports_dsi(const struct intel_bios_encoder_data *devdata)
{
	return devdata->child.device_type & DEVICE_TYPE_MIPI_OUTPUT;
}

static int _intel_bios_hdmi_level_shift(const struct intel_bios_encoder_data *devdata)
=======
bool
intel_bios_encoder_supports_dsi(const struct intel_bios_encoder_data *devdata)
>>>>>>> 98817289
{
	return devdata->child.device_type & DEVICE_TYPE_MIPI_OUTPUT;
}

bool
intel_bios_encoder_is_lspcon(const struct intel_bios_encoder_data *devdata)
{
	return devdata && HAS_LSPCON(devdata->i915) && devdata->child.lspcon;
}

/* This is an index in the HDMI/DVI DDI buffer translation table, or -1 */
int intel_bios_hdmi_level_shift(const struct intel_bios_encoder_data *devdata)
{
	if (!devdata || devdata->i915->display.vbt.version < 158 ||
	    DISPLAY_VER(devdata->i915) >= 14)
		return -1;

	return devdata->child.hdmi_level_shifter_value;
}

int intel_bios_hdmi_max_tmds_clock(const struct intel_bios_encoder_data *devdata)
{
	if (!devdata || devdata->i915->display.vbt.version < 204)
		return 0;

	switch (devdata->child.hdmi_max_data_rate) {
	default:
		MISSING_CASE(devdata->child.hdmi_max_data_rate);
		fallthrough;
	case HDMI_MAX_DATA_RATE_PLATFORM:
		return 0;
	case HDMI_MAX_DATA_RATE_594:
		return 594000;
	case HDMI_MAX_DATA_RATE_340:
		return 340000;
	case HDMI_MAX_DATA_RATE_300:
		return 300000;
	case HDMI_MAX_DATA_RATE_297:
		return 297000;
	case HDMI_MAX_DATA_RATE_165:
		return 165000;
	}
}

static bool is_port_valid(struct drm_i915_private *i915, enum port port)
{
	/*
	 * On some ICL SKUs port F is not present, but broken VBTs mark
	 * the port as present. Only try to initialize port F for the
	 * SKUs that may actually have it.
	 */
	if (port == PORT_F && IS_ICELAKE(i915))
		return IS_ICL_WITH_PORT_F(i915);

	return true;
}

static void print_ddi_port(const struct intel_bios_encoder_data *devdata)
{
	struct drm_i915_private *i915 = devdata->i915;
	const struct child_device_config *child = &devdata->child;
	bool is_dvi, is_hdmi, is_dp, is_edp, is_dsi, is_crt, supports_typec_usb, supports_tbt;
	int dp_boost_level, dp_max_link_rate, hdmi_boost_level, hdmi_level_shift, max_tmds_clock;
	enum port port;

	port = intel_bios_encoder_port(devdata);
	if (port == PORT_NONE)
		return;

	is_dvi = intel_bios_encoder_supports_dvi(devdata);
	is_dp = intel_bios_encoder_supports_dp(devdata);
	is_crt = intel_bios_encoder_supports_crt(devdata);
	is_hdmi = intel_bios_encoder_supports_hdmi(devdata);
	is_edp = intel_bios_encoder_supports_edp(devdata);
	is_dsi = intel_bios_encoder_supports_dsi(devdata);

	supports_typec_usb = intel_bios_encoder_supports_typec_usb(devdata);
	supports_tbt = intel_bios_encoder_supports_tbt(devdata);

	drm_dbg_kms(&i915->drm,
<<<<<<< HEAD
		    "Port %c VBT info: CRT:%d DVI:%d HDMI:%d DP:%d eDP:%d DSI:%d LSPCON:%d USB-Type-C:%d TBT:%d DSC:%d\n",
		    port_name(port), is_crt, is_dvi, is_hdmi, is_dp, is_edp, is_dsi,
		    HAS_LSPCON(i915) && child->lspcon,
=======
		    "Port %c VBT info: CRT:%d DVI:%d HDMI:%d DP:%d eDP:%d DSI:%d DP++:%d LSPCON:%d USB-Type-C:%d TBT:%d DSC:%d\n",
		    port_name(port), is_crt, is_dvi, is_hdmi, is_dp, is_edp, is_dsi,
		    intel_bios_encoder_supports_dp_dual_mode(devdata),
		    intel_bios_encoder_is_lspcon(devdata),
>>>>>>> 98817289
		    supports_typec_usb, supports_tbt,
		    devdata->dsc != NULL);

	hdmi_level_shift = intel_bios_hdmi_level_shift(devdata);
	if (hdmi_level_shift >= 0) {
		drm_dbg_kms(&i915->drm,
			    "Port %c VBT HDMI level shift: %d\n",
			    port_name(port), hdmi_level_shift);
	}

	max_tmds_clock = intel_bios_hdmi_max_tmds_clock(devdata);
	if (max_tmds_clock)
		drm_dbg_kms(&i915->drm,
			    "Port %c VBT HDMI max TMDS clock: %d kHz\n",
			    port_name(port), max_tmds_clock);

	/* I_boost config for SKL and above */
	dp_boost_level = intel_bios_dp_boost_level(devdata);
	if (dp_boost_level)
		drm_dbg_kms(&i915->drm,
			    "Port %c VBT (e)DP boost level: %d\n",
			    port_name(port), dp_boost_level);

	hdmi_boost_level = intel_bios_hdmi_boost_level(devdata);
	if (hdmi_boost_level)
		drm_dbg_kms(&i915->drm,
			    "Port %c VBT HDMI boost level: %d\n",
			    port_name(port), hdmi_boost_level);

	dp_max_link_rate = intel_bios_dp_max_link_rate(devdata);
	if (dp_max_link_rate)
		drm_dbg_kms(&i915->drm,
			    "Port %c VBT DP max link rate: %d\n",
			    port_name(port), dp_max_link_rate);

	/*
	 * FIXME need to implement support for VBT
	 * vswing/preemph tables should this ever trigger.
	 */
	drm_WARN(&i915->drm, child->use_vbt_vswing,
		 "Port %c asks to use VBT vswing/preemph tables\n",
		 port_name(port));
}

static void parse_ddi_port(struct intel_bios_encoder_data *devdata)
{
	struct drm_i915_private *i915 = devdata->i915;
	enum port port;

<<<<<<< HEAD
	port = dvo_port_to_port(i915, child->dvo_port);
	if (port == PORT_NONE && DISPLAY_VER(i915) >= 11)
		port = dsi_dvo_port_to_port(i915, child->dvo_port);
=======
	port = intel_bios_encoder_port(devdata);
>>>>>>> 98817289
	if (port == PORT_NONE)
		return;

	if (!is_port_valid(i915, port)) {
		drm_dbg_kms(&i915->drm,
			    "VBT reports port %c as supported, but that can't be true: skipping\n",
			    port_name(port));
		return;
	}

	sanitize_device_type(devdata, port);
}

static bool has_ddi_port_info(struct drm_i915_private *i915)
{
	return DISPLAY_VER(i915) >= 5 || IS_G4X(i915);
}

static void parse_ddi_ports(struct drm_i915_private *i915)
{
	struct intel_bios_encoder_data *devdata;

	if (!has_ddi_port_info(i915))
		return;

	list_for_each_entry(devdata, &i915->display.vbt.display_devices, node)
		parse_ddi_port(devdata);

	list_for_each_entry(devdata, &i915->display.vbt.display_devices, node)
		print_ddi_port(devdata);
}

static void
parse_general_definitions(struct drm_i915_private *i915)
{
	const struct bdb_general_definitions *defs;
	struct intel_bios_encoder_data *devdata;
	const struct child_device_config *child;
	int i, child_device_num;
	u8 expected_size;
	u16 block_size;
	int bus_pin;

	defs = bdb_find_section(i915, BDB_GENERAL_DEFINITIONS);
	if (!defs) {
		drm_dbg_kms(&i915->drm,
			    "No general definition block is found, no devices defined.\n");
		return;
	}

	block_size = get_blocksize(defs);
	if (block_size < sizeof(*defs)) {
		drm_dbg_kms(&i915->drm,
			    "General definitions block too small (%u)\n",
			    block_size);
		return;
	}

	bus_pin = defs->crt_ddc_gmbus_pin;
	drm_dbg_kms(&i915->drm, "crt_ddc_bus_pin: %d\n", bus_pin);
	if (intel_gmbus_is_valid_pin(i915, bus_pin))
		i915->display.vbt.crt_ddc_pin = bus_pin;

	if (i915->display.vbt.version < 106) {
		expected_size = 22;
	} else if (i915->display.vbt.version < 111) {
		expected_size = 27;
	} else if (i915->display.vbt.version < 195) {
		expected_size = LEGACY_CHILD_DEVICE_CONFIG_SIZE;
	} else if (i915->display.vbt.version == 195) {
		expected_size = 37;
	} else if (i915->display.vbt.version <= 215) {
		expected_size = 38;
	} else if (i915->display.vbt.version <= 250) {
		expected_size = 39;
	} else {
		expected_size = sizeof(*child);
		BUILD_BUG_ON(sizeof(*child) < 39);
		drm_dbg(&i915->drm,
			"Expected child device config size for VBT version %u not known; assuming %u\n",
			i915->display.vbt.version, expected_size);
	}

	/* Flag an error for unexpected size, but continue anyway. */
	if (defs->child_dev_size != expected_size)
		drm_err(&i915->drm,
			"Unexpected child device config size %u (expected %u for VBT version %u)\n",
			defs->child_dev_size, expected_size, i915->display.vbt.version);

	/* The legacy sized child device config is the minimum we need. */
	if (defs->child_dev_size < LEGACY_CHILD_DEVICE_CONFIG_SIZE) {
		drm_dbg_kms(&i915->drm,
			    "Child device config size %u is too small.\n",
			    defs->child_dev_size);
		return;
	}

	/* get the number of child device */
	child_device_num = (block_size - sizeof(*defs)) / defs->child_dev_size;

	for (i = 0; i < child_device_num; i++) {
		child = child_device_ptr(defs, i);
		if (!child->device_type)
			continue;

		drm_dbg_kms(&i915->drm,
			    "Found VBT child device with type 0x%x\n",
			    child->device_type);

		devdata = kzalloc(sizeof(*devdata), GFP_KERNEL);
		if (!devdata)
			break;

		devdata->i915 = i915;

		/*
		 * Copy as much as we know (sizeof) and is available
		 * (child_dev_size) of the child device config. Accessing the
		 * data must depend on VBT version.
		 */
		memcpy(&devdata->child, child,
		       min_t(size_t, defs->child_dev_size, sizeof(*child)));

		list_add_tail(&devdata->node, &i915->display.vbt.display_devices);
	}

	if (list_empty(&i915->display.vbt.display_devices))
		drm_dbg_kms(&i915->drm,
			    "no child dev is parsed from VBT\n");
}

/* Common defaults which may be overridden by VBT. */
static void
init_vbt_defaults(struct drm_i915_private *i915)
{
	i915->display.vbt.crt_ddc_pin = GMBUS_PIN_VGADDC;

	/* general features */
	i915->display.vbt.int_tv_support = 1;
	i915->display.vbt.int_crt_support = 1;

	/* driver features */
	i915->display.vbt.int_lvds_support = 1;

	/* Default to using SSC */
	i915->display.vbt.lvds_use_ssc = 1;
	/*
	 * Core/SandyBridge/IvyBridge use alternative (120MHz) reference
	 * clock for LVDS.
	 */
	i915->display.vbt.lvds_ssc_freq = intel_bios_ssc_frequency(i915,
								   !HAS_PCH_SPLIT(i915));
	drm_dbg_kms(&i915->drm, "Set default to SSC at %d kHz\n",
		    i915->display.vbt.lvds_ssc_freq);
}

/* Common defaults which may be overridden by VBT. */
static void
init_vbt_panel_defaults(struct intel_panel *panel)
{
	/* Default to having backlight */
	panel->vbt.backlight.present = true;

	/* LFP panel data */
	panel->vbt.lvds_dither = true;
}

/* Defaults to initialize only if there is no VBT. */
static void
init_vbt_missing_defaults(struct drm_i915_private *i915)
{
	enum port port;
	int ports = BIT(PORT_A) | BIT(PORT_B) | BIT(PORT_C) |
		    BIT(PORT_D) | BIT(PORT_E) | BIT(PORT_F);

	if (!HAS_DDI(i915) && !IS_CHERRYVIEW(i915))
		return;

	for_each_port_masked(port, ports) {
		struct intel_bios_encoder_data *devdata;
		struct child_device_config *child;
		enum phy phy = intel_port_to_phy(i915, port);

		/*
		 * VBT has the TypeC mode (native,TBT/USB) and we don't want
		 * to detect it.
		 */
		if (intel_phy_is_tc(i915, phy))
			continue;

		/* Create fake child device config */
		devdata = kzalloc(sizeof(*devdata), GFP_KERNEL);
		if (!devdata)
			break;

		devdata->i915 = i915;
		child = &devdata->child;

		if (port == PORT_F)
			child->dvo_port = DVO_PORT_HDMIF;
		else if (port == PORT_E)
			child->dvo_port = DVO_PORT_HDMIE;
		else
			child->dvo_port = DVO_PORT_HDMIA + port;

		if (port != PORT_A && port != PORT_E)
			child->device_type |= DEVICE_TYPE_TMDS_DVI_SIGNALING;

		if (port != PORT_E)
			child->device_type |= DEVICE_TYPE_DISPLAYPORT_OUTPUT;

		if (port == PORT_A)
			child->device_type |= DEVICE_TYPE_INTERNAL_CONNECTOR;

		list_add_tail(&devdata->node, &i915->display.vbt.display_devices);

		drm_dbg_kms(&i915->drm,
			    "Generating default VBT child device with type 0x04%x on port %c\n",
			    child->device_type, port_name(port));
	}

	/* Bypass some minimum baseline VBT version checks */
	i915->display.vbt.version = 155;
}

static const struct bdb_header *get_bdb_header(const struct vbt_header *vbt)
{
	const void *_vbt = vbt;

	return _vbt + vbt->bdb_offset;
}

/**
 * intel_bios_is_valid_vbt - does the given buffer contain a valid VBT
 * @buf:	pointer to a buffer to validate
 * @size:	size of the buffer
 *
 * Returns true on valid VBT.
 */
bool intel_bios_is_valid_vbt(const void *buf, size_t size)
{
	const struct vbt_header *vbt = buf;
	const struct bdb_header *bdb;

	if (!vbt)
		return false;

	if (sizeof(struct vbt_header) > size) {
		DRM_DEBUG_DRIVER("VBT header incomplete\n");
		return false;
	}

	if (memcmp(vbt->signature, "$VBT", 4)) {
		DRM_DEBUG_DRIVER("VBT invalid signature\n");
		return false;
	}

	if (vbt->vbt_size > size) {
		DRM_DEBUG_DRIVER("VBT incomplete (vbt_size overflows)\n");
		return false;
	}

	size = vbt->vbt_size;

	if (range_overflows_t(size_t,
			      vbt->bdb_offset,
			      sizeof(struct bdb_header),
			      size)) {
		DRM_DEBUG_DRIVER("BDB header incomplete\n");
		return false;
	}

	bdb = get_bdb_header(vbt);
	if (range_overflows_t(size_t, vbt->bdb_offset, bdb->bdb_size, size)) {
		DRM_DEBUG_DRIVER("BDB incomplete\n");
		return false;
	}

	return vbt;
}

static u32 intel_spi_read(struct intel_uncore *uncore, u32 offset)
{
	intel_uncore_write(uncore, PRIMARY_SPI_ADDRESS, offset);

	return intel_uncore_read(uncore, PRIMARY_SPI_TRIGGER);
}

static struct vbt_header *spi_oprom_get_vbt(struct drm_i915_private *i915)
{
	u32 count, data, found, store = 0;
	u32 static_region, oprom_offset;
	u32 oprom_size = 0x200000;
	u16 vbt_size;
	u32 *vbt;

	static_region = intel_uncore_read(&i915->uncore, SPI_STATIC_REGIONS);
	static_region &= OPTIONROM_SPI_REGIONID_MASK;
	intel_uncore_write(&i915->uncore, PRIMARY_SPI_REGIONID, static_region);

	oprom_offset = intel_uncore_read(&i915->uncore, OROM_OFFSET);
	oprom_offset &= OROM_OFFSET_MASK;

	for (count = 0; count < oprom_size; count += 4) {
		data = intel_spi_read(&i915->uncore, oprom_offset + count);
		if (data == *((const u32 *)"$VBT")) {
			found = oprom_offset + count;
			break;
		}
	}

	if (count >= oprom_size)
		goto err_not_found;

	/* Get VBT size and allocate space for the VBT */
	vbt_size = intel_spi_read(&i915->uncore,
				  found + offsetof(struct vbt_header, vbt_size));
	vbt_size &= 0xffff;

	vbt = kzalloc(round_up(vbt_size, 4), GFP_KERNEL);
	if (!vbt)
		goto err_not_found;

	for (count = 0; count < vbt_size; count += 4)
		*(vbt + store++) = intel_spi_read(&i915->uncore, found + count);

	if (!intel_bios_is_valid_vbt(vbt, vbt_size))
		goto err_free_vbt;

	drm_dbg_kms(&i915->drm, "Found valid VBT in SPI flash\n");

	return (struct vbt_header *)vbt;

err_free_vbt:
	kfree(vbt);
err_not_found:
	return NULL;
}

static struct vbt_header *oprom_get_vbt(struct drm_i915_private *i915)
{
	struct pci_dev *pdev = to_pci_dev(i915->drm.dev);
	void __iomem *p = NULL, *oprom;
	struct vbt_header *vbt;
	u16 vbt_size;
	size_t i, size;

	oprom = pci_map_rom(pdev, &size);
	if (!oprom)
		return NULL;

	/* Scour memory looking for the VBT signature. */
	for (i = 0; i + 4 < size; i += 4) {
		if (ioread32(oprom + i) != *((const u32 *)"$VBT"))
			continue;

		p = oprom + i;
		size -= i;
		break;
	}

	if (!p)
		goto err_unmap_oprom;

	if (sizeof(struct vbt_header) > size) {
		drm_dbg(&i915->drm, "VBT header incomplete\n");
		goto err_unmap_oprom;
	}

	vbt_size = ioread16(p + offsetof(struct vbt_header, vbt_size));
	if (vbt_size > size) {
		drm_dbg(&i915->drm,
			"VBT incomplete (vbt_size overflows)\n");
		goto err_unmap_oprom;
	}

	/* The rest will be validated by intel_bios_is_valid_vbt() */
	vbt = kmalloc(vbt_size, GFP_KERNEL);
	if (!vbt)
		goto err_unmap_oprom;

	memcpy_fromio(vbt, p, vbt_size);

	if (!intel_bios_is_valid_vbt(vbt, vbt_size))
		goto err_free_vbt;

	pci_unmap_rom(pdev, oprom);

	drm_dbg_kms(&i915->drm, "Found valid VBT in PCI ROM\n");

	return vbt;

err_free_vbt:
	kfree(vbt);
err_unmap_oprom:
	pci_unmap_rom(pdev, oprom);

	return NULL;
}

/**
 * intel_bios_init - find VBT and initialize settings from the BIOS
 * @i915: i915 device instance
 *
 * Parse and initialize settings from the Video BIOS Tables (VBT). If the VBT
 * was not found in ACPI OpRegion, try to find it in PCI ROM first. Also
 * initialize some defaults if the VBT is not present at all.
 */
void intel_bios_init(struct drm_i915_private *i915)
{
	const struct vbt_header *vbt = i915->display.opregion.vbt;
	struct vbt_header *oprom_vbt = NULL;
	const struct bdb_header *bdb;

	INIT_LIST_HEAD(&i915->display.vbt.display_devices);
	INIT_LIST_HEAD(&i915->display.vbt.bdb_blocks);

	if (!HAS_DISPLAY(i915)) {
		drm_dbg_kms(&i915->drm,
			    "Skipping VBT init due to disabled display.\n");
		return;
	}

	init_vbt_defaults(i915);

	/*
	 * If the OpRegion does not have VBT, look in SPI flash through MMIO or
	 * PCI mapping
	 */
	if (!vbt && IS_DGFX(i915)) {
		oprom_vbt = spi_oprom_get_vbt(i915);
		vbt = oprom_vbt;
	}

	if (!vbt) {
		oprom_vbt = oprom_get_vbt(i915);
		vbt = oprom_vbt;
	}

	if (!vbt)
		goto out;

	bdb = get_bdb_header(vbt);
	i915->display.vbt.version = bdb->version;

	drm_dbg_kms(&i915->drm,
		    "VBT signature \"%.*s\", BDB version %d\n",
		    (int)sizeof(vbt->signature), vbt->signature, i915->display.vbt.version);

	init_bdb_blocks(i915, bdb);

	/* Grab useful general definitions */
	parse_general_features(i915);
	parse_general_definitions(i915);
	parse_driver_features(i915);

	/* Depends on child device list */
	parse_compression_parameters(i915);

out:
	if (!vbt) {
		drm_info(&i915->drm,
			 "Failed to find VBIOS tables (VBT)\n");
		init_vbt_missing_defaults(i915);
	}

	/* Further processing on pre-parsed or generated child device data */
	parse_sdvo_device_mapping(i915);
	parse_ddi_ports(i915);

	kfree(oprom_vbt);
}

static void intel_bios_init_panel(struct drm_i915_private *i915,
				  struct intel_panel *panel,
				  const struct intel_bios_encoder_data *devdata,
<<<<<<< HEAD
				  const struct edid *edid,
=======
				  const struct drm_edid *drm_edid,
>>>>>>> 98817289
				  bool use_fallback)
{
	/* already have it? */
	if (panel->vbt.panel_type >= 0) {
		drm_WARN_ON(&i915->drm, !use_fallback);
		return;
	}

	panel->vbt.panel_type = get_panel_type(i915, devdata,
<<<<<<< HEAD
					       edid, use_fallback);
=======
					       drm_edid, use_fallback);
>>>>>>> 98817289
	if (panel->vbt.panel_type < 0) {
		drm_WARN_ON(&i915->drm, use_fallback);
		return;
	}

	init_vbt_panel_defaults(panel);

	parse_panel_options(i915, panel);
	parse_generic_dtd(i915, panel);
	parse_lfp_data(i915, panel);
	parse_lfp_backlight(i915, panel);
	parse_sdvo_panel_data(i915, panel);
	parse_panel_driver_features(i915, panel);
	parse_power_conservation_features(i915, panel);
	parse_edp(i915, panel);
	parse_psr(i915, panel);
	parse_mipi_config(i915, panel);
	parse_mipi_sequence(i915, panel);
}

void intel_bios_init_panel_early(struct drm_i915_private *i915,
				 struct intel_panel *panel,
				 const struct intel_bios_encoder_data *devdata)
{
	intel_bios_init_panel(i915, panel, devdata, NULL, false);
}

void intel_bios_init_panel_late(struct drm_i915_private *i915,
				struct intel_panel *panel,
				const struct intel_bios_encoder_data *devdata,
<<<<<<< HEAD
				const struct edid *edid)
{
	intel_bios_init_panel(i915, panel, devdata, edid, true);
=======
				const struct drm_edid *drm_edid)
{
	intel_bios_init_panel(i915, panel, devdata, drm_edid, true);
>>>>>>> 98817289
}

/**
 * intel_bios_driver_remove - Free any resources allocated by intel_bios_init()
 * @i915: i915 device instance
 */
void intel_bios_driver_remove(struct drm_i915_private *i915)
{
	struct intel_bios_encoder_data *devdata, *nd;
	struct bdb_block_entry *entry, *ne;

	list_for_each_entry_safe(devdata, nd, &i915->display.vbt.display_devices, node) {
		list_del(&devdata->node);
		kfree(devdata->dsc);
		kfree(devdata);
	}

	list_for_each_entry_safe(entry, ne, &i915->display.vbt.bdb_blocks, node) {
		list_del(&entry->node);
		kfree(entry);
	}
}

void intel_bios_fini_panel(struct intel_panel *panel)
{
	kfree(panel->vbt.sdvo_lvds_vbt_mode);
	panel->vbt.sdvo_lvds_vbt_mode = NULL;
	kfree(panel->vbt.lfp_lvds_vbt_mode);
	panel->vbt.lfp_lvds_vbt_mode = NULL;
	kfree(panel->vbt.dsi.data);
	panel->vbt.dsi.data = NULL;
	kfree(panel->vbt.dsi.pps);
	panel->vbt.dsi.pps = NULL;
	kfree(panel->vbt.dsi.config);
	panel->vbt.dsi.config = NULL;
	kfree(panel->vbt.dsi.deassert_seq);
	panel->vbt.dsi.deassert_seq = NULL;
}

/**
 * intel_bios_is_tv_present - is integrated TV present in VBT
 * @i915: i915 device instance
 *
 * Return true if TV is present. If no child devices were parsed from VBT,
 * assume TV is present.
 */
bool intel_bios_is_tv_present(struct drm_i915_private *i915)
{
	const struct intel_bios_encoder_data *devdata;

	if (!i915->display.vbt.int_tv_support)
		return false;

	if (list_empty(&i915->display.vbt.display_devices))
		return true;

	list_for_each_entry(devdata, &i915->display.vbt.display_devices, node) {
		const struct child_device_config *child = &devdata->child;

		/*
		 * If the device type is not TV, continue.
		 */
		switch (child->device_type) {
		case DEVICE_TYPE_INT_TV:
		case DEVICE_TYPE_TV:
		case DEVICE_TYPE_TV_SVIDEO_COMPOSITE:
			break;
		default:
			continue;
		}
		/* Only when the addin_offset is non-zero, it is regarded
		 * as present.
		 */
		if (child->addin_offset)
			return true;
	}

	return false;
}

/**
 * intel_bios_is_lvds_present - is LVDS present in VBT
 * @i915:	i915 device instance
 * @i2c_pin:	i2c pin for LVDS if present
 *
 * Return true if LVDS is present. If no child devices were parsed from VBT,
 * assume LVDS is present.
 */
bool intel_bios_is_lvds_present(struct drm_i915_private *i915, u8 *i2c_pin)
{
	const struct intel_bios_encoder_data *devdata;

	if (list_empty(&i915->display.vbt.display_devices))
		return true;

	list_for_each_entry(devdata, &i915->display.vbt.display_devices, node) {
		const struct child_device_config *child = &devdata->child;

		/* If the device type is not LFP, continue.
		 * We have to check both the new identifiers as well as the
		 * old for compatibility with some BIOSes.
		 */
		if (child->device_type != DEVICE_TYPE_INT_LFP &&
		    child->device_type != DEVICE_TYPE_LFP)
			continue;

		if (intel_gmbus_is_valid_pin(i915, child->i2c_pin))
			*i2c_pin = child->i2c_pin;

		/* However, we cannot trust the BIOS writers to populate
		 * the VBT correctly.  Since LVDS requires additional
		 * information from AIM blocks, a non-zero addin offset is
		 * a good indicator that the LVDS is actually present.
		 */
		if (child->addin_offset)
			return true;

		/* But even then some BIOS writers perform some black magic
		 * and instantiate the device without reference to any
		 * additional data.  Trust that if the VBT was written into
		 * the OpRegion then they have validated the LVDS's existence.
		 */
		if (i915->display.opregion.vbt)
			return true;
	}

	return false;
}

/**
 * intel_bios_is_port_present - is the specified digital port present
 * @i915:	i915 device instance
 * @port:	port to check
 *
 * Return true if the device in %port is present.
 */
bool intel_bios_is_port_present(struct drm_i915_private *i915, enum port port)
{
	const struct intel_bios_encoder_data *devdata;

	if (WARN_ON(!has_ddi_port_info(i915)))
		return true;

	if (!is_port_valid(i915, port))
		return false;

	list_for_each_entry(devdata, &i915->display.vbt.display_devices, node) {
		const struct child_device_config *child = &devdata->child;

		if (dvo_port_to_port(i915, child->dvo_port) == port)
			return true;
	}

	return false;
}

bool intel_bios_encoder_supports_dp_dual_mode(const struct intel_bios_encoder_data *devdata)
{
	const struct child_device_config *child = &devdata->child;

	if (!intel_bios_encoder_supports_dp(devdata) ||
	    !intel_bios_encoder_supports_hdmi(devdata))
		return false;

	if (dvo_port_type(child->dvo_port) == DVO_PORT_DPA)
		return true;

	/* Only accept a HDMI dvo_port as DP++ if it has an AUX channel */
	if (dvo_port_type(child->dvo_port) == DVO_PORT_HDMIA &&
	    child->aux_channel != 0)
		return true;

	return false;
}

/**
 * intel_bios_is_dsi_present - is DSI present in VBT
 * @i915:	i915 device instance
 * @port:	port for DSI if present
 *
 * Return true if DSI is present, and return the port in %port.
 */
bool intel_bios_is_dsi_present(struct drm_i915_private *i915,
			       enum port *port)
{
	const struct intel_bios_encoder_data *devdata;

	list_for_each_entry(devdata, &i915->display.vbt.display_devices, node) {
		const struct child_device_config *child = &devdata->child;
		u8 dvo_port = child->dvo_port;

		if (!(child->device_type & DEVICE_TYPE_MIPI_OUTPUT))
			continue;

<<<<<<< HEAD
		dvo_port = child->dvo_port;

=======
>>>>>>> 98817289
		if (dsi_dvo_port_to_port(i915, dvo_port) == PORT_NONE) {
			drm_dbg_kms(&i915->drm,
				    "VBT has unsupported DSI port %c\n",
				    port_name(dvo_port - DVO_PORT_MIPIA));
			continue;
		}

		if (port)
			*port = dsi_dvo_port_to_port(i915, dvo_port);
		return true;
	}

	return false;
}

static void fill_dsc(struct intel_crtc_state *crtc_state,
		     struct dsc_compression_parameters_entry *dsc,
		     int dsc_max_bpc)
{
	struct drm_dsc_config *vdsc_cfg = &crtc_state->dsc.config;
	int bpc = 8;

	vdsc_cfg->dsc_version_major = dsc->version_major;
	vdsc_cfg->dsc_version_minor = dsc->version_minor;

	if (dsc->support_12bpc && dsc_max_bpc >= 12)
		bpc = 12;
	else if (dsc->support_10bpc && dsc_max_bpc >= 10)
		bpc = 10;
	else if (dsc->support_8bpc && dsc_max_bpc >= 8)
		bpc = 8;
	else
		DRM_DEBUG_KMS("VBT: Unsupported BPC %d for DCS\n",
			      dsc_max_bpc);

	crtc_state->pipe_bpp = bpc * 3;

	crtc_state->dsc.compressed_bpp = min(crtc_state->pipe_bpp,
					     VBT_DSC_MAX_BPP(dsc->max_bpp));

	/*
	 * FIXME: This is ugly, and slice count should take DSC engine
	 * throughput etc. into account.
	 *
	 * Also, per spec DSI supports 1, 2, 3 or 4 horizontal slices.
	 */
	if (dsc->slices_per_line & BIT(2)) {
		crtc_state->dsc.slice_count = 4;
	} else if (dsc->slices_per_line & BIT(1)) {
		crtc_state->dsc.slice_count = 2;
	} else {
		/* FIXME */
		if (!(dsc->slices_per_line & BIT(0)))
			DRM_DEBUG_KMS("VBT: Unsupported DSC slice count for DSI\n");

		crtc_state->dsc.slice_count = 1;
	}

	if (crtc_state->hw.adjusted_mode.crtc_hdisplay %
	    crtc_state->dsc.slice_count != 0)
		DRM_DEBUG_KMS("VBT: DSC hdisplay %d not divisible by slice count %d\n",
			      crtc_state->hw.adjusted_mode.crtc_hdisplay,
			      crtc_state->dsc.slice_count);

	/*
	 * The VBT rc_buffer_block_size and rc_buffer_size definitions
	 * correspond to DP 1.4 DPCD offsets 0x62 and 0x63.
	 */
	vdsc_cfg->rc_model_size = drm_dsc_dp_rc_buffer_size(dsc->rc_buffer_block_size,
							    dsc->rc_buffer_size);

	/* FIXME: DSI spec says bpc + 1 for this one */
	vdsc_cfg->line_buf_depth = VBT_DSC_LINE_BUFFER_DEPTH(dsc->line_buffer_depth);

	vdsc_cfg->block_pred_enable = dsc->block_prediction_enable;

	vdsc_cfg->slice_height = dsc->slice_height;
}

/* FIXME: initially DSI specific */
bool intel_bios_get_dsc_params(struct intel_encoder *encoder,
			       struct intel_crtc_state *crtc_state,
			       int dsc_max_bpc)
{
	struct drm_i915_private *i915 = to_i915(encoder->base.dev);
	const struct intel_bios_encoder_data *devdata;

	list_for_each_entry(devdata, &i915->display.vbt.display_devices, node) {
		const struct child_device_config *child = &devdata->child;

		if (!(child->device_type & DEVICE_TYPE_MIPI_OUTPUT))
			continue;

		if (dsi_dvo_port_to_port(i915, child->dvo_port) == encoder->port) {
			if (!devdata->dsc)
				return false;

			if (crtc_state)
				fill_dsc(crtc_state, devdata->dsc, dsc_max_bpc);

			return true;
		}
	}

	return false;
}

static const u8 adlp_aux_ch_map[] = {
	[AUX_CH_A] = DP_AUX_A,
	[AUX_CH_B] = DP_AUX_B,
	[AUX_CH_C] = DP_AUX_C,
	[AUX_CH_D_XELPD] = DP_AUX_D,
	[AUX_CH_E_XELPD] = DP_AUX_E,
	[AUX_CH_USBC1] = DP_AUX_F,
	[AUX_CH_USBC2] = DP_AUX_G,
	[AUX_CH_USBC3] = DP_AUX_H,
	[AUX_CH_USBC4] = DP_AUX_I,
};

/*
 * ADL-S VBT uses PHY based mapping. Combo PHYs A,B,C,D,E
 * map to DDI A,TC1,TC2,TC3,TC4 respectively.
 */
static const u8 adls_aux_ch_map[] = {
	[AUX_CH_A] = DP_AUX_A,
	[AUX_CH_USBC1] = DP_AUX_B,
	[AUX_CH_USBC2] = DP_AUX_C,
	[AUX_CH_USBC3] = DP_AUX_D,
	[AUX_CH_USBC4] = DP_AUX_E,
};

/*
 * RKL/DG1 VBT uses PHY based mapping. Combo PHYs A,B,C,D
 * map to DDI A,B,TC1,TC2 respectively.
 */
static const u8 rkl_aux_ch_map[] = {
	[AUX_CH_A] = DP_AUX_A,
	[AUX_CH_B] = DP_AUX_B,
	[AUX_CH_USBC1] = DP_AUX_C,
	[AUX_CH_USBC2] = DP_AUX_D,
};

static const u8 direct_aux_ch_map[] = {
	[AUX_CH_A] = DP_AUX_A,
	[AUX_CH_B] = DP_AUX_B,
	[AUX_CH_C] = DP_AUX_C,
	[AUX_CH_D] = DP_AUX_D, /* aka AUX_CH_USBC1 */
	[AUX_CH_E] = DP_AUX_E, /* aka AUX_CH_USBC2 */
	[AUX_CH_F] = DP_AUX_F, /* aka AUX_CH_USBC3 */
	[AUX_CH_G] = DP_AUX_G, /* aka AUX_CH_USBC4 */
	[AUX_CH_H] = DP_AUX_H, /* aka AUX_CH_USBC5 */
	[AUX_CH_I] = DP_AUX_I, /* aka AUX_CH_USBC6 */
};

static enum aux_ch map_aux_ch(struct drm_i915_private *i915, u8 aux_channel)
{
	const u8 *aux_ch_map;
	int i, n_entries;

	if (DISPLAY_VER(i915) >= 13) {
		aux_ch_map = adlp_aux_ch_map;
		n_entries = ARRAY_SIZE(adlp_aux_ch_map);
	} else if (IS_ALDERLAKE_S(i915)) {
		aux_ch_map = adls_aux_ch_map;
		n_entries = ARRAY_SIZE(adls_aux_ch_map);
	} else if (IS_DG1(i915) || IS_ROCKETLAKE(i915)) {
		aux_ch_map = rkl_aux_ch_map;
		n_entries = ARRAY_SIZE(rkl_aux_ch_map);
	} else {
		aux_ch_map = direct_aux_ch_map;
		n_entries = ARRAY_SIZE(direct_aux_ch_map);
	}

	for (i = 0; i < n_entries; i++) {
		if (aux_ch_map[i] == aux_channel)
			return i;
	}

	drm_dbg_kms(&i915->drm,
		    "Ignoring alternate AUX CH: VBT claims AUX 0x%x, which is not valid for this platform\n",
		    aux_channel);

	return AUX_CH_NONE;
}

enum aux_ch intel_bios_dp_aux_ch(const struct intel_bios_encoder_data *devdata)
{
	if (!devdata || !devdata->child.aux_channel)
		return AUX_CH_NONE;

	return map_aux_ch(devdata->i915, devdata->child.aux_channel);
}

bool intel_bios_dp_has_shared_aux_ch(const struct intel_bios_encoder_data *devdata)
{
	struct drm_i915_private *i915;
	u8 aux_channel;
	int count = 0;

	if (!devdata || !devdata->child.aux_channel)
		return false;

	i915 = devdata->i915;
	aux_channel = devdata->child.aux_channel;

	list_for_each_entry(devdata, &i915->display.vbt.display_devices, node) {
		if (intel_bios_encoder_supports_dp(devdata) &&
		    aux_channel == devdata->child.aux_channel)
			count++;
	}

	return count > 1;
}

int intel_bios_dp_boost_level(const struct intel_bios_encoder_data *devdata)
{
	if (!devdata || devdata->i915->display.vbt.version < 196 || !devdata->child.iboost)
		return 0;

	return translate_iboost(devdata->child.dp_iboost_level);
}

int intel_bios_hdmi_boost_level(const struct intel_bios_encoder_data *devdata)
{
	if (!devdata || devdata->i915->display.vbt.version < 196 || !devdata->child.iboost)
		return 0;

	return translate_iboost(devdata->child.hdmi_iboost_level);
}

int intel_bios_hdmi_ddc_pin(const struct intel_bios_encoder_data *devdata)
{
	if (!devdata || !devdata->child.ddc_pin)
		return 0;

	return map_ddc_pin(devdata->i915, devdata->child.ddc_pin);
}

bool intel_bios_encoder_supports_typec_usb(const struct intel_bios_encoder_data *devdata)
{
	return devdata->i915->display.vbt.version >= 195 && devdata->child.dp_usb_type_c;
}

bool intel_bios_encoder_supports_tbt(const struct intel_bios_encoder_data *devdata)
{
	return devdata->i915->display.vbt.version >= 209 && devdata->child.tbt;
}

bool intel_bios_encoder_lane_reversal(const struct intel_bios_encoder_data *devdata)
{
	return devdata && devdata->child.lane_reversal;
}

bool intel_bios_encoder_hpd_invert(const struct intel_bios_encoder_data *devdata)
{
	return devdata && devdata->child.hpd_invert;
}

const struct intel_bios_encoder_data *
intel_bios_encoder_data_lookup(struct drm_i915_private *i915, enum port port)
{
	struct intel_bios_encoder_data *devdata;

	list_for_each_entry(devdata, &i915->display.vbt.display_devices, node) {
		if (intel_bios_encoder_port(devdata) == port)
			return devdata;
	}

	return NULL;
}

void intel_bios_for_each_encoder(struct drm_i915_private *i915,
				 void (*func)(struct drm_i915_private *i915,
					      const struct intel_bios_encoder_data *devdata))
{
	struct intel_bios_encoder_data *devdata;

	list_for_each_entry(devdata, &i915->display.vbt.display_devices, node)
		func(i915, devdata);
}<|MERGE_RESOLUTION|>--- conflicted
+++ resolved
@@ -619,22 +619,14 @@
 
 static int opregion_get_panel_type(struct drm_i915_private *i915,
 				   const struct intel_bios_encoder_data *devdata,
-<<<<<<< HEAD
-				   const struct edid *edid, bool use_fallback)
-=======
 				   const struct drm_edid *drm_edid, bool use_fallback)
->>>>>>> 98817289
 {
 	return intel_opregion_get_panel_type(i915);
 }
 
 static int vbt_get_panel_type(struct drm_i915_private *i915,
 			      const struct intel_bios_encoder_data *devdata,
-<<<<<<< HEAD
-			      const struct edid *edid, bool use_fallback)
-=======
 			      const struct drm_edid *drm_edid, bool use_fallback)
->>>>>>> 98817289
 {
 	const struct bdb_lvds_options *lvds_options;
 
@@ -659,11 +651,7 @@
 
 static int pnpid_get_panel_type(struct drm_i915_private *i915,
 				const struct intel_bios_encoder_data *devdata,
-<<<<<<< HEAD
-				const struct edid *edid, bool use_fallback)
-=======
 				const struct drm_edid *drm_edid, bool use_fallback)
->>>>>>> 98817289
 {
 	const struct bdb_lvds_lfp_data *data;
 	const struct bdb_lvds_lfp_data_ptrs *ptrs;
@@ -713,11 +701,7 @@
 
 static int fallback_get_panel_type(struct drm_i915_private *i915,
 				   const struct intel_bios_encoder_data *devdata,
-<<<<<<< HEAD
-				   const struct edid *edid, bool use_fallback)
-=======
 				   const struct drm_edid *drm_edid, bool use_fallback)
->>>>>>> 98817289
 {
 	return use_fallback ? 0 : -1;
 }
@@ -731,21 +715,13 @@
 
 static int get_panel_type(struct drm_i915_private *i915,
 			  const struct intel_bios_encoder_data *devdata,
-<<<<<<< HEAD
-			  const struct edid *edid, bool use_fallback)
-=======
 			  const struct drm_edid *drm_edid, bool use_fallback)
->>>>>>> 98817289
 {
 	struct {
 		const char *name;
 		int (*get_panel_type)(struct drm_i915_private *i915,
 				      const struct intel_bios_encoder_data *devdata,
-<<<<<<< HEAD
-				      const struct edid *edid, bool use_fallback);
-=======
 				      const struct drm_edid *drm_edid, bool use_fallback);
->>>>>>> 98817289
 		int panel_type;
 	} panel_types[] = {
 		[PANEL_TYPE_OPREGION] = {
@@ -769,11 +745,7 @@
 
 	for (i = 0; i < ARRAY_SIZE(panel_types); i++) {
 		panel_types[i].panel_type = panel_types[i].get_panel_type(i915, devdata,
-<<<<<<< HEAD
-									  edid, use_fallback);
-=======
 									  drm_edid, use_fallback);
->>>>>>> 98817289
 
 		drm_WARN_ON(&i915->drm, panel_types[i].panel_type > 0xf &&
 			    panel_types[i].panel_type != 0xff);
@@ -2402,8 +2374,6 @@
 	}
 }
 
-<<<<<<< HEAD
-=======
 enum port intel_bios_encoder_port(const struct intel_bios_encoder_data *devdata)
 {
 	struct drm_i915_private *i915 = devdata->i915;
@@ -2417,7 +2387,6 @@
 	return port;
 }
 
->>>>>>> 98817289
 static int parse_bdb_230_dp_max_link_rate(const int vbt_max_link_rate)
 {
 	switch (vbt_max_link_rate) {
@@ -2528,18 +2497,8 @@
 		devdata->child.device_type & DEVICE_TYPE_INTERNAL_CONNECTOR;
 }
 
-<<<<<<< HEAD
-static bool
-intel_bios_encoder_supports_dsi(const struct intel_bios_encoder_data *devdata)
-{
-	return devdata->child.device_type & DEVICE_TYPE_MIPI_OUTPUT;
-}
-
-static int _intel_bios_hdmi_level_shift(const struct intel_bios_encoder_data *devdata)
-=======
 bool
 intel_bios_encoder_supports_dsi(const struct intel_bios_encoder_data *devdata)
->>>>>>> 98817289
 {
 	return devdata->child.device_type & DEVICE_TYPE_MIPI_OUTPUT;
 }
@@ -2620,16 +2579,10 @@
 	supports_tbt = intel_bios_encoder_supports_tbt(devdata);
 
 	drm_dbg_kms(&i915->drm,
-<<<<<<< HEAD
-		    "Port %c VBT info: CRT:%d DVI:%d HDMI:%d DP:%d eDP:%d DSI:%d LSPCON:%d USB-Type-C:%d TBT:%d DSC:%d\n",
-		    port_name(port), is_crt, is_dvi, is_hdmi, is_dp, is_edp, is_dsi,
-		    HAS_LSPCON(i915) && child->lspcon,
-=======
 		    "Port %c VBT info: CRT:%d DVI:%d HDMI:%d DP:%d eDP:%d DSI:%d DP++:%d LSPCON:%d USB-Type-C:%d TBT:%d DSC:%d\n",
 		    port_name(port), is_crt, is_dvi, is_hdmi, is_dp, is_edp, is_dsi,
 		    intel_bios_encoder_supports_dp_dual_mode(devdata),
 		    intel_bios_encoder_is_lspcon(devdata),
->>>>>>> 98817289
 		    supports_typec_usb, supports_tbt,
 		    devdata->dsc != NULL);
 
@@ -2679,13 +2632,7 @@
 	struct drm_i915_private *i915 = devdata->i915;
 	enum port port;
 
-<<<<<<< HEAD
-	port = dvo_port_to_port(i915, child->dvo_port);
-	if (port == PORT_NONE && DISPLAY_VER(i915) >= 11)
-		port = dsi_dvo_port_to_port(i915, child->dvo_port);
-=======
 	port = intel_bios_encoder_port(devdata);
->>>>>>> 98817289
 	if (port == PORT_NONE)
 		return;
 
@@ -3162,11 +3109,7 @@
 static void intel_bios_init_panel(struct drm_i915_private *i915,
 				  struct intel_panel *panel,
 				  const struct intel_bios_encoder_data *devdata,
-<<<<<<< HEAD
-				  const struct edid *edid,
-=======
 				  const struct drm_edid *drm_edid,
->>>>>>> 98817289
 				  bool use_fallback)
 {
 	/* already have it? */
@@ -3176,11 +3119,7 @@
 	}
 
 	panel->vbt.panel_type = get_panel_type(i915, devdata,
-<<<<<<< HEAD
-					       edid, use_fallback);
-=======
 					       drm_edid, use_fallback);
->>>>>>> 98817289
 	if (panel->vbt.panel_type < 0) {
 		drm_WARN_ON(&i915->drm, use_fallback);
 		return;
@@ -3211,15 +3150,9 @@
 void intel_bios_init_panel_late(struct drm_i915_private *i915,
 				struct intel_panel *panel,
 				const struct intel_bios_encoder_data *devdata,
-<<<<<<< HEAD
-				const struct edid *edid)
-{
-	intel_bios_init_panel(i915, panel, devdata, edid, true);
-=======
 				const struct drm_edid *drm_edid)
 {
 	intel_bios_init_panel(i915, panel, devdata, drm_edid, true);
->>>>>>> 98817289
 }
 
 /**
@@ -3414,11 +3347,6 @@
 		if (!(child->device_type & DEVICE_TYPE_MIPI_OUTPUT))
 			continue;
 
-<<<<<<< HEAD
-		dvo_port = child->dvo_port;
-
-=======
->>>>>>> 98817289
 		if (dsi_dvo_port_to_port(i915, dvo_port) == PORT_NONE) {
 			drm_dbg_kms(&i915->drm,
 				    "VBT has unsupported DSI port %c\n",
