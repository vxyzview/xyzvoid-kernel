/*
 * Copyright © 2016 Intel Corporation
 *
 * Permission is hereby granted, free of charge, to any person obtaining a
 * copy of this software and associated documentation files (the "Software"),
 * to deal in the Software without restriction, including without limitation
 * the rights to use, copy, modify, merge, publish, distribute, sublicense,
 * and/or sell copies of the Software, and to permit persons to whom the
 * Software is furnished to do so, subject to the following conditions:
 *
 * The above copyright notice and this permission notice (including the next
 * paragraph) shall be included in all copies or substantial portions of the
 * Software.
 *
 * THE SOFTWARE IS PROVIDED "AS IS", WITHOUT WARRANTY OF ANY KIND, EXPRESS OR
 * IMPLIED, INCLUDING BUT NOT LIMITED TO THE WARRANTIES OF MERCHANTABILITY,
 * FITNESS FOR A PARTICULAR PURPOSE AND NONINFRINGEMENT.  IN NO EVENT SHALL
 * THE AUTHORS OR COPYRIGHT HOLDERS BE LIABLE FOR ANY CLAIM, DAMAGES OR OTHER
 * LIABILITY, WHETHER IN AN ACTION OF CONTRACT, TORT OR OTHERWISE, ARISING
 * FROM, OUT OF OR IN CONNECTION WITH THE SOFTWARE OR THE USE OR OTHER
 * DEALINGS IN THE SOFTWARE.
 *
 */

#include "i915_reg.h"
#include "intel_color.h"
#include "intel_de.h"
#include "intel_display_types.h"
#include "intel_dsb.h"

struct intel_color_funcs {
	int (*color_check)(struct intel_crtc_state *crtc_state);
	/*
	 * Program non-arming double buffered color management registers
	 * before vblank evasion. The registers should then latch after
	 * the arming register is written (by color_commit_arm()) during
	 * the next vblank start, alongside any other double buffered
	 * registers involved with the same commit. This hook is optional.
	 */
	void (*color_commit_noarm)(const struct intel_crtc_state *crtc_state);
	/*
	 * Program arming double buffered color management registers
	 * during vblank evasion. The registers (and whatever other registers
	 * they arm that were written by color_commit_noarm) should then latch
	 * during the next vblank start, alongside any other double buffered
	 * registers involved with the same commit.
	 */
	void (*color_commit_arm)(const struct intel_crtc_state *crtc_state);
	/*
	 * Perform any extra tasks needed after all the
	 * double buffered registers have been latched.
	 */
	void (*color_post_update)(const struct intel_crtc_state *crtc_state);
	/*
	 * Load LUTs (and other single buffered color management
	 * registers). Will (hopefully) be called during the vblank
	 * following the latching of any double buffered registers
	 * involved with the same commit.
	 */
	void (*load_luts)(const struct intel_crtc_state *crtc_state);
	/*
	 * Read out the LUTs from the hardware into the software state.
	 * Used by eg. the hardware state checker.
	 */
	void (*read_luts)(struct intel_crtc_state *crtc_state);
	/*
	 * Compare the LUTs
	 */
	bool (*lut_equal)(const struct intel_crtc_state *crtc_state,
			  const struct drm_property_blob *blob1,
			  const struct drm_property_blob *blob2,
			  bool is_pre_csc_lut);
	/*
	 * Read out the CSCs (if any) from the hardware into the
	 * software state. Used by eg. the hardware state checker.
	 */
	void (*read_csc)(struct intel_crtc_state *crtc_state);
};

#define CTM_COEFF_SIGN	(1ULL << 63)

#define CTM_COEFF_1_0	(1ULL << 32)
#define CTM_COEFF_2_0	(CTM_COEFF_1_0 << 1)
#define CTM_COEFF_4_0	(CTM_COEFF_2_0 << 1)
#define CTM_COEFF_8_0	(CTM_COEFF_4_0 << 1)
#define CTM_COEFF_0_5	(CTM_COEFF_1_0 >> 1)
#define CTM_COEFF_0_25	(CTM_COEFF_0_5 >> 1)
#define CTM_COEFF_0_125	(CTM_COEFF_0_25 >> 1)

#define CTM_COEFF_LIMITED_RANGE ((235ULL - 16ULL) * CTM_COEFF_1_0 / 255)

#define CTM_COEFF_NEGATIVE(coeff)	(((coeff) & CTM_COEFF_SIGN) != 0)
#define CTM_COEFF_ABS(coeff)		((coeff) & (CTM_COEFF_SIGN - 1))

#define LEGACY_LUT_LENGTH		256

/*
 * ILK+ csc matrix:
 *
 * |R/Cr|   | c0 c1 c2 |   ( |R/Cr|   |preoff0| )   |postoff0|
 * |G/Y | = | c3 c4 c5 | x ( |G/Y | + |preoff1| ) + |postoff1|
 * |B/Cb|   | c6 c7 c8 |   ( |B/Cb|   |preoff2| )   |postoff2|
 *
 * ILK/SNB don't have explicit post offsets, and instead
 * CSC_MODE_YUV_TO_RGB and CSC_BLACK_SCREEN_OFFSET are used:
 *  CSC_MODE_YUV_TO_RGB=0 + CSC_BLACK_SCREEN_OFFSET=0 -> 1/2, 0, 1/2
 *  CSC_MODE_YUV_TO_RGB=0 + CSC_BLACK_SCREEN_OFFSET=1 -> 1/2, 1/16, 1/2
 *  CSC_MODE_YUV_TO_RGB=1 + CSC_BLACK_SCREEN_OFFSET=0 -> 0, 0, 0
 *  CSC_MODE_YUV_TO_RGB=1 + CSC_BLACK_SCREEN_OFFSET=1 -> 1/16, 1/16, 1/16
 */

/*
 * Extract the CSC coefficient from a CTM coefficient (in U32.32 fixed point
 * format). This macro takes the coefficient we want transformed and the
 * number of fractional bits.
 *
 * We only have a 9 bits precision window which slides depending on the value
 * of the CTM coefficient and we write the value from bit 3. We also round the
 * value.
 */
#define ILK_CSC_COEFF_FP(coeff, fbits)	\
	(clamp_val(((coeff) >> (32 - (fbits) - 3)) + 4, 0, 0xfff) & 0xff8)

#define ILK_CSC_COEFF_1_0 0x7800
#define ILK_CSC_COEFF_LIMITED_RANGE ((235 - 16) << (12 - 8)) /* exponent 0 */
#define ILK_CSC_POSTOFF_LIMITED_RANGE (16 << (12 - 8))

<<<<<<< HEAD
/* Nop pre/post offsets */
static const u16 ilk_csc_off_zero[3] = {};

/* Identity matrix */
static const u16 ilk_csc_coeff_identity[9] = {
	ILK_CSC_COEFF_1_0, 0, 0,
	0, ILK_CSC_COEFF_1_0, 0,
	0, 0, ILK_CSC_COEFF_1_0,
};

/* Limited range RGB post offsets */
static const u16 ilk_csc_postoff_limited_range[3] = {
	ILK_CSC_POSTOFF_LIMITED_RANGE,
	ILK_CSC_POSTOFF_LIMITED_RANGE,
	ILK_CSC_POSTOFF_LIMITED_RANGE,
=======
static const struct intel_csc_matrix ilk_csc_matrix_identity = {
	.preoff = {},
	.coeff = {
		ILK_CSC_COEFF_1_0, 0, 0,
		0, ILK_CSC_COEFF_1_0, 0,
		0, 0, ILK_CSC_COEFF_1_0,
	},
	.postoff = {},
>>>>>>> 238589d0
};

/* Full range RGB -> limited range RGB matrix */
static const struct intel_csc_matrix ilk_csc_matrix_limited_range = {
	.preoff = {},
	.coeff = {
		ILK_CSC_COEFF_LIMITED_RANGE, 0, 0,
		0, ILK_CSC_COEFF_LIMITED_RANGE, 0,
		0, 0, ILK_CSC_COEFF_LIMITED_RANGE,
	},
	.postoff = {
		ILK_CSC_POSTOFF_LIMITED_RANGE,
		ILK_CSC_POSTOFF_LIMITED_RANGE,
		ILK_CSC_POSTOFF_LIMITED_RANGE,
	},
};

/* BT.709 full range RGB -> limited range YCbCr matrix */
static const struct intel_csc_matrix ilk_csc_matrix_rgb_to_ycbcr = {
	.preoff = {},
	.coeff = {
		0x1e08, 0x9cc0, 0xb528,
		0x2ba8, 0x09d8, 0x37e8,
		0xbce8, 0x9ad8, 0x1e08,
	},
	.postoff = {
		0x0800, 0x0100, 0x0800,
	},
};

static void intel_csc_clear(struct intel_csc_matrix *csc)
{
	memset(csc, 0, sizeof(*csc));
}

static bool lut_is_legacy(const struct drm_property_blob *lut)
{
	return lut && drm_color_lut_size(lut) == LEGACY_LUT_LENGTH;
}

/*
 * When using limited range, multiply the matrix given by userspace by
 * the matrix that we would use for the limited range.
 */
static u64 *ctm_mult_by_limited(u64 *result, const u64 *input)
{
	int i;

	for (i = 0; i < 9; i++) {
		u64 user_coeff = input[i];
		u32 limited_coeff = CTM_COEFF_LIMITED_RANGE;
		u32 abs_coeff = clamp_val(CTM_COEFF_ABS(user_coeff), 0,
					  CTM_COEFF_4_0 - 1) >> 2;

		/*
		 * By scaling every co-efficient with limited range (16-235)
		 * vs full range (0-255) the final o/p will be scaled down to
		 * fit in the limited range supported by the panel.
		 */
		result[i] = mul_u32_u32(limited_coeff, abs_coeff) >> 30;
		result[i] |= user_coeff & CTM_COEFF_SIGN;
	}

	return result;
}

static void ilk_update_pipe_csc(struct intel_crtc *crtc,
				const struct intel_csc_matrix *csc)
{
	struct drm_i915_private *i915 = to_i915(crtc->base.dev);
	enum pipe pipe = crtc->pipe;

	intel_de_write_fw(i915, PIPE_CSC_PREOFF_HI(pipe), csc->preoff[0]);
	intel_de_write_fw(i915, PIPE_CSC_PREOFF_ME(pipe), csc->preoff[1]);
	intel_de_write_fw(i915, PIPE_CSC_PREOFF_LO(pipe), csc->preoff[2]);

	intel_de_write_fw(i915, PIPE_CSC_COEFF_RY_GY(pipe),
			  csc->coeff[0] << 16 | csc->coeff[1]);
	intel_de_write_fw(i915, PIPE_CSC_COEFF_BY(pipe),
			  csc->coeff[2] << 16);

	intel_de_write_fw(i915, PIPE_CSC_COEFF_RU_GU(pipe),
			  csc->coeff[3] << 16 | csc->coeff[4]);
	intel_de_write_fw(i915, PIPE_CSC_COEFF_BU(pipe),
			  csc->coeff[5] << 16);

	intel_de_write_fw(i915, PIPE_CSC_COEFF_RV_GV(pipe),
			  csc->coeff[6] << 16 | csc->coeff[7]);
	intel_de_write_fw(i915, PIPE_CSC_COEFF_BV(pipe),
			  csc->coeff[8] << 16);

	if (DISPLAY_VER(i915) < 7)
		return;

	intel_de_write_fw(i915, PIPE_CSC_POSTOFF_HI(pipe), csc->postoff[0]);
	intel_de_write_fw(i915, PIPE_CSC_POSTOFF_ME(pipe), csc->postoff[1]);
	intel_de_write_fw(i915, PIPE_CSC_POSTOFF_LO(pipe), csc->postoff[2]);
}

static void ilk_read_pipe_csc(struct intel_crtc *crtc,
			      struct intel_csc_matrix *csc)
{
	struct drm_i915_private *i915 = to_i915(crtc->base.dev);
	enum pipe pipe = crtc->pipe;
	u32 tmp;

	csc->preoff[0] = intel_de_read_fw(i915, PIPE_CSC_PREOFF_HI(pipe));
	csc->preoff[1] = intel_de_read_fw(i915, PIPE_CSC_PREOFF_ME(pipe));
	csc->preoff[2] = intel_de_read_fw(i915, PIPE_CSC_PREOFF_LO(pipe));

	tmp = intel_de_read_fw(i915, PIPE_CSC_COEFF_RY_GY(pipe));
	csc->coeff[0] = tmp >> 16;
	csc->coeff[1] = tmp & 0xffff;
	tmp = intel_de_read_fw(i915, PIPE_CSC_COEFF_BY(pipe));
	csc->coeff[2] = tmp >> 16;

	tmp = intel_de_read_fw(i915, PIPE_CSC_COEFF_RU_GU(pipe));
	csc->coeff[3] = tmp >> 16;
	csc->coeff[4] = tmp & 0xffff;
	tmp = intel_de_read_fw(i915, PIPE_CSC_COEFF_BU(pipe));
	csc->coeff[5] = tmp >> 16;

	tmp = intel_de_read_fw(i915, PIPE_CSC_COEFF_RV_GV(pipe));
	csc->coeff[6] = tmp >> 16;
	csc->coeff[7] = tmp & 0xffff;
	tmp = intel_de_read_fw(i915, PIPE_CSC_COEFF_BV(pipe));
	csc->coeff[8] = tmp >> 16;

	if (DISPLAY_VER(i915) < 7)
		return;

	csc->postoff[0] = intel_de_read_fw(i915, PIPE_CSC_POSTOFF_HI(pipe));
	csc->postoff[1] = intel_de_read_fw(i915, PIPE_CSC_POSTOFF_ME(pipe));
	csc->postoff[2] = intel_de_read_fw(i915, PIPE_CSC_POSTOFF_LO(pipe));
}

static void ilk_read_csc(struct intel_crtc_state *crtc_state)
{
	struct intel_crtc *crtc = to_intel_crtc(crtc_state->uapi.crtc);

	if (crtc_state->csc_enable)
		ilk_read_pipe_csc(crtc, &crtc_state->csc);
}

static void skl_read_csc(struct intel_crtc_state *crtc_state)
{
	struct intel_crtc *crtc = to_intel_crtc(crtc_state->uapi.crtc);

	/*
	 * Display WA #1184: skl,glk
	 * Wa_1406463849: icl
	 *
	 * Danger! On SKL-ICL *reads* from the CSC coeff/offset registers
	 * will disarm an already armed CSC double buffer update.
	 * So this must not be called while armed. Fortunately the state checker
	 * readout happens only after the update has been already been latched.
	 *
	 * On earlier and later platforms only writes to said registers will
	 * disarm the update. This is considered normal behavior and also
	 * happens with various other hardware units.
	 */
	if (crtc_state->csc_enable)
		ilk_read_pipe_csc(crtc, &crtc_state->csc);
}

static void icl_update_output_csc(struct intel_crtc *crtc,
				  const struct intel_csc_matrix *csc)
{
	struct drm_i915_private *i915 = to_i915(crtc->base.dev);
	enum pipe pipe = crtc->pipe;

	intel_de_write_fw(i915, PIPE_CSC_OUTPUT_PREOFF_HI(pipe), csc->preoff[0]);
	intel_de_write_fw(i915, PIPE_CSC_OUTPUT_PREOFF_ME(pipe), csc->preoff[1]);
	intel_de_write_fw(i915, PIPE_CSC_OUTPUT_PREOFF_LO(pipe), csc->preoff[2]);

	intel_de_write_fw(i915, PIPE_CSC_OUTPUT_COEFF_RY_GY(pipe),
			  csc->coeff[0] << 16 | csc->coeff[1]);
	intel_de_write_fw(i915, PIPE_CSC_OUTPUT_COEFF_BY(pipe),
			  csc->coeff[2] << 16);

	intel_de_write_fw(i915, PIPE_CSC_OUTPUT_COEFF_RU_GU(pipe),
			  csc->coeff[3] << 16 | csc->coeff[4]);
	intel_de_write_fw(i915, PIPE_CSC_OUTPUT_COEFF_BU(pipe),
			  csc->coeff[5] << 16);

	intel_de_write_fw(i915, PIPE_CSC_OUTPUT_COEFF_RV_GV(pipe),
			  csc->coeff[6] << 16 | csc->coeff[7]);
	intel_de_write_fw(i915, PIPE_CSC_OUTPUT_COEFF_BV(pipe),
			  csc->coeff[8] << 16);

	intel_de_write_fw(i915, PIPE_CSC_OUTPUT_POSTOFF_HI(pipe), csc->postoff[0]);
	intel_de_write_fw(i915, PIPE_CSC_OUTPUT_POSTOFF_ME(pipe), csc->postoff[1]);
	intel_de_write_fw(i915, PIPE_CSC_OUTPUT_POSTOFF_LO(pipe), csc->postoff[2]);
}

static void icl_read_output_csc(struct intel_crtc *crtc,
				struct intel_csc_matrix *csc)
{
	struct drm_i915_private *i915 = to_i915(crtc->base.dev);
	enum pipe pipe = crtc->pipe;
	u32 tmp;

	csc->preoff[0] = intel_de_read_fw(i915, PIPE_CSC_OUTPUT_PREOFF_HI(pipe));
	csc->preoff[1] = intel_de_read_fw(i915, PIPE_CSC_OUTPUT_PREOFF_ME(pipe));
	csc->preoff[2] = intel_de_read_fw(i915, PIPE_CSC_OUTPUT_PREOFF_LO(pipe));

	tmp = intel_de_read_fw(i915, PIPE_CSC_OUTPUT_COEFF_RY_GY(pipe));
	csc->coeff[0] = tmp >> 16;
	csc->coeff[1] = tmp & 0xffff;
	tmp = intel_de_read_fw(i915, PIPE_CSC_OUTPUT_COEFF_BY(pipe));
	csc->coeff[2] = tmp >> 16;

	tmp = intel_de_read_fw(i915, PIPE_CSC_OUTPUT_COEFF_RU_GU(pipe));
	csc->coeff[3] = tmp >> 16;
	csc->coeff[4] = tmp & 0xffff;
	tmp = intel_de_read_fw(i915, PIPE_CSC_OUTPUT_COEFF_BU(pipe));
	csc->coeff[5] = tmp >> 16;

	tmp = intel_de_read_fw(i915, PIPE_CSC_OUTPUT_COEFF_RV_GV(pipe));
	csc->coeff[6] = tmp >> 16;
	csc->coeff[7] = tmp & 0xffff;
	tmp = intel_de_read_fw(i915, PIPE_CSC_OUTPUT_COEFF_BV(pipe));
	csc->coeff[8] = tmp >> 16;

	csc->postoff[0] = intel_de_read_fw(i915, PIPE_CSC_OUTPUT_POSTOFF_HI(pipe));
	csc->postoff[1] = intel_de_read_fw(i915, PIPE_CSC_OUTPUT_POSTOFF_ME(pipe));
	csc->postoff[2] = intel_de_read_fw(i915, PIPE_CSC_OUTPUT_POSTOFF_LO(pipe));
}

static void icl_read_csc(struct intel_crtc_state *crtc_state)
{
	struct intel_crtc *crtc = to_intel_crtc(crtc_state->uapi.crtc);

	/*
	 * Wa_1406463849: icl
	 *
	 * See skl_read_csc()
	 */
	if (crtc_state->csc_mode & ICL_CSC_ENABLE)
		ilk_read_pipe_csc(crtc, &crtc_state->csc);

	if (crtc_state->csc_mode & ICL_OUTPUT_CSC_ENABLE)
		icl_read_output_csc(crtc, &crtc_state->output_csc);
}

static bool ilk_limited_range(const struct intel_crtc_state *crtc_state)
{
	struct drm_i915_private *i915 = to_i915(crtc_state->uapi.crtc->dev);

	/* icl+ have dedicated output CSC */
	if (DISPLAY_VER(i915) >= 11)
		return false;

	/* pre-hsw have TRANSCONF_COLOR_RANGE_SELECT */
	if (DISPLAY_VER(i915) < 7 || IS_IVYBRIDGE(i915))
		return false;

	return crtc_state->limited_color_range;
}

static bool ilk_lut_limited_range(const struct intel_crtc_state *crtc_state)
{
	struct drm_i915_private *i915 = to_i915(crtc_state->uapi.crtc->dev);

	if (!ilk_limited_range(crtc_state))
		return false;

	if (crtc_state->c8_planes)
		return false;

	if (DISPLAY_VER(i915) == 10)
		return crtc_state->hw.gamma_lut;
	else
		return crtc_state->hw.gamma_lut &&
			(crtc_state->hw.degamma_lut || crtc_state->hw.ctm);
}

static bool ilk_csc_limited_range(const struct intel_crtc_state *crtc_state)
{
	if (!ilk_limited_range(crtc_state))
		return false;

	return !ilk_lut_limited_range(crtc_state);
}

static void ilk_csc_copy(struct drm_i915_private *i915,
			 struct intel_csc_matrix *dst,
			 const struct intel_csc_matrix *src)
{
	*dst = *src;

	if (DISPLAY_VER(i915) < 7)
		memset(dst->postoff, 0, sizeof(dst->postoff));
}

static void ilk_csc_convert_ctm(const struct intel_crtc_state *crtc_state,
				struct intel_csc_matrix *csc,
				bool limited_color_range)
{
	struct drm_i915_private *i915 = to_i915(crtc_state->uapi.crtc->dev);
	const struct drm_color_ctm *ctm = crtc_state->hw.ctm->data;
	const u64 *input;
	u64 temp[9];
	int i;

	/* for preoff/postoff */
	if (limited_color_range)
		ilk_csc_copy(i915, csc, &ilk_csc_matrix_limited_range);
	else
		ilk_csc_copy(i915, csc, &ilk_csc_matrix_identity);

	if (limited_color_range)
		input = ctm_mult_by_limited(temp, ctm->matrix);
	else
		input = ctm->matrix;

	/*
	 * Convert fixed point S31.32 input to format supported by the
	 * hardware.
	 */
	for (i = 0; i < 9; i++) {
		u64 abs_coeff = ((1ULL << 63) - 1) & input[i];

		/*
		 * Clamp input value to min/max supported by
		 * hardware.
		 */
		abs_coeff = clamp_val(abs_coeff, 0, CTM_COEFF_4_0 - 1);

		csc->coeff[i] = 0;

		/* sign bit */
		if (CTM_COEFF_NEGATIVE(input[i]))
			csc->coeff[i] |= 1 << 15;

		if (abs_coeff < CTM_COEFF_0_125)
			csc->coeff[i] |= (3 << 12) |
				ILK_CSC_COEFF_FP(abs_coeff, 12);
		else if (abs_coeff < CTM_COEFF_0_25)
			csc->coeff[i] |= (2 << 12) |
				ILK_CSC_COEFF_FP(abs_coeff, 11);
		else if (abs_coeff < CTM_COEFF_0_5)
			csc->coeff[i] |= (1 << 12) |
				ILK_CSC_COEFF_FP(abs_coeff, 10);
		else if (abs_coeff < CTM_COEFF_1_0)
			csc->coeff[i] |= ILK_CSC_COEFF_FP(abs_coeff, 9);
		else if (abs_coeff < CTM_COEFF_2_0)
			csc->coeff[i] |= (7 << 12) |
				ILK_CSC_COEFF_FP(abs_coeff, 8);
		else
			csc->coeff[i] |= (6 << 12) |
				ILK_CSC_COEFF_FP(abs_coeff, 7);
	}
}

static void ilk_assign_csc(struct intel_crtc_state *crtc_state)
{
	struct drm_i915_private *i915 = to_i915(crtc_state->uapi.crtc->dev);
	bool limited_color_range = ilk_csc_limited_range(crtc_state);

	if (crtc_state->hw.ctm) {
		drm_WARN_ON(&i915->drm, !crtc_state->csc_enable);

		ilk_csc_convert_ctm(crtc_state, &crtc_state->csc, limited_color_range);
	} else if (crtc_state->output_format != INTEL_OUTPUT_FORMAT_RGB) {
		drm_WARN_ON(&i915->drm, !crtc_state->csc_enable);

		ilk_csc_copy(i915, &crtc_state->csc, &ilk_csc_matrix_rgb_to_ycbcr);
	} else if (limited_color_range) {
		drm_WARN_ON(&i915->drm, !crtc_state->csc_enable);

		ilk_csc_copy(i915, &crtc_state->csc, &ilk_csc_matrix_limited_range);
	} else if (crtc_state->csc_enable) {
		/*
		 * On GLK both pipe CSC and degamma LUT are controlled
		 * by csc_enable. Hence for the cases where the degama
		 * LUT is needed but CSC is not we need to load an
		 * identity matrix.
		 */
		drm_WARN_ON(&i915->drm, !IS_GEMINILAKE(i915));

		ilk_csc_copy(i915, &crtc_state->csc, &ilk_csc_matrix_identity);
	} else {
		intel_csc_clear(&crtc_state->csc);
	}
}

static void ilk_load_csc_matrix(const struct intel_crtc_state *crtc_state)
{
	struct intel_crtc *crtc = to_intel_crtc(crtc_state->uapi.crtc);

	if (crtc_state->csc_enable)
		ilk_update_pipe_csc(crtc, &crtc_state->csc);
}

static void icl_assign_csc(struct intel_crtc_state *crtc_state)
{
	struct drm_i915_private *i915 = to_i915(crtc_state->uapi.crtc->dev);

	if (crtc_state->hw.ctm) {
		drm_WARN_ON(&i915->drm, (crtc_state->csc_mode & ICL_CSC_ENABLE) == 0);

		ilk_csc_convert_ctm(crtc_state, &crtc_state->csc, false);
	} else {
		drm_WARN_ON(&i915->drm, (crtc_state->csc_mode & ICL_CSC_ENABLE) != 0);

		intel_csc_clear(&crtc_state->csc);
	}

	if (crtc_state->output_format != INTEL_OUTPUT_FORMAT_RGB) {
		drm_WARN_ON(&i915->drm, (crtc_state->csc_mode & ICL_OUTPUT_CSC_ENABLE) == 0);

		ilk_csc_copy(i915, &crtc_state->output_csc, &ilk_csc_matrix_rgb_to_ycbcr);
	} else if (crtc_state->limited_color_range) {
		drm_WARN_ON(&i915->drm, (crtc_state->csc_mode & ICL_OUTPUT_CSC_ENABLE) == 0);

		ilk_csc_copy(i915, &crtc_state->output_csc, &ilk_csc_matrix_limited_range);
	} else {
		drm_WARN_ON(&i915->drm, (crtc_state->csc_mode & ICL_OUTPUT_CSC_ENABLE) != 0);

		intel_csc_clear(&crtc_state->output_csc);
	}
}

static void icl_load_csc_matrix(const struct intel_crtc_state *crtc_state)
{
	struct intel_crtc *crtc = to_intel_crtc(crtc_state->uapi.crtc);

	if (crtc_state->csc_mode & ICL_CSC_ENABLE)
		ilk_update_pipe_csc(crtc, &crtc_state->csc);

	if (crtc_state->csc_mode & ICL_OUTPUT_CSC_ENABLE)
		icl_update_output_csc(crtc, &crtc_state->output_csc);
}

static u16 ctm_to_twos_complement(u64 coeff, int int_bits, int frac_bits)
{
	s64 c = CTM_COEFF_ABS(coeff);

	/* leave an extra bit for rounding */
	c >>= 32 - frac_bits - 1;

	/* round and drop the extra bit */
	c = (c + 1) >> 1;

	if (CTM_COEFF_NEGATIVE(coeff))
		c = -c;

	c = clamp(c, -(s64)BIT(int_bits + frac_bits - 1),
		  (s64)(BIT(int_bits + frac_bits - 1) - 1));

	return c & (BIT(int_bits + frac_bits) - 1);
}

/*
 * VLV/CHV Wide Gamut Color Correction (WGC) CSC
 * |r|   | c0 c1 c2 |   |r|
 * |g| = | c3 c4 c5 | x |g|
 * |b|   | c6 c7 c8 |   |b|
 *
 * Coefficients are two's complement s2.10.
 */
static void vlv_wgc_csc_convert_ctm(const struct intel_crtc_state *crtc_state,
				    struct intel_csc_matrix *csc)
{
	const struct drm_color_ctm *ctm = crtc_state->hw.ctm->data;
	int i;

	for (i = 0; i < 9; i++)
		csc->coeff[i] = ctm_to_twos_complement(ctm->matrix[i], 2, 10);
}

static void vlv_load_wgc_csc(struct intel_crtc *crtc,
			     const struct intel_csc_matrix *csc)
{
	struct drm_i915_private *dev_priv = to_i915(crtc->base.dev);
	enum pipe pipe = crtc->pipe;

	intel_de_write_fw(dev_priv, PIPE_WGC_C01_C00(pipe),
			  csc->coeff[1] << 16 | csc->coeff[0]);
	intel_de_write_fw(dev_priv, PIPE_WGC_C02(pipe),
			  csc->coeff[2]);

	intel_de_write_fw(dev_priv, PIPE_WGC_C11_C10(pipe),
			  csc->coeff[4] << 16 | csc->coeff[3]);
	intel_de_write_fw(dev_priv, PIPE_WGC_C12(pipe),
			  csc->coeff[5]);

	intel_de_write_fw(dev_priv, PIPE_WGC_C21_C20(pipe),
			  csc->coeff[7] << 16 | csc->coeff[6]);
	intel_de_write_fw(dev_priv, PIPE_WGC_C22(pipe),
			  csc->coeff[8]);
}

static void vlv_read_wgc_csc(struct intel_crtc *crtc,
			     struct intel_csc_matrix *csc)
{
	struct drm_i915_private *dev_priv = to_i915(crtc->base.dev);
	enum pipe pipe = crtc->pipe;
	u32 tmp;

	tmp = intel_de_read_fw(dev_priv, PIPE_WGC_C01_C00(pipe));
	csc->coeff[0] = tmp & 0xffff;
	csc->coeff[1] = tmp >> 16;

	tmp = intel_de_read_fw(dev_priv, PIPE_WGC_C02(pipe));
	csc->coeff[2] = tmp & 0xffff;

	tmp = intel_de_read_fw(dev_priv, PIPE_WGC_C11_C10(pipe));
	csc->coeff[3] = tmp & 0xffff;
	csc->coeff[4] = tmp >> 16;

	tmp = intel_de_read_fw(dev_priv, PIPE_WGC_C12(pipe));
	csc->coeff[5] = tmp & 0xffff;

	tmp = intel_de_read_fw(dev_priv, PIPE_WGC_C21_C20(pipe));
	csc->coeff[6] = tmp & 0xffff;
	csc->coeff[7] = tmp >> 16;

	tmp = intel_de_read_fw(dev_priv, PIPE_WGC_C22(pipe));
	csc->coeff[8] = tmp & 0xffff;
}

static void vlv_read_csc(struct intel_crtc_state *crtc_state)
{
	struct intel_crtc *crtc = to_intel_crtc(crtc_state->uapi.crtc);

	if (crtc_state->wgc_enable)
		vlv_read_wgc_csc(crtc, &crtc_state->csc);
}

static void vlv_assign_csc(struct intel_crtc_state *crtc_state)
{
	struct drm_i915_private *i915 = to_i915(crtc_state->uapi.crtc->dev);

	if (crtc_state->hw.ctm) {
		drm_WARN_ON(&i915->drm, !crtc_state->wgc_enable);

		vlv_wgc_csc_convert_ctm(crtc_state, &crtc_state->csc);
	} else {
		drm_WARN_ON(&i915->drm, crtc_state->wgc_enable);

		intel_csc_clear(&crtc_state->csc);
	}
}

/*
 * CHV Color Gamut Mapping (CGM) CSC
 * |r|   | c0 c1 c2 |   |r|
 * |g| = | c3 c4 c5 | x |g|
 * |b|   | c6 c7 c8 |   |b|
 *
 * Coefficients are two's complement s4.12.
 */
static void chv_cgm_csc_convert_ctm(const struct intel_crtc_state *crtc_state,
				    struct intel_csc_matrix *csc)
{
	const struct drm_color_ctm *ctm = crtc_state->hw.ctm->data;
	int i;

	for (i = 0; i < 9; i++)
		csc->coeff[i] = ctm_to_twos_complement(ctm->matrix[i], 4, 12);
}

#define CHV_CGM_CSC_COEFF_1_0 (1 << 12)

static const struct intel_csc_matrix chv_cgm_csc_matrix_identity = {
	.coeff = {
		CHV_CGM_CSC_COEFF_1_0, 0, 0,
		0, CHV_CGM_CSC_COEFF_1_0, 0,
		0, 0, CHV_CGM_CSC_COEFF_1_0,
	},
};

static void chv_load_cgm_csc(struct intel_crtc *crtc,
			     const struct intel_csc_matrix *csc)
{
	struct drm_i915_private *i915 = to_i915(crtc->base.dev);
	enum pipe pipe = crtc->pipe;

	intel_de_write_fw(i915, CGM_PIPE_CSC_COEFF01(pipe),
			  csc->coeff[1] << 16 | csc->coeff[0]);
	intel_de_write_fw(i915, CGM_PIPE_CSC_COEFF23(pipe),
			  csc->coeff[3] << 16 | csc->coeff[2]);
	intel_de_write_fw(i915, CGM_PIPE_CSC_COEFF45(pipe),
			  csc->coeff[5] << 16 | csc->coeff[4]);
	intel_de_write_fw(i915, CGM_PIPE_CSC_COEFF67(pipe),
			  csc->coeff[7] << 16 | csc->coeff[6]);
	intel_de_write_fw(i915, CGM_PIPE_CSC_COEFF8(pipe),
			  csc->coeff[8]);
}

static void chv_read_cgm_csc(struct intel_crtc *crtc,
			     struct intel_csc_matrix *csc)
{
	struct drm_i915_private *i915 = to_i915(crtc->base.dev);
	enum pipe pipe = crtc->pipe;
	u32 tmp;

	tmp = intel_de_read_fw(i915, CGM_PIPE_CSC_COEFF01(pipe));
	csc->coeff[0] = tmp & 0xffff;
	csc->coeff[1] = tmp >> 16;

	tmp = intel_de_read_fw(i915, CGM_PIPE_CSC_COEFF23(pipe));
	csc->coeff[2] = tmp & 0xffff;
	csc->coeff[3] = tmp >> 16;

	tmp = intel_de_read_fw(i915, CGM_PIPE_CSC_COEFF45(pipe));
	csc->coeff[4] = tmp & 0xffff;
	csc->coeff[5] = tmp >> 16;

	tmp = intel_de_read_fw(i915, CGM_PIPE_CSC_COEFF67(pipe));
	csc->coeff[6] = tmp & 0xffff;
	csc->coeff[7] = tmp >> 16;

	tmp = intel_de_read_fw(i915, CGM_PIPE_CSC_COEFF8(pipe));
	csc->coeff[8] = tmp & 0xffff;
}

static void chv_read_csc(struct intel_crtc_state *crtc_state)
{
	struct intel_crtc *crtc = to_intel_crtc(crtc_state->uapi.crtc);

	if (crtc_state->cgm_mode & CGM_PIPE_MODE_CSC)
		chv_read_cgm_csc(crtc, &crtc_state->csc);
}

static void chv_assign_csc(struct intel_crtc_state *crtc_state)
{
	struct drm_i915_private *i915 = to_i915(crtc_state->uapi.crtc->dev);

	drm_WARN_ON(&i915->drm, crtc_state->wgc_enable);

	if (crtc_state->hw.ctm) {
		drm_WARN_ON(&i915->drm, (crtc_state->cgm_mode & CGM_PIPE_MODE_CSC) == 0);

		chv_cgm_csc_convert_ctm(crtc_state, &crtc_state->csc);
	} else {
		drm_WARN_ON(&i915->drm, (crtc_state->cgm_mode & CGM_PIPE_MODE_CSC) == 0);

		crtc_state->csc = chv_cgm_csc_matrix_identity;
	}
}

/* convert hw value with given bit_precision to lut property val */
static u32 intel_color_lut_pack(u32 val, int bit_precision)
{
	u32 max = 0xffff >> (16 - bit_precision);

	val = clamp_val(val, 0, max);

	if (bit_precision < 16)
		val <<= 16 - bit_precision;

	return val;
}

static u32 i9xx_lut_8(const struct drm_color_lut *color)
{
	return REG_FIELD_PREP(PALETTE_RED_MASK, drm_color_lut_extract(color->red, 8)) |
		REG_FIELD_PREP(PALETTE_GREEN_MASK, drm_color_lut_extract(color->green, 8)) |
		REG_FIELD_PREP(PALETTE_BLUE_MASK, drm_color_lut_extract(color->blue, 8));
}

static void i9xx_lut_8_pack(struct drm_color_lut *entry, u32 val)
{
	entry->red = intel_color_lut_pack(REG_FIELD_GET(PALETTE_RED_MASK, val), 8);
	entry->green = intel_color_lut_pack(REG_FIELD_GET(PALETTE_GREEN_MASK, val), 8);
	entry->blue = intel_color_lut_pack(REG_FIELD_GET(PALETTE_BLUE_MASK, val), 8);
}

/* i8xx/i9xx+ 10bit slope format "even DW" (low 8 bits) */
static u32 _i9xx_lut_10_ldw(u16 a)
{
	return drm_color_lut_extract(a, 10) & 0xff;
}

static u32 i9xx_lut_10_ldw(const struct drm_color_lut *color)
{
	return REG_FIELD_PREP(PALETTE_RED_MASK, _i9xx_lut_10_ldw(color[0].red)) |
		REG_FIELD_PREP(PALETTE_GREEN_MASK, _i9xx_lut_10_ldw(color[0].green)) |
		REG_FIELD_PREP(PALETTE_BLUE_MASK, _i9xx_lut_10_ldw(color[0].blue));
}

/* i8xx/i9xx+ 10bit slope format "odd DW" (high 2 bits + slope) */
static u32 _i9xx_lut_10_udw(u16 a, u16 b)
{
	unsigned int mantissa, exponent;

	a = drm_color_lut_extract(a, 10);
	b = drm_color_lut_extract(b, 10);

	/* b = a + 8 * m * 2 ^ -e */
	mantissa = clamp(b - a, 0, 0x7f);
	exponent = 3;
	while (mantissa > 0xf) {
		mantissa >>= 1;
		exponent--;
	}

	return (exponent << 6) |
		(mantissa << 2) |
		(a >> 8);
}

static u32 i9xx_lut_10_udw(const struct drm_color_lut *color)
{
	return REG_FIELD_PREP(PALETTE_RED_MASK, _i9xx_lut_10_udw(color[0].red, color[1].red)) |
		REG_FIELD_PREP(PALETTE_GREEN_MASK, _i9xx_lut_10_udw(color[0].green, color[1].green)) |
		REG_FIELD_PREP(PALETTE_BLUE_MASK, _i9xx_lut_10_udw(color[0].blue, color[1].blue));
}

static void i9xx_lut_10_pack(struct drm_color_lut *color,
			     u32 ldw, u32 udw)
{
	u16 red = REG_FIELD_GET(PALETTE_10BIT_RED_LDW_MASK, ldw) |
		REG_FIELD_GET(PALETTE_10BIT_RED_UDW_MASK, udw) << 8;
	u16 green = REG_FIELD_GET(PALETTE_10BIT_GREEN_LDW_MASK, ldw) |
		REG_FIELD_GET(PALETTE_10BIT_GREEN_UDW_MASK, udw) << 8;
	u16 blue = REG_FIELD_GET(PALETTE_10BIT_BLUE_LDW_MASK, ldw) |
		REG_FIELD_GET(PALETTE_10BIT_BLUE_UDW_MASK, udw) << 8;

	color->red = intel_color_lut_pack(red, 10);
	color->green = intel_color_lut_pack(green, 10);
	color->blue = intel_color_lut_pack(blue, 10);
}

static void i9xx_lut_10_pack_slope(struct drm_color_lut *color,
				   u32 ldw, u32 udw)
{
	int r_exp = REG_FIELD_GET(PALETTE_10BIT_RED_EXP_MASK, udw);
	int r_mant = REG_FIELD_GET(PALETTE_10BIT_RED_MANT_MASK, udw);
	int g_exp = REG_FIELD_GET(PALETTE_10BIT_GREEN_EXP_MASK, udw);
	int g_mant = REG_FIELD_GET(PALETTE_10BIT_GREEN_MANT_MASK, udw);
	int b_exp = REG_FIELD_GET(PALETTE_10BIT_BLUE_EXP_MASK, udw);
	int b_mant = REG_FIELD_GET(PALETTE_10BIT_BLUE_MANT_MASK, udw);

	i9xx_lut_10_pack(color, ldw, udw);

	color->red += r_mant << (3 - r_exp);
	color->green += g_mant << (3 - g_exp);
	color->blue += b_mant << (3 - b_exp);
}

/* i965+ "10.6" bit interpolated format "even DW" (low 8 bits) */
static u32 i965_lut_10p6_ldw(const struct drm_color_lut *color)
{
	return REG_FIELD_PREP(PALETTE_RED_MASK, color->red & 0xff) |
		REG_FIELD_PREP(PALETTE_GREEN_MASK, color->green & 0xff) |
		REG_FIELD_PREP(PALETTE_BLUE_MASK, color->blue & 0xff);
}

/* i965+ "10.6" interpolated format "odd DW" (high 8 bits) */
static u32 i965_lut_10p6_udw(const struct drm_color_lut *color)
{
	return REG_FIELD_PREP(PALETTE_RED_MASK, color->red >> 8) |
		REG_FIELD_PREP(PALETTE_GREEN_MASK, color->green >> 8) |
		REG_FIELD_PREP(PALETTE_BLUE_MASK, color->blue >> 8);
}

static void i965_lut_10p6_pack(struct drm_color_lut *entry, u32 ldw, u32 udw)
{
	entry->red = REG_FIELD_GET(PALETTE_RED_MASK, udw) << 8 |
		REG_FIELD_GET(PALETTE_RED_MASK, ldw);
	entry->green = REG_FIELD_GET(PALETTE_GREEN_MASK, udw) << 8 |
		REG_FIELD_GET(PALETTE_GREEN_MASK, ldw);
	entry->blue = REG_FIELD_GET(PALETTE_BLUE_MASK, udw) << 8 |
		REG_FIELD_GET(PALETTE_BLUE_MASK, ldw);
}

static u16 i965_lut_11p6_max_pack(u32 val)
{
	/* PIPEGCMAX is 11.6, clamp to 10.6 */
	return clamp_val(val, 0, 0xffff);
}

static u32 ilk_lut_10(const struct drm_color_lut *color)
{
	return REG_FIELD_PREP(PREC_PALETTE_10_RED_MASK, drm_color_lut_extract(color->red, 10)) |
		REG_FIELD_PREP(PREC_PALETTE_10_GREEN_MASK, drm_color_lut_extract(color->green, 10)) |
		REG_FIELD_PREP(PREC_PALETTE_10_BLUE_MASK, drm_color_lut_extract(color->blue, 10));
}

static void ilk_lut_10_pack(struct drm_color_lut *entry, u32 val)
{
	entry->red = intel_color_lut_pack(REG_FIELD_GET(PREC_PALETTE_10_RED_MASK, val), 10);
	entry->green = intel_color_lut_pack(REG_FIELD_GET(PREC_PALETTE_10_GREEN_MASK, val), 10);
	entry->blue = intel_color_lut_pack(REG_FIELD_GET(PREC_PALETTE_10_BLUE_MASK, val), 10);
}

/* ilk+ "12.4" interpolated format (low 6 bits) */
static u32 ilk_lut_12p4_ldw(const struct drm_color_lut *color)
{
	return REG_FIELD_PREP(PREC_PALETTE_12P4_RED_LDW_MASK, color->red & 0x3f) |
		REG_FIELD_PREP(PREC_PALETTE_12P4_GREEN_LDW_MASK, color->green & 0x3f) |
		REG_FIELD_PREP(PREC_PALETTE_12P4_BLUE_LDW_MASK, color->blue & 0x3f);
}

/* ilk+ "12.4" interpolated format (high 10 bits) */
static u32 ilk_lut_12p4_udw(const struct drm_color_lut *color)
{
	return REG_FIELD_PREP(PREC_PALETTE_12P4_RED_UDW_MASK, color->red >> 6) |
		REG_FIELD_PREP(PREC_PALETTE_12P4_GREEN_UDW_MASK, color->green >> 6) |
		REG_FIELD_PREP(PREC_PALETTE_12P4_BLUE_UDW_MASK, color->blue >> 6);
}

static void ilk_lut_12p4_pack(struct drm_color_lut *entry, u32 ldw, u32 udw)
{
	entry->red = REG_FIELD_GET(PREC_PALETTE_12P4_RED_UDW_MASK, udw) << 6 |
		REG_FIELD_GET(PREC_PALETTE_12P4_RED_LDW_MASK, ldw);
	entry->green = REG_FIELD_GET(PREC_PALETTE_12P4_GREEN_UDW_MASK, udw) << 6 |
		REG_FIELD_GET(PREC_PALETTE_12P4_GREEN_LDW_MASK, ldw);
	entry->blue = REG_FIELD_GET(PREC_PALETTE_12P4_BLUE_UDW_MASK, udw) << 6 |
		REG_FIELD_GET(PREC_PALETTE_12P4_BLUE_LDW_MASK, ldw);
}

static void icl_color_commit_noarm(const struct intel_crtc_state *crtc_state)
{
	/*
	 * Despite Wa_1406463849, ICL no longer suffers from the SKL
	 * DC5/PSR CSC black screen issue (see skl_color_commit_noarm()).
	 * Possibly due to the extra sticky CSC arming
	 * (see icl_color_post_update()).
	 *
	 * On TGL+ all CSC arming issues have been properly fixed.
	 */
	icl_load_csc_matrix(crtc_state);
}

static void skl_color_commit_noarm(const struct intel_crtc_state *crtc_state)
{
	/*
	 * Possibly related to display WA #1184, SKL CSC loses the latched
	 * CSC coeff/offset register values if the CSC registers are disarmed
	 * between DC5 exit and PSR exit. This will cause the plane(s) to
	 * output all black (until CSC_MODE is rearmed and properly latched).
	 * Once PSR exit (and proper register latching) has occurred the
	 * danger is over. Thus when PSR is enabled the CSC coeff/offset
	 * register programming will be peformed from skl_color_commit_arm()
	 * which is called after PSR exit.
	 */
	if (!crtc_state->has_psr)
		ilk_load_csc_matrix(crtc_state);
}

static void ilk_color_commit_noarm(const struct intel_crtc_state *crtc_state)
{
	ilk_load_csc_matrix(crtc_state);
}

static void i9xx_color_commit_arm(const struct intel_crtc_state *crtc_state)
{
	/* update TRANSCONF GAMMA_MODE */
	i9xx_set_pipeconf(crtc_state);
}

static void ilk_color_commit_arm(const struct intel_crtc_state *crtc_state)
{
	struct intel_crtc *crtc = to_intel_crtc(crtc_state->uapi.crtc);
	struct drm_i915_private *i915 = to_i915(crtc->base.dev);

	/* update TRANSCONF GAMMA_MODE */
	ilk_set_pipeconf(crtc_state);

	intel_de_write_fw(i915, PIPE_CSC_MODE(crtc->pipe),
			  crtc_state->csc_mode);
}

static void hsw_color_commit_arm(const struct intel_crtc_state *crtc_state)
{
	struct intel_crtc *crtc = to_intel_crtc(crtc_state->uapi.crtc);
	struct drm_i915_private *i915 = to_i915(crtc->base.dev);

	intel_de_write(i915, GAMMA_MODE(crtc->pipe),
		       crtc_state->gamma_mode);

	intel_de_write_fw(i915, PIPE_CSC_MODE(crtc->pipe),
			  crtc_state->csc_mode);
}

static void skl_color_commit_arm(const struct intel_crtc_state *crtc_state)
{
	struct intel_crtc *crtc = to_intel_crtc(crtc_state->uapi.crtc);
	struct drm_i915_private *i915 = to_i915(crtc->base.dev);
	enum pipe pipe = crtc->pipe;
	u32 val = 0;

	if (crtc_state->has_psr)
		ilk_load_csc_matrix(crtc_state);

	/*
	 * We don't (yet) allow userspace to control the pipe background color,
	 * so force it to black, but apply pipe gamma and CSC appropriately
	 * so that its handling will match how we program our planes.
	 */
	if (crtc_state->gamma_enable)
		val |= SKL_BOTTOM_COLOR_GAMMA_ENABLE;
	if (crtc_state->csc_enable)
		val |= SKL_BOTTOM_COLOR_CSC_ENABLE;
	intel_de_write(i915, SKL_BOTTOM_COLOR(pipe), val);

	intel_de_write(i915, GAMMA_MODE(crtc->pipe),
		       crtc_state->gamma_mode);

	intel_de_write_fw(i915, PIPE_CSC_MODE(crtc->pipe),
			  crtc_state->csc_mode);
}

static void icl_color_commit_arm(const struct intel_crtc_state *crtc_state)
{
	struct intel_crtc *crtc = to_intel_crtc(crtc_state->uapi.crtc);
	struct drm_i915_private *i915 = to_i915(crtc->base.dev);
	enum pipe pipe = crtc->pipe;

	/*
	 * We don't (yet) allow userspace to control the pipe background color,
	 * so force it to black.
	 */
	intel_de_write(i915, SKL_BOTTOM_COLOR(pipe), 0);

	intel_de_write(i915, GAMMA_MODE(crtc->pipe),
		       crtc_state->gamma_mode);

	intel_de_write_fw(i915, PIPE_CSC_MODE(crtc->pipe),
			  crtc_state->csc_mode);
}

static void icl_color_post_update(const struct intel_crtc_state *crtc_state)
{
	struct intel_crtc *crtc = to_intel_crtc(crtc_state->uapi.crtc);
	struct drm_i915_private *i915 = to_i915(crtc->base.dev);

	/*
	 * Despite Wa_1406463849, ICL CSC is no longer disarmed by
	 * coeff/offset register *writes*. Instead, once CSC_MODE
	 * is armed it stays armed, even after it has been latched.
	 * Afterwards the coeff/offset registers become effectively
	 * self-arming. That self-arming must be disabled before the
	 * next icl_color_commit_noarm() tries to write the next set
	 * of coeff/offset registers. Fortunately register *reads*
	 * do still disarm the CSC. Naturally this must not be done
	 * until the previously written CSC registers have actually
	 * been latched.
	 *
	 * TGL+ no longer need this workaround.
	 */
	intel_de_read_fw(i915, PIPE_CSC_PREOFF_HI(crtc->pipe));
}

static struct drm_property_blob *
create_linear_lut(struct drm_i915_private *i915, int lut_size)
{
	struct drm_property_blob *blob;
	struct drm_color_lut *lut;
	int i;

	blob = drm_property_create_blob(&i915->drm,
					sizeof(lut[0]) * lut_size,
					NULL);
	if (IS_ERR(blob))
		return blob;

	lut = blob->data;

	for (i = 0; i < lut_size; i++) {
		u16 val = 0xffff * i / (lut_size - 1);

		lut[i].red = val;
		lut[i].green = val;
		lut[i].blue = val;
	}

	return blob;
}

static u16 lut_limited_range(unsigned int value)
{
	unsigned int min = 16 << 8;
	unsigned int max = 235 << 8;

	return value * (max - min) / 0xffff + min;
}

static struct drm_property_blob *
create_resized_lut(struct drm_i915_private *i915,
		   const struct drm_property_blob *blob_in, int lut_out_size,
		   bool limited_color_range)
{
	int i, lut_in_size = drm_color_lut_size(blob_in);
	struct drm_property_blob *blob_out;
	const struct drm_color_lut *lut_in;
	struct drm_color_lut *lut_out;

	blob_out = drm_property_create_blob(&i915->drm,
					    sizeof(lut_out[0]) * lut_out_size,
					    NULL);
	if (IS_ERR(blob_out))
		return blob_out;

	lut_in = blob_in->data;
	lut_out = blob_out->data;

	for (i = 0; i < lut_out_size; i++) {
		const struct drm_color_lut *entry =
			&lut_in[i * (lut_in_size - 1) / (lut_out_size - 1)];

		if (limited_color_range) {
			lut_out[i].red = lut_limited_range(entry->red);
			lut_out[i].green = lut_limited_range(entry->green);
			lut_out[i].blue = lut_limited_range(entry->blue);
		} else {
			lut_out[i] = *entry;
		}
	}

	return blob_out;
}

static void i9xx_load_lut_8(struct intel_crtc *crtc,
			    const struct drm_property_blob *blob)
{
	struct drm_i915_private *dev_priv = to_i915(crtc->base.dev);
	const struct drm_color_lut *lut;
	enum pipe pipe = crtc->pipe;
	int i;

	if (!blob)
		return;

	lut = blob->data;

	for (i = 0; i < 256; i++)
		intel_de_write_fw(dev_priv, PALETTE(pipe, i),
				  i9xx_lut_8(&lut[i]));
}

static void i9xx_load_lut_10(struct intel_crtc *crtc,
			     const struct drm_property_blob *blob)
{
	struct drm_i915_private *dev_priv = to_i915(crtc->base.dev);
	const struct drm_color_lut *lut = blob->data;
	int i, lut_size = drm_color_lut_size(blob);
	enum pipe pipe = crtc->pipe;

	for (i = 0; i < lut_size - 1; i++) {
		intel_de_write_fw(dev_priv, PALETTE(pipe, 2 * i + 0),
				  i9xx_lut_10_ldw(&lut[i]));
		intel_de_write_fw(dev_priv, PALETTE(pipe, 2 * i + 1),
				  i9xx_lut_10_udw(&lut[i]));
	}
}

static void i9xx_load_luts(const struct intel_crtc_state *crtc_state)
{
	struct intel_crtc *crtc = to_intel_crtc(crtc_state->uapi.crtc);
	const struct drm_property_blob *post_csc_lut = crtc_state->post_csc_lut;

	switch (crtc_state->gamma_mode) {
	case GAMMA_MODE_MODE_8BIT:
		i9xx_load_lut_8(crtc, post_csc_lut);
		break;
	case GAMMA_MODE_MODE_10BIT:
		i9xx_load_lut_10(crtc, post_csc_lut);
		break;
	default:
		MISSING_CASE(crtc_state->gamma_mode);
		break;
	}
}

static void i965_load_lut_10p6(struct intel_crtc *crtc,
			       const struct drm_property_blob *blob)
{
	struct drm_i915_private *dev_priv = to_i915(crtc->base.dev);
	const struct drm_color_lut *lut = blob->data;
	int i, lut_size = drm_color_lut_size(blob);
	enum pipe pipe = crtc->pipe;

	for (i = 0; i < lut_size - 1; i++) {
		intel_de_write_fw(dev_priv, PALETTE(pipe, 2 * i + 0),
				  i965_lut_10p6_ldw(&lut[i]));
		intel_de_write_fw(dev_priv, PALETTE(pipe, 2 * i + 1),
				  i965_lut_10p6_udw(&lut[i]));
	}

	intel_de_write_fw(dev_priv, PIPEGCMAX(pipe, 0), lut[i].red);
	intel_de_write_fw(dev_priv, PIPEGCMAX(pipe, 1), lut[i].green);
	intel_de_write_fw(dev_priv, PIPEGCMAX(pipe, 2), lut[i].blue);
}

static void i965_load_luts(const struct intel_crtc_state *crtc_state)
{
	struct intel_crtc *crtc = to_intel_crtc(crtc_state->uapi.crtc);
	const struct drm_property_blob *post_csc_lut = crtc_state->post_csc_lut;

	switch (crtc_state->gamma_mode) {
	case GAMMA_MODE_MODE_8BIT:
		i9xx_load_lut_8(crtc, post_csc_lut);
		break;
	case GAMMA_MODE_MODE_10BIT:
		i965_load_lut_10p6(crtc, post_csc_lut);
		break;
	default:
		MISSING_CASE(crtc_state->gamma_mode);
		break;
	}
}

static void ilk_lut_write(const struct intel_crtc_state *crtc_state,
			  i915_reg_t reg, u32 val)
{
	struct drm_i915_private *i915 = to_i915(crtc_state->uapi.crtc->dev);

	if (crtc_state->dsb)
		intel_dsb_reg_write(crtc_state->dsb, reg, val);
	else
		intel_de_write_fw(i915, reg, val);
}

static void ilk_load_lut_8(const struct intel_crtc_state *crtc_state,
			   const struct drm_property_blob *blob)
{
	struct intel_crtc *crtc = to_intel_crtc(crtc_state->uapi.crtc);
	const struct drm_color_lut *lut;
	enum pipe pipe = crtc->pipe;
	int i;

	if (!blob)
		return;

	lut = blob->data;

	for (i = 0; i < 256; i++)
		ilk_lut_write(crtc_state, LGC_PALETTE(pipe, i),
			      i9xx_lut_8(&lut[i]));
}

static void ilk_load_lut_10(const struct intel_crtc_state *crtc_state,
			    const struct drm_property_blob *blob)
{
	struct intel_crtc *crtc = to_intel_crtc(crtc_state->uapi.crtc);
	const struct drm_color_lut *lut = blob->data;
	int i, lut_size = drm_color_lut_size(blob);
	enum pipe pipe = crtc->pipe;

	for (i = 0; i < lut_size; i++)
		ilk_lut_write(crtc_state, PREC_PALETTE(pipe, i),
			      ilk_lut_10(&lut[i]));
}

static void ilk_load_luts(const struct intel_crtc_state *crtc_state)
{
	const struct drm_property_blob *post_csc_lut = crtc_state->post_csc_lut;
	const struct drm_property_blob *pre_csc_lut = crtc_state->pre_csc_lut;
	const struct drm_property_blob *blob = post_csc_lut ?: pre_csc_lut;

	switch (crtc_state->gamma_mode) {
	case GAMMA_MODE_MODE_8BIT:
		ilk_load_lut_8(crtc_state, blob);
		break;
	case GAMMA_MODE_MODE_10BIT:
		ilk_load_lut_10(crtc_state, blob);
		break;
	default:
		MISSING_CASE(crtc_state->gamma_mode);
		break;
	}
}

static int ivb_lut_10_size(u32 prec_index)
{
	if (prec_index & PAL_PREC_SPLIT_MODE)
		return 512;
	else
		return 1024;
}

/*
 * IVB/HSW Bspec / PAL_PREC_INDEX:
 * "Restriction : Index auto increment mode is not
 *  supported and must not be enabled."
 */
static void ivb_load_lut_10(const struct intel_crtc_state *crtc_state,
			    const struct drm_property_blob *blob,
			    u32 prec_index)
{
	const struct intel_crtc *crtc = to_intel_crtc(crtc_state->uapi.crtc);
	const struct drm_color_lut *lut = blob->data;
	int i, lut_size = drm_color_lut_size(blob);
	enum pipe pipe = crtc->pipe;

	for (i = 0; i < lut_size; i++) {
		ilk_lut_write(crtc_state, PREC_PAL_INDEX(pipe),
			      prec_index + i);
		ilk_lut_write(crtc_state, PREC_PAL_DATA(pipe),
			      ilk_lut_10(&lut[i]));
	}

	/*
	 * Reset the index, otherwise it prevents the legacy palette to be
	 * written properly.
	 */
	ilk_lut_write(crtc_state, PREC_PAL_INDEX(pipe),
		      PAL_PREC_INDEX_VALUE(0));
}

/* On BDW+ the index auto increment mode actually works */
static void bdw_load_lut_10(const struct intel_crtc_state *crtc_state,
			    const struct drm_property_blob *blob,
			    u32 prec_index)
{
	struct intel_crtc *crtc = to_intel_crtc(crtc_state->uapi.crtc);
	const struct drm_color_lut *lut = blob->data;
	int i, lut_size = drm_color_lut_size(blob);
	enum pipe pipe = crtc->pipe;

	ilk_lut_write(crtc_state, PREC_PAL_INDEX(pipe),
		      prec_index);
	ilk_lut_write(crtc_state, PREC_PAL_INDEX(pipe),
		      PAL_PREC_AUTO_INCREMENT |
		      prec_index);

	for (i = 0; i < lut_size; i++)
		ilk_lut_write(crtc_state, PREC_PAL_DATA(pipe),
			      ilk_lut_10(&lut[i]));

	/*
	 * Reset the index, otherwise it prevents the legacy palette to be
	 * written properly.
	 */
	ilk_lut_write(crtc_state, PREC_PAL_INDEX(pipe),
		      PAL_PREC_INDEX_VALUE(0));
}

static void ivb_load_lut_ext_max(const struct intel_crtc_state *crtc_state)
{
	struct intel_crtc *crtc = to_intel_crtc(crtc_state->uapi.crtc);
	enum pipe pipe = crtc->pipe;

	/* Program the max register to clamp values > 1.0. */
	ilk_lut_write(crtc_state, PREC_PAL_EXT_GC_MAX(pipe, 0), 1 << 16);
	ilk_lut_write(crtc_state, PREC_PAL_EXT_GC_MAX(pipe, 1), 1 << 16);
	ilk_lut_write(crtc_state, PREC_PAL_EXT_GC_MAX(pipe, 2), 1 << 16);
}

static void glk_load_lut_ext2_max(const struct intel_crtc_state *crtc_state)
{
	struct intel_crtc *crtc = to_intel_crtc(crtc_state->uapi.crtc);
	enum pipe pipe = crtc->pipe;

	/* Program the max register to clamp values > 1.0. */
	ilk_lut_write(crtc_state, PREC_PAL_EXT2_GC_MAX(pipe, 0), 1 << 16);
	ilk_lut_write(crtc_state, PREC_PAL_EXT2_GC_MAX(pipe, 1), 1 << 16);
	ilk_lut_write(crtc_state, PREC_PAL_EXT2_GC_MAX(pipe, 2), 1 << 16);
}

static void ivb_load_luts(const struct intel_crtc_state *crtc_state)
{
	const struct drm_property_blob *post_csc_lut = crtc_state->post_csc_lut;
	const struct drm_property_blob *pre_csc_lut = crtc_state->pre_csc_lut;
	const struct drm_property_blob *blob = post_csc_lut ?: pre_csc_lut;

	switch (crtc_state->gamma_mode) {
	case GAMMA_MODE_MODE_8BIT:
		ilk_load_lut_8(crtc_state, blob);
		break;
	case GAMMA_MODE_MODE_SPLIT:
		ivb_load_lut_10(crtc_state, pre_csc_lut, PAL_PREC_SPLIT_MODE |
				PAL_PREC_INDEX_VALUE(0));
		ivb_load_lut_ext_max(crtc_state);
		ivb_load_lut_10(crtc_state, post_csc_lut, PAL_PREC_SPLIT_MODE |
				PAL_PREC_INDEX_VALUE(512));
		break;
	case GAMMA_MODE_MODE_10BIT:
		ivb_load_lut_10(crtc_state, blob,
				PAL_PREC_INDEX_VALUE(0));
		ivb_load_lut_ext_max(crtc_state);
		break;
	default:
		MISSING_CASE(crtc_state->gamma_mode);
		break;
	}
}

static void bdw_load_luts(const struct intel_crtc_state *crtc_state)
{
	const struct drm_property_blob *post_csc_lut = crtc_state->post_csc_lut;
	const struct drm_property_blob *pre_csc_lut = crtc_state->pre_csc_lut;
	const struct drm_property_blob *blob = post_csc_lut ?: pre_csc_lut;

	switch (crtc_state->gamma_mode) {
	case GAMMA_MODE_MODE_8BIT:
		ilk_load_lut_8(crtc_state, blob);
		break;
	case GAMMA_MODE_MODE_SPLIT:
		bdw_load_lut_10(crtc_state, pre_csc_lut, PAL_PREC_SPLIT_MODE |
				PAL_PREC_INDEX_VALUE(0));
		ivb_load_lut_ext_max(crtc_state);
		bdw_load_lut_10(crtc_state, post_csc_lut, PAL_PREC_SPLIT_MODE |
				PAL_PREC_INDEX_VALUE(512));
		break;
	case GAMMA_MODE_MODE_10BIT:
		bdw_load_lut_10(crtc_state, blob,
				PAL_PREC_INDEX_VALUE(0));
		ivb_load_lut_ext_max(crtc_state);
		break;
	default:
		MISSING_CASE(crtc_state->gamma_mode);
		break;
	}
}

static int glk_degamma_lut_size(struct drm_i915_private *i915)
{
	if (DISPLAY_VER(i915) >= 13)
		return 131;
	else
		return 35;
}

static void glk_load_degamma_lut(const struct intel_crtc_state *crtc_state,
				 const struct drm_property_blob *blob)
{
	struct intel_crtc *crtc = to_intel_crtc(crtc_state->uapi.crtc);
	struct drm_i915_private *i915 = to_i915(crtc->base.dev);
	const struct drm_color_lut *lut = blob->data;
	int i, lut_size = drm_color_lut_size(blob);
	enum pipe pipe = crtc->pipe;

	/*
	 * When setting the auto-increment bit, the hardware seems to
	 * ignore the index bits, so we need to reset it to index 0
	 * separately.
	 */
	ilk_lut_write(crtc_state, PRE_CSC_GAMC_INDEX(pipe),
		      PRE_CSC_GAMC_INDEX_VALUE(0));
	ilk_lut_write(crtc_state, PRE_CSC_GAMC_INDEX(pipe),
		      PRE_CSC_GAMC_AUTO_INCREMENT |
		      PRE_CSC_GAMC_INDEX_VALUE(0));

	for (i = 0; i < lut_size; i++) {
		/*
		 * First lut_size entries represent range from 0 to 1.0
		 * 3 additional lut entries will represent extended range
		 * inputs 3.0 and 7.0 respectively, currently clamped
		 * at 1.0. Since the precision is 16bit, the user
		 * value can be directly filled to register.
		 * The pipe degamma table in GLK+ onwards doesn't
		 * support different values per channel, so this just
		 * programs green value which will be equal to Red and
		 * Blue into the lut registers.
		 * ToDo: Extend to max 7.0. Enable 32 bit input value
		 * as compared to just 16 to achieve this.
		 */
		ilk_lut_write(crtc_state, PRE_CSC_GAMC_DATA(pipe),
			      lut[i].green);
	}

	/* Clamp values > 1.0. */
	while (i++ < glk_degamma_lut_size(i915))
		ilk_lut_write(crtc_state, PRE_CSC_GAMC_DATA(pipe), 1 << 16);

	ilk_lut_write(crtc_state, PRE_CSC_GAMC_INDEX(pipe), 0);
}

static void glk_load_luts(const struct intel_crtc_state *crtc_state)
{
	const struct drm_property_blob *pre_csc_lut = crtc_state->pre_csc_lut;
	const struct drm_property_blob *post_csc_lut = crtc_state->post_csc_lut;

	if (pre_csc_lut)
		glk_load_degamma_lut(crtc_state, pre_csc_lut);

	switch (crtc_state->gamma_mode) {
	case GAMMA_MODE_MODE_8BIT:
		ilk_load_lut_8(crtc_state, post_csc_lut);
		break;
	case GAMMA_MODE_MODE_10BIT:
		bdw_load_lut_10(crtc_state, post_csc_lut, PAL_PREC_INDEX_VALUE(0));
		ivb_load_lut_ext_max(crtc_state);
		glk_load_lut_ext2_max(crtc_state);
		break;
	default:
		MISSING_CASE(crtc_state->gamma_mode);
		break;
	}
}

static void
ivb_load_lut_max(const struct intel_crtc_state *crtc_state,
		 const struct drm_color_lut *color)
{
	struct intel_crtc *crtc = to_intel_crtc(crtc_state->uapi.crtc);
	enum pipe pipe = crtc->pipe;

	/* FIXME LUT entries are 16 bit only, so we can prog 0xFFFF max */
	ilk_lut_write(crtc_state, PREC_PAL_GC_MAX(pipe, 0), color->red);
	ilk_lut_write(crtc_state, PREC_PAL_GC_MAX(pipe, 1), color->green);
	ilk_lut_write(crtc_state, PREC_PAL_GC_MAX(pipe, 2), color->blue);
}

static void
icl_program_gamma_superfine_segment(const struct intel_crtc_state *crtc_state)
{
	struct intel_crtc *crtc = to_intel_crtc(crtc_state->uapi.crtc);
	const struct drm_property_blob *blob = crtc_state->post_csc_lut;
	const struct drm_color_lut *lut = blob->data;
	enum pipe pipe = crtc->pipe;
	int i;

	/*
	 * Program Super Fine segment (let's call it seg1)...
	 *
	 * Super Fine segment's step is 1/(8 * 128 * 256) and it has
	 * 9 entries, corresponding to values 0, 1/(8 * 128 * 256),
	 * 2/(8 * 128 * 256) ... 8/(8 * 128 * 256).
	 */
	ilk_lut_write(crtc_state, PREC_PAL_MULTI_SEG_INDEX(pipe),
		      PAL_PREC_MULTI_SEG_INDEX_VALUE(0));
	ilk_lut_write(crtc_state, PREC_PAL_MULTI_SEG_INDEX(pipe),
		      PAL_PREC_AUTO_INCREMENT |
		      PAL_PREC_MULTI_SEG_INDEX_VALUE(0));

	for (i = 0; i < 9; i++) {
		const struct drm_color_lut *entry = &lut[i];

		ilk_lut_write(crtc_state, PREC_PAL_MULTI_SEG_DATA(pipe),
			      ilk_lut_12p4_ldw(entry));
		ilk_lut_write(crtc_state, PREC_PAL_MULTI_SEG_DATA(pipe),
			      ilk_lut_12p4_udw(entry));
	}

	ilk_lut_write(crtc_state, PREC_PAL_MULTI_SEG_INDEX(pipe),
		      PAL_PREC_MULTI_SEG_INDEX_VALUE(0));
}

static void
icl_program_gamma_multi_segment(const struct intel_crtc_state *crtc_state)
{
	struct intel_crtc *crtc = to_intel_crtc(crtc_state->uapi.crtc);
	const struct drm_property_blob *blob = crtc_state->post_csc_lut;
	const struct drm_color_lut *lut = blob->data;
	const struct drm_color_lut *entry;
	enum pipe pipe = crtc->pipe;
	int i;

	/*
	 * Program Fine segment (let's call it seg2)...
	 *
	 * Fine segment's step is 1/(128 * 256) i.e. 1/(128 * 256), 2/(128 * 256)
	 * ... 256/(128 * 256). So in order to program fine segment of LUT we
	 * need to pick every 8th entry in the LUT, and program 256 indexes.
	 *
	 * PAL_PREC_INDEX[0] and PAL_PREC_INDEX[1] map to seg2[1],
	 * seg2[0] being unused by the hardware.
	 */
	ilk_lut_write(crtc_state, PREC_PAL_INDEX(pipe),
		      PAL_PREC_INDEX_VALUE(0));
	ilk_lut_write(crtc_state, PREC_PAL_INDEX(pipe),
		      PAL_PREC_AUTO_INCREMENT |
		      PAL_PREC_INDEX_VALUE(0));

	for (i = 1; i < 257; i++) {
		entry = &lut[i * 8];

		ilk_lut_write(crtc_state, PREC_PAL_DATA(pipe),
			      ilk_lut_12p4_ldw(entry));
		ilk_lut_write(crtc_state, PREC_PAL_DATA(pipe),
			      ilk_lut_12p4_udw(entry));
	}

	/*
	 * Program Coarse segment (let's call it seg3)...
	 *
	 * Coarse segment starts from index 0 and it's step is 1/256 ie 0,
	 * 1/256, 2/256 ... 256/256. As per the description of each entry in LUT
	 * above, we need to pick every (8 * 128)th entry in LUT, and
	 * program 256 of those.
	 *
	 * Spec is not very clear about if entries seg3[0] and seg3[1] are
	 * being used or not, but we still need to program these to advance
	 * the index.
	 */
	for (i = 0; i < 256; i++) {
		entry = &lut[i * 8 * 128];

		ilk_lut_write(crtc_state, PREC_PAL_DATA(pipe),
			      ilk_lut_12p4_ldw(entry));
		ilk_lut_write(crtc_state, PREC_PAL_DATA(pipe),
			      ilk_lut_12p4_udw(entry));
	}

	ilk_lut_write(crtc_state, PREC_PAL_INDEX(pipe),
		      PAL_PREC_INDEX_VALUE(0));

	/* The last entry in the LUT is to be programmed in GCMAX */
	entry = &lut[256 * 8 * 128];
	ivb_load_lut_max(crtc_state, entry);
}

static void icl_load_luts(const struct intel_crtc_state *crtc_state)
{
	const struct drm_property_blob *pre_csc_lut = crtc_state->pre_csc_lut;
	const struct drm_property_blob *post_csc_lut = crtc_state->post_csc_lut;

	if (pre_csc_lut)
		glk_load_degamma_lut(crtc_state, pre_csc_lut);

	switch (crtc_state->gamma_mode & GAMMA_MODE_MODE_MASK) {
	case GAMMA_MODE_MODE_8BIT:
		ilk_load_lut_8(crtc_state, post_csc_lut);
		break;
	case GAMMA_MODE_MODE_12BIT_MULTI_SEG:
		icl_program_gamma_superfine_segment(crtc_state);
		icl_program_gamma_multi_segment(crtc_state);
		ivb_load_lut_ext_max(crtc_state);
		glk_load_lut_ext2_max(crtc_state);
		break;
	case GAMMA_MODE_MODE_10BIT:
		bdw_load_lut_10(crtc_state, post_csc_lut, PAL_PREC_INDEX_VALUE(0));
		ivb_load_lut_ext_max(crtc_state);
		glk_load_lut_ext2_max(crtc_state);
		break;
	default:
		MISSING_CASE(crtc_state->gamma_mode);
		break;
	}

	if (crtc_state->dsb) {
		intel_dsb_finish(crtc_state->dsb);
		intel_dsb_commit(crtc_state->dsb, false);
		intel_dsb_wait(crtc_state->dsb);
	}
}

static void vlv_load_luts(const struct intel_crtc_state *crtc_state)
{
	struct intel_crtc *crtc = to_intel_crtc(crtc_state->uapi.crtc);

	if (crtc_state->wgc_enable)
		vlv_load_wgc_csc(crtc, &crtc_state->csc);

	i965_load_luts(crtc_state);
}

static u32 chv_cgm_degamma_ldw(const struct drm_color_lut *color)
{
	return REG_FIELD_PREP(CGM_PIPE_DEGAMMA_GREEN_LDW_MASK, drm_color_lut_extract(color->green, 14)) |
		REG_FIELD_PREP(CGM_PIPE_DEGAMMA_BLUE_LDW_MASK, drm_color_lut_extract(color->blue, 14));
}

static u32 chv_cgm_degamma_udw(const struct drm_color_lut *color)
{
	return REG_FIELD_PREP(CGM_PIPE_DEGAMMA_RED_UDW_MASK, drm_color_lut_extract(color->red, 14));
}

static void chv_cgm_degamma_pack(struct drm_color_lut *entry, u32 ldw, u32 udw)
{
	entry->green = intel_color_lut_pack(REG_FIELD_GET(CGM_PIPE_DEGAMMA_GREEN_LDW_MASK, ldw), 14);
	entry->blue = intel_color_lut_pack(REG_FIELD_GET(CGM_PIPE_DEGAMMA_BLUE_LDW_MASK, ldw), 14);
	entry->red = intel_color_lut_pack(REG_FIELD_GET(CGM_PIPE_DEGAMMA_RED_UDW_MASK, udw), 14);
}

static void chv_load_cgm_degamma(struct intel_crtc *crtc,
				 const struct drm_property_blob *blob)
{
	struct drm_i915_private *i915 = to_i915(crtc->base.dev);
	const struct drm_color_lut *lut = blob->data;
	int i, lut_size = drm_color_lut_size(blob);
	enum pipe pipe = crtc->pipe;

	for (i = 0; i < lut_size; i++) {
		intel_de_write_fw(i915, CGM_PIPE_DEGAMMA(pipe, i, 0),
				  chv_cgm_degamma_ldw(&lut[i]));
		intel_de_write_fw(i915, CGM_PIPE_DEGAMMA(pipe, i, 1),
				  chv_cgm_degamma_udw(&lut[i]));
	}
}

static u32 chv_cgm_gamma_ldw(const struct drm_color_lut *color)
{
	return REG_FIELD_PREP(CGM_PIPE_GAMMA_GREEN_LDW_MASK, drm_color_lut_extract(color->green, 10)) |
		REG_FIELD_PREP(CGM_PIPE_GAMMA_BLUE_LDW_MASK, drm_color_lut_extract(color->blue, 10));
}

static u32 chv_cgm_gamma_udw(const struct drm_color_lut *color)
{
	return REG_FIELD_PREP(CGM_PIPE_GAMMA_RED_UDW_MASK, drm_color_lut_extract(color->red, 10));
}

static void chv_cgm_gamma_pack(struct drm_color_lut *entry, u32 ldw, u32 udw)
{
	entry->green = intel_color_lut_pack(REG_FIELD_GET(CGM_PIPE_GAMMA_GREEN_LDW_MASK, ldw), 10);
	entry->blue = intel_color_lut_pack(REG_FIELD_GET(CGM_PIPE_GAMMA_BLUE_LDW_MASK, ldw), 10);
	entry->red = intel_color_lut_pack(REG_FIELD_GET(CGM_PIPE_GAMMA_RED_UDW_MASK, udw), 10);
}

static void chv_load_cgm_gamma(struct intel_crtc *crtc,
			       const struct drm_property_blob *blob)
{
	struct drm_i915_private *i915 = to_i915(crtc->base.dev);
	const struct drm_color_lut *lut = blob->data;
	int i, lut_size = drm_color_lut_size(blob);
	enum pipe pipe = crtc->pipe;

	for (i = 0; i < lut_size; i++) {
		intel_de_write_fw(i915, CGM_PIPE_GAMMA(pipe, i, 0),
				  chv_cgm_gamma_ldw(&lut[i]));
		intel_de_write_fw(i915, CGM_PIPE_GAMMA(pipe, i, 1),
				  chv_cgm_gamma_udw(&lut[i]));
	}
}

static void chv_load_luts(const struct intel_crtc_state *crtc_state)
{
	struct intel_crtc *crtc = to_intel_crtc(crtc_state->uapi.crtc);
	struct drm_i915_private *i915 = to_i915(crtc->base.dev);
	const struct drm_property_blob *pre_csc_lut = crtc_state->pre_csc_lut;
	const struct drm_property_blob *post_csc_lut = crtc_state->post_csc_lut;

	if (crtc_state->cgm_mode & CGM_PIPE_MODE_CSC)
		chv_load_cgm_csc(crtc, &crtc_state->csc);

	if (crtc_state->cgm_mode & CGM_PIPE_MODE_DEGAMMA)
		chv_load_cgm_degamma(crtc, pre_csc_lut);

	if (crtc_state->cgm_mode & CGM_PIPE_MODE_GAMMA)
		chv_load_cgm_gamma(crtc, post_csc_lut);
	else
		i965_load_luts(crtc_state);

	intel_de_write_fw(i915, CGM_PIPE_MODE(crtc->pipe),
			  crtc_state->cgm_mode);
}

void intel_color_load_luts(const struct intel_crtc_state *crtc_state)
{
	struct drm_i915_private *i915 = to_i915(crtc_state->uapi.crtc->dev);

	i915->display.funcs.color->load_luts(crtc_state);
}

void intel_color_commit_noarm(const struct intel_crtc_state *crtc_state)
{
	struct drm_i915_private *i915 = to_i915(crtc_state->uapi.crtc->dev);

	if (i915->display.funcs.color->color_commit_noarm)
		i915->display.funcs.color->color_commit_noarm(crtc_state);
}

void intel_color_commit_arm(const struct intel_crtc_state *crtc_state)
{
	struct drm_i915_private *i915 = to_i915(crtc_state->uapi.crtc->dev);

	i915->display.funcs.color->color_commit_arm(crtc_state);
}

void intel_color_post_update(const struct intel_crtc_state *crtc_state)
{
	struct drm_i915_private *i915 = to_i915(crtc_state->uapi.crtc->dev);

	if (i915->display.funcs.color->color_post_update)
		i915->display.funcs.color->color_post_update(crtc_state);
}

void intel_color_prepare_commit(struct intel_crtc_state *crtc_state)
{
	struct intel_crtc *crtc = to_intel_crtc(crtc_state->uapi.crtc);

	/* FIXME DSB has issues loading LUTs, disable it for now */
	return;

	if (!crtc_state->pre_csc_lut && !crtc_state->post_csc_lut)
		return;

	crtc_state->dsb = intel_dsb_prepare(crtc, 1024);
}

void intel_color_cleanup_commit(struct intel_crtc_state *crtc_state)
{
	if (!crtc_state->dsb)
		return;

	intel_dsb_cleanup(crtc_state->dsb);
	crtc_state->dsb = NULL;
}

static bool intel_can_preload_luts(const struct intel_crtc_state *new_crtc_state)
{
	struct intel_crtc *crtc = to_intel_crtc(new_crtc_state->uapi.crtc);
	struct intel_atomic_state *state =
		to_intel_atomic_state(new_crtc_state->uapi.state);
	const struct intel_crtc_state *old_crtc_state =
		intel_atomic_get_old_crtc_state(state, crtc);

	return !old_crtc_state->post_csc_lut &&
		!old_crtc_state->pre_csc_lut;
}

static bool vlv_can_preload_luts(const struct intel_crtc_state *new_crtc_state)
{
	struct intel_crtc *crtc = to_intel_crtc(new_crtc_state->uapi.crtc);
	struct intel_atomic_state *state =
		to_intel_atomic_state(new_crtc_state->uapi.state);
	const struct intel_crtc_state *old_crtc_state =
		intel_atomic_get_old_crtc_state(state, crtc);

	return !old_crtc_state->wgc_enable &&
		!old_crtc_state->post_csc_lut;
}

static bool chv_can_preload_luts(const struct intel_crtc_state *new_crtc_state)
{
	struct intel_crtc *crtc = to_intel_crtc(new_crtc_state->uapi.crtc);
	struct intel_atomic_state *state =
		to_intel_atomic_state(new_crtc_state->uapi.state);
	const struct intel_crtc_state *old_crtc_state =
		intel_atomic_get_old_crtc_state(state, crtc);

	/*
	 * CGM_PIPE_MODE is itself single buffered. We'd have to
	 * somehow split it out from chv_load_luts() if we wanted
	 * the ability to preload the CGM LUTs/CSC without tearing.
	 */
	if (old_crtc_state->cgm_mode || new_crtc_state->cgm_mode)
		return false;

	return vlv_can_preload_luts(new_crtc_state);
}

int intel_color_check(struct intel_crtc_state *crtc_state)
{
	struct drm_i915_private *i915 = to_i915(crtc_state->uapi.crtc->dev);

	return i915->display.funcs.color->color_check(crtc_state);
}

void intel_color_get_config(struct intel_crtc_state *crtc_state)
{
	struct drm_i915_private *i915 = to_i915(crtc_state->uapi.crtc->dev);

	i915->display.funcs.color->read_luts(crtc_state);

	if (i915->display.funcs.color->read_csc)
		i915->display.funcs.color->read_csc(crtc_state);
}

bool intel_color_lut_equal(const struct intel_crtc_state *crtc_state,
			   const struct drm_property_blob *blob1,
			   const struct drm_property_blob *blob2,
			   bool is_pre_csc_lut)
{
	struct drm_i915_private *i915 = to_i915(crtc_state->uapi.crtc->dev);

	/*
	 * FIXME c8_planes readout missing thus
	 * .read_luts() doesn't read out post_csc_lut.
	 */
	if (!is_pre_csc_lut && crtc_state->c8_planes)
		return true;

	return i915->display.funcs.color->lut_equal(crtc_state, blob1, blob2,
						    is_pre_csc_lut);
}

static bool need_plane_update(struct intel_plane *plane,
			      const struct intel_crtc_state *crtc_state)
{
	struct drm_i915_private *i915 = to_i915(plane->base.dev);

	/*
	 * On pre-SKL the pipe gamma enable and pipe csc enable for
	 * the pipe bottom color are configured via the primary plane.
	 * We have to reconfigure that even if the plane is inactive.
	 */
	return crtc_state->active_planes & BIT(plane->id) ||
		(DISPLAY_VER(i915) < 9 &&
		 plane->id == PLANE_PRIMARY);
}

static int
intel_color_add_affected_planes(struct intel_crtc_state *new_crtc_state)
{
	struct intel_crtc *crtc = to_intel_crtc(new_crtc_state->uapi.crtc);
	struct drm_i915_private *i915 = to_i915(crtc->base.dev);
	struct intel_atomic_state *state =
		to_intel_atomic_state(new_crtc_state->uapi.state);
	const struct intel_crtc_state *old_crtc_state =
		intel_atomic_get_old_crtc_state(state, crtc);
	struct intel_plane *plane;

	if (!new_crtc_state->hw.active ||
	    intel_crtc_needs_modeset(new_crtc_state))
		return 0;

	if (new_crtc_state->gamma_enable == old_crtc_state->gamma_enable &&
	    new_crtc_state->csc_enable == old_crtc_state->csc_enable)
		return 0;

	for_each_intel_plane_on_crtc(&i915->drm, crtc, plane) {
		struct intel_plane_state *plane_state;

		if (!need_plane_update(plane, new_crtc_state))
			continue;

		plane_state = intel_atomic_get_plane_state(state, plane);
		if (IS_ERR(plane_state))
			return PTR_ERR(plane_state);

		new_crtc_state->update_planes |= BIT(plane->id);
		new_crtc_state->async_flip_planes = 0;
		new_crtc_state->do_async_flip = false;

		/* plane control register changes blocked by CxSR */
		if (HAS_GMCH(i915))
			new_crtc_state->disable_cxsr = true;
	}

	return 0;
}

static u32 intel_gamma_lut_tests(const struct intel_crtc_state *crtc_state)
{
	struct drm_i915_private *i915 = to_i915(crtc_state->uapi.crtc->dev);
	const struct drm_property_blob *gamma_lut = crtc_state->hw.gamma_lut;

	if (lut_is_legacy(gamma_lut))
		return 0;

	return DISPLAY_INFO(i915)->color.gamma_lut_tests;
}

static u32 intel_degamma_lut_tests(const struct intel_crtc_state *crtc_state)
{
	struct drm_i915_private *i915 = to_i915(crtc_state->uapi.crtc->dev);

	return DISPLAY_INFO(i915)->color.degamma_lut_tests;
}

static int intel_gamma_lut_size(const struct intel_crtc_state *crtc_state)
{
	struct drm_i915_private *i915 = to_i915(crtc_state->uapi.crtc->dev);
	const struct drm_property_blob *gamma_lut = crtc_state->hw.gamma_lut;

	if (lut_is_legacy(gamma_lut))
		return LEGACY_LUT_LENGTH;

	return DISPLAY_INFO(i915)->color.gamma_lut_size;
}

static u32 intel_degamma_lut_size(const struct intel_crtc_state *crtc_state)
{
	struct drm_i915_private *i915 = to_i915(crtc_state->uapi.crtc->dev);

	return DISPLAY_INFO(i915)->color.degamma_lut_size;
}

static int check_lut_size(const struct drm_property_blob *lut, int expected)
{
	int len;

	if (!lut)
		return 0;

	len = drm_color_lut_size(lut);
	if (len != expected) {
		DRM_DEBUG_KMS("Invalid LUT size; got %d, expected %d\n",
			      len, expected);
		return -EINVAL;
	}

	return 0;
}

static int _check_luts(const struct intel_crtc_state *crtc_state,
		       u32 degamma_tests, u32 gamma_tests)
{
	struct drm_i915_private *i915 = to_i915(crtc_state->uapi.crtc->dev);
	const struct drm_property_blob *gamma_lut = crtc_state->hw.gamma_lut;
	const struct drm_property_blob *degamma_lut = crtc_state->hw.degamma_lut;
	int gamma_length, degamma_length;

	/* C8 relies on its palette being stored in the legacy LUT */
	if (crtc_state->c8_planes && !lut_is_legacy(crtc_state->hw.gamma_lut)) {
		drm_dbg_kms(&i915->drm,
			    "C8 pixelformat requires the legacy LUT\n");
		return -EINVAL;
	}

	degamma_length = intel_degamma_lut_size(crtc_state);
	gamma_length = intel_gamma_lut_size(crtc_state);

	if (check_lut_size(degamma_lut, degamma_length) ||
	    check_lut_size(gamma_lut, gamma_length))
		return -EINVAL;

	if (drm_color_lut_check(degamma_lut, degamma_tests) ||
	    drm_color_lut_check(gamma_lut, gamma_tests))
		return -EINVAL;

	return 0;
}

static int check_luts(const struct intel_crtc_state *crtc_state)
{
	return _check_luts(crtc_state,
			   intel_degamma_lut_tests(crtc_state),
			   intel_gamma_lut_tests(crtc_state));
}

static u32 i9xx_gamma_mode(struct intel_crtc_state *crtc_state)
{
	if (!crtc_state->gamma_enable ||
	    lut_is_legacy(crtc_state->hw.gamma_lut))
		return GAMMA_MODE_MODE_8BIT;
	else
		return GAMMA_MODE_MODE_10BIT;
}

static int i9xx_lut_10_diff(u16 a, u16 b)
{
	return drm_color_lut_extract(a, 10) -
		drm_color_lut_extract(b, 10);
}

static int i9xx_check_lut_10(struct drm_i915_private *dev_priv,
			     const struct drm_property_blob *blob)
{
	const struct drm_color_lut *lut = blob->data;
	int lut_size = drm_color_lut_size(blob);
	const struct drm_color_lut *a = &lut[lut_size - 2];
	const struct drm_color_lut *b = &lut[lut_size - 1];

	if (i9xx_lut_10_diff(b->red, a->red) > 0x7f ||
	    i9xx_lut_10_diff(b->green, a->green) > 0x7f ||
	    i9xx_lut_10_diff(b->blue, a->blue) > 0x7f) {
		drm_dbg_kms(&dev_priv->drm, "Last gamma LUT entry exceeds max slope\n");
		return -EINVAL;
	}

	return 0;
}

void intel_color_assert_luts(const struct intel_crtc_state *crtc_state)
{
	struct drm_i915_private *i915 = to_i915(crtc_state->uapi.crtc->dev);

	/* make sure {pre,post}_csc_lut were correctly assigned */
	if (DISPLAY_VER(i915) >= 11 || HAS_GMCH(i915)) {
		drm_WARN_ON(&i915->drm,
			    crtc_state->pre_csc_lut != crtc_state->hw.degamma_lut);
		drm_WARN_ON(&i915->drm,
			    crtc_state->post_csc_lut != crtc_state->hw.gamma_lut);
	} else if (DISPLAY_VER(i915) == 10) {
		drm_WARN_ON(&i915->drm,
			    crtc_state->post_csc_lut == crtc_state->hw.gamma_lut &&
			    crtc_state->pre_csc_lut != crtc_state->hw.degamma_lut &&
			    crtc_state->pre_csc_lut != i915->display.color.glk_linear_degamma_lut);
		drm_WARN_ON(&i915->drm,
			    !ilk_lut_limited_range(crtc_state) &&
			    crtc_state->post_csc_lut != NULL &&
			    crtc_state->post_csc_lut != crtc_state->hw.gamma_lut);
	} else if (crtc_state->gamma_mode != GAMMA_MODE_MODE_SPLIT) {
		drm_WARN_ON(&i915->drm,
			    crtc_state->pre_csc_lut != crtc_state->hw.degamma_lut &&
			    crtc_state->pre_csc_lut != crtc_state->hw.gamma_lut);
		drm_WARN_ON(&i915->drm,
			    !ilk_lut_limited_range(crtc_state) &&
			    crtc_state->post_csc_lut != crtc_state->hw.degamma_lut &&
			    crtc_state->post_csc_lut != crtc_state->hw.gamma_lut);
	}
}

static void intel_assign_luts(struct intel_crtc_state *crtc_state)
{
	drm_property_replace_blob(&crtc_state->pre_csc_lut,
				  crtc_state->hw.degamma_lut);
	drm_property_replace_blob(&crtc_state->post_csc_lut,
				  crtc_state->hw.gamma_lut);
}

static int i9xx_color_check(struct intel_crtc_state *crtc_state)
{
	struct drm_i915_private *i915 = to_i915(crtc_state->uapi.crtc->dev);
	int ret;

	ret = check_luts(crtc_state);
	if (ret)
		return ret;

	crtc_state->gamma_enable =
		crtc_state->hw.gamma_lut &&
		!crtc_state->c8_planes;

	crtc_state->gamma_mode = i9xx_gamma_mode(crtc_state);

	if (DISPLAY_VER(i915) < 4 &&
	    crtc_state->gamma_mode == GAMMA_MODE_MODE_10BIT) {
		ret = i9xx_check_lut_10(i915, crtc_state->hw.gamma_lut);
		if (ret)
			return ret;
	}

	ret = intel_color_add_affected_planes(crtc_state);
	if (ret)
		return ret;

	intel_assign_luts(crtc_state);

	crtc_state->preload_luts = intel_can_preload_luts(crtc_state);

	return 0;
}

/*
 * VLV color pipeline:
 * u0.10 -> WGC csc -> u0.10 -> pipe gamma -> u0.10
 */
static int vlv_color_check(struct intel_crtc_state *crtc_state)
{
	int ret;

	ret = check_luts(crtc_state);
	if (ret)
		return ret;

	crtc_state->gamma_enable =
		crtc_state->hw.gamma_lut &&
		!crtc_state->c8_planes;

	crtc_state->gamma_mode = i9xx_gamma_mode(crtc_state);

	crtc_state->wgc_enable = crtc_state->hw.ctm;

	ret = intel_color_add_affected_planes(crtc_state);
	if (ret)
		return ret;

	intel_assign_luts(crtc_state);

	vlv_assign_csc(crtc_state);

	crtc_state->preload_luts = vlv_can_preload_luts(crtc_state);

	return 0;
}

static u32 chv_cgm_mode(const struct intel_crtc_state *crtc_state)
{
	u32 cgm_mode = 0;

	if (crtc_state->hw.degamma_lut)
		cgm_mode |= CGM_PIPE_MODE_DEGAMMA;
	if (crtc_state->hw.ctm)
		cgm_mode |= CGM_PIPE_MODE_CSC;
	if (crtc_state->hw.gamma_lut &&
	    !lut_is_legacy(crtc_state->hw.gamma_lut))
		cgm_mode |= CGM_PIPE_MODE_GAMMA;

	/*
	 * Toggling the CGM CSC on/off outside of the tiny window
	 * between start of vblank and frame start causes underruns.
	 * Always enable the CGM CSC as a workaround.
	 */
	cgm_mode |= CGM_PIPE_MODE_CSC;

	return cgm_mode;
}

/*
 * CHV color pipeline:
 * u0.10 -> CGM degamma -> u0.14 -> CGM csc -> u0.14 -> CGM gamma ->
 * u0.10 -> WGC csc -> u0.10 -> pipe gamma -> u0.10
 *
 * We always bypass the WGC csc and use the CGM csc
 * instead since it has degamma and better precision.
 */
static int chv_color_check(struct intel_crtc_state *crtc_state)
{
	int ret;

	ret = check_luts(crtc_state);
	if (ret)
		return ret;

	/*
	 * Pipe gamma will be used only for the legacy LUT.
	 * Otherwise we bypass it and use the CGM gamma instead.
	 */
	crtc_state->gamma_enable =
		lut_is_legacy(crtc_state->hw.gamma_lut) &&
		!crtc_state->c8_planes;

	crtc_state->gamma_mode = GAMMA_MODE_MODE_8BIT;

	crtc_state->cgm_mode = chv_cgm_mode(crtc_state);

	/*
	 * We always bypass the WGC CSC and use the CGM CSC
	 * instead since it has degamma and better precision.
	 */
	crtc_state->wgc_enable = false;

	ret = intel_color_add_affected_planes(crtc_state);
	if (ret)
		return ret;

	intel_assign_luts(crtc_state);

	chv_assign_csc(crtc_state);

	crtc_state->preload_luts = chv_can_preload_luts(crtc_state);

	return 0;
}

static bool ilk_gamma_enable(const struct intel_crtc_state *crtc_state)
{
	return (crtc_state->hw.gamma_lut ||
		crtc_state->hw.degamma_lut) &&
		!crtc_state->c8_planes;
}

static bool ilk_csc_enable(const struct intel_crtc_state *crtc_state)
{
	return crtc_state->output_format != INTEL_OUTPUT_FORMAT_RGB ||
		ilk_csc_limited_range(crtc_state) ||
		crtc_state->hw.ctm;
}

static u32 ilk_gamma_mode(const struct intel_crtc_state *crtc_state)
{
	if (!crtc_state->gamma_enable ||
	    lut_is_legacy(crtc_state->hw.gamma_lut))
		return GAMMA_MODE_MODE_8BIT;
	else
		return GAMMA_MODE_MODE_10BIT;
}

static u32 ilk_csc_mode(const struct intel_crtc_state *crtc_state)
{
	/*
	 * CSC comes after the LUT in RGB->YCbCr mode.
	 * RGB->YCbCr needs the limited range offsets added to
	 * the output. RGB limited range output is handled by
	 * the hw automagically elsewhere.
	 */
	if (crtc_state->output_format != INTEL_OUTPUT_FORMAT_RGB)
		return CSC_BLACK_SCREEN_OFFSET;

	if (crtc_state->hw.degamma_lut)
		return CSC_MODE_YUV_TO_RGB;

	return CSC_MODE_YUV_TO_RGB |
		CSC_POSITION_BEFORE_GAMMA;
}

static int ilk_assign_luts(struct intel_crtc_state *crtc_state)
{
	struct drm_i915_private *i915 = to_i915(crtc_state->uapi.crtc->dev);

	if (ilk_lut_limited_range(crtc_state)) {
		struct drm_property_blob *gamma_lut;

		gamma_lut = create_resized_lut(i915, crtc_state->hw.gamma_lut,
					       drm_color_lut_size(crtc_state->hw.gamma_lut),
					       true);
		if (IS_ERR(gamma_lut))
			return PTR_ERR(gamma_lut);

		drm_property_replace_blob(&crtc_state->post_csc_lut, gamma_lut);

		drm_property_blob_put(gamma_lut);

		drm_property_replace_blob(&crtc_state->pre_csc_lut, crtc_state->hw.degamma_lut);

		return 0;
	}

	if (crtc_state->hw.degamma_lut ||
	    crtc_state->csc_mode & CSC_POSITION_BEFORE_GAMMA) {
		drm_property_replace_blob(&crtc_state->pre_csc_lut,
					  crtc_state->hw.degamma_lut);
		drm_property_replace_blob(&crtc_state->post_csc_lut,
					  crtc_state->hw.gamma_lut);
	} else {
		drm_property_replace_blob(&crtc_state->pre_csc_lut,
					  crtc_state->hw.gamma_lut);
		drm_property_replace_blob(&crtc_state->post_csc_lut,
					  NULL);
	}

	return 0;
}

static int ilk_color_check(struct intel_crtc_state *crtc_state)
{
	struct drm_i915_private *i915 = to_i915(crtc_state->uapi.crtc->dev);
	int ret;

	ret = check_luts(crtc_state);
	if (ret)
		return ret;

	if (crtc_state->hw.degamma_lut && crtc_state->hw.gamma_lut) {
		drm_dbg_kms(&i915->drm,
			    "Degamma and gamma together are not possible\n");
		return -EINVAL;
	}

	if (crtc_state->output_format != INTEL_OUTPUT_FORMAT_RGB &&
	    crtc_state->hw.ctm) {
		drm_dbg_kms(&i915->drm,
			    "YCbCr and CTM together are not possible\n");
		return -EINVAL;
	}

	crtc_state->gamma_enable = ilk_gamma_enable(crtc_state);

	crtc_state->csc_enable = ilk_csc_enable(crtc_state);

	crtc_state->gamma_mode = ilk_gamma_mode(crtc_state);

	crtc_state->csc_mode = ilk_csc_mode(crtc_state);

	ret = intel_color_add_affected_planes(crtc_state);
	if (ret)
		return ret;

	ret = ilk_assign_luts(crtc_state);
	if (ret)
		return ret;

	ilk_assign_csc(crtc_state);

	crtc_state->preload_luts = intel_can_preload_luts(crtc_state);

	return 0;
}

static u32 ivb_gamma_mode(const struct intel_crtc_state *crtc_state)
{
	if (crtc_state->hw.degamma_lut && crtc_state->hw.gamma_lut)
		return GAMMA_MODE_MODE_SPLIT;

	return ilk_gamma_mode(crtc_state);
}

static u32 ivb_csc_mode(const struct intel_crtc_state *crtc_state)
{
	bool limited_color_range = ilk_csc_limited_range(crtc_state);

	/*
	 * CSC comes after the LUT in degamma, RGB->YCbCr,
	 * and RGB full->limited range mode.
	 */
	if (crtc_state->hw.degamma_lut ||
	    crtc_state->output_format != INTEL_OUTPUT_FORMAT_RGB ||
	    limited_color_range)
		return 0;

	return CSC_POSITION_BEFORE_GAMMA;
}

static int ivb_assign_luts(struct intel_crtc_state *crtc_state)
{
	struct drm_i915_private *i915 = to_i915(crtc_state->uapi.crtc->dev);
	struct drm_property_blob *degamma_lut, *gamma_lut;

	if (crtc_state->gamma_mode != GAMMA_MODE_MODE_SPLIT)
		return ilk_assign_luts(crtc_state);

	drm_WARN_ON(&i915->drm, drm_color_lut_size(crtc_state->hw.degamma_lut) != 1024);
	drm_WARN_ON(&i915->drm, drm_color_lut_size(crtc_state->hw.gamma_lut) != 1024);

	degamma_lut = create_resized_lut(i915, crtc_state->hw.degamma_lut, 512,
					 false);
	if (IS_ERR(degamma_lut))
		return PTR_ERR(degamma_lut);

	gamma_lut = create_resized_lut(i915, crtc_state->hw.gamma_lut, 512,
				       ilk_lut_limited_range(crtc_state));
	if (IS_ERR(gamma_lut)) {
		drm_property_blob_put(degamma_lut);
		return PTR_ERR(gamma_lut);
	}

	drm_property_replace_blob(&crtc_state->pre_csc_lut, degamma_lut);
	drm_property_replace_blob(&crtc_state->post_csc_lut, gamma_lut);

	drm_property_blob_put(degamma_lut);
	drm_property_blob_put(gamma_lut);

	return 0;
}

static int ivb_color_check(struct intel_crtc_state *crtc_state)
{
	struct drm_i915_private *i915 = to_i915(crtc_state->uapi.crtc->dev);
	int ret;

	ret = check_luts(crtc_state);
	if (ret)
		return ret;

	if (crtc_state->c8_planes && crtc_state->hw.degamma_lut) {
		drm_dbg_kms(&i915->drm,
			    "C8 pixelformat and degamma together are not possible\n");
		return -EINVAL;
	}

	if (crtc_state->output_format != INTEL_OUTPUT_FORMAT_RGB &&
	    crtc_state->hw.ctm) {
		drm_dbg_kms(&i915->drm,
			    "YCbCr and CTM together are not possible\n");
		return -EINVAL;
	}

	if (crtc_state->output_format != INTEL_OUTPUT_FORMAT_RGB &&
	    crtc_state->hw.degamma_lut && crtc_state->hw.gamma_lut) {
		drm_dbg_kms(&i915->drm,
			    "YCbCr and degamma+gamma together are not possible\n");
		return -EINVAL;
	}

	crtc_state->gamma_enable = ilk_gamma_enable(crtc_state);

	crtc_state->csc_enable = ilk_csc_enable(crtc_state);

	crtc_state->gamma_mode = ivb_gamma_mode(crtc_state);

	crtc_state->csc_mode = ivb_csc_mode(crtc_state);

	ret = intel_color_add_affected_planes(crtc_state);
	if (ret)
		return ret;

	ret = ivb_assign_luts(crtc_state);
	if (ret)
		return ret;

	ilk_assign_csc(crtc_state);

	crtc_state->preload_luts = intel_can_preload_luts(crtc_state);

	return 0;
}

static u32 glk_gamma_mode(const struct intel_crtc_state *crtc_state)
{
	if (!crtc_state->gamma_enable ||
	    lut_is_legacy(crtc_state->hw.gamma_lut))
		return GAMMA_MODE_MODE_8BIT;
	else
		return GAMMA_MODE_MODE_10BIT;
}

static bool glk_use_pre_csc_lut_for_gamma(const struct intel_crtc_state *crtc_state)
{
	return crtc_state->hw.gamma_lut &&
		!crtc_state->c8_planes &&
		crtc_state->output_format != INTEL_OUTPUT_FORMAT_RGB;
}

static int glk_assign_luts(struct intel_crtc_state *crtc_state)
{
	struct drm_i915_private *i915 = to_i915(crtc_state->uapi.crtc->dev);

	if (glk_use_pre_csc_lut_for_gamma(crtc_state)) {
		struct drm_property_blob *gamma_lut;

		gamma_lut = create_resized_lut(i915, crtc_state->hw.gamma_lut,
					       DISPLAY_INFO(i915)->color.degamma_lut_size,
					       false);
		if (IS_ERR(gamma_lut))
			return PTR_ERR(gamma_lut);

		drm_property_replace_blob(&crtc_state->pre_csc_lut, gamma_lut);
		drm_property_replace_blob(&crtc_state->post_csc_lut, NULL);

		drm_property_blob_put(gamma_lut);

		return 0;
	}

	if (ilk_lut_limited_range(crtc_state)) {
		struct drm_property_blob *gamma_lut;

		gamma_lut = create_resized_lut(i915, crtc_state->hw.gamma_lut,
					       drm_color_lut_size(crtc_state->hw.gamma_lut),
					       true);
		if (IS_ERR(gamma_lut))
			return PTR_ERR(gamma_lut);

		drm_property_replace_blob(&crtc_state->post_csc_lut, gamma_lut);

		drm_property_blob_put(gamma_lut);
	} else {
		drm_property_replace_blob(&crtc_state->post_csc_lut, crtc_state->hw.gamma_lut);
	}

	drm_property_replace_blob(&crtc_state->pre_csc_lut, crtc_state->hw.degamma_lut);

	/*
	 * On GLK+ both pipe CSC and degamma LUT are controlled
	 * by csc_enable. Hence for the cases where the CSC is
	 * needed but degamma LUT is not we need to load a
	 * linear degamma LUT.
	 */
	if (crtc_state->csc_enable && !crtc_state->pre_csc_lut)
		drm_property_replace_blob(&crtc_state->pre_csc_lut,
					  i915->display.color.glk_linear_degamma_lut);

	return 0;
}

static int glk_check_luts(const struct intel_crtc_state *crtc_state)
{
	u32 degamma_tests = intel_degamma_lut_tests(crtc_state);
	u32 gamma_tests = intel_gamma_lut_tests(crtc_state);

	if (glk_use_pre_csc_lut_for_gamma(crtc_state))
		gamma_tests |= degamma_tests;

	return _check_luts(crtc_state, degamma_tests, gamma_tests);
}

static int glk_color_check(struct intel_crtc_state *crtc_state)
{
	struct drm_i915_private *i915 = to_i915(crtc_state->uapi.crtc->dev);
	int ret;

	ret = glk_check_luts(crtc_state);
	if (ret)
		return ret;

	if (crtc_state->output_format != INTEL_OUTPUT_FORMAT_RGB &&
	    crtc_state->hw.ctm) {
		drm_dbg_kms(&i915->drm,
			    "YCbCr and CTM together are not possible\n");
		return -EINVAL;
	}

	if (crtc_state->output_format != INTEL_OUTPUT_FORMAT_RGB &&
	    crtc_state->hw.degamma_lut && crtc_state->hw.gamma_lut) {
		drm_dbg_kms(&i915->drm,
			    "YCbCr and degamma+gamma together are not possible\n");
		return -EINVAL;
	}

	crtc_state->gamma_enable =
		!glk_use_pre_csc_lut_for_gamma(crtc_state) &&
		crtc_state->hw.gamma_lut &&
		!crtc_state->c8_planes;

	/* On GLK+ degamma LUT is controlled by csc_enable */
	crtc_state->csc_enable =
		glk_use_pre_csc_lut_for_gamma(crtc_state) ||
		crtc_state->hw.degamma_lut ||
		crtc_state->output_format != INTEL_OUTPUT_FORMAT_RGB ||
		crtc_state->hw.ctm || ilk_csc_limited_range(crtc_state);

	crtc_state->gamma_mode = glk_gamma_mode(crtc_state);

	crtc_state->csc_mode = 0;

	ret = intel_color_add_affected_planes(crtc_state);
	if (ret)
		return ret;

	ret = glk_assign_luts(crtc_state);
	if (ret)
		return ret;

	ilk_assign_csc(crtc_state);

	crtc_state->preload_luts = intel_can_preload_luts(crtc_state);

	return 0;
}

static u32 icl_gamma_mode(const struct intel_crtc_state *crtc_state)
{
	struct intel_crtc *crtc = to_intel_crtc(crtc_state->uapi.crtc);
	struct drm_i915_private *i915 = to_i915(crtc->base.dev);
	u32 gamma_mode = 0;

	if (crtc_state->hw.degamma_lut)
		gamma_mode |= PRE_CSC_GAMMA_ENABLE;

	if (crtc_state->hw.gamma_lut &&
	    !crtc_state->c8_planes)
		gamma_mode |= POST_CSC_GAMMA_ENABLE;

	if (!crtc_state->hw.gamma_lut ||
	    lut_is_legacy(crtc_state->hw.gamma_lut))
		gamma_mode |= GAMMA_MODE_MODE_8BIT;
	/*
	 * Enable 10bit gamma for D13
	 * ToDo: Extend to Logarithmic Gamma once the new UAPI
	 * is accepted and implemented by a userspace consumer
	 */
	else if (DISPLAY_VER(i915) >= 13)
		gamma_mode |= GAMMA_MODE_MODE_10BIT;
	else
		gamma_mode |= GAMMA_MODE_MODE_12BIT_MULTI_SEG;

	return gamma_mode;
}

static u32 icl_csc_mode(const struct intel_crtc_state *crtc_state)
{
	u32 csc_mode = 0;

	if (crtc_state->hw.ctm)
		csc_mode |= ICL_CSC_ENABLE;

	if (crtc_state->output_format != INTEL_OUTPUT_FORMAT_RGB ||
	    crtc_state->limited_color_range)
		csc_mode |= ICL_OUTPUT_CSC_ENABLE;

	return csc_mode;
}

static int icl_color_check(struct intel_crtc_state *crtc_state)
{
	int ret;

	ret = check_luts(crtc_state);
	if (ret)
		return ret;

	crtc_state->gamma_mode = icl_gamma_mode(crtc_state);

	crtc_state->csc_mode = icl_csc_mode(crtc_state);

	intel_assign_luts(crtc_state);

	icl_assign_csc(crtc_state);

	crtc_state->preload_luts = intel_can_preload_luts(crtc_state);

	return 0;
}

static int i9xx_post_csc_lut_precision(const struct intel_crtc_state *crtc_state)
{
	if (!crtc_state->gamma_enable && !crtc_state->c8_planes)
		return 0;

	switch (crtc_state->gamma_mode) {
	case GAMMA_MODE_MODE_8BIT:
		return 8;
	case GAMMA_MODE_MODE_10BIT:
		return 10;
	default:
		MISSING_CASE(crtc_state->gamma_mode);
		return 0;
	}
}

static int i9xx_pre_csc_lut_precision(const struct intel_crtc_state *crtc_state)
{
	return 0;
}

static int i965_post_csc_lut_precision(const struct intel_crtc_state *crtc_state)
{
	if (!crtc_state->gamma_enable && !crtc_state->c8_planes)
		return 0;

	switch (crtc_state->gamma_mode) {
	case GAMMA_MODE_MODE_8BIT:
		return 8;
	case GAMMA_MODE_MODE_10BIT:
		return 16;
	default:
		MISSING_CASE(crtc_state->gamma_mode);
		return 0;
	}
}

static int ilk_gamma_mode_precision(u32 gamma_mode)
{
	switch (gamma_mode) {
	case GAMMA_MODE_MODE_8BIT:
		return 8;
	case GAMMA_MODE_MODE_10BIT:
		return 10;
	default:
		MISSING_CASE(gamma_mode);
		return 0;
	}
}

static bool ilk_has_post_csc_lut(const struct intel_crtc_state *crtc_state)
{
	if (crtc_state->c8_planes)
		return true;

	return crtc_state->gamma_enable &&
		(crtc_state->csc_mode & CSC_POSITION_BEFORE_GAMMA) != 0;
}

static bool ilk_has_pre_csc_lut(const struct intel_crtc_state *crtc_state)
{
	return crtc_state->gamma_enable &&
		(crtc_state->csc_mode & CSC_POSITION_BEFORE_GAMMA) == 0;
}

static int ilk_post_csc_lut_precision(const struct intel_crtc_state *crtc_state)
{
	if (!ilk_has_post_csc_lut(crtc_state))
		return 0;

	return ilk_gamma_mode_precision(crtc_state->gamma_mode);
}

static int ilk_pre_csc_lut_precision(const struct intel_crtc_state *crtc_state)
{
	if (!ilk_has_pre_csc_lut(crtc_state))
		return 0;

	return ilk_gamma_mode_precision(crtc_state->gamma_mode);
}

static int ivb_post_csc_lut_precision(const struct intel_crtc_state *crtc_state)
{
	if (crtc_state->gamma_enable &&
	    crtc_state->gamma_mode == GAMMA_MODE_MODE_SPLIT)
		return 10;

	return ilk_post_csc_lut_precision(crtc_state);
}

static int ivb_pre_csc_lut_precision(const struct intel_crtc_state *crtc_state)
{
	if (crtc_state->gamma_enable &&
	    crtc_state->gamma_mode == GAMMA_MODE_MODE_SPLIT)
		return 10;

	return ilk_pre_csc_lut_precision(crtc_state);
}

static int chv_post_csc_lut_precision(const struct intel_crtc_state *crtc_state)
{
	if (crtc_state->cgm_mode & CGM_PIPE_MODE_GAMMA)
		return 10;

	return i965_post_csc_lut_precision(crtc_state);
}

static int chv_pre_csc_lut_precision(const struct intel_crtc_state *crtc_state)
{
	if (crtc_state->cgm_mode & CGM_PIPE_MODE_DEGAMMA)
		return 14;

	return 0;
}

static int glk_post_csc_lut_precision(const struct intel_crtc_state *crtc_state)
{
	if (!crtc_state->gamma_enable && !crtc_state->c8_planes)
		return 0;

	return ilk_gamma_mode_precision(crtc_state->gamma_mode);
}

static int glk_pre_csc_lut_precision(const struct intel_crtc_state *crtc_state)
{
	if (!crtc_state->csc_enable)
		return 0;

	return 16;
}

static bool icl_has_post_csc_lut(const struct intel_crtc_state *crtc_state)
{
	if (crtc_state->c8_planes)
		return true;

	return crtc_state->gamma_mode & POST_CSC_GAMMA_ENABLE;
}

static bool icl_has_pre_csc_lut(const struct intel_crtc_state *crtc_state)
{
	return crtc_state->gamma_mode & PRE_CSC_GAMMA_ENABLE;
}

static int icl_post_csc_lut_precision(const struct intel_crtc_state *crtc_state)
{
	if (!icl_has_post_csc_lut(crtc_state))
		return 0;

	switch (crtc_state->gamma_mode & GAMMA_MODE_MODE_MASK) {
	case GAMMA_MODE_MODE_8BIT:
		return 8;
	case GAMMA_MODE_MODE_10BIT:
		return 10;
	case GAMMA_MODE_MODE_12BIT_MULTI_SEG:
		return 16;
	default:
		MISSING_CASE(crtc_state->gamma_mode);
		return 0;
	}
}

static int icl_pre_csc_lut_precision(const struct intel_crtc_state *crtc_state)
{
	if (!icl_has_pre_csc_lut(crtc_state))
		return 0;

	return 16;
}

static bool err_check(struct drm_color_lut *lut1,
		      struct drm_color_lut *lut2, u32 err)
{
	return ((abs((long)lut2->red - lut1->red)) <= err) &&
		((abs((long)lut2->blue - lut1->blue)) <= err) &&
		((abs((long)lut2->green - lut1->green)) <= err);
}

static bool intel_lut_entries_equal(struct drm_color_lut *lut1,
				    struct drm_color_lut *lut2,
				    int lut_size, u32 err)
{
	int i;

	for (i = 0; i < lut_size; i++) {
		if (!err_check(&lut1[i], &lut2[i], err))
			return false;
	}

	return true;
}

static bool intel_lut_equal(const struct drm_property_blob *blob1,
			    const struct drm_property_blob *blob2,
			    int check_size, int precision)
{
	struct drm_color_lut *lut1, *lut2;
	int lut_size1, lut_size2;
	u32 err;

	if (!blob1 != !blob2)
		return false;

	if (!blob1 != !precision)
		return false;

	if (!blob1)
		return true;

	lut_size1 = drm_color_lut_size(blob1);
	lut_size2 = drm_color_lut_size(blob2);

	if (lut_size1 != lut_size2)
		return false;

	if (check_size > lut_size1)
		return false;

	lut1 = blob1->data;
	lut2 = blob2->data;

	err = 0xffff >> precision;

	if (!check_size)
		check_size = lut_size1;

	return intel_lut_entries_equal(lut1, lut2, check_size, err);
}

static bool i9xx_lut_equal(const struct intel_crtc_state *crtc_state,
			   const struct drm_property_blob *blob1,
			   const struct drm_property_blob *blob2,
			   bool is_pre_csc_lut)
{
	int check_size = 0;

	if (is_pre_csc_lut)
		return intel_lut_equal(blob1, blob2, 0,
				       i9xx_pre_csc_lut_precision(crtc_state));

	/* 10bit mode last entry is implicit, just skip it */
	if (crtc_state->gamma_mode == GAMMA_MODE_MODE_10BIT)
		check_size = 128;

	return intel_lut_equal(blob1, blob2, check_size,
			       i9xx_post_csc_lut_precision(crtc_state));
}

static bool i965_lut_equal(const struct intel_crtc_state *crtc_state,
			   const struct drm_property_blob *blob1,
			   const struct drm_property_blob *blob2,
			   bool is_pre_csc_lut)
{
	if (is_pre_csc_lut)
		return intel_lut_equal(blob1, blob2, 0,
				       i9xx_pre_csc_lut_precision(crtc_state));
	else
		return intel_lut_equal(blob1, blob2, 0,
				       i965_post_csc_lut_precision(crtc_state));
}

static bool chv_lut_equal(const struct intel_crtc_state *crtc_state,
			  const struct drm_property_blob *blob1,
			  const struct drm_property_blob *blob2,
			  bool is_pre_csc_lut)
{
	if (is_pre_csc_lut)
		return intel_lut_equal(blob1, blob2, 0,
				       chv_pre_csc_lut_precision(crtc_state));
	else
		return intel_lut_equal(blob1, blob2, 0,
				       chv_post_csc_lut_precision(crtc_state));
}

static bool ilk_lut_equal(const struct intel_crtc_state *crtc_state,
			  const struct drm_property_blob *blob1,
			  const struct drm_property_blob *blob2,
			  bool is_pre_csc_lut)
{
	if (is_pre_csc_lut)
		return intel_lut_equal(blob1, blob2, 0,
				       ilk_pre_csc_lut_precision(crtc_state));
	else
		return intel_lut_equal(blob1, blob2, 0,
				       ilk_post_csc_lut_precision(crtc_state));
}

static bool ivb_lut_equal(const struct intel_crtc_state *crtc_state,
			  const struct drm_property_blob *blob1,
			  const struct drm_property_blob *blob2,
			  bool is_pre_csc_lut)
{
	if (is_pre_csc_lut)
		return intel_lut_equal(blob1, blob2, 0,
				       ivb_pre_csc_lut_precision(crtc_state));
	else
		return intel_lut_equal(blob1, blob2, 0,
				       ivb_post_csc_lut_precision(crtc_state));
}

static bool glk_lut_equal(const struct intel_crtc_state *crtc_state,
			  const struct drm_property_blob *blob1,
			  const struct drm_property_blob *blob2,
			  bool is_pre_csc_lut)
{
	if (is_pre_csc_lut)
		return intel_lut_equal(blob1, blob2, 0,
				       glk_pre_csc_lut_precision(crtc_state));
	else
		return intel_lut_equal(blob1, blob2, 0,
				       glk_post_csc_lut_precision(crtc_state));
}

static bool icl_lut_equal(const struct intel_crtc_state *crtc_state,
			  const struct drm_property_blob *blob1,
			  const struct drm_property_blob *blob2,
			  bool is_pre_csc_lut)
{
	int check_size = 0;

	if (is_pre_csc_lut)
		return intel_lut_equal(blob1, blob2, 0,
				       icl_pre_csc_lut_precision(crtc_state));

	/* hw readout broken except for the super fine segment :( */
	if ((crtc_state->gamma_mode & GAMMA_MODE_MODE_MASK) ==
	    GAMMA_MODE_MODE_12BIT_MULTI_SEG)
		check_size = 9;

	return intel_lut_equal(blob1, blob2, check_size,
			       icl_post_csc_lut_precision(crtc_state));
}

static struct drm_property_blob *i9xx_read_lut_8(struct intel_crtc *crtc)
{
	struct drm_i915_private *dev_priv = to_i915(crtc->base.dev);
	enum pipe pipe = crtc->pipe;
	struct drm_property_blob *blob;
	struct drm_color_lut *lut;
	int i;

	blob = drm_property_create_blob(&dev_priv->drm,
					sizeof(lut[0]) * LEGACY_LUT_LENGTH,
					NULL);
	if (IS_ERR(blob))
		return NULL;

	lut = blob->data;

	for (i = 0; i < LEGACY_LUT_LENGTH; i++) {
		u32 val = intel_de_read_fw(dev_priv, PALETTE(pipe, i));

		i9xx_lut_8_pack(&lut[i], val);
	}

	return blob;
}

static struct drm_property_blob *i9xx_read_lut_10(struct intel_crtc *crtc)
{
	struct drm_i915_private *dev_priv = to_i915(crtc->base.dev);
	u32 lut_size = DISPLAY_INFO(dev_priv)->color.gamma_lut_size;
	enum pipe pipe = crtc->pipe;
	struct drm_property_blob *blob;
	struct drm_color_lut *lut;
	u32 ldw, udw;
	int i;

	blob = drm_property_create_blob(&dev_priv->drm,
					lut_size * sizeof(lut[0]), NULL);
	if (IS_ERR(blob))
		return NULL;

	lut = blob->data;

	for (i = 0; i < lut_size - 1; i++) {
		ldw = intel_de_read_fw(dev_priv, PALETTE(pipe, 2 * i + 0));
		udw = intel_de_read_fw(dev_priv, PALETTE(pipe, 2 * i + 1));

		i9xx_lut_10_pack(&lut[i], ldw, udw);
	}

	i9xx_lut_10_pack_slope(&lut[i], ldw, udw);

	return blob;
}

static void i9xx_read_luts(struct intel_crtc_state *crtc_state)
{
	struct intel_crtc *crtc = to_intel_crtc(crtc_state->uapi.crtc);

	if (!crtc_state->gamma_enable && !crtc_state->c8_planes)
		return;

	switch (crtc_state->gamma_mode) {
	case GAMMA_MODE_MODE_8BIT:
		crtc_state->post_csc_lut = i9xx_read_lut_8(crtc);
		break;
	case GAMMA_MODE_MODE_10BIT:
		crtc_state->post_csc_lut = i9xx_read_lut_10(crtc);
		break;
	default:
		MISSING_CASE(crtc_state->gamma_mode);
		break;
	}
}

static struct drm_property_blob *i965_read_lut_10p6(struct intel_crtc *crtc)
{
	struct drm_i915_private *dev_priv = to_i915(crtc->base.dev);
	int i, lut_size = DISPLAY_INFO(dev_priv)->color.gamma_lut_size;
	enum pipe pipe = crtc->pipe;
	struct drm_property_blob *blob;
	struct drm_color_lut *lut;

	blob = drm_property_create_blob(&dev_priv->drm,
					sizeof(lut[0]) * lut_size,
					NULL);
	if (IS_ERR(blob))
		return NULL;

	lut = blob->data;

	for (i = 0; i < lut_size - 1; i++) {
		u32 ldw = intel_de_read_fw(dev_priv, PALETTE(pipe, 2 * i + 0));
		u32 udw = intel_de_read_fw(dev_priv, PALETTE(pipe, 2 * i + 1));

		i965_lut_10p6_pack(&lut[i], ldw, udw);
	}

	lut[i].red = i965_lut_11p6_max_pack(intel_de_read_fw(dev_priv, PIPEGCMAX(pipe, 0)));
	lut[i].green = i965_lut_11p6_max_pack(intel_de_read_fw(dev_priv, PIPEGCMAX(pipe, 1)));
	lut[i].blue = i965_lut_11p6_max_pack(intel_de_read_fw(dev_priv, PIPEGCMAX(pipe, 2)));

	return blob;
}

static void i965_read_luts(struct intel_crtc_state *crtc_state)
{
	struct intel_crtc *crtc = to_intel_crtc(crtc_state->uapi.crtc);

	if (!crtc_state->gamma_enable && !crtc_state->c8_planes)
		return;

	switch (crtc_state->gamma_mode) {
	case GAMMA_MODE_MODE_8BIT:
		crtc_state->post_csc_lut = i9xx_read_lut_8(crtc);
		break;
	case GAMMA_MODE_MODE_10BIT:
		crtc_state->post_csc_lut = i965_read_lut_10p6(crtc);
		break;
	default:
		MISSING_CASE(crtc_state->gamma_mode);
		break;
	}
}

static struct drm_property_blob *chv_read_cgm_degamma(struct intel_crtc *crtc)
{
	struct drm_i915_private *dev_priv = to_i915(crtc->base.dev);
	int i, lut_size = DISPLAY_INFO(dev_priv)->color.degamma_lut_size;
	enum pipe pipe = crtc->pipe;
	struct drm_property_blob *blob;
	struct drm_color_lut *lut;

	blob = drm_property_create_blob(&dev_priv->drm,
					sizeof(lut[0]) * lut_size,
					NULL);
	if (IS_ERR(blob))
		return NULL;

	lut = blob->data;

	for (i = 0; i < lut_size; i++) {
		u32 ldw = intel_de_read_fw(dev_priv, CGM_PIPE_DEGAMMA(pipe, i, 0));
		u32 udw = intel_de_read_fw(dev_priv, CGM_PIPE_DEGAMMA(pipe, i, 1));

		chv_cgm_degamma_pack(&lut[i], ldw, udw);
	}

	return blob;
}

static struct drm_property_blob *chv_read_cgm_gamma(struct intel_crtc *crtc)
{
	struct drm_i915_private *i915 = to_i915(crtc->base.dev);
	int i, lut_size = DISPLAY_INFO(i915)->color.gamma_lut_size;
	enum pipe pipe = crtc->pipe;
	struct drm_property_blob *blob;
	struct drm_color_lut *lut;

	blob = drm_property_create_blob(&i915->drm,
					sizeof(lut[0]) * lut_size,
					NULL);
	if (IS_ERR(blob))
		return NULL;

	lut = blob->data;

	for (i = 0; i < lut_size; i++) {
		u32 ldw = intel_de_read_fw(i915, CGM_PIPE_GAMMA(pipe, i, 0));
		u32 udw = intel_de_read_fw(i915, CGM_PIPE_GAMMA(pipe, i, 1));

		chv_cgm_gamma_pack(&lut[i], ldw, udw);
	}

	return blob;
}

static void chv_read_luts(struct intel_crtc_state *crtc_state)
{
	struct intel_crtc *crtc = to_intel_crtc(crtc_state->uapi.crtc);

	if (crtc_state->cgm_mode & CGM_PIPE_MODE_DEGAMMA)
		crtc_state->pre_csc_lut = chv_read_cgm_degamma(crtc);

	if (crtc_state->cgm_mode & CGM_PIPE_MODE_GAMMA)
		crtc_state->post_csc_lut = chv_read_cgm_gamma(crtc);
	else
		i965_read_luts(crtc_state);
}

static struct drm_property_blob *ilk_read_lut_8(struct intel_crtc *crtc)
{
	struct drm_i915_private *i915 = to_i915(crtc->base.dev);
	enum pipe pipe = crtc->pipe;
	struct drm_property_blob *blob;
	struct drm_color_lut *lut;
	int i;

	blob = drm_property_create_blob(&i915->drm,
					sizeof(lut[0]) * LEGACY_LUT_LENGTH,
					NULL);
	if (IS_ERR(blob))
		return NULL;

	lut = blob->data;

	for (i = 0; i < LEGACY_LUT_LENGTH; i++) {
		u32 val = intel_de_read_fw(i915, LGC_PALETTE(pipe, i));

		i9xx_lut_8_pack(&lut[i], val);
	}

	return blob;
}

static struct drm_property_blob *ilk_read_lut_10(struct intel_crtc *crtc)
{
	struct drm_i915_private *i915 = to_i915(crtc->base.dev);
	int i, lut_size = DISPLAY_INFO(i915)->color.gamma_lut_size;
	enum pipe pipe = crtc->pipe;
	struct drm_property_blob *blob;
	struct drm_color_lut *lut;

	blob = drm_property_create_blob(&i915->drm,
					sizeof(lut[0]) * lut_size,
					NULL);
	if (IS_ERR(blob))
		return NULL;

	lut = blob->data;

	for (i = 0; i < lut_size; i++) {
		u32 val = intel_de_read_fw(i915, PREC_PALETTE(pipe, i));

		ilk_lut_10_pack(&lut[i], val);
	}

	return blob;
}

static void ilk_read_luts(struct intel_crtc_state *crtc_state)
{
	struct intel_crtc *crtc = to_intel_crtc(crtc_state->uapi.crtc);
	struct drm_property_blob **blob =
		ilk_has_post_csc_lut(crtc_state) ?
		&crtc_state->post_csc_lut : &crtc_state->pre_csc_lut;

	if (!crtc_state->gamma_enable && !crtc_state->c8_planes)
		return;

	switch (crtc_state->gamma_mode) {
	case GAMMA_MODE_MODE_8BIT:
		*blob = ilk_read_lut_8(crtc);
		break;
	case GAMMA_MODE_MODE_10BIT:
		*blob = ilk_read_lut_10(crtc);
		break;
	default:
		MISSING_CASE(crtc_state->gamma_mode);
		break;
	}
}

/*
 * IVB/HSW Bspec / PAL_PREC_INDEX:
 * "Restriction : Index auto increment mode is not
 *  supported and must not be enabled."
 */
static struct drm_property_blob *ivb_read_lut_10(struct intel_crtc *crtc,
						 u32 prec_index)
{
	struct drm_i915_private *dev_priv = to_i915(crtc->base.dev);
	int i, lut_size = ivb_lut_10_size(prec_index);
	enum pipe pipe = crtc->pipe;
	struct drm_property_blob *blob;
	struct drm_color_lut *lut;

	blob = drm_property_create_blob(&dev_priv->drm,
					sizeof(lut[0]) * lut_size,
					NULL);
	if (IS_ERR(blob))
		return NULL;

	lut = blob->data;

	for (i = 0; i < lut_size; i++) {
		u32 val;

		intel_de_write_fw(dev_priv, PREC_PAL_INDEX(pipe),
				  prec_index + i);
		val = intel_de_read_fw(dev_priv, PREC_PAL_DATA(pipe));

		ilk_lut_10_pack(&lut[i], val);
	}

	intel_de_write_fw(dev_priv, PREC_PAL_INDEX(pipe),
			  PAL_PREC_INDEX_VALUE(0));

	return blob;
}

static void ivb_read_luts(struct intel_crtc_state *crtc_state)
{
	struct intel_crtc *crtc = to_intel_crtc(crtc_state->uapi.crtc);
	struct drm_property_blob **blob =
		ilk_has_post_csc_lut(crtc_state) ?
		&crtc_state->post_csc_lut : &crtc_state->pre_csc_lut;

	if (!crtc_state->gamma_enable && !crtc_state->c8_planes)
		return;

	switch (crtc_state->gamma_mode) {
	case GAMMA_MODE_MODE_8BIT:
		*blob = ilk_read_lut_8(crtc);
		break;
	case GAMMA_MODE_MODE_SPLIT:
		crtc_state->pre_csc_lut =
			ivb_read_lut_10(crtc, PAL_PREC_SPLIT_MODE |
					PAL_PREC_INDEX_VALUE(0));
		crtc_state->post_csc_lut =
			ivb_read_lut_10(crtc, PAL_PREC_SPLIT_MODE |
					PAL_PREC_INDEX_VALUE(512));
		break;
	case GAMMA_MODE_MODE_10BIT:
		*blob = ivb_read_lut_10(crtc, PAL_PREC_INDEX_VALUE(0));
		break;
	default:
		MISSING_CASE(crtc_state->gamma_mode);
		break;
	}
}

/* On BDW+ the index auto increment mode actually works */
static struct drm_property_blob *bdw_read_lut_10(struct intel_crtc *crtc,
						 u32 prec_index)
{
	struct drm_i915_private *i915 = to_i915(crtc->base.dev);
	int i, lut_size = ivb_lut_10_size(prec_index);
	enum pipe pipe = crtc->pipe;
	struct drm_property_blob *blob;
	struct drm_color_lut *lut;

	blob = drm_property_create_blob(&i915->drm,
					sizeof(lut[0]) * lut_size,
					NULL);
	if (IS_ERR(blob))
		return NULL;

	lut = blob->data;

	intel_de_write_fw(i915, PREC_PAL_INDEX(pipe),
			  prec_index);
	intel_de_write_fw(i915, PREC_PAL_INDEX(pipe),
			  PAL_PREC_AUTO_INCREMENT |
			  prec_index);

	for (i = 0; i < lut_size; i++) {
		u32 val = intel_de_read_fw(i915, PREC_PAL_DATA(pipe));

		ilk_lut_10_pack(&lut[i], val);
	}

	intel_de_write_fw(i915, PREC_PAL_INDEX(pipe),
			  PAL_PREC_INDEX_VALUE(0));

	return blob;
}

static void bdw_read_luts(struct intel_crtc_state *crtc_state)
{
	struct intel_crtc *crtc = to_intel_crtc(crtc_state->uapi.crtc);
	struct drm_property_blob **blob =
		ilk_has_post_csc_lut(crtc_state) ?
		&crtc_state->post_csc_lut : &crtc_state->pre_csc_lut;

	if (!crtc_state->gamma_enable && !crtc_state->c8_planes)
		return;

	switch (crtc_state->gamma_mode) {
	case GAMMA_MODE_MODE_8BIT:
		*blob = ilk_read_lut_8(crtc);
		break;
	case GAMMA_MODE_MODE_SPLIT:
		crtc_state->pre_csc_lut =
			bdw_read_lut_10(crtc, PAL_PREC_SPLIT_MODE |
					PAL_PREC_INDEX_VALUE(0));
		crtc_state->post_csc_lut =
			bdw_read_lut_10(crtc, PAL_PREC_SPLIT_MODE |
					PAL_PREC_INDEX_VALUE(512));
		break;
	case GAMMA_MODE_MODE_10BIT:
		*blob = bdw_read_lut_10(crtc, PAL_PREC_INDEX_VALUE(0));
		break;
	default:
		MISSING_CASE(crtc_state->gamma_mode);
		break;
	}
}

static struct drm_property_blob *glk_read_degamma_lut(struct intel_crtc *crtc)
{
	struct drm_i915_private *dev_priv = to_i915(crtc->base.dev);
	int i, lut_size = DISPLAY_INFO(dev_priv)->color.degamma_lut_size;
	enum pipe pipe = crtc->pipe;
	struct drm_property_blob *blob;
	struct drm_color_lut *lut;

	blob = drm_property_create_blob(&dev_priv->drm,
					sizeof(lut[0]) * lut_size,
					NULL);
	if (IS_ERR(blob))
		return NULL;

	lut = blob->data;

	/*
	 * When setting the auto-increment bit, the hardware seems to
	 * ignore the index bits, so we need to reset it to index 0
	 * separately.
	 */
	intel_de_write_fw(dev_priv, PRE_CSC_GAMC_INDEX(pipe),
			  PRE_CSC_GAMC_INDEX_VALUE(0));
	intel_de_write_fw(dev_priv, PRE_CSC_GAMC_INDEX(pipe),
			  PRE_CSC_GAMC_AUTO_INCREMENT |
			  PRE_CSC_GAMC_INDEX_VALUE(0));

	for (i = 0; i < lut_size; i++) {
		u32 val = intel_de_read_fw(dev_priv, PRE_CSC_GAMC_DATA(pipe));

		lut[i].red = val;
		lut[i].green = val;
		lut[i].blue = val;
	}

	intel_de_write_fw(dev_priv, PRE_CSC_GAMC_INDEX(pipe),
			  PRE_CSC_GAMC_INDEX_VALUE(0));

	return blob;
}

static void glk_read_luts(struct intel_crtc_state *crtc_state)
{
	struct intel_crtc *crtc = to_intel_crtc(crtc_state->uapi.crtc);

	if (crtc_state->csc_enable)
		crtc_state->pre_csc_lut = glk_read_degamma_lut(crtc);

	if (!crtc_state->gamma_enable && !crtc_state->c8_planes)
		return;

	switch (crtc_state->gamma_mode) {
	case GAMMA_MODE_MODE_8BIT:
		crtc_state->post_csc_lut = ilk_read_lut_8(crtc);
		break;
	case GAMMA_MODE_MODE_10BIT:
		crtc_state->post_csc_lut = bdw_read_lut_10(crtc, PAL_PREC_INDEX_VALUE(0));
		break;
	default:
		MISSING_CASE(crtc_state->gamma_mode);
		break;
	}
}

static struct drm_property_blob *
icl_read_lut_multi_segment(struct intel_crtc *crtc)
{
	struct drm_i915_private *i915 = to_i915(crtc->base.dev);
	int i, lut_size = DISPLAY_INFO(i915)->color.gamma_lut_size;
	enum pipe pipe = crtc->pipe;
	struct drm_property_blob *blob;
	struct drm_color_lut *lut;

	blob = drm_property_create_blob(&i915->drm,
					sizeof(lut[0]) * lut_size,
					NULL);
	if (IS_ERR(blob))
		return NULL;

	lut = blob->data;

	intel_de_write_fw(i915, PREC_PAL_MULTI_SEG_INDEX(pipe),
			  PAL_PREC_MULTI_SEG_INDEX_VALUE(0));
	intel_de_write_fw(i915, PREC_PAL_MULTI_SEG_INDEX(pipe),
			  PAL_PREC_MULTI_SEG_AUTO_INCREMENT |
			  PAL_PREC_MULTI_SEG_INDEX_VALUE(0));

	for (i = 0; i < 9; i++) {
		u32 ldw = intel_de_read_fw(i915, PREC_PAL_MULTI_SEG_DATA(pipe));
		u32 udw = intel_de_read_fw(i915, PREC_PAL_MULTI_SEG_DATA(pipe));

		ilk_lut_12p4_pack(&lut[i], ldw, udw);
	}

	intel_de_write_fw(i915, PREC_PAL_MULTI_SEG_INDEX(pipe),
			  PAL_PREC_MULTI_SEG_INDEX_VALUE(0));

	/*
	 * FIXME readouts from PAL_PREC_DATA register aren't giving
	 * correct values in the case of fine and coarse segments.
	 * Restricting readouts only for super fine segment as of now.
	 */

	return blob;
}

static void icl_read_luts(struct intel_crtc_state *crtc_state)
{
	struct intel_crtc *crtc = to_intel_crtc(crtc_state->uapi.crtc);

	if (icl_has_pre_csc_lut(crtc_state))
		crtc_state->pre_csc_lut = glk_read_degamma_lut(crtc);

	if (!icl_has_post_csc_lut(crtc_state))
		return;

	switch (crtc_state->gamma_mode & GAMMA_MODE_MODE_MASK) {
	case GAMMA_MODE_MODE_8BIT:
		crtc_state->post_csc_lut = ilk_read_lut_8(crtc);
		break;
	case GAMMA_MODE_MODE_10BIT:
		crtc_state->post_csc_lut = bdw_read_lut_10(crtc, PAL_PREC_INDEX_VALUE(0));
		break;
	case GAMMA_MODE_MODE_12BIT_MULTI_SEG:
		crtc_state->post_csc_lut = icl_read_lut_multi_segment(crtc);
		break;
	default:
		MISSING_CASE(crtc_state->gamma_mode);
		break;
	}
}

static const struct intel_color_funcs chv_color_funcs = {
	.color_check = chv_color_check,
	.color_commit_arm = i9xx_color_commit_arm,
	.load_luts = chv_load_luts,
	.read_luts = chv_read_luts,
	.lut_equal = chv_lut_equal,
	.read_csc = chv_read_csc,
};

static const struct intel_color_funcs vlv_color_funcs = {
	.color_check = vlv_color_check,
	.color_commit_arm = i9xx_color_commit_arm,
	.load_luts = vlv_load_luts,
	.read_luts = i965_read_luts,
	.lut_equal = i965_lut_equal,
	.read_csc = vlv_read_csc,
};

static const struct intel_color_funcs i965_color_funcs = {
	.color_check = i9xx_color_check,
	.color_commit_arm = i9xx_color_commit_arm,
	.load_luts = i965_load_luts,
	.read_luts = i965_read_luts,
	.lut_equal = i965_lut_equal,
};

static const struct intel_color_funcs i9xx_color_funcs = {
	.color_check = i9xx_color_check,
	.color_commit_arm = i9xx_color_commit_arm,
	.load_luts = i9xx_load_luts,
	.read_luts = i9xx_read_luts,
	.lut_equal = i9xx_lut_equal,
};

static const struct intel_color_funcs tgl_color_funcs = {
	.color_check = icl_color_check,
	.color_commit_noarm = icl_color_commit_noarm,
	.color_commit_arm = icl_color_commit_arm,
	.load_luts = icl_load_luts,
	.read_luts = icl_read_luts,
	.lut_equal = icl_lut_equal,
	.read_csc = icl_read_csc,
};

static const struct intel_color_funcs icl_color_funcs = {
	.color_check = icl_color_check,
	.color_commit_noarm = icl_color_commit_noarm,
	.color_commit_arm = icl_color_commit_arm,
	.color_post_update = icl_color_post_update,
	.load_luts = icl_load_luts,
	.read_luts = icl_read_luts,
	.lut_equal = icl_lut_equal,
	.read_csc = icl_read_csc,
};

static const struct intel_color_funcs glk_color_funcs = {
	.color_check = glk_color_check,
	.color_commit_noarm = skl_color_commit_noarm,
	.color_commit_arm = skl_color_commit_arm,
	.load_luts = glk_load_luts,
	.read_luts = glk_read_luts,
	.lut_equal = glk_lut_equal,
	.read_csc = skl_read_csc,
};

static const struct intel_color_funcs skl_color_funcs = {
	.color_check = ivb_color_check,
	.color_commit_noarm = skl_color_commit_noarm,
	.color_commit_arm = skl_color_commit_arm,
	.load_luts = bdw_load_luts,
	.read_luts = bdw_read_luts,
	.lut_equal = ivb_lut_equal,
	.read_csc = skl_read_csc,
};

static const struct intel_color_funcs bdw_color_funcs = {
	.color_check = ivb_color_check,
	.color_commit_noarm = ilk_color_commit_noarm,
	.color_commit_arm = hsw_color_commit_arm,
	.load_luts = bdw_load_luts,
	.read_luts = bdw_read_luts,
	.lut_equal = ivb_lut_equal,
	.read_csc = ilk_read_csc,
};

static const struct intel_color_funcs hsw_color_funcs = {
	.color_check = ivb_color_check,
	.color_commit_noarm = ilk_color_commit_noarm,
	.color_commit_arm = hsw_color_commit_arm,
	.load_luts = ivb_load_luts,
	.read_luts = ivb_read_luts,
	.lut_equal = ivb_lut_equal,
	.read_csc = ilk_read_csc,
};

static const struct intel_color_funcs ivb_color_funcs = {
	.color_check = ivb_color_check,
	.color_commit_noarm = ilk_color_commit_noarm,
	.color_commit_arm = ilk_color_commit_arm,
	.load_luts = ivb_load_luts,
	.read_luts = ivb_read_luts,
	.lut_equal = ivb_lut_equal,
	.read_csc = ilk_read_csc,
};

static const struct intel_color_funcs ilk_color_funcs = {
	.color_check = ilk_color_check,
	.color_commit_noarm = ilk_color_commit_noarm,
	.color_commit_arm = ilk_color_commit_arm,
	.load_luts = ilk_load_luts,
	.read_luts = ilk_read_luts,
	.lut_equal = ilk_lut_equal,
	.read_csc = ilk_read_csc,
};

void intel_color_crtc_init(struct intel_crtc *crtc)
{
	struct drm_i915_private *i915 = to_i915(crtc->base.dev);
	int degamma_lut_size, gamma_lut_size;
	bool has_ctm;

	drm_mode_crtc_set_gamma_size(&crtc->base, 256);

	gamma_lut_size = DISPLAY_INFO(i915)->color.gamma_lut_size;
	degamma_lut_size = DISPLAY_INFO(i915)->color.degamma_lut_size;
<<<<<<< HEAD
	has_ctm = degamma_lut_size != 0;
=======
	has_ctm = DISPLAY_VER(i915) >= 5;
>>>>>>> 238589d0

	/*
	 * "DPALETTE_A: NOTE: The 8-bit (non-10-bit) mode is the
	 *  only mode supported by Alviso and Grantsdale."
	 *
	 * Actually looks like this affects all of gen3.
	 * Confirmed on alv,cst,pnv. Mobile gen2 parts (alm,mgm)
	 * are confirmed not to suffer from this restriction.
	 */
	if (DISPLAY_VER(i915) == 3 && crtc->pipe == PIPE_A)
		gamma_lut_size = 256;

	drm_crtc_enable_color_mgmt(&crtc->base, degamma_lut_size,
				   has_ctm, gamma_lut_size);
}

int intel_color_init(struct drm_i915_private *i915)
{
	struct drm_property_blob *blob;

	if (DISPLAY_VER(i915) != 10)
		return 0;

	blob = create_linear_lut(i915,
				 DISPLAY_INFO(i915)->color.degamma_lut_size);
	if (IS_ERR(blob))
		return PTR_ERR(blob);

	i915->display.color.glk_linear_degamma_lut = blob;

	return 0;
}

void intel_color_init_hooks(struct drm_i915_private *i915)
{
	if (HAS_GMCH(i915)) {
		if (IS_CHERRYVIEW(i915))
			i915->display.funcs.color = &chv_color_funcs;
		else if (IS_VALLEYVIEW(i915))
			i915->display.funcs.color = &vlv_color_funcs;
		else if (DISPLAY_VER(i915) >= 4)
			i915->display.funcs.color = &i965_color_funcs;
		else
			i915->display.funcs.color = &i9xx_color_funcs;
	} else {
		if (DISPLAY_VER(i915) >= 12)
			i915->display.funcs.color = &tgl_color_funcs;
		else if (DISPLAY_VER(i915) == 11)
			i915->display.funcs.color = &icl_color_funcs;
		else if (DISPLAY_VER(i915) == 10)
			i915->display.funcs.color = &glk_color_funcs;
		else if (DISPLAY_VER(i915) == 9)
			i915->display.funcs.color = &skl_color_funcs;
		else if (DISPLAY_VER(i915) == 8)
			i915->display.funcs.color = &bdw_color_funcs;
		else if (IS_HASWELL(i915))
			i915->display.funcs.color = &hsw_color_funcs;
		else if (DISPLAY_VER(i915) == 7)
			i915->display.funcs.color = &ivb_color_funcs;
		else
			i915->display.funcs.color = &ilk_color_funcs;
	}
}<|MERGE_RESOLUTION|>--- conflicted
+++ resolved
@@ -125,23 +125,6 @@
 #define ILK_CSC_COEFF_LIMITED_RANGE ((235 - 16) << (12 - 8)) /* exponent 0 */
 #define ILK_CSC_POSTOFF_LIMITED_RANGE (16 << (12 - 8))
 
-<<<<<<< HEAD
-/* Nop pre/post offsets */
-static const u16 ilk_csc_off_zero[3] = {};
-
-/* Identity matrix */
-static const u16 ilk_csc_coeff_identity[9] = {
-	ILK_CSC_COEFF_1_0, 0, 0,
-	0, ILK_CSC_COEFF_1_0, 0,
-	0, 0, ILK_CSC_COEFF_1_0,
-};
-
-/* Limited range RGB post offsets */
-static const u16 ilk_csc_postoff_limited_range[3] = {
-	ILK_CSC_POSTOFF_LIMITED_RANGE,
-	ILK_CSC_POSTOFF_LIMITED_RANGE,
-	ILK_CSC_POSTOFF_LIMITED_RANGE,
-=======
 static const struct intel_csc_matrix ilk_csc_matrix_identity = {
 	.preoff = {},
 	.coeff = {
@@ -150,7 +133,6 @@
 		0, 0, ILK_CSC_COEFF_1_0,
 	},
 	.postoff = {},
->>>>>>> 238589d0
 };
 
 /* Full range RGB -> limited range RGB matrix */
@@ -3684,11 +3666,7 @@
 
 	gamma_lut_size = DISPLAY_INFO(i915)->color.gamma_lut_size;
 	degamma_lut_size = DISPLAY_INFO(i915)->color.degamma_lut_size;
-<<<<<<< HEAD
-	has_ctm = degamma_lut_size != 0;
-=======
 	has_ctm = DISPLAY_VER(i915) >= 5;
->>>>>>> 238589d0
 
 	/*
 	 * "DPALETTE_A: NOTE: The 8-bit (non-10-bit) mode is the
