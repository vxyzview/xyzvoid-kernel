/*
 * Copyright (c) 2006 Dave Airlie <airlied@linux.ie>
 * Copyright (c) 2007-2008 Intel Corporation
 *   Jesse Barnes <jesse.barnes@intel.com>
 *
 * Permission is hereby granted, free of charge, to any person obtaining a
 * copy of this software and associated documentation files (the "Software"),
 * to deal in the Software without restriction, including without limitation
 * the rights to use, copy, modify, merge, publish, distribute, sublicense,
 * and/or sell copies of the Software, and to permit persons to whom the
 * Software is furnished to do so, subject to the following conditions:
 *
 * The above copyright notice and this permission notice (including the next
 * paragraph) shall be included in all copies or substantial portions of the
 * Software.
 *
 * THE SOFTWARE IS PROVIDED "AS IS", WITHOUT WARRANTY OF ANY KIND, EXPRESS OR
 * IMPLIED, INCLUDING BUT NOT LIMITED TO THE WARRANTIES OF MERCHANTABILITY,
 * FITNESS FOR A PARTICULAR PURPOSE AND NONINFRINGEMENT.  IN NO EVENT SHALL
 * THE AUTHORS OR COPYRIGHT HOLDERS BE LIABLE FOR ANY CLAIM, DAMAGES OR OTHER
 * LIABILITY, WHETHER IN AN ACTION OF CONTRACT, TORT OR OTHERWISE, ARISING
 * FROM, OUT OF OR IN CONNECTION WITH THE SOFTWARE OR THE USE OR OTHER DEALINGS
 * IN THE SOFTWARE.
 */

#ifndef __INTEL_DISPLAY_TYPES_H__
#define __INTEL_DISPLAY_TYPES_H__

#include <linux/i2c.h>
#include <linux/pm_qos.h>
#include <linux/pwm.h>
#include <linux/sched/clock.h>

#include <drm/display/drm_dp_dual_mode_helper.h>
#include <drm/display/drm_dp_mst_helper.h>
#include <drm/display/drm_dp_tunnel.h>
#include <drm/display/drm_dsc.h>
#include <drm/drm_atomic.h>
#include <drm/drm_crtc.h>
#include <drm/drm_encoder.h>
#include <drm/drm_fourcc.h>
#include <drm/drm_framebuffer.h>
#include <drm/drm_probe_helper.h>
#include <drm/drm_rect.h>
#include <drm/drm_vblank.h>
#include <drm/drm_vblank_work.h>
#include <drm/intel/i915_hdcp_interface.h>
#include <media/cec-notifier.h>

#include "gem/i915_gem_object_types.h" /* for to_intel_bo() */
#include "i915_vma.h"
#include "i915_vma_types.h"
#include "intel_bios.h"
#include "intel_display.h"
#include "intel_display_limits.h"
#include "intel_display_power.h"
#include "intel_dpll_mgr.h"
#include "intel_wm_types.h"

struct drm_printer;
struct __intel_global_objs_state;
struct intel_ddi_buf_trans;
struct intel_fbc;
struct intel_connector;
struct intel_tc_port;

/*
 * Display related stuff
 */

/* these are outputs from the chip - integrated only
   external chips are via DVO or SDVO output */
enum intel_output_type {
	INTEL_OUTPUT_UNUSED = 0,
	INTEL_OUTPUT_ANALOG = 1,
	INTEL_OUTPUT_DVO = 2,
	INTEL_OUTPUT_SDVO = 3,
	INTEL_OUTPUT_LVDS = 4,
	INTEL_OUTPUT_TVOUT = 5,
	INTEL_OUTPUT_HDMI = 6,
	INTEL_OUTPUT_DP = 7,
	INTEL_OUTPUT_EDP = 8,
	INTEL_OUTPUT_DSI = 9,
	INTEL_OUTPUT_DDI = 10,
	INTEL_OUTPUT_DP_MST = 11,
};

enum hdmi_force_audio {
	HDMI_AUDIO_OFF_DVI = -2,	/* no aux data for HDMI-DVI converter */
	HDMI_AUDIO_OFF,			/* force turn off HDMI audio */
	HDMI_AUDIO_AUTO,		/* trust EDID */
	HDMI_AUDIO_ON,			/* force turn on HDMI audio */
};

/* "Broadcast RGB" property */
enum intel_broadcast_rgb {
	INTEL_BROADCAST_RGB_AUTO,
	INTEL_BROADCAST_RGB_FULL,
	INTEL_BROADCAST_RGB_LIMITED,
};

struct intel_fb_view {
	/*
	 * The remap information used in the remapped and rotated views to
	 * create the DMA scatter-gather list for each FB color plane. This sg
	 * list is created along with the view type (gtt.type) specific
	 * i915_vma object and contains the list of FB object pages (reordered
	 * in the rotated view) that are visible in the view.
	 * In the normal view the FB object's backing store sg list is used
	 * directly and hence the remap information here is not used.
	 */
	struct i915_gtt_view gtt;

	/*
	 * The GTT view (gtt.type) specific information for each FB color
	 * plane. In the normal GTT view all formats (up to 4 color planes),
	 * in the rotated and remapped GTT view all no-CCS formats (up to 2
	 * color planes) are supported.
	 *
	 * The view information shared by all FB color planes in the FB,
	 * like dst x/y and src/dst width, is stored separately in
	 * intel_plane_state.
	 */
	struct i915_color_plane_view {
		u32 offset;
		unsigned int x, y;
		/*
		 * Plane stride in:
		 *   bytes for 0/180 degree rotation
		 *   pixels for 90/270 degree rotation
		 */
		unsigned int mapping_stride;
		unsigned int scanout_stride;
	} color_plane[4];
};

struct intel_framebuffer {
	struct drm_framebuffer base;
	struct intel_frontbuffer *frontbuffer;

	/* Params to remap the FB pages and program the plane registers in each view. */
	struct intel_fb_view normal_view;
	union {
		struct intel_fb_view rotated_view;
		struct intel_fb_view remapped_view;
	};

	struct i915_address_space *dpt_vm;

	unsigned int min_alignment;
};

enum intel_hotplug_state {
	INTEL_HOTPLUG_UNCHANGED,
	INTEL_HOTPLUG_CHANGED,
	INTEL_HOTPLUG_RETRY,
};

struct intel_encoder {
	struct drm_encoder base;

	enum intel_output_type type;
	enum port port;
	u16 cloneable;
	u8 pipe_mask;

	/* Check and recover a bad link state. */
	struct delayed_work link_check_work;
	void (*link_check)(struct intel_encoder *encoder);

	enum intel_hotplug_state (*hotplug)(struct intel_encoder *encoder,
					    struct intel_connector *connector);
	enum intel_output_type (*compute_output_type)(struct intel_encoder *,
						      struct intel_crtc_state *,
						      struct drm_connector_state *);
	int (*compute_config)(struct intel_encoder *,
			      struct intel_crtc_state *,
			      struct drm_connector_state *);
	int (*compute_config_late)(struct intel_encoder *,
				   struct intel_crtc_state *,
				   struct drm_connector_state *);
	void (*pre_pll_enable)(struct intel_atomic_state *,
			       struct intel_encoder *,
			       const struct intel_crtc_state *,
			       const struct drm_connector_state *);
	void (*pre_enable)(struct intel_atomic_state *,
			   struct intel_encoder *,
			   const struct intel_crtc_state *,
			   const struct drm_connector_state *);
	void (*enable)(struct intel_atomic_state *,
		       struct intel_encoder *,
		       const struct intel_crtc_state *,
		       const struct drm_connector_state *);
	void (*disable)(struct intel_atomic_state *,
			struct intel_encoder *,
			const struct intel_crtc_state *,
			const struct drm_connector_state *);
	void (*post_disable)(struct intel_atomic_state *,
			     struct intel_encoder *,
			     const struct intel_crtc_state *,
			     const struct drm_connector_state *);
	void (*post_pll_disable)(struct intel_atomic_state *,
				 struct intel_encoder *,
				 const struct intel_crtc_state *,
				 const struct drm_connector_state *);
	void (*update_pipe)(struct intel_atomic_state *,
			    struct intel_encoder *,
			    const struct intel_crtc_state *,
			    const struct drm_connector_state *);
	void (*audio_enable)(struct intel_encoder *encoder,
			     const struct intel_crtc_state *crtc_state,
			     const struct drm_connector_state *conn_state);
	void (*audio_disable)(struct intel_encoder *encoder,
			      const struct intel_crtc_state *old_crtc_state,
			      const struct drm_connector_state *old_conn_state);
	/* Read out the current hw state of this connector, returning true if
	 * the encoder is active. If the encoder is enabled it also set the pipe
	 * it is connected to in the pipe parameter. */
	bool (*get_hw_state)(struct intel_encoder *, enum pipe *pipe);
	/* Reconstructs the equivalent mode flags for the current hardware
	 * state. This must be called _after_ display->get_pipe_config has
	 * pre-filled the pipe config. Note that intel_encoder->base.crtc must
	 * be set correctly before calling this function. */
	void (*get_config)(struct intel_encoder *,
			   struct intel_crtc_state *pipe_config);

	/*
	 * Optional hook called during init/resume to sync any state
	 * stored in the encoder (eg. DP link parameters) wrt. the HW state.
	 */
	void (*sync_state)(struct intel_encoder *encoder,
			   const struct intel_crtc_state *crtc_state);

	/*
	 * Optional hook, returning true if this encoder allows a fastset
	 * during the initial commit, false otherwise.
	 */
	bool (*initial_fastset_check)(struct intel_encoder *encoder,
				      struct intel_crtc_state *crtc_state);

	/*
	 * Acquires the power domains needed for an active encoder during
	 * hardware state readout.
	 */
	void (*get_power_domains)(struct intel_encoder *encoder,
				  struct intel_crtc_state *crtc_state);
	/*
	 * Called during system suspend after all pending requests for the
	 * encoder are flushed (for example for DP AUX transactions) and
	 * device interrupts are disabled.
	 * All modeset locks are held while the hook is called.
	 */
	void (*suspend)(struct intel_encoder *);
	/*
	 * Called without the modeset locks held after the suspend() hook for
	 * all encoders have been called.
	 */
	void (*suspend_complete)(struct intel_encoder *encoder);
	/*
	 * Called during system reboot/shutdown after all the
	 * encoders have been disabled and suspended.
	 * All modeset locks are held while the hook is called.
	 */
	void (*shutdown)(struct intel_encoder *encoder);
	/*
	 * Called without the modeset locks held after the shutdown() hook for
	 * all encoders have been called.
	 */
	void (*shutdown_complete)(struct intel_encoder *encoder);
	/*
	 * Enable/disable the clock to the port.
	 */
	void (*enable_clock)(struct intel_encoder *encoder,
			     const struct intel_crtc_state *crtc_state);
	void (*disable_clock)(struct intel_encoder *encoder);
	/*
	 * Returns whether the port clock is enabled or not.
	 */
	bool (*is_clock_enabled)(struct intel_encoder *encoder);
	/*
	 * Returns the PLL type the port uses.
	 */
	enum icl_port_dpll_id (*port_pll_type)(struct intel_encoder *encoder,
					       const struct intel_crtc_state *crtc_state);
	const struct intel_ddi_buf_trans *(*get_buf_trans)(struct intel_encoder *encoder,
							   const struct intel_crtc_state *crtc_state,
							   int *n_entries);
	void (*set_signal_levels)(struct intel_encoder *encoder,
				  const struct intel_crtc_state *crtc_state);

	enum hpd_pin hpd_pin;
	enum intel_display_power_domain power_domain;

	/* VBT information for this encoder (may be NULL for older platforms) */
	const struct intel_bios_encoder_data *devdata;
};

struct intel_panel_bl_funcs {
	/* Connector and platform specific backlight functions */
	int (*setup)(struct intel_connector *connector, enum pipe pipe);
	u32 (*get)(struct intel_connector *connector, enum pipe pipe);
	void (*set)(const struct drm_connector_state *conn_state, u32 level);
	void (*disable)(const struct drm_connector_state *conn_state, u32 level);
	void (*enable)(const struct intel_crtc_state *crtc_state,
		       const struct drm_connector_state *conn_state, u32 level);
	u32 (*hz_to_pwm)(struct intel_connector *connector, u32 hz);
};

enum drrs_type {
	DRRS_TYPE_NONE,
	DRRS_TYPE_STATIC,
	DRRS_TYPE_SEAMLESS,
};

struct intel_vbt_panel_data {
	struct drm_display_mode *lfp_vbt_mode; /* if any */
	struct drm_display_mode *sdvo_lvds_vbt_mode; /* if any */

	/* Feature bits */
	int panel_type;
	unsigned int lvds_dither:1;
	unsigned int bios_lvds_val; /* initial [PCH_]LVDS reg val in VBIOS */

	bool vrr;

	u8 seamless_drrs_min_refresh_rate;
	enum drrs_type drrs_type;

	struct {
		int max_link_rate;
		int rate;
		int lanes;
		int preemphasis;
		int vswing;
		int bpp;
		struct edp_power_seq pps;
		u8 drrs_msa_timing_delay;
		bool low_vswing;
		bool hobl;
		bool dsc_disable;
	} edp;

	struct {
		bool enable;
		bool full_link;
		bool require_aux_wakeup;
		int idle_frames;
		int tp1_wakeup_time_us;
		int tp2_tp3_wakeup_time_us;
		int psr2_tp2_tp3_wakeup_time_us;
	} psr;

	struct {
		u16 pwm_freq_hz;
		u16 brightness_precision_bits;
		u16 hdr_dpcd_refresh_timeout;
		bool present;
		bool active_low_pwm;
		u8 min_brightness;	/* min_brightness/255 of max */
		s8 controller;		/* brightness controller number */
		enum intel_backlight_type type;
	} backlight;

	/* MIPI DSI */
	struct {
		u16 panel_id;
		struct mipi_config *config;
		struct mipi_pps_data *pps;
		u16 bl_ports;
		u16 cabc_ports;
		u8 seq_version;
		u32 size;
		u8 *data;
		const u8 *sequence[MIPI_SEQ_MAX];
		u8 *deassert_seq; /* Used by fixup_mipi_sequences() */
		enum drm_panel_orientation orientation;
	} dsi;
};

struct intel_panel {
	/* Fixed EDID for eDP and LVDS. May hold ERR_PTR for invalid EDID. */
	const struct drm_edid *fixed_edid;

	struct list_head fixed_modes;

	/* backlight */
	struct {
		bool present;
		u32 level;
		u32 min;
		u32 max;
		bool enabled;
		bool combination_mode;	/* gen 2/4 only */
		bool active_low_pwm;
		bool alternate_pwm_increment;	/* lpt+ */

		/* PWM chip */
		u32 pwm_level_min;
		u32 pwm_level_max;
		bool pwm_enabled;
		bool util_pin_active_low;	/* bxt+ */
		u8 controller;		/* bxt+ only */
		struct pwm_device *pwm;
		struct pwm_state pwm_state;

		/* DPCD backlight */
		union {
			struct {
				struct drm_edp_backlight_info info;
			} vesa;
			struct {
				bool sdr_uses_aux;
				bool supports_2084_decode;
				bool supports_2020_gamut;
				bool supports_segmented_backlight;
				bool supports_sdp_colorimetry;
				bool supports_tone_mapping;
			} intel_cap;
		} edp;

		struct backlight_device *device;

		const struct intel_panel_bl_funcs *funcs;
		const struct intel_panel_bl_funcs *pwm_funcs;
		void (*power)(struct intel_connector *, bool enable);
	} backlight;

	struct intel_vbt_panel_data vbt;
};

struct intel_digital_port;

enum check_link_response {
	HDCP_LINK_PROTECTED	= 0,
	HDCP_TOPOLOGY_CHANGE,
	HDCP_LINK_INTEGRITY_FAILURE,
	HDCP_REAUTH_REQUEST
};

/*
 * This structure serves as a translation layer between the generic HDCP code
 * and the bus-specific code. What that means is that HDCP over HDMI differs
 * from HDCP over DP, so to account for these differences, we need to
 * communicate with the receiver through this shim.
 *
 * For completeness, the 2 buses differ in the following ways:
 *	- DP AUX vs. DDC
 *		HDCP registers on the receiver are set via DP AUX for DP, and
 *		they are set via DDC for HDMI.
 *	- Receiver register offsets
 *		The offsets of the registers are different for DP vs. HDMI
 *	- Receiver register masks/offsets
 *		For instance, the ready bit for the KSV fifo is in a different
 *		place on DP vs HDMI
 *	- Receiver register names
 *		Seriously. In the DP spec, the 16-bit register containing
 *		downstream information is called BINFO, on HDMI it's called
 *		BSTATUS. To confuse matters further, DP has a BSTATUS register
 *		with a completely different definition.
 *	- KSV FIFO
 *		On HDMI, the ksv fifo is read all at once, whereas on DP it must
 *		be read 3 keys at a time
 *	- Aksv output
 *		Since Aksv is hidden in hardware, there's different procedures
 *		to send it over DP AUX vs DDC
 */
struct intel_hdcp_shim {
	/* Outputs the transmitter's An and Aksv values to the receiver. */
	int (*write_an_aksv)(struct intel_digital_port *dig_port, u8 *an);

	/* Reads the receiver's key selection vector */
	int (*read_bksv)(struct intel_digital_port *dig_port, u8 *bksv);

	/*
	 * Reads BINFO from DP receivers and BSTATUS from HDMI receivers. The
	 * definitions are the same in the respective specs, but the names are
	 * different. Call it BSTATUS since that's the name the HDMI spec
	 * uses and it was there first.
	 */
	int (*read_bstatus)(struct intel_digital_port *dig_port,
			    u8 *bstatus);

	/* Determines whether a repeater is present downstream */
	int (*repeater_present)(struct intel_digital_port *dig_port,
				bool *repeater_present);

	/* Reads the receiver's Ri' value */
	int (*read_ri_prime)(struct intel_digital_port *dig_port, u8 *ri);

	/* Determines if the receiver's KSV FIFO is ready for consumption */
	int (*read_ksv_ready)(struct intel_digital_port *dig_port,
			      bool *ksv_ready);

	/* Reads the ksv fifo for num_downstream devices */
	int (*read_ksv_fifo)(struct intel_digital_port *dig_port,
			     int num_downstream, u8 *ksv_fifo);

	/* Reads a 32-bit part of V' from the receiver */
	int (*read_v_prime_part)(struct intel_digital_port *dig_port,
				 int i, u32 *part);

	/* Enables HDCP signalling on the port */
	int (*toggle_signalling)(struct intel_digital_port *dig_port,
				 enum transcoder cpu_transcoder,
				 bool enable);

	/* Enable/Disable stream encryption on DP MST Transport Link */
	int (*stream_encryption)(struct intel_connector *connector,
				 bool enable);

	/* Ensures the link is still protected */
	bool (*check_link)(struct intel_digital_port *dig_port,
			   struct intel_connector *connector);

	/* Detects panel's hdcp capability. This is optional for HDMI. */
	int (*hdcp_get_capability)(struct intel_digital_port *dig_port,
				   bool *hdcp_capable);

	/* HDCP adaptation(DP/HDMI) required on the port */
	enum hdcp_wired_protocol protocol;

	/* Detects whether sink is HDCP2.2 capable */
	int (*hdcp_2_2_get_capability)(struct intel_connector *connector,
				       bool *capable);

	/* Write HDCP2.2 messages */
	int (*write_2_2_msg)(struct intel_connector *connector,
			     void *buf, size_t size);

	/* Read HDCP2.2 messages */
	int (*read_2_2_msg)(struct intel_connector *connector,
			    u8 msg_id, void *buf, size_t size);

	/*
	 * Implementation of DP HDCP2.2 Errata for the communication of stream
	 * type to Receivers. In DP HDCP2.2 Stream type is one of the input to
	 * the HDCP2.2 Cipher for En/De-Cryption. Not applicable for HDMI.
	 */
	int (*config_stream_type)(struct intel_connector *connector,
				  bool is_repeater, u8 type);

	/* Enable/Disable HDCP 2.2 stream encryption on DP MST Transport Link */
	int (*stream_2_2_encryption)(struct intel_connector *connector,
				     bool enable);

	/* HDCP2.2 Link Integrity Check */
	int (*check_2_2_link)(struct intel_digital_port *dig_port,
			      struct intel_connector *connector);

	/* HDCP remote sink cap */
	int (*get_remote_hdcp_capability)(struct intel_connector *connector,
					  bool *hdcp_capable, bool *hdcp2_capable);
};

struct intel_hdcp {
	const struct intel_hdcp_shim *shim;
	/* Mutex for hdcp state of the connector */
	struct mutex mutex;
	u64 value;
	struct delayed_work check_work;
	struct work_struct prop_work;

	/* HDCP1.4 Encryption status */
	bool hdcp_encrypted;

	/* HDCP2.2 related definitions */
	/* Flag indicates whether this connector supports HDCP2.2 or not. */
	bool hdcp2_supported;

	/* HDCP2.2 Encryption status */
	bool hdcp2_encrypted;

	/*
	 * Content Stream Type defined by content owner. TYPE0(0x0) content can
	 * flow in the link protected by HDCP2.2 or HDCP1.4, where as TYPE1(0x1)
	 * content can flow only through a link protected by HDCP2.2.
	 */
	u8 content_type;

	bool is_paired;
	bool is_repeater;

	/*
	 * Count of ReceiverID_List received. Initialized to 0 at AKE_INIT.
	 * Incremented after processing the RepeaterAuth_Send_ReceiverID_List.
	 * When it rolls over re-auth has to be triggered.
	 */
	u32 seq_num_v;

	/*
	 * Count of RepeaterAuth_Stream_Manage msg propagated.
	 * Initialized to 0 on AKE_INIT. Incremented after every successful
	 * transmission of RepeaterAuth_Stream_Manage message. When it rolls
	 * over re-Auth has to be triggered.
	 */
	u32 seq_num_m;

	/*
	 * Work queue to signal the CP_IRQ. Used for the waiters to read the
	 * available information from HDCP DP sink.
	 */
	wait_queue_head_t cp_irq_queue;
	atomic_t cp_irq_count;
	int cp_irq_count_cached;

	/*
	 * HDCP register access for gen12+ need the transcoder associated.
	 * Transcoder attached to the connector could be changed at modeset.
	 * Hence caching the transcoder here.
	 */
	enum transcoder cpu_transcoder;
	/* Only used for DP MST stream encryption */
	enum transcoder stream_transcoder;
};

struct intel_connector {
	struct drm_connector base;
	/*
	 * The fixed encoder this connector is connected to.
	 */
	struct intel_encoder *encoder;

	/* ACPI device id for ACPI and driver cooperation */
	u32 acpi_device_id;

	/* Reads out the current hw, returning true if the connector is enabled
	 * and active (i.e. dpms ON state). */
	bool (*get_hw_state)(struct intel_connector *);

	/*
	 * Optional hook called during init/resume to sync any state
	 * stored in the connector (eg. DSC state) wrt. the HW state.
	 */
	void (*sync_state)(struct intel_connector *connector,
			   const struct intel_crtc_state *crtc_state);

	/* Panel info for eDP and LVDS */
	struct intel_panel panel;

	/* Cached EDID for detect. */
	const struct drm_edid *detect_edid;

	/* Number of times hotplug detection was tried after an HPD interrupt */
	int hotplug_retries;

	/* since POLL and HPD connectors may use the same HPD line keep the native
	   state of connector->polled in case hotplug storm detection changes it */
	u8 polled;

	struct drm_dp_mst_port *port;

	struct intel_dp *mst_port;

	bool force_bigjoiner_enable;

	struct {
		struct drm_dp_aux *dsc_decompression_aux;
		u8 dsc_dpcd[DP_DSC_RECEIVER_CAP_SIZE];
		u8 fec_capability;

		u8 dsc_hblank_expansion_quirk:1;
		u8 dsc_decompression_enabled:1;
	} dp;

	/* Work struct to schedule a uevent on link train failure */
	struct work_struct modeset_retry_work;

	struct intel_hdcp hdcp;
};

struct intel_digital_connector_state {
	struct drm_connector_state base;

	enum hdmi_force_audio force_audio;
	int broadcast_rgb;
};

#define to_intel_digital_connector_state(conn_state) \
	container_of_const((conn_state), struct intel_digital_connector_state, base)

struct dpll {
	/* given values */
	int n;
	int m1, m2;
	int p1, p2;
	/* derived values */
	int	dot;
	int	vco;
	int	m;
	int	p;
};

struct intel_atomic_state {
	struct drm_atomic_state base;

	intel_wakeref_t wakeref;

	struct __intel_global_objs_state *global_objs;
	int num_global_objs;

	/* Internal commit, as opposed to userspace/client initiated one */
	bool internal;

	bool dpll_set, modeset;

	struct intel_shared_dpll_state shared_dpll[I915_NUM_PLLS];

	struct intel_dp_tunnel_inherited_state *inherited_dp_tunnels;

	/*
	 * Current watermarks can't be trusted during hardware readout, so
	 * don't bother calculating intermediate watermarks.
	 */
	bool skip_intermediate_wm;

	bool rps_interactive;
};

struct intel_plane_state {
	struct drm_plane_state uapi;

	/*
	 * actual hardware state, the state we program to the hardware.
	 * The following members are used to verify the hardware state:
	 * During initial hw readout, they need to be copied from uapi.
	 */
	struct {
		struct drm_crtc *crtc;
		struct drm_framebuffer *fb;

		u16 alpha;
		u16 pixel_blend_mode;
		unsigned int rotation;
		enum drm_color_encoding color_encoding;
		enum drm_color_range color_range;
		enum drm_scaling_filter scaling_filter;
	} hw;

	struct i915_vma *ggtt_vma;
	struct i915_vma *dpt_vma;
	unsigned long flags;
#define PLANE_HAS_FENCE BIT(0)

	struct intel_fb_view view;
	u32 phys_dma_addr; /* for cursor_needs_physical */
<<<<<<< HEAD
=======

	/* for legacy cursor fb unpin */
	struct drm_vblank_work unpin_work;
>>>>>>> a6ad5510

	/* Plane pxp decryption state */
	bool decrypt;

	/* Plane state to display black pixels when pxp is borked */
	bool force_black;

	/* plane control register */
	u32 ctl;

	/* plane color control register */
	u32 color_ctl;

	/* chroma upsampler control register */
	u32 cus_ctl;

	/*
	 * scaler_id
	 *    = -1 : not using a scaler
	 *    >=  0 : using a scalers
	 *
	 * plane requiring a scaler:
	 *   - During check_plane, its bit is set in
	 *     crtc_state->scaler_state.scaler_users by calling helper function
	 *     update_scaler_plane.
	 *   - scaler_id indicates the scaler it got assigned.
	 *
	 * plane doesn't require a scaler:
	 *   - this can happen when scaling is no more required or plane simply
	 *     got disabled.
	 *   - During check_plane, corresponding bit is reset in
	 *     crtc_state->scaler_state.scaler_users by calling helper function
	 *     update_scaler_plane.
	 */
	int scaler_id;

	/*
	 * planar_linked_plane:
	 *
	 * ICL planar formats require 2 planes that are updated as pairs.
	 * This member is used to make sure the other plane is also updated
	 * when required, and for update_slave() to find the correct
	 * plane_state to pass as argument.
	 */
	struct intel_plane *planar_linked_plane;

	/*
	 * planar_slave:
	 * If set don't update use the linked plane's state for updating
	 * this plane during atomic commit with the update_slave() callback.
	 *
	 * It's also used by the watermark code to ignore wm calculations on
	 * this plane. They're calculated by the linked plane's wm code.
	 */
	u32 planar_slave;

	struct drm_intel_sprite_colorkey ckey;

	struct drm_rect psr2_sel_fetch_area;

	/* Clear Color Value */
	u64 ccval;

	const char *no_fbc_reason;
};

struct intel_initial_plane_config {
	struct intel_framebuffer *fb;
	struct intel_memory_region *mem;
	resource_size_t phys_base;
	struct i915_vma *vma;
	unsigned int tiling;
	int size;
	u32 base;
	u8 rotation;
};

struct intel_scaler {
	int in_use;
	u32 mode;
};

struct intel_crtc_scaler_state {
#define SKL_NUM_SCALERS 2
	struct intel_scaler scalers[SKL_NUM_SCALERS];

	/*
	 * scaler_users: keeps track of users requesting scalers on this crtc.
	 *
	 *     If a bit is set, a user is using a scaler.
	 *     Here user can be a plane or crtc as defined below:
	 *       bits 0-30 - plane (bit position is index from drm_plane_index)
	 *       bit 31    - crtc
	 *
	 * Instead of creating a new index to cover planes and crtc, using
	 * existing drm_plane_index for planes which is well less than 31
	 * planes and bit 31 for crtc. This should be fine to cover all
	 * our platforms.
	 *
	 * intel_atomic_setup_scalers will setup available scalers to users
	 * requesting scalers. It will gracefully fail if request exceeds
	 * avilability.
	 */
#define SKL_CRTC_INDEX 31
	unsigned scaler_users;

	/* scaler used by crtc for panel fitting purpose */
	int scaler_id;
};

/* {crtc,crtc_state}->mode_flags */
/* Flag to get scanline using frame time stamps */
#define I915_MODE_FLAG_GET_SCANLINE_FROM_TIMESTAMP (1<<1)
/* Flag to use the scanline counter instead of the pixel counter */
#define I915_MODE_FLAG_USE_SCANLINE_COUNTER (1<<2)
/*
 * TE0 or TE1 flag is set if the crtc has a DSI encoder which
 * is operating in command mode.
 * Flag to use TE from DSI0 instead of VBI in command mode
 */
#define I915_MODE_FLAG_DSI_USE_TE0 (1<<3)
/* Flag to use TE from DSI1 instead of VBI in command mode */
#define I915_MODE_FLAG_DSI_USE_TE1 (1<<4)
/* Flag to indicate mipi dsi periodic command mode where we do not get TE */
#define I915_MODE_FLAG_DSI_PERIODIC_CMD_MODE (1<<5)
/* Do tricks to make vblank timestamps sane with VRR? */
#define I915_MODE_FLAG_VRR (1<<6)

struct intel_wm_level {
	bool enable;
	u32 pri_val;
	u32 spr_val;
	u32 cur_val;
	u32 fbc_val;
};

struct intel_pipe_wm {
	struct intel_wm_level wm[5];
	bool fbc_wm_enabled;
	bool pipe_enabled;
	bool sprites_enabled;
	bool sprites_scaled;
};

struct skl_wm_level {
	u16 min_ddb_alloc;
	u16 blocks;
	u8 lines;
	bool enable;
	bool ignore_lines;
	bool can_sagv;
};

struct skl_plane_wm {
	struct skl_wm_level wm[8];
	struct skl_wm_level uv_wm[8];
	struct skl_wm_level trans_wm;
	struct {
		struct skl_wm_level wm0;
		struct skl_wm_level trans_wm;
	} sagv;
	bool is_planar;
};

struct skl_pipe_wm {
	struct skl_plane_wm planes[I915_MAX_PLANES];
	bool use_sagv_wm;
};

enum vlv_wm_level {
	VLV_WM_LEVEL_PM2,
	VLV_WM_LEVEL_PM5,
	VLV_WM_LEVEL_DDR_DVFS,
	NUM_VLV_WM_LEVELS,
};

struct vlv_wm_state {
	struct g4x_pipe_wm wm[NUM_VLV_WM_LEVELS];
	struct g4x_sr_wm sr[NUM_VLV_WM_LEVELS];
	u8 num_levels;
	bool cxsr;
};

struct vlv_fifo_state {
	u16 plane[I915_MAX_PLANES];
};

enum g4x_wm_level {
	G4X_WM_LEVEL_NORMAL,
	G4X_WM_LEVEL_SR,
	G4X_WM_LEVEL_HPLL,
	NUM_G4X_WM_LEVELS,
};

struct g4x_wm_state {
	struct g4x_pipe_wm wm;
	struct g4x_sr_wm sr;
	struct g4x_sr_wm hpll;
	bool cxsr;
	bool hpll_en;
	bool fbc_en;
};

struct intel_crtc_wm_state {
	union {
		/*
		 * raw:
		 * The "raw" watermark values produced by the formula
		 * given the plane's current state. They do not consider
		 * how much FIFO is actually allocated for each plane.
		 *
		 * optimal:
		 * The "optimal" watermark values given the current
		 * state of the planes and the amount of FIFO
		 * allocated to each, ignoring any previous state
		 * of the planes.
		 *
		 * intermediate:
		 * The "intermediate" watermark values when transitioning
		 * between the old and new "optimal" values. Used when
		 * the watermark registers are single buffered and hence
		 * their state changes asynchronously with regards to the
		 * actual plane registers. These are essentially the
		 * worst case combination of the old and new "optimal"
		 * watermarks, which are therefore safe to use when the
		 * plane is in either its old or new state.
		 */
		struct {
			struct intel_pipe_wm intermediate;
			struct intel_pipe_wm optimal;
		} ilk;

		struct {
			struct skl_pipe_wm raw;
			/* gen9+ only needs 1-step wm programming */
			struct skl_pipe_wm optimal;
			struct skl_ddb_entry ddb;
			/*
			 * pre-icl: for packed/planar CbCr
			 * icl+: for everything
			 */
			struct skl_ddb_entry plane_ddb[I915_MAX_PLANES];
			/* pre-icl: for planar Y */
			struct skl_ddb_entry plane_ddb_y[I915_MAX_PLANES];
		} skl;

		struct {
			struct g4x_pipe_wm raw[NUM_VLV_WM_LEVELS]; /* not inverted */
			struct vlv_wm_state intermediate; /* inverted */
			struct vlv_wm_state optimal; /* inverted */
			struct vlv_fifo_state fifo_state;
		} vlv;

		struct {
			struct g4x_pipe_wm raw[NUM_G4X_WM_LEVELS];
			struct g4x_wm_state intermediate;
			struct g4x_wm_state optimal;
		} g4x;
	};

	/*
	 * Platforms with two-step watermark programming will need to
	 * update watermark programming post-vblank to switch from the
	 * safe intermediate watermarks to the optimal final
	 * watermarks.
	 */
	bool need_postvbl_update;
};

enum intel_output_format {
	INTEL_OUTPUT_FORMAT_RGB,
	INTEL_OUTPUT_FORMAT_YCBCR420,
	INTEL_OUTPUT_FORMAT_YCBCR444,
};

/* Used by dp and fdi links */
struct intel_link_m_n {
	u32 tu;
	u32 data_m;
	u32 data_n;
	u32 link_m;
	u32 link_n;
};

struct intel_csc_matrix {
	u16 coeff[9];
	u16 preoff[3];
	u16 postoff[3];
};

struct intel_crtc_state {
	/*
	 * uapi (drm) state. This is the software state shown to userspace.
	 * In particular, the following members are used for bookkeeping:
	 * - crtc
	 * - state
	 * - *_changed
	 * - event
	 * - commit
	 * - mode_blob
	 */
	struct drm_crtc_state uapi;

	/*
	 * actual hardware state, the state we program to the hardware.
	 * The following members are used to verify the hardware state:
	 * - enable
	 * - active
	 * - mode / pipe_mode / adjusted_mode
	 * - color property blobs.
	 *
	 * During initial hw readout, they need to be copied to uapi.
	 *
	 * Joiner will allow a transcoder mode that spans 2 pipes;
	 * Use the pipe_mode for calculations like watermarks, pipe
	 * scaler, and bandwidth.
	 *
	 * Use adjusted_mode for things that need to know the full
	 * mode on the transcoder, which spans all pipes.
	 */
	struct {
		bool active, enable;
		/* logical state of LUTs */
		struct drm_property_blob *degamma_lut, *gamma_lut, *ctm;
		struct drm_display_mode mode, pipe_mode, adjusted_mode;
		enum drm_scaling_filter scaling_filter;
	} hw;

	/* actual state of LUTs */
	struct drm_property_blob *pre_csc_lut, *post_csc_lut;

	struct intel_csc_matrix csc, output_csc;

	/**
	 * quirks - bitfield with hw state readout quirks
	 *
	 * For various reasons the hw state readout code might not be able to
	 * completely faithfully read out the current state. These cases are
	 * tracked with quirk flags so that fastboot and state checker can act
	 * accordingly.
	 */
#define PIPE_CONFIG_QUIRK_MODE_SYNC_FLAGS	(1<<0) /* unreliable sync mode.flags */
	unsigned long quirks;

	unsigned fb_bits; /* framebuffers to flip */
	bool update_pipe; /* can a fast modeset be performed? */
	bool update_m_n; /* update M/N seamlessly during fastset? */
<<<<<<< HEAD
=======
	bool update_lrr; /* update TRANS_VTOTAL/etc. during fastset? */
>>>>>>> a6ad5510
	bool disable_cxsr;
	bool update_wm_pre, update_wm_post; /* watermarks are updated */
	bool fifo_changed; /* FIFO split is changed */
	bool preload_luts;
	bool inherited; /* state inherited from BIOS? */

	/* Ask the hardware to actually async flip? */
	bool do_async_flip;

	/* Pipe source size (ie. panel fitter input size)
	 * All planes will be positioned inside this space,
	 * and get clipped at the edges. */
	struct drm_rect pipe_src;

	/*
	 * Pipe pixel rate, adjusted for
	 * panel fitter/pipe scaler downscaling.
	 */
	unsigned int pixel_rate;

	/* Whether to set up the PCH/FDI. Note that we never allow sharing
	 * between pch encoders and cpu encoders. */
	bool has_pch_encoder;

	/* Are we sending infoframes on the attached port */
	bool has_infoframe;

	/* CPU Transcoder for the pipe. Currently this can only differ from the
	 * pipe on Haswell and later (where we have a special eDP transcoder)
	 * and Broxton (where we have special DSI transcoders). */
	enum transcoder cpu_transcoder;

	/*
	 * Use reduced/limited/broadcast rbg range, compressing from the full
	 * range fed into the crtcs.
	 */
	bool limited_color_range;

	/* Bitmask of encoder types (enum intel_output_type)
	 * driven by the pipe.
	 */
	unsigned int output_types;

	/* Whether we should send NULL infoframes. Required for audio. */
	bool has_hdmi_sink;

	/* Audio enabled on this pipe. Only valid if either has_hdmi_sink or
	 * has_dp_encoder is set. */
	bool has_audio;

	/*
	 * Enable dithering, used when the selected pipe bpp doesn't match the
	 * plane bpp.
	 */
	bool dither;

	/*
	 * Dither gets enabled for 18bpp which causes CRC mismatch errors for
	 * compliance video pattern tests.
	 * Disable dither only if it is a compliance test request for
	 * 18bpp.
	 */
	bool dither_force_disable;

	/* Controls for the clock computation, to override various stages. */
	bool clock_set;

	/* SDVO TV has a bunch of special case. To make multifunction encoders
	 * work correctly, we need to track this at runtime.*/
	bool sdvo_tv_clock;

	/*
	 * crtc bandwidth limit, don't increase pipe bpp or clock if not really
	 * required. This is set in the 2nd loop of calling encoder's
	 * ->compute_config if the first pick doesn't work out.
	 */
	bool bw_constrained;

	/* Settings for the intel dpll used on pretty much everything but
	 * haswell. */
	struct dpll dpll;

	/* Selected dpll when shared or NULL. */
	struct intel_shared_dpll *shared_dpll;

	/* Actual register state of the dpll, for shared dpll cross-checking. */
	struct intel_dpll_hw_state dpll_hw_state;

	/*
	 * ICL reserved DPLLs for the CRTC/port. The active PLL is selected by
	 * setting shared_dpll and dpll_hw_state to one of these reserved ones.
	 */
	struct icl_port_dpll {
		struct intel_shared_dpll *pll;
		struct intel_dpll_hw_state hw_state;
	} icl_port_dplls[ICL_PORT_DPLL_COUNT];

	/* DSI PLL registers */
	struct {
		u32 ctrl, div;
	} dsi_pll;

	int max_link_bpp_x16;	/* in 1/16 bpp units */
	int pipe_bpp;		/* in 1 bpp units */
	struct intel_link_m_n dp_m_n;

	/* m2_n2 for eDP downclock */
	struct intel_link_m_n dp_m2_n2;
	bool has_drrs;

	/* PSR is supported but might not be enabled due the lack of enabled planes */
	bool has_psr;
	bool has_sel_update;
	bool enable_psr2_sel_fetch;
	bool enable_psr2_su_region_et;
	bool req_psr2_sdp_prior_scanline;
	bool has_panel_replay;
	bool wm_level_disabled;
	u32 dc3co_exitline;
	u16 su_y_granularity;

	/*
	 * Frequence the dpll for the port should run at. Differs from the
	 * adjusted dotclock e.g. for DP or 10/12bpc hdmi mode. This is also
	 * already multiplied by pixel_multiplier.
	 */
	int port_clock;

	/* Used by SDVO (and if we ever fix it, HDMI). */
	unsigned pixel_multiplier;

	/* I915_MODE_FLAG_* */
	u8 mode_flags;

	u8 lane_count;

	/*
	 * Used by platforms having DP/HDMI PHY with programmable lane
	 * latency optimization.
	 */
	u8 lane_lat_optim_mask;

	/* minimum acceptable voltage level */
	u8 min_voltage_level;

	/* Panel fitter controls for gen2-gen4 + VLV */
	struct {
		u32 control;
		u32 pgm_ratios;
		u32 lvds_border_bits;
	} gmch_pfit;

	/* Panel fitter placement and size for Ironlake+ */
	struct {
		struct drm_rect dst;
		bool enabled;
		bool force_thru;
	} pch_pfit;

	/* FDI configuration, only valid if has_pch_encoder is set. */
	int fdi_lanes;
	struct intel_link_m_n fdi_m_n;

	bool ips_enabled;

	bool crc_enabled;

	bool double_wide;

	int pbn;

	struct intel_crtc_scaler_state scaler_state;

	/* w/a for waiting 2 vblanks during crtc enable */
	enum pipe hsw_workaround_pipe;

	/* IVB sprite scaling w/a (WaCxSRDisabledForSpriteScaling:ivb) */
	bool disable_lp_wm;

	struct intel_crtc_wm_state wm;

	int min_cdclk[I915_MAX_PLANES];

	/* for packed/planar CbCr */
	u32 data_rate[I915_MAX_PLANES];
	/* for planar Y */
	u32 data_rate_y[I915_MAX_PLANES];

	/* FIXME unify with data_rate[]? */
	u64 rel_data_rate[I915_MAX_PLANES];
	u64 rel_data_rate_y[I915_MAX_PLANES];

	/* Gamma mode programmed on the pipe */
	u32 gamma_mode;

	union {
		/* CSC mode programmed on the pipe */
		u32 csc_mode;

		/* CHV CGM mode */
		u32 cgm_mode;
	};

	/* bitmask of logically enabled planes (enum plane_id) */
	u8 enabled_planes;

	/* bitmask of actually visible planes (enum plane_id) */
	u8 active_planes;
	u8 scaled_planes;
	u8 nv12_planes;
	u8 c8_planes;

	/* bitmask of planes that will be updated during the commit */
	u8 update_planes;

	/* bitmask of planes with async flip active */
	u8 async_flip_planes;

	u8 framestart_delay; /* 1-4 */
	u8 msa_timing_delay; /* 0-3 */

	struct {
		u32 enable;
		u32 gcp;
		union hdmi_infoframe avi;
		union hdmi_infoframe spd;
		union hdmi_infoframe hdmi;
		union hdmi_infoframe drm;
		struct drm_dp_vsc_sdp vsc;
		struct drm_dp_as_sdp as_sdp;
	} infoframes;

	u8 eld[MAX_ELD_BYTES];

	/* HDMI scrambling status */
	bool hdmi_scrambling;

	/* HDMI High TMDS char rate ratio */
	bool hdmi_high_tmds_clock_ratio;

	/*
	 * Output format RGB/YCBCR etc., that is coming out
	 * at the end of the pipe.
	 */
	enum intel_output_format output_format;

	/*
	 * Sink output format RGB/YCBCR etc., that is going
	 * into the sink.
	 */
	enum intel_output_format sink_format;

	/* enable pipe gamma? */
	bool gamma_enable;

	/* enable pipe csc? */
	bool csc_enable;

	/* enable vlv/chv wgc csc? */
	bool wgc_enable;

	/* joiner pipe bitmask */
	u8 joiner_pipes;

	/* Display Stream compression state */
	struct {
		bool compression_enable;
		bool dsc_split;
		/* Compressed Bpp in U6.4 format (first 4 bits for fractional part) */
		u16 compressed_bpp_x16;
		u8 slice_count;
		struct drm_dsc_config config;
	} dsc;

	/* DP tunnel used for BW allocation. */
	struct drm_dp_tunnel_ref dp_tunnel_ref;

	/* HSW+ linetime watermarks */
	u16 linetime;
	u16 ips_linetime;

	bool enhanced_framing;

<<<<<<< HEAD
	/* Forward Error correction State */
=======
	/*
	 * Forward Error Correction.
	 *
	 * Note: This will be false for 128b/132b, which will always have FEC
	 * enabled automatically.
	 */
>>>>>>> a6ad5510
	bool fec_enable;

	bool sdp_split_enable;

	/* Pointer to master transcoder in case of tiled displays */
	enum transcoder master_transcoder;

	/* Bitmask to indicate slaves attached */
	u8 sync_mode_slaves_mask;

	/* Only valid on TGL+ */
	enum transcoder mst_master_transcoder;

	/* For DSB based color LUT updates */
	struct intel_dsb *dsb_color_vblank, *dsb_color_commit;

	u32 psr2_man_track_ctl;

	u32 pipe_srcsz_early_tpt;

	struct drm_rect psr2_su_area;

	/* Variable Refresh Rate state */
	struct {
		bool enable, in_range;
		u8 pipeline_full;
		u16 flipline, vmin, vmax, guardband;
		u32 vsync_end, vsync_start;
	} vrr;

	/* Content Match Refresh Rate state */
	struct {
		bool enable;
		u64 cmrr_n, cmrr_m;
	} cmrr;

	/* Stream Splitter for eDP MSO */
	struct {
		bool enable;
		u8 link_count;
		u8 pixel_overlap;
	} splitter;

	/* for loading single buffered registers during vblank */
	struct drm_vblank_work vblank_work;

	/* LOBF flag */
	bool has_lobf;
};

enum intel_pipe_crc_source {
	INTEL_PIPE_CRC_SOURCE_NONE,
	INTEL_PIPE_CRC_SOURCE_PLANE1,
	INTEL_PIPE_CRC_SOURCE_PLANE2,
	INTEL_PIPE_CRC_SOURCE_PLANE3,
	INTEL_PIPE_CRC_SOURCE_PLANE4,
	INTEL_PIPE_CRC_SOURCE_PLANE5,
	INTEL_PIPE_CRC_SOURCE_PLANE6,
	INTEL_PIPE_CRC_SOURCE_PLANE7,
	INTEL_PIPE_CRC_SOURCE_PIPE,
	/* TV/DP on pre-gen5/vlv can't use the pipe source. */
	INTEL_PIPE_CRC_SOURCE_TV,
	INTEL_PIPE_CRC_SOURCE_DP_B,
	INTEL_PIPE_CRC_SOURCE_DP_C,
	INTEL_PIPE_CRC_SOURCE_DP_D,
	INTEL_PIPE_CRC_SOURCE_AUTO,
	INTEL_PIPE_CRC_SOURCE_MAX,
};

enum drrs_refresh_rate {
	DRRS_REFRESH_RATE_HIGH,
	DRRS_REFRESH_RATE_LOW,
};

#define INTEL_PIPE_CRC_ENTRIES_NR	128
struct intel_pipe_crc {
	spinlock_t lock;
	int skipped;
	enum intel_pipe_crc_source source;
};

struct intel_crtc {
	struct drm_crtc base;
	enum pipe pipe;
	/*
	 * Whether the crtc and the connected output pipeline is active. Implies
	 * that crtc->enabled is set, i.e. the current mode configuration has
	 * some outputs connected to this crtc.
	 */
	bool active;
	u8 plane_ids_mask;

	/* I915_MODE_FLAG_* */
	u8 mode_flags;

	u16 vmax_vblank_start;

	struct intel_display_power_domain_set enabled_power_domains;
	struct intel_display_power_domain_set hw_readout_power_domains;
	struct intel_overlay *overlay;

	struct intel_crtc_state *config;

	/* armed event for async flip */
	struct drm_pending_vblank_event *flip_done_event;

	/* Access to these should be protected by dev_priv->irq_lock. */
	bool cpu_fifo_underrun_disabled;
	bool pch_fifo_underrun_disabled;

	/* per-pipe watermark state */
	struct {
		/* watermarks currently being used  */
		union {
			struct intel_pipe_wm ilk;
			struct vlv_wm_state vlv;
			struct g4x_wm_state g4x;
		} active;
	} wm;

	struct {
		struct mutex mutex;
		struct delayed_work work;
		enum drrs_refresh_rate refresh_rate;
		unsigned int frontbuffer_bits;
		unsigned int busy_frontbuffer_bits;
		enum transcoder cpu_transcoder;
		struct intel_link_m_n m_n, m2_n2;
	} drrs;

	int scanline_offset;

	struct {
		unsigned start_vbl_count;
		ktime_t start_vbl_time;
		int min_vbl, max_vbl;
		int scanline_start;
#ifdef CONFIG_DRM_I915_DEBUG_VBLANK_EVADE
		struct {
			u64 min;
			u64 max;
			u64 sum;
			unsigned int over;
			unsigned int times[17]; /* [1us, 16ms] */
		} vbl;
#endif
	} debug;

	/* scalers available on this crtc */
	int num_scalers;

	/* for loading single buffered registers during vblank */
	struct pm_qos_request vblank_pm_qos;

#ifdef CONFIG_DEBUG_FS
	struct intel_pipe_crc pipe_crc;
#endif
};

struct intel_plane {
	struct drm_plane base;
	enum i9xx_plane_id i9xx_plane;
	enum plane_id id;
	enum pipe pipe;
	bool need_async_flip_toggle_wa;
	u32 frontbuffer_bit;

	struct {
		u32 base, cntl, size;
	} cursor;

	struct intel_fbc *fbc;

	/*
	 * NOTE: Do not place new plane state fields here (e.g., when adding
	 * new plane properties).  New runtime state should now be placed in
	 * the intel_plane_state structure and accessed via plane_state.
	 */

	int (*min_width)(const struct drm_framebuffer *fb,
			 int color_plane,
			 unsigned int rotation);
	int (*max_width)(const struct drm_framebuffer *fb,
			 int color_plane,
			 unsigned int rotation);
	int (*max_height)(const struct drm_framebuffer *fb,
			  int color_plane,
			  unsigned int rotation);
	unsigned int (*min_alignment)(struct intel_plane *plane,
				      const struct drm_framebuffer *fb,
				      int color_plane);
	unsigned int (*max_stride)(struct intel_plane *plane,
				   u32 pixel_format, u64 modifier,
				   unsigned int rotation);
	/* Write all non-self arming plane registers */
	void (*update_noarm)(struct intel_plane *plane,
			     const struct intel_crtc_state *crtc_state,
			     const struct intel_plane_state *plane_state);
	/* Write all self-arming plane registers */
	void (*update_arm)(struct intel_plane *plane,
			   const struct intel_crtc_state *crtc_state,
			   const struct intel_plane_state *plane_state);
	/* Disable the plane, must arm */
	void (*disable_arm)(struct intel_plane *plane,
			    const struct intel_crtc_state *crtc_state);
	bool (*get_hw_state)(struct intel_plane *plane, enum pipe *pipe);
	int (*check_plane)(struct intel_crtc_state *crtc_state,
			   struct intel_plane_state *plane_state);
	int (*min_cdclk)(const struct intel_crtc_state *crtc_state,
			 const struct intel_plane_state *plane_state);
	void (*async_flip)(struct intel_plane *plane,
			   const struct intel_crtc_state *crtc_state,
			   const struct intel_plane_state *plane_state,
			   bool async_flip);
	void (*enable_flip_done)(struct intel_plane *plane);
	void (*disable_flip_done)(struct intel_plane *plane);
};

struct intel_watermark_params {
	u16 fifo_size;
	u16 max_wm;
	u8 default_wm;
	u8 guard_size;
	u8 cacheline_size;
};

#define to_intel_atomic_state(x) container_of(x, struct intel_atomic_state, base)
#define to_intel_crtc(x) container_of(x, struct intel_crtc, base)
#define to_intel_connector(x) container_of(x, struct intel_connector, base)
#define to_intel_encoder(x) container_of(x, struct intel_encoder, base)
#define to_intel_plane(x) container_of(x, struct intel_plane, base)

#define to_intel_crtc_state(crtc_state) \
	container_of_const((crtc_state), struct intel_crtc_state, uapi)
#define to_intel_plane_state(plane_state) \
	container_of_const((plane_state), struct intel_plane_state, uapi)
#define to_intel_framebuffer(fb) \
	container_of_const((fb), struct intel_framebuffer, base)

#define intel_fb_obj(x) ((x) ? to_intel_bo((x)->obj[0]) : NULL)

struct intel_hdmi {
	i915_reg_t hdmi_reg;
	struct {
		enum drm_dp_dual_mode_type type;
		int max_tmds_clock;
	} dp_dual_mode;
	struct intel_connector *attached_connector;
	struct cec_notifier *cec_notifier;
};

struct intel_dp_mst_encoder;

struct intel_dp_compliance_data {
	unsigned long edid;
	u8 video_pattern;
	u16 hdisplay, vdisplay;
	u8 bpc;
	struct drm_dp_phy_test_params phytest;
};

struct intel_dp_compliance {
	unsigned long test_type;
	struct intel_dp_compliance_data test_data;
	bool test_active;
	int test_link_rate;
	u8 test_lane_count;
};

struct intel_dp_pcon_frl {
	bool is_trained;
	int trained_rate_gbps;
};

struct intel_pps {
	int panel_power_up_delay;
	int panel_power_down_delay;
	int panel_power_cycle_delay;
	int backlight_on_delay;
	int backlight_off_delay;
	struct delayed_work panel_vdd_work;
	bool want_panel_vdd;
	bool initializing;
	unsigned long last_power_on;
	unsigned long last_backlight_off;
	ktime_t panel_power_off_time;
	intel_wakeref_t vdd_wakeref;

	union {
		/*
		 * Pipe whose power sequencer is currently locked into
		 * this port. Only relevant on VLV/CHV.
		 */
		enum pipe pps_pipe;

		/*
		 * Power sequencer index. Only relevant on BXT+.
		 */
		int pps_idx;
	};

	/*
	 * Pipe currently driving the port. Used for preventing
	 * the use of the PPS for any pipe currentrly driving
	 * external DP as that will mess things up on VLV.
	 */
	enum pipe active_pipe;
	/*
	 * Set if the sequencer may be reset due to a power transition,
	 * requiring a reinitialization. Only relevant on BXT+.
	 */
	bool pps_reset;
	struct edp_power_seq pps_delays;
	struct edp_power_seq bios_pps_delays;
};

struct intel_psr {
	/* Mutex for PSR state of the transcoder */
	struct mutex lock;

#define I915_PSR_DEBUG_MODE_MASK		0x0f
#define I915_PSR_DEBUG_DEFAULT			0x00
#define I915_PSR_DEBUG_DISABLE			0x01
#define I915_PSR_DEBUG_ENABLE			0x02
#define I915_PSR_DEBUG_FORCE_PSR1		0x03
#define I915_PSR_DEBUG_ENABLE_SEL_FETCH		0x4
#define I915_PSR_DEBUG_IRQ			0x10
#define I915_PSR_DEBUG_SU_REGION_ET_DISABLE	0x20
#define I915_PSR_DEBUG_PANEL_REPLAY_DISABLE	0x40

	u32 debug;
	bool sink_support;
	bool source_support;
	bool enabled;
	bool paused;
	enum pipe pipe;
	enum transcoder transcoder;
	bool active;
	struct work_struct work;
	unsigned int busy_frontbuffer_bits;
	bool sink_psr2_support;
	bool link_standby;
	bool sel_update_enabled;
	bool psr2_sel_fetch_enabled;
	bool psr2_sel_fetch_cff_enabled;
	bool su_region_et_enabled;
	bool req_psr2_sdp_prior_scanline;
	u8 sink_sync_latency;
	ktime_t last_entry_attempt;
	ktime_t last_exit;
	bool sink_not_reliable;
	bool irq_aux_error;
	u16 su_w_granularity;
	u16 su_y_granularity;
	bool source_panel_replay_support;
	bool sink_panel_replay_support;
	bool sink_panel_replay_su_support;
	bool panel_replay_enabled;
	u32 dc3co_exitline;
	u32 dc3co_exit_delay;
	struct delayed_work dc3co_work;
	u8 entry_setup_frames;
};

struct intel_dp {
	i915_reg_t output_reg;
	u32 DP;
	int link_rate;
	u8 lane_count;
	u8 sink_count;
	bool link_trained;
	bool needs_modeset_retry;
	bool use_max_params;
	u8 dpcd[DP_RECEIVER_CAP_SIZE];
	u8 psr_dpcd[EDP_PSR_RECEIVER_CAP_SIZE];
	u8 pr_dpcd;
	u8 downstream_ports[DP_MAX_DOWNSTREAM_PORTS];
	u8 edp_dpcd[EDP_DISPLAY_CTL_CAP_SIZE];
	u8 lttpr_common_caps[DP_LTTPR_COMMON_CAP_SIZE];
	u8 lttpr_phy_caps[DP_MAX_LTTPR_COUNT][DP_LTTPR_PHY_CAP_SIZE];
	u8 pcon_dsc_dpcd[DP_PCON_DSC_ENCODER_CAP_SIZE];
	/* source rates */
	int num_source_rates;
	const int *source_rates;
	/* sink rates as reported by DP_MAX_LINK_RATE/DP_SUPPORTED_LINK_RATES */
	int num_sink_rates;
	int sink_rates[DP_MAX_SUPPORTED_RATES];
	bool use_rate_select;
	/* Max sink lane count as reported by DP_MAX_LANE_COUNT */
	int max_sink_lane_count;
	/* intersection of source and sink rates */
	int num_common_rates;
	int common_rates[DP_MAX_SUPPORTED_RATES];
	struct {
		/* TODO: move the rest of link specific fields to here */
		/* common rate,lane_count configs in bw order */
		int num_configs;
#define INTEL_DP_MAX_LANE_COUNT			4
#define INTEL_DP_MAX_SUPPORTED_LANE_CONFIGS	(ilog2(INTEL_DP_MAX_LANE_COUNT) + 1)
#define INTEL_DP_LANE_COUNT_EXP_BITS		order_base_2(INTEL_DP_MAX_SUPPORTED_LANE_CONFIGS)
#define INTEL_DP_LINK_RATE_IDX_BITS		(BITS_PER_TYPE(u8) - INTEL_DP_LANE_COUNT_EXP_BITS)
#define INTEL_DP_MAX_LINK_CONFIGS		(DP_MAX_SUPPORTED_RATES * \
						 INTEL_DP_MAX_SUPPORTED_LANE_CONFIGS)
		struct intel_dp_link_config {
			u8 link_rate_idx:INTEL_DP_LINK_RATE_IDX_BITS;
			u8 lane_count_exp:INTEL_DP_LANE_COUNT_EXP_BITS;
		} configs[INTEL_DP_MAX_LINK_CONFIGS];
		/* Max lane count for the current link */
		int max_lane_count;
		/* Max rate for the current link */
		int max_rate;
		/*
		 * Link parameters for which the MST topology was probed.
		 * Tracking these ensures that the MST path resources are
		 * re-enumerated whenever the link is retrained with new link
		 * parameters, as required by the DP standard.
		 */
		int mst_probed_lane_count;
		int mst_probed_rate;
		int force_lane_count;
		int force_rate;
		bool retrain_disabled;
		/* Sequential link training failures after a passing LT */
		int seq_train_failures;
		int force_train_failure;
		bool force_retrain;
	} link;
	bool reset_link_params;
	int mso_link_count;
	int mso_pixel_overlap;
	/* sink or branch descriptor */
	struct drm_dp_desc desc;
	struct drm_dp_aux aux;
	u32 aux_busy_last_status;
	u8 train_set[4];

	struct intel_pps pps;

	bool is_mst;
	int active_mst_links;
	enum drm_dp_mst_mode mst_detect;

	/* connector directly attached - won't be use for modeset in mst world */
	struct intel_connector *attached_connector;
	bool as_sdp_supported;

	struct drm_dp_tunnel *tunnel;
	bool tunnel_suspended:1;

	/* mst connector list */
	struct intel_dp_mst_encoder *mst_encoders[I915_MAX_PIPES];
	struct drm_dp_mst_topology_mgr mst_mgr;

	u32 (*get_aux_clock_divider)(struct intel_dp *dp, int index);
	/*
	 * This function returns the value we have to program the AUX_CTL
	 * register with to kick off an AUX transaction.
	 */
	u32 (*get_aux_send_ctl)(struct intel_dp *dp, int send_bytes,
				u32 aux_clock_divider);

	i915_reg_t (*aux_ch_ctl_reg)(struct intel_dp *dp);
	i915_reg_t (*aux_ch_data_reg)(struct intel_dp *dp, int index);

	/* This is called before a link training is starterd */
	void (*prepare_link_retrain)(struct intel_dp *intel_dp,
				     const struct intel_crtc_state *crtc_state);
	void (*set_link_train)(struct intel_dp *intel_dp,
			       const struct intel_crtc_state *crtc_state,
			       u8 dp_train_pat);
	void (*set_idle_link_train)(struct intel_dp *intel_dp,
				    const struct intel_crtc_state *crtc_state);

	u8 (*preemph_max)(struct intel_dp *intel_dp);
	u8 (*voltage_max)(struct intel_dp *intel_dp,
			  const struct intel_crtc_state *crtc_state);

	/* Displayport compliance testing */
	struct intel_dp_compliance compliance;

	/* Downstream facing port caps */
	struct {
		int min_tmds_clock, max_tmds_clock;
		int max_dotclock;
		int pcon_max_frl_bw;
		u8 max_bpc;
		bool ycbcr_444_to_420;
		bool ycbcr420_passthrough;
		bool rgb_to_ycbcr;
	} dfp;

	/* To control wakeup latency, e.g. for irq-driven dp aux transfers. */
	struct pm_qos_request pm_qos;

	/* Display stream compression testing */
	bool force_dsc_en;
	int force_dsc_output_format;
	bool force_dsc_fractional_bpp_en;
	int force_dsc_bpc;

	bool hobl_failed;
	bool hobl_active;

	struct intel_dp_pcon_frl frl;

	struct intel_psr psr;

	/* When we last wrote the OUI for eDP */
	unsigned long last_oui_write;

	bool colorimetry_support;

	struct {
		u8 io_wake_lines;
		u8 fast_wake_lines;

		/* LNL and beyond */
		u8 check_entry_lines;
		u8 aux_less_wake_lines;
		u8 silence_period_sym_clocks;
		u8 lfps_half_cycle_num_of_syms;
	} alpm_parameters;

	u8 alpm_dpcd;

	struct {
		unsigned long mask;
	} quirks;
};

enum lspcon_vendor {
	LSPCON_VENDOR_MCA,
	LSPCON_VENDOR_PARADE
};

struct intel_lspcon {
	bool active;
	bool hdr_supported;
	enum drm_lspcon_mode mode;
	enum lspcon_vendor vendor;
};

struct intel_digital_port {
	struct intel_encoder base;
	u32 saved_port_bits;
	struct intel_dp dp;
	struct intel_hdmi hdmi;
	struct intel_lspcon lspcon;
	enum irqreturn (*hpd_pulse)(struct intel_digital_port *, bool);
	bool release_cl2_override;
	u8 max_lanes;
	/* Used for DP and ICL+ TypeC/DP and TypeC/HDMI ports. */
	enum aux_ch aux_ch;
	enum intel_display_power_domain ddi_io_power_domain;
	intel_wakeref_t ddi_io_wakeref;
	intel_wakeref_t aux_wakeref;

	struct intel_tc_port *tc;

	/* protects num_hdcp_streams reference count, hdcp_port_data and hdcp_auth_status */
	struct mutex hdcp_mutex;
	/* the number of pipes using HDCP signalling out of this port */
	unsigned int num_hdcp_streams;
	/* port HDCP auth status */
	bool hdcp_auth_status;
	/* HDCP port data need to pass to security f/w */
	struct hdcp_port_data hdcp_port_data;
	/* Whether the MST topology supports HDCP Type 1 Content */
	bool hdcp_mst_type1_capable;

	void (*write_infoframe)(struct intel_encoder *encoder,
				const struct intel_crtc_state *crtc_state,
				unsigned int type,
				const void *frame, ssize_t len);
	void (*read_infoframe)(struct intel_encoder *encoder,
			       const struct intel_crtc_state *crtc_state,
			       unsigned int type,
			       void *frame, ssize_t len);
	void (*set_infoframes)(struct intel_encoder *encoder,
			       bool enable,
			       const struct intel_crtc_state *crtc_state,
			       const struct drm_connector_state *conn_state);
	u32 (*infoframes_enabled)(struct intel_encoder *encoder,
				  const struct intel_crtc_state *pipe_config);
	bool (*connected)(struct intel_encoder *encoder);

	void (*lock)(struct intel_digital_port *dig_port);
	void (*unlock)(struct intel_digital_port *dig_port);
};

struct intel_dp_mst_encoder {
	struct intel_encoder base;
	enum pipe pipe;
	struct intel_digital_port *primary;
	struct intel_connector *connector;
};

static inline struct intel_encoder *
intel_attached_encoder(struct intel_connector *connector)
{
	return connector->encoder;
}

static inline bool intel_encoder_is_dig_port(struct intel_encoder *encoder)
{
	switch (encoder->type) {
	case INTEL_OUTPUT_DDI:
	case INTEL_OUTPUT_DP:
	case INTEL_OUTPUT_EDP:
	case INTEL_OUTPUT_HDMI:
		return true;
	default:
		return false;
	}
}

static inline bool intel_encoder_is_mst(struct intel_encoder *encoder)
{
	return encoder->type == INTEL_OUTPUT_DP_MST;
}

static inline struct intel_dp_mst_encoder *
enc_to_mst(struct intel_encoder *encoder)
{
	return container_of(&encoder->base, struct intel_dp_mst_encoder,
			    base.base);
}

static inline struct intel_digital_port *
enc_to_dig_port(struct intel_encoder *encoder)
{
	struct intel_encoder *intel_encoder = encoder;

	if (intel_encoder_is_dig_port(intel_encoder))
		return container_of(&encoder->base, struct intel_digital_port,
				    base.base);
	else if (intel_encoder_is_mst(intel_encoder))
		return enc_to_mst(encoder)->primary;
	else
		return NULL;
}

static inline struct intel_digital_port *
intel_attached_dig_port(struct intel_connector *connector)
{
	return enc_to_dig_port(intel_attached_encoder(connector));
}

static inline struct intel_hdmi *
enc_to_intel_hdmi(struct intel_encoder *encoder)
{
	return &enc_to_dig_port(encoder)->hdmi;
}

static inline struct intel_hdmi *
intel_attached_hdmi(struct intel_connector *connector)
{
	return enc_to_intel_hdmi(intel_attached_encoder(connector));
}

static inline struct intel_dp *enc_to_intel_dp(struct intel_encoder *encoder)
{
	return &enc_to_dig_port(encoder)->dp;
}

static inline struct intel_dp *intel_attached_dp(struct intel_connector *connector)
{
	return enc_to_intel_dp(intel_attached_encoder(connector));
}

static inline bool intel_encoder_is_dp(struct intel_encoder *encoder)
{
	switch (encoder->type) {
	case INTEL_OUTPUT_DP:
	case INTEL_OUTPUT_EDP:
		return true;
	case INTEL_OUTPUT_DDI:
		/* Skip pure HDMI/DVI DDI encoders */
		return i915_mmio_reg_valid(enc_to_intel_dp(encoder)->output_reg);
	default:
		return false;
	}
}

static inline struct intel_lspcon *
enc_to_intel_lspcon(struct intel_encoder *encoder)
{
	return &enc_to_dig_port(encoder)->lspcon;
}

static inline struct intel_digital_port *
dp_to_dig_port(struct intel_dp *intel_dp)
{
	return container_of(intel_dp, struct intel_digital_port, dp);
}

static inline struct intel_lspcon *
dp_to_lspcon(struct intel_dp *intel_dp)
{
	return &dp_to_dig_port(intel_dp)->lspcon;
}

static inline struct intel_digital_port *
hdmi_to_dig_port(struct intel_hdmi *intel_hdmi)
{
	return container_of(intel_hdmi, struct intel_digital_port, hdmi);
}

static inline struct intel_plane_state *
intel_atomic_get_plane_state(struct intel_atomic_state *state,
				 struct intel_plane *plane)
{
	struct drm_plane_state *ret =
		drm_atomic_get_plane_state(&state->base, &plane->base);

	if (IS_ERR(ret))
		return ERR_CAST(ret);

	return to_intel_plane_state(ret);
}

static inline struct intel_plane_state *
intel_atomic_get_old_plane_state(struct intel_atomic_state *state,
				 struct intel_plane *plane)
{
	return to_intel_plane_state(drm_atomic_get_old_plane_state(&state->base,
								   &plane->base));
}

static inline struct intel_plane_state *
intel_atomic_get_new_plane_state(struct intel_atomic_state *state,
				 struct intel_plane *plane)
{
	return to_intel_plane_state(drm_atomic_get_new_plane_state(&state->base,
								   &plane->base));
}

static inline struct intel_crtc_state *
intel_atomic_get_old_crtc_state(struct intel_atomic_state *state,
				struct intel_crtc *crtc)
{
	return to_intel_crtc_state(drm_atomic_get_old_crtc_state(&state->base,
								 &crtc->base));
}

static inline struct intel_crtc_state *
intel_atomic_get_new_crtc_state(struct intel_atomic_state *state,
				struct intel_crtc *crtc)
{
	return to_intel_crtc_state(drm_atomic_get_new_crtc_state(&state->base,
								 &crtc->base));
}

static inline struct intel_digital_connector_state *
intel_atomic_get_new_connector_state(struct intel_atomic_state *state,
				     struct intel_connector *connector)
{
	return to_intel_digital_connector_state(
			drm_atomic_get_new_connector_state(&state->base,
			&connector->base));
}

static inline struct intel_digital_connector_state *
intel_atomic_get_old_connector_state(struct intel_atomic_state *state,
				     struct intel_connector *connector)
{
	return to_intel_digital_connector_state(
			drm_atomic_get_old_connector_state(&state->base,
			&connector->base));
}

/* intel_display.c */
static inline bool
intel_crtc_has_type(const struct intel_crtc_state *crtc_state,
		    enum intel_output_type type)
{
	return crtc_state->output_types & BIT(type);
}

static inline bool
intel_crtc_has_dp_encoder(const struct intel_crtc_state *crtc_state)
{
	return crtc_state->output_types &
		(BIT(INTEL_OUTPUT_DP) |
		 BIT(INTEL_OUTPUT_DP_MST) |
		 BIT(INTEL_OUTPUT_EDP));
}

static inline bool
intel_crtc_needs_modeset(const struct intel_crtc_state *crtc_state)
{
	return drm_atomic_crtc_needs_modeset(&crtc_state->uapi);
}

static inline bool
intel_crtc_needs_fastset(const struct intel_crtc_state *crtc_state)
{
	return crtc_state->update_pipe;
}

static inline bool
intel_crtc_needs_color_update(const struct intel_crtc_state *crtc_state)
{
	return crtc_state->uapi.color_mgmt_changed ||
		intel_crtc_needs_fastset(crtc_state) ||
		intel_crtc_needs_modeset(crtc_state);
}

static inline u32 intel_plane_ggtt_offset(const struct intel_plane_state *plane_state)
{
	return i915_ggtt_offset(plane_state->ggtt_vma);
}

static inline struct intel_frontbuffer *
to_intel_frontbuffer(struct drm_framebuffer *fb)
{
	return fb ? to_intel_framebuffer(fb)->frontbuffer : NULL;
}

/*
 * Conversion functions/macros from various pointer types to struct
 * intel_display pointer.
 */
#define __drm_device_to_intel_display(p) \
	((p) ? &to_i915(p)->display : NULL)
#define __device_to_intel_display(p)				\
	__drm_device_to_intel_display(dev_get_drvdata(p))
#define __pci_dev_to_intel_display(p)				\
	__drm_device_to_intel_display(pci_get_drvdata(p))
#define __intel_atomic_state_to_intel_display(p)	\
	__drm_device_to_intel_display((p)->base.dev)
#define __intel_connector_to_intel_display(p)		\
	__drm_device_to_intel_display((p)->base.dev)
#define __intel_crtc_to_intel_display(p)		\
	__drm_device_to_intel_display((p)->base.dev)
#define __intel_crtc_state_to_intel_display(p)			\
	__drm_device_to_intel_display((p)->uapi.crtc->dev)
#define __intel_digital_port_to_intel_display(p)		\
	__drm_device_to_intel_display((p)->base.base.dev)
#define __intel_dp_to_intel_display(p)	\
	__drm_device_to_intel_display(dp_to_dig_port(p)->base.base.dev)
#define __intel_encoder_to_intel_display(p)		\
	__drm_device_to_intel_display((p)->base.dev)
#define __intel_hdmi_to_intel_display(p)	\
	__drm_device_to_intel_display(hdmi_to_dig_port(p)->base.base.dev)

/* Helper for generic association. Map types to conversion functions/macros. */
#define __assoc(type, p) \
	struct type: __##type##_to_intel_display((struct type *)(p))

/* Convert various pointer types to struct intel_display pointer. */
#define to_intel_display(p)				\
	_Generic(*p,					\
		 __assoc(drm_device, p),		\
		 __assoc(device, p),			\
		 __assoc(pci_dev, p),			\
		 __assoc(intel_atomic_state, p),	\
		 __assoc(intel_connector, p),		\
		 __assoc(intel_crtc, p),		\
		 __assoc(intel_crtc_state, p),		\
		 __assoc(intel_digital_port, p),	\
		 __assoc(intel_dp, p),			\
		 __assoc(intel_encoder, p),		\
		 __assoc(intel_hdmi, p))

#endif /*  __INTEL_DISPLAY_TYPES_H__ */<|MERGE_RESOLUTION|>--- conflicted
+++ resolved
@@ -743,12 +743,9 @@
 
 	struct intel_fb_view view;
 	u32 phys_dma_addr; /* for cursor_needs_physical */
-<<<<<<< HEAD
-=======
 
 	/* for legacy cursor fb unpin */
 	struct drm_vblank_work unpin_work;
->>>>>>> a6ad5510
 
 	/* Plane pxp decryption state */
 	bool decrypt;
@@ -1096,10 +1093,7 @@
 	unsigned fb_bits; /* framebuffers to flip */
 	bool update_pipe; /* can a fast modeset be performed? */
 	bool update_m_n; /* update M/N seamlessly during fastset? */
-<<<<<<< HEAD
-=======
 	bool update_lrr; /* update TRANS_VTOTAL/etc. during fastset? */
->>>>>>> a6ad5510
 	bool disable_cxsr;
 	bool update_wm_pre, update_wm_post; /* watermarks are updated */
 	bool fifo_changed; /* FIFO split is changed */
@@ -1383,16 +1377,12 @@
 
 	bool enhanced_framing;
 
-<<<<<<< HEAD
-	/* Forward Error correction State */
-=======
 	/*
 	 * Forward Error Correction.
 	 *
 	 * Note: This will be false for 128b/132b, which will always have FEC
 	 * enabled automatically.
 	 */
->>>>>>> a6ad5510
 	bool fec_enable;
 
 	bool sdp_split_enable;
