/*
 * Copyright (c) 2006 Dave Airlie <airlied@linux.ie>
 * Copyright (c) 2007-2008 Intel Corporation
 *   Jesse Barnes <jesse.barnes@intel.com>
 *
 * Permission is hereby granted, free of charge, to any person obtaining a
 * copy of this software and associated documentation files (the "Software"),
 * to deal in the Software without restriction, including without limitation
 * the rights to use, copy, modify, merge, publish, distribute, sublicense,
 * and/or sell copies of the Software, and to permit persons to whom the
 * Software is furnished to do so, subject to the following conditions:
 *
 * The above copyright notice and this permission notice (including the next
 * paragraph) shall be included in all copies or substantial portions of the
 * Software.
 *
 * THE SOFTWARE IS PROVIDED "AS IS", WITHOUT WARRANTY OF ANY KIND, EXPRESS OR
 * IMPLIED, INCLUDING BUT NOT LIMITED TO THE WARRANTIES OF MERCHANTABILITY,
 * FITNESS FOR A PARTICULAR PURPOSE AND NONINFRINGEMENT.  IN NO EVENT SHALL
 * THE AUTHORS OR COPYRIGHT HOLDERS BE LIABLE FOR ANY CLAIM, DAMAGES OR OTHER
 * LIABILITY, WHETHER IN AN ACTION OF CONTRACT, TORT OR OTHERWISE, ARISING
 * FROM, OUT OF OR IN CONNECTION WITH THE SOFTWARE OR THE USE OR OTHER DEALINGS
 * IN THE SOFTWARE.
 */

#ifndef __INTEL_DISPLAY_TYPES_H__
#define __INTEL_DISPLAY_TYPES_H__

#include <linux/i2c.h>
#include <linux/pm_qos.h>
#include <linux/pwm.h>
#include <linux/sched/clock.h>

#include <drm/display/drm_dp_dual_mode_helper.h>
#include <drm/display/drm_dp_mst_helper.h>
#include <drm/display/drm_dp_tunnel.h>
#include <drm/display/drm_dsc.h>
#include <drm/drm_atomic.h>
#include <drm/drm_crtc.h>
#include <drm/drm_encoder.h>
#include <drm/drm_fourcc.h>
#include <drm/drm_framebuffer.h>
#include <drm/drm_probe_helper.h>
#include <drm/drm_rect.h>
#include <drm/drm_vblank.h>
#include <drm/drm_vblank_work.h>
#include <drm/intel/i915_hdcp_interface.h>
#include <media/cec-notifier.h>

#include "gem/i915_gem_object_types.h" /* for to_intel_bo() */
#include "i915_vma.h"
#include "i915_vma_types.h"
#include "intel_bios.h"
#include "intel_display.h"
#include "intel_display_limits.h"
#include "intel_display_power.h"
#include "intel_dpll_mgr.h"
#include "intel_wm_types.h"

struct drm_printer;
struct __intel_global_objs_state;
struct intel_ddi_buf_trans;
struct intel_fbc;
struct intel_connector;
struct intel_tc_port;

/*
 * Display related stuff
 */

/* these are outputs from the chip - integrated only
   external chips are via DVO or SDVO output */
enum intel_output_type {
	INTEL_OUTPUT_UNUSED = 0,
	INTEL_OUTPUT_ANALOG = 1,
	INTEL_OUTPUT_DVO = 2,
	INTEL_OUTPUT_SDVO = 3,
	INTEL_OUTPUT_LVDS = 4,
	INTEL_OUTPUT_TVOUT = 5,
	INTEL_OUTPUT_HDMI = 6,
	INTEL_OUTPUT_DP = 7,
	INTEL_OUTPUT_EDP = 8,
	INTEL_OUTPUT_DSI = 9,
	INTEL_OUTPUT_DDI = 10,
	INTEL_OUTPUT_DP_MST = 11,
};

enum hdmi_force_audio {
	HDMI_AUDIO_OFF_DVI = -2,	/* no aux data for HDMI-DVI converter */
	HDMI_AUDIO_OFF,			/* force turn off HDMI audio */
	HDMI_AUDIO_AUTO,		/* trust EDID */
	HDMI_AUDIO_ON,			/* force turn on HDMI audio */
};

/* "Broadcast RGB" property */
enum intel_broadcast_rgb {
	INTEL_BROADCAST_RGB_AUTO,
	INTEL_BROADCAST_RGB_FULL,
	INTEL_BROADCAST_RGB_LIMITED,
};

struct intel_fb_view {
	/*
	 * The remap information used in the remapped and rotated views to
	 * create the DMA scatter-gather list for each FB color plane. This sg
	 * list is created along with the view type (gtt.type) specific
	 * i915_vma object and contains the list of FB object pages (reordered
	 * in the rotated view) that are visible in the view.
	 * In the normal view the FB object's backing store sg list is used
	 * directly and hence the remap information here is not used.
	 */
	struct i915_gtt_view gtt;

	/*
	 * The GTT view (gtt.type) specific information for each FB color
	 * plane. In the normal GTT view all formats (up to 4 color planes),
	 * in the rotated and remapped GTT view all no-CCS formats (up to 2
	 * color planes) are supported.
	 *
	 * The view information shared by all FB color planes in the FB,
	 * like dst x/y and src/dst width, is stored separately in
	 * intel_plane_state.
	 */
	struct i915_color_plane_view {
		u32 offset;
		unsigned int x, y;
		/*
		 * Plane stride in:
		 *   bytes for 0/180 degree rotation
		 *   pixels for 90/270 degree rotation
		 */
		unsigned int mapping_stride;
		unsigned int scanout_stride;
	} color_plane[4];
};

struct intel_framebuffer {
	struct drm_framebuffer base;
	struct intel_frontbuffer *frontbuffer;

	/* Params to remap the FB pages and program the plane registers in each view. */
	struct intel_fb_view normal_view;
	union {
		struct intel_fb_view rotated_view;
		struct intel_fb_view remapped_view;
	};

	struct i915_address_space *dpt_vm;

	unsigned int min_alignment;
};

enum intel_hotplug_state {
	INTEL_HOTPLUG_UNCHANGED,
	INTEL_HOTPLUG_CHANGED,
	INTEL_HOTPLUG_RETRY,
};

struct intel_encoder {
	struct drm_encoder base;

	enum intel_output_type type;
	enum port port;
	u16 cloneable;
	u8 pipe_mask;

	/* Check and recover a bad link state. */
	struct delayed_work link_check_work;
	void (*link_check)(struct intel_encoder *encoder);

	enum intel_hotplug_state (*hotplug)(struct intel_encoder *encoder,
					    struct intel_connector *connector);
	enum intel_output_type (*compute_output_type)(struct intel_encoder *,
						      struct intel_crtc_state *,
						      struct drm_connector_state *);
	int (*compute_config)(struct intel_encoder *,
			      struct intel_crtc_state *,
			      struct drm_connector_state *);
	int (*compute_config_late)(struct intel_encoder *,
				   struct intel_crtc_state *,
				   struct drm_connector_state *);
	void (*pre_pll_enable)(struct intel_atomic_state *,
			       struct intel_encoder *,
			       const struct intel_crtc_state *,
			       const struct drm_connector_state *);
	void (*pre_enable)(struct intel_atomic_state *,
			   struct intel_encoder *,
			   const struct intel_crtc_state *,
			   const struct drm_connector_state *);
	void (*enable)(struct intel_atomic_state *,
		       struct intel_encoder *,
		       const struct intel_crtc_state *,
		       const struct drm_connector_state *);
	void (*disable)(struct intel_atomic_state *,
			struct intel_encoder *,
			const struct intel_crtc_state *,
			const struct drm_connector_state *);
	void (*post_disable)(struct intel_atomic_state *,
			     struct intel_encoder *,
			     const struct intel_crtc_state *,
			     const struct drm_connector_state *);
	void (*post_pll_disable)(struct intel_atomic_state *,
				 struct intel_encoder *,
				 const struct intel_crtc_state *,
				 const struct drm_connector_state *);
	void (*update_pipe)(struct intel_atomic_state *,
			    struct intel_encoder *,
			    const struct intel_crtc_state *,
			    const struct drm_connector_state *);
	void (*audio_enable)(struct intel_encoder *encoder,
			     const struct intel_crtc_state *crtc_state,
			     const struct drm_connector_state *conn_state);
	void (*audio_disable)(struct intel_encoder *encoder,
			      const struct intel_crtc_state *old_crtc_state,
			      const struct drm_connector_state *old_conn_state);
	/* Read out the current hw state of this connector, returning true if
	 * the encoder is active. If the encoder is enabled it also set the pipe
	 * it is connected to in the pipe parameter. */
	bool (*get_hw_state)(struct intel_encoder *, enum pipe *pipe);
	/* Reconstructs the equivalent mode flags for the current hardware
	 * state. This must be called _after_ display->get_pipe_config has
	 * pre-filled the pipe config. Note that intel_encoder->base.crtc must
	 * be set correctly before calling this function. */
	void (*get_config)(struct intel_encoder *,
			   struct intel_crtc_state *pipe_config);

	/*
	 * Optional hook called during init/resume to sync any state
	 * stored in the encoder (eg. DP link parameters) wrt. the HW state.
	 */
	void (*sync_state)(struct intel_encoder *encoder,
			   const struct intel_crtc_state *crtc_state);

	/*
	 * Optional hook, returning true if this encoder allows a fastset
	 * during the initial commit, false otherwise.
	 */
	bool (*initial_fastset_check)(struct intel_encoder *encoder,
				      struct intel_crtc_state *crtc_state);

	/*
	 * Acquires the power domains needed for an active encoder during
	 * hardware state readout.
	 */
	void (*get_power_domains)(struct intel_encoder *encoder,
				  struct intel_crtc_state *crtc_state);
	/*
	 * Called during system suspend after all pending requests for the
	 * encoder are flushed (for example for DP AUX transactions) and
	 * device interrupts are disabled.
	 * All modeset locks are held while the hook is called.
	 */
	void (*suspend)(struct intel_encoder *);
	/*
	 * Called without the modeset locks held after the suspend() hook for
	 * all encoders have been called.
	 */
	void (*suspend_complete)(struct intel_encoder *encoder);
	/*
	 * Called during system reboot/shutdown after all the
	 * encoders have been disabled and suspended.
	 * All modeset locks are held while the hook is called.
	 */
	void (*shutdown)(struct intel_encoder *encoder);
	/*
	 * Called without the modeset locks held after the shutdown() hook for
	 * all encoders have been called.
	 */
	void (*shutdown_complete)(struct intel_encoder *encoder);
	/*
	 * Enable/disable the clock to the port.
	 */
	void (*enable_clock)(struct intel_encoder *encoder,
			     const struct intel_crtc_state *crtc_state);
	void (*disable_clock)(struct intel_encoder *encoder);
	/*
	 * Returns whether the port clock is enabled or not.
	 */
	bool (*is_clock_enabled)(struct intel_encoder *encoder);
	/*
	 * Returns the PLL type the port uses.
	 */
	enum icl_port_dpll_id (*port_pll_type)(struct intel_encoder *encoder,
					       const struct intel_crtc_state *crtc_state);
	const struct intel_ddi_buf_trans *(*get_buf_trans)(struct intel_encoder *encoder,
							   const struct intel_crtc_state *crtc_state,
							   int *n_entries);
	void (*set_signal_levels)(struct intel_encoder *encoder,
				  const struct intel_crtc_state *crtc_state);

	enum hpd_pin hpd_pin;
	enum intel_display_power_domain power_domain;

	/* VBT information for this encoder (may be NULL for older platforms) */
	const struct intel_bios_encoder_data *devdata;
};

struct intel_panel_bl_funcs {
	/* Connector and platform specific backlight functions */
	int (*setup)(struct intel_connector *connector, enum pipe pipe);
	u32 (*get)(struct intel_connector *connector, enum pipe pipe);
	void (*set)(const struct drm_connector_state *conn_state, u32 level);
	void (*disable)(const struct drm_connector_state *conn_state, u32 level);
	void (*enable)(const struct intel_crtc_state *crtc_state,
		       const struct drm_connector_state *conn_state, u32 level);
	u32 (*hz_to_pwm)(struct intel_connector *connector, u32 hz);
};

enum drrs_type {
	DRRS_TYPE_NONE,
	DRRS_TYPE_STATIC,
	DRRS_TYPE_SEAMLESS,
};

struct intel_vbt_panel_data {
	struct drm_display_mode *lfp_vbt_mode; /* if any */
	struct drm_display_mode *sdvo_lvds_vbt_mode; /* if any */

	/* Feature bits */
	int panel_type;
	unsigned int lvds_dither:1;
	unsigned int bios_lvds_val; /* initial [PCH_]LVDS reg val in VBIOS */

	bool vrr;

	u8 seamless_drrs_min_refresh_rate;
	enum drrs_type drrs_type;

	struct {
		int max_link_rate;
		int rate;
		int lanes;
		int preemphasis;
		int vswing;
		int bpp;
		struct edp_power_seq pps;
		u8 drrs_msa_timing_delay;
		bool low_vswing;
		bool hobl;
		bool dsc_disable;
	} edp;

	struct {
		bool enable;
		bool full_link;
		bool require_aux_wakeup;
		int idle_frames;
		int tp1_wakeup_time_us;
		int tp2_tp3_wakeup_time_us;
		int psr2_tp2_tp3_wakeup_time_us;
	} psr;

	struct {
		u16 pwm_freq_hz;
		u16 brightness_precision_bits;
		u16 hdr_dpcd_refresh_timeout;
		bool present;
		bool active_low_pwm;
		u8 min_brightness;	/* min_brightness/255 of max */
		s8 controller;		/* brightness controller number */
		enum intel_backlight_type type;
	} backlight;

	/* MIPI DSI */
	struct {
		u16 panel_id;
		struct mipi_config *config;
		struct mipi_pps_data *pps;
		u16 bl_ports;
		u16 cabc_ports;
		u8 seq_version;
		u32 size;
		u8 *data;
		const u8 *sequence[MIPI_SEQ_MAX];
		u8 *deassert_seq; /* Used by fixup_mipi_sequences() */
		enum drm_panel_orientation orientation;
	} dsi;
};

struct intel_panel {
	/* Fixed EDID for eDP and LVDS. May hold ERR_PTR for invalid EDID. */
	const struct drm_edid *fixed_edid;

	struct list_head fixed_modes;

	/* backlight */
	struct {
		bool present;
		u32 level;
		u32 min;
		u32 max;
		bool enabled;
		bool combination_mode;	/* gen 2/4 only */
		bool active_low_pwm;
		bool alternate_pwm_increment;	/* lpt+ */

		/* PWM chip */
		u32 pwm_level_min;
		u32 pwm_level_max;
		bool pwm_enabled;
		bool util_pin_active_low;	/* bxt+ */
		u8 controller;		/* bxt+ only */
		struct pwm_device *pwm;
		struct pwm_state pwm_state;

		/* DPCD backlight */
		union {
			struct {
				struct drm_edp_backlight_info info;
			} vesa;
			struct {
				bool sdr_uses_aux;
				bool supports_2084_decode;
				bool supports_2020_gamut;
				bool supports_segmented_backlight;
				bool supports_sdp_colorimetry;
				bool supports_tone_mapping;
			} intel_cap;
		} edp;

		struct backlight_device *device;

		const struct intel_panel_bl_funcs *funcs;
		const struct intel_panel_bl_funcs *pwm_funcs;
		void (*power)(struct intel_connector *, bool enable);
	} backlight;

	struct intel_vbt_panel_data vbt;
};

struct intel_digital_port;

enum check_link_response {
	HDCP_LINK_PROTECTED	= 0,
	HDCP_TOPOLOGY_CHANGE,
	HDCP_LINK_INTEGRITY_FAILURE,
	HDCP_REAUTH_REQUEST
};

/*
 * This structure serves as a translation layer between the generic HDCP code
 * and the bus-specific code. What that means is that HDCP over HDMI differs
 * from HDCP over DP, so to account for these differences, we need to
 * communicate with the receiver through this shim.
 *
 * For completeness, the 2 buses differ in the following ways:
 *	- DP AUX vs. DDC
 *		HDCP registers on the receiver are set via DP AUX for DP, and
 *		they are set via DDC for HDMI.
 *	- Receiver register offsets
 *		The offsets of the registers are different for DP vs. HDMI
 *	- Receiver register masks/offsets
 *		For instance, the ready bit for the KSV fifo is in a different
 *		place on DP vs HDMI
 *	- Receiver register names
 *		Seriously. In the DP spec, the 16-bit register containing
 *		downstream information is called BINFO, on HDMI it's called
 *		BSTATUS. To confuse matters further, DP has a BSTATUS register
 *		with a completely different definition.
 *	- KSV FIFO
 *		On HDMI, the ksv fifo is read all at once, whereas on DP it must
 *		be read 3 keys at a time
 *	- Aksv output
 *		Since Aksv is hidden in hardware, there's different procedures
 *		to send it over DP AUX vs DDC
 */
struct intel_hdcp_shim {
	/* Outputs the transmitter's An and Aksv values to the receiver. */
	int (*write_an_aksv)(struct intel_digital_port *dig_port, u8 *an);

	/* Reads the receiver's key selection vector */
	int (*read_bksv)(struct intel_digital_port *dig_port, u8 *bksv);

	/*
	 * Reads BINFO from DP receivers and BSTATUS from HDMI receivers. The
	 * definitions are the same in the respective specs, but the names are
	 * different. Call it BSTATUS since that's the name the HDMI spec
	 * uses and it was there first.
	 */
	int (*read_bstatus)(struct intel_digital_port *dig_port,
			    u8 *bstatus);

	/* Determines whether a repeater is present downstream */
	int (*repeater_present)(struct intel_digital_port *dig_port,
				bool *repeater_present);

	/* Reads the receiver's Ri' value */
	int (*read_ri_prime)(struct intel_digital_port *dig_port, u8 *ri);

	/* Determines if the receiver's KSV FIFO is ready for consumption */
	int (*read_ksv_ready)(struct intel_digital_port *dig_port,
			      bool *ksv_ready);

	/* Reads the ksv fifo for num_downstream devices */
	int (*read_ksv_fifo)(struct intel_digital_port *dig_port,
			     int num_downstream, u8 *ksv_fifo);

	/* Reads a 32-bit part of V' from the receiver */
	int (*read_v_prime_part)(struct intel_digital_port *dig_port,
				 int i, u32 *part);

	/* Enables HDCP signalling on the port */
	int (*toggle_signalling)(struct intel_digital_port *dig_port,
				 enum transcoder cpu_transcoder,
				 bool enable);

	/* Enable/Disable stream encryption on DP MST Transport Link */
	int (*stream_encryption)(struct intel_connector *connector,
				 bool enable);

	/* Ensures the link is still protected */
	bool (*check_link)(struct intel_digital_port *dig_port,
			   struct intel_connector *connector);

	/* Detects panel's hdcp capability. This is optional for HDMI. */
	int (*hdcp_get_capability)(struct intel_digital_port *dig_port,
				   bool *hdcp_capable);

	/* HDCP adaptation(DP/HDMI) required on the port */
	enum hdcp_wired_protocol protocol;

	/* Detects whether sink is HDCP2.2 capable */
	int (*hdcp_2_2_get_capability)(struct intel_connector *connector,
				       bool *capable);

	/* Write HDCP2.2 messages */
	int (*write_2_2_msg)(struct intel_connector *connector,
			     void *buf, size_t size);

	/* Read HDCP2.2 messages */
	int (*read_2_2_msg)(struct intel_connector *connector,
			    u8 msg_id, void *buf, size_t size);

	/*
	 * Implementation of DP HDCP2.2 Errata for the communication of stream
	 * type to Receivers. In DP HDCP2.2 Stream type is one of the input to
	 * the HDCP2.2 Cipher for En/De-Cryption. Not applicable for HDMI.
	 */
	int (*config_stream_type)(struct intel_connector *connector,
				  bool is_repeater, u8 type);

	/* Enable/Disable HDCP 2.2 stream encryption on DP MST Transport Link */
	int (*stream_2_2_encryption)(struct intel_connector *connector,
				     bool enable);

	/* HDCP2.2 Link Integrity Check */
	int (*check_2_2_link)(struct intel_digital_port *dig_port,
			      struct intel_connector *connector);

	/* HDCP remote sink cap */
	int (*get_remote_hdcp_capability)(struct intel_connector *connector,
					  bool *hdcp_capable, bool *hdcp2_capable);
};

struct intel_hdcp {
	const struct intel_hdcp_shim *shim;
	/* Mutex for hdcp state of the connector */
	struct mutex mutex;
	u64 value;
	struct delayed_work check_work;
	struct work_struct prop_work;

	/* HDCP1.4 Encryption status */
	bool hdcp_encrypted;

	/* HDCP2.2 related definitions */
	/* Flag indicates whether this connector supports HDCP2.2 or not. */
	bool hdcp2_supported;

	/* HDCP2.2 Encryption status */
	bool hdcp2_encrypted;

	/*
	 * Content Stream Type defined by content owner. TYPE0(0x0) content can
	 * flow in the link protected by HDCP2.2 or HDCP1.4, where as TYPE1(0x1)
	 * content can flow only through a link protected by HDCP2.2.
	 */
	u8 content_type;

	bool is_paired;
	bool is_repeater;

	/*
	 * Count of ReceiverID_List received. Initialized to 0 at AKE_INIT.
	 * Incremented after processing the RepeaterAuth_Send_ReceiverID_List.
	 * When it rolls over re-auth has to be triggered.
	 */
	u32 seq_num_v;

	/*
	 * Count of RepeaterAuth_Stream_Manage msg propagated.
	 * Initialized to 0 on AKE_INIT. Incremented after every successful
	 * transmission of RepeaterAuth_Stream_Manage message. When it rolls
	 * over re-Auth has to be triggered.
	 */
	u32 seq_num_m;

	/*
	 * Work queue to signal the CP_IRQ. Used for the waiters to read the
	 * available information from HDCP DP sink.
	 */
	wait_queue_head_t cp_irq_queue;
	atomic_t cp_irq_count;
	int cp_irq_count_cached;

	/*
	 * HDCP register access for gen12+ need the transcoder associated.
	 * Transcoder attached to the connector could be changed at modeset.
	 * Hence caching the transcoder here.
	 */
	enum transcoder cpu_transcoder;
	/* Only used for DP MST stream encryption */
	enum transcoder stream_transcoder;
};

struct intel_connector {
	struct drm_connector base;
	/*
	 * The fixed encoder this connector is connected to.
	 */
	struct intel_encoder *encoder;

	/* ACPI device id for ACPI and driver cooperation */
	u32 acpi_device_id;

	/* Reads out the current hw, returning true if the connector is enabled
	 * and active (i.e. dpms ON state). */
	bool (*get_hw_state)(struct intel_connector *);

	/*
	 * Optional hook called during init/resume to sync any state
	 * stored in the connector (eg. DSC state) wrt. the HW state.
	 */
	void (*sync_state)(struct intel_connector *connector,
			   const struct intel_crtc_state *crtc_state);

	/* Panel info for eDP and LVDS */
	struct intel_panel panel;

	/* Cached EDID for detect. */
	const struct drm_edid *detect_edid;

	/* Number of times hotplug detection was tried after an HPD interrupt */
	int hotplug_retries;

	/* since POLL and HPD connectors may use the same HPD line keep the native
	   state of connector->polled in case hotplug storm detection changes it */
	u8 polled;

	struct drm_dp_mst_port *port;

	struct intel_dp *mst_port;

	bool force_bigjoiner_enable;

	struct {
		struct drm_dp_aux *dsc_decompression_aux;
		u8 dsc_dpcd[DP_DSC_RECEIVER_CAP_SIZE];
		u8 fec_capability;

		u8 dsc_hblank_expansion_quirk:1;
		u8 dsc_decompression_enabled:1;
	} dp;

	/* Work struct to schedule a uevent on link train failure */
	struct work_struct modeset_retry_work;

	struct intel_hdcp hdcp;
};

struct intel_digital_connector_state {
	struct drm_connector_state base;

	enum hdmi_force_audio force_audio;
	int broadcast_rgb;
};

#define to_intel_digital_connector_state(conn_state) \
	container_of_const((conn_state), struct intel_digital_connector_state, base)

struct dpll {
	/* given values */
	int n;
	int m1, m2;
	int p1, p2;
	/* derived values */
	int	dot;
	int	vco;
	int	m;
	int	p;
};

struct intel_atomic_state {
	struct drm_atomic_state base;

	intel_wakeref_t wakeref;

	struct __intel_global_objs_state *global_objs;
	int num_global_objs;

	/* Internal commit, as opposed to userspace/client initiated one */
	bool internal;

	bool dpll_set, modeset;

	struct intel_shared_dpll_state shared_dpll[I915_NUM_PLLS];

	struct intel_dp_tunnel_inherited_state *inherited_dp_tunnels;

	/*
	 * Current watermarks can't be trusted during hardware readout, so
	 * don't bother calculating intermediate watermarks.
	 */
	bool skip_intermediate_wm;

	bool rps_interactive;
};

struct intel_plane_state {
	struct drm_plane_state uapi;

	/*
	 * actual hardware state, the state we program to the hardware.
	 * The following members are used to verify the hardware state:
	 * During initial hw readout, they need to be copied from uapi.
	 */
	struct {
		struct drm_crtc *crtc;
		struct drm_framebuffer *fb;

		u16 alpha;
		u16 pixel_blend_mode;
		unsigned int rotation;
		enum drm_color_encoding color_encoding;
		enum drm_color_range color_range;
		enum drm_scaling_filter scaling_filter;
	} hw;

	struct i915_vma *ggtt_vma;
	struct i915_vma *dpt_vma;
	unsigned long flags;
#define PLANE_HAS_FENCE BIT(0)

	struct intel_fb_view view;
	u32 phys_dma_addr; /* for cursor_needs_physical */

	/* for legacy cursor fb unpin */
	struct drm_vblank_work unpin_work;

	/* Plane pxp decryption state */
	bool decrypt;

	/* Plane state to display black pixels when pxp is borked */
	bool force_black;

	/* plane control register */
	u32 ctl;

	/* plane color control register */
	u32 color_ctl;

	/* chroma upsampler control register */
	u32 cus_ctl;

	/*
	 * scaler_id
	 *    = -1 : not using a scaler
	 *    >=  0 : using a scalers
	 *
	 * plane requiring a scaler:
	 *   - During check_plane, its bit is set in
	 *     crtc_state->scaler_state.scaler_users by calling helper function
	 *     update_scaler_plane.
	 *   - scaler_id indicates the scaler it got assigned.
	 *
	 * plane doesn't require a scaler:
	 *   - this can happen when scaling is no more required or plane simply
	 *     got disabled.
	 *   - During check_plane, corresponding bit is reset in
	 *     crtc_state->scaler_state.scaler_users by calling helper function
	 *     update_scaler_plane.
	 */
	int scaler_id;

	/*
	 * planar_linked_plane:
	 *
	 * ICL planar formats require 2 planes that are updated as pairs.
	 * This member is used to make sure the other plane is also updated
	 * when required, and for update_slave() to find the correct
	 * plane_state to pass as argument.
	 */
	struct intel_plane *planar_linked_plane;

	/*
	 * planar_slave:
	 * If set don't update use the linked plane's state for updating
	 * this plane during atomic commit with the update_slave() callback.
	 *
	 * It's also used by the watermark code to ignore wm calculations on
	 * this plane. They're calculated by the linked plane's wm code.
	 */
	u32 planar_slave;

	struct drm_intel_sprite_colorkey ckey;

	struct drm_rect psr2_sel_fetch_area;

	/* Clear Color Value */
	u64 ccval;

	const char *no_fbc_reason;
};

struct intel_initial_plane_config {
	struct intel_framebuffer *fb;
	struct intel_memory_region *mem;
	resource_size_t phys_base;
	struct i915_vma *vma;
	unsigned int tiling;
	int size;
	u32 base;
	u8 rotation;
};

struct intel_scaler {
	int in_use;
	u32 mode;
};

struct intel_crtc_scaler_state {
#define SKL_NUM_SCALERS 2
	struct intel_scaler scalers[SKL_NUM_SCALERS];

	/*
	 * scaler_users: keeps track of users requesting scalers on this crtc.
	 *
	 *     If a bit is set, a user is using a scaler.
	 *     Here user can be a plane or crtc as defined below:
	 *       bits 0-30 - plane (bit position is index from drm_plane_index)
	 *       bit 31    - crtc
	 *
	 * Instead of creating a new index to cover planes and crtc, using
	 * existing drm_plane_index for planes which is well less than 31
	 * planes and bit 31 for crtc. This should be fine to cover all
	 * our platforms.
	 *
	 * intel_atomic_setup_scalers will setup available scalers to users
	 * requesting scalers. It will gracefully fail if request exceeds
	 * avilability.
	 */
#define SKL_CRTC_INDEX 31
	unsigned scaler_users;

	/* scaler used by crtc for panel fitting purpose */
	int scaler_id;
};

/* {crtc,crtc_state}->mode_flags */
/* Flag to get scanline using frame time stamps */
#define I915_MODE_FLAG_GET_SCANLINE_FROM_TIMESTAMP (1<<1)
/* Flag to use the scanline counter instead of the pixel counter */
#define I915_MODE_FLAG_USE_SCANLINE_COUNTER (1<<2)
/*
 * TE0 or TE1 flag is set if the crtc has a DSI encoder which
 * is operating in command mode.
 * Flag to use TE from DSI0 instead of VBI in command mode
 */
#define I915_MODE_FLAG_DSI_USE_TE0 (1<<3)
/* Flag to use TE from DSI1 instead of VBI in command mode */
#define I915_MODE_FLAG_DSI_USE_TE1 (1<<4)
/* Flag to indicate mipi dsi periodic command mode where we do not get TE */
#define I915_MODE_FLAG_DSI_PERIODIC_CMD_MODE (1<<5)
/* Do tricks to make vblank timestamps sane with VRR? */
#define I915_MODE_FLAG_VRR (1<<6)

struct intel_wm_level {
	bool enable;
	u32 pri_val;
	u32 spr_val;
	u32 cur_val;
	u32 fbc_val;
};

struct intel_pipe_wm {
	struct intel_wm_level wm[5];
	bool fbc_wm_enabled;
	bool pipe_enabled;
	bool sprites_enabled;
	bool sprites_scaled;
};

struct skl_wm_level {
	u16 min_ddb_alloc;
	u16 blocks;
	u8 lines;
	bool enable;
	bool ignore_lines;
	bool can_sagv;
};

struct skl_plane_wm {
	struct skl_wm_level wm[8];
	struct skl_wm_level uv_wm[8];
	struct skl_wm_level trans_wm;
	struct {
		struct skl_wm_level wm0;
		struct skl_wm_level trans_wm;
	} sagv;
	bool is_planar;
};

struct skl_pipe_wm {
	struct skl_plane_wm planes[I915_MAX_PLANES];
	bool use_sagv_wm;
};

enum vlv_wm_level {
	VLV_WM_LEVEL_PM2,
	VLV_WM_LEVEL_PM5,
	VLV_WM_LEVEL_DDR_DVFS,
	NUM_VLV_WM_LEVELS,
};

struct vlv_wm_state {
	struct g4x_pipe_wm wm[NUM_VLV_WM_LEVELS];
	struct g4x_sr_wm sr[NUM_VLV_WM_LEVELS];
	u8 num_levels;
	bool cxsr;
};

struct vlv_fifo_state {
	u16 plane[I915_MAX_PLANES];
};

enum g4x_wm_level {
	G4X_WM_LEVEL_NORMAL,
	G4X_WM_LEVEL_SR,
	G4X_WM_LEVEL_HPLL,
	NUM_G4X_WM_LEVELS,
};

struct g4x_wm_state {
	struct g4x_pipe_wm wm;
	struct g4x_sr_wm sr;
	struct g4x_sr_wm hpll;
	bool cxsr;
	bool hpll_en;
	bool fbc_en;
};

struct intel_crtc_wm_state {
	union {
		/*
		 * raw:
		 * The "raw" watermark values produced by the formula
		 * given the plane's current state. They do not consider
		 * how much FIFO is actually allocated for each plane.
		 *
		 * optimal:
		 * The "optimal" watermark values given the current
		 * state of the planes and the amount of FIFO
		 * allocated to each, ignoring any previous state
		 * of the planes.
		 *
		 * intermediate:
		 * The "intermediate" watermark values when transitioning
		 * between the old and new "optimal" values. Used when
		 * the watermark registers are single buffered and hence
		 * their state changes asynchronously with regards to the
		 * actual plane registers. These are essentially the
		 * worst case combination of the old and new "optimal"
		 * watermarks, which are therefore safe to use when the
		 * plane is in either its old or new state.
		 */
		struct {
			struct intel_pipe_wm intermediate;
			struct intel_pipe_wm optimal;
		} ilk;

		struct {
			struct skl_pipe_wm raw;
			/* gen9+ only needs 1-step wm programming */
			struct skl_pipe_wm optimal;
			struct skl_ddb_entry ddb;
			/*
			 * pre-icl: for packed/planar CbCr
			 * icl+: for everything
			 */
			struct skl_ddb_entry plane_ddb[I915_MAX_PLANES];
			/* pre-icl: for planar Y */
			struct skl_ddb_entry plane_ddb_y[I915_MAX_PLANES];
		} skl;

		struct {
			struct g4x_pipe_wm raw[NUM_VLV_WM_LEVELS]; /* not inverted */
			struct vlv_wm_state intermediate; /* inverted */
			struct vlv_wm_state optimal; /* inverted */
			struct vlv_fifo_state fifo_state;
		} vlv;

		struct {
			struct g4x_pipe_wm raw[NUM_G4X_WM_LEVELS];
			struct g4x_wm_state intermediate;
			struct g4x_wm_state optimal;
		} g4x;
	};

	/*
	 * Platforms with two-step watermark programming will need to
	 * update watermark programming post-vblank to switch from the
	 * safe intermediate watermarks to the optimal final
	 * watermarks.
	 */
	bool need_postvbl_update;
};

enum intel_output_format {
	INTEL_OUTPUT_FORMAT_RGB,
	INTEL_OUTPUT_FORMAT_YCBCR420,
	INTEL_OUTPUT_FORMAT_YCBCR444,
};

/* Used by dp and fdi links */
struct intel_link_m_n {
	u32 tu;
	u32 data_m;
	u32 data_n;
	u32 link_m;
	u32 link_n;
};

struct intel_csc_matrix {
	u16 coeff[9];
	u16 preoff[3];
	u16 postoff[3];
};

struct intel_crtc_state {
	/*
	 * uapi (drm) state. This is the software state shown to userspace.
	 * In particular, the following members are used for bookkeeping:
	 * - crtc
	 * - state
	 * - *_changed
	 * - event
	 * - commit
	 * - mode_blob
	 */
	struct drm_crtc_state uapi;

	/*
	 * actual hardware state, the state we program to the hardware.
	 * The following members are used to verify the hardware state:
	 * - enable
	 * - active
	 * - mode / pipe_mode / adjusted_mode
	 * - color property blobs.
	 *
	 * During initial hw readout, they need to be copied to uapi.
	 *
	 * Joiner will allow a transcoder mode that spans 2 pipes;
	 * Use the pipe_mode for calculations like watermarks, pipe
	 * scaler, and bandwidth.
	 *
	 * Use adjusted_mode for things that need to know the full
	 * mode on the transcoder, which spans all pipes.
	 */
	struct {
		bool active, enable;
		/* logical state of LUTs */
		struct drm_property_blob *degamma_lut, *gamma_lut, *ctm;
		struct drm_display_mode mode, pipe_mode, adjusted_mode;
		enum drm_scaling_filter scaling_filter;
	} hw;

	/* actual state of LUTs */
	struct drm_property_blob *pre_csc_lut, *post_csc_lut;

	struct intel_csc_matrix csc, output_csc;

	/**
	 * quirks - bitfield with hw state readout quirks
	 *
	 * For various reasons the hw state readout code might not be able to
	 * completely faithfully read out the current state. These cases are
	 * tracked with quirk flags so that fastboot and state checker can act
	 * accordingly.
	 */
#define PIPE_CONFIG_QUIRK_MODE_SYNC_FLAGS	(1<<0) /* unreliable sync mode.flags */
	unsigned long quirks;

	unsigned fb_bits; /* framebuffers to flip */
	bool update_pipe; /* can a fast modeset be performed? */
	bool update_m_n; /* update M/N seamlessly during fastset? */
	bool update_lrr; /* update TRANS_VTOTAL/etc. during fastset? */
	bool disable_cxsr;
	bool update_wm_pre, update_wm_post; /* watermarks are updated */
	bool fifo_changed; /* FIFO split is changed */
	bool preload_luts;
	bool inherited; /* state inherited from BIOS? */

	/* Ask the hardware to actually async flip? */
	bool do_async_flip;

	/* Pipe source size (ie. panel fitter input size)
	 * All planes will be positioned inside this space,
	 * and get clipped at the edges. */
	struct drm_rect pipe_src;

	/*
	 * Pipe pixel rate, adjusted for
	 * panel fitter/pipe scaler downscaling.
	 */
	unsigned int pixel_rate;

	/* Whether to set up the PCH/FDI. Note that we never allow sharing
	 * between pch encoders and cpu encoders. */
	bool has_pch_encoder;

	/* Are we sending infoframes on the attached port */
	bool has_infoframe;

	/* CPU Transcoder for the pipe. Currently this can only differ from the
	 * pipe on Haswell and later (where we have a special eDP transcoder)
	 * and Broxton (where we have special DSI transcoders). */
	enum transcoder cpu_transcoder;

	/*
	 * Use reduced/limited/broadcast rbg range, compressing from the full
	 * range fed into the crtcs.
	 */
	bool limited_color_range;

	/* Bitmask of encoder types (enum intel_output_type)
	 * driven by the pipe.
	 */
	unsigned int output_types;

	/* Whether we should send NULL infoframes. Required for audio. */
	bool has_hdmi_sink;

	/* Audio enabled on this pipe. Only valid if either has_hdmi_sink or
	 * has_dp_encoder is set. */
	bool has_audio;

	/*
	 * Enable dithering, used when the selected pipe bpp doesn't match the
	 * plane bpp.
	 */
	bool dither;

	/*
	 * Dither gets enabled for 18bpp which causes CRC mismatch errors for
	 * compliance video pattern tests.
	 * Disable dither only if it is a compliance test request for
	 * 18bpp.
	 */
	bool dither_force_disable;

	/* Controls for the clock computation, to override various stages. */
	bool clock_set;

	/* SDVO TV has a bunch of special case. To make multifunction encoders
	 * work correctly, we need to track this at runtime.*/
	bool sdvo_tv_clock;

	/*
	 * crtc bandwidth limit, don't increase pipe bpp or clock if not really
	 * required. This is set in the 2nd loop of calling encoder's
	 * ->compute_config if the first pick doesn't work out.
	 */
	bool bw_constrained;

	/* Settings for the intel dpll used on pretty much everything but
	 * haswell. */
	struct dpll dpll;

	/* Selected dpll when shared or NULL. */
	struct intel_shared_dpll *shared_dpll;

	/* Actual register state of the dpll, for shared dpll cross-checking. */
	struct intel_dpll_hw_state dpll_hw_state;

	/*
	 * ICL reserved DPLLs for the CRTC/port. The active PLL is selected by
	 * setting shared_dpll and dpll_hw_state to one of these reserved ones.
	 */
	struct icl_port_dpll {
		struct intel_shared_dpll *pll;
		struct intel_dpll_hw_state hw_state;
	} icl_port_dplls[ICL_PORT_DPLL_COUNT];

	/* DSI PLL registers */
	struct {
		u32 ctrl, div;
	} dsi_pll;

	int max_link_bpp_x16;	/* in 1/16 bpp units */
	int pipe_bpp;		/* in 1 bpp units */
	struct intel_link_m_n dp_m_n;

	/* m2_n2 for eDP downclock */
	struct intel_link_m_n dp_m2_n2;
	bool has_drrs;

	/* PSR is supported but might not be enabled due the lack of enabled planes */
	bool has_psr;
	bool has_sel_update;
	bool enable_psr2_sel_fetch;
	bool enable_psr2_su_region_et;
	bool req_psr2_sdp_prior_scanline;
	bool has_panel_replay;
	bool wm_level_disabled;
	u32 dc3co_exitline;
	u16 su_y_granularity;

	/*
	 * Frequence the dpll for the port should run at. Differs from the
	 * adjusted dotclock e.g. for DP or 10/12bpc hdmi mode. This is also
	 * already multiplied by pixel_multiplier.
	 */
	int port_clock;

	/* Used by SDVO (and if we ever fix it, HDMI). */
	unsigned pixel_multiplier;

	/* I915_MODE_FLAG_* */
	u8 mode_flags;

	u8 lane_count;

	/*
	 * Used by platforms having DP/HDMI PHY with programmable lane
	 * latency optimization.
	 */
	u8 lane_lat_optim_mask;

	/* minimum acceptable voltage level */
	u8 min_voltage_level;

	/* Panel fitter controls for gen2-gen4 + VLV */
	struct {
		u32 control;
		u32 pgm_ratios;
		u32 lvds_border_bits;
	} gmch_pfit;

	/* Panel fitter placement and size for Ironlake+ */
	struct {
		struct drm_rect dst;
		bool enabled;
		bool force_thru;
	} pch_pfit;

	/* FDI configuration, only valid if has_pch_encoder is set. */
	int fdi_lanes;
	struct intel_link_m_n fdi_m_n;

	bool ips_enabled;

	bool crc_enabled;

	bool double_wide;

	int pbn;

	struct intel_crtc_scaler_state scaler_state;

	/* w/a for waiting 2 vblanks during crtc enable */
	enum pipe hsw_workaround_pipe;

	/* IVB sprite scaling w/a (WaCxSRDisabledForSpriteScaling:ivb) */
	bool disable_lp_wm;

	struct intel_crtc_wm_state wm;

	int min_cdclk[I915_MAX_PLANES];

	/* for packed/planar CbCr */
	u32 data_rate[I915_MAX_PLANES];
	/* for planar Y */
	u32 data_rate_y[I915_MAX_PLANES];

	/* FIXME unify with data_rate[]? */
	u64 rel_data_rate[I915_MAX_PLANES];
	u64 rel_data_rate_y[I915_MAX_PLANES];

	/* Gamma mode programmed on the pipe */
	u32 gamma_mode;

	union {
		/* CSC mode programmed on the pipe */
		u32 csc_mode;

		/* CHV CGM mode */
		u32 cgm_mode;
	};

	/* bitmask of logically enabled planes (enum plane_id) */
	u8 enabled_planes;

	/* bitmask of actually visible planes (enum plane_id) */
	u8 active_planes;
	u8 scaled_planes;
	u8 nv12_planes;
	u8 c8_planes;

	/* bitmask of planes that will be updated during the commit */
	u8 update_planes;

	/* bitmask of planes with async flip active */
	u8 async_flip_planes;

	u8 framestart_delay; /* 1-4 */
	u8 msa_timing_delay; /* 0-3 */

	struct {
		u32 enable;
		u32 gcp;
		union hdmi_infoframe avi;
		union hdmi_infoframe spd;
		union hdmi_infoframe hdmi;
		union hdmi_infoframe drm;
		struct drm_dp_vsc_sdp vsc;
		struct drm_dp_as_sdp as_sdp;
	} infoframes;

	u8 eld[MAX_ELD_BYTES];

	/* HDMI scrambling status */
	bool hdmi_scrambling;

	/* HDMI High TMDS char rate ratio */
	bool hdmi_high_tmds_clock_ratio;

	/*
	 * Output format RGB/YCBCR etc., that is coming out
	 * at the end of the pipe.
	 */
	enum intel_output_format output_format;

	/*
	 * Sink output format RGB/YCBCR etc., that is going
	 * into the sink.
	 */
	enum intel_output_format sink_format;

	/* enable pipe gamma? */
	bool gamma_enable;

	/* enable pipe csc? */
	bool csc_enable;

	/* enable vlv/chv wgc csc? */
	bool wgc_enable;

	/* joiner pipe bitmask */
	u8 joiner_pipes;

	/* Display Stream compression state */
	struct {
		bool compression_enable;
		bool dsc_split;
		/* Compressed Bpp in U6.4 format (first 4 bits for fractional part) */
		u16 compressed_bpp_x16;
		u8 slice_count;
		struct drm_dsc_config config;
	} dsc;

	/* DP tunnel used for BW allocation. */
	struct drm_dp_tunnel_ref dp_tunnel_ref;

	/* HSW+ linetime watermarks */
	u16 linetime;
	u16 ips_linetime;

	bool enhanced_framing;

	/*
	 * Forward Error Correction.
	 *
	 * Note: This will be false for 128b/132b, which will always have FEC
	 * enabled automatically.
	 */
	bool fec_enable;

	bool sdp_split_enable;

	/* Pointer to master transcoder in case of tiled displays */
	enum transcoder master_transcoder;

	/* Bitmask to indicate slaves attached */
	u8 sync_mode_slaves_mask;

	/* Only valid on TGL+ */
	enum transcoder mst_master_transcoder;

	/* For DSB related info */
	struct intel_dsb *dsb;

	u32 psr2_man_track_ctl;

	u32 pipe_srcsz_early_tpt;

	struct drm_rect psr2_su_area;

	/* Variable Refresh Rate state */
	struct {
		bool enable, in_range;
		u8 pipeline_full;
		u16 flipline, vmin, vmax, guardband;
		u32 vsync_end, vsync_start;
	} vrr;

	/* Content Match Refresh Rate state */
	struct {
		bool enable;
		u64 cmrr_n, cmrr_m;
	} cmrr;

	/* Stream Splitter for eDP MSO */
	struct {
		bool enable;
		u8 link_count;
		u8 pixel_overlap;
	} splitter;

	/* for loading single buffered registers during vblank */
	struct drm_vblank_work vblank_work;

	/* LOBF flag */
	bool has_lobf;
};

enum intel_pipe_crc_source {
	INTEL_PIPE_CRC_SOURCE_NONE,
	INTEL_PIPE_CRC_SOURCE_PLANE1,
	INTEL_PIPE_CRC_SOURCE_PLANE2,
	INTEL_PIPE_CRC_SOURCE_PLANE3,
	INTEL_PIPE_CRC_SOURCE_PLANE4,
	INTEL_PIPE_CRC_SOURCE_PLANE5,
	INTEL_PIPE_CRC_SOURCE_PLANE6,
	INTEL_PIPE_CRC_SOURCE_PLANE7,
	INTEL_PIPE_CRC_SOURCE_PIPE,
	/* TV/DP on pre-gen5/vlv can't use the pipe source. */
	INTEL_PIPE_CRC_SOURCE_TV,
	INTEL_PIPE_CRC_SOURCE_DP_B,
	INTEL_PIPE_CRC_SOURCE_DP_C,
	INTEL_PIPE_CRC_SOURCE_DP_D,
	INTEL_PIPE_CRC_SOURCE_AUTO,
	INTEL_PIPE_CRC_SOURCE_MAX,
};

enum drrs_refresh_rate {
	DRRS_REFRESH_RATE_HIGH,
	DRRS_REFRESH_RATE_LOW,
};

#define INTEL_PIPE_CRC_ENTRIES_NR	128
struct intel_pipe_crc {
	spinlock_t lock;
	int skipped;
	enum intel_pipe_crc_source source;
};

struct intel_crtc {
	struct drm_crtc base;
	enum pipe pipe;
	/*
	 * Whether the crtc and the connected output pipeline is active. Implies
	 * that crtc->enabled is set, i.e. the current mode configuration has
	 * some outputs connected to this crtc.
	 */
	bool active;
	u8 plane_ids_mask;

	/* I915_MODE_FLAG_* */
	u8 mode_flags;

	u16 vmax_vblank_start;

	struct intel_display_power_domain_set enabled_power_domains;
	struct intel_display_power_domain_set hw_readout_power_domains;
	struct intel_overlay *overlay;

	struct intel_crtc_state *config;

	/* armed event for async flip */
	struct drm_pending_vblank_event *flip_done_event;

	/* Access to these should be protected by dev_priv->irq_lock. */
	bool cpu_fifo_underrun_disabled;
	bool pch_fifo_underrun_disabled;

	/* per-pipe watermark state */
	struct {
		/* watermarks currently being used  */
		union {
			struct intel_pipe_wm ilk;
			struct vlv_wm_state vlv;
			struct g4x_wm_state g4x;
		} active;
	} wm;

	struct {
		struct mutex mutex;
		struct delayed_work work;
		enum drrs_refresh_rate refresh_rate;
		unsigned int frontbuffer_bits;
		unsigned int busy_frontbuffer_bits;
		enum transcoder cpu_transcoder;
		struct intel_link_m_n m_n, m2_n2;
	} drrs;

	int scanline_offset;

	struct {
		unsigned start_vbl_count;
		ktime_t start_vbl_time;
		int min_vbl, max_vbl;
		int scanline_start;
#ifdef CONFIG_DRM_I915_DEBUG_VBLANK_EVADE
		struct {
			u64 min;
			u64 max;
			u64 sum;
			unsigned int over;
			unsigned int times[17]; /* [1us, 16ms] */
		} vbl;
#endif
	} debug;

	/* scalers available on this crtc */
	int num_scalers;

	/* for loading single buffered registers during vblank */
	struct pm_qos_request vblank_pm_qos;

#ifdef CONFIG_DEBUG_FS
	struct intel_pipe_crc pipe_crc;
#endif
};

struct intel_plane {
	struct drm_plane base;
	enum i9xx_plane_id i9xx_plane;
	enum plane_id id;
	enum pipe pipe;
	bool need_async_flip_toggle_wa;
	u32 frontbuffer_bit;

	struct {
		u32 base, cntl, size;
	} cursor;

	struct intel_fbc *fbc;

	/*
	 * NOTE: Do not place new plane state fields here (e.g., when adding
	 * new plane properties).  New runtime state should now be placed in
	 * the intel_plane_state structure and accessed via plane_state.
	 */

	int (*min_width)(const struct drm_framebuffer *fb,
			 int color_plane,
			 unsigned int rotation);
	int (*max_width)(const struct drm_framebuffer *fb,
			 int color_plane,
			 unsigned int rotation);
	int (*max_height)(const struct drm_framebuffer *fb,
			  int color_plane,
			  unsigned int rotation);
	unsigned int (*min_alignment)(struct intel_plane *plane,
				      const struct drm_framebuffer *fb,
				      int color_plane);
	unsigned int (*max_stride)(struct intel_plane *plane,
				   u32 pixel_format, u64 modifier,
				   unsigned int rotation);
	/* Write all non-self arming plane registers */
	void (*update_noarm)(struct intel_plane *plane,
			     const struct intel_crtc_state *crtc_state,
			     const struct intel_plane_state *plane_state);
	/* Write all self-arming plane registers */
	void (*update_arm)(struct intel_plane *plane,
			   const struct intel_crtc_state *crtc_state,
			   const struct intel_plane_state *plane_state);
	/* Disable the plane, must arm */
	void (*disable_arm)(struct intel_plane *plane,
			    const struct intel_crtc_state *crtc_state);
	bool (*get_hw_state)(struct intel_plane *plane, enum pipe *pipe);
	int (*check_plane)(struct intel_crtc_state *crtc_state,
			   struct intel_plane_state *plane_state);
	int (*min_cdclk)(const struct intel_crtc_state *crtc_state,
			 const struct intel_plane_state *plane_state);
	void (*async_flip)(struct intel_plane *plane,
			   const struct intel_crtc_state *crtc_state,
			   const struct intel_plane_state *plane_state,
			   bool async_flip);
	void (*enable_flip_done)(struct intel_plane *plane);
	void (*disable_flip_done)(struct intel_plane *plane);
};

struct intel_watermark_params {
	u16 fifo_size;
	u16 max_wm;
	u8 default_wm;
	u8 guard_size;
	u8 cacheline_size;
};

#define to_intel_atomic_state(x) container_of(x, struct intel_atomic_state, base)
#define to_intel_crtc(x) container_of(x, struct intel_crtc, base)
#define to_intel_connector(x) container_of(x, struct intel_connector, base)
#define to_intel_encoder(x) container_of(x, struct intel_encoder, base)
#define to_intel_plane(x) container_of(x, struct intel_plane, base)

#define to_intel_crtc_state(crtc_state) \
	container_of_const((crtc_state), struct intel_crtc_state, uapi)
#define to_intel_plane_state(plane_state) \
	container_of_const((plane_state), struct intel_plane_state, uapi)
#define to_intel_framebuffer(fb) \
	container_of_const((fb), struct intel_framebuffer, base)

#define intel_fb_obj(x) ((x) ? to_intel_bo((x)->obj[0]) : NULL)

struct intel_hdmi {
	i915_reg_t hdmi_reg;
	struct {
		enum drm_dp_dual_mode_type type;
		int max_tmds_clock;
	} dp_dual_mode;
	struct intel_connector *attached_connector;
	struct cec_notifier *cec_notifier;
};

struct intel_dp_mst_encoder;

struct intel_dp_compliance_data {
	unsigned long edid;
	u8 video_pattern;
	u16 hdisplay, vdisplay;
	u8 bpc;
	struct drm_dp_phy_test_params phytest;
};

struct intel_dp_compliance {
	unsigned long test_type;
	struct intel_dp_compliance_data test_data;
	bool test_active;
	int test_link_rate;
	u8 test_lane_count;
};

struct intel_dp_pcon_frl {
	bool is_trained;
	int trained_rate_gbps;
};

struct intel_pps {
	int panel_power_up_delay;
	int panel_power_down_delay;
	int panel_power_cycle_delay;
	int backlight_on_delay;
	int backlight_off_delay;
	struct delayed_work panel_vdd_work;
	bool want_panel_vdd;
	bool initializing;
	unsigned long last_power_on;
	unsigned long last_backlight_off;
	ktime_t panel_power_off_time;
	intel_wakeref_t vdd_wakeref;

	union {
		/*
		 * Pipe whose power sequencer is currently locked into
		 * this port. Only relevant on VLV/CHV.
		 */
		enum pipe pps_pipe;

		/*
		 * Power sequencer index. Only relevant on BXT+.
		 */
		int pps_idx;
	};

	/*
	 * Pipe currently driving the port. Used for preventing
	 * the use of the PPS for any pipe currentrly driving
	 * external DP as that will mess things up on VLV.
	 */
	enum pipe active_pipe;
	/*
	 * Set if the sequencer may be reset due to a power transition,
	 * requiring a reinitialization. Only relevant on BXT+.
	 */
	bool pps_reset;
	struct edp_power_seq pps_delays;
	struct edp_power_seq bios_pps_delays;
};

struct intel_psr {
	/* Mutex for PSR state of the transcoder */
	struct mutex lock;

#define I915_PSR_DEBUG_MODE_MASK		0x0f
#define I915_PSR_DEBUG_DEFAULT			0x00
#define I915_PSR_DEBUG_DISABLE			0x01
#define I915_PSR_DEBUG_ENABLE			0x02
#define I915_PSR_DEBUG_FORCE_PSR1		0x03
#define I915_PSR_DEBUG_ENABLE_SEL_FETCH		0x4
#define I915_PSR_DEBUG_IRQ			0x10
#define I915_PSR_DEBUG_SU_REGION_ET_DISABLE	0x20
#define I915_PSR_DEBUG_PANEL_REPLAY_DISABLE	0x40

	u32 debug;
	bool sink_support;
	bool source_support;
	bool enabled;
	bool paused;
	enum pipe pipe;
	enum transcoder transcoder;
	bool active;
	struct work_struct work;
	unsigned int busy_frontbuffer_bits;
	bool sink_psr2_support;
	bool link_standby;
	bool sel_update_enabled;
	bool psr2_sel_fetch_enabled;
	bool psr2_sel_fetch_cff_enabled;
	bool su_region_et_enabled;
	bool req_psr2_sdp_prior_scanline;
	u8 sink_sync_latency;
	ktime_t last_entry_attempt;
	ktime_t last_exit;
	bool sink_not_reliable;
	bool irq_aux_error;
	u16 su_w_granularity;
	u16 su_y_granularity;
	bool source_panel_replay_support;
	bool sink_panel_replay_support;
	bool sink_panel_replay_su_support;
	bool panel_replay_enabled;
	u32 dc3co_exitline;
	u32 dc3co_exit_delay;
	struct delayed_work dc3co_work;
	u8 entry_setup_frames;
};

struct intel_dp {
	i915_reg_t output_reg;
	u32 DP;
	int link_rate;
	u8 lane_count;
	u8 sink_count;
	bool link_trained;
	bool use_max_params;
	u8 dpcd[DP_RECEIVER_CAP_SIZE];
	u8 psr_dpcd[EDP_PSR_RECEIVER_CAP_SIZE];
	u8 pr_dpcd;
	u8 downstream_ports[DP_MAX_DOWNSTREAM_PORTS];
	u8 edp_dpcd[EDP_DISPLAY_CTL_CAP_SIZE];
	u8 lttpr_common_caps[DP_LTTPR_COMMON_CAP_SIZE];
	u8 lttpr_phy_caps[DP_MAX_LTTPR_COUNT][DP_LTTPR_PHY_CAP_SIZE];
	u8 pcon_dsc_dpcd[DP_PCON_DSC_ENCODER_CAP_SIZE];
	/* source rates */
	int num_source_rates;
	const int *source_rates;
	/* sink rates as reported by DP_MAX_LINK_RATE/DP_SUPPORTED_LINK_RATES */
	int num_sink_rates;
	int sink_rates[DP_MAX_SUPPORTED_RATES];
	bool use_rate_select;
	/* Max sink lane count as reported by DP_MAX_LANE_COUNT */
	int max_sink_lane_count;
	/* intersection of source and sink rates */
	int num_common_rates;
	int common_rates[DP_MAX_SUPPORTED_RATES];
	struct {
		/* TODO: move the rest of link specific fields to here */
		/* Max lane count for the current link */
		int max_lane_count;
		/* Max rate for the current link */
		int max_rate;
		int force_lane_count;
		int force_rate;
		bool retrain_disabled;
		/* Sequential link training failures after a passing LT */
		int seq_train_failures;
		int force_train_failure;
		bool force_retrain;
	} link;
	bool reset_link_params;
	int mso_link_count;
	int mso_pixel_overlap;
	/* sink or branch descriptor */
	struct drm_dp_desc desc;
	struct drm_dp_aux aux;
	u32 aux_busy_last_status;
	u8 train_set[4];

	struct intel_pps pps;

	bool is_mst;
	int active_mst_links;
	enum drm_dp_mst_mode mst_detect;

	/* connector directly attached - won't be use for modeset in mst world */
	struct intel_connector *attached_connector;

	struct drm_dp_tunnel *tunnel;
	bool tunnel_suspended:1;

	/* mst connector list */
	struct intel_dp_mst_encoder *mst_encoders[I915_MAX_PIPES];
	struct drm_dp_mst_topology_mgr mst_mgr;

	u32 (*get_aux_clock_divider)(struct intel_dp *dp, int index);
	/*
	 * This function returns the value we have to program the AUX_CTL
	 * register with to kick off an AUX transaction.
	 */
	u32 (*get_aux_send_ctl)(struct intel_dp *dp, int send_bytes,
				u32 aux_clock_divider);

	i915_reg_t (*aux_ch_ctl_reg)(struct intel_dp *dp);
	i915_reg_t (*aux_ch_data_reg)(struct intel_dp *dp, int index);

	/* This is called before a link training is starterd */
	void (*prepare_link_retrain)(struct intel_dp *intel_dp,
				     const struct intel_crtc_state *crtc_state);
	void (*set_link_train)(struct intel_dp *intel_dp,
			       const struct intel_crtc_state *crtc_state,
			       u8 dp_train_pat);
	void (*set_idle_link_train)(struct intel_dp *intel_dp,
				    const struct intel_crtc_state *crtc_state);

	u8 (*preemph_max)(struct intel_dp *intel_dp);
	u8 (*voltage_max)(struct intel_dp *intel_dp,
			  const struct intel_crtc_state *crtc_state);

	/* Displayport compliance testing */
	struct intel_dp_compliance compliance;

	/* Downstream facing port caps */
	struct {
		int min_tmds_clock, max_tmds_clock;
		int max_dotclock;
		int pcon_max_frl_bw;
		u8 max_bpc;
		bool ycbcr_444_to_420;
		bool ycbcr420_passthrough;
		bool rgb_to_ycbcr;
	} dfp;

	/* To control wakeup latency, e.g. for irq-driven dp aux transfers. */
	struct pm_qos_request pm_qos;

	/* Display stream compression testing */
	bool force_dsc_en;
	int force_dsc_output_format;
	bool force_dsc_fractional_bpp_en;
	int force_dsc_bpc;

	bool hobl_failed;
	bool hobl_active;

	struct intel_dp_pcon_frl frl;

	struct intel_psr psr;

	/* When we last wrote the OUI for eDP */
	unsigned long last_oui_write;

	bool colorimetry_support;

	struct {
<<<<<<< HEAD
=======
		u8 io_wake_lines;
		u8 fast_wake_lines;

		/* LNL and beyond */
		u8 check_entry_lines;
		u8 aux_less_wake_lines;
		u8 silence_period_sym_clocks;
		u8 lfps_half_cycle_num_of_syms;
	} alpm_parameters;

	u8 alpm_dpcd;

	struct {
>>>>>>> 7aa21fec
		unsigned long mask;
	} quirks;
};

enum lspcon_vendor {
	LSPCON_VENDOR_MCA,
	LSPCON_VENDOR_PARADE
};

struct intel_lspcon {
	bool active;
	bool hdr_supported;
	enum drm_lspcon_mode mode;
	enum lspcon_vendor vendor;
};

struct intel_digital_port {
	struct intel_encoder base;
	u32 saved_port_bits;
	struct intel_dp dp;
	struct intel_hdmi hdmi;
	struct intel_lspcon lspcon;
	enum irqreturn (*hpd_pulse)(struct intel_digital_port *, bool);
	bool release_cl2_override;
	u8 max_lanes;
	/* Used for DP and ICL+ TypeC/DP and TypeC/HDMI ports. */
	enum aux_ch aux_ch;
	enum intel_display_power_domain ddi_io_power_domain;
	intel_wakeref_t ddi_io_wakeref;
	intel_wakeref_t aux_wakeref;

	struct intel_tc_port *tc;

	/* protects num_hdcp_streams reference count, hdcp_port_data and hdcp_auth_status */
	struct mutex hdcp_mutex;
	/* the number of pipes using HDCP signalling out of this port */
	unsigned int num_hdcp_streams;
	/* port HDCP auth status */
	bool hdcp_auth_status;
	/* HDCP port data need to pass to security f/w */
	struct hdcp_port_data hdcp_port_data;
	/* Whether the MST topology supports HDCP Type 1 Content */
	bool hdcp_mst_type1_capable;

	void (*write_infoframe)(struct intel_encoder *encoder,
				const struct intel_crtc_state *crtc_state,
				unsigned int type,
				const void *frame, ssize_t len);
	void (*read_infoframe)(struct intel_encoder *encoder,
			       const struct intel_crtc_state *crtc_state,
			       unsigned int type,
			       void *frame, ssize_t len);
	void (*set_infoframes)(struct intel_encoder *encoder,
			       bool enable,
			       const struct intel_crtc_state *crtc_state,
			       const struct drm_connector_state *conn_state);
	u32 (*infoframes_enabled)(struct intel_encoder *encoder,
				  const struct intel_crtc_state *pipe_config);
	bool (*connected)(struct intel_encoder *encoder);

	void (*lock)(struct intel_digital_port *dig_port);
	void (*unlock)(struct intel_digital_port *dig_port);
};

struct intel_dp_mst_encoder {
	struct intel_encoder base;
	enum pipe pipe;
	struct intel_digital_port *primary;
	struct intel_connector *connector;
};

static inline struct intel_encoder *
intel_attached_encoder(struct intel_connector *connector)
{
	return connector->encoder;
}

static inline bool intel_encoder_is_dig_port(struct intel_encoder *encoder)
{
	switch (encoder->type) {
	case INTEL_OUTPUT_DDI:
	case INTEL_OUTPUT_DP:
	case INTEL_OUTPUT_EDP:
	case INTEL_OUTPUT_HDMI:
		return true;
	default:
		return false;
	}
}

static inline bool intel_encoder_is_mst(struct intel_encoder *encoder)
{
	return encoder->type == INTEL_OUTPUT_DP_MST;
}

static inline struct intel_dp_mst_encoder *
enc_to_mst(struct intel_encoder *encoder)
{
	return container_of(&encoder->base, struct intel_dp_mst_encoder,
			    base.base);
}

static inline struct intel_digital_port *
enc_to_dig_port(struct intel_encoder *encoder)
{
	struct intel_encoder *intel_encoder = encoder;

	if (intel_encoder_is_dig_port(intel_encoder))
		return container_of(&encoder->base, struct intel_digital_port,
				    base.base);
	else if (intel_encoder_is_mst(intel_encoder))
		return enc_to_mst(encoder)->primary;
	else
		return NULL;
}

static inline struct intel_digital_port *
intel_attached_dig_port(struct intel_connector *connector)
{
	return enc_to_dig_port(intel_attached_encoder(connector));
}

static inline struct intel_hdmi *
enc_to_intel_hdmi(struct intel_encoder *encoder)
{
	return &enc_to_dig_port(encoder)->hdmi;
}

static inline struct intel_hdmi *
intel_attached_hdmi(struct intel_connector *connector)
{
	return enc_to_intel_hdmi(intel_attached_encoder(connector));
}

static inline struct intel_dp *enc_to_intel_dp(struct intel_encoder *encoder)
{
	return &enc_to_dig_port(encoder)->dp;
}

static inline struct intel_dp *intel_attached_dp(struct intel_connector *connector)
{
	return enc_to_intel_dp(intel_attached_encoder(connector));
}

static inline bool intel_encoder_is_dp(struct intel_encoder *encoder)
{
	switch (encoder->type) {
	case INTEL_OUTPUT_DP:
	case INTEL_OUTPUT_EDP:
		return true;
	case INTEL_OUTPUT_DDI:
		/* Skip pure HDMI/DVI DDI encoders */
		return i915_mmio_reg_valid(enc_to_intel_dp(encoder)->output_reg);
	default:
		return false;
	}
}

static inline struct intel_lspcon *
enc_to_intel_lspcon(struct intel_encoder *encoder)
{
	return &enc_to_dig_port(encoder)->lspcon;
}

static inline struct intel_digital_port *
dp_to_dig_port(struct intel_dp *intel_dp)
{
	return container_of(intel_dp, struct intel_digital_port, dp);
}

static inline struct intel_lspcon *
dp_to_lspcon(struct intel_dp *intel_dp)
{
	return &dp_to_dig_port(intel_dp)->lspcon;
}

#define dp_to_i915(__intel_dp) to_i915(dp_to_dig_port(__intel_dp)->base.base.dev)

static inline struct intel_digital_port *
hdmi_to_dig_port(struct intel_hdmi *intel_hdmi)
{
	return container_of(intel_hdmi, struct intel_digital_port, hdmi);
}

static inline struct intel_plane_state *
intel_atomic_get_plane_state(struct intel_atomic_state *state,
				 struct intel_plane *plane)
{
	struct drm_plane_state *ret =
		drm_atomic_get_plane_state(&state->base, &plane->base);

	if (IS_ERR(ret))
		return ERR_CAST(ret);

	return to_intel_plane_state(ret);
}

static inline struct intel_plane_state *
intel_atomic_get_old_plane_state(struct intel_atomic_state *state,
				 struct intel_plane *plane)
{
	return to_intel_plane_state(drm_atomic_get_old_plane_state(&state->base,
								   &plane->base));
}

static inline struct intel_plane_state *
intel_atomic_get_new_plane_state(struct intel_atomic_state *state,
				 struct intel_plane *plane)
{
	return to_intel_plane_state(drm_atomic_get_new_plane_state(&state->base,
								   &plane->base));
}

static inline struct intel_crtc_state *
intel_atomic_get_old_crtc_state(struct intel_atomic_state *state,
				struct intel_crtc *crtc)
{
	return to_intel_crtc_state(drm_atomic_get_old_crtc_state(&state->base,
								 &crtc->base));
}

static inline struct intel_crtc_state *
intel_atomic_get_new_crtc_state(struct intel_atomic_state *state,
				struct intel_crtc *crtc)
{
	return to_intel_crtc_state(drm_atomic_get_new_crtc_state(&state->base,
								 &crtc->base));
}

static inline struct intel_digital_connector_state *
intel_atomic_get_new_connector_state(struct intel_atomic_state *state,
				     struct intel_connector *connector)
{
	return to_intel_digital_connector_state(
			drm_atomic_get_new_connector_state(&state->base,
			&connector->base));
}

static inline struct intel_digital_connector_state *
intel_atomic_get_old_connector_state(struct intel_atomic_state *state,
				     struct intel_connector *connector)
{
	return to_intel_digital_connector_state(
			drm_atomic_get_old_connector_state(&state->base,
			&connector->base));
}

/* intel_display.c */
static inline bool
intel_crtc_has_type(const struct intel_crtc_state *crtc_state,
		    enum intel_output_type type)
{
	return crtc_state->output_types & BIT(type);
}

static inline bool
intel_crtc_has_dp_encoder(const struct intel_crtc_state *crtc_state)
{
	return crtc_state->output_types &
		(BIT(INTEL_OUTPUT_DP) |
		 BIT(INTEL_OUTPUT_DP_MST) |
		 BIT(INTEL_OUTPUT_EDP));
}

static inline bool
intel_crtc_needs_modeset(const struct intel_crtc_state *crtc_state)
{
	return drm_atomic_crtc_needs_modeset(&crtc_state->uapi);
}

static inline bool
intel_crtc_needs_fastset(const struct intel_crtc_state *crtc_state)
{
	return crtc_state->update_pipe;
}

static inline bool
intel_crtc_needs_color_update(const struct intel_crtc_state *crtc_state)
{
	return crtc_state->uapi.color_mgmt_changed ||
		intel_crtc_needs_fastset(crtc_state) ||
		intel_crtc_needs_modeset(crtc_state);
}

static inline u32 intel_plane_ggtt_offset(const struct intel_plane_state *plane_state)
{
	return i915_ggtt_offset(plane_state->ggtt_vma);
}

static inline struct intel_frontbuffer *
to_intel_frontbuffer(struct drm_framebuffer *fb)
{
	return fb ? to_intel_framebuffer(fb)->frontbuffer : NULL;
}

static inline int to_bpp_int(int bpp_x16)
{
	return bpp_x16 >> 4;
}

static inline int to_bpp_frac(int bpp_x16)
{
	return bpp_x16 & 0xf;
}

#define BPP_X16_FMT		"%d.%04d"
#define BPP_X16_ARGS(bpp_x16)	to_bpp_int(bpp_x16), (to_bpp_frac(bpp_x16) * 625)

static inline int to_bpp_int_roundup(int bpp_x16)
{
	return (bpp_x16 + 0xf) >> 4;
}

static inline int to_bpp_x16(int bpp)
{
	return bpp << 4;
}

/*
 * Conversion functions/macros from various pointer types to struct
 * intel_display pointer.
 */
#define __drm_device_to_intel_display(p) \
	(&to_i915(p)->display)
#define __intel_connector_to_intel_display(p)		\
	__drm_device_to_intel_display((p)->base.dev)
#define __intel_crtc_to_intel_display(p)		\
	__drm_device_to_intel_display((p)->base.dev)
#define __intel_crtc_state_to_intel_display(p)			\
	__drm_device_to_intel_display((p)->uapi.crtc->dev)
#define __intel_digital_port_to_intel_display(p)		\
	__drm_device_to_intel_display((p)->base.base.dev)
#define __intel_dp_to_intel_display(p)	\
	__drm_device_to_intel_display(dp_to_dig_port(p)->base.base.dev)
#define __intel_encoder_to_intel_display(p)		\
	__drm_device_to_intel_display((p)->base.dev)
#define __intel_hdmi_to_intel_display(p)	\
	__drm_device_to_intel_display(hdmi_to_dig_port(p)->base.base.dev)

/* Helper for generic association. Map types to conversion functions/macros. */
#define __assoc(type, p) \
	struct type: __##type##_to_intel_display((struct type *)(p))

/* Convert various pointer types to struct intel_display pointer. */
#define to_intel_display(p)				\
	_Generic(*p,					\
		 __assoc(drm_device, p),		\
		 __assoc(intel_connector, p),		\
		 __assoc(intel_crtc, p),		\
		 __assoc(intel_crtc_state, p),		\
		 __assoc(intel_digital_port, p),	\
		 __assoc(intel_dp, p),			\
		 __assoc(intel_encoder, p),		\
		 __assoc(intel_hdmi, p))

#endif /*  __INTEL_DISPLAY_TYPES_H__ */<|MERGE_RESOLUTION|>--- conflicted
+++ resolved
@@ -1874,8 +1874,6 @@
 	bool colorimetry_support;
 
 	struct {
-<<<<<<< HEAD
-=======
 		u8 io_wake_lines;
 		u8 fast_wake_lines;
 
@@ -1889,7 +1887,6 @@
 	u8 alpm_dpcd;
 
 	struct {
->>>>>>> 7aa21fec
 		unsigned long mask;
 	} quirks;
 };
