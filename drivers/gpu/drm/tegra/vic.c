--- conflicted
+++ resolved
@@ -253,15 +253,10 @@
 
 	if (!client->group) {
 		virt = dma_alloc_coherent(vic->dev, size, &iova, GFP_KERNEL);
-<<<<<<< HEAD
-		if (!virt)
-			return -ENOMEM;
-=======
 		if (!virt) {
 			err = -ENOMEM;
 			goto unlock;
 		}
->>>>>>> d60c95ef
 	} else {
 		virt = tegra_drm_alloc(tegra, size, &iova);
 		if (IS_ERR(virt)) {
