--- conflicted
+++ resolved
@@ -188,11 +188,8 @@
 	if (output->ddc)
 		i2c_put_adapter(output->ddc);
 
-<<<<<<< HEAD
-=======
 	drm_edid_free(output->drm_edid);
 
->>>>>>> a6ad5510
 	return err;
 }
 
