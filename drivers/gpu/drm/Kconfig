--- conflicted
+++ resolved
@@ -367,10 +367,7 @@
 config DRM_GEM_DMA_HELPER
 	tristate
 	depends on DRM
-<<<<<<< HEAD
-=======
 	select FB_CORE if DRM_FBDEV_EMULATION
->>>>>>> 4e3ac415
 	select FB_DMAMEM_HELPERS_DEFERRED if DRM_FBDEV_EMULATION
 	help
 	  Choose this if you need the GEM DMA helper functions
