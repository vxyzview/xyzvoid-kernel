--- conflicted
+++ resolved
@@ -127,11 +127,7 @@
 int
 vc4_v3d_pm_get(struct vc4_dev *vc4)
 {
-<<<<<<< HEAD
-	if (WARN_ON_ONCE(vc4->gen == VC4_GEN_5))
-=======
 	if (WARN_ON_ONCE(vc4->gen > VC4_GEN_4))
->>>>>>> 4e3ac415
 		return -ENODEV;
 
 	mutex_lock(&vc4->power_lock);
@@ -152,11 +148,7 @@
 void
 vc4_v3d_pm_put(struct vc4_dev *vc4)
 {
-<<<<<<< HEAD
-	if (WARN_ON_ONCE(vc4->gen == VC4_GEN_5))
-=======
 	if (WARN_ON_ONCE(vc4->gen > VC4_GEN_4))
->>>>>>> 4e3ac415
 		return;
 
 	mutex_lock(&vc4->power_lock);
@@ -186,11 +178,7 @@
 	uint64_t seqno = 0;
 	struct vc4_exec_info *exec;
 
-<<<<<<< HEAD
-	if (WARN_ON_ONCE(vc4->gen == VC4_GEN_5))
-=======
 	if (WARN_ON_ONCE(vc4->gen > VC4_GEN_4))
->>>>>>> 4e3ac415
 		return -ENODEV;
 
 try_again:
@@ -337,11 +325,7 @@
 {
 	int ret = 0;
 
-<<<<<<< HEAD
-	if (WARN_ON_ONCE(vc4->gen == VC4_GEN_5))
-=======
 	if (WARN_ON_ONCE(vc4->gen > VC4_GEN_4))
->>>>>>> 4e3ac415
 		return -ENODEV;
 
 	mutex_lock(&vc4->bin_bo_lock);
@@ -376,11 +360,7 @@
 
 void vc4_v3d_bin_bo_put(struct vc4_dev *vc4)
 {
-<<<<<<< HEAD
-	if (WARN_ON_ONCE(vc4->gen == VC4_GEN_5))
-=======
 	if (WARN_ON_ONCE(vc4->gen > VC4_GEN_4))
->>>>>>> 4e3ac415
 		return;
 
 	mutex_lock(&vc4->bin_bo_lock);
