--- conflicted
+++ resolved
@@ -76,11 +76,7 @@
 	u32 i;
 	int ret = 0;
 
-<<<<<<< HEAD
-	if (WARN_ON_ONCE(vc4->gen == VC4_GEN_5))
-=======
 	if (WARN_ON_ONCE(vc4->gen > VC4_GEN_4))
->>>>>>> 4e3ac415
 		return -ENODEV;
 
 	if (!vc4->v3d) {
@@ -393,11 +389,7 @@
 	unsigned long timeout_expire;
 	DEFINE_WAIT(wait);
 
-<<<<<<< HEAD
-	if (WARN_ON_ONCE(vc4->gen == VC4_GEN_5))
-=======
 	if (WARN_ON_ONCE(vc4->gen > VC4_GEN_4))
->>>>>>> 4e3ac415
 		return -ENODEV;
 
 	if (vc4->finished_seqno >= seqno)
@@ -482,11 +474,7 @@
 	struct vc4_dev *vc4 = to_vc4_dev(dev);
 	struct vc4_exec_info *exec;
 
-<<<<<<< HEAD
-	if (WARN_ON_ONCE(vc4->gen == VC4_GEN_5))
-=======
 	if (WARN_ON_ONCE(vc4->gen > VC4_GEN_4))
->>>>>>> 4e3ac415
 		return;
 
 again:
@@ -534,11 +522,7 @@
 	if (!exec)
 		return;
 
-<<<<<<< HEAD
-	if (WARN_ON_ONCE(vc4->gen == VC4_GEN_5))
-=======
 	if (WARN_ON_ONCE(vc4->gen > VC4_GEN_4))
->>>>>>> 4e3ac415
 		return;
 
 	/* A previous RCL may have written to one of our textures, and
@@ -559,11 +543,7 @@
 	struct vc4_dev *vc4 = to_vc4_dev(dev);
 	bool was_empty = list_empty(&vc4->render_job_list);
 
-<<<<<<< HEAD
-	if (WARN_ON_ONCE(vc4->gen == VC4_GEN_5))
-=======
 	if (WARN_ON_ONCE(vc4->gen > VC4_GEN_4))
->>>>>>> 4e3ac415
 		return;
 
 	list_move_tail(&exec->head, &vc4->render_job_list);
@@ -990,11 +970,7 @@
 	unsigned long irqflags;
 	struct vc4_seqno_cb *cb, *cb_temp;
 
-<<<<<<< HEAD
-	if (WARN_ON_ONCE(vc4->gen == VC4_GEN_5))
-=======
 	if (WARN_ON_ONCE(vc4->gen > VC4_GEN_4))
->>>>>>> 4e3ac415
 		return;
 
 	spin_lock_irqsave(&vc4->job_lock, irqflags);
@@ -1033,11 +1009,7 @@
 	struct vc4_dev *vc4 = to_vc4_dev(dev);
 	unsigned long irqflags;
 
-<<<<<<< HEAD
-	if (WARN_ON_ONCE(vc4->gen == VC4_GEN_5))
-=======
 	if (WARN_ON_ONCE(vc4->gen > VC4_GEN_4))
->>>>>>> 4e3ac415
 		return -ENODEV;
 
 	cb->func = func;
@@ -1093,11 +1065,7 @@
 	struct vc4_dev *vc4 = to_vc4_dev(dev);
 	struct drm_vc4_wait_seqno *args = data;
 
-<<<<<<< HEAD
-	if (WARN_ON_ONCE(vc4->gen == VC4_GEN_5))
-=======
 	if (WARN_ON_ONCE(vc4->gen > VC4_GEN_4))
->>>>>>> 4e3ac415
 		return -ENODEV;
 
 	return vc4_wait_for_seqno_ioctl_helper(dev, args->seqno,
@@ -1114,11 +1082,7 @@
 	struct drm_gem_object *gem_obj;
 	struct vc4_bo *bo;
 
-<<<<<<< HEAD
-	if (WARN_ON_ONCE(vc4->gen == VC4_GEN_5))
-=======
 	if (WARN_ON_ONCE(vc4->gen > VC4_GEN_4))
->>>>>>> 4e3ac415
 		return -ENODEV;
 
 	if (args->pad != 0)
@@ -1167,11 +1131,7 @@
 				  args->shader_rec_size,
 				  args->bo_handle_count);
 
-<<<<<<< HEAD
-	if (WARN_ON_ONCE(vc4->gen == VC4_GEN_5))
-=======
 	if (WARN_ON_ONCE(vc4->gen > VC4_GEN_4))
->>>>>>> 4e3ac415
 		return -ENODEV;
 
 	if (!vc4->v3d) {
@@ -1307,11 +1267,7 @@
 	struct vc4_dev *vc4 = to_vc4_dev(dev);
 	int ret;
 
-<<<<<<< HEAD
-	if (WARN_ON_ONCE(vc4->gen == VC4_GEN_5))
-=======
 	if (WARN_ON_ONCE(vc4->gen > VC4_GEN_4))
->>>>>>> 4e3ac415
 		return -ENODEV;
 
 	vc4->dma_fence_context = dma_fence_context_alloc(1);
@@ -1370,11 +1326,7 @@
 	struct vc4_bo *bo;
 	int ret;
 
-<<<<<<< HEAD
-	if (WARN_ON_ONCE(vc4->gen == VC4_GEN_5))
-=======
 	if (WARN_ON_ONCE(vc4->gen > VC4_GEN_4))
->>>>>>> 4e3ac415
 		return -ENODEV;
 
 	switch (args->madv) {
