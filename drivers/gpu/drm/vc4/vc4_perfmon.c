// SPDX-License-Identifier: GPL-2.0
/*
 * Copyright (C) 2018 Broadcom
 */

/**
 * DOC: VC4 V3D performance monitor module
 *
 * The V3D block provides 16 hardware counters which can count various events.
 */

#include "vc4_drv.h"
#include "vc4_regs.h"

#define VC4_PERFMONID_MIN	1
#define VC4_PERFMONID_MAX	U32_MAX

void vc4_perfmon_get(struct vc4_perfmon *perfmon)
{
	struct vc4_dev *vc4;

	if (!perfmon)
		return;

	vc4 = perfmon->dev;
<<<<<<< HEAD
	if (WARN_ON_ONCE(vc4->gen == VC4_GEN_5))
=======
	if (WARN_ON_ONCE(vc4->gen > VC4_GEN_4))
>>>>>>> 4e3ac415
		return;

	refcount_inc(&perfmon->refcnt);
}

void vc4_perfmon_put(struct vc4_perfmon *perfmon)
{
	struct vc4_dev *vc4;

	if (!perfmon)
		return;

	vc4 = perfmon->dev;
<<<<<<< HEAD
	if (WARN_ON_ONCE(vc4->gen == VC4_GEN_5))
=======
	if (WARN_ON_ONCE(vc4->gen > VC4_GEN_4))
>>>>>>> 4e3ac415
		return;

	if (refcount_dec_and_test(&perfmon->refcnt))
		kfree(perfmon);
}

void vc4_perfmon_start(struct vc4_dev *vc4, struct vc4_perfmon *perfmon)
{
	unsigned int i;
	u32 mask;

<<<<<<< HEAD
	if (WARN_ON_ONCE(vc4->gen == VC4_GEN_5))
=======
	if (WARN_ON_ONCE(vc4->gen > VC4_GEN_4))
>>>>>>> 4e3ac415
		return;

	if (WARN_ON_ONCE(!perfmon || vc4->active_perfmon))
		return;

	for (i = 0; i < perfmon->ncounters; i++)
		V3D_WRITE(V3D_PCTRS(i), perfmon->events[i]);

	mask = GENMASK(perfmon->ncounters - 1, 0);
	V3D_WRITE(V3D_PCTRC, mask);
	V3D_WRITE(V3D_PCTRE, V3D_PCTRE_EN | mask);
	vc4->active_perfmon = perfmon;
}

void vc4_perfmon_stop(struct vc4_dev *vc4, struct vc4_perfmon *perfmon,
		      bool capture)
{
	unsigned int i;

<<<<<<< HEAD
	if (WARN_ON_ONCE(vc4->gen == VC4_GEN_5))
=======
	if (WARN_ON_ONCE(vc4->gen > VC4_GEN_4))
>>>>>>> 4e3ac415
		return;

	if (WARN_ON_ONCE(!vc4->active_perfmon ||
			 perfmon != vc4->active_perfmon))
		return;

	if (capture) {
		for (i = 0; i < perfmon->ncounters; i++)
			perfmon->counters[i] += V3D_READ(V3D_PCTR(i));
	}

	V3D_WRITE(V3D_PCTRE, 0);
	vc4->active_perfmon = NULL;
}

struct vc4_perfmon *vc4_perfmon_find(struct vc4_file *vc4file, int id)
{
	struct vc4_dev *vc4 = vc4file->dev;
	struct vc4_perfmon *perfmon;

<<<<<<< HEAD
	if (WARN_ON_ONCE(vc4->gen == VC4_GEN_5))
=======
	if (WARN_ON_ONCE(vc4->gen > VC4_GEN_4))
>>>>>>> 4e3ac415
		return NULL;

	mutex_lock(&vc4file->perfmon.lock);
	perfmon = idr_find(&vc4file->perfmon.idr, id);
	vc4_perfmon_get(perfmon);
	mutex_unlock(&vc4file->perfmon.lock);

	return perfmon;
}

void vc4_perfmon_open_file(struct vc4_file *vc4file)
{
	struct vc4_dev *vc4 = vc4file->dev;

<<<<<<< HEAD
	if (WARN_ON_ONCE(vc4->gen == VC4_GEN_5))
=======
	if (WARN_ON_ONCE(vc4->gen > VC4_GEN_4))
>>>>>>> 4e3ac415
		return;

	mutex_init(&vc4file->perfmon.lock);
	idr_init_base(&vc4file->perfmon.idr, VC4_PERFMONID_MIN);
	vc4file->dev = vc4;
}

static int vc4_perfmon_idr_del(int id, void *elem, void *data)
{
	struct vc4_perfmon *perfmon = elem;
	struct vc4_dev *vc4 = (struct vc4_dev *)data;

	/* If the active perfmon is being destroyed, stop it first */
	if (perfmon == vc4->active_perfmon)
		vc4_perfmon_stop(vc4, perfmon, false);

	vc4_perfmon_put(perfmon);

	return 0;
}

void vc4_perfmon_close_file(struct vc4_file *vc4file)
{
	struct vc4_dev *vc4 = vc4file->dev;

<<<<<<< HEAD
	if (WARN_ON_ONCE(vc4->gen == VC4_GEN_5))
=======
	if (WARN_ON_ONCE(vc4->gen > VC4_GEN_4))
>>>>>>> 4e3ac415
		return;

	mutex_lock(&vc4file->perfmon.lock);
	idr_for_each(&vc4file->perfmon.idr, vc4_perfmon_idr_del, vc4);
	idr_destroy(&vc4file->perfmon.idr);
	mutex_unlock(&vc4file->perfmon.lock);
	mutex_destroy(&vc4file->perfmon.lock);
}

int vc4_perfmon_create_ioctl(struct drm_device *dev, void *data,
			     struct drm_file *file_priv)
{
	struct vc4_dev *vc4 = to_vc4_dev(dev);
	struct vc4_file *vc4file = file_priv->driver_priv;
	struct drm_vc4_perfmon_create *req = data;
	struct vc4_perfmon *perfmon;
	unsigned int i;
	int ret;

<<<<<<< HEAD
	if (WARN_ON_ONCE(vc4->gen == VC4_GEN_5))
=======
	if (WARN_ON_ONCE(vc4->gen > VC4_GEN_4))
>>>>>>> 4e3ac415
		return -ENODEV;

	if (!vc4->v3d) {
		DRM_DEBUG("Creating perfmon no VC4 V3D probed\n");
		return -ENODEV;
	}

	/* Number of monitored counters cannot exceed HW limits. */
	if (req->ncounters > DRM_VC4_MAX_PERF_COUNTERS ||
	    !req->ncounters)
		return -EINVAL;

	/* Make sure all events are valid. */
	for (i = 0; i < req->ncounters; i++) {
		if (req->events[i] >= VC4_PERFCNT_NUM_EVENTS)
			return -EINVAL;
	}

	perfmon = kzalloc(struct_size(perfmon, counters, req->ncounters),
			  GFP_KERNEL);
	if (!perfmon)
		return -ENOMEM;
	perfmon->dev = vc4;

	for (i = 0; i < req->ncounters; i++)
		perfmon->events[i] = req->events[i];

	perfmon->ncounters = req->ncounters;

	refcount_set(&perfmon->refcnt, 1);

	mutex_lock(&vc4file->perfmon.lock);
	ret = idr_alloc(&vc4file->perfmon.idr, perfmon, VC4_PERFMONID_MIN,
			VC4_PERFMONID_MAX, GFP_KERNEL);
	mutex_unlock(&vc4file->perfmon.lock);

	if (ret < 0) {
		kfree(perfmon);
		return ret;
	}

	req->id = ret;
	return 0;
}

int vc4_perfmon_destroy_ioctl(struct drm_device *dev, void *data,
			      struct drm_file *file_priv)
{
	struct vc4_dev *vc4 = to_vc4_dev(dev);
	struct vc4_file *vc4file = file_priv->driver_priv;
	struct drm_vc4_perfmon_destroy *req = data;
	struct vc4_perfmon *perfmon;

<<<<<<< HEAD
	if (WARN_ON_ONCE(vc4->gen == VC4_GEN_5))
=======
	if (WARN_ON_ONCE(vc4->gen > VC4_GEN_4))
>>>>>>> 4e3ac415
		return -ENODEV;

	if (!vc4->v3d) {
		DRM_DEBUG("Destroying perfmon no VC4 V3D probed\n");
		return -ENODEV;
	}

	mutex_lock(&vc4file->perfmon.lock);
	perfmon = idr_remove(&vc4file->perfmon.idr, req->id);
	mutex_unlock(&vc4file->perfmon.lock);

	if (!perfmon)
		return -EINVAL;

	vc4_perfmon_put(perfmon);
	return 0;
}

int vc4_perfmon_get_values_ioctl(struct drm_device *dev, void *data,
				 struct drm_file *file_priv)
{
	struct vc4_dev *vc4 = to_vc4_dev(dev);
	struct vc4_file *vc4file = file_priv->driver_priv;
	struct drm_vc4_perfmon_get_values *req = data;
	struct vc4_perfmon *perfmon;
	int ret;

<<<<<<< HEAD
	if (WARN_ON_ONCE(vc4->gen == VC4_GEN_5))
=======
	if (WARN_ON_ONCE(vc4->gen > VC4_GEN_4))
>>>>>>> 4e3ac415
		return -ENODEV;

	if (!vc4->v3d) {
		DRM_DEBUG("Getting perfmon no VC4 V3D probed\n");
		return -ENODEV;
	}

	perfmon = vc4_perfmon_find(vc4file, req->id);
	if (!perfmon)
		return -EINVAL;

	if (copy_to_user(u64_to_user_ptr(req->values_ptr), perfmon->counters,
			 perfmon->ncounters * sizeof(u64)))
		ret = -EFAULT;
	else
		ret = 0;

	vc4_perfmon_put(perfmon);
	return ret;
}<|MERGE_RESOLUTION|>--- conflicted
+++ resolved
@@ -23,11 +23,7 @@
 		return;
 
 	vc4 = perfmon->dev;
-<<<<<<< HEAD
-	if (WARN_ON_ONCE(vc4->gen == VC4_GEN_5))
-=======
-	if (WARN_ON_ONCE(vc4->gen > VC4_GEN_4))
->>>>>>> 4e3ac415
+	if (WARN_ON_ONCE(vc4->gen > VC4_GEN_4))
 		return;
 
 	refcount_inc(&perfmon->refcnt);
@@ -41,11 +37,7 @@
 		return;
 
 	vc4 = perfmon->dev;
-<<<<<<< HEAD
-	if (WARN_ON_ONCE(vc4->gen == VC4_GEN_5))
-=======
-	if (WARN_ON_ONCE(vc4->gen > VC4_GEN_4))
->>>>>>> 4e3ac415
+	if (WARN_ON_ONCE(vc4->gen > VC4_GEN_4))
 		return;
 
 	if (refcount_dec_and_test(&perfmon->refcnt))
@@ -57,11 +49,7 @@
 	unsigned int i;
 	u32 mask;
 
-<<<<<<< HEAD
-	if (WARN_ON_ONCE(vc4->gen == VC4_GEN_5))
-=======
-	if (WARN_ON_ONCE(vc4->gen > VC4_GEN_4))
->>>>>>> 4e3ac415
+	if (WARN_ON_ONCE(vc4->gen > VC4_GEN_4))
 		return;
 
 	if (WARN_ON_ONCE(!perfmon || vc4->active_perfmon))
@@ -81,11 +69,7 @@
 {
 	unsigned int i;
 
-<<<<<<< HEAD
-	if (WARN_ON_ONCE(vc4->gen == VC4_GEN_5))
-=======
-	if (WARN_ON_ONCE(vc4->gen > VC4_GEN_4))
->>>>>>> 4e3ac415
+	if (WARN_ON_ONCE(vc4->gen > VC4_GEN_4))
 		return;
 
 	if (WARN_ON_ONCE(!vc4->active_perfmon ||
@@ -106,11 +90,7 @@
 	struct vc4_dev *vc4 = vc4file->dev;
 	struct vc4_perfmon *perfmon;
 
-<<<<<<< HEAD
-	if (WARN_ON_ONCE(vc4->gen == VC4_GEN_5))
-=======
-	if (WARN_ON_ONCE(vc4->gen > VC4_GEN_4))
->>>>>>> 4e3ac415
+	if (WARN_ON_ONCE(vc4->gen > VC4_GEN_4))
 		return NULL;
 
 	mutex_lock(&vc4file->perfmon.lock);
@@ -125,11 +105,7 @@
 {
 	struct vc4_dev *vc4 = vc4file->dev;
 
-<<<<<<< HEAD
-	if (WARN_ON_ONCE(vc4->gen == VC4_GEN_5))
-=======
-	if (WARN_ON_ONCE(vc4->gen > VC4_GEN_4))
->>>>>>> 4e3ac415
+	if (WARN_ON_ONCE(vc4->gen > VC4_GEN_4))
 		return;
 
 	mutex_init(&vc4file->perfmon.lock);
@@ -155,11 +131,7 @@
 {
 	struct vc4_dev *vc4 = vc4file->dev;
 
-<<<<<<< HEAD
-	if (WARN_ON_ONCE(vc4->gen == VC4_GEN_5))
-=======
-	if (WARN_ON_ONCE(vc4->gen > VC4_GEN_4))
->>>>>>> 4e3ac415
+	if (WARN_ON_ONCE(vc4->gen > VC4_GEN_4))
 		return;
 
 	mutex_lock(&vc4file->perfmon.lock);
@@ -179,11 +151,7 @@
 	unsigned int i;
 	int ret;
 
-<<<<<<< HEAD
-	if (WARN_ON_ONCE(vc4->gen == VC4_GEN_5))
-=======
-	if (WARN_ON_ONCE(vc4->gen > VC4_GEN_4))
->>>>>>> 4e3ac415
+	if (WARN_ON_ONCE(vc4->gen > VC4_GEN_4))
 		return -ENODEV;
 
 	if (!vc4->v3d) {
@@ -237,11 +205,7 @@
 	struct drm_vc4_perfmon_destroy *req = data;
 	struct vc4_perfmon *perfmon;
 
-<<<<<<< HEAD
-	if (WARN_ON_ONCE(vc4->gen == VC4_GEN_5))
-=======
-	if (WARN_ON_ONCE(vc4->gen > VC4_GEN_4))
->>>>>>> 4e3ac415
+	if (WARN_ON_ONCE(vc4->gen > VC4_GEN_4))
 		return -ENODEV;
 
 	if (!vc4->v3d) {
@@ -269,11 +233,7 @@
 	struct vc4_perfmon *perfmon;
 	int ret;
 
-<<<<<<< HEAD
-	if (WARN_ON_ONCE(vc4->gen == VC4_GEN_5))
-=======
-	if (WARN_ON_ONCE(vc4->gen > VC4_GEN_4))
->>>>>>> 4e3ac415
+	if (WARN_ON_ONCE(vc4->gen > VC4_GEN_4))
 		return -ENODEV;
 
 	if (!vc4->v3d) {
