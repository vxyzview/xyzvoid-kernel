/*
 * Copyright © 2014 Broadcom
 *
 * Permission is hereby granted, free of charge, to any person obtaining a
 * copy of this software and associated documentation files (the "Software"),
 * to deal in the Software without restriction, including without limitation
 * the rights to use, copy, modify, merge, publish, distribute, sublicense,
 * and/or sell copies of the Software, and to permit persons to whom the
 * Software is furnished to do so, subject to the following conditions:
 *
 * The above copyright notice and this permission notice (including the next
 * paragraph) shall be included in all copies or substantial portions of the
 * Software.
 *
 * THE SOFTWARE IS PROVIDED "AS IS", WITHOUT WARRANTY OF ANY KIND, EXPRESS OR
 * IMPLIED, INCLUDING BUT NOT LIMITED TO THE WARRANTIES OF MERCHANTABILITY,
 * FITNESS FOR A PARTICULAR PURPOSE AND NONINFRINGEMENT.  IN NO EVENT SHALL
 * THE AUTHORS OR COPYRIGHT HOLDERS BE LIABLE FOR ANY CLAIM, DAMAGES OR OTHER
 * LIABILITY, WHETHER IN AN ACTION OF CONTRACT, TORT OR OTHERWISE, ARISING
 * FROM, OUT OF OR IN CONNECTION WITH THE SOFTWARE OR THE USE OR OTHER DEALINGS
 * IN THE SOFTWARE.
 */

/**
 * DOC: Command list validator for VC4.
 *
 * Since the VC4 has no IOMMU between it and system memory, a user
 * with access to execute command lists could escalate privilege by
 * overwriting system memory (drawing to it as a framebuffer) or
 * reading system memory it shouldn't (reading it as a vertex buffer
 * or index buffer)
 *
 * We validate binner command lists to ensure that all accesses are
 * within the bounds of the GEM objects referenced by the submitted
 * job.  It explicitly whitelists packets, and looks at the offsets in
 * any address fields to make sure they're contained within the BOs
 * they reference.
 *
 * Note that because CL validation is already reading the
 * user-submitted CL and writing the validated copy out to the memory
 * that the GPU will actually read, this is also where GEM relocation
 * processing (turning BO references into actual addresses for the GPU
 * to use) happens.
 */

#include "uapi/drm/vc4_drm.h"
#include "vc4_drv.h"
#include "vc4_packet.h"

#define VALIDATE_ARGS \
	struct vc4_exec_info *exec,			\
	void *validated,				\
	void *untrusted

/** Return the width in pixels of a 64-byte microtile. */
static uint32_t
utile_width(int cpp)
{
	switch (cpp) {
	case 1:
	case 2:
		return 8;
	case 4:
		return 4;
	case 8:
		return 2;
	default:
		pr_err("unknown cpp: %d\n", cpp);
		return 1;
	}
}

/** Return the height in pixels of a 64-byte microtile. */
static uint32_t
utile_height(int cpp)
{
	switch (cpp) {
	case 1:
		return 8;
	case 2:
	case 4:
	case 8:
		return 4;
	default:
		pr_err("unknown cpp: %d\n", cpp);
		return 1;
	}
}

/**
 * size_is_lt() - Returns whether a miplevel of the given size will
 * use the lineartile (LT) tiling layout rather than the normal T
 * tiling layout.
 * @width: Width in pixels of the miplevel
 * @height: Height in pixels of the miplevel
 * @cpp: Bytes per pixel of the pixel format
 */
static bool
size_is_lt(uint32_t width, uint32_t height, int cpp)
{
	return (width <= 4 * utile_width(cpp) ||
		height <= 4 * utile_height(cpp));
}

struct drm_gem_dma_object *
vc4_use_bo(struct vc4_exec_info *exec, uint32_t hindex)
{
	struct vc4_dev *vc4 = exec->dev;
	struct drm_gem_dma_object *obj;
	struct vc4_bo *bo;

<<<<<<< HEAD
	if (WARN_ON_ONCE(vc4->gen == VC4_GEN_5))
=======
	if (WARN_ON_ONCE(vc4->gen > VC4_GEN_4))
>>>>>>> 4e3ac415
		return NULL;

	if (hindex >= exec->bo_count) {
		DRM_DEBUG("BO index %d greater than BO count %d\n",
			  hindex, exec->bo_count);
		return NULL;
	}
	obj = to_drm_gem_dma_obj(exec->bo[hindex]);
	bo = to_vc4_bo(&obj->base);

	if (bo->validated_shader) {
		DRM_DEBUG("Trying to use shader BO as something other than "
			  "a shader\n");
		return NULL;
	}

	return obj;
}

static struct drm_gem_dma_object *
vc4_use_handle(struct vc4_exec_info *exec, uint32_t gem_handles_packet_index)
{
	return vc4_use_bo(exec, exec->bo_index[gem_handles_packet_index]);
}

static bool
validate_bin_pos(struct vc4_exec_info *exec, void *untrusted, uint32_t pos)
{
	/* Note that the untrusted pointer passed to these functions is
	 * incremented past the packet byte.
	 */
	return (untrusted - 1 == exec->bin_u + pos);
}

static uint32_t
gl_shader_rec_size(uint32_t pointer_bits)
{
	uint32_t attribute_count = pointer_bits & 7;
	bool extended = pointer_bits & 8;

	if (attribute_count == 0)
		attribute_count = 8;

	if (extended)
		return 100 + attribute_count * 4;
	else
		return 36 + attribute_count * 8;
}

bool
vc4_check_tex_size(struct vc4_exec_info *exec, struct drm_gem_dma_object *fbo,
		   uint32_t offset, uint8_t tiling_format,
		   uint32_t width, uint32_t height, uint8_t cpp)
{
	struct vc4_dev *vc4 = exec->dev;
	uint32_t aligned_width, aligned_height, stride, size;
	uint32_t utile_w = utile_width(cpp);
	uint32_t utile_h = utile_height(cpp);

<<<<<<< HEAD
	if (WARN_ON_ONCE(vc4->gen == VC4_GEN_5))
=======
	if (WARN_ON_ONCE(vc4->gen > VC4_GEN_4))
>>>>>>> 4e3ac415
		return false;

	/* The shaded vertex format stores signed 12.4 fixed point
	 * (-2048,2047) offsets from the viewport center, so we should
	 * never have a render target larger than 4096.  The texture
	 * unit can only sample from 2048x2048, so it's even more
	 * restricted.  This lets us avoid worrying about overflow in
	 * our math.
	 */
	if (width > 4096 || height > 4096) {
		DRM_DEBUG("Surface dimensions (%d,%d) too large",
			  width, height);
		return false;
	}

	switch (tiling_format) {
	case VC4_TILING_FORMAT_LINEAR:
		aligned_width = round_up(width, utile_w);
		aligned_height = height;
		break;
	case VC4_TILING_FORMAT_T:
		aligned_width = round_up(width, utile_w * 8);
		aligned_height = round_up(height, utile_h * 8);
		break;
	case VC4_TILING_FORMAT_LT:
		aligned_width = round_up(width, utile_w);
		aligned_height = round_up(height, utile_h);
		break;
	default:
		DRM_DEBUG("buffer tiling %d unsupported\n", tiling_format);
		return false;
	}

	stride = aligned_width * cpp;
	size = stride * aligned_height;

	if (size + offset < size ||
	    size + offset > fbo->base.size) {
		DRM_DEBUG("Overflow in %dx%d (%dx%d) fbo size (%d + %d > %zd)\n",
			  width, height,
			  aligned_width, aligned_height,
			  size, offset, fbo->base.size);
		return false;
	}

	return true;
}

static int
validate_flush(VALIDATE_ARGS)
{
	if (!validate_bin_pos(exec, untrusted, exec->args->bin_cl_size - 1)) {
		DRM_DEBUG("Bin CL must end with VC4_PACKET_FLUSH\n");
		return -EINVAL;
	}
	exec->found_flush = true;

	return 0;
}

static int
validate_start_tile_binning(VALIDATE_ARGS)
{
	if (exec->found_start_tile_binning_packet) {
		DRM_DEBUG("Duplicate VC4_PACKET_START_TILE_BINNING\n");
		return -EINVAL;
	}
	exec->found_start_tile_binning_packet = true;

	if (!exec->found_tile_binning_mode_config_packet) {
		DRM_DEBUG("missing VC4_PACKET_TILE_BINNING_MODE_CONFIG\n");
		return -EINVAL;
	}

	return 0;
}

static int
validate_increment_semaphore(VALIDATE_ARGS)
{
	if (!validate_bin_pos(exec, untrusted, exec->args->bin_cl_size - 2)) {
		DRM_DEBUG("Bin CL must end with "
			  "VC4_PACKET_INCREMENT_SEMAPHORE\n");
		return -EINVAL;
	}
	exec->found_increment_semaphore_packet = true;

	return 0;
}

static int
validate_indexed_prim_list(VALIDATE_ARGS)
{
	struct drm_gem_dma_object *ib;
	uint32_t length = *(uint32_t *)(untrusted + 1);
	uint32_t offset = *(uint32_t *)(untrusted + 5);
	uint32_t max_index = *(uint32_t *)(untrusted + 9);
	uint32_t index_size = (*(uint8_t *)(untrusted + 0) >> 4) ? 2 : 1;
	struct vc4_shader_state *shader_state;

	/* Check overflow condition */
	if (exec->shader_state_count == 0) {
		DRM_DEBUG("shader state must precede primitives\n");
		return -EINVAL;
	}
	shader_state = &exec->shader_state[exec->shader_state_count - 1];

	if (max_index > shader_state->max_index)
		shader_state->max_index = max_index;

	ib = vc4_use_handle(exec, 0);
	if (!ib)
		return -EINVAL;

	exec->bin_dep_seqno = max(exec->bin_dep_seqno,
				  to_vc4_bo(&ib->base)->write_seqno);

	if (offset > ib->base.size ||
	    (ib->base.size - offset) / index_size < length) {
		DRM_DEBUG("IB access overflow (%d + %d*%d > %zd)\n",
			  offset, length, index_size, ib->base.size);
		return -EINVAL;
	}

	*(uint32_t *)(validated + 5) = ib->dma_addr + offset;

	return 0;
}

static int
validate_gl_array_primitive(VALIDATE_ARGS)
{
	uint32_t length = *(uint32_t *)(untrusted + 1);
	uint32_t base_index = *(uint32_t *)(untrusted + 5);
	uint32_t max_index;
	struct vc4_shader_state *shader_state;

	/* Check overflow condition */
	if (exec->shader_state_count == 0) {
		DRM_DEBUG("shader state must precede primitives\n");
		return -EINVAL;
	}
	shader_state = &exec->shader_state[exec->shader_state_count - 1];

	if (length + base_index < length) {
		DRM_DEBUG("primitive vertex count overflow\n");
		return -EINVAL;
	}
	max_index = length + base_index - 1;

	if (max_index > shader_state->max_index)
		shader_state->max_index = max_index;

	return 0;
}

static int
validate_gl_shader_state(VALIDATE_ARGS)
{
	uint32_t i = exec->shader_state_count++;

	if (i >= exec->shader_state_size) {
		DRM_DEBUG("More requests for shader states than declared\n");
		return -EINVAL;
	}

	exec->shader_state[i].addr = *(uint32_t *)untrusted;
	exec->shader_state[i].max_index = 0;

	if (exec->shader_state[i].addr & ~0xf) {
		DRM_DEBUG("high bits set in GL shader rec reference\n");
		return -EINVAL;
	}

	*(uint32_t *)validated = (exec->shader_rec_p +
				  exec->shader_state[i].addr);

	exec->shader_rec_p +=
		roundup(gl_shader_rec_size(exec->shader_state[i].addr), 16);

	return 0;
}

static int
validate_tile_binning_config(VALIDATE_ARGS)
{
	struct drm_device *dev = exec->exec_bo->base.dev;
	struct vc4_dev *vc4 = to_vc4_dev(dev);
	uint8_t flags;
	uint32_t tile_state_size;
	uint32_t tile_count, bin_addr;
	int bin_slot;

	if (exec->found_tile_binning_mode_config_packet) {
		DRM_DEBUG("Duplicate VC4_PACKET_TILE_BINNING_MODE_CONFIG\n");
		return -EINVAL;
	}
	exec->found_tile_binning_mode_config_packet = true;

	exec->bin_tiles_x = *(uint8_t *)(untrusted + 12);
	exec->bin_tiles_y = *(uint8_t *)(untrusted + 13);
	tile_count = exec->bin_tiles_x * exec->bin_tiles_y;
	flags = *(uint8_t *)(untrusted + 14);

	if (exec->bin_tiles_x == 0 ||
	    exec->bin_tiles_y == 0) {
		DRM_DEBUG("Tile binning config of %dx%d too small\n",
			  exec->bin_tiles_x, exec->bin_tiles_y);
		return -EINVAL;
	}

	if (flags & (VC4_BIN_CONFIG_DB_NON_MS |
		     VC4_BIN_CONFIG_TILE_BUFFER_64BIT)) {
		DRM_DEBUG("unsupported binning config flags 0x%02x\n", flags);
		return -EINVAL;
	}

	bin_slot = vc4_v3d_get_bin_slot(vc4);
	if (bin_slot < 0) {
		if (bin_slot != -EINTR && bin_slot != -ERESTARTSYS) {
			drm_err(dev, "Failed to allocate binner memory: %d\n",
				bin_slot);
		}
		return bin_slot;
	}

	/* The slot we allocated will only be used by this job, and is
	 * free when the job completes rendering.
	 */
	exec->bin_slots |= BIT(bin_slot);
	bin_addr = vc4->bin_bo->base.dma_addr + bin_slot * vc4->bin_alloc_size;

	/* The tile state data array is 48 bytes per tile, and we put it at
	 * the start of a BO containing both it and the tile alloc.
	 */
	tile_state_size = 48 * tile_count;

	/* Since the tile alloc array will follow us, align. */
	exec->tile_alloc_offset = bin_addr + roundup(tile_state_size, 4096);

	*(uint8_t *)(validated + 14) =
		((flags & ~(VC4_BIN_CONFIG_ALLOC_INIT_BLOCK_SIZE_MASK |
			    VC4_BIN_CONFIG_ALLOC_BLOCK_SIZE_MASK)) |
		 VC4_BIN_CONFIG_AUTO_INIT_TSDA |
		 VC4_SET_FIELD(VC4_BIN_CONFIG_ALLOC_INIT_BLOCK_SIZE_32,
			       VC4_BIN_CONFIG_ALLOC_INIT_BLOCK_SIZE) |
		 VC4_SET_FIELD(VC4_BIN_CONFIG_ALLOC_BLOCK_SIZE_128,
			       VC4_BIN_CONFIG_ALLOC_BLOCK_SIZE));

	/* tile alloc address. */
	*(uint32_t *)(validated + 0) = exec->tile_alloc_offset;
	/* tile alloc size. */
	*(uint32_t *)(validated + 4) = (bin_addr + vc4->bin_alloc_size -
					exec->tile_alloc_offset);
	/* tile state address. */
	*(uint32_t *)(validated + 8) = bin_addr;

	return 0;
}

static int
validate_gem_handles(VALIDATE_ARGS)
{
	memcpy(exec->bo_index, untrusted, sizeof(exec->bo_index));
	return 0;
}

#define VC4_DEFINE_PACKET(packet, func) \
	[packet] = { packet ## _SIZE, #packet, func }

static const struct cmd_info {
	uint16_t len;
	const char *name;
	int (*func)(struct vc4_exec_info *exec, void *validated,
		    void *untrusted);
} cmd_info[] = {
	VC4_DEFINE_PACKET(VC4_PACKET_HALT, NULL),
	VC4_DEFINE_PACKET(VC4_PACKET_NOP, NULL),
	VC4_DEFINE_PACKET(VC4_PACKET_FLUSH, validate_flush),
	VC4_DEFINE_PACKET(VC4_PACKET_FLUSH_ALL, NULL),
	VC4_DEFINE_PACKET(VC4_PACKET_START_TILE_BINNING,
			  validate_start_tile_binning),
	VC4_DEFINE_PACKET(VC4_PACKET_INCREMENT_SEMAPHORE,
			  validate_increment_semaphore),

	VC4_DEFINE_PACKET(VC4_PACKET_GL_INDEXED_PRIMITIVE,
			  validate_indexed_prim_list),
	VC4_DEFINE_PACKET(VC4_PACKET_GL_ARRAY_PRIMITIVE,
			  validate_gl_array_primitive),

	VC4_DEFINE_PACKET(VC4_PACKET_PRIMITIVE_LIST_FORMAT, NULL),

	VC4_DEFINE_PACKET(VC4_PACKET_GL_SHADER_STATE, validate_gl_shader_state),

	VC4_DEFINE_PACKET(VC4_PACKET_CONFIGURATION_BITS, NULL),
	VC4_DEFINE_PACKET(VC4_PACKET_FLAT_SHADE_FLAGS, NULL),
	VC4_DEFINE_PACKET(VC4_PACKET_POINT_SIZE, NULL),
	VC4_DEFINE_PACKET(VC4_PACKET_LINE_WIDTH, NULL),
	VC4_DEFINE_PACKET(VC4_PACKET_RHT_X_BOUNDARY, NULL),
	VC4_DEFINE_PACKET(VC4_PACKET_DEPTH_OFFSET, NULL),
	VC4_DEFINE_PACKET(VC4_PACKET_CLIP_WINDOW, NULL),
	VC4_DEFINE_PACKET(VC4_PACKET_VIEWPORT_OFFSET, NULL),
	VC4_DEFINE_PACKET(VC4_PACKET_CLIPPER_XY_SCALING, NULL),
	/* Note: The docs say this was also 105, but it was 106 in the
	 * initial userland code drop.
	 */
	VC4_DEFINE_PACKET(VC4_PACKET_CLIPPER_Z_SCALING, NULL),

	VC4_DEFINE_PACKET(VC4_PACKET_TILE_BINNING_MODE_CONFIG,
			  validate_tile_binning_config),

	VC4_DEFINE_PACKET(VC4_PACKET_GEM_HANDLES, validate_gem_handles),
};

int
vc4_validate_bin_cl(struct drm_device *dev,
		    void *validated,
		    void *unvalidated,
		    struct vc4_exec_info *exec)
{
	struct vc4_dev *vc4 = to_vc4_dev(dev);
	uint32_t len = exec->args->bin_cl_size;
	uint32_t dst_offset = 0;
	uint32_t src_offset = 0;

<<<<<<< HEAD
	if (WARN_ON_ONCE(vc4->gen == VC4_GEN_5))
=======
	if (WARN_ON_ONCE(vc4->gen > VC4_GEN_4))
>>>>>>> 4e3ac415
		return -ENODEV;

	while (src_offset < len) {
		void *dst_pkt = validated + dst_offset;
		void *src_pkt = unvalidated + src_offset;
		u8 cmd = *(uint8_t *)src_pkt;
		const struct cmd_info *info;

		if (cmd >= ARRAY_SIZE(cmd_info)) {
			DRM_DEBUG("0x%08x: packet %d out of bounds\n",
				  src_offset, cmd);
			return -EINVAL;
		}

		info = &cmd_info[cmd];
		if (!info->name) {
			DRM_DEBUG("0x%08x: packet %d invalid\n",
				  src_offset, cmd);
			return -EINVAL;
		}

		if (src_offset + info->len > len) {
			DRM_DEBUG("0x%08x: packet %d (%s) length 0x%08x "
				  "exceeds bounds (0x%08x)\n",
				  src_offset, cmd, info->name, info->len,
				  src_offset + len);
			return -EINVAL;
		}

		if (cmd != VC4_PACKET_GEM_HANDLES)
			memcpy(dst_pkt, src_pkt, info->len);

		if (info->func && info->func(exec,
					     dst_pkt + 1,
					     src_pkt + 1)) {
			DRM_DEBUG("0x%08x: packet %d (%s) failed to validate\n",
				  src_offset, cmd, info->name);
			return -EINVAL;
		}

		src_offset += info->len;
		/* GEM handle loading doesn't produce HW packets. */
		if (cmd != VC4_PACKET_GEM_HANDLES)
			dst_offset += info->len;

		/* When the CL hits halt, it'll stop reading anything else. */
		if (cmd == VC4_PACKET_HALT)
			break;
	}

	exec->ct0ea = exec->ct0ca + dst_offset;

	if (!exec->found_start_tile_binning_packet) {
		DRM_DEBUG("Bin CL missing VC4_PACKET_START_TILE_BINNING\n");
		return -EINVAL;
	}

	/* The bin CL must be ended with INCREMENT_SEMAPHORE and FLUSH.  The
	 * semaphore is used to trigger the render CL to start up, and the
	 * FLUSH is what caps the bin lists with
	 * VC4_PACKET_RETURN_FROM_SUB_LIST (so they jump back to the main
	 * render CL when they get called to) and actually triggers the queued
	 * semaphore increment.
	 */
	if (!exec->found_increment_semaphore_packet || !exec->found_flush) {
		DRM_DEBUG("Bin CL missing VC4_PACKET_INCREMENT_SEMAPHORE + "
			  "VC4_PACKET_FLUSH\n");
		return -EINVAL;
	}

	return 0;
}

static bool
reloc_tex(struct vc4_exec_info *exec,
	  void *uniform_data_u,
	  struct vc4_texture_sample_info *sample,
	  uint32_t texture_handle_index, bool is_cs)
{
	struct drm_gem_dma_object *tex;
	uint32_t p0 = *(uint32_t *)(uniform_data_u + sample->p_offset[0]);
	uint32_t p1 = *(uint32_t *)(uniform_data_u + sample->p_offset[1]);
	uint32_t p2 = (sample->p_offset[2] != ~0 ?
		       *(uint32_t *)(uniform_data_u + sample->p_offset[2]) : 0);
	uint32_t p3 = (sample->p_offset[3] != ~0 ?
		       *(uint32_t *)(uniform_data_u + sample->p_offset[3]) : 0);
	uint32_t *validated_p0 = exec->uniforms_v + sample->p_offset[0];
	uint32_t offset = p0 & VC4_TEX_P0_OFFSET_MASK;
	uint32_t miplevels = VC4_GET_FIELD(p0, VC4_TEX_P0_MIPLVLS);
	uint32_t width = VC4_GET_FIELD(p1, VC4_TEX_P1_WIDTH);
	uint32_t height = VC4_GET_FIELD(p1, VC4_TEX_P1_HEIGHT);
	uint32_t cpp, tiling_format, utile_w, utile_h;
	uint32_t i;
	uint32_t cube_map_stride = 0;
	enum vc4_texture_data_type type;

	tex = vc4_use_bo(exec, texture_handle_index);
	if (!tex)
		return false;

	if (sample->is_direct) {
		uint32_t remaining_size = tex->base.size - p0;

		if (p0 > tex->base.size - 4) {
			DRM_DEBUG("UBO offset greater than UBO size\n");
			goto fail;
		}
		if (p1 > remaining_size - 4) {
			DRM_DEBUG("UBO clamp would allow reads "
				  "outside of UBO\n");
			goto fail;
		}
		*validated_p0 = tex->dma_addr + p0;
		return true;
	}

	if (width == 0)
		width = 2048;
	if (height == 0)
		height = 2048;

	if (p0 & VC4_TEX_P0_CMMODE_MASK) {
		if (VC4_GET_FIELD(p2, VC4_TEX_P2_PTYPE) ==
		    VC4_TEX_P2_PTYPE_CUBE_MAP_STRIDE)
			cube_map_stride = p2 & VC4_TEX_P2_CMST_MASK;
		if (VC4_GET_FIELD(p3, VC4_TEX_P2_PTYPE) ==
		    VC4_TEX_P2_PTYPE_CUBE_MAP_STRIDE) {
			if (cube_map_stride) {
				DRM_DEBUG("Cube map stride set twice\n");
				goto fail;
			}

			cube_map_stride = p3 & VC4_TEX_P2_CMST_MASK;
		}
		if (!cube_map_stride) {
			DRM_DEBUG("Cube map stride not set\n");
			goto fail;
		}
	}

	type = (VC4_GET_FIELD(p0, VC4_TEX_P0_TYPE) |
		(VC4_GET_FIELD(p1, VC4_TEX_P1_TYPE4) << 4));

	switch (type) {
	case VC4_TEXTURE_TYPE_RGBA8888:
	case VC4_TEXTURE_TYPE_RGBX8888:
	case VC4_TEXTURE_TYPE_RGBA32R:
		cpp = 4;
		break;
	case VC4_TEXTURE_TYPE_RGBA4444:
	case VC4_TEXTURE_TYPE_RGBA5551:
	case VC4_TEXTURE_TYPE_RGB565:
	case VC4_TEXTURE_TYPE_LUMALPHA:
	case VC4_TEXTURE_TYPE_S16F:
	case VC4_TEXTURE_TYPE_S16:
		cpp = 2;
		break;
	case VC4_TEXTURE_TYPE_LUMINANCE:
	case VC4_TEXTURE_TYPE_ALPHA:
	case VC4_TEXTURE_TYPE_S8:
		cpp = 1;
		break;
	case VC4_TEXTURE_TYPE_ETC1:
		/* ETC1 is arranged as 64-bit blocks, where each block is 4x4
		 * pixels.
		 */
		cpp = 8;
		width = (width + 3) >> 2;
		height = (height + 3) >> 2;
		break;
	case VC4_TEXTURE_TYPE_BW1:
	case VC4_TEXTURE_TYPE_A4:
	case VC4_TEXTURE_TYPE_A1:
	case VC4_TEXTURE_TYPE_RGBA64:
	case VC4_TEXTURE_TYPE_YUV422R:
	default:
		DRM_DEBUG("Texture format %d unsupported\n", type);
		goto fail;
	}
	utile_w = utile_width(cpp);
	utile_h = utile_height(cpp);

	if (type == VC4_TEXTURE_TYPE_RGBA32R) {
		tiling_format = VC4_TILING_FORMAT_LINEAR;
	} else {
		if (size_is_lt(width, height, cpp))
			tiling_format = VC4_TILING_FORMAT_LT;
		else
			tiling_format = VC4_TILING_FORMAT_T;
	}

	if (!vc4_check_tex_size(exec, tex, offset + cube_map_stride * 5,
				tiling_format, width, height, cpp)) {
		goto fail;
	}

	/* The mipmap levels are stored before the base of the texture.  Make
	 * sure there is actually space in the BO.
	 */
	for (i = 1; i <= miplevels; i++) {
		uint32_t level_width = max(width >> i, 1u);
		uint32_t level_height = max(height >> i, 1u);
		uint32_t aligned_width, aligned_height;
		uint32_t level_size;

		/* Once the levels get small enough, they drop from T to LT. */
		if (tiling_format == VC4_TILING_FORMAT_T &&
		    size_is_lt(level_width, level_height, cpp)) {
			tiling_format = VC4_TILING_FORMAT_LT;
		}

		switch (tiling_format) {
		case VC4_TILING_FORMAT_T:
			aligned_width = round_up(level_width, utile_w * 8);
			aligned_height = round_up(level_height, utile_h * 8);
			break;
		case VC4_TILING_FORMAT_LT:
			aligned_width = round_up(level_width, utile_w);
			aligned_height = round_up(level_height, utile_h);
			break;
		default:
			aligned_width = round_up(level_width, utile_w);
			aligned_height = level_height;
			break;
		}

		level_size = aligned_width * cpp * aligned_height;

		if (offset < level_size) {
			DRM_DEBUG("Level %d (%dx%d -> %dx%d) size %db "
				  "overflowed buffer bounds (offset %d)\n",
				  i, level_width, level_height,
				  aligned_width, aligned_height,
				  level_size, offset);
			goto fail;
		}

		offset -= level_size;
	}

	*validated_p0 = tex->dma_addr + p0;

	if (is_cs) {
		exec->bin_dep_seqno = max(exec->bin_dep_seqno,
					  to_vc4_bo(&tex->base)->write_seqno);
	}

	return true;
 fail:
	DRM_INFO("Texture p0 at %d: 0x%08x\n", sample->p_offset[0], p0);
	DRM_INFO("Texture p1 at %d: 0x%08x\n", sample->p_offset[1], p1);
	DRM_INFO("Texture p2 at %d: 0x%08x\n", sample->p_offset[2], p2);
	DRM_INFO("Texture p3 at %d: 0x%08x\n", sample->p_offset[3], p3);
	return false;
}

static int
validate_gl_shader_rec(struct drm_device *dev,
		       struct vc4_exec_info *exec,
		       struct vc4_shader_state *state)
{
	uint32_t *src_handles;
	void *pkt_u, *pkt_v;
	static const uint32_t shader_reloc_offsets[] = {
		4, /* fs */
		16, /* vs */
		28, /* cs */
	};
	uint32_t shader_reloc_count = ARRAY_SIZE(shader_reloc_offsets);
	struct drm_gem_dma_object *bo[ARRAY_SIZE(shader_reloc_offsets) + 8];
	uint32_t nr_attributes, nr_relocs, packet_size;
	int i;

	nr_attributes = state->addr & 0x7;
	if (nr_attributes == 0)
		nr_attributes = 8;
	packet_size = gl_shader_rec_size(state->addr);

	nr_relocs = ARRAY_SIZE(shader_reloc_offsets) + nr_attributes;
	if (nr_relocs * 4 > exec->shader_rec_size) {
		DRM_DEBUG("overflowed shader recs reading %d handles "
			  "from %d bytes left\n",
			  nr_relocs, exec->shader_rec_size);
		return -EINVAL;
	}
	src_handles = exec->shader_rec_u;
	exec->shader_rec_u += nr_relocs * 4;
	exec->shader_rec_size -= nr_relocs * 4;

	if (packet_size > exec->shader_rec_size) {
		DRM_DEBUG("overflowed shader recs copying %db packet "
			  "from %d bytes left\n",
			  packet_size, exec->shader_rec_size);
		return -EINVAL;
	}
	pkt_u = exec->shader_rec_u;
	pkt_v = exec->shader_rec_v;
	memcpy(pkt_v, pkt_u, packet_size);
	exec->shader_rec_u += packet_size;
	/* Shader recs have to be aligned to 16 bytes (due to the attribute
	 * flags being in the low bytes), so round the next validated shader
	 * rec address up.  This should be safe, since we've got so many
	 * relocations in a shader rec packet.
	 */
	BUG_ON(roundup(packet_size, 16) - packet_size > nr_relocs * 4);
	exec->shader_rec_v += roundup(packet_size, 16);
	exec->shader_rec_size -= packet_size;

	for (i = 0; i < shader_reloc_count; i++) {
		if (src_handles[i] > exec->bo_count) {
			DRM_DEBUG("Shader handle %d too big\n", src_handles[i]);
			return -EINVAL;
		}

		bo[i] = to_drm_gem_dma_obj(exec->bo[src_handles[i]]);
		if (!bo[i])
			return -EINVAL;
	}
	for (i = shader_reloc_count; i < nr_relocs; i++) {
		bo[i] = vc4_use_bo(exec, src_handles[i]);
		if (!bo[i])
			return -EINVAL;
	}

	if (((*(uint16_t *)pkt_u & VC4_SHADER_FLAG_FS_SINGLE_THREAD) == 0) !=
	    to_vc4_bo(&bo[0]->base)->validated_shader->is_threaded) {
		DRM_DEBUG("Thread mode of CL and FS do not match\n");
		return -EINVAL;
	}

	if (to_vc4_bo(&bo[1]->base)->validated_shader->is_threaded ||
	    to_vc4_bo(&bo[2]->base)->validated_shader->is_threaded) {
		DRM_DEBUG("cs and vs cannot be threaded\n");
		return -EINVAL;
	}

	for (i = 0; i < shader_reloc_count; i++) {
		struct vc4_validated_shader_info *validated_shader;
		uint32_t o = shader_reloc_offsets[i];
		uint32_t src_offset = *(uint32_t *)(pkt_u + o);
		uint32_t *texture_handles_u;
		void *uniform_data_u;
		uint32_t tex, uni;

		*(uint32_t *)(pkt_v + o) = bo[i]->dma_addr + src_offset;

		if (src_offset != 0) {
			DRM_DEBUG("Shaders must be at offset 0 of "
				  "the BO.\n");
			return -EINVAL;
		}

		validated_shader = to_vc4_bo(&bo[i]->base)->validated_shader;
		if (!validated_shader)
			return -EINVAL;

		if (validated_shader->uniforms_src_size >
		    exec->uniforms_size) {
			DRM_DEBUG("Uniforms src buffer overflow\n");
			return -EINVAL;
		}

		texture_handles_u = exec->uniforms_u;
		uniform_data_u = (texture_handles_u +
				  validated_shader->num_texture_samples);

		memcpy(exec->uniforms_v, uniform_data_u,
		       validated_shader->uniforms_size);

		for (tex = 0;
		     tex < validated_shader->num_texture_samples;
		     tex++) {
			if (!reloc_tex(exec,
				       uniform_data_u,
				       &validated_shader->texture_samples[tex],
				       texture_handles_u[tex],
				       i == 2)) {
				return -EINVAL;
			}
		}

		/* Fill in the uniform slots that need this shader's
		 * start-of-uniforms address (used for resetting the uniform
		 * stream in the presence of control flow).
		 */
		for (uni = 0;
		     uni < validated_shader->num_uniform_addr_offsets;
		     uni++) {
			uint32_t o = validated_shader->uniform_addr_offsets[uni];
			((uint32_t *)exec->uniforms_v)[o] = exec->uniforms_p;
		}

		*(uint32_t *)(pkt_v + o + 4) = exec->uniforms_p;

		exec->uniforms_u += validated_shader->uniforms_src_size;
		exec->uniforms_v += validated_shader->uniforms_size;
		exec->uniforms_p += validated_shader->uniforms_size;
	}

	for (i = 0; i < nr_attributes; i++) {
		struct drm_gem_dma_object *vbo =
			bo[ARRAY_SIZE(shader_reloc_offsets) + i];
		uint32_t o = 36 + i * 8;
		uint32_t offset = *(uint32_t *)(pkt_u + o + 0);
		uint32_t attr_size = *(uint8_t *)(pkt_u + o + 4) + 1;
		uint32_t stride = *(uint8_t *)(pkt_u + o + 5);
		uint32_t max_index;

		exec->bin_dep_seqno = max(exec->bin_dep_seqno,
					  to_vc4_bo(&vbo->base)->write_seqno);

		if (state->addr & 0x8)
			stride |= (*(uint32_t *)(pkt_u + 100 + i * 4)) & ~0xff;

		if (vbo->base.size < offset ||
		    vbo->base.size - offset < attr_size) {
			DRM_DEBUG("BO offset overflow (%d + %d > %zu)\n",
				  offset, attr_size, vbo->base.size);
			return -EINVAL;
		}

		if (stride != 0) {
			max_index = ((vbo->base.size - offset - attr_size) /
				     stride);
			if (state->max_index > max_index) {
				DRM_DEBUG("primitives use index %d out of "
					  "supplied %d\n",
					  state->max_index, max_index);
				return -EINVAL;
			}
		}

		*(uint32_t *)(pkt_v + o) = vbo->dma_addr + offset;
	}

	return 0;
}

int
vc4_validate_shader_recs(struct drm_device *dev,
			 struct vc4_exec_info *exec)
{
	struct vc4_dev *vc4 = to_vc4_dev(dev);
	uint32_t i;
	int ret = 0;

<<<<<<< HEAD
	if (WARN_ON_ONCE(vc4->gen == VC4_GEN_5))
=======
	if (WARN_ON_ONCE(vc4->gen > VC4_GEN_4))
>>>>>>> 4e3ac415
		return -ENODEV;

	for (i = 0; i < exec->shader_state_count; i++) {
		ret = validate_gl_shader_rec(dev, exec, &exec->shader_state[i]);
		if (ret)
			return ret;
	}

	return ret;
}<|MERGE_RESOLUTION|>--- conflicted
+++ resolved
@@ -109,11 +109,7 @@
 	struct drm_gem_dma_object *obj;
 	struct vc4_bo *bo;
 
-<<<<<<< HEAD
-	if (WARN_ON_ONCE(vc4->gen == VC4_GEN_5))
-=======
 	if (WARN_ON_ONCE(vc4->gen > VC4_GEN_4))
->>>>>>> 4e3ac415
 		return NULL;
 
 	if (hindex >= exec->bo_count) {
@@ -173,11 +169,7 @@
 	uint32_t utile_w = utile_width(cpp);
 	uint32_t utile_h = utile_height(cpp);
 
-<<<<<<< HEAD
-	if (WARN_ON_ONCE(vc4->gen == VC4_GEN_5))
-=======
 	if (WARN_ON_ONCE(vc4->gen > VC4_GEN_4))
->>>>>>> 4e3ac415
 		return false;
 
 	/* The shaded vertex format stores signed 12.4 fixed point
@@ -503,11 +495,7 @@
 	uint32_t dst_offset = 0;
 	uint32_t src_offset = 0;
 
-<<<<<<< HEAD
-	if (WARN_ON_ONCE(vc4->gen == VC4_GEN_5))
-=======
 	if (WARN_ON_ONCE(vc4->gen > VC4_GEN_4))
->>>>>>> 4e3ac415
 		return -ENODEV;
 
 	while (src_offset < len) {
@@ -954,11 +942,7 @@
 	uint32_t i;
 	int ret = 0;
 
-<<<<<<< HEAD
-	if (WARN_ON_ONCE(vc4->gen == VC4_GEN_5))
-=======
 	if (WARN_ON_ONCE(vc4->gen > VC4_GEN_4))
->>>>>>> 4e3ac415
 		return -ENODEV;
 
 	for (i = 0; i < exec->shader_state_count; i++) {
