--- conflicted
+++ resolved
@@ -9,12 +9,8 @@
 	    vmwgfx_cotable.o vmwgfx_so.o vmwgfx_binding.o vmwgfx_msg.o \
 	    vmwgfx_simple_resource.o vmwgfx_va.o vmwgfx_blit.o \
 	    vmwgfx_validation.o vmwgfx_page_dirty.o vmwgfx_streamoutput.o \
-<<<<<<< HEAD
-	    vmwgfx_devcaps.o ttm_object.o ttm_memory.o vmwgfx_system_manager.o
-=======
 	    vmwgfx_devcaps.o ttm_object.o vmwgfx_system_manager.o \
 	    vmwgfx_gem.o
->>>>>>> d60c95ef
 
 vmwgfx-$(CONFIG_DRM_FBDEV_EMULATION) += vmwgfx_fb.o
 
