// SPDX-License-Identifier: GPL-2.0 OR MIT
/**************************************************************************
 *
 * Copyright (c) 2009-2024 Broadcom. All Rights Reserved. The term
 * “Broadcom” refers to Broadcom Inc. and/or its subsidiaries.
 *
 * Permission is hereby granted, free of charge, to any person obtaining a
 * copy of this software and associated documentation files (the
 * "Software"), to deal in the Software without restriction, including
 * without limitation the rights to use, copy, modify, merge, publish,
 * distribute, sub license, and/or sell copies of the Software, and to
 * permit persons to whom the Software is furnished to do so, subject to
 * the following conditions:
 *
 * The above copyright notice and this permission notice (including the
 * next paragraph) shall be included in all copies or substantial portions
 * of the Software.
 *
 * THE SOFTWARE IS PROVIDED "AS IS", WITHOUT WARRANTY OF ANY KIND, EXPRESS OR
 * IMPLIED, INCLUDING BUT NOT LIMITED TO THE WARRANTIES OF MERCHANTABILITY,
 * FITNESS FOR A PARTICULAR PURPOSE AND NON-INFRINGEMENT. IN NO EVENT SHALL
 * THE COPYRIGHT HOLDERS, AUTHORS AND/OR ITS SUPPLIERS BE LIABLE FOR ANY CLAIM,
 * DAMAGES OR OTHER LIABILITY, WHETHER IN AN ACTION OF CONTRACT, TORT OR
 * OTHERWISE, ARISING FROM, OUT OF OR IN CONNECTION WITH THE SOFTWARE OR THE
 * USE OR OTHER DEALINGS IN THE SOFTWARE.
 *
 **************************************************************************/
#include "vmwgfx_kms.h"

#include "vmwgfx_bo.h"
#include "vmwgfx_vkms.h"
#include "vmw_surface_cache.h"

#include <drm/drm_atomic.h>
#include <drm/drm_atomic_helper.h>
#include <drm/drm_damage_helper.h>
#include <drm/drm_fourcc.h>
#include <drm/drm_rect.h>
#include <drm/drm_sysfs.h>
#include <drm/drm_edid.h>
<<<<<<< HEAD
=======

void vmw_du_init(struct vmw_display_unit *du)
{
	vmw_vkms_crtc_init(&du->crtc);
}
>>>>>>> a6ad5510

void vmw_du_cleanup(struct vmw_display_unit *du)
{
	struct vmw_private *dev_priv = vmw_priv(du->primary.dev);

	vmw_vkms_crtc_cleanup(&du->crtc);
	drm_plane_cleanup(&du->primary);
	if (vmw_cmd_supported(dev_priv))
		drm_plane_cleanup(&du->cursor.base);

	drm_connector_unregister(&du->connector);
	drm_crtc_cleanup(&du->crtc);
	drm_encoder_cleanup(&du->encoder);
	drm_connector_cleanup(&du->connector);
}

/*
 * Display Unit Cursor functions
 */

static int vmw_du_cursor_plane_unmap_cm(struct vmw_plane_state *vps);
static void vmw_cursor_update_mob(struct vmw_private *dev_priv,
				  struct vmw_plane_state *vps,
				  u32 *image, u32 width, u32 height,
				  u32 hotspotX, u32 hotspotY);

struct vmw_svga_fifo_cmd_define_cursor {
	u32 cmd;
	SVGAFifoCmdDefineAlphaCursor cursor;
};

/**
 * vmw_send_define_cursor_cmd - queue a define cursor command
 * @dev_priv: the private driver struct
 * @image: buffer which holds the cursor image
 * @width: width of the mouse cursor image
 * @height: height of the mouse cursor image
 * @hotspotX: the horizontal position of mouse hotspot
 * @hotspotY: the vertical position of mouse hotspot
 */
static void vmw_send_define_cursor_cmd(struct vmw_private *dev_priv,
				       u32 *image, u32 width, u32 height,
				       u32 hotspotX, u32 hotspotY)
{
	struct vmw_svga_fifo_cmd_define_cursor *cmd;
	const u32 image_size = width * height * sizeof(*image);
	const u32 cmd_size = sizeof(*cmd) + image_size;

	/* Try to reserve fifocmd space and swallow any failures;
	   such reservations cannot be left unconsumed for long
	   under the risk of clogging other fifocmd users, so
	   we treat reservations separtely from the way we treat
	   other fallible KMS-atomic resources at prepare_fb */
	cmd = VMW_CMD_RESERVE(dev_priv, cmd_size);

	if (unlikely(!cmd))
		return;

	memset(cmd, 0, sizeof(*cmd));

	memcpy(&cmd[1], image, image_size);

	cmd->cmd = SVGA_CMD_DEFINE_ALPHA_CURSOR;
	cmd->cursor.id = 0;
	cmd->cursor.width = width;
	cmd->cursor.height = height;
	cmd->cursor.hotspotX = hotspotX;
	cmd->cursor.hotspotY = hotspotY;

	vmw_cmd_commit_flush(dev_priv, cmd_size);
}

/**
 * vmw_cursor_update_image - update the cursor image on the provided plane
 * @dev_priv: the private driver struct
 * @vps: the plane state of the cursor plane
 * @image: buffer which holds the cursor image
 * @width: width of the mouse cursor image
 * @height: height of the mouse cursor image
 * @hotspotX: the horizontal position of mouse hotspot
 * @hotspotY: the vertical position of mouse hotspot
 */
static void vmw_cursor_update_image(struct vmw_private *dev_priv,
				    struct vmw_plane_state *vps,
				    u32 *image, u32 width, u32 height,
				    u32 hotspotX, u32 hotspotY)
{
	if (vps->cursor.bo)
		vmw_cursor_update_mob(dev_priv, vps, image,
				      vps->base.crtc_w, vps->base.crtc_h,
				      hotspotX, hotspotY);

	else
		vmw_send_define_cursor_cmd(dev_priv, image, width, height,
					   hotspotX, hotspotY);
}


/**
 * vmw_cursor_update_mob - Update cursor vis CursorMob mechanism
 *
 * Called from inside vmw_du_cursor_plane_atomic_update to actually
 * make the cursor-image live.
 *
 * @dev_priv: device to work with
 * @vps: the plane state of the cursor plane
 * @image: cursor source data to fill the MOB with
 * @width: source data width
 * @height: source data height
 * @hotspotX: cursor hotspot x
 * @hotspotY: cursor hotspot Y
 */
static void vmw_cursor_update_mob(struct vmw_private *dev_priv,
				  struct vmw_plane_state *vps,
				  u32 *image, u32 width, u32 height,
				  u32 hotspotX, u32 hotspotY)
{
	SVGAGBCursorHeader *header;
	SVGAGBAlphaCursorHeader *alpha_header;
	const u32 image_size = width * height * sizeof(*image);

	header = vmw_bo_map_and_cache(vps->cursor.bo);
	alpha_header = &header->header.alphaHeader;

	memset(header, 0, sizeof(*header));

	header->type = SVGA_ALPHA_CURSOR;
	header->sizeInBytes = image_size;

	alpha_header->hotspotX = hotspotX;
	alpha_header->hotspotY = hotspotY;
	alpha_header->width = width;
	alpha_header->height = height;

	memcpy(header + 1, image, image_size);
	vmw_write(dev_priv, SVGA_REG_CURSOR_MOBID,
		  vps->cursor.bo->tbo.resource->start);
}


static u32 vmw_du_cursor_mob_size(u32 w, u32 h)
{
	return w * h * sizeof(u32) + sizeof(SVGAGBCursorHeader);
}

/**
 * vmw_du_cursor_plane_acquire_image -- Acquire the image data
 * @vps: cursor plane state
 */
static u32 *vmw_du_cursor_plane_acquire_image(struct vmw_plane_state *vps)
{
<<<<<<< HEAD
	if (vps->surf) {
		if (vps->surf_mapped)
			return vmw_bo_map_and_cache(vps->surf->res.guest_memory_bo);
		return vps->surf->snooper.image;
	} else if (vps->bo)
		return vmw_bo_map_and_cache(vps->bo);
	return NULL;
=======
	struct vmw_surface *surf;

	if (vmw_user_object_is_null(&vps->uo))
		return NULL;

	surf = vmw_user_object_surface(&vps->uo);
	if (surf && !vmw_user_object_is_mapped(&vps->uo))
		return surf->snooper.image;

	return vmw_user_object_map(&vps->uo);
>>>>>>> a6ad5510
}

static bool vmw_du_cursor_plane_has_changed(struct vmw_plane_state *old_vps,
					    struct vmw_plane_state *new_vps)
{
	void *old_image;
	void *new_image;
	u32 size;
	bool changed;

	if (old_vps->base.crtc_w != new_vps->base.crtc_w ||
	    old_vps->base.crtc_h != new_vps->base.crtc_h)
	    return true;

	if (old_vps->cursor.hotspot_x != new_vps->cursor.hotspot_x ||
	    old_vps->cursor.hotspot_y != new_vps->cursor.hotspot_y)
	    return true;

	size = new_vps->base.crtc_w * new_vps->base.crtc_h * sizeof(u32);

	old_image = vmw_du_cursor_plane_acquire_image(old_vps);
	new_image = vmw_du_cursor_plane_acquire_image(new_vps);

	changed = false;
	if (old_image && new_image && old_image != new_image)
		changed = memcmp(old_image, new_image, size) != 0;

	return changed;
}

static void vmw_du_destroy_cursor_mob(struct vmw_bo **vbo)
{
	if (!(*vbo))
		return;

	ttm_bo_unpin(&(*vbo)->tbo);
	vmw_bo_unreference(vbo);
}

static void vmw_du_put_cursor_mob(struct vmw_cursor_plane *vcp,
				  struct vmw_plane_state *vps)
{
	u32 i;

	if (!vps->cursor.bo)
		return;

	vmw_du_cursor_plane_unmap_cm(vps);

	/* Look for a free slot to return this mob to the cache. */
	for (i = 0; i < ARRAY_SIZE(vcp->cursor_mobs); i++) {
		if (!vcp->cursor_mobs[i]) {
			vcp->cursor_mobs[i] = vps->cursor.bo;
			vps->cursor.bo = NULL;
			return;
		}
	}

	/* Cache is full: See if this mob is bigger than an existing mob. */
	for (i = 0; i < ARRAY_SIZE(vcp->cursor_mobs); i++) {
		if (vcp->cursor_mobs[i]->tbo.base.size <
		    vps->cursor.bo->tbo.base.size) {
			vmw_du_destroy_cursor_mob(&vcp->cursor_mobs[i]);
			vcp->cursor_mobs[i] = vps->cursor.bo;
			vps->cursor.bo = NULL;
			return;
		}
	}

	/* Destroy it if it's not worth caching. */
	vmw_du_destroy_cursor_mob(&vps->cursor.bo);
}

static int vmw_du_get_cursor_mob(struct vmw_cursor_plane *vcp,
				 struct vmw_plane_state *vps)
{
	struct vmw_private *dev_priv = vcp->base.dev->dev_private;
	u32 size = vmw_du_cursor_mob_size(vps->base.crtc_w, vps->base.crtc_h);
	u32 i;
	u32 cursor_max_dim, mob_max_size;
	struct vmw_fence_obj *fence = NULL;
	int ret;

	if (!dev_priv->has_mob ||
	    (dev_priv->capabilities2 & SVGA_CAP2_CURSOR_MOB) == 0)
		return -EINVAL;

	mob_max_size = vmw_read(dev_priv, SVGA_REG_MOB_MAX_SIZE);
	cursor_max_dim = vmw_read(dev_priv, SVGA_REG_CURSOR_MAX_DIMENSION);

	if (size > mob_max_size || vps->base.crtc_w > cursor_max_dim ||
	    vps->base.crtc_h > cursor_max_dim)
		return -EINVAL;

	if (vps->cursor.bo) {
		if (vps->cursor.bo->tbo.base.size >= size)
			return 0;
		vmw_du_put_cursor_mob(vcp, vps);
	}

	/* Look for an unused mob in the cache. */
	for (i = 0; i < ARRAY_SIZE(vcp->cursor_mobs); i++) {
		if (vcp->cursor_mobs[i] &&
		    vcp->cursor_mobs[i]->tbo.base.size >= size) {
			vps->cursor.bo = vcp->cursor_mobs[i];
			vcp->cursor_mobs[i] = NULL;
			return 0;
		}
	}
	/* Create a new mob if we can't find an existing one. */
	ret = vmw_bo_create_and_populate(dev_priv, size,
					 VMW_BO_DOMAIN_MOB,
					 &vps->cursor.bo);

	if (ret != 0)
		return ret;

	/* Fence the mob creation so we are guarateed to have the mob */
	ret = ttm_bo_reserve(&vps->cursor.bo->tbo, false, false, NULL);
	if (ret != 0)
		goto teardown;

	ret = vmw_execbuf_fence_commands(NULL, dev_priv, &fence, NULL);
	if (ret != 0) {
		ttm_bo_unreserve(&vps->cursor.bo->tbo);
		goto teardown;
	}

	dma_fence_wait(&fence->base, false);
	dma_fence_put(&fence->base);

	ttm_bo_unreserve(&vps->cursor.bo->tbo);
	return 0;

teardown:
	vmw_du_destroy_cursor_mob(&vps->cursor.bo);
	return ret;
}


static void vmw_cursor_update_position(struct vmw_private *dev_priv,
				       bool show, int x, int y)
{
	const uint32_t svga_cursor_on = show ? SVGA_CURSOR_ON_SHOW
					     : SVGA_CURSOR_ON_HIDE;
	uint32_t count;

	spin_lock(&dev_priv->cursor_lock);
	if (dev_priv->capabilities2 & SVGA_CAP2_EXTRA_REGS) {
		vmw_write(dev_priv, SVGA_REG_CURSOR4_X, x);
		vmw_write(dev_priv, SVGA_REG_CURSOR4_Y, y);
		vmw_write(dev_priv, SVGA_REG_CURSOR4_SCREEN_ID, SVGA3D_INVALID_ID);
		vmw_write(dev_priv, SVGA_REG_CURSOR4_ON, svga_cursor_on);
		vmw_write(dev_priv, SVGA_REG_CURSOR4_SUBMIT, 1);
	} else if (vmw_is_cursor_bypass3_enabled(dev_priv)) {
		vmw_fifo_mem_write(dev_priv, SVGA_FIFO_CURSOR_ON, svga_cursor_on);
		vmw_fifo_mem_write(dev_priv, SVGA_FIFO_CURSOR_X, x);
		vmw_fifo_mem_write(dev_priv, SVGA_FIFO_CURSOR_Y, y);
		count = vmw_fifo_mem_read(dev_priv, SVGA_FIFO_CURSOR_COUNT);
		vmw_fifo_mem_write(dev_priv, SVGA_FIFO_CURSOR_COUNT, ++count);
	} else {
		vmw_write(dev_priv, SVGA_REG_CURSOR_X, x);
		vmw_write(dev_priv, SVGA_REG_CURSOR_Y, y);
		vmw_write(dev_priv, SVGA_REG_CURSOR_ON, svga_cursor_on);
	}
	spin_unlock(&dev_priv->cursor_lock);
}

void vmw_kms_cursor_snoop(struct vmw_surface *srf,
			  struct ttm_object_file *tfile,
			  struct ttm_buffer_object *bo,
			  SVGA3dCmdHeader *header)
{
	struct ttm_bo_kmap_obj map;
	unsigned long kmap_offset;
	unsigned long kmap_num;
	SVGA3dCopyBox *box;
	unsigned box_count;
	void *virtual;
	bool is_iomem;
	struct vmw_dma_cmd {
		SVGA3dCmdHeader header;
		SVGA3dCmdSurfaceDMA dma;
	} *cmd;
	int i, ret;
	const struct SVGA3dSurfaceDesc *desc =
		vmw_surface_get_desc(VMW_CURSOR_SNOOP_FORMAT);
	const u32 image_pitch = VMW_CURSOR_SNOOP_WIDTH * desc->pitchBytesPerBlock;

	cmd = container_of(header, struct vmw_dma_cmd, header);

	/* No snooper installed, nothing to copy */
	if (!srf->snooper.image)
		return;

	if (cmd->dma.host.face != 0 || cmd->dma.host.mipmap != 0) {
		DRM_ERROR("face and mipmap for cursors should never != 0\n");
		return;
	}

	if (cmd->header.size < 64) {
		DRM_ERROR("at least one full copy box must be given\n");
		return;
	}

	box = (SVGA3dCopyBox *)&cmd[1];
	box_count = (cmd->header.size - sizeof(SVGA3dCmdSurfaceDMA)) /
			sizeof(SVGA3dCopyBox);

	if (cmd->dma.guest.ptr.offset % PAGE_SIZE ||
	    box->x != 0    || box->y != 0    || box->z != 0    ||
	    box->srcx != 0 || box->srcy != 0 || box->srcz != 0 ||
	    box->d != 1    || box_count != 1 ||
	    box->w > VMW_CURSOR_SNOOP_WIDTH || box->h > VMW_CURSOR_SNOOP_HEIGHT) {
		/* TODO handle none page aligned offsets */
		/* TODO handle more dst & src != 0 */
		/* TODO handle more then one copy */
		DRM_ERROR("Can't snoop dma request for cursor!\n");
		DRM_ERROR("(%u, %u, %u) (%u, %u, %u) (%ux%ux%u) %u %u\n",
			  box->srcx, box->srcy, box->srcz,
			  box->x, box->y, box->z,
			  box->w, box->h, box->d, box_count,
			  cmd->dma.guest.ptr.offset);
		return;
	}

	kmap_offset = cmd->dma.guest.ptr.offset >> PAGE_SHIFT;
	kmap_num = (VMW_CURSOR_SNOOP_HEIGHT*image_pitch) >> PAGE_SHIFT;

	ret = ttm_bo_reserve(bo, true, false, NULL);
	if (unlikely(ret != 0)) {
		DRM_ERROR("reserve failed\n");
		return;
	}

	ret = ttm_bo_kmap(bo, kmap_offset, kmap_num, &map);
	if (unlikely(ret != 0))
		goto err_unreserve;

	virtual = ttm_kmap_obj_virtual(&map, &is_iomem);

	if (box->w == VMW_CURSOR_SNOOP_WIDTH && cmd->dma.guest.pitch == image_pitch) {
		memcpy(srf->snooper.image, virtual,
		       VMW_CURSOR_SNOOP_HEIGHT*image_pitch);
	} else {
		/* Image is unsigned pointer. */
		for (i = 0; i < box->h; i++)
			memcpy(srf->snooper.image + i * image_pitch,
			       virtual + i * cmd->dma.guest.pitch,
			       box->w * desc->pitchBytesPerBlock);
	}

	srf->snooper.age++;

	ttm_bo_kunmap(&map);
err_unreserve:
	ttm_bo_unreserve(bo);
}

/**
 * vmw_kms_legacy_hotspot_clear - Clear legacy hotspots
 *
 * @dev_priv: Pointer to the device private struct.
 *
 * Clears all legacy hotspots.
 */
void vmw_kms_legacy_hotspot_clear(struct vmw_private *dev_priv)
{
	struct drm_device *dev = &dev_priv->drm;
	struct vmw_display_unit *du;
	struct drm_crtc *crtc;

	drm_modeset_lock_all(dev);
	drm_for_each_crtc(crtc, dev) {
		du = vmw_crtc_to_du(crtc);

		du->hotspot_x = 0;
		du->hotspot_y = 0;
	}
	drm_modeset_unlock_all(dev);
}

void vmw_kms_cursor_post_execbuf(struct vmw_private *dev_priv)
{
	struct drm_device *dev = &dev_priv->drm;
	struct vmw_display_unit *du;
	struct drm_crtc *crtc;

	mutex_lock(&dev->mode_config.mutex);

	list_for_each_entry(crtc, &dev->mode_config.crtc_list, head) {
		du = vmw_crtc_to_du(crtc);
		if (!du->cursor_surface ||
		    du->cursor_age == du->cursor_surface->snooper.age ||
		    !du->cursor_surface->snooper.image)
			continue;

		du->cursor_age = du->cursor_surface->snooper.age;
		vmw_send_define_cursor_cmd(dev_priv,
					   du->cursor_surface->snooper.image,
					   VMW_CURSOR_SNOOP_WIDTH,
					   VMW_CURSOR_SNOOP_HEIGHT,
					   du->hotspot_x + du->core_hotspot_x,
					   du->hotspot_y + du->core_hotspot_y);
	}

	mutex_unlock(&dev->mode_config.mutex);
}


void vmw_du_cursor_plane_destroy(struct drm_plane *plane)
{
	struct vmw_cursor_plane *vcp = vmw_plane_to_vcp(plane);
	u32 i;

	vmw_cursor_update_position(plane->dev->dev_private, false, 0, 0);

	for (i = 0; i < ARRAY_SIZE(vcp->cursor_mobs); i++)
		vmw_du_destroy_cursor_mob(&vcp->cursor_mobs[i]);

	drm_plane_cleanup(plane);
}


void vmw_du_primary_plane_destroy(struct drm_plane *plane)
{
	drm_plane_cleanup(plane);

	/* Planes are static in our case so we don't free it */
}


/**
 * vmw_du_plane_unpin_surf - unpins resource associated with a framebuffer surface
 *
 * @vps: plane state associated with the display surface
 */
void vmw_du_plane_unpin_surf(struct vmw_plane_state *vps)
{
	struct vmw_surface *surf = vmw_user_object_surface(&vps->uo);

	if (surf) {
		if (vps->pinned) {
			vmw_resource_unpin(&surf->res);
			vps->pinned--;
		}
	}
}


/**
 * vmw_du_plane_cleanup_fb - Unpins the plane surface
 *
 * @plane:  display plane
 * @old_state: Contains the FB to clean up
 *
 * Unpins the framebuffer surface
 *
 * Returns 0 on success
 */
void
vmw_du_plane_cleanup_fb(struct drm_plane *plane,
			struct drm_plane_state *old_state)
{
	struct vmw_plane_state *vps = vmw_plane_state_to_vps(old_state);

	vmw_du_plane_unpin_surf(vps);
}


/**
 * vmw_du_cursor_plane_map_cm - Maps the cursor mobs.
 *
 * @vps: plane_state
 *
 * Returns 0 on success
 */

static int
vmw_du_cursor_plane_map_cm(struct vmw_plane_state *vps)
{
	int ret;
	u32 size = vmw_du_cursor_mob_size(vps->base.crtc_w, vps->base.crtc_h);
	struct ttm_buffer_object *bo;

	if (!vps->cursor.bo)
		return -EINVAL;

	bo = &vps->cursor.bo->tbo;

	if (bo->base.size < size)
		return -EINVAL;

	if (vps->cursor.bo->map.virtual)
		return 0;

	ret = ttm_bo_reserve(bo, false, false, NULL);
	if (unlikely(ret != 0))
		return -ENOMEM;

	vmw_bo_map_and_cache(vps->cursor.bo);

	ttm_bo_unreserve(bo);

	if (unlikely(ret != 0))
		return -ENOMEM;

	return 0;
}


/**
 * vmw_du_cursor_plane_unmap_cm - Unmaps the cursor mobs.
 *
 * @vps: state of the cursor plane
 *
 * Returns 0 on success
 */

static int
vmw_du_cursor_plane_unmap_cm(struct vmw_plane_state *vps)
{
	int ret = 0;
	struct vmw_bo *vbo = vps->cursor.bo;

	if (!vbo || !vbo->map.virtual)
		return 0;

	ret = ttm_bo_reserve(&vbo->tbo, true, false, NULL);
	if (likely(ret == 0)) {
		vmw_bo_unmap(vbo);
		ttm_bo_unreserve(&vbo->tbo);
	}

	return ret;
}


/**
 * vmw_du_cursor_plane_cleanup_fb - Unpins the plane surface
 *
 * @plane: cursor plane
 * @old_state: contains the state to clean up
 *
 * Unmaps all cursor bo mappings and unpins the cursor surface
 *
 * Returns 0 on success
 */
void
vmw_du_cursor_plane_cleanup_fb(struct drm_plane *plane,
			       struct drm_plane_state *old_state)
{
	struct vmw_cursor_plane *vcp = vmw_plane_to_vcp(plane);
	struct vmw_plane_state *vps = vmw_plane_state_to_vps(old_state);
<<<<<<< HEAD

	if (vps->surf_mapped) {
		vmw_bo_unmap(vps->surf->res.guest_memory_bo);
		vps->surf_mapped = false;
	}

=======

	if (!vmw_user_object_is_null(&vps->uo))
		vmw_user_object_unmap(&vps->uo);

>>>>>>> a6ad5510
	vmw_du_cursor_plane_unmap_cm(vps);
	vmw_du_put_cursor_mob(vcp, vps);

	vmw_du_plane_unpin_surf(vps);
	vmw_user_object_unref(&vps->uo);
}


/**
 * vmw_du_cursor_plane_prepare_fb - Readies the cursor by referencing it
 *
 * @plane:  display plane
 * @new_state: info on the new plane state, including the FB
 *
 * Returns 0 on success
 */
int
vmw_du_cursor_plane_prepare_fb(struct drm_plane *plane,
			       struct drm_plane_state *new_state)
{
	struct drm_framebuffer *fb = new_state->fb;
	struct vmw_cursor_plane *vcp = vmw_plane_to_vcp(plane);
	struct vmw_plane_state *vps = vmw_plane_state_to_vps(new_state);
	struct vmw_bo *bo = NULL;
	int ret = 0;

<<<<<<< HEAD
	if (vps->surf) {
		if (vps->surf_mapped) {
			vmw_bo_unmap(vps->surf->res.guest_memory_bo);
			vps->surf_mapped = false;
		}
		vmw_surface_unreference(&vps->surf);
		vps->surf = NULL;
	}

	if (vps->bo) {
		vmw_bo_unreference(&vps->bo);
		vps->bo = NULL;
=======
	if (!vmw_user_object_is_null(&vps->uo)) {
		vmw_user_object_unmap(&vps->uo);
		vmw_user_object_unref(&vps->uo);
>>>>>>> a6ad5510
	}

	if (fb) {
		if (vmw_framebuffer_to_vfb(fb)->bo) {
			vps->uo.buffer = vmw_framebuffer_to_vfbd(fb)->buffer;
			vps->uo.surface = NULL;
		} else {
			memcpy(&vps->uo, &vmw_framebuffer_to_vfbs(fb)->uo, sizeof(vps->uo));
		}
		vmw_user_object_ref(&vps->uo);
	}

	bo = vmw_user_object_buffer(&vps->uo);
	if (bo) {
		struct ttm_operation_ctx ctx = {false, false};

		ret = ttm_bo_reserve(&bo->tbo, true, false, NULL);
		if (ret != 0)
			return -ENOMEM;

		ret = ttm_bo_validate(&bo->tbo, &bo->placement, &ctx);
		if (ret != 0)
			return -ENOMEM;

		vmw_bo_pin_reserved(bo, true);
		if (vmw_framebuffer_to_vfb(fb)->bo) {
			const u32 size = new_state->crtc_w * new_state->crtc_h * sizeof(u32);

			(void)vmw_bo_map_and_cache_size(bo, size);
		} else {
			vmw_bo_map_and_cache(bo);
		}
		ttm_bo_unreserve(&bo->tbo);
	}

	if (!vmw_user_object_is_null(&vps->uo)) {
		vmw_du_get_cursor_mob(vcp, vps);
		vmw_du_cursor_plane_map_cm(vps);
	}

	return 0;
}


void
vmw_du_cursor_plane_atomic_update(struct drm_plane *plane,
				  struct drm_atomic_state *state)
{
	struct drm_plane_state *new_state = drm_atomic_get_new_plane_state(state,
									   plane);
	struct drm_plane_state *old_state = drm_atomic_get_old_plane_state(state,
									   plane);
	struct drm_crtc *crtc = new_state->crtc ?: old_state->crtc;
	struct vmw_private *dev_priv = vmw_priv(crtc->dev);
	struct vmw_display_unit *du = vmw_crtc_to_du(crtc);
	struct vmw_plane_state *vps = vmw_plane_state_to_vps(new_state);
	struct vmw_plane_state *old_vps = vmw_plane_state_to_vps(old_state);
	struct vmw_bo *old_bo = NULL;
	struct vmw_bo *new_bo = NULL;
	s32 hotspot_x, hotspot_y;
	int ret;

	hotspot_x = du->hotspot_x + new_state->hotspot_x;
	hotspot_y = du->hotspot_y + new_state->hotspot_y;

	du->cursor_surface = vmw_user_object_surface(&vps->uo);

	if (vmw_user_object_is_null(&vps->uo)) {
		vmw_cursor_update_position(dev_priv, false, 0, 0);
		return;
	}

	vps->cursor.hotspot_x = hotspot_x;
	vps->cursor.hotspot_y = hotspot_y;

	if (du->cursor_surface)
		du->cursor_age = du->cursor_surface->snooper.age;

	if (!vmw_user_object_is_null(&old_vps->uo)) {
		old_bo = vmw_user_object_buffer(&old_vps->uo);
		ret = ttm_bo_reserve(&old_bo->tbo, false, false, NULL);
		if (ret != 0)
			return;
	}

	if (!vmw_user_object_is_null(&vps->uo)) {
		new_bo = vmw_user_object_buffer(&vps->uo);
		if (old_bo != new_bo) {
			ret = ttm_bo_reserve(&new_bo->tbo, false, false, NULL);
			if (ret != 0)
				return;
		} else {
			new_bo = NULL;
		}
	}
	if (!vmw_du_cursor_plane_has_changed(old_vps, vps)) {
		/*
		 * If it hasn't changed, avoid making the device do extra
		 * work by keeping the old cursor active.
		 */
		struct vmw_cursor_plane_state tmp = old_vps->cursor;
		old_vps->cursor = vps->cursor;
		vps->cursor = tmp;
	} else {
		void *image = vmw_du_cursor_plane_acquire_image(vps);
		if (image)
			vmw_cursor_update_image(dev_priv, vps, image,
						new_state->crtc_w,
						new_state->crtc_h,
						hotspot_x, hotspot_y);
	}

	if (old_bo)
		ttm_bo_unreserve(&old_bo->tbo);
	if (new_bo)
		ttm_bo_unreserve(&new_bo->tbo);

	du->cursor_x = new_state->crtc_x + du->set_gui_x;
	du->cursor_y = new_state->crtc_y + du->set_gui_y;

	vmw_cursor_update_position(dev_priv, true,
				   du->cursor_x + hotspot_x,
				   du->cursor_y + hotspot_y);

	du->core_hotspot_x = hotspot_x - du->hotspot_x;
	du->core_hotspot_y = hotspot_y - du->hotspot_y;
}


/**
 * vmw_du_primary_plane_atomic_check - check if the new state is okay
 *
 * @plane: display plane
 * @state: info on the new plane state, including the FB
 *
 * Check if the new state is settable given the current state.  Other
 * than what the atomic helper checks, we care about crtc fitting
 * the FB and maintaining one active framebuffer.
 *
 * Returns 0 on success
 */
int vmw_du_primary_plane_atomic_check(struct drm_plane *plane,
				      struct drm_atomic_state *state)
{
	struct drm_plane_state *new_state = drm_atomic_get_new_plane_state(state,
									   plane);
	struct drm_plane_state *old_state = drm_atomic_get_old_plane_state(state,
									   plane);
	struct drm_crtc_state *crtc_state = NULL;
	struct drm_framebuffer *new_fb = new_state->fb;
	struct drm_framebuffer *old_fb = old_state->fb;
	int ret;

	/*
	 * Ignore damage clips if the framebuffer attached to the plane's state
	 * has changed since the last plane update (page-flip). In this case, a
	 * full plane update should happen because uploads are done per-buffer.
	 */
	if (old_fb != new_fb)
		new_state->ignore_damage_clips = true;

	if (new_state->crtc)
		crtc_state = drm_atomic_get_new_crtc_state(state,
							   new_state->crtc);

	ret = drm_atomic_helper_check_plane_state(new_state, crtc_state,
						  DRM_PLANE_NO_SCALING,
						  DRM_PLANE_NO_SCALING,
						  false, true);
	return ret;
}


/**
 * vmw_du_cursor_plane_atomic_check - check if the new state is okay
 *
 * @plane: cursor plane
 * @state: info on the new plane state
 *
 * This is a chance to fail if the new cursor state does not fit
 * our requirements.
 *
 * Returns 0 on success
 */
int vmw_du_cursor_plane_atomic_check(struct drm_plane *plane,
				     struct drm_atomic_state *state)
{
	struct drm_plane_state *new_state = drm_atomic_get_new_plane_state(state,
									   plane);
	int ret = 0;
	struct drm_crtc_state *crtc_state = NULL;
	struct vmw_surface *surface = NULL;
	struct drm_framebuffer *fb = new_state->fb;

	if (new_state->crtc)
		crtc_state = drm_atomic_get_new_crtc_state(new_state->state,
							   new_state->crtc);

	ret = drm_atomic_helper_check_plane_state(new_state, crtc_state,
						  DRM_PLANE_NO_SCALING,
						  DRM_PLANE_NO_SCALING,
						  true, true);
	if (ret)
		return ret;

	/* Turning off */
	if (!fb)
		return 0;

	/* A lot of the code assumes this */
	if (new_state->crtc_w != 64 || new_state->crtc_h != 64) {
		DRM_ERROR("Invalid cursor dimensions (%d, %d)\n",
			  new_state->crtc_w, new_state->crtc_h);
		return -EINVAL;
	}

	if (!vmw_framebuffer_to_vfb(fb)->bo) {
		surface = vmw_user_object_surface(&vmw_framebuffer_to_vfbs(fb)->uo);

		WARN_ON(!surface);

		if (!surface ||
		    (!surface->snooper.image && !surface->res.guest_memory_bo)) {
			DRM_ERROR("surface not suitable for cursor\n");
			return -EINVAL;
		}
	}

	return 0;
}


int vmw_du_crtc_atomic_check(struct drm_crtc *crtc,
			     struct drm_atomic_state *state)
{
	struct vmw_private *vmw = vmw_priv(crtc->dev);
	struct drm_crtc_state *new_state = drm_atomic_get_new_crtc_state(state,
									 crtc);
	struct vmw_display_unit *du = vmw_crtc_to_du(new_state->crtc);
	int connector_mask = drm_connector_mask(&du->connector);
	bool has_primary = new_state->plane_mask &
			   drm_plane_mask(crtc->primary);

	/*
	 * This is fine in general, but broken userspace might expect
	 * some actual rendering so give a clue as why it's blank.
	 */
	if (new_state->enable && !has_primary)
		drm_dbg_driver(&vmw->drm,
			       "CRTC without a primary plane will be blank.\n");


	if (new_state->connector_mask != connector_mask &&
	    new_state->connector_mask != 0) {
		DRM_ERROR("Invalid connectors configuration\n");
		return -EINVAL;
	}

	/*
	 * Our virtual device does not have a dot clock, so use the logical
	 * clock value as the dot clock.
	 */
	if (new_state->mode.crtc_clock == 0)
		new_state->adjusted_mode.crtc_clock = new_state->mode.clock;

	return 0;
}


void vmw_du_crtc_atomic_begin(struct drm_crtc *crtc,
			      struct drm_atomic_state *state)
{
	vmw_vkms_crtc_atomic_begin(crtc, state);
}

/**
 * vmw_du_crtc_duplicate_state - duplicate crtc state
 * @crtc: DRM crtc
 *
 * Allocates and returns a copy of the crtc state (both common and
 * vmw-specific) for the specified crtc.
 *
 * Returns: The newly allocated crtc state, or NULL on failure.
 */
struct drm_crtc_state *
vmw_du_crtc_duplicate_state(struct drm_crtc *crtc)
{
	struct drm_crtc_state *state;
	struct vmw_crtc_state *vcs;

	if (WARN_ON(!crtc->state))
		return NULL;

	vcs = kmemdup(crtc->state, sizeof(*vcs), GFP_KERNEL);

	if (!vcs)
		return NULL;

	state = &vcs->base;

	__drm_atomic_helper_crtc_duplicate_state(crtc, state);

	return state;
}


/**
 * vmw_du_crtc_reset - creates a blank vmw crtc state
 * @crtc: DRM crtc
 *
 * Resets the atomic state for @crtc by freeing the state pointer (which
 * might be NULL, e.g. at driver load time) and allocating a new empty state
 * object.
 */
void vmw_du_crtc_reset(struct drm_crtc *crtc)
{
	struct vmw_crtc_state *vcs;


	if (crtc->state) {
		__drm_atomic_helper_crtc_destroy_state(crtc->state);

		kfree(vmw_crtc_state_to_vcs(crtc->state));
	}

	vcs = kzalloc(sizeof(*vcs), GFP_KERNEL);

	if (!vcs) {
		DRM_ERROR("Cannot allocate vmw_crtc_state\n");
		return;
	}

	__drm_atomic_helper_crtc_reset(crtc, &vcs->base);
}


/**
 * vmw_du_crtc_destroy_state - destroy crtc state
 * @crtc: DRM crtc
 * @state: state object to destroy
 *
 * Destroys the crtc state (both common and vmw-specific) for the
 * specified plane.
 */
void
vmw_du_crtc_destroy_state(struct drm_crtc *crtc,
			  struct drm_crtc_state *state)
{
	drm_atomic_helper_crtc_destroy_state(crtc, state);
}


/**
 * vmw_du_plane_duplicate_state - duplicate plane state
 * @plane: drm plane
 *
 * Allocates and returns a copy of the plane state (both common and
 * vmw-specific) for the specified plane.
 *
 * Returns: The newly allocated plane state, or NULL on failure.
 */
struct drm_plane_state *
vmw_du_plane_duplicate_state(struct drm_plane *plane)
{
	struct drm_plane_state *state;
	struct vmw_plane_state *vps;

	vps = kmemdup(plane->state, sizeof(*vps), GFP_KERNEL);

	if (!vps)
		return NULL;

	vps->pinned = 0;
	vps->cpp = 0;

	memset(&vps->cursor, 0, sizeof(vps->cursor));

	/* Each ref counted resource needs to be acquired again */
	vmw_user_object_ref(&vps->uo);
	state = &vps->base;

	__drm_atomic_helper_plane_duplicate_state(plane, state);

	return state;
}


/**
 * vmw_du_plane_reset - creates a blank vmw plane state
 * @plane: drm plane
 *
 * Resets the atomic state for @plane by freeing the state pointer (which might
 * be NULL, e.g. at driver load time) and allocating a new empty state object.
 */
void vmw_du_plane_reset(struct drm_plane *plane)
{
	struct vmw_plane_state *vps;

	if (plane->state)
		vmw_du_plane_destroy_state(plane, plane->state);

	vps = kzalloc(sizeof(*vps), GFP_KERNEL);

	if (!vps) {
		DRM_ERROR("Cannot allocate vmw_plane_state\n");
		return;
	}

	__drm_atomic_helper_plane_reset(plane, &vps->base);
}


/**
 * vmw_du_plane_destroy_state - destroy plane state
 * @plane: DRM plane
 * @state: state object to destroy
 *
 * Destroys the plane state (both common and vmw-specific) for the
 * specified plane.
 */
void
vmw_du_plane_destroy_state(struct drm_plane *plane,
			   struct drm_plane_state *state)
{
	struct vmw_plane_state *vps = vmw_plane_state_to_vps(state);

	/* Should have been freed by cleanup_fb */
	vmw_user_object_unref(&vps->uo);

	drm_atomic_helper_plane_destroy_state(plane, state);
}


/**
 * vmw_du_connector_duplicate_state - duplicate connector state
 * @connector: DRM connector
 *
 * Allocates and returns a copy of the connector state (both common and
 * vmw-specific) for the specified connector.
 *
 * Returns: The newly allocated connector state, or NULL on failure.
 */
struct drm_connector_state *
vmw_du_connector_duplicate_state(struct drm_connector *connector)
{
	struct drm_connector_state *state;
	struct vmw_connector_state *vcs;

	if (WARN_ON(!connector->state))
		return NULL;

	vcs = kmemdup(connector->state, sizeof(*vcs), GFP_KERNEL);

	if (!vcs)
		return NULL;

	state = &vcs->base;

	__drm_atomic_helper_connector_duplicate_state(connector, state);

	return state;
}


/**
 * vmw_du_connector_reset - creates a blank vmw connector state
 * @connector: DRM connector
 *
 * Resets the atomic state for @connector by freeing the state pointer (which
 * might be NULL, e.g. at driver load time) and allocating a new empty state
 * object.
 */
void vmw_du_connector_reset(struct drm_connector *connector)
{
	struct vmw_connector_state *vcs;


	if (connector->state) {
		__drm_atomic_helper_connector_destroy_state(connector->state);

		kfree(vmw_connector_state_to_vcs(connector->state));
	}

	vcs = kzalloc(sizeof(*vcs), GFP_KERNEL);

	if (!vcs) {
		DRM_ERROR("Cannot allocate vmw_connector_state\n");
		return;
	}

	__drm_atomic_helper_connector_reset(connector, &vcs->base);
}


/**
 * vmw_du_connector_destroy_state - destroy connector state
 * @connector: DRM connector
 * @state: state object to destroy
 *
 * Destroys the connector state (both common and vmw-specific) for the
 * specified plane.
 */
void
vmw_du_connector_destroy_state(struct drm_connector *connector,
			  struct drm_connector_state *state)
{
	drm_atomic_helper_connector_destroy_state(connector, state);
}
/*
 * Generic framebuffer code
 */

/*
 * Surface framebuffer code
 */

static void vmw_framebuffer_surface_destroy(struct drm_framebuffer *framebuffer)
{
	struct vmw_framebuffer_surface *vfbs =
		vmw_framebuffer_to_vfbs(framebuffer);

	drm_framebuffer_cleanup(framebuffer);
	vmw_user_object_unref(&vfbs->uo);

	kfree(vfbs);
}

/**
 * vmw_kms_readback - Perform a readback from the screen system to
 * a buffer-object backed framebuffer.
 *
 * @dev_priv: Pointer to the device private structure.
 * @file_priv: Pointer to a struct drm_file identifying the caller.
 * Must be set to NULL if @user_fence_rep is NULL.
 * @vfb: Pointer to the buffer-object backed framebuffer.
 * @user_fence_rep: User-space provided structure for fence information.
 * Must be set to non-NULL if @file_priv is non-NULL.
 * @vclips: Array of clip rects.
 * @num_clips: Number of clip rects in @vclips.
 *
 * Returns 0 on success, negative error code on failure. -ERESTARTSYS if
 * interrupted.
 */
int vmw_kms_readback(struct vmw_private *dev_priv,
		     struct drm_file *file_priv,
		     struct vmw_framebuffer *vfb,
		     struct drm_vmw_fence_rep __user *user_fence_rep,
		     struct drm_vmw_rect *vclips,
		     uint32_t num_clips)
{
	switch (dev_priv->active_display_unit) {
	case vmw_du_screen_object:
		return vmw_kms_sou_readback(dev_priv, file_priv, vfb,
					    user_fence_rep, vclips, num_clips,
					    NULL);
	case vmw_du_screen_target:
		return vmw_kms_stdu_readback(dev_priv, file_priv, vfb,
					     user_fence_rep, NULL, vclips, num_clips,
					     1, NULL);
	default:
		WARN_ONCE(true,
			  "Readback called with invalid display system.\n");
}

	return -ENOSYS;
}

static int vmw_framebuffer_surface_create_handle(struct drm_framebuffer *fb,
						 struct drm_file *file_priv,
						 unsigned int *handle)
{
	struct vmw_framebuffer_surface *vfbs = vmw_framebuffer_to_vfbs(fb);
	struct vmw_bo *bo = vmw_user_object_buffer(&vfbs->uo);

	if (WARN_ON(!bo))
		return -EINVAL;
	return drm_gem_handle_create(file_priv, &bo->tbo.base, handle);
}

static const struct drm_framebuffer_funcs vmw_framebuffer_surface_funcs = {
	.create_handle = vmw_framebuffer_surface_create_handle,
	.destroy = vmw_framebuffer_surface_destroy,
	.dirty = drm_atomic_helper_dirtyfb,
};

static int vmw_kms_new_framebuffer_surface(struct vmw_private *dev_priv,
					   struct vmw_user_object *uo,
					   struct vmw_framebuffer **out,
					   const struct drm_mode_fb_cmd2
					   *mode_cmd)

{
	struct drm_device *dev = &dev_priv->drm;
	struct vmw_framebuffer_surface *vfbs;
	struct vmw_surface *surface;
	int ret;

	/* 3D is only supported on HWv8 and newer hosts */
	if (dev_priv->active_display_unit == vmw_du_legacy)
		return -ENOSYS;

	surface = vmw_user_object_surface(uo);

	/*
	 * Sanity checks.
	 */

	if (!drm_any_plane_has_format(&dev_priv->drm,
				      mode_cmd->pixel_format,
				      mode_cmd->modifier[0])) {
		drm_dbg(&dev_priv->drm,
			"unsupported pixel format %p4cc / modifier 0x%llx\n",
			&mode_cmd->pixel_format, mode_cmd->modifier[0]);
		return -EINVAL;
	}

	/* Surface must be marked as a scanout. */
	if (unlikely(!surface->metadata.scanout))
		return -EINVAL;

	if (unlikely(surface->metadata.mip_levels[0] != 1 ||
		     surface->metadata.num_sizes != 1 ||
		     surface->metadata.base_size.width < mode_cmd->width ||
		     surface->metadata.base_size.height < mode_cmd->height ||
		     surface->metadata.base_size.depth != 1)) {
		DRM_ERROR("Incompatible surface dimensions "
			  "for requested mode.\n");
		return -EINVAL;
	}

	vfbs = kzalloc(sizeof(*vfbs), GFP_KERNEL);
	if (!vfbs) {
		ret = -ENOMEM;
		goto out_err1;
	}

	drm_helper_mode_fill_fb_struct(dev, &vfbs->base.base, mode_cmd);
	memcpy(&vfbs->uo, uo, sizeof(vfbs->uo));
	vmw_user_object_ref(&vfbs->uo);

	*out = &vfbs->base;

	ret = drm_framebuffer_init(dev, &vfbs->base.base,
				   &vmw_framebuffer_surface_funcs);
	if (ret)
		goto out_err2;

	return 0;

out_err2:
	vmw_user_object_unref(&vfbs->uo);
	kfree(vfbs);
out_err1:
	return ret;
}

/*
 * Buffer-object framebuffer code
 */

static int vmw_framebuffer_bo_create_handle(struct drm_framebuffer *fb,
					    struct drm_file *file_priv,
					    unsigned int *handle)
{
	struct vmw_framebuffer_bo *vfbd =
			vmw_framebuffer_to_vfbd(fb);
	return drm_gem_handle_create(file_priv, &vfbd->buffer->tbo.base, handle);
}

static void vmw_framebuffer_bo_destroy(struct drm_framebuffer *framebuffer)
{
	struct vmw_framebuffer_bo *vfbd =
		vmw_framebuffer_to_vfbd(framebuffer);

	drm_framebuffer_cleanup(framebuffer);
	vmw_bo_unreference(&vfbd->buffer);

	kfree(vfbd);
}

static const struct drm_framebuffer_funcs vmw_framebuffer_bo_funcs = {
	.create_handle = vmw_framebuffer_bo_create_handle,
	.destroy = vmw_framebuffer_bo_destroy,
	.dirty = drm_atomic_helper_dirtyfb,
};

static int vmw_kms_new_framebuffer_bo(struct vmw_private *dev_priv,
				      struct vmw_bo *bo,
				      struct vmw_framebuffer **out,
				      const struct drm_mode_fb_cmd2
				      *mode_cmd)

{
	struct drm_device *dev = &dev_priv->drm;
	struct vmw_framebuffer_bo *vfbd;
	unsigned int requested_size;
	int ret;

	requested_size = mode_cmd->height * mode_cmd->pitches[0];
	if (unlikely(requested_size > bo->tbo.base.size)) {
		DRM_ERROR("Screen buffer object size is too small "
			  "for requested mode.\n");
		return -EINVAL;
	}

	if (!drm_any_plane_has_format(&dev_priv->drm,
				      mode_cmd->pixel_format,
				      mode_cmd->modifier[0])) {
		drm_dbg(&dev_priv->drm,
			"unsupported pixel format %p4cc / modifier 0x%llx\n",
			&mode_cmd->pixel_format, mode_cmd->modifier[0]);
		return -EINVAL;
	}

	vfbd = kzalloc(sizeof(*vfbd), GFP_KERNEL);
	if (!vfbd) {
		ret = -ENOMEM;
		goto out_err1;
	}

	vfbd->base.base.obj[0] = &bo->tbo.base;
	drm_helper_mode_fill_fb_struct(dev, &vfbd->base.base, mode_cmd);
	vfbd->base.bo = true;
	vfbd->buffer = vmw_bo_reference(bo);
	*out = &vfbd->base;

	ret = drm_framebuffer_init(dev, &vfbd->base.base,
				   &vmw_framebuffer_bo_funcs);
	if (ret)
		goto out_err2;

	return 0;

out_err2:
	vmw_bo_unreference(&bo);
	kfree(vfbd);
out_err1:
	return ret;
}


/**
 * vmw_kms_srf_ok - check if a surface can be created
 *
 * @dev_priv: Pointer to device private struct.
 * @width: requested width
 * @height: requested height
 *
 * Surfaces need to be less than texture size
 */
static bool
vmw_kms_srf_ok(struct vmw_private *dev_priv, uint32_t width, uint32_t height)
{
	if (width  > dev_priv->texture_max_width ||
	    height > dev_priv->texture_max_height)
		return false;

	return true;
}

/**
 * vmw_kms_new_framebuffer - Create a new framebuffer.
 *
 * @dev_priv: Pointer to device private struct.
 * @uo: Pointer to user object to wrap the kms framebuffer around.
 * Either the buffer or surface inside the user object must be NULL.
 * @mode_cmd: Frame-buffer metadata.
 */
struct vmw_framebuffer *
vmw_kms_new_framebuffer(struct vmw_private *dev_priv,
			struct vmw_user_object *uo,
			const struct drm_mode_fb_cmd2 *mode_cmd)
{
	struct vmw_framebuffer *vfb = NULL;
	int ret;

	/* Create the new framebuffer depending one what we have */
	if (vmw_user_object_surface(uo)) {
		ret = vmw_kms_new_framebuffer_surface(dev_priv, uo, &vfb,
						      mode_cmd);
	} else if (uo->buffer) {
		ret = vmw_kms_new_framebuffer_bo(dev_priv, uo->buffer, &vfb,
						 mode_cmd);
	} else {
		BUG();
	}

	if (ret)
		return ERR_PTR(ret);

	return vfb;
}

/*
 * Generic Kernel modesetting functions
 */

static struct drm_framebuffer *vmw_kms_fb_create(struct drm_device *dev,
						 struct drm_file *file_priv,
						 const struct drm_mode_fb_cmd2 *mode_cmd)
{
	struct vmw_private *dev_priv = vmw_priv(dev);
	struct vmw_framebuffer *vfb = NULL;
	struct vmw_user_object uo = {0};
	int ret;

	/* returns either a bo or surface */
	ret = vmw_user_object_lookup(dev_priv, file_priv, mode_cmd->handles[0],
				     &uo);
	if (ret) {
		DRM_ERROR("Invalid buffer object handle %u (0x%x).\n",
			  mode_cmd->handles[0], mode_cmd->handles[0]);
		goto err_out;
	}


	if (vmw_user_object_surface(&uo) &&
	    !vmw_kms_srf_ok(dev_priv, mode_cmd->width, mode_cmd->height)) {
		DRM_ERROR("Surface size cannot exceed %dx%d\n",
			dev_priv->texture_max_width,
			dev_priv->texture_max_height);
		ret = -EINVAL;
		goto err_out;
	}


	vfb = vmw_kms_new_framebuffer(dev_priv, &uo, mode_cmd);
	if (IS_ERR(vfb)) {
		ret = PTR_ERR(vfb);
		goto err_out;
	}

err_out:
	/* vmw_user_object_lookup takes one ref so does new_fb */
	vmw_user_object_unref(&uo);

	if (ret) {
		DRM_ERROR("failed to create vmw_framebuffer: %i\n", ret);
		return ERR_PTR(ret);
	}

	return &vfb->base;
}

/**
 * vmw_kms_check_display_memory - Validates display memory required for a
 * topology
 * @dev: DRM device
 * @num_rects: number of drm_rect in rects
 * @rects: array of drm_rect representing the topology to validate indexed by
 * crtc index.
 *
 * Returns:
 * 0 on success otherwise negative error code
 */
static int vmw_kms_check_display_memory(struct drm_device *dev,
					uint32_t num_rects,
					struct drm_rect *rects)
{
	struct vmw_private *dev_priv = vmw_priv(dev);
	struct drm_rect bounding_box = {0};
	u64 total_pixels = 0, pixel_mem, bb_mem;
	int i;

	for (i = 0; i < num_rects; i++) {
		/*
		 * For STDU only individual screen (screen target) is limited by
		 * SCREENTARGET_MAX_WIDTH/HEIGHT registers.
		 */
		if (dev_priv->active_display_unit == vmw_du_screen_target &&
		    (drm_rect_width(&rects[i]) > dev_priv->stdu_max_width ||
		     drm_rect_height(&rects[i]) > dev_priv->stdu_max_height)) {
			VMW_DEBUG_KMS("Screen size not supported.\n");
			return -EINVAL;
		}

		/* Bounding box upper left is at (0,0). */
		if (rects[i].x2 > bounding_box.x2)
			bounding_box.x2 = rects[i].x2;

		if (rects[i].y2 > bounding_box.y2)
			bounding_box.y2 = rects[i].y2;

		total_pixels += (u64) drm_rect_width(&rects[i]) *
			(u64) drm_rect_height(&rects[i]);
	}

	/* Virtual svga device primary limits are always in 32-bpp. */
	pixel_mem = total_pixels * 4;

	/*
	 * For HV10 and below prim_bb_mem is vram size. When
	 * SVGA_REG_MAX_PRIMARY_BOUNDING_BOX_MEM is not present vram size is
	 * limit on primary bounding box
	 */
	if (pixel_mem > dev_priv->max_primary_mem) {
		VMW_DEBUG_KMS("Combined output size too large.\n");
		return -EINVAL;
	}

	/* SVGA_CAP_NO_BB_RESTRICTION is available for STDU only. */
	if (dev_priv->active_display_unit != vmw_du_screen_target ||
	    !(dev_priv->capabilities & SVGA_CAP_NO_BB_RESTRICTION)) {
		bb_mem = (u64) bounding_box.x2 * bounding_box.y2 * 4;

		if (bb_mem > dev_priv->max_primary_mem) {
			VMW_DEBUG_KMS("Topology is beyond supported limits.\n");
			return -EINVAL;
		}
	}

	return 0;
}

/**
 * vmw_crtc_state_and_lock - Return new or current crtc state with locked
 * crtc mutex
 * @state: The atomic state pointer containing the new atomic state
 * @crtc: The crtc
 *
 * This function returns the new crtc state if it's part of the state update.
 * Otherwise returns the current crtc state. It also makes sure that the
 * crtc mutex is locked.
 *
 * Returns: A valid crtc state pointer or NULL. It may also return a
 * pointer error, in particular -EDEADLK if locking needs to be rerun.
 */
static struct drm_crtc_state *
vmw_crtc_state_and_lock(struct drm_atomic_state *state, struct drm_crtc *crtc)
{
	struct drm_crtc_state *crtc_state;

	crtc_state = drm_atomic_get_new_crtc_state(state, crtc);
	if (crtc_state) {
		lockdep_assert_held(&crtc->mutex.mutex.base);
	} else {
		int ret = drm_modeset_lock(&crtc->mutex, state->acquire_ctx);

		if (ret != 0 && ret != -EALREADY)
			return ERR_PTR(ret);

		crtc_state = crtc->state;
	}

	return crtc_state;
}

/**
 * vmw_kms_check_implicit - Verify that all implicit display units scan out
 * from the same fb after the new state is committed.
 * @dev: The drm_device.
 * @state: The new state to be checked.
 *
 * Returns:
 *   Zero on success,
 *   -EINVAL on invalid state,
 *   -EDEADLK if modeset locking needs to be rerun.
 */
static int vmw_kms_check_implicit(struct drm_device *dev,
				  struct drm_atomic_state *state)
{
	struct drm_framebuffer *implicit_fb = NULL;
	struct drm_crtc *crtc;
	struct drm_crtc_state *crtc_state;
	struct drm_plane_state *plane_state;

	drm_for_each_crtc(crtc, dev) {
		struct vmw_display_unit *du = vmw_crtc_to_du(crtc);

		if (!du->is_implicit)
			continue;

		crtc_state = vmw_crtc_state_and_lock(state, crtc);
		if (IS_ERR(crtc_state))
			return PTR_ERR(crtc_state);

		if (!crtc_state || !crtc_state->enable)
			continue;

		/*
		 * Can't move primary planes across crtcs, so this is OK.
		 * It also means we don't need to take the plane mutex.
		 */
		plane_state = du->primary.state;
		if (plane_state->crtc != crtc)
			continue;

		if (!implicit_fb)
			implicit_fb = plane_state->fb;
		else if (implicit_fb != plane_state->fb)
			return -EINVAL;
	}

	return 0;
}

/**
 * vmw_kms_check_topology - Validates topology in drm_atomic_state
 * @dev: DRM device
 * @state: the driver state object
 *
 * Returns:
 * 0 on success otherwise negative error code
 */
static int vmw_kms_check_topology(struct drm_device *dev,
				  struct drm_atomic_state *state)
{
	struct drm_crtc_state *old_crtc_state, *new_crtc_state;
	struct drm_rect *rects;
	struct drm_crtc *crtc;
	uint32_t i;
	int ret = 0;

	rects = kcalloc(dev->mode_config.num_crtc, sizeof(struct drm_rect),
			GFP_KERNEL);
	if (!rects)
		return -ENOMEM;

	drm_for_each_crtc(crtc, dev) {
		struct vmw_display_unit *du = vmw_crtc_to_du(crtc);
		struct drm_crtc_state *crtc_state;

		i = drm_crtc_index(crtc);

		crtc_state = vmw_crtc_state_and_lock(state, crtc);
		if (IS_ERR(crtc_state)) {
			ret = PTR_ERR(crtc_state);
			goto clean;
		}

		if (!crtc_state)
			continue;

		if (crtc_state->enable) {
			rects[i].x1 = du->gui_x;
			rects[i].y1 = du->gui_y;
			rects[i].x2 = du->gui_x + crtc_state->mode.hdisplay;
			rects[i].y2 = du->gui_y + crtc_state->mode.vdisplay;
		} else {
			rects[i].x1 = 0;
			rects[i].y1 = 0;
			rects[i].x2 = 0;
			rects[i].y2 = 0;
		}
	}

	/* Determine change to topology due to new atomic state */
	for_each_oldnew_crtc_in_state(state, crtc, old_crtc_state,
				      new_crtc_state, i) {
		struct vmw_display_unit *du = vmw_crtc_to_du(crtc);
		struct drm_connector *connector;
		struct drm_connector_state *conn_state;
		struct vmw_connector_state *vmw_conn_state;

		if (!du->pref_active && new_crtc_state->enable) {
			VMW_DEBUG_KMS("Enabling a disabled display unit\n");
			ret = -EINVAL;
			goto clean;
		}

		/*
		 * For vmwgfx each crtc has only one connector attached and it
		 * is not changed so don't really need to check the
		 * crtc->connector_mask and iterate over it.
		 */
		connector = &du->connector;
		conn_state = drm_atomic_get_connector_state(state, connector);
		if (IS_ERR(conn_state)) {
			ret = PTR_ERR(conn_state);
			goto clean;
		}

		vmw_conn_state = vmw_connector_state_to_vcs(conn_state);
		vmw_conn_state->gui_x = du->gui_x;
		vmw_conn_state->gui_y = du->gui_y;
	}

	ret = vmw_kms_check_display_memory(dev, dev->mode_config.num_crtc,
					   rects);

clean:
	kfree(rects);
	return ret;
}

/**
 * vmw_kms_atomic_check_modeset- validate state object for modeset changes
 *
 * @dev: DRM device
 * @state: the driver state object
 *
 * This is a simple wrapper around drm_atomic_helper_check_modeset() for
 * us to assign a value to mode->crtc_clock so that
 * drm_calc_timestamping_constants() won't throw an error message
 *
 * Returns:
 * Zero for success or -errno
 */
static int
vmw_kms_atomic_check_modeset(struct drm_device *dev,
			     struct drm_atomic_state *state)
{
	struct drm_crtc *crtc;
	struct drm_crtc_state *crtc_state;
	bool need_modeset = false;
	int i, ret;

	ret = drm_atomic_helper_check(dev, state);
	if (ret)
		return ret;

	ret = vmw_kms_check_implicit(dev, state);
	if (ret) {
		VMW_DEBUG_KMS("Invalid implicit state\n");
		return ret;
	}

	for_each_new_crtc_in_state(state, crtc, crtc_state, i) {
		if (drm_atomic_crtc_needs_modeset(crtc_state))
			need_modeset = true;
	}

	if (need_modeset)
		return vmw_kms_check_topology(dev, state);

	return ret;
}

static const struct drm_mode_config_funcs vmw_kms_funcs = {
	.fb_create = vmw_kms_fb_create,
	.atomic_check = vmw_kms_atomic_check_modeset,
	.atomic_commit = drm_atomic_helper_commit,
};

static int vmw_kms_generic_present(struct vmw_private *dev_priv,
				   struct drm_file *file_priv,
				   struct vmw_framebuffer *vfb,
				   struct vmw_surface *surface,
				   uint32_t sid,
				   int32_t destX, int32_t destY,
				   struct drm_vmw_rect *clips,
				   uint32_t num_clips)
{
	return vmw_kms_sou_do_surface_dirty(dev_priv, vfb, NULL, clips,
					    &surface->res, destX, destY,
					    num_clips, 1, NULL, NULL);
}


int vmw_kms_present(struct vmw_private *dev_priv,
		    struct drm_file *file_priv,
		    struct vmw_framebuffer *vfb,
		    struct vmw_surface *surface,
		    uint32_t sid,
		    int32_t destX, int32_t destY,
		    struct drm_vmw_rect *clips,
		    uint32_t num_clips)
{
	int ret;

	switch (dev_priv->active_display_unit) {
	case vmw_du_screen_target:
		ret = vmw_kms_stdu_surface_dirty(dev_priv, vfb, NULL, clips,
						 &surface->res, destX, destY,
						 num_clips, 1, NULL, NULL);
		break;
	case vmw_du_screen_object:
		ret = vmw_kms_generic_present(dev_priv, file_priv, vfb, surface,
					      sid, destX, destY, clips,
					      num_clips);
		break;
	default:
		WARN_ONCE(true,
			  "Present called with invalid display system.\n");
		ret = -ENOSYS;
		break;
	}
	if (ret)
		return ret;

	vmw_cmd_flush(dev_priv, false);

	return 0;
}

static void
vmw_kms_create_hotplug_mode_update_property(struct vmw_private *dev_priv)
{
	if (dev_priv->hotplug_mode_update_property)
		return;

	dev_priv->hotplug_mode_update_property =
		drm_property_create_range(&dev_priv->drm,
					  DRM_MODE_PROP_IMMUTABLE,
					  "hotplug_mode_update", 0, 1);
}

static void
vmw_atomic_commit_tail(struct drm_atomic_state *old_state)
{
	struct vmw_private *vmw = vmw_priv(old_state->dev);
	struct drm_crtc *crtc;
	struct drm_crtc_state *old_crtc_state;
	int i;

	drm_atomic_helper_commit_tail(old_state);

	if (vmw->vkms_enabled) {
		for_each_old_crtc_in_state(old_state, crtc, old_crtc_state, i) {
			struct vmw_display_unit *du = vmw_crtc_to_du(crtc);
			(void)old_crtc_state;
			flush_work(&du->vkms.crc_generator_work);
		}
	}
}

static const struct drm_mode_config_helper_funcs vmw_mode_config_helpers = {
	.atomic_commit_tail = vmw_atomic_commit_tail,
};

int vmw_kms_init(struct vmw_private *dev_priv)
{
	struct drm_device *dev = &dev_priv->drm;
	int ret;
	static const char *display_unit_names[] = {
		"Invalid",
		"Legacy",
		"Screen Object",
		"Screen Target",
		"Invalid (max)"
	};

	drm_mode_config_init(dev);
	dev->mode_config.funcs = &vmw_kms_funcs;
	dev->mode_config.min_width = 1;
	dev->mode_config.min_height = 1;
	dev->mode_config.max_width = dev_priv->texture_max_width;
	dev->mode_config.max_height = dev_priv->texture_max_height;
	dev->mode_config.preferred_depth = dev_priv->assume_16bpp ? 16 : 32;
	dev->mode_config.helper_private = &vmw_mode_config_helpers;

	drm_mode_create_suggested_offset_properties(dev);
	vmw_kms_create_hotplug_mode_update_property(dev_priv);

	ret = vmw_kms_stdu_init_display(dev_priv);
	if (ret) {
		ret = vmw_kms_sou_init_display(dev_priv);
		if (ret) /* Fallback */
			ret = vmw_kms_ldu_init_display(dev_priv);
	}
	BUILD_BUG_ON(ARRAY_SIZE(display_unit_names) != (vmw_du_max + 1));
	drm_info(&dev_priv->drm, "%s display unit initialized\n",
		 display_unit_names[dev_priv->active_display_unit]);

	return ret;
}

int vmw_kms_close(struct vmw_private *dev_priv)
{
	int ret = 0;

	/*
	 * Docs says we should take the lock before calling this function
	 * but since it destroys encoders and our destructor calls
	 * drm_encoder_cleanup which takes the lock we deadlock.
	 */
	drm_mode_config_cleanup(&dev_priv->drm);
	if (dev_priv->active_display_unit == vmw_du_legacy)
		ret = vmw_kms_ldu_close_display(dev_priv);

	return ret;
}

int vmw_kms_cursor_bypass_ioctl(struct drm_device *dev, void *data,
				struct drm_file *file_priv)
{
	struct drm_vmw_cursor_bypass_arg *arg = data;
	struct vmw_display_unit *du;
	struct drm_crtc *crtc;
	int ret = 0;

	mutex_lock(&dev->mode_config.mutex);
	if (arg->flags & DRM_VMW_CURSOR_BYPASS_ALL) {

		list_for_each_entry(crtc, &dev->mode_config.crtc_list, head) {
			du = vmw_crtc_to_du(crtc);
			du->hotspot_x = arg->xhot;
			du->hotspot_y = arg->yhot;
		}

		mutex_unlock(&dev->mode_config.mutex);
		return 0;
	}

	crtc = drm_crtc_find(dev, file_priv, arg->crtc_id);
	if (!crtc) {
		ret = -ENOENT;
		goto out;
	}

	du = vmw_crtc_to_du(crtc);

	du->hotspot_x = arg->xhot;
	du->hotspot_y = arg->yhot;

out:
	mutex_unlock(&dev->mode_config.mutex);

	return ret;
}

int vmw_kms_write_svga(struct vmw_private *vmw_priv,
			unsigned width, unsigned height, unsigned pitch,
			unsigned bpp, unsigned depth)
{
	if (vmw_priv->capabilities & SVGA_CAP_PITCHLOCK)
		vmw_write(vmw_priv, SVGA_REG_PITCHLOCK, pitch);
	else if (vmw_fifo_have_pitchlock(vmw_priv))
		vmw_fifo_mem_write(vmw_priv, SVGA_FIFO_PITCHLOCK, pitch);
	vmw_write(vmw_priv, SVGA_REG_WIDTH, width);
	vmw_write(vmw_priv, SVGA_REG_HEIGHT, height);
	if ((vmw_priv->capabilities & SVGA_CAP_8BIT_EMULATION) != 0)
		vmw_write(vmw_priv, SVGA_REG_BITS_PER_PIXEL, bpp);

	if (vmw_read(vmw_priv, SVGA_REG_DEPTH) != depth) {
		DRM_ERROR("Invalid depth %u for %u bpp, host expects %u\n",
			  depth, bpp, vmw_read(vmw_priv, SVGA_REG_DEPTH));
		return -EINVAL;
	}

	return 0;
}

static
bool vmw_kms_validate_mode_vram(struct vmw_private *dev_priv,
				u64 pitch,
				u64 height)
{
	return (pitch * height) < (u64)dev_priv->vram_size;
}

/**
 * vmw_du_update_layout - Update the display unit with topology from resolution
 * plugin and generate DRM uevent
 * @dev_priv: device private
 * @num_rects: number of drm_rect in rects
 * @rects: toplogy to update
 */
static int vmw_du_update_layout(struct vmw_private *dev_priv,
				unsigned int num_rects, struct drm_rect *rects)
{
	struct drm_device *dev = &dev_priv->drm;
	struct vmw_display_unit *du;
	struct drm_connector *con;
	struct drm_connector_list_iter conn_iter;
	struct drm_modeset_acquire_ctx ctx;
	struct drm_crtc *crtc;
	int ret;

	/* Currently gui_x/y is protected with the crtc mutex */
	mutex_lock(&dev->mode_config.mutex);
	drm_modeset_acquire_init(&ctx, 0);
retry:
	drm_for_each_crtc(crtc, dev) {
		ret = drm_modeset_lock(&crtc->mutex, &ctx);
		if (ret < 0) {
			if (ret == -EDEADLK) {
				drm_modeset_backoff(&ctx);
				goto retry;
		}
			goto out_fini;
		}
	}

	drm_connector_list_iter_begin(dev, &conn_iter);
	drm_for_each_connector_iter(con, &conn_iter) {
		du = vmw_connector_to_du(con);
		if (num_rects > du->unit) {
			du->pref_width = drm_rect_width(&rects[du->unit]);
			du->pref_height = drm_rect_height(&rects[du->unit]);
			du->pref_active = true;
			du->gui_x = rects[du->unit].x1;
			du->gui_y = rects[du->unit].y1;
		} else {
			du->pref_width  = VMWGFX_MIN_INITIAL_WIDTH;
			du->pref_height = VMWGFX_MIN_INITIAL_HEIGHT;
			du->pref_active = false;
			du->gui_x = 0;
			du->gui_y = 0;
		}
	}
	drm_connector_list_iter_end(&conn_iter);

	list_for_each_entry(con, &dev->mode_config.connector_list, head) {
		du = vmw_connector_to_du(con);
		if (num_rects > du->unit) {
			drm_object_property_set_value
			  (&con->base, dev->mode_config.suggested_x_property,
			   du->gui_x);
			drm_object_property_set_value
			  (&con->base, dev->mode_config.suggested_y_property,
			   du->gui_y);
		} else {
			drm_object_property_set_value
			  (&con->base, dev->mode_config.suggested_x_property,
			   0);
			drm_object_property_set_value
			  (&con->base, dev->mode_config.suggested_y_property,
			   0);
		}
		con->status = vmw_du_connector_detect(con, true);
	}
out_fini:
	drm_modeset_drop_locks(&ctx);
	drm_modeset_acquire_fini(&ctx);
	mutex_unlock(&dev->mode_config.mutex);

	drm_sysfs_hotplug_event(dev);

	return 0;
}

int vmw_du_crtc_gamma_set(struct drm_crtc *crtc,
			  u16 *r, u16 *g, u16 *b,
			  uint32_t size,
			  struct drm_modeset_acquire_ctx *ctx)
{
	struct vmw_private *dev_priv = vmw_priv(crtc->dev);
	int i;

	for (i = 0; i < size; i++) {
		DRM_DEBUG("%d r/g/b = 0x%04x / 0x%04x / 0x%04x\n", i,
			  r[i], g[i], b[i]);
		vmw_write(dev_priv, SVGA_PALETTE_BASE + i * 3 + 0, r[i] >> 8);
		vmw_write(dev_priv, SVGA_PALETTE_BASE + i * 3 + 1, g[i] >> 8);
		vmw_write(dev_priv, SVGA_PALETTE_BASE + i * 3 + 2, b[i] >> 8);
	}

	return 0;
}

int vmw_du_connector_dpms(struct drm_connector *connector, int mode)
{
	return 0;
}

enum drm_connector_status
vmw_du_connector_detect(struct drm_connector *connector, bool force)
{
	uint32_t num_displays;
	struct drm_device *dev = connector->dev;
	struct vmw_private *dev_priv = vmw_priv(dev);
	struct vmw_display_unit *du = vmw_connector_to_du(connector);

	num_displays = vmw_read(dev_priv, SVGA_REG_NUM_DISPLAYS);

	return ((vmw_connector_to_du(connector)->unit < num_displays &&
		 du->pref_active) ?
		connector_status_connected : connector_status_disconnected);
}

/**
 * vmw_guess_mode_timing - Provide fake timings for a
 * 60Hz vrefresh mode.
 *
 * @mode: Pointer to a struct drm_display_mode with hdisplay and vdisplay
 * members filled in.
 */
void vmw_guess_mode_timing(struct drm_display_mode *mode)
{
	mode->hsync_start = mode->hdisplay + 50;
	mode->hsync_end = mode->hsync_start + 50;
	mode->htotal = mode->hsync_end + 50;

	mode->vsync_start = mode->vdisplay + 50;
	mode->vsync_end = mode->vsync_start + 50;
	mode->vtotal = mode->vsync_end + 50;

	mode->clock = (u32)mode->htotal * (u32)mode->vtotal / 100 * 6;
}


/**
 * vmw_kms_update_layout_ioctl - Handler for DRM_VMW_UPDATE_LAYOUT ioctl
 * @dev: drm device for the ioctl
 * @data: data pointer for the ioctl
 * @file_priv: drm file for the ioctl call
 *
 * Update preferred topology of display unit as per ioctl request. The topology
 * is expressed as array of drm_vmw_rect.
 * e.g.
 * [0 0 640 480] [640 0 800 600] [0 480 640 480]
 *
 * NOTE:
 * The x and y offset (upper left) in drm_vmw_rect cannot be less than 0. Beside
 * device limit on topology, x + w and y + h (lower right) cannot be greater
 * than INT_MAX. So topology beyond these limits will return with error.
 *
 * Returns:
 * Zero on success, negative errno on failure.
 */
int vmw_kms_update_layout_ioctl(struct drm_device *dev, void *data,
				struct drm_file *file_priv)
{
	struct vmw_private *dev_priv = vmw_priv(dev);
	struct drm_mode_config *mode_config = &dev->mode_config;
	struct drm_vmw_update_layout_arg *arg =
		(struct drm_vmw_update_layout_arg *)data;
	const void __user *user_rects;
	struct drm_vmw_rect *rects;
	struct drm_rect *drm_rects;
	unsigned rects_size;
	int ret, i;

	if (!arg->num_outputs) {
		struct drm_rect def_rect = {0, 0,
					    VMWGFX_MIN_INITIAL_WIDTH,
					    VMWGFX_MIN_INITIAL_HEIGHT};
		vmw_du_update_layout(dev_priv, 1, &def_rect);
		return 0;
	} else if (arg->num_outputs > VMWGFX_NUM_DISPLAY_UNITS) {
		return -E2BIG;
	}

	rects_size = arg->num_outputs * sizeof(struct drm_vmw_rect);
	rects = kcalloc(arg->num_outputs, sizeof(struct drm_vmw_rect),
			GFP_KERNEL);
	if (unlikely(!rects))
		return -ENOMEM;

	user_rects = (void __user *)(unsigned long)arg->rects;
	ret = copy_from_user(rects, user_rects, rects_size);
	if (unlikely(ret != 0)) {
		DRM_ERROR("Failed to get rects.\n");
		ret = -EFAULT;
		goto out_free;
	}

	drm_rects = (struct drm_rect *)rects;

	VMW_DEBUG_KMS("Layout count = %u\n", arg->num_outputs);
	for (i = 0; i < arg->num_outputs; i++) {
		struct drm_vmw_rect curr_rect;

		/* Verify user-space for overflow as kernel use drm_rect */
		if ((rects[i].x + rects[i].w > INT_MAX) ||
		    (rects[i].y + rects[i].h > INT_MAX)) {
			ret = -ERANGE;
			goto out_free;
		}

		curr_rect = rects[i];
		drm_rects[i].x1 = curr_rect.x;
		drm_rects[i].y1 = curr_rect.y;
		drm_rects[i].x2 = curr_rect.x + curr_rect.w;
		drm_rects[i].y2 = curr_rect.y + curr_rect.h;

		VMW_DEBUG_KMS("  x1 = %d y1 = %d x2 = %d y2 = %d\n",
			      drm_rects[i].x1, drm_rects[i].y1,
			      drm_rects[i].x2, drm_rects[i].y2);

		/*
		 * Currently this check is limiting the topology within
		 * mode_config->max (which actually is max texture size
		 * supported by virtual device). This limit is here to address
		 * window managers that create a big framebuffer for whole
		 * topology.
		 */
		if (drm_rects[i].x1 < 0 ||  drm_rects[i].y1 < 0 ||
		    drm_rects[i].x2 > mode_config->max_width ||
		    drm_rects[i].y2 > mode_config->max_height) {
			VMW_DEBUG_KMS("Invalid layout %d %d %d %d\n",
				      drm_rects[i].x1, drm_rects[i].y1,
				      drm_rects[i].x2, drm_rects[i].y2);
			ret = -EINVAL;
			goto out_free;
		}
	}

	ret = vmw_kms_check_display_memory(dev, arg->num_outputs, drm_rects);

	if (ret == 0)
		vmw_du_update_layout(dev_priv, arg->num_outputs, drm_rects);

out_free:
	kfree(rects);
	return ret;
}

/**
 * vmw_kms_helper_dirty - Helper to build commands and perform actions based
 * on a set of cliprects and a set of display units.
 *
 * @dev_priv: Pointer to a device private structure.
 * @framebuffer: Pointer to the framebuffer on which to perform the actions.
 * @clips: A set of struct drm_clip_rect. Either this os @vclips must be NULL.
 * Cliprects are given in framebuffer coordinates.
 * @vclips: A set of struct drm_vmw_rect cliprects. Either this or @clips must
 * be NULL. Cliprects are given in source coordinates.
 * @dest_x: X coordinate offset for the crtc / destination clip rects.
 * @dest_y: Y coordinate offset for the crtc / destination clip rects.
 * @num_clips: Number of cliprects in the @clips or @vclips array.
 * @increment: Integer with which to increment the clip counter when looping.
 * Used to skip a predetermined number of clip rects.
 * @dirty: Closure structure. See the description of struct vmw_kms_dirty.
 */
int vmw_kms_helper_dirty(struct vmw_private *dev_priv,
			 struct vmw_framebuffer *framebuffer,
			 const struct drm_clip_rect *clips,
			 const struct drm_vmw_rect *vclips,
			 s32 dest_x, s32 dest_y,
			 int num_clips,
			 int increment,
			 struct vmw_kms_dirty *dirty)
{
	struct vmw_display_unit *units[VMWGFX_NUM_DISPLAY_UNITS];
	struct drm_crtc *crtc;
	u32 num_units = 0;
	u32 i, k;

	dirty->dev_priv = dev_priv;

	/* If crtc is passed, no need to iterate over other display units */
	if (dirty->crtc) {
		units[num_units++] = vmw_crtc_to_du(dirty->crtc);
	} else {
		list_for_each_entry(crtc, &dev_priv->drm.mode_config.crtc_list,
				    head) {
			struct drm_plane *plane = crtc->primary;

			if (plane->state->fb == &framebuffer->base)
				units[num_units++] = vmw_crtc_to_du(crtc);
		}
	}

	for (k = 0; k < num_units; k++) {
		struct vmw_display_unit *unit = units[k];
		s32 crtc_x = unit->crtc.x;
		s32 crtc_y = unit->crtc.y;
		s32 crtc_width = unit->crtc.mode.hdisplay;
		s32 crtc_height = unit->crtc.mode.vdisplay;
		const struct drm_clip_rect *clips_ptr = clips;
		const struct drm_vmw_rect *vclips_ptr = vclips;

		dirty->unit = unit;
		if (dirty->fifo_reserve_size > 0) {
			dirty->cmd = VMW_CMD_RESERVE(dev_priv,
						      dirty->fifo_reserve_size);
			if (!dirty->cmd)
				return -ENOMEM;

			memset(dirty->cmd, 0, dirty->fifo_reserve_size);
		}
		dirty->num_hits = 0;
		for (i = 0; i < num_clips; i++, clips_ptr += increment,
		       vclips_ptr += increment) {
			s32 clip_left;
			s32 clip_top;

			/*
			 * Select clip array type. Note that integer type
			 * in @clips is unsigned short, whereas in @vclips
			 * it's 32-bit.
			 */
			if (clips) {
				dirty->fb_x = (s32) clips_ptr->x1;
				dirty->fb_y = (s32) clips_ptr->y1;
				dirty->unit_x2 = (s32) clips_ptr->x2 + dest_x -
					crtc_x;
				dirty->unit_y2 = (s32) clips_ptr->y2 + dest_y -
					crtc_y;
			} else {
				dirty->fb_x = vclips_ptr->x;
				dirty->fb_y = vclips_ptr->y;
				dirty->unit_x2 = dirty->fb_x + vclips_ptr->w +
					dest_x - crtc_x;
				dirty->unit_y2 = dirty->fb_y + vclips_ptr->h +
					dest_y - crtc_y;
			}

			dirty->unit_x1 = dirty->fb_x + dest_x - crtc_x;
			dirty->unit_y1 = dirty->fb_y + dest_y - crtc_y;

			/* Skip this clip if it's outside the crtc region */
			if (dirty->unit_x1 >= crtc_width ||
			    dirty->unit_y1 >= crtc_height ||
			    dirty->unit_x2 <= 0 || dirty->unit_y2 <= 0)
				continue;

			/* Clip right and bottom to crtc limits */
			dirty->unit_x2 = min_t(s32, dirty->unit_x2,
					       crtc_width);
			dirty->unit_y2 = min_t(s32, dirty->unit_y2,
					       crtc_height);

			/* Clip left and top to crtc limits */
			clip_left = min_t(s32, dirty->unit_x1, 0);
			clip_top = min_t(s32, dirty->unit_y1, 0);
			dirty->unit_x1 -= clip_left;
			dirty->unit_y1 -= clip_top;
			dirty->fb_x -= clip_left;
			dirty->fb_y -= clip_top;

			dirty->clip(dirty);
		}

		dirty->fifo_commit(dirty);
	}

	return 0;
}

/**
 * vmw_kms_helper_validation_finish - Helper for post KMS command submission
 * cleanup and fencing
 * @dev_priv: Pointer to the device-private struct
 * @file_priv: Pointer identifying the client when user-space fencing is used
 * @ctx: Pointer to the validation context
 * @out_fence: If non-NULL, returned refcounted fence-pointer
 * @user_fence_rep: If non-NULL, pointer to user-space address area
 * in which to copy user-space fence info
 */
void vmw_kms_helper_validation_finish(struct vmw_private *dev_priv,
				      struct drm_file *file_priv,
				      struct vmw_validation_context *ctx,
				      struct vmw_fence_obj **out_fence,
				      struct drm_vmw_fence_rep __user *
				      user_fence_rep)
{
	struct vmw_fence_obj *fence = NULL;
	uint32_t handle = 0;
	int ret = 0;

	if (file_priv || user_fence_rep || vmw_validation_has_bos(ctx) ||
	    out_fence)
		ret = vmw_execbuf_fence_commands(file_priv, dev_priv, &fence,
						 file_priv ? &handle : NULL);
	vmw_validation_done(ctx, fence);
	if (file_priv)
		vmw_execbuf_copy_fence_user(dev_priv, vmw_fpriv(file_priv),
					    ret, user_fence_rep, fence,
					    handle, -1);
	if (out_fence)
		*out_fence = fence;
	else
		vmw_fence_obj_unreference(&fence);
}

/**
 * vmw_kms_create_implicit_placement_property - Set up the implicit placement
 * property.
 *
 * @dev_priv: Pointer to a device private struct.
 *
 * Sets up the implicit placement property unless it's already set up.
 */
void
vmw_kms_create_implicit_placement_property(struct vmw_private *dev_priv)
{
	if (dev_priv->implicit_placement_property)
		return;

	dev_priv->implicit_placement_property =
		drm_property_create_range(&dev_priv->drm,
					  DRM_MODE_PROP_IMMUTABLE,
					  "implicit_placement", 0, 1);
}

/**
 * vmw_kms_suspend - Save modesetting state and turn modesetting off.
 *
 * @dev: Pointer to the drm device
 * Return: 0 on success. Negative error code on failure.
 */
int vmw_kms_suspend(struct drm_device *dev)
{
	struct vmw_private *dev_priv = vmw_priv(dev);

	dev_priv->suspend_state = drm_atomic_helper_suspend(dev);
	if (IS_ERR(dev_priv->suspend_state)) {
		int ret = PTR_ERR(dev_priv->suspend_state);

		DRM_ERROR("Failed kms suspend: %d\n", ret);
		dev_priv->suspend_state = NULL;

		return ret;
	}

	return 0;
}


/**
 * vmw_kms_resume - Re-enable modesetting and restore state
 *
 * @dev: Pointer to the drm device
 * Return: 0 on success. Negative error code on failure.
 *
 * State is resumed from a previous vmw_kms_suspend(). It's illegal
 * to call this function without a previous vmw_kms_suspend().
 */
int vmw_kms_resume(struct drm_device *dev)
{
	struct vmw_private *dev_priv = vmw_priv(dev);
	int ret;

	if (WARN_ON(!dev_priv->suspend_state))
		return 0;

	ret = drm_atomic_helper_resume(dev, dev_priv->suspend_state);
	dev_priv->suspend_state = NULL;

	return ret;
}

/**
 * vmw_kms_lost_device - Notify kms that modesetting capabilities will be lost
 *
 * @dev: Pointer to the drm device
 */
void vmw_kms_lost_device(struct drm_device *dev)
{
	drm_atomic_helper_shutdown(dev);
}

/**
 * vmw_du_helper_plane_update - Helper to do plane update on a display unit.
 * @update: The closure structure.
 *
 * Call this helper after setting callbacks in &vmw_du_update_plane to do plane
 * update on display unit.
 *
 * Return: 0 on success or a negative error code on failure.
 */
int vmw_du_helper_plane_update(struct vmw_du_update_plane *update)
{
	struct drm_plane_state *state = update->plane->state;
	struct drm_plane_state *old_state = update->old_state;
	struct drm_atomic_helper_damage_iter iter;
	struct drm_rect clip;
	struct drm_rect bb;
	DECLARE_VAL_CONTEXT(val_ctx, NULL, 0);
	uint32_t reserved_size = 0;
	uint32_t submit_size = 0;
	uint32_t curr_size = 0;
	uint32_t num_hits = 0;
	void *cmd_start;
	char *cmd_next;
	int ret;

	/*
	 * Iterate in advance to check if really need plane update and find the
	 * number of clips that actually are in plane src for fifo allocation.
	 */
	drm_atomic_helper_damage_iter_init(&iter, old_state, state);
	drm_atomic_for_each_plane_damage(&iter, &clip)
		num_hits++;

	if (num_hits == 0)
		return 0;

	if (update->vfb->bo) {
		struct vmw_framebuffer_bo *vfbbo =
			container_of(update->vfb, typeof(*vfbbo), base);

		/*
		 * For screen targets we want a mappable bo, for everything else we want
		 * accelerated i.e. host backed (vram or gmr) bo. If the display unit
		 * is not screen target then mob's shouldn't be available.
		 */
		if (update->dev_priv->active_display_unit == vmw_du_screen_target) {
			vmw_bo_placement_set(vfbbo->buffer,
					     VMW_BO_DOMAIN_SYS | VMW_BO_DOMAIN_MOB | VMW_BO_DOMAIN_GMR,
					     VMW_BO_DOMAIN_SYS | VMW_BO_DOMAIN_MOB | VMW_BO_DOMAIN_GMR);
		} else {
			WARN_ON(update->dev_priv->has_mob);
			vmw_bo_placement_set_default_accelerated(vfbbo->buffer);
		}
		ret = vmw_validation_add_bo(&val_ctx, vfbbo->buffer);
	} else {
		struct vmw_framebuffer_surface *vfbs =
			container_of(update->vfb, typeof(*vfbs), base);
		struct vmw_surface *surf = vmw_user_object_surface(&vfbs->uo);

		ret = vmw_validation_add_resource(&val_ctx, &surf->res,
						  0, VMW_RES_DIRTY_NONE, NULL,
						  NULL);
	}

	if (ret)
		return ret;

	ret = vmw_validation_prepare(&val_ctx, update->mutex, update->intr);
	if (ret)
		goto out_unref;

	reserved_size = update->calc_fifo_size(update, num_hits);
	cmd_start = VMW_CMD_RESERVE(update->dev_priv, reserved_size);
	if (!cmd_start) {
		ret = -ENOMEM;
		goto out_revert;
	}

	cmd_next = cmd_start;

	if (update->post_prepare) {
		curr_size = update->post_prepare(update, cmd_next);
		cmd_next += curr_size;
		submit_size += curr_size;
	}

	if (update->pre_clip) {
		curr_size = update->pre_clip(update, cmd_next, num_hits);
		cmd_next += curr_size;
		submit_size += curr_size;
	}

	bb.x1 = INT_MAX;
	bb.y1 = INT_MAX;
	bb.x2 = INT_MIN;
	bb.y2 = INT_MIN;

	drm_atomic_helper_damage_iter_init(&iter, old_state, state);
	drm_atomic_for_each_plane_damage(&iter, &clip) {
		uint32_t fb_x = clip.x1;
		uint32_t fb_y = clip.y1;

		vmw_du_translate_to_crtc(state, &clip);
		if (update->clip) {
			curr_size = update->clip(update, cmd_next, &clip, fb_x,
						 fb_y);
			cmd_next += curr_size;
			submit_size += curr_size;
		}
		bb.x1 = min_t(int, bb.x1, clip.x1);
		bb.y1 = min_t(int, bb.y1, clip.y1);
		bb.x2 = max_t(int, bb.x2, clip.x2);
		bb.y2 = max_t(int, bb.y2, clip.y2);
	}

	curr_size = update->post_clip(update, cmd_next, &bb);
	submit_size += curr_size;

	if (reserved_size < submit_size)
		submit_size = 0;

	vmw_cmd_commit(update->dev_priv, submit_size);

	vmw_kms_helper_validation_finish(update->dev_priv, NULL, &val_ctx,
					 update->out_fence, NULL);
	return ret;

out_revert:
	vmw_validation_revert(&val_ctx);

out_unref:
	vmw_validation_unref_lists(&val_ctx);
	return ret;
}

/**
 * vmw_connector_mode_valid - implements drm_connector_helper_funcs.mode_valid callback
 *
 * @connector: the drm connector, part of a DU container
 * @mode: drm mode to check
 *
 * Returns MODE_OK on success, or a drm_mode_status error code.
 */
enum drm_mode_status vmw_connector_mode_valid(struct drm_connector *connector,
					      struct drm_display_mode *mode)
{
	enum drm_mode_status ret;
	struct drm_device *dev = connector->dev;
	struct vmw_private *dev_priv = vmw_priv(dev);
	u32 assumed_cpp = 4;

	if (dev_priv->assume_16bpp)
		assumed_cpp = 2;

	ret = drm_mode_validate_size(mode, dev_priv->texture_max_width,
				     dev_priv->texture_max_height);
	if (ret != MODE_OK)
		return ret;

	if (!vmw_kms_validate_mode_vram(dev_priv,
					mode->hdisplay * assumed_cpp,
					mode->vdisplay))
		return MODE_MEM;

	return MODE_OK;
}

/**
 * vmw_connector_get_modes - implements drm_connector_helper_funcs.get_modes callback
 *
 * @connector: the drm connector, part of a DU container
 *
 * Returns the number of added modes.
 */
int vmw_connector_get_modes(struct drm_connector *connector)
{
	struct vmw_display_unit *du = vmw_connector_to_du(connector);
	struct drm_device *dev = connector->dev;
	struct vmw_private *dev_priv = vmw_priv(dev);
	struct drm_display_mode *mode = NULL;
	struct drm_display_mode prefmode = { DRM_MODE("preferred",
		DRM_MODE_TYPE_DRIVER | DRM_MODE_TYPE_PREFERRED,
		0, 0, 0, 0, 0, 0, 0, 0, 0, 0, 0,
		DRM_MODE_FLAG_NHSYNC | DRM_MODE_FLAG_PVSYNC)
	};
	u32 max_width;
	u32 max_height;
	u32 num_modes;

	/* Add preferred mode */
	mode = drm_mode_duplicate(dev, &prefmode);
	if (!mode)
		return 0;

	mode->hdisplay = du->pref_width;
	mode->vdisplay = du->pref_height;
	vmw_guess_mode_timing(mode);
	drm_mode_set_name(mode);

	drm_mode_probed_add(connector, mode);
	drm_dbg_kms(dev, "preferred mode " DRM_MODE_FMT "\n", DRM_MODE_ARG(mode));

	/* Probe connector for all modes not exceeding our geom limits */
	max_width  = dev_priv->texture_max_width;
	max_height = dev_priv->texture_max_height;

	if (dev_priv->active_display_unit == vmw_du_screen_target) {
		max_width  = min(dev_priv->stdu_max_width,  max_width);
		max_height = min(dev_priv->stdu_max_height, max_height);
	}

	num_modes = 1 + drm_add_modes_noedid(connector, max_width, max_height);

	return num_modes;
<<<<<<< HEAD
=======
}

struct vmw_user_object *vmw_user_object_ref(struct vmw_user_object *uo)
{
	if (uo->buffer)
		vmw_user_bo_ref(uo->buffer);
	else if (uo->surface)
		vmw_surface_reference(uo->surface);
	return uo;
}

void vmw_user_object_unref(struct vmw_user_object *uo)
{
	if (uo->buffer)
		vmw_user_bo_unref(&uo->buffer);
	else if (uo->surface)
		vmw_surface_unreference(&uo->surface);
}

struct vmw_bo *
vmw_user_object_buffer(struct vmw_user_object *uo)
{
	if (uo->buffer)
		return uo->buffer;
	else if (uo->surface)
		return uo->surface->res.guest_memory_bo;
	return NULL;
}

struct vmw_surface *
vmw_user_object_surface(struct vmw_user_object *uo)
{
	if (uo->buffer)
		return uo->buffer->dumb_surface;
	return uo->surface;
}

void *vmw_user_object_map(struct vmw_user_object *uo)
{
	struct vmw_bo *bo = vmw_user_object_buffer(uo);

	WARN_ON(!bo);
	return vmw_bo_map_and_cache(bo);
}

void *vmw_user_object_map_size(struct vmw_user_object *uo, size_t size)
{
	struct vmw_bo *bo = vmw_user_object_buffer(uo);

	WARN_ON(!bo);
	return vmw_bo_map_and_cache_size(bo, size);
}

void vmw_user_object_unmap(struct vmw_user_object *uo)
{
	struct vmw_bo *bo = vmw_user_object_buffer(uo);
	int ret;

	WARN_ON(!bo);

	/* Fence the mob creation so we are guarateed to have the mob */
	ret = ttm_bo_reserve(&bo->tbo, false, false, NULL);
	if (ret != 0)
		return;

	vmw_bo_unmap(bo);
	vmw_bo_pin_reserved(bo, false);

	ttm_bo_unreserve(&bo->tbo);
}

bool vmw_user_object_is_mapped(struct vmw_user_object *uo)
{
	struct vmw_bo *bo;

	if (!uo || vmw_user_object_is_null(uo))
		return false;

	bo = vmw_user_object_buffer(uo);

	if (WARN_ON(!bo))
		return false;

	WARN_ON(bo->map.bo && !bo->map.virtual);
	return bo->map.virtual;
}

bool vmw_user_object_is_null(struct vmw_user_object *uo)
{
	return !uo->buffer && !uo->surface;
>>>>>>> a6ad5510
}<|MERGE_RESOLUTION|>--- conflicted
+++ resolved
@@ -38,14 +38,11 @@
 #include <drm/drm_rect.h>
 #include <drm/drm_sysfs.h>
 #include <drm/drm_edid.h>
-<<<<<<< HEAD
-=======
 
 void vmw_du_init(struct vmw_display_unit *du)
 {
 	vmw_vkms_crtc_init(&du->crtc);
 }
->>>>>>> a6ad5510
 
 void vmw_du_cleanup(struct vmw_display_unit *du)
 {
@@ -197,15 +194,6 @@
  */
 static u32 *vmw_du_cursor_plane_acquire_image(struct vmw_plane_state *vps)
 {
-<<<<<<< HEAD
-	if (vps->surf) {
-		if (vps->surf_mapped)
-			return vmw_bo_map_and_cache(vps->surf->res.guest_memory_bo);
-		return vps->surf->snooper.image;
-	} else if (vps->bo)
-		return vmw_bo_map_and_cache(vps->bo);
-	return NULL;
-=======
 	struct vmw_surface *surf;
 
 	if (vmw_user_object_is_null(&vps->uo))
@@ -216,7 +204,6 @@
 		return surf->snooper.image;
 
 	return vmw_user_object_map(&vps->uo);
->>>>>>> a6ad5510
 }
 
 static bool vmw_du_cursor_plane_has_changed(struct vmw_plane_state *old_vps,
@@ -671,19 +658,10 @@
 {
 	struct vmw_cursor_plane *vcp = vmw_plane_to_vcp(plane);
 	struct vmw_plane_state *vps = vmw_plane_state_to_vps(old_state);
-<<<<<<< HEAD
-
-	if (vps->surf_mapped) {
-		vmw_bo_unmap(vps->surf->res.guest_memory_bo);
-		vps->surf_mapped = false;
-	}
-
-=======
 
 	if (!vmw_user_object_is_null(&vps->uo))
 		vmw_user_object_unmap(&vps->uo);
 
->>>>>>> a6ad5510
 	vmw_du_cursor_plane_unmap_cm(vps);
 	vmw_du_put_cursor_mob(vcp, vps);
 
@@ -710,24 +688,9 @@
 	struct vmw_bo *bo = NULL;
 	int ret = 0;
 
-<<<<<<< HEAD
-	if (vps->surf) {
-		if (vps->surf_mapped) {
-			vmw_bo_unmap(vps->surf->res.guest_memory_bo);
-			vps->surf_mapped = false;
-		}
-		vmw_surface_unreference(&vps->surf);
-		vps->surf = NULL;
-	}
-
-	if (vps->bo) {
-		vmw_bo_unreference(&vps->bo);
-		vps->bo = NULL;
-=======
 	if (!vmw_user_object_is_null(&vps->uo)) {
 		vmw_user_object_unmap(&vps->uo);
 		vmw_user_object_unref(&vps->uo);
->>>>>>> a6ad5510
 	}
 
 	if (fb) {
@@ -2767,8 +2730,6 @@
 	num_modes = 1 + drm_add_modes_noedid(connector, max_width, max_height);
 
 	return num_modes;
-<<<<<<< HEAD
-=======
 }
 
 struct vmw_user_object *vmw_user_object_ref(struct vmw_user_object *uo)
@@ -2859,5 +2820,4 @@
 bool vmw_user_object_is_null(struct vmw_user_object *uo)
 {
 	return !uo->buffer && !uo->surface;
->>>>>>> a6ad5510
 }