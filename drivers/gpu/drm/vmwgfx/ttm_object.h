/**************************************************************************
 *
 * Copyright (c) 2006-2022 VMware, Inc., Palo Alto, CA., USA
 * All Rights Reserved.
 *
 * Permission is hereby granted, free of charge, to any person obtaining a
 * copy of this software and associated documentation files (the
 * "Software"), to deal in the Software without restriction, including
 * without limitation the rights to use, copy, modify, merge, publish,
 * distribute, sub license, and/or sell copies of the Software, and to
 * permit persons to whom the Software is furnished to do so, subject to
 * the following conditions:
 *
 * The above copyright notice and this permission notice (including the
 * next paragraph) shall be included in all copies or substantial portions
 * of the Software.
 *
 * THE SOFTWARE IS PROVIDED "AS IS", WITHOUT WARRANTY OF ANY KIND, EXPRESS OR
 * IMPLIED, INCLUDING BUT NOT LIMITED TO THE WARRANTIES OF MERCHANTABILITY,
 * FITNESS FOR A PARTICULAR PURPOSE AND NON-INFRINGEMENT. IN NO EVENT SHALL
 * THE COPYRIGHT HOLDERS, AUTHORS AND/OR ITS SUPPLIERS BE LIABLE FOR ANY CLAIM,
 * DAMAGES OR OTHER LIABILITY, WHETHER IN AN ACTION OF CONTRACT, TORT OR
 * OTHERWISE, ARISING FROM, OUT OF OR IN CONNECTION WITH THE SOFTWARE OR THE
 * USE OR OTHER DEALINGS IN THE SOFTWARE.
 *
 **************************************************************************/
/*
 * Authors: Thomas Hellstrom <thellstrom-at-vmware-dot-com>
 */
/** @file ttm_object.h
 *
 * Base- and reference object implementation for the various
 * ttm objects. Implements reference counting, minimal security checks
 * and release on file close.
 */

#ifndef _TTM_OBJECT_H_
#define _TTM_OBJECT_H_

#include <linux/dma-buf.h>
#include <linux/kref.h>
#include <linux/list.h>
#include <linux/rcupdate.h>

<<<<<<< HEAD
=======
#include <drm/ttm/ttm_bo.h>

>>>>>>> 98817289
/**
 * enum ttm_object_type
 *
 * One entry per ttm object type.
 * Device-specific types should use the
 * ttm_driver_typex types.
 */

enum ttm_object_type {
	ttm_fence_type,
	ttm_lock_type,
	ttm_prime_type,
	ttm_driver_type0 = 256,
	ttm_driver_type1,
	ttm_driver_type2,
	ttm_driver_type3,
	ttm_driver_type4,
	ttm_driver_type5
};

struct ttm_object_file;
struct ttm_object_device;

/**
 * struct ttm_base_object
 *
 * @hash: hash entry for the per-device object hash.
 * @type: derived type this object is base class for.
 * @shareable: Other ttm_object_files can access this object.
 *
 * @tfile: Pointer to ttm_object_file of the creator.
 * NULL if the object was not created by a user request.
 * (kernel object).
 *
 * @refcount: Number of references to this object, not
 * including the hash entry. A reference to a base object can
 * only be held by a ref object.
 *
 * @refcount_release: A function to be called when there are
 * no more references to this object. This function should
 * destroy the object (or make sure destruction eventually happens),
 * and when it is called, the object has
 * already been taken out of the per-device hash. The parameter
 * "base" should be set to NULL by the function.
 *
 * @ref_obj_release: A function to be called when a reference object
 * with another ttm_ref_type than TTM_REF_USAGE is deleted.
 * This function may, for example, release a lock held by a user-space
 * process.
 *
 * This struct is intended to be used as a base struct for objects that
 * are visible to user-space. It provides a global name, race-safe
 * access and refcounting, minimal access control and hooks for unref actions.
 */

struct ttm_base_object {
	struct rcu_head rhead;
	struct ttm_object_file *tfile;
	struct kref refcount;
	void (*refcount_release) (struct ttm_base_object **base);
	u64 handle;
	enum ttm_object_type object_type;
	u32 shareable;
};


/**
 * struct ttm_prime_object - Modified base object that is prime-aware
 *
 * @base: struct ttm_base_object that we derive from
 * @mutex: Mutex protecting the @dma_buf member.
 * @size: Size of the dma_buf associated with this object
 * @real_type: Type of the underlying object. Needed since we're setting
 * the value of @base::object_type to ttm_prime_type
 * @dma_buf: Non ref-coutned pointer to a struct dma_buf created from this
 * object.
 * @refcount_release: The underlying object's release method. Needed since
 * we set @base::refcount_release to our own release method.
 */

struct ttm_prime_object {
	struct ttm_base_object base;
	struct mutex mutex;
	size_t size;
	enum ttm_object_type real_type;
	struct dma_buf *dma_buf;
	void (*refcount_release) (struct ttm_base_object **);
};

/**
 * ttm_base_object_init
 *
 * @tfile: Pointer to a struct ttm_object_file.
 * @base: The struct ttm_base_object to initialize.
 * @shareable: This object is shareable with other applications.
 * (different @tfile pointers.)
 * @type: The object type.
 * @refcount_release: See the struct ttm_base_object description.
 * @ref_obj_release: See the struct ttm_base_object description.
 *
 * Initializes a struct ttm_base_object.
 */

extern int ttm_base_object_init(struct ttm_object_file *tfile,
				struct ttm_base_object *base,
				bool shareable,
				enum ttm_object_type type,
				void (*refcount_release) (struct ttm_base_object
							  **));

/**
 * ttm_base_object_lookup
 *
 * @tfile: Pointer to a struct ttm_object_file.
 * @key: Hash key
 *
 * Looks up a struct ttm_base_object with the key @key.
 */

extern struct ttm_base_object *ttm_base_object_lookup(struct ttm_object_file
						      *tfile, uint64_t key);

/**
 * ttm_base_object_lookup_for_ref
 *
 * @tdev: Pointer to a struct ttm_object_device.
 * @key: Hash key
 *
 * Looks up a struct ttm_base_object with the key @key.
 * This function should only be used when the struct tfile associated with the
 * caller doesn't yet have a reference to the base object.
 */

extern struct ttm_base_object *
ttm_base_object_lookup_for_ref(struct ttm_object_device *tdev, uint64_t key);

/**
 * ttm_base_object_unref
 *
 * @p_base: Pointer to a pointer referencing a struct ttm_base_object.
 *
 * Decrements the base object refcount and clears the pointer pointed to by
 * p_base.
 */

extern void ttm_base_object_unref(struct ttm_base_object **p_base);

/**
 * ttm_ref_object_add.
 *
 * @tfile: A struct ttm_object_file representing the application owning the
 * ref_object.
 * @base: The base object to reference.
 * @ref_type: The type of reference.
 * @existed: Upon completion, indicates that an identical reference object
 * already existed, and the refcount was upped on that object instead.
 * @require_existed: Fail with -EPERM if an identical ref object didn't
 * already exist.
 *
 * Checks that the base object is shareable and adds a ref object to it.
 *
 * Adding a ref object to a base object is basically like referencing the
 * base object, but a user-space application holds the reference. When the
 * file corresponding to @tfile is closed, all its reference objects are
 * deleted. A reference object can have different types depending on what
 * it's intended for. It can be refcounting to prevent object destruction,
 * When user-space takes a lock, it can add a ref object to that lock to
 * make sure the lock is released if the application dies. A ref object
 * will hold a single reference on a base object.
 */
extern int ttm_ref_object_add(struct ttm_object_file *tfile,
			      struct ttm_base_object *base,
			      bool *existed,
			      bool require_existed);

/**
 * ttm_ref_object_base_unref
 *
 * @key: Key representing the base object.
 * @ref_type: Ref type of the ref object to be dereferenced.
 *
 * Unreference a ref object with type @ref_type
 * on the base object identified by @key. If there are no duplicate
 * references, the ref object will be destroyed and the base object
 * will be unreferenced.
 */
extern int ttm_ref_object_base_unref(struct ttm_object_file *tfile,
				     unsigned long key);

/**
 * ttm_object_file_init - initialize a struct ttm_object file
 *
 * @tdev: A struct ttm_object device this file is initialized on.
 *
 * This is typically called by the file_ops::open function.
 */

extern struct ttm_object_file *ttm_object_file_init(struct ttm_object_device
						    *tdev);

/**
 * ttm_object_file_release - release data held by a ttm_object_file
 *
 * @p_tfile: Pointer to pointer to the ttm_object_file object to release.
 * *p_tfile will be set to NULL by this function.
 *
 * Releases all data associated by a ttm_object_file.
 * Typically called from file_ops::release. The caller must
 * ensure that there are no concurrent users of tfile.
 */

extern void ttm_object_file_release(struct ttm_object_file **p_tfile);

/**
 * ttm_object device init - initialize a struct ttm_object_device
 *
 * @ops: DMA buf ops for prime objects of this device.
 *
 * This function is typically called on device initialization to prepare
 * data structures needed for ttm base and ref objects.
 */

extern struct ttm_object_device *
ttm_object_device_init(const struct dma_buf_ops *ops);

/**
 * ttm_object_device_release - release data held by a ttm_object_device
 *
 * @p_tdev: Pointer to pointer to the ttm_object_device object to release.
 * *p_tdev will be set to NULL by this function.
 *
 * Releases all data associated by a ttm_object_device.
 * Typically called from driver::unload before the destruction of the
 * device private data structure.
 */

extern void ttm_object_device_release(struct ttm_object_device **p_tdev);

#define ttm_base_object_kfree(__object, __base)\
	kfree_rcu(__object, __base.rhead)

extern int ttm_prime_object_init(struct ttm_object_file *tfile,
				 size_t size,
				 struct ttm_prime_object *prime,
				 bool shareable,
				 enum ttm_object_type type,
				 void (*refcount_release)
				 (struct ttm_base_object **));

static inline enum ttm_object_type
ttm_base_object_type(struct ttm_base_object *base)
{
	return (base->object_type == ttm_prime_type) ?
		container_of(base, struct ttm_prime_object, base)->real_type :
		base->object_type;
}
extern int ttm_prime_fd_to_handle(struct ttm_object_file *tfile,
				  int fd, u32 *handle);
extern int ttm_prime_handle_to_fd(struct ttm_object_file *tfile,
				  uint32_t handle, uint32_t flags,
				  int *prime_fd);

#define ttm_prime_object_kfree(__obj, __prime)		\
	kfree_rcu(__obj, __prime.base.rhead)

<<<<<<< HEAD
=======
static inline int ttm_bo_wait(struct ttm_buffer_object *bo, bool intr,
			      bool no_wait)
{
	struct ttm_operation_ctx ctx = { intr, no_wait };

	return ttm_bo_wait_ctx(bo, &ctx);
}

>>>>>>> 98817289
#endif<|MERGE_RESOLUTION|>--- conflicted
+++ resolved
@@ -42,11 +42,8 @@
 #include <linux/list.h>
 #include <linux/rcupdate.h>
 
-<<<<<<< HEAD
-=======
 #include <drm/ttm/ttm_bo.h>
 
->>>>>>> 98817289
 /**
  * enum ttm_object_type
  *
@@ -312,8 +309,6 @@
 #define ttm_prime_object_kfree(__obj, __prime)		\
 	kfree_rcu(__obj, __prime.base.rhead)
 
-<<<<<<< HEAD
-=======
 static inline int ttm_bo_wait(struct ttm_buffer_object *bo, bool intr,
 			      bool no_wait)
 {
@@ -322,5 +317,4 @@
 	return ttm_bo_wait_ctx(bo, &ctx);
 }
 
->>>>>>> 98817289
 #endif