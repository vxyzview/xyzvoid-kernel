/* SPDX-License-Identifier: GPL-2.0 OR MIT */
/*
 * Copyright 2021-2023 VMware, Inc.
 *
 * Permission is hereby granted, free of charge, to any person
 * obtaining a copy of this software and associated documentation
 * files (the "Software"), to deal in the Software without
 * restriction, including without limitation the rights to use, copy,
 * modify, merge, publish, distribute, sublicense, and/or sell copies
 * of the Software, and to permit persons to whom the Software is
 * furnished to do so, subject to the following conditions:
 *
 * The above copyright notice and this permission notice shall be
 * included in all copies or substantial portions of the Software.
 *
 * THE SOFTWARE IS PROVIDED "AS IS", WITHOUT WARRANTY OF ANY KIND,
 * EXPRESS OR IMPLIED, INCLUDING BUT NOT LIMITED TO THE WARRANTIES OF
 * MERCHANTABILITY, FITNESS FOR A PARTICULAR PURPOSE AND
 * NONINFRINGEMENT. IN NO EVENT SHALL THE AUTHORS OR COPYRIGHT HOLDERS
 * BE LIABLE FOR ANY CLAIM, DAMAGES OR OTHER LIABILITY, WHETHER IN AN
 * ACTION OF CONTRACT, TORT OR OTHERWISE, ARISING FROM, OUT OF OR IN
 * CONNECTION WITH THE SOFTWARE OR THE USE OR OTHER DEALINGS IN THE
 * SOFTWARE.
 *
 */

#include "vmwgfx_bo.h"
#include "vmwgfx_drv.h"

#include "drm/drm_prime.h"
#include "drm/drm_gem_ttm_helper.h"

static void vmw_gem_object_free(struct drm_gem_object *gobj)
{
	struct ttm_buffer_object *bo = drm_gem_ttm_of_gem(gobj);
	if (bo)
		ttm_bo_put(bo);
}

static int vmw_gem_object_open(struct drm_gem_object *obj,
			       struct drm_file *file_priv)
{
	return 0;
}

static void vmw_gem_object_close(struct drm_gem_object *obj,
				 struct drm_file *file_priv)
{
}

static int vmw_gem_pin_private(struct drm_gem_object *obj, bool do_pin)
{
	struct ttm_buffer_object *bo = drm_gem_ttm_of_gem(obj);
	struct vmw_bo *vbo = to_vmw_bo(obj);
	int ret;

	ret = ttm_bo_reserve(bo, false, false, NULL);
	if (unlikely(ret != 0))
		goto err;

	vmw_bo_pin_reserved(vbo, do_pin);

	ttm_bo_unreserve(bo);

err:
	return ret;
}


static int vmw_gem_object_pin(struct drm_gem_object *obj)
{
	return vmw_gem_pin_private(obj, true);
}

static void vmw_gem_object_unpin(struct drm_gem_object *obj)
{
	vmw_gem_pin_private(obj, false);
}

static struct sg_table *vmw_gem_object_get_sg_table(struct drm_gem_object *obj)
{
	struct ttm_buffer_object *bo = drm_gem_ttm_of_gem(obj);
	struct vmw_ttm_tt *vmw_tt =
		container_of(bo->ttm, struct vmw_ttm_tt, dma_ttm);

	if (vmw_tt->vsgt.sgt)
		return vmw_tt->vsgt.sgt;

	return drm_prime_pages_to_sg(obj->dev, vmw_tt->dma_ttm.pages, vmw_tt->dma_ttm.num_pages);
}

static const struct vm_operations_struct vmw_vm_ops = {
	.pfn_mkwrite = vmw_bo_vm_mkwrite,
	.page_mkwrite = vmw_bo_vm_mkwrite,
	.fault = vmw_bo_vm_fault,
	.open = ttm_bo_vm_open,
	.close = ttm_bo_vm_close,
};

static const struct drm_gem_object_funcs vmw_gem_object_funcs = {
	.free = vmw_gem_object_free,
	.open = vmw_gem_object_open,
	.close = vmw_gem_object_close,
	.print_info = drm_gem_ttm_print_info,
	.pin = vmw_gem_object_pin,
	.unpin = vmw_gem_object_unpin,
	.get_sg_table = vmw_gem_object_get_sg_table,
	.vmap = drm_gem_ttm_vmap,
	.vunmap = drm_gem_ttm_vunmap,
	.mmap = drm_gem_ttm_mmap,
	.vm_ops = &vmw_vm_ops,
};

int vmw_gem_object_create(struct vmw_private *vmw,
			  struct vmw_bo_params *params,
			  struct vmw_bo **p_vbo)
{
	int ret = vmw_bo_create(vmw, params, p_vbo);

	if (ret != 0)
		goto out_no_bo;

	(*p_vbo)->tbo.base.funcs = &vmw_gem_object_funcs;
out_no_bo:
	return ret;
}

int vmw_gem_object_create(struct vmw_private *vmw,
			  size_t size, struct ttm_placement *placement,
			  bool interruptible, bool pin,
			  void (*bo_free)(struct ttm_buffer_object *bo),
			  struct vmw_buffer_object **p_bo)
{
	int ret = vmw_bo_create(vmw, size, placement, interruptible, pin, bo_free, p_bo);

	if (ret != 0)
		goto out_no_bo;

	(*p_bo)->base.base.funcs = &vmw_gem_object_funcs;
out_no_bo:
	return ret;
}

int vmw_gem_object_create_with_handle(struct vmw_private *dev_priv,
				      struct drm_file *filp,
				      uint32_t size,
				      uint32_t *handle,
				      struct vmw_bo **p_vbo)
{
	int ret;
<<<<<<< HEAD

	ret = vmw_gem_object_create(dev_priv, size,
				    (dev_priv->has_mob) ?
				    &vmw_sys_placement :
				    &vmw_vram_sys_placement,
				    true, false, &vmw_gem_destroy, p_vbo);
	if (ret != 0)
		goto out_no_bo;

	ret = drm_gem_handle_create(filp, &(*p_vbo)->base.base, handle);
=======
	struct vmw_bo_params params = {
		.domain = (dev_priv->has_mob) ? VMW_BO_DOMAIN_SYS : VMW_BO_DOMAIN_VRAM,
		.busy_domain = VMW_BO_DOMAIN_SYS,
		.bo_type = ttm_bo_type_device,
		.size = size,
		.pin = false
	};

	ret = vmw_gem_object_create(dev_priv, &params, p_vbo);
	if (ret != 0)
		goto out_no_bo;

	ret = drm_gem_handle_create(filp, &(*p_vbo)->tbo.base, handle);
>>>>>>> 98817289
out_no_bo:
	return ret;
}


int vmw_gem_object_create_ioctl(struct drm_device *dev, void *data,
				struct drm_file *filp)
{
	struct vmw_private *dev_priv = vmw_priv(dev);
	union drm_vmw_alloc_dmabuf_arg *arg =
	    (union drm_vmw_alloc_dmabuf_arg *)data;
	struct drm_vmw_alloc_dmabuf_req *req = &arg->req;
	struct drm_vmw_dmabuf_rep *rep = &arg->rep;
	struct vmw_bo *vbo;
	uint32_t handle;
	int ret;

	ret = vmw_gem_object_create_with_handle(dev_priv, filp,
						req->size, &handle, &vbo);
	if (ret)
		goto out_no_bo;

	rep->handle = handle;
	rep->map_handle = drm_vma_node_offset_addr(&vbo->tbo.base.vma_node);
	rep->cur_gmr_id = handle;
	rep->cur_gmr_offset = 0;
	/* drop reference from allocate - handle holds it now */
<<<<<<< HEAD
	drm_gem_object_put(&vbo->base.base);
=======
	drm_gem_object_put(&vbo->tbo.base);
>>>>>>> 98817289
out_no_bo:
	return ret;
}

#if defined(CONFIG_DEBUG_FS)

static void vmw_bo_print_info(int id, struct vmw_bo *bo, struct seq_file *m)
{
	const char *placement;
	const char *type;

	switch (bo->tbo.resource->mem_type) {
	case TTM_PL_SYSTEM:
		placement = " CPU";
		break;
	case VMW_PL_GMR:
		placement = " GMR";
		break;
	case VMW_PL_MOB:
		placement = " MOB";
		break;
	case VMW_PL_SYSTEM:
		placement = "VCPU";
		break;
	case TTM_PL_VRAM:
		placement = "VRAM";
		break;
	default:
		placement = "None";
		break;
	}

	switch (bo->tbo.type) {
	case ttm_bo_type_device:
		type = "device";
		break;
	case ttm_bo_type_kernel:
		type = "kernel";
		break;
	case ttm_bo_type_sg:
		type = "sg    ";
		break;
	default:
		type = "none  ";
		break;
	}

	seq_printf(m, "\t\t0x%08x: %12zu bytes %s, type = %s",
		   id, bo->tbo.base.size, placement, type);
	seq_printf(m, ", priority = %u, pin_count = %u, GEM refs = %d, TTM refs = %d",
		   bo->tbo.priority,
		   bo->tbo.pin_count,
		   kref_read(&bo->tbo.base.refcount),
		   kref_read(&bo->tbo.kref));
	seq_puts(m, "\n");
}

static int vmw_debugfs_gem_info_show(struct seq_file *m, void *unused)
{
	struct vmw_private *vdev = (struct vmw_private *)m->private;
	struct drm_device *dev = &vdev->drm;
	struct drm_file *file;
	int r;

	r = mutex_lock_interruptible(&dev->filelist_mutex);
	if (r)
		return r;

	list_for_each_entry(file, &dev->filelist, lhead) {
		struct task_struct *task;
		struct drm_gem_object *gobj;
		struct pid *pid;
		int id;

		/*
		 * Although we have a valid reference on file->pid, that does
		 * not guarantee that the task_struct who called get_pid() is
		 * still alive (e.g. get_pid(current) => fork() => exit()).
		 * Therefore, we need to protect this ->comm access using RCU.
		 */
		rcu_read_lock();
		pid = rcu_dereference(file->pid);
		task = pid_task(pid, PIDTYPE_TGID);
		seq_printf(m, "pid %8d command %s:\n", pid_nr(pid),
			   task ? task->comm : "<unknown>");
		rcu_read_unlock();

		spin_lock(&file->table_lock);
		idr_for_each_entry(&file->object_idr, gobj, id) {
			struct vmw_bo *bo = to_vmw_bo(gobj);

			vmw_bo_print_info(id, bo, m);
		}
		spin_unlock(&file->table_lock);
	}

	mutex_unlock(&dev->filelist_mutex);
	return 0;
}

DEFINE_SHOW_ATTRIBUTE(vmw_debugfs_gem_info);

#endif

void vmw_debugfs_gem_init(struct vmw_private *vdev)
{
#if defined(CONFIG_DEBUG_FS)
	struct drm_minor *minor = vdev->drm.primary;
	struct dentry *root = minor->debugfs_root;

	debugfs_create_file("vmwgfx_gem_info", 0444, root, vdev,
			    &vmw_debugfs_gem_info_fops);
#endif
}<|MERGE_RESOLUTION|>--- conflicted
+++ resolved
@@ -125,22 +125,6 @@
 	return ret;
 }
 
-int vmw_gem_object_create(struct vmw_private *vmw,
-			  size_t size, struct ttm_placement *placement,
-			  bool interruptible, bool pin,
-			  void (*bo_free)(struct ttm_buffer_object *bo),
-			  struct vmw_buffer_object **p_bo)
-{
-	int ret = vmw_bo_create(vmw, size, placement, interruptible, pin, bo_free, p_bo);
-
-	if (ret != 0)
-		goto out_no_bo;
-
-	(*p_bo)->base.base.funcs = &vmw_gem_object_funcs;
-out_no_bo:
-	return ret;
-}
-
 int vmw_gem_object_create_with_handle(struct vmw_private *dev_priv,
 				      struct drm_file *filp,
 				      uint32_t size,
@@ -148,18 +132,6 @@
 				      struct vmw_bo **p_vbo)
 {
 	int ret;
-<<<<<<< HEAD
-
-	ret = vmw_gem_object_create(dev_priv, size,
-				    (dev_priv->has_mob) ?
-				    &vmw_sys_placement :
-				    &vmw_vram_sys_placement,
-				    true, false, &vmw_gem_destroy, p_vbo);
-	if (ret != 0)
-		goto out_no_bo;
-
-	ret = drm_gem_handle_create(filp, &(*p_vbo)->base.base, handle);
-=======
 	struct vmw_bo_params params = {
 		.domain = (dev_priv->has_mob) ? VMW_BO_DOMAIN_SYS : VMW_BO_DOMAIN_VRAM,
 		.busy_domain = VMW_BO_DOMAIN_SYS,
@@ -173,7 +145,6 @@
 		goto out_no_bo;
 
 	ret = drm_gem_handle_create(filp, &(*p_vbo)->tbo.base, handle);
->>>>>>> 98817289
 out_no_bo:
 	return ret;
 }
@@ -201,11 +172,7 @@
 	rep->cur_gmr_id = handle;
 	rep->cur_gmr_offset = 0;
 	/* drop reference from allocate - handle holds it now */
-<<<<<<< HEAD
-	drm_gem_object_put(&vbo->base.base);
-=======
 	drm_gem_object_put(&vbo->tbo.base);
->>>>>>> 98817289
 out_no_bo:
 	return ret;
 }
