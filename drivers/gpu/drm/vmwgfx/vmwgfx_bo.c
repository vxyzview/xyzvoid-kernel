// SPDX-License-Identifier: GPL-2.0 OR MIT
/**************************************************************************
 *
 * Copyright (c) 2011-2024 Broadcom. All Rights Reserved. The term
 * “Broadcom” refers to Broadcom Inc. and/or its subsidiaries.
 *
 * Permission is hereby granted, free of charge, to any person obtaining a
 * copy of this software and associated documentation files (the
 * "Software"), to deal in the Software without restriction, including
 * without limitation the rights to use, copy, modify, merge, publish,
 * distribute, sub license, and/or sell copies of the Software, and to
 * permit persons to whom the Software is furnished to do so, subject to
 * the following conditions:
 *
 * The above copyright notice and this permission notice (including the
 * next paragraph) shall be included in all copies or substantial portions
 * of the Software.
 *
 * THE SOFTWARE IS PROVIDED "AS IS", WITHOUT WARRANTY OF ANY KIND, EXPRESS OR
 * IMPLIED, INCLUDING BUT NOT LIMITED TO THE WARRANTIES OF MERCHANTABILITY,
 * FITNESS FOR A PARTICULAR PURPOSE AND NON-INFRINGEMENT. IN NO EVENT SHALL
 * THE COPYRIGHT HOLDERS, AUTHORS AND/OR ITS SUPPLIERS BE LIABLE FOR ANY CLAIM,
 * DAMAGES OR OTHER LIABILITY, WHETHER IN AN ACTION OF CONTRACT, TORT OR
 * OTHERWISE, ARISING FROM, OUT OF OR IN CONNECTION WITH THE SOFTWARE OR THE
 * USE OR OTHER DEALINGS IN THE SOFTWARE.
 *
 **************************************************************************/

#include "vmwgfx_bo.h"
#include "vmwgfx_drv.h"
#include "vmwgfx_resource_priv.h"

#include <drm/ttm/ttm_placement.h>

static void vmw_bo_release(struct vmw_bo *vbo)
{
	struct vmw_resource *res;

	WARN_ON(vbo->tbo.base.funcs &&
		kref_read(&vbo->tbo.base.refcount) != 0);
	vmw_bo_unmap(vbo);

	xa_destroy(&vbo->detached_resources);
	WARN_ON(vbo->is_dumb && !vbo->dumb_surface);
	if (vbo->is_dumb && vbo->dumb_surface) {
		res = &vbo->dumb_surface->res;
		WARN_ON(vbo != res->guest_memory_bo);
		WARN_ON(!res->guest_memory_bo);
		if (res->guest_memory_bo) {
			/* Reserve and switch the backing mob. */
			mutex_lock(&res->dev_priv->cmdbuf_mutex);
			(void)vmw_resource_reserve(res, false, true);
			vmw_resource_mob_detach(res);
			if (res->coherent)
				vmw_bo_dirty_release(res->guest_memory_bo);
			res->guest_memory_bo = NULL;
			res->guest_memory_offset = 0;
			vmw_resource_unreserve(res, false, false, false, NULL,
					       0);
			mutex_unlock(&res->dev_priv->cmdbuf_mutex);
		}
		vmw_surface_unreference(&vbo->dumb_surface);
	}
	drm_gem_object_release(&vbo->tbo.base);
}

/**
 * vmw_bo_free - vmw_bo destructor
 *
 * @bo: Pointer to the embedded struct ttm_buffer_object
 */
static void vmw_bo_free(struct ttm_buffer_object *bo)
{
	struct vmw_bo *vbo = to_vmw_bo(&bo->base);

	WARN_ON(vbo->dirty);
	WARN_ON(!RB_EMPTY_ROOT(&vbo->res_tree));
	vmw_bo_release(vbo);
	kfree(vbo);
}

/**
 * vmw_bo_pin_in_placement - Validate a buffer to placement.
 *
 * @dev_priv:  Driver private.
 * @buf:  DMA buffer to move.
 * @placement:  The placement to pin it.
 * @interruptible:  Use interruptible wait.
 * Return: Zero on success, Negative error code on failure. In particular
 * -ERESTARTSYS if interrupted by a signal
 */
static int vmw_bo_pin_in_placement(struct vmw_private *dev_priv,
				   struct vmw_bo *buf,
				   struct ttm_placement *placement,
				   bool interruptible)
{
	struct ttm_operation_ctx ctx = {interruptible, false };
	struct ttm_buffer_object *bo = &buf->tbo;
	int ret;

	vmw_execbuf_release_pinned_bo(dev_priv);

	ret = ttm_bo_reserve(bo, interruptible, false, NULL);
	if (unlikely(ret != 0))
		goto err;

	ret = ttm_bo_validate(bo, placement, &ctx);
	if (!ret)
		vmw_bo_pin_reserved(buf, true);

	ttm_bo_unreserve(bo);
err:
	return ret;
}


/**
 * vmw_bo_pin_in_vram_or_gmr - Move a buffer to vram or gmr.
 *
 * This function takes the reservation_sem in write mode.
 * Flushes and unpins the query bo to avoid failures.
 *
 * @dev_priv:  Driver private.
 * @buf:  DMA buffer to move.
 * @interruptible:  Use interruptible wait.
 * Return: Zero on success, Negative error code on failure. In particular
 * -ERESTARTSYS if interrupted by a signal
 */
int vmw_bo_pin_in_vram_or_gmr(struct vmw_private *dev_priv,
			      struct vmw_bo *buf,
			      bool interruptible)
{
	struct ttm_operation_ctx ctx = {interruptible, false };
	struct ttm_buffer_object *bo = &buf->tbo;
	int ret;

	vmw_execbuf_release_pinned_bo(dev_priv);

	ret = ttm_bo_reserve(bo, interruptible, false, NULL);
	if (unlikely(ret != 0))
		goto err;

	vmw_bo_placement_set(buf,
			     VMW_BO_DOMAIN_GMR | VMW_BO_DOMAIN_VRAM,
			     VMW_BO_DOMAIN_GMR);
	ret = ttm_bo_validate(bo, &buf->placement, &ctx);
	if (likely(ret == 0) || ret == -ERESTARTSYS)
		goto out_unreserve;

	vmw_bo_placement_set(buf,
			     VMW_BO_DOMAIN_VRAM,
			     VMW_BO_DOMAIN_VRAM);
	ret = ttm_bo_validate(bo, &buf->placement, &ctx);

out_unreserve:
	if (!ret)
		vmw_bo_pin_reserved(buf, true);

	ttm_bo_unreserve(bo);
err:
	return ret;
}


/**
 * vmw_bo_pin_in_vram - Move a buffer to vram.
 *
 * This function takes the reservation_sem in write mode.
 * Flushes and unpins the query bo to avoid failures.
 *
 * @dev_priv:  Driver private.
 * @buf:  DMA buffer to move.
 * @interruptible:  Use interruptible wait.
 * Return: Zero on success, Negative error code on failure. In particular
 * -ERESTARTSYS if interrupted by a signal
 */
int vmw_bo_pin_in_vram(struct vmw_private *dev_priv,
		       struct vmw_bo *buf,
		       bool interruptible)
{
	return vmw_bo_pin_in_placement(dev_priv, buf, &vmw_vram_placement,
				       interruptible);
}


/**
 * vmw_bo_pin_in_start_of_vram - Move a buffer to start of vram.
 *
 * This function takes the reservation_sem in write mode.
 * Flushes and unpins the query bo to avoid failures.
 *
 * @dev_priv:  Driver private.
 * @buf:  DMA buffer to pin.
 * @interruptible:  Use interruptible wait.
 * Return: Zero on success, Negative error code on failure. In particular
 * -ERESTARTSYS if interrupted by a signal
 */
int vmw_bo_pin_in_start_of_vram(struct vmw_private *dev_priv,
				struct vmw_bo *buf,
				bool interruptible)
{
	struct ttm_operation_ctx ctx = {interruptible, false };
	struct ttm_buffer_object *bo = &buf->tbo;
	int ret = 0;

	vmw_execbuf_release_pinned_bo(dev_priv);
	ret = ttm_bo_reserve(bo, interruptible, false, NULL);
	if (unlikely(ret != 0))
		goto err_unlock;

	/*
	 * Is this buffer already in vram but not at the start of it?
	 * In that case, evict it first because TTM isn't good at handling
	 * that situation.
	 */
	if (bo->resource->mem_type == TTM_PL_VRAM &&
	    bo->resource->start < PFN_UP(bo->resource->size) &&
	    bo->resource->start > 0 &&
	    buf->tbo.pin_count == 0) {
		ctx.interruptible = false;
		vmw_bo_placement_set(buf,
				     VMW_BO_DOMAIN_SYS,
				     VMW_BO_DOMAIN_SYS);
		(void)ttm_bo_validate(bo, &buf->placement, &ctx);
	}

	vmw_bo_placement_set(buf,
			     VMW_BO_DOMAIN_VRAM,
			     VMW_BO_DOMAIN_VRAM);
	buf->places[0].lpfn = PFN_UP(bo->resource->size);
	buf->busy_places[0].lpfn = PFN_UP(bo->resource->size);
	ret = ttm_bo_validate(bo, &buf->placement, &ctx);

	/* For some reason we didn't end up at the start of vram */
	WARN_ON(ret == 0 && bo->resource->start != 0);
	if (!ret)
		vmw_bo_pin_reserved(buf, true);

	ttm_bo_unreserve(bo);
err_unlock:

	return ret;
}


/**
 * vmw_bo_unpin - Unpin the buffer given buffer, does not move the buffer.
 *
 * This function takes the reservation_sem in write mode.
 *
 * @dev_priv:  Driver private.
 * @buf:  DMA buffer to unpin.
 * @interruptible:  Use interruptible wait.
 * Return: Zero on success, Negative error code on failure. In particular
 * -ERESTARTSYS if interrupted by a signal
 */
int vmw_bo_unpin(struct vmw_private *dev_priv,
		 struct vmw_bo *buf,
		 bool interruptible)
{
	struct ttm_buffer_object *bo = &buf->tbo;
	int ret;

	ret = ttm_bo_reserve(bo, interruptible, false, NULL);
	if (unlikely(ret != 0))
		goto err;

	vmw_bo_pin_reserved(buf, false);

	ttm_bo_unreserve(bo);

err:
	return ret;
}

/**
 * vmw_bo_get_guest_ptr - Get the guest ptr representing the current placement
 * of a buffer.
 *
 * @bo: Pointer to a struct ttm_buffer_object. Must be pinned or reserved.
 * @ptr: SVGAGuestPtr returning the result.
 */
void vmw_bo_get_guest_ptr(const struct ttm_buffer_object *bo,
			  SVGAGuestPtr *ptr)
{
	if (bo->resource->mem_type == TTM_PL_VRAM) {
		ptr->gmrId = SVGA_GMR_FRAMEBUFFER;
		ptr->offset = bo->resource->start << PAGE_SHIFT;
	} else {
		ptr->gmrId = bo->resource->start;
		ptr->offset = 0;
	}
}


/**
 * vmw_bo_pin_reserved - Pin or unpin a buffer object without moving it.
 *
 * @vbo: The buffer object. Must be reserved.
 * @pin: Whether to pin or unpin.
 *
 */
void vmw_bo_pin_reserved(struct vmw_bo *vbo, bool pin)
{
	struct ttm_operation_ctx ctx = { false, true };
	struct ttm_place pl;
	struct ttm_placement placement;
	struct ttm_buffer_object *bo = &vbo->tbo;
	uint32_t old_mem_type = bo->resource->mem_type;
	int ret;

	dma_resv_assert_held(bo->base.resv);

	if (pin == !!bo->pin_count)
		return;

	pl.fpfn = 0;
	pl.lpfn = 0;
	pl.mem_type = bo->resource->mem_type;
	pl.flags = bo->resource->placement;

	memset(&placement, 0, sizeof(placement));
	placement.num_placement = 1;
	placement.placement = &pl;

	ret = ttm_bo_validate(bo, &placement, &ctx);

	BUG_ON(ret != 0 || bo->resource->mem_type != old_mem_type);

	if (pin)
		ttm_bo_pin(bo);
	else
		ttm_bo_unpin(bo);
}

/**
 * vmw_bo_map_and_cache - Map a buffer object and cache the map
 *
 * @vbo: The buffer object to map
 * Return: A kernel virtual address or NULL if mapping failed.
 *
 * This function maps a buffer object into the kernel address space, or
 * returns the virtual kernel address of an already existing map. The virtual
 * address remains valid as long as the buffer object is pinned or reserved.
 * The cached map is torn down on either
 * 1) Buffer object move
 * 2) Buffer object swapout
 * 3) Buffer object destruction
 *
 */
void *vmw_bo_map_and_cache(struct vmw_bo *vbo)
{
	return vmw_bo_map_and_cache_size(vbo, vbo->tbo.base.size);
}

void *vmw_bo_map_and_cache_size(struct vmw_bo *vbo, size_t size)
{
	struct ttm_buffer_object *bo = &vbo->tbo;
	bool not_used;
	void *virtual;
	int ret;

	atomic_inc(&vbo->map_count);

	virtual = ttm_kmap_obj_virtual(&vbo->map, &not_used);
	if (virtual)
		return virtual;

	ret = ttm_bo_kmap(bo, 0, PFN_UP(size), &vbo->map);
	if (ret)
		DRM_ERROR("Buffer object map failed: %d (size: bo = %zu, map = %zu).\n",
			  ret, bo->base.size, size);

	return ttm_kmap_obj_virtual(&vbo->map, &not_used);
}


/**
 * vmw_bo_unmap - Tear down a cached buffer object map.
 *
 * @vbo: The buffer object whose map we are tearing down.
 *
 * This function tears down a cached map set up using
 * vmw_bo_map_and_cache().
 */
void vmw_bo_unmap(struct vmw_bo *vbo)
{
	int map_count;

	if (vbo->map.bo == NULL)
		return;

	map_count = atomic_dec_return(&vbo->map_count);

	if (!map_count) {
		ttm_bo_kunmap(&vbo->map);
		vbo->map.bo = NULL;
	}
}


/**
 * vmw_bo_init - Initialize a vmw buffer object
 *
 * @dev_priv: Pointer to the device private struct
 * @vmw_bo: Buffer object to initialize
 * @params: Parameters used to initialize the buffer object
 * @destroy: The function used to delete the buffer object
 * Returns: Zero on success, negative error code on error.
 *
 */
static int vmw_bo_init(struct vmw_private *dev_priv,
		       struct vmw_bo *vmw_bo,
		       struct vmw_bo_params *params,
		       void (*destroy)(struct ttm_buffer_object *))
{
	struct ttm_operation_ctx ctx = {
		.interruptible = params->bo_type != ttm_bo_type_kernel,
		.no_wait_gpu = false,
		.resv = params->resv,
	};
	struct ttm_device *bdev = &dev_priv->bdev;
	struct drm_device *vdev = &dev_priv->drm;
	int ret;

	memset(vmw_bo, 0, sizeof(*vmw_bo));

	BUILD_BUG_ON(TTM_MAX_BO_PRIORITY <= 3);
	vmw_bo->tbo.priority = 3;
	vmw_bo->res_tree = RB_ROOT;
<<<<<<< HEAD
=======
	xa_init(&vmw_bo->detached_resources);
>>>>>>> a6ad5510
	atomic_set(&vmw_bo->map_count, 0);

	params->size = ALIGN(params->size, PAGE_SIZE);
	drm_gem_private_object_init(vdev, &vmw_bo->tbo.base, params->size);

	vmw_bo_placement_set(vmw_bo, params->domain, params->busy_domain);
	ret = ttm_bo_init_reserved(bdev, &vmw_bo->tbo, params->bo_type,
				   &vmw_bo->placement, 0, &ctx,
				   params->sg, params->resv, destroy);
	if (unlikely(ret))
		return ret;

	if (params->pin)
		ttm_bo_pin(&vmw_bo->tbo);
	ttm_bo_unreserve(&vmw_bo->tbo);

	return 0;
}

int vmw_bo_create(struct vmw_private *vmw,
		  struct vmw_bo_params *params,
		  struct vmw_bo **p_bo)
{
	int ret;

	*p_bo = kmalloc(sizeof(**p_bo), GFP_KERNEL);
	if (unlikely(!*p_bo)) {
		DRM_ERROR("Failed to allocate a buffer.\n");
		return -ENOMEM;
	}

	/*
	 * vmw_bo_init will delete the *p_bo object if it fails
	 */
	ret = vmw_bo_init(vmw, *p_bo, params, vmw_bo_free);
	if (unlikely(ret != 0))
		goto out_error;

	return ret;
out_error:
	*p_bo = NULL;
	return ret;
}

/**
 * vmw_user_bo_synccpu_grab - Grab a struct vmw_bo for cpu
 * access, idling previous GPU operations on the buffer and optionally
 * blocking it for further command submissions.
 *
 * @vmw_bo: Pointer to the buffer object being grabbed for CPU access
 * @flags: Flags indicating how the grab should be performed.
 * Return: Zero on success, Negative error code on error. In particular,
 * -EBUSY will be returned if a dontblock operation is requested and the
 * buffer object is busy, and -ERESTARTSYS will be returned if a wait is
 * interrupted by a signal.
 *
 * A blocking grab will be automatically released when @tfile is closed.
 */
static int vmw_user_bo_synccpu_grab(struct vmw_bo *vmw_bo,
				    uint32_t flags)
{
	bool nonblock = !!(flags & drm_vmw_synccpu_dontblock);
	struct ttm_buffer_object *bo = &vmw_bo->tbo;
	int ret;

	if (flags & drm_vmw_synccpu_allow_cs) {
		long lret;

		lret = dma_resv_wait_timeout(bo->base.resv, DMA_RESV_USAGE_READ,
					     true, nonblock ? 0 :
					     MAX_SCHEDULE_TIMEOUT);
		if (!lret)
			return -EBUSY;
		else if (lret < 0)
			return lret;
		return 0;
	}

	ret = ttm_bo_reserve(bo, true, nonblock, NULL);
	if (unlikely(ret != 0))
		return ret;

	ret = ttm_bo_wait(bo, true, nonblock);
	if (likely(ret == 0))
		atomic_inc(&vmw_bo->cpu_writers);

	ttm_bo_unreserve(bo);
	if (unlikely(ret != 0))
		return ret;

	return ret;
}

/**
 * vmw_user_bo_synccpu_release - Release a previous grab for CPU access,
 * and unblock command submission on the buffer if blocked.
 *
 * @filp: Identifying the caller.
 * @handle: Handle identifying the buffer object.
 * @flags: Flags indicating the type of release.
 */
static int vmw_user_bo_synccpu_release(struct drm_file *filp,
				       uint32_t handle,
				       uint32_t flags)
{
	struct vmw_bo *vmw_bo;
	int ret = vmw_user_bo_lookup(filp, handle, &vmw_bo);

	if (!ret) {
		if (!(flags & drm_vmw_synccpu_allow_cs)) {
			atomic_dec(&vmw_bo->cpu_writers);
		}
		vmw_user_bo_unref(&vmw_bo);
	}

	return ret;
}


/**
 * vmw_user_bo_synccpu_ioctl - ioctl function implementing the synccpu
 * functionality.
 *
 * @dev: Identifies the drm device.
 * @data: Pointer to the ioctl argument.
 * @file_priv: Identifies the caller.
 * Return: Zero on success, negative error code on error.
 *
 * This function checks the ioctl arguments for validity and calls the
 * relevant synccpu functions.
 */
int vmw_user_bo_synccpu_ioctl(struct drm_device *dev, void *data,
			      struct drm_file *file_priv)
{
	struct drm_vmw_synccpu_arg *arg =
		(struct drm_vmw_synccpu_arg *) data;
	struct vmw_bo *vbo;
	int ret;

	if ((arg->flags & (drm_vmw_synccpu_read | drm_vmw_synccpu_write)) == 0
	    || (arg->flags & ~(drm_vmw_synccpu_read | drm_vmw_synccpu_write |
			       drm_vmw_synccpu_dontblock |
			       drm_vmw_synccpu_allow_cs)) != 0) {
		DRM_ERROR("Illegal synccpu flags.\n");
		return -EINVAL;
	}

	switch (arg->op) {
	case drm_vmw_synccpu_grab:
		ret = vmw_user_bo_lookup(file_priv, arg->handle, &vbo);
		if (unlikely(ret != 0))
			return ret;

		ret = vmw_user_bo_synccpu_grab(vbo, arg->flags);
		vmw_user_bo_unref(&vbo);
		if (unlikely(ret != 0)) {
			if (ret == -ERESTARTSYS || ret == -EBUSY)
				return -EBUSY;
			DRM_ERROR("Failed synccpu grab on handle 0x%08x.\n",
				  (unsigned int) arg->handle);
			return ret;
		}
		break;
	case drm_vmw_synccpu_release:
		ret = vmw_user_bo_synccpu_release(file_priv,
						  arg->handle,
						  arg->flags);
		if (unlikely(ret != 0)) {
			DRM_ERROR("Failed synccpu release on handle 0x%08x.\n",
				  (unsigned int) arg->handle);
			return ret;
		}
		break;
	default:
		DRM_ERROR("Invalid synccpu operation.\n");
		return -EINVAL;
	}

	return 0;
}

/**
 * vmw_bo_unref_ioctl - Generic handle close ioctl.
 *
 * @dev: Identifies the drm device.
 * @data: Pointer to the ioctl argument.
 * @file_priv: Identifies the caller.
 * Return: Zero on success, negative error code on error.
 *
 * This function checks the ioctl arguments for validity and closes a
 * handle to a TTM base object, optionally freeing the object.
 */
int vmw_bo_unref_ioctl(struct drm_device *dev, void *data,
		       struct drm_file *file_priv)
{
	struct drm_vmw_unref_dmabuf_arg *arg =
	    (struct drm_vmw_unref_dmabuf_arg *)data;

	return drm_gem_handle_delete(file_priv, arg->handle);
}


/**
 * vmw_user_bo_lookup - Look up a vmw user buffer object from a handle.
 *
 * @filp: The file the handle is registered with.
 * @handle: The user buffer object handle
 * @out: Pointer to a where a pointer to the embedded
 * struct vmw_bo should be placed.
 * Return: Zero on success, Negative error code on error.
 *
 * The vmw buffer object pointer will be refcounted (both ttm and gem)
 */
int vmw_user_bo_lookup(struct drm_file *filp,
		       u32 handle,
		       struct vmw_bo **out)
{
	struct drm_gem_object *gobj;

	gobj = drm_gem_object_lookup(filp, handle);
	if (!gobj) {
		DRM_ERROR("Invalid buffer object handle 0x%08lx.\n",
			  (unsigned long)handle);
		return -ESRCH;
	}

	*out = to_vmw_bo(gobj);

	return 0;
}

/**
 * vmw_bo_fence_single - Utility function to fence a single TTM buffer
 *                       object without unreserving it.
 *
 * @bo:             Pointer to the struct ttm_buffer_object to fence.
 * @fence:          Pointer to the fence. If NULL, this function will
 *                  insert a fence into the command stream..
 *
 * Contrary to the ttm_eu version of this function, it takes only
 * a single buffer object instead of a list, and it also doesn't
 * unreserve the buffer object, which needs to be done separately.
 */
void vmw_bo_fence_single(struct ttm_buffer_object *bo,
			 struct vmw_fence_obj *fence)
{
	struct ttm_device *bdev = bo->bdev;
	struct vmw_private *dev_priv = vmw_priv_from_ttm(bdev);
	int ret;

	if (fence == NULL)
		vmw_execbuf_fence_commands(NULL, dev_priv, &fence, NULL);
	else
		dma_fence_get(&fence->base);

	ret = dma_resv_reserve_fences(bo->base.resv, 1);
	if (!ret)
		dma_resv_add_fence(bo->base.resv, &fence->base,
				   DMA_RESV_USAGE_KERNEL);
	else
		/* Last resort fallback when we are OOM */
		dma_fence_wait(&fence->base, false);
	dma_fence_put(&fence->base);
}

/**
 * vmw_bo_swap_notify - swapout notify callback.
 *
 * @bo: The buffer object to be swapped out.
 */
void vmw_bo_swap_notify(struct ttm_buffer_object *bo)
{
	/* Kill any cached kernel maps before swapout */
	vmw_bo_unmap(to_vmw_bo(&bo->base));
}


/**
 * vmw_bo_move_notify - TTM move_notify_callback
 *
 * @bo: The TTM buffer object about to move.
 * @mem: The struct ttm_resource indicating to what memory
 *       region the move is taking place.
 *
 * Detaches cached maps and device bindings that require that the
 * buffer doesn't move.
 */
void vmw_bo_move_notify(struct ttm_buffer_object *bo,
			struct ttm_resource *mem)
{
	struct vmw_bo *vbo = to_vmw_bo(&bo->base);

	/*
	 * Kill any cached kernel maps before move to or from VRAM.
	 * With other types of moves, the underlying pages stay the same,
	 * and the map can be kept.
	 */
	if (mem->mem_type == TTM_PL_VRAM || bo->resource->mem_type == TTM_PL_VRAM)
		vmw_bo_unmap(vbo);

	/*
	 * If we're moving a backup MOB out of MOB placement, then make sure we
	 * read back all resource content first, and unbind the MOB from
	 * the resource.
	 */
	if (mem->mem_type != VMW_PL_MOB && bo->resource->mem_type == VMW_PL_MOB)
		vmw_resource_unbind_list(vbo);
}

static u32 placement_flags(u32 domain, u32 desired, u32 fallback)
{
	if (desired & fallback & domain)
		return 0;

	if (desired & domain)
		return TTM_PL_FLAG_DESIRED;

	return TTM_PL_FLAG_FALLBACK;
}

static u32
set_placement_list(struct ttm_place *pl, u32 desired, u32 fallback)
{
	u32 domain = desired | fallback;
	u32 n = 0;

	/*
	 * The placements are ordered according to our preferences
	 */
	if (domain & VMW_BO_DOMAIN_MOB) {
		pl[n].mem_type = VMW_PL_MOB;
		pl[n].flags = placement_flags(VMW_BO_DOMAIN_MOB, desired,
					      fallback);
		pl[n].fpfn = 0;
		pl[n].lpfn = 0;
		n++;
	}
	if (domain & VMW_BO_DOMAIN_GMR) {
		pl[n].mem_type = VMW_PL_GMR;
		pl[n].flags = placement_flags(VMW_BO_DOMAIN_GMR, desired,
					      fallback);
		pl[n].fpfn = 0;
		pl[n].lpfn = 0;
		n++;
	}
	if (domain & VMW_BO_DOMAIN_VRAM) {
		pl[n].mem_type = TTM_PL_VRAM;
		pl[n].flags = placement_flags(VMW_BO_DOMAIN_VRAM, desired,
					      fallback);
		pl[n].fpfn = 0;
		pl[n].lpfn = 0;
		n++;
	}
	if (domain & VMW_BO_DOMAIN_WAITABLE_SYS) {
		pl[n].mem_type = VMW_PL_SYSTEM;
		pl[n].flags = placement_flags(VMW_BO_DOMAIN_WAITABLE_SYS,
					      desired, fallback);
		pl[n].fpfn = 0;
		pl[n].lpfn = 0;
		n++;
	}
	if (domain & VMW_BO_DOMAIN_SYS) {
		pl[n].mem_type = TTM_PL_SYSTEM;
		pl[n].flags = placement_flags(VMW_BO_DOMAIN_SYS, desired,
					      fallback);
		pl[n].fpfn = 0;
		pl[n].lpfn = 0;
		n++;
	}

	WARN_ON(!n);
	if (!n) {
		pl[n].mem_type = TTM_PL_SYSTEM;
		pl[n].flags = 0;
		pl[n].fpfn = 0;
		pl[n].lpfn = 0;
		n++;
	}
	return n;
}

void vmw_bo_placement_set(struct vmw_bo *bo, u32 domain, u32 busy_domain)
{
	struct ttm_device *bdev = bo->tbo.bdev;
	struct vmw_private *vmw = vmw_priv_from_ttm(bdev);
	struct ttm_placement *pl = &bo->placement;
	bool mem_compatible = false;
	u32 i;

	pl->placement = bo->places;
	pl->num_placement = set_placement_list(bo->places, domain, busy_domain);

	if (drm_debug_enabled(DRM_UT_DRIVER) && bo->tbo.resource) {
		for (i = 0; i < pl->num_placement; ++i) {
			if (bo->tbo.resource->mem_type == TTM_PL_SYSTEM ||
			    bo->tbo.resource->mem_type == pl->placement[i].mem_type)
				mem_compatible = true;
		}
		if (!mem_compatible)
			drm_warn(&vmw->drm,
				 "%s: Incompatible transition from "
				 "bo->base.resource->mem_type = %u to domain = %u\n",
				 __func__, bo->tbo.resource->mem_type, domain);
	}

}

void vmw_bo_placement_set_default_accelerated(struct vmw_bo *bo)
{
	struct ttm_device *bdev = bo->tbo.bdev;
	struct vmw_private *vmw = vmw_priv_from_ttm(bdev);
	u32 domain = VMW_BO_DOMAIN_GMR | VMW_BO_DOMAIN_VRAM;

	if (vmw->has_mob)
		domain = VMW_BO_DOMAIN_MOB;

	vmw_bo_placement_set(bo, domain, domain);
}

void vmw_bo_add_detached_resource(struct vmw_bo *vbo, struct vmw_resource *res)
{
	xa_store(&vbo->detached_resources, (unsigned long)res, res, GFP_KERNEL);
}

void vmw_bo_del_detached_resource(struct vmw_bo *vbo, struct vmw_resource *res)
{
	xa_erase(&vbo->detached_resources, (unsigned long)res);
}

struct vmw_surface *vmw_bo_surface(struct vmw_bo *vbo)
{
	unsigned long index;
	struct vmw_resource *res = NULL;
	struct vmw_surface *surf = NULL;
	struct rb_node *rb_itr = vbo->res_tree.rb_node;

	if (vbo->is_dumb && vbo->dumb_surface) {
		res = &vbo->dumb_surface->res;
		goto out;
	}

	xa_for_each(&vbo->detached_resources, index, res) {
		if (res->func->res_type == vmw_res_surface)
			goto out;
	}

	for (rb_itr = rb_first(&vbo->res_tree); rb_itr;
	     rb_itr = rb_next(rb_itr)) {
		res = rb_entry(rb_itr, struct vmw_resource, mob_node);
		if (res->func->res_type == vmw_res_surface)
			goto out;
	}

out:
	if (res)
		surf = vmw_res_to_srf(res);
	return surf;
}<|MERGE_RESOLUTION|>--- conflicted
+++ resolved
@@ -428,10 +428,7 @@
 	BUILD_BUG_ON(TTM_MAX_BO_PRIORITY <= 3);
 	vmw_bo->tbo.priority = 3;
 	vmw_bo->res_tree = RB_ROOT;
-<<<<<<< HEAD
-=======
 	xa_init(&vmw_bo->detached_resources);
->>>>>>> a6ad5510
 	atomic_set(&vmw_bo->map_count, 0);
 
 	params->size = ALIGN(params->size, PAGE_SIZE);
