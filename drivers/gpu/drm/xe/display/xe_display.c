--- conflicted
+++ resolved
@@ -325,12 +325,6 @@
 	if (!runtime)
 		intel_display_driver_suspend(xe);
 
-<<<<<<< HEAD
-	if (!runtime)
-		intel_display_driver_suspend(xe);
-
-=======
->>>>>>> 7aa21fec
 	xe_display_flush_cleanup_work(xe);
 
 	intel_dp_mst_suspend(xe);
