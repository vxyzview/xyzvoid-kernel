// SPDX-License-Identifier: MIT
/*
 * Copyright © 2021 Intel Corporation
 */

#include "xe_hw_engine.h"

#include <linux/nospec.h>

#include <drm/drm_managed.h>
#include <uapi/drm/xe_drm.h>

#include "regs/xe_engine_regs.h"
#include "regs/xe_gt_regs.h"
#include "regs/xe_irq_regs.h"
#include "xe_assert.h"
#include "xe_bo.h"
#include "xe_device.h"
#include "xe_execlist.h"
#include "xe_force_wake.h"
#include "xe_gsc.h"
#include "xe_gt.h"
#include "xe_gt_ccs_mode.h"
#include "xe_gt_printk.h"
#include "xe_gt_mcr.h"
#include "xe_gt_topology.h"
#include "xe_guc_capture.h"
#include "xe_hw_engine_group.h"
#include "xe_hw_fence.h"
#include "xe_irq.h"
#include "xe_lrc.h"
#include "xe_macros.h"
#include "xe_mmio.h"
#include "xe_reg_sr.h"
#include "xe_reg_whitelist.h"
#include "xe_rtp.h"
#include "xe_sched_job.h"
#include "xe_sriov.h"
#include "xe_tuning.h"
#include "xe_uc_fw.h"
#include "xe_wa.h"

#define MAX_MMIO_BASES 3
struct engine_info {
	const char *name;
	unsigned int class : 8;
	unsigned int instance : 8;
	unsigned int irq_offset : 8;
	enum xe_force_wake_domains domain;
	u32 mmio_base;
};

static const struct engine_info engine_infos[] = {
	[XE_HW_ENGINE_RCS0] = {
		.name = "rcs0",
		.class = XE_ENGINE_CLASS_RENDER,
		.instance = 0,
		.irq_offset = ilog2(INTR_RCS0),
		.domain = XE_FW_RENDER,
		.mmio_base = RENDER_RING_BASE,
	},
	[XE_HW_ENGINE_BCS0] = {
		.name = "bcs0",
		.class = XE_ENGINE_CLASS_COPY,
		.instance = 0,
		.irq_offset = ilog2(INTR_BCS(0)),
		.domain = XE_FW_RENDER,
		.mmio_base = BLT_RING_BASE,
	},
	[XE_HW_ENGINE_BCS1] = {
		.name = "bcs1",
		.class = XE_ENGINE_CLASS_COPY,
		.instance = 1,
		.irq_offset = ilog2(INTR_BCS(1)),
		.domain = XE_FW_RENDER,
		.mmio_base = XEHPC_BCS1_RING_BASE,
	},
	[XE_HW_ENGINE_BCS2] = {
		.name = "bcs2",
		.class = XE_ENGINE_CLASS_COPY,
		.instance = 2,
		.irq_offset = ilog2(INTR_BCS(2)),
		.domain = XE_FW_RENDER,
		.mmio_base = XEHPC_BCS2_RING_BASE,
	},
	[XE_HW_ENGINE_BCS3] = {
		.name = "bcs3",
		.class = XE_ENGINE_CLASS_COPY,
		.instance = 3,
		.irq_offset = ilog2(INTR_BCS(3)),
		.domain = XE_FW_RENDER,
		.mmio_base = XEHPC_BCS3_RING_BASE,
	},
	[XE_HW_ENGINE_BCS4] = {
		.name = "bcs4",
		.class = XE_ENGINE_CLASS_COPY,
		.instance = 4,
		.irq_offset = ilog2(INTR_BCS(4)),
		.domain = XE_FW_RENDER,
		.mmio_base = XEHPC_BCS4_RING_BASE,
	},
	[XE_HW_ENGINE_BCS5] = {
		.name = "bcs5",
		.class = XE_ENGINE_CLASS_COPY,
		.instance = 5,
		.irq_offset = ilog2(INTR_BCS(5)),
		.domain = XE_FW_RENDER,
		.mmio_base = XEHPC_BCS5_RING_BASE,
	},
	[XE_HW_ENGINE_BCS6] = {
		.name = "bcs6",
		.class = XE_ENGINE_CLASS_COPY,
		.instance = 6,
		.irq_offset = ilog2(INTR_BCS(6)),
		.domain = XE_FW_RENDER,
		.mmio_base = XEHPC_BCS6_RING_BASE,
	},
	[XE_HW_ENGINE_BCS7] = {
		.name = "bcs7",
		.class = XE_ENGINE_CLASS_COPY,
		.irq_offset = ilog2(INTR_BCS(7)),
		.instance = 7,
		.domain = XE_FW_RENDER,
		.mmio_base = XEHPC_BCS7_RING_BASE,
	},
	[XE_HW_ENGINE_BCS8] = {
		.name = "bcs8",
		.class = XE_ENGINE_CLASS_COPY,
		.instance = 8,
		.irq_offset = ilog2(INTR_BCS8),
		.domain = XE_FW_RENDER,
		.mmio_base = XEHPC_BCS8_RING_BASE,
	},

	[XE_HW_ENGINE_VCS0] = {
		.name = "vcs0",
		.class = XE_ENGINE_CLASS_VIDEO_DECODE,
		.instance = 0,
		.irq_offset = 32 + ilog2(INTR_VCS(0)),
		.domain = XE_FW_MEDIA_VDBOX0,
		.mmio_base = BSD_RING_BASE,
	},
	[XE_HW_ENGINE_VCS1] = {
		.name = "vcs1",
		.class = XE_ENGINE_CLASS_VIDEO_DECODE,
		.instance = 1,
		.irq_offset = 32 + ilog2(INTR_VCS(1)),
		.domain = XE_FW_MEDIA_VDBOX1,
		.mmio_base = BSD2_RING_BASE,
	},
	[XE_HW_ENGINE_VCS2] = {
		.name = "vcs2",
		.class = XE_ENGINE_CLASS_VIDEO_DECODE,
		.instance = 2,
		.irq_offset = 32 + ilog2(INTR_VCS(2)),
		.domain = XE_FW_MEDIA_VDBOX2,
		.mmio_base = BSD3_RING_BASE,
	},
	[XE_HW_ENGINE_VCS3] = {
		.name = "vcs3",
		.class = XE_ENGINE_CLASS_VIDEO_DECODE,
		.instance = 3,
		.irq_offset = 32 + ilog2(INTR_VCS(3)),
		.domain = XE_FW_MEDIA_VDBOX3,
		.mmio_base = BSD4_RING_BASE,
	},
	[XE_HW_ENGINE_VCS4] = {
		.name = "vcs4",
		.class = XE_ENGINE_CLASS_VIDEO_DECODE,
		.instance = 4,
		.irq_offset = 32 + ilog2(INTR_VCS(4)),
		.domain = XE_FW_MEDIA_VDBOX4,
		.mmio_base = XEHP_BSD5_RING_BASE,
	},
	[XE_HW_ENGINE_VCS5] = {
		.name = "vcs5",
		.class = XE_ENGINE_CLASS_VIDEO_DECODE,
		.instance = 5,
		.irq_offset = 32 + ilog2(INTR_VCS(5)),
		.domain = XE_FW_MEDIA_VDBOX5,
		.mmio_base = XEHP_BSD6_RING_BASE,
	},
	[XE_HW_ENGINE_VCS6] = {
		.name = "vcs6",
		.class = XE_ENGINE_CLASS_VIDEO_DECODE,
		.instance = 6,
		.irq_offset = 32 + ilog2(INTR_VCS(6)),
		.domain = XE_FW_MEDIA_VDBOX6,
		.mmio_base = XEHP_BSD7_RING_BASE,
	},
	[XE_HW_ENGINE_VCS7] = {
		.name = "vcs7",
		.class = XE_ENGINE_CLASS_VIDEO_DECODE,
		.instance = 7,
		.irq_offset = 32 + ilog2(INTR_VCS(7)),
		.domain = XE_FW_MEDIA_VDBOX7,
		.mmio_base = XEHP_BSD8_RING_BASE,
	},
	[XE_HW_ENGINE_VECS0] = {
		.name = "vecs0",
		.class = XE_ENGINE_CLASS_VIDEO_ENHANCE,
		.instance = 0,
		.irq_offset = 32 + ilog2(INTR_VECS(0)),
		.domain = XE_FW_MEDIA_VEBOX0,
		.mmio_base = VEBOX_RING_BASE,
	},
	[XE_HW_ENGINE_VECS1] = {
		.name = "vecs1",
		.class = XE_ENGINE_CLASS_VIDEO_ENHANCE,
		.instance = 1,
		.irq_offset = 32 + ilog2(INTR_VECS(1)),
		.domain = XE_FW_MEDIA_VEBOX1,
		.mmio_base = VEBOX2_RING_BASE,
	},
	[XE_HW_ENGINE_VECS2] = {
		.name = "vecs2",
		.class = XE_ENGINE_CLASS_VIDEO_ENHANCE,
		.instance = 2,
		.irq_offset = 32 + ilog2(INTR_VECS(2)),
		.domain = XE_FW_MEDIA_VEBOX2,
		.mmio_base = XEHP_VEBOX3_RING_BASE,
	},
	[XE_HW_ENGINE_VECS3] = {
		.name = "vecs3",
		.class = XE_ENGINE_CLASS_VIDEO_ENHANCE,
		.instance = 3,
		.irq_offset = 32 + ilog2(INTR_VECS(3)),
		.domain = XE_FW_MEDIA_VEBOX3,
		.mmio_base = XEHP_VEBOX4_RING_BASE,
	},
	[XE_HW_ENGINE_CCS0] = {
		.name = "ccs0",
		.class = XE_ENGINE_CLASS_COMPUTE,
		.instance = 0,
		.irq_offset = ilog2(INTR_CCS(0)),
		.domain = XE_FW_RENDER,
		.mmio_base = COMPUTE0_RING_BASE,
	},
	[XE_HW_ENGINE_CCS1] = {
		.name = "ccs1",
		.class = XE_ENGINE_CLASS_COMPUTE,
		.instance = 1,
		.irq_offset = ilog2(INTR_CCS(1)),
		.domain = XE_FW_RENDER,
		.mmio_base = COMPUTE1_RING_BASE,
	},
	[XE_HW_ENGINE_CCS2] = {
		.name = "ccs2",
		.class = XE_ENGINE_CLASS_COMPUTE,
		.instance = 2,
		.irq_offset = ilog2(INTR_CCS(2)),
		.domain = XE_FW_RENDER,
		.mmio_base = COMPUTE2_RING_BASE,
	},
	[XE_HW_ENGINE_CCS3] = {
		.name = "ccs3",
		.class = XE_ENGINE_CLASS_COMPUTE,
		.instance = 3,
		.irq_offset = ilog2(INTR_CCS(3)),
		.domain = XE_FW_RENDER,
		.mmio_base = COMPUTE3_RING_BASE,
	},
	[XE_HW_ENGINE_GSCCS0] = {
		.name = "gsccs0",
		.class = XE_ENGINE_CLASS_OTHER,
		.instance = OTHER_GSC_INSTANCE,
		.domain = XE_FW_GSC,
		.mmio_base = GSCCS_RING_BASE,
	},
};

static void hw_engine_fini(void *arg)
{
	struct xe_hw_engine *hwe = arg;

	if (hwe->exl_port)
		xe_execlist_port_destroy(hwe->exl_port);

	hwe->gt = NULL;
}

/**
 * xe_hw_engine_mmio_write32() - Write engine register
 * @hwe: engine
 * @reg: register to write into
 * @val: desired 32-bit value to write
 *
 * This function will write val into an engine specific register.
 * Forcewake must be held by the caller.
 *
 */
void xe_hw_engine_mmio_write32(struct xe_hw_engine *hwe,
			       struct xe_reg reg, u32 val)
{
	xe_gt_assert(hwe->gt, !(reg.addr & hwe->mmio_base));
	xe_force_wake_assert_held(gt_to_fw(hwe->gt), hwe->domain);

	reg.addr += hwe->mmio_base;

	xe_mmio_write32(&hwe->gt->mmio, reg, val);
}

/**
 * xe_hw_engine_mmio_read32() - Read engine register
 * @hwe: engine
 * @reg: register to read from
 *
 * This function will read from an engine specific register.
 * Forcewake must be held by the caller.
 *
 * Return: value of the 32-bit register.
 */
u32 xe_hw_engine_mmio_read32(struct xe_hw_engine *hwe, struct xe_reg reg)
{
	xe_gt_assert(hwe->gt, !(reg.addr & hwe->mmio_base));
	xe_force_wake_assert_held(gt_to_fw(hwe->gt), hwe->domain);

	reg.addr += hwe->mmio_base;

	return xe_mmio_read32(&hwe->gt->mmio, reg);
}

void xe_hw_engine_enable_ring(struct xe_hw_engine *hwe)
{
	u32 ccs_mask =
		xe_hw_engine_mask_per_class(hwe->gt, XE_ENGINE_CLASS_COMPUTE);

	if (hwe->class == XE_ENGINE_CLASS_COMPUTE && ccs_mask)
		xe_mmio_write32(&hwe->gt->mmio, RCU_MODE,
				_MASKED_BIT_ENABLE(RCU_MODE_CCS_ENABLE));

	xe_hw_engine_mmio_write32(hwe, RING_HWSTAM(0), ~0x0);
	xe_hw_engine_mmio_write32(hwe, RING_HWS_PGA(0),
				  xe_bo_ggtt_addr(hwe->hwsp));
	xe_hw_engine_mmio_write32(hwe, RING_MODE(0),
				  _MASKED_BIT_ENABLE(GFX_DISABLE_LEGACY_MODE));
	xe_hw_engine_mmio_write32(hwe, RING_MI_MODE(0),
				  _MASKED_BIT_DISABLE(STOP_RING));
	xe_hw_engine_mmio_read32(hwe, RING_MI_MODE(0));
}

static bool xe_hw_engine_match_fixed_cslice_mode(const struct xe_gt *gt,
						 const struct xe_hw_engine *hwe)
{
	return xe_gt_ccs_mode_enabled(gt) &&
	       xe_rtp_match_first_render_or_compute(gt, hwe);
}

static bool xe_rtp_cfeg_wmtp_disabled(const struct xe_gt *gt,
				      const struct xe_hw_engine *hwe)
{
	if (GRAPHICS_VER(gt_to_xe(gt)) < 20)
		return false;

	if (hwe->class != XE_ENGINE_CLASS_COMPUTE &&
	    hwe->class != XE_ENGINE_CLASS_RENDER)
		return false;

	return xe_mmio_read32(&hwe->gt->mmio, XEHP_FUSE4) & CFEG_WMTP_DISABLE;
}

void
xe_hw_engine_setup_default_lrc_state(struct xe_hw_engine *hwe)
{
	struct xe_gt *gt = hwe->gt;
	const u8 mocs_write_idx = gt->mocs.uc_index;
	const u8 mocs_read_idx = gt->mocs.uc_index;
	u32 blit_cctl_val = REG_FIELD_PREP(BLIT_CCTL_DST_MOCS_MASK, mocs_write_idx) |
			    REG_FIELD_PREP(BLIT_CCTL_SRC_MOCS_MASK, mocs_read_idx);
	struct xe_rtp_process_ctx ctx = XE_RTP_PROCESS_CTX_INITIALIZER(hwe);
	const struct xe_rtp_entry_sr lrc_setup[] = {
		/*
		 * Some blitter commands do not have a field for MOCS, those
		 * commands will use MOCS index pointed by BLIT_CCTL.
		 * BLIT_CCTL registers are needed to be programmed to un-cached.
		 */
		{ XE_RTP_NAME("BLIT_CCTL_default_MOCS"),
		  XE_RTP_RULES(GRAPHICS_VERSION_RANGE(1200, XE_RTP_END_VERSION_UNDEFINED),
			       ENGINE_CLASS(COPY)),
		  XE_RTP_ACTIONS(FIELD_SET(BLIT_CCTL(0),
				 BLIT_CCTL_DST_MOCS_MASK |
				 BLIT_CCTL_SRC_MOCS_MASK,
				 blit_cctl_val,
				 XE_RTP_ACTION_FLAG(ENGINE_BASE)))
		},
		/* Use Fixed slice CCS mode */
		{ XE_RTP_NAME("RCU_MODE_FIXED_SLICE_CCS_MODE"),
		  XE_RTP_RULES(FUNC(xe_hw_engine_match_fixed_cslice_mode)),
		  XE_RTP_ACTIONS(FIELD_SET(RCU_MODE, RCU_MODE_FIXED_SLICE_CCS_MODE,
					   RCU_MODE_FIXED_SLICE_CCS_MODE))
		},
		/* Disable WMTP if HW doesn't support it */
		{ XE_RTP_NAME("DISABLE_WMTP_ON_UNSUPPORTED_HW"),
		  XE_RTP_RULES(FUNC(xe_rtp_cfeg_wmtp_disabled)),
		  XE_RTP_ACTIONS(FIELD_SET(CS_CHICKEN1(0),
					   PREEMPT_GPGPU_LEVEL_MASK,
					   PREEMPT_GPGPU_THREAD_GROUP_LEVEL)),
		  XE_RTP_ENTRY_FLAG(FOREACH_ENGINE)
		},
		{}
	};

	xe_rtp_process_to_sr(&ctx, lrc_setup, &hwe->reg_lrc);
}

static void
hw_engine_setup_default_state(struct xe_hw_engine *hwe)
{
	struct xe_gt *gt = hwe->gt;
	struct xe_device *xe = gt_to_xe(gt);
	/*
	 * RING_CMD_CCTL specifies the default MOCS entry that will be
	 * used by the command streamer when executing commands that
	 * don't have a way to explicitly specify a MOCS setting.
	 * The default should usually reference whichever MOCS entry
	 * corresponds to uncached behavior, although use of a WB cached
	 * entry is recommended by the spec in certain circumstances on
	 * specific platforms.
	 * Bspec: 72161
	 */
	const u8 mocs_write_idx = gt->mocs.uc_index;
	const u8 mocs_read_idx = hwe->class == XE_ENGINE_CLASS_COMPUTE && IS_DGFX(xe) &&
				 (GRAPHICS_VER(xe) >= 20 || xe->info.platform == XE_PVC) ?
				 gt->mocs.wb_index : gt->mocs.uc_index;
	u32 ring_cmd_cctl_val = REG_FIELD_PREP(CMD_CCTL_WRITE_OVERRIDE_MASK, mocs_write_idx) |
				REG_FIELD_PREP(CMD_CCTL_READ_OVERRIDE_MASK, mocs_read_idx);
	struct xe_rtp_process_ctx ctx = XE_RTP_PROCESS_CTX_INITIALIZER(hwe);
	const struct xe_rtp_entry_sr engine_entries[] = {
		{ XE_RTP_NAME("RING_CMD_CCTL_default_MOCS"),
		  XE_RTP_RULES(GRAPHICS_VERSION_RANGE(1200, XE_RTP_END_VERSION_UNDEFINED)),
		  XE_RTP_ACTIONS(FIELD_SET(RING_CMD_CCTL(0),
					   CMD_CCTL_WRITE_OVERRIDE_MASK |
					   CMD_CCTL_READ_OVERRIDE_MASK,
					   ring_cmd_cctl_val,
					   XE_RTP_ACTION_FLAG(ENGINE_BASE)))
		},
		/*
		 * To allow the GSC engine to go idle on MTL we need to enable
		 * idle messaging and set the hysteresis value (we use 0xA=5us
		 * as recommended in spec). On platforms after MTL this is
		 * enabled by default.
		 */
		{ XE_RTP_NAME("MTL GSCCS IDLE MSG enable"),
		  XE_RTP_RULES(MEDIA_VERSION(1300), ENGINE_CLASS(OTHER)),
		  XE_RTP_ACTIONS(CLR(RING_PSMI_CTL(0),
				     IDLE_MSG_DISABLE,
				     XE_RTP_ACTION_FLAG(ENGINE_BASE)),
				 FIELD_SET(RING_PWRCTX_MAXCNT(0),
					   IDLE_WAIT_TIME,
					   0xA,
					   XE_RTP_ACTION_FLAG(ENGINE_BASE)))
		},
		/* Enable Priority Mem Read */
		{ XE_RTP_NAME("Priority_Mem_Read"),
		  XE_RTP_RULES(GRAPHICS_VERSION_RANGE(2001, XE_RTP_END_VERSION_UNDEFINED)),
		  XE_RTP_ACTIONS(SET(CSFE_CHICKEN1(0), CS_PRIORITY_MEM_READ,
				     XE_RTP_ACTION_FLAG(ENGINE_BASE)))
		},
		{}
	};

	xe_rtp_process_to_sr(&ctx, engine_entries, &hwe->reg_sr);
}

static const struct engine_info *find_engine_info(enum xe_engine_class class, int instance)
{
	const struct engine_info *info;
	enum xe_hw_engine_id id;

	for (id = 0; id < XE_NUM_HW_ENGINES; ++id) {
		info = &engine_infos[id];
		if (info->class == class && info->instance == instance)
			return info;
	}

	return NULL;
}

static u16 get_msix_irq_offset(struct xe_gt *gt, enum xe_engine_class class)
{
	/* For MSI-X, hw engines report to offset of engine instance zero */
	const struct engine_info *info = find_engine_info(class, 0);

	xe_gt_assert(gt, info);

	return info ? info->irq_offset : 0;
}

static void hw_engine_init_early(struct xe_gt *gt, struct xe_hw_engine *hwe,
				 enum xe_hw_engine_id id)
{
	const struct engine_info *info;

	if (WARN_ON(id >= ARRAY_SIZE(engine_infos) || !engine_infos[id].name))
		return;

	if (!(gt->info.engine_mask & BIT(id)))
		return;

	info = &engine_infos[id];

	xe_gt_assert(gt, !hwe->gt);

	hwe->gt = gt;
	hwe->class = info->class;
	hwe->instance = info->instance;
	hwe->mmio_base = info->mmio_base;
	hwe->irq_offset = xe_device_has_msix(gt_to_xe(gt)) ?
		get_msix_irq_offset(gt, info->class) :
		info->irq_offset;
	hwe->domain = info->domain;
	hwe->name = info->name;
	hwe->fence_irq = &gt->fence_irq[info->class];
	hwe->engine_id = id;

	hwe->eclass = &gt->eclass[hwe->class];
	if (!hwe->eclass->sched_props.job_timeout_ms) {
		hwe->eclass->sched_props.job_timeout_ms = 5 * 1000;
		hwe->eclass->sched_props.job_timeout_min = XE_HW_ENGINE_JOB_TIMEOUT_MIN;
		hwe->eclass->sched_props.job_timeout_max = XE_HW_ENGINE_JOB_TIMEOUT_MAX;
		hwe->eclass->sched_props.timeslice_us = 1 * 1000;
		hwe->eclass->sched_props.timeslice_min = XE_HW_ENGINE_TIMESLICE_MIN;
		hwe->eclass->sched_props.timeslice_max = XE_HW_ENGINE_TIMESLICE_MAX;
		hwe->eclass->sched_props.preempt_timeout_us = XE_HW_ENGINE_PREEMPT_TIMEOUT;
		hwe->eclass->sched_props.preempt_timeout_min = XE_HW_ENGINE_PREEMPT_TIMEOUT_MIN;
		hwe->eclass->sched_props.preempt_timeout_max = XE_HW_ENGINE_PREEMPT_TIMEOUT_MAX;

		/*
		 * The GSC engine can accept submissions while the GSC shim is
		 * being reset, during which time the submission is stalled. In
		 * the worst case, the shim reset can take up to the maximum GSC
		 * command execution time (250ms), so the request start can be
		 * delayed by that much; the request itself can take that long
		 * without being preemptible, which means worst case it can
		 * theoretically take up to 500ms for a preemption to go through
		 * on the GSC engine. Adding to that an extra 100ms as a safety
		 * margin, we get a minimum recommended timeout of 600ms.
		 * The preempt_timeout value can't be tuned for OTHER_CLASS
		 * because the class is reserved for kernel usage, so we just
		 * need to make sure that the starting value is above that
		 * threshold; since our default value (640ms) is greater than
		 * 600ms, the only way we can go below is via a kconfig setting.
		 * If that happens, log it in dmesg and update the value.
		 */
		if (hwe->class == XE_ENGINE_CLASS_OTHER) {
			const u32 min_preempt_timeout = 600 * 1000;
			if (hwe->eclass->sched_props.preempt_timeout_us < min_preempt_timeout) {
				hwe->eclass->sched_props.preempt_timeout_us = min_preempt_timeout;
				xe_gt_notice(gt, "Increasing preempt_timeout for GSC to 600ms\n");
			}
		}

		/* Record default props */
		hwe->eclass->defaults = hwe->eclass->sched_props;
	}

	xe_reg_sr_init(&hwe->reg_sr, hwe->name, gt_to_xe(gt));
	xe_tuning_process_engine(hwe);
	xe_wa_process_engine(hwe);
	hw_engine_setup_default_state(hwe);

	xe_reg_sr_init(&hwe->reg_whitelist, hwe->name, gt_to_xe(gt));
	xe_reg_whitelist_process_engine(hwe);
}

static int hw_engine_init(struct xe_gt *gt, struct xe_hw_engine *hwe,
			  enum xe_hw_engine_id id)
{
	struct xe_device *xe = gt_to_xe(gt);
	struct xe_tile *tile = gt_to_tile(gt);
	int err;

	xe_gt_assert(gt, id < ARRAY_SIZE(engine_infos) && engine_infos[id].name);
	xe_gt_assert(gt, gt->info.engine_mask & BIT(id));

	xe_reg_sr_apply_mmio(&hwe->reg_sr, gt);
	xe_reg_sr_apply_whitelist(hwe);

	hwe->hwsp = xe_managed_bo_create_pin_map(xe, tile, SZ_4K,
						 XE_BO_FLAG_VRAM_IF_DGFX(tile) |
						 XE_BO_FLAG_GGTT |
						 XE_BO_FLAG_GGTT_INVALIDATE);
	if (IS_ERR(hwe->hwsp)) {
		err = PTR_ERR(hwe->hwsp);
		goto err_name;
	}

	if (!xe_device_uc_enabled(xe)) {
		hwe->exl_port = xe_execlist_port_create(xe, hwe);
		if (IS_ERR(hwe->exl_port)) {
			err = PTR_ERR(hwe->exl_port);
			goto err_hwsp;
		}
	} else {
		/* GSCCS has a special interrupt for reset */
		if (hwe->class == XE_ENGINE_CLASS_OTHER)
			hwe->irq_handler = xe_gsc_hwe_irq_handler;

		if (!IS_SRIOV_VF(xe))
			xe_hw_engine_enable_ring(hwe);
	}

	/* We reserve the highest BCS instance for USM */
	if (xe->info.has_usm && hwe->class == XE_ENGINE_CLASS_COPY)
		gt->usm.reserved_bcs_instance = hwe->instance;

	return devm_add_action_or_reset(xe->drm.dev, hw_engine_fini, hwe);

err_hwsp:
	xe_bo_unpin_map_no_vm(hwe->hwsp);
err_name:
	hwe->name = NULL;

	return err;
}

static void hw_engine_setup_logical_mapping(struct xe_gt *gt)
{
	int class;

	/* FIXME: Doing a simple logical mapping that works for most hardware */
	for (class = 0; class < XE_ENGINE_CLASS_MAX; ++class) {
		struct xe_hw_engine *hwe;
		enum xe_hw_engine_id id;
		int logical_instance = 0;

		for_each_hw_engine(hwe, gt, id)
			if (hwe->class == class)
				hwe->logical_instance = logical_instance++;
	}
}

static void read_media_fuses(struct xe_gt *gt)
{
	struct xe_device *xe = gt_to_xe(gt);
	u32 media_fuse;
	u16 vdbox_mask;
	u16 vebox_mask;
	int i, j;

	xe_force_wake_assert_held(gt_to_fw(gt), XE_FW_GT);

	media_fuse = xe_mmio_read32(&gt->mmio, GT_VEBOX_VDBOX_DISABLE);

	/*
	 * Pre-Xe_HP platforms had register bits representing absent engines,
	 * whereas Xe_HP and beyond have bits representing present engines.
	 * Invert the polarity on old platforms so that we can use common
	 * handling below.
	 */
	if (GRAPHICS_VERx100(xe) < 1250)
		media_fuse = ~media_fuse;

	vdbox_mask = REG_FIELD_GET(GT_VDBOX_DISABLE_MASK, media_fuse);
	vebox_mask = REG_FIELD_GET(GT_VEBOX_DISABLE_MASK, media_fuse);

	for (i = XE_HW_ENGINE_VCS0, j = 0; i <= XE_HW_ENGINE_VCS7; ++i, ++j) {
		if (!(gt->info.engine_mask & BIT(i)))
			continue;

		if (!(BIT(j) & vdbox_mask)) {
			gt->info.engine_mask &= ~BIT(i);
			drm_info(&xe->drm, "vcs%u fused off\n", j);
		}
	}

	for (i = XE_HW_ENGINE_VECS0, j = 0; i <= XE_HW_ENGINE_VECS3; ++i, ++j) {
		if (!(gt->info.engine_mask & BIT(i)))
			continue;

		if (!(BIT(j) & vebox_mask)) {
			gt->info.engine_mask &= ~BIT(i);
			drm_info(&xe->drm, "vecs%u fused off\n", j);
		}
	}
}

static void read_copy_fuses(struct xe_gt *gt)
{
	struct xe_device *xe = gt_to_xe(gt);
	u32 bcs_mask;

	if (GRAPHICS_VERx100(xe) < 1260 || GRAPHICS_VERx100(xe) >= 1270)
		return;

	xe_force_wake_assert_held(gt_to_fw(gt), XE_FW_GT);

	bcs_mask = xe_mmio_read32(&gt->mmio, MIRROR_FUSE3);
	bcs_mask = REG_FIELD_GET(MEML3_EN_MASK, bcs_mask);

	/* BCS0 is always present; only BCS1-BCS8 may be fused off */
	for (int i = XE_HW_ENGINE_BCS1, j = 0; i <= XE_HW_ENGINE_BCS8; ++i, ++j) {
		if (!(gt->info.engine_mask & BIT(i)))
			continue;

		if (!(BIT(j / 2) & bcs_mask)) {
			gt->info.engine_mask &= ~BIT(i);
			drm_info(&xe->drm, "bcs%u fused off\n", j);
		}
	}
}

static void read_compute_fuses_from_dss(struct xe_gt *gt)
{
	struct xe_device *xe = gt_to_xe(gt);

	/*
	 * CCS fusing based on DSS masks only applies to platforms that can
	 * have more than one CCS.
	 */
	if (hweight64(gt->info.engine_mask &
		      GENMASK_ULL(XE_HW_ENGINE_CCS3, XE_HW_ENGINE_CCS0)) <= 1)
		return;

	/*
	 * CCS availability on Xe_HP is inferred from the presence of DSS in
	 * each quadrant.
	 */
	for (int i = XE_HW_ENGINE_CCS0, j = 0; i <= XE_HW_ENGINE_CCS3; ++i, ++j) {
		if (!(gt->info.engine_mask & BIT(i)))
			continue;

		if (!xe_gt_topology_has_dss_in_quadrant(gt, j)) {
			gt->info.engine_mask &= ~BIT(i);
			drm_info(&xe->drm, "ccs%u fused off\n", j);
		}
	}
}

static void read_compute_fuses_from_reg(struct xe_gt *gt)
{
	struct xe_device *xe = gt_to_xe(gt);
	u32 ccs_mask;

	ccs_mask = xe_mmio_read32(&gt->mmio, XEHP_FUSE4);
	ccs_mask = REG_FIELD_GET(CCS_EN_MASK, ccs_mask);

	for (int i = XE_HW_ENGINE_CCS0, j = 0; i <= XE_HW_ENGINE_CCS3; ++i, ++j) {
		if (!(gt->info.engine_mask & BIT(i)))
			continue;

		if ((ccs_mask & BIT(j)) == 0) {
			gt->info.engine_mask &= ~BIT(i);
			drm_info(&xe->drm, "ccs%u fused off\n", j);
		}
	}
}

static void read_compute_fuses(struct xe_gt *gt)
{
	if (GRAPHICS_VER(gt_to_xe(gt)) >= 20)
		read_compute_fuses_from_reg(gt);
	else
		read_compute_fuses_from_dss(gt);
}

static void check_gsc_availability(struct xe_gt *gt)
{
	struct xe_device *xe = gt_to_xe(gt);

	if (!(gt->info.engine_mask & BIT(XE_HW_ENGINE_GSCCS0)))
		return;

	/*
	 * The GSCCS is only used to communicate with the GSC FW, so if we don't
	 * have the FW there is nothing we need the engine for and can therefore
	 * skip its initialization.
	 */
	if (!xe_uc_fw_is_available(&gt->uc.gsc.fw)) {
		gt->info.engine_mask &= ~BIT(XE_HW_ENGINE_GSCCS0);

		/* interrupts where previously enabled, so turn them off */
		xe_mmio_write32(&gt->mmio, GUNIT_GSC_INTR_ENABLE, 0);
		xe_mmio_write32(&gt->mmio, GUNIT_GSC_INTR_MASK, ~0);

		drm_info(&xe->drm, "gsccs disabled due to lack of FW\n");
	}
}

int xe_hw_engines_init_early(struct xe_gt *gt)
{
	int i;

	read_media_fuses(gt);
	read_copy_fuses(gt);
	read_compute_fuses(gt);
	check_gsc_availability(gt);

	BUILD_BUG_ON(XE_HW_ENGINE_PREEMPT_TIMEOUT < XE_HW_ENGINE_PREEMPT_TIMEOUT_MIN);
	BUILD_BUG_ON(XE_HW_ENGINE_PREEMPT_TIMEOUT > XE_HW_ENGINE_PREEMPT_TIMEOUT_MAX);

	for (i = 0; i < ARRAY_SIZE(gt->hw_engines); i++)
		hw_engine_init_early(gt, &gt->hw_engines[i], i);

	return 0;
}

int xe_hw_engines_init(struct xe_gt *gt)
{
	int err;
	struct xe_hw_engine *hwe;
	enum xe_hw_engine_id id;

	for_each_hw_engine(hwe, gt, id) {
		err = hw_engine_init(gt, hwe, id);
		if (err)
			return err;
	}

	hw_engine_setup_logical_mapping(gt);
	err = xe_hw_engine_setup_groups(gt);
	if (err)
		return err;

	return 0;
}

void xe_hw_engine_handle_irq(struct xe_hw_engine *hwe, u16 intr_vec)
{
	wake_up_all(&gt_to_xe(hwe->gt)->ufence_wq);

	if (hwe->irq_handler)
		hwe->irq_handler(hwe, intr_vec);

	if (intr_vec & GT_RENDER_USER_INTERRUPT)
		xe_hw_fence_irq_run(hwe->fence_irq);
}

/**
 * xe_hw_engine_snapshot_capture - Take a quick snapshot of the HW Engine.
 * @hwe: Xe HW Engine.
 * @job: The job object.
 *
 * This can be printed out in a later stage like during dev_coredump
 * analysis.
 *
 * Returns: a Xe HW Engine snapshot object that must be freed by the
 * caller, using `xe_hw_engine_snapshot_free`.
 */
struct xe_hw_engine_snapshot *
xe_hw_engine_snapshot_capture(struct xe_hw_engine *hwe, struct xe_sched_job *job)
{
	struct xe_hw_engine_snapshot *snapshot;
	struct __guc_capture_parsed_output *node;

	if (!xe_hw_engine_is_valid(hwe))
		return NULL;

	snapshot = kzalloc(sizeof(*snapshot), GFP_ATOMIC);

	if (!snapshot)
		return NULL;

	snapshot->name = kstrdup(hwe->name, GFP_ATOMIC);
	snapshot->hwe = hwe;
	snapshot->logical_instance = hwe->logical_instance;
	snapshot->forcewake.domain = hwe->domain;
	snapshot->forcewake.ref = xe_force_wake_ref(gt_to_fw(hwe->gt),
						    hwe->domain);
	snapshot->mmio_base = hwe->mmio_base;
	snapshot->kernel_reserved = xe_hw_engine_is_reserved(hwe);

	/* no more VF accessible data below this point */
	if (IS_SRIOV_VF(gt_to_xe(hwe->gt)))
		return snapshot;

	if (job) {
		/* If got guc capture, set source to GuC */
		node = xe_guc_capture_get_matching_and_lock(job);
		if (node) {
			struct xe_device *xe = gt_to_xe(hwe->gt);
			struct xe_devcoredump *coredump = &xe->devcoredump;

			coredump->snapshot.matched_node = node;
			snapshot->source = XE_ENGINE_CAPTURE_SOURCE_GUC;
			xe_gt_dbg(hwe->gt, "Found and locked GuC-err-capture node");
			return snapshot;
		}
	}

	/* otherwise, do manual capture */
	xe_engine_manual_capture(hwe, snapshot);
	snapshot->source = XE_ENGINE_CAPTURE_SOURCE_MANUAL;
	xe_gt_dbg(hwe->gt, "Proceeding with manual engine snapshot");

<<<<<<< HEAD
/**
 * xe_hw_engine_snapshot_print - Print out a given Xe HW Engine snapshot.
 * @snapshot: Xe HW Engine snapshot object.
 * @p: drm_printer where it will be printed out.
 *
 * This function prints out a given Xe HW Engine snapshot object.
 */
void xe_hw_engine_snapshot_print(struct xe_hw_engine_snapshot *snapshot,
				 struct drm_printer *p)
{
	if (!snapshot)
		return;

	drm_printf(p, "%s (physical), logical instance=%d\n",
		   snapshot->name ? snapshot->name : "",
		   snapshot->logical_instance);
	drm_printf(p, "\tForcewake: domain 0x%x, ref %d\n",
		   snapshot->forcewake.domain, snapshot->forcewake.ref);
	drm_printf(p, "\tHWSTAM: 0x%08x\n", snapshot->reg.ring_hwstam);
	drm_printf(p, "\tRING_HWS_PGA: 0x%08x\n", snapshot->reg.ring_hws_pga);
	drm_printf(p, "\tRING_EXECLIST_STATUS: 0x%016llx\n",
		   snapshot->reg.ring_execlist_status);
	drm_printf(p, "\tRING_EXECLIST_SQ_CONTENTS: 0x%016llx\n",
		   snapshot->reg.ring_execlist_sq_contents);
	drm_printf(p, "\tRING_START: 0x%016llx\n", snapshot->reg.ring_start);
	drm_printf(p, "\tRING_HEAD: 0x%08x\n", snapshot->reg.ring_head);
	drm_printf(p, "\tRING_TAIL: 0x%08x\n", snapshot->reg.ring_tail);
	drm_printf(p, "\tRING_CTL: 0x%08x\n", snapshot->reg.ring_ctl);
	drm_printf(p, "\tRING_MI_MODE: 0x%08x\n", snapshot->reg.ring_mi_mode);
	drm_printf(p, "\tRING_MODE: 0x%08x\n",
		   snapshot->reg.ring_mode);
	drm_printf(p, "\tRING_IMR: 0x%08x\n", snapshot->reg.ring_imr);
	drm_printf(p, "\tRING_ESR: 0x%08x\n", snapshot->reg.ring_esr);
	drm_printf(p, "\tRING_EMR: 0x%08x\n", snapshot->reg.ring_emr);
	drm_printf(p, "\tRING_EIR: 0x%08x\n", snapshot->reg.ring_eir);
	drm_printf(p, "\tACTHD: 0x%016llx\n", snapshot->reg.ring_acthd);
	drm_printf(p, "\tBBADDR: 0x%016llx\n", snapshot->reg.ring_bbaddr);
	drm_printf(p, "\tDMA_FADDR: 0x%016llx\n", snapshot->reg.ring_dma_fadd);
	drm_printf(p, "\tINDIRECT_RING_STATE: 0x%08x\n",
		   snapshot->reg.indirect_ring_state);
	drm_printf(p, "\tIPEHR: 0x%08x\n", snapshot->reg.ipehr);
	xe_hw_engine_snapshot_instdone_print(snapshot, p);

	if (snapshot->hwe->class == XE_ENGINE_CLASS_COMPUTE)
		drm_printf(p, "\tRCU_MODE: 0x%08x\n",
			   snapshot->reg.rcu_mode);
=======
	return snapshot;
>>>>>>> 4e3ac415
}

/**
 * xe_hw_engine_snapshot_free - Free all allocated objects for a given snapshot.
 * @snapshot: Xe HW Engine snapshot object.
 *
 * This function free all the memory that needed to be allocated at capture
 * time.
 */
void xe_hw_engine_snapshot_free(struct xe_hw_engine_snapshot *snapshot)
{
	struct xe_gt *gt;
	if (!snapshot)
		return;

	gt = snapshot->hwe->gt;
	/*
	 * xe_guc_capture_put_matched_nodes is called here and from
	 * xe_devcoredump_snapshot_free, to cover the 2 calling paths
	 * of hw_engines - debugfs and devcoredump free.
	 */
	xe_guc_capture_put_matched_nodes(&gt->uc.guc);

	kfree(snapshot->name);
	kfree(snapshot);
}

/**
 * xe_hw_engine_print - Xe HW Engine Print.
 * @hwe: Hardware Engine.
 * @p: drm_printer.
 *
 * This function quickly capture a snapshot and immediately print it out.
 */
void xe_hw_engine_print(struct xe_hw_engine *hwe, struct drm_printer *p)
{
	struct xe_hw_engine_snapshot *snapshot;

	snapshot = xe_hw_engine_snapshot_capture(hwe, NULL);
	xe_engine_snapshot_print(snapshot, p);
	xe_hw_engine_snapshot_free(snapshot);
}

u32 xe_hw_engine_mask_per_class(struct xe_gt *gt,
				enum xe_engine_class engine_class)
{
	u32 mask = 0;
	enum xe_hw_engine_id id;

	for (id = 0; id < XE_NUM_HW_ENGINES; ++id) {
		if (engine_infos[id].class == engine_class &&
		    gt->info.engine_mask & BIT(id))
			mask |= BIT(engine_infos[id].instance);
	}
	return mask;
}

bool xe_hw_engine_is_reserved(struct xe_hw_engine *hwe)
{
	struct xe_gt *gt = hwe->gt;
	struct xe_device *xe = gt_to_xe(gt);

	if (hwe->class == XE_ENGINE_CLASS_OTHER)
		return true;

	/* Check for engines disabled by ccs_mode setting */
	if (xe_gt_ccs_mode_enabled(gt) &&
	    hwe->class == XE_ENGINE_CLASS_COMPUTE &&
	    hwe->logical_instance >= gt->ccs_mode)
		return true;

	return xe->info.has_usm && hwe->class == XE_ENGINE_CLASS_COPY &&
		hwe->instance == gt->usm.reserved_bcs_instance;
}

const char *xe_hw_engine_class_to_str(enum xe_engine_class class)
{
	switch (class) {
	case XE_ENGINE_CLASS_RENDER:
		return "rcs";
	case XE_ENGINE_CLASS_VIDEO_DECODE:
		return "vcs";
	case XE_ENGINE_CLASS_VIDEO_ENHANCE:
		return "vecs";
	case XE_ENGINE_CLASS_COPY:
		return "bcs";
	case XE_ENGINE_CLASS_OTHER:
		return "other";
	case XE_ENGINE_CLASS_COMPUTE:
		return "ccs";
	case XE_ENGINE_CLASS_MAX:
		break;
	}

	return NULL;
}

u64 xe_hw_engine_read_timestamp(struct xe_hw_engine *hwe)
{
	return xe_mmio_read64_2x32(&hwe->gt->mmio, RING_TIMESTAMP(hwe->mmio_base));
}

enum xe_force_wake_domains xe_hw_engine_to_fw_domain(struct xe_hw_engine *hwe)
{
	return engine_infos[hwe->engine_id].domain;
}

static const enum xe_engine_class user_to_xe_engine_class[] = {
	[DRM_XE_ENGINE_CLASS_RENDER] = XE_ENGINE_CLASS_RENDER,
	[DRM_XE_ENGINE_CLASS_COPY] = XE_ENGINE_CLASS_COPY,
	[DRM_XE_ENGINE_CLASS_VIDEO_DECODE] = XE_ENGINE_CLASS_VIDEO_DECODE,
	[DRM_XE_ENGINE_CLASS_VIDEO_ENHANCE] = XE_ENGINE_CLASS_VIDEO_ENHANCE,
	[DRM_XE_ENGINE_CLASS_COMPUTE] = XE_ENGINE_CLASS_COMPUTE,
};

/**
 * xe_hw_engine_lookup() - Lookup hardware engine for class:instance
 * @xe: xe device
 * @eci: engine class and instance
 *
 * This function will find a hardware engine for given engine
 * class and instance.
 *
 * Return: If found xe_hw_engine pointer, NULL otherwise.
 */
struct xe_hw_engine *
xe_hw_engine_lookup(struct xe_device *xe,
		    struct drm_xe_engine_class_instance eci)
{
	unsigned int idx;

	if (eci.engine_class >= ARRAY_SIZE(user_to_xe_engine_class))
		return NULL;

	if (eci.gt_id >= xe->info.gt_count)
		return NULL;

	idx = array_index_nospec(eci.engine_class,
				 ARRAY_SIZE(user_to_xe_engine_class));

	return xe_gt_hw_engine(xe_device_get_gt(xe, eci.gt_id),
			       user_to_xe_engine_class[idx],
			       eci.engine_instance, true);
}<|MERGE_RESOLUTION|>--- conflicted
+++ resolved
@@ -883,56 +883,7 @@
 	snapshot->source = XE_ENGINE_CAPTURE_SOURCE_MANUAL;
 	xe_gt_dbg(hwe->gt, "Proceeding with manual engine snapshot");
 
-<<<<<<< HEAD
-/**
- * xe_hw_engine_snapshot_print - Print out a given Xe HW Engine snapshot.
- * @snapshot: Xe HW Engine snapshot object.
- * @p: drm_printer where it will be printed out.
- *
- * This function prints out a given Xe HW Engine snapshot object.
- */
-void xe_hw_engine_snapshot_print(struct xe_hw_engine_snapshot *snapshot,
-				 struct drm_printer *p)
-{
-	if (!snapshot)
-		return;
-
-	drm_printf(p, "%s (physical), logical instance=%d\n",
-		   snapshot->name ? snapshot->name : "",
-		   snapshot->logical_instance);
-	drm_printf(p, "\tForcewake: domain 0x%x, ref %d\n",
-		   snapshot->forcewake.domain, snapshot->forcewake.ref);
-	drm_printf(p, "\tHWSTAM: 0x%08x\n", snapshot->reg.ring_hwstam);
-	drm_printf(p, "\tRING_HWS_PGA: 0x%08x\n", snapshot->reg.ring_hws_pga);
-	drm_printf(p, "\tRING_EXECLIST_STATUS: 0x%016llx\n",
-		   snapshot->reg.ring_execlist_status);
-	drm_printf(p, "\tRING_EXECLIST_SQ_CONTENTS: 0x%016llx\n",
-		   snapshot->reg.ring_execlist_sq_contents);
-	drm_printf(p, "\tRING_START: 0x%016llx\n", snapshot->reg.ring_start);
-	drm_printf(p, "\tRING_HEAD: 0x%08x\n", snapshot->reg.ring_head);
-	drm_printf(p, "\tRING_TAIL: 0x%08x\n", snapshot->reg.ring_tail);
-	drm_printf(p, "\tRING_CTL: 0x%08x\n", snapshot->reg.ring_ctl);
-	drm_printf(p, "\tRING_MI_MODE: 0x%08x\n", snapshot->reg.ring_mi_mode);
-	drm_printf(p, "\tRING_MODE: 0x%08x\n",
-		   snapshot->reg.ring_mode);
-	drm_printf(p, "\tRING_IMR: 0x%08x\n", snapshot->reg.ring_imr);
-	drm_printf(p, "\tRING_ESR: 0x%08x\n", snapshot->reg.ring_esr);
-	drm_printf(p, "\tRING_EMR: 0x%08x\n", snapshot->reg.ring_emr);
-	drm_printf(p, "\tRING_EIR: 0x%08x\n", snapshot->reg.ring_eir);
-	drm_printf(p, "\tACTHD: 0x%016llx\n", snapshot->reg.ring_acthd);
-	drm_printf(p, "\tBBADDR: 0x%016llx\n", snapshot->reg.ring_bbaddr);
-	drm_printf(p, "\tDMA_FADDR: 0x%016llx\n", snapshot->reg.ring_dma_fadd);
-	drm_printf(p, "\tINDIRECT_RING_STATE: 0x%08x\n",
-		   snapshot->reg.indirect_ring_state);
-	drm_printf(p, "\tIPEHR: 0x%08x\n", snapshot->reg.ipehr);
-	xe_hw_engine_snapshot_instdone_print(snapshot, p);
-
-	if (snapshot->hwe->class == XE_ENGINE_CLASS_COMPUTE)
-		drm_printf(p, "\tRCU_MODE: 0x%08x\n",
-			   snapshot->reg.rcu_mode);
-=======
 	return snapshot;
->>>>>>> 4e3ac415
 }
 
 /**
