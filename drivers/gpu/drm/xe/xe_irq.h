--- conflicted
+++ resolved
@@ -6,11 +6,8 @@
 #ifndef _XE_IRQ_H_
 #define _XE_IRQ_H_
 
-<<<<<<< HEAD
-=======
 #include <linux/interrupt.h>
 
->>>>>>> d12acd7b
 #define XE_IRQ_DEFAULT_MSIX 1
 
 struct xe_device;
