// SPDX-License-Identifier: MIT
/*
 * Copyright © 2021 Intel Corporation
 */

#include "xe_irq.h"

#include <linux/sched/clock.h>

#include <drm/drm_managed.h>

#include "display/xe_display.h"
#include "regs/xe_guc_regs.h"
#include "regs/xe_irq_regs.h"
#include "xe_device.h"
#include "xe_drv.h"
#include "xe_gsc_proxy.h"
#include "xe_gt.h"
#include "xe_guc.h"
#include "xe_hw_engine.h"
#include "xe_memirq.h"
#include "xe_mmio.h"
#include "xe_sriov.h"

/*
 * Interrupt registers for a unit are always consecutive and ordered
 * ISR, IMR, IIR, IER.
 */
#define IMR(offset)				XE_REG(offset + 0x4)
#define IIR(offset)				XE_REG(offset + 0x8)
#define IER(offset)				XE_REG(offset + 0xc)

static int xe_irq_msix_init(struct xe_device *xe);
static void xe_irq_msix_free(struct xe_device *xe);
static int xe_irq_msix_request_irqs(struct xe_device *xe);
static void xe_irq_msix_synchronize_irq(struct xe_device *xe);

static void assert_iir_is_zero(struct xe_mmio *mmio, struct xe_reg reg)
{
	u32 val = xe_mmio_read32(mmio, reg);

	if (val == 0)
		return;

	drm_WARN(&mmio->tile->xe->drm, 1,
		 "Interrupt register 0x%x is not zero: 0x%08x\n",
		 reg.addr, val);
	xe_mmio_write32(mmio, reg, 0xffffffff);
	xe_mmio_read32(mmio, reg);
	xe_mmio_write32(mmio, reg, 0xffffffff);
	xe_mmio_read32(mmio, reg);
}

/*
 * Unmask and enable the specified interrupts.  Does not check current state,
 * so any bits not specified here will become masked and disabled.
 */
static void unmask_and_enable(struct xe_tile *tile, u32 irqregs, u32 bits)
{
	struct xe_mmio *mmio = &tile->mmio;

	/*
	 * If we're just enabling an interrupt now, it shouldn't already
	 * be raised in the IIR.
	 */
	assert_iir_is_zero(mmio, IIR(irqregs));

	xe_mmio_write32(mmio, IER(irqregs), bits);
	xe_mmio_write32(mmio, IMR(irqregs), ~bits);

	/* Posting read */
	xe_mmio_read32(mmio, IMR(irqregs));
}

/* Mask and disable all interrupts. */
static void mask_and_disable(struct xe_tile *tile, u32 irqregs)
{
	struct xe_mmio *mmio = &tile->mmio;

	xe_mmio_write32(mmio, IMR(irqregs), ~0);
	/* Posting read */
	xe_mmio_read32(mmio, IMR(irqregs));

	xe_mmio_write32(mmio, IER(irqregs), 0);

	/* IIR can theoretically queue up two events. Be paranoid. */
	xe_mmio_write32(mmio, IIR(irqregs), ~0);
	xe_mmio_read32(mmio, IIR(irqregs));
	xe_mmio_write32(mmio, IIR(irqregs), ~0);
	xe_mmio_read32(mmio, IIR(irqregs));
}

static u32 xelp_intr_disable(struct xe_device *xe)
{
	struct xe_mmio *mmio = xe_root_tile_mmio(xe);

	xe_mmio_write32(mmio, GFX_MSTR_IRQ, 0);

	/*
	 * Now with master disabled, get a sample of level indications
	 * for this interrupt. Indications will be cleared on related acks.
	 * New indications can and will light up during processing,
	 * and will generate new interrupt after enabling master.
	 */
	return xe_mmio_read32(mmio, GFX_MSTR_IRQ);
}

static u32
gu_misc_irq_ack(struct xe_device *xe, const u32 master_ctl)
{
	struct xe_mmio *mmio = xe_root_tile_mmio(xe);
	u32 iir;

	if (!(master_ctl & GU_MISC_IRQ))
		return 0;

	iir = xe_mmio_read32(mmio, IIR(GU_MISC_IRQ_OFFSET));
	if (likely(iir))
		xe_mmio_write32(mmio, IIR(GU_MISC_IRQ_OFFSET), iir);

	return iir;
}

static inline void xelp_intr_enable(struct xe_device *xe, bool stall)
{
	struct xe_mmio *mmio = xe_root_tile_mmio(xe);

	xe_mmio_write32(mmio, GFX_MSTR_IRQ, MASTER_IRQ);
	if (stall)
		xe_mmio_read32(mmio, GFX_MSTR_IRQ);
}

/* Enable/unmask the HWE interrupts for a specific GT's engines. */
void xe_irq_enable_hwe(struct xe_gt *gt)
{
	struct xe_device *xe = gt_to_xe(gt);
	struct xe_mmio *mmio = &gt->mmio;
	u32 ccs_mask, bcs_mask;
	u32 irqs, dmask, smask;
	u32 gsc_mask = 0;
	u32 heci_mask = 0;

	if (xe_device_uses_memirq(xe))
		return;

	if (xe_device_uc_enabled(xe)) {
		irqs = GT_RENDER_USER_INTERRUPT |
			GT_RENDER_PIPECTL_NOTIFY_INTERRUPT;
	} else {
		irqs = GT_RENDER_USER_INTERRUPT |
		       GT_CS_MASTER_ERROR_INTERRUPT |
		       GT_CONTEXT_SWITCH_INTERRUPT |
		       GT_WAIT_SEMAPHORE_INTERRUPT;
	}

	ccs_mask = xe_hw_engine_mask_per_class(gt, XE_ENGINE_CLASS_COMPUTE);
	bcs_mask = xe_hw_engine_mask_per_class(gt, XE_ENGINE_CLASS_COPY);

	dmask = irqs << 16 | irqs;
	smask = irqs << 16;

	if (!xe_gt_is_media_type(gt)) {
		/* Enable interrupts for each engine class */
		xe_mmio_write32(mmio, RENDER_COPY_INTR_ENABLE, dmask);
		if (ccs_mask)
			xe_mmio_write32(mmio, CCS_RSVD_INTR_ENABLE, smask);

		/* Unmask interrupts for each engine instance */
		xe_mmio_write32(mmio, RCS0_RSVD_INTR_MASK, ~smask);
		xe_mmio_write32(mmio, BCS_RSVD_INTR_MASK, ~smask);
		if (bcs_mask & (BIT(1)|BIT(2)))
			xe_mmio_write32(mmio, XEHPC_BCS1_BCS2_INTR_MASK, ~dmask);
		if (bcs_mask & (BIT(3)|BIT(4)))
			xe_mmio_write32(mmio, XEHPC_BCS3_BCS4_INTR_MASK, ~dmask);
		if (bcs_mask & (BIT(5)|BIT(6)))
			xe_mmio_write32(mmio, XEHPC_BCS5_BCS6_INTR_MASK, ~dmask);
		if (bcs_mask & (BIT(7)|BIT(8)))
			xe_mmio_write32(mmio, XEHPC_BCS7_BCS8_INTR_MASK, ~dmask);
		if (ccs_mask & (BIT(0)|BIT(1)))
			xe_mmio_write32(mmio, CCS0_CCS1_INTR_MASK, ~dmask);
		if (ccs_mask & (BIT(2)|BIT(3)))
			xe_mmio_write32(mmio, CCS2_CCS3_INTR_MASK, ~dmask);
	}

	if (xe_gt_is_media_type(gt) || MEDIA_VER(xe) < 13) {
		/* Enable interrupts for each engine class */
		xe_mmio_write32(mmio, VCS_VECS_INTR_ENABLE, dmask);

		/* Unmask interrupts for each engine instance */
		xe_mmio_write32(mmio, VCS0_VCS1_INTR_MASK, ~dmask);
		xe_mmio_write32(mmio, VCS2_VCS3_INTR_MASK, ~dmask);
		xe_mmio_write32(mmio, VECS0_VECS1_INTR_MASK, ~dmask);

		/*
		 * the heci2 interrupt is enabled via the same register as the
		 * GSCCS interrupts, but it has its own mask register.
		 */
		if (xe_hw_engine_mask_per_class(gt, XE_ENGINE_CLASS_OTHER)) {
			gsc_mask = irqs | GSC_ER_COMPLETE;
			heci_mask = GSC_IRQ_INTF(1);
		} else if (xe->info.has_heci_gscfi) {
			gsc_mask = GSC_IRQ_INTF(1);
		}

		if (gsc_mask) {
			xe_mmio_write32(mmio, GUNIT_GSC_INTR_ENABLE, gsc_mask | heci_mask);
			xe_mmio_write32(mmio, GUNIT_GSC_INTR_MASK, ~gsc_mask);
		}
		if (heci_mask)
			xe_mmio_write32(mmio, HECI2_RSVD_INTR_MASK, ~(heci_mask << 16));
	}
}

static u32
gt_engine_identity(struct xe_device *xe,
		   struct xe_mmio *mmio,
		   const unsigned int bank,
		   const unsigned int bit)
{
	u32 timeout_ts;
	u32 ident;

	lockdep_assert_held(&xe->irq.lock);

	xe_mmio_write32(mmio, IIR_REG_SELECTOR(bank), BIT(bit));

	/*
	 * NB: Specs do not specify how long to spin wait,
	 * so we do ~100us as an educated guess.
	 */
	timeout_ts = (local_clock() >> 10) + 100;
	do {
		ident = xe_mmio_read32(mmio, INTR_IDENTITY_REG(bank));
	} while (!(ident & INTR_DATA_VALID) &&
		 !time_after32(local_clock() >> 10, timeout_ts));

	if (unlikely(!(ident & INTR_DATA_VALID))) {
		drm_err(&xe->drm, "INTR_IDENTITY_REG%u:%u 0x%08x not valid!\n",
			bank, bit, ident);
		return 0;
	}

	xe_mmio_write32(mmio, INTR_IDENTITY_REG(bank), ident);

	return ident;
}

#define   OTHER_MEDIA_GUC_INSTANCE           16

static void
gt_other_irq_handler(struct xe_gt *gt, const u8 instance, const u16 iir)
{
	if (instance == OTHER_GUC_INSTANCE && !xe_gt_is_media_type(gt))
		return xe_guc_irq_handler(&gt->uc.guc, iir);
	if (instance == OTHER_MEDIA_GUC_INSTANCE && xe_gt_is_media_type(gt))
		return xe_guc_irq_handler(&gt->uc.guc, iir);
	if (instance == OTHER_GSC_HECI2_INSTANCE && xe_gt_is_media_type(gt))
		return xe_gsc_proxy_irq_handler(&gt->uc.gsc, iir);

	if (instance != OTHER_GUC_INSTANCE &&
	    instance != OTHER_MEDIA_GUC_INSTANCE) {
		WARN_ONCE(1, "unhandled other interrupt instance=0x%x, iir=0x%x\n",
			  instance, iir);
	}
}

static struct xe_gt *pick_engine_gt(struct xe_tile *tile,
				    enum xe_engine_class class,
				    unsigned int instance)
{
	struct xe_device *xe = tile_to_xe(tile);

	if (MEDIA_VER(xe) < 13)
		return tile->primary_gt;

	switch (class) {
	case XE_ENGINE_CLASS_VIDEO_DECODE:
	case XE_ENGINE_CLASS_VIDEO_ENHANCE:
		return tile->media_gt;
	case XE_ENGINE_CLASS_OTHER:
		switch (instance) {
		case OTHER_MEDIA_GUC_INSTANCE:
		case OTHER_GSC_INSTANCE:
		case OTHER_GSC_HECI2_INSTANCE:
			return tile->media_gt;
		default:
			break;
		}
		fallthrough;
	default:
		return tile->primary_gt;
	}
}

static void gt_irq_handler(struct xe_tile *tile,
			   u32 master_ctl, unsigned long *intr_dw,
			   u32 *identity)
{
	struct xe_device *xe = tile_to_xe(tile);
	struct xe_mmio *mmio = &tile->mmio;
	unsigned int bank, bit;
	u16 instance, intr_vec;
	enum xe_engine_class class;
	struct xe_hw_engine *hwe;

	spin_lock(&xe->irq.lock);

	for (bank = 0; bank < 2; bank++) {
		if (!(master_ctl & GT_DW_IRQ(bank)))
			continue;

		intr_dw[bank] = xe_mmio_read32(mmio, GT_INTR_DW(bank));
		for_each_set_bit(bit, intr_dw + bank, 32)
			identity[bit] = gt_engine_identity(xe, mmio, bank, bit);
		xe_mmio_write32(mmio, GT_INTR_DW(bank), intr_dw[bank]);

		for_each_set_bit(bit, intr_dw + bank, 32) {
			struct xe_gt *engine_gt;

			class = INTR_ENGINE_CLASS(identity[bit]);
			instance = INTR_ENGINE_INSTANCE(identity[bit]);
			intr_vec = INTR_ENGINE_INTR(identity[bit]);

			engine_gt = pick_engine_gt(tile, class, instance);

			hwe = xe_gt_hw_engine(engine_gt, class, instance, false);
			if (hwe) {
				xe_hw_engine_handle_irq(hwe, intr_vec);
				continue;
			}

			if (class == XE_ENGINE_CLASS_OTHER) {
				/* HECI GSCFI interrupts come from outside of GT */
				if (xe->info.has_heci_gscfi && instance == OTHER_GSC_INSTANCE)
					xe_heci_gsc_irq_handler(xe, intr_vec);
				else
					gt_other_irq_handler(engine_gt, instance, intr_vec);
			}
		}
	}

	spin_unlock(&xe->irq.lock);
}

/*
 * Top-level interrupt handler for Xe_LP platforms (which did not have
 * a "master tile" interrupt register.
 */
static irqreturn_t xelp_irq_handler(int irq, void *arg)
{
	struct xe_device *xe = arg;
	struct xe_tile *tile = xe_device_get_root_tile(xe);
	u32 master_ctl, gu_misc_iir;
	unsigned long intr_dw[2];
	u32 identity[32];

	if (!atomic_read(&xe->irq.enabled))
		return IRQ_NONE;

	master_ctl = xelp_intr_disable(xe);
	if (!master_ctl) {
		xelp_intr_enable(xe, false);
		return IRQ_NONE;
	}

	gt_irq_handler(tile, master_ctl, intr_dw, identity);

	xe_display_irq_handler(xe, master_ctl);

	gu_misc_iir = gu_misc_irq_ack(xe, master_ctl);

	xelp_intr_enable(xe, false);

	xe_display_irq_enable(xe, gu_misc_iir);

	return IRQ_HANDLED;
}

static u32 dg1_intr_disable(struct xe_device *xe)
{
	struct xe_mmio *mmio = xe_root_tile_mmio(xe);
	u32 val;

	/* First disable interrupts */
	xe_mmio_write32(mmio, DG1_MSTR_TILE_INTR, 0);

	/* Get the indication levels and ack the master unit */
	val = xe_mmio_read32(mmio, DG1_MSTR_TILE_INTR);
	if (unlikely(!val))
		return 0;

	xe_mmio_write32(mmio, DG1_MSTR_TILE_INTR, val);

	return val;
}

static void dg1_intr_enable(struct xe_device *xe, bool stall)
{
	struct xe_mmio *mmio = xe_root_tile_mmio(xe);

	xe_mmio_write32(mmio, DG1_MSTR_TILE_INTR, DG1_MSTR_IRQ);
	if (stall)
		xe_mmio_read32(mmio, DG1_MSTR_TILE_INTR);
}

/*
 * Top-level interrupt handler for Xe_LP+ and beyond.  These platforms have
 * a "master tile" interrupt register which must be consulted before the
 * "graphics master" interrupt register.
 */
static irqreturn_t dg1_irq_handler(int irq, void *arg)
{
	struct xe_device *xe = arg;
	struct xe_tile *tile;
	u32 master_tile_ctl, master_ctl = 0, gu_misc_iir = 0;
	unsigned long intr_dw[2];
	u32 identity[32];
	u8 id;

	/* TODO: This really shouldn't be copied+pasted */

	if (!atomic_read(&xe->irq.enabled))
		return IRQ_NONE;

	master_tile_ctl = dg1_intr_disable(xe);
	if (!master_tile_ctl) {
		dg1_intr_enable(xe, false);
		return IRQ_NONE;
	}

	for_each_tile(tile, xe, id) {
		struct xe_mmio *mmio = &tile->mmio;

		if ((master_tile_ctl & DG1_MSTR_TILE(tile->id)) == 0)
			continue;

		master_ctl = xe_mmio_read32(mmio, GFX_MSTR_IRQ);

		/*
		 * We might be in irq handler just when PCIe DPC is initiated
		 * and all MMIO reads will be returned with all 1's. Ignore this
		 * irq as device is inaccessible.
		 */
		if (master_ctl == REG_GENMASK(31, 0)) {
			drm_dbg(&tile_to_xe(tile)->drm,
				"Ignore this IRQ as device might be in DPC containment.\n");
			return IRQ_HANDLED;
		}

		xe_mmio_write32(mmio, GFX_MSTR_IRQ, master_ctl);

		gt_irq_handler(tile, master_ctl, intr_dw, identity);

		/*
		 * Display interrupts (including display backlight operations
		 * that get reported as Gunit GSE) would only be hooked up to
		 * the primary tile.
		 */
		if (id == 0) {
			if (xe->info.has_heci_cscfi)
				xe_heci_csc_irq_handler(xe, master_ctl);
			xe_display_irq_handler(xe, master_ctl);
			gu_misc_iir = gu_misc_irq_ack(xe, master_ctl);
		}
	}

	dg1_intr_enable(xe, false);
	xe_display_irq_enable(xe, gu_misc_iir);

	return IRQ_HANDLED;
}

static void gt_irq_reset(struct xe_tile *tile)
{
	struct xe_mmio *mmio = &tile->mmio;

	u32 ccs_mask = xe_hw_engine_mask_per_class(tile->primary_gt,
						   XE_ENGINE_CLASS_COMPUTE);
	u32 bcs_mask = xe_hw_engine_mask_per_class(tile->primary_gt,
						   XE_ENGINE_CLASS_COPY);

	/* Disable RCS, BCS, VCS and VECS class engines. */
	xe_mmio_write32(mmio, RENDER_COPY_INTR_ENABLE, 0);
	xe_mmio_write32(mmio, VCS_VECS_INTR_ENABLE, 0);
	if (ccs_mask)
		xe_mmio_write32(mmio, CCS_RSVD_INTR_ENABLE, 0);

	/* Restore masks irqs on RCS, BCS, VCS and VECS engines. */
	xe_mmio_write32(mmio, RCS0_RSVD_INTR_MASK,	~0);
	xe_mmio_write32(mmio, BCS_RSVD_INTR_MASK,	~0);
	if (bcs_mask & (BIT(1)|BIT(2)))
		xe_mmio_write32(mmio, XEHPC_BCS1_BCS2_INTR_MASK, ~0);
	if (bcs_mask & (BIT(3)|BIT(4)))
		xe_mmio_write32(mmio, XEHPC_BCS3_BCS4_INTR_MASK, ~0);
	if (bcs_mask & (BIT(5)|BIT(6)))
		xe_mmio_write32(mmio, XEHPC_BCS5_BCS6_INTR_MASK, ~0);
	if (bcs_mask & (BIT(7)|BIT(8)))
		xe_mmio_write32(mmio, XEHPC_BCS7_BCS8_INTR_MASK, ~0);
	xe_mmio_write32(mmio, VCS0_VCS1_INTR_MASK,	~0);
	xe_mmio_write32(mmio, VCS2_VCS3_INTR_MASK,	~0);
	xe_mmio_write32(mmio, VECS0_VECS1_INTR_MASK,	~0);
	if (ccs_mask & (BIT(0)|BIT(1)))
		xe_mmio_write32(mmio, CCS0_CCS1_INTR_MASK, ~0);
	if (ccs_mask & (BIT(2)|BIT(3)))
		xe_mmio_write32(mmio, CCS2_CCS3_INTR_MASK, ~0);

	if ((tile->media_gt &&
	     xe_hw_engine_mask_per_class(tile->media_gt, XE_ENGINE_CLASS_OTHER)) ||
	    tile_to_xe(tile)->info.has_heci_gscfi) {
		xe_mmio_write32(mmio, GUNIT_GSC_INTR_ENABLE, 0);
		xe_mmio_write32(mmio, GUNIT_GSC_INTR_MASK, ~0);
		xe_mmio_write32(mmio, HECI2_RSVD_INTR_MASK, ~0);
	}

	xe_mmio_write32(mmio, GPM_WGBOXPERF_INTR_ENABLE, 0);
	xe_mmio_write32(mmio, GPM_WGBOXPERF_INTR_MASK,  ~0);
	xe_mmio_write32(mmio, GUC_SG_INTR_ENABLE,	 0);
	xe_mmio_write32(mmio, GUC_SG_INTR_MASK,		~0);
}

static void xelp_irq_reset(struct xe_tile *tile)
{
	xelp_intr_disable(tile_to_xe(tile));

	gt_irq_reset(tile);

	if (IS_SRIOV_VF(tile_to_xe(tile)))
		return;

	mask_and_disable(tile, PCU_IRQ_OFFSET);
}

static void dg1_irq_reset(struct xe_tile *tile)
{
	if (tile->id == 0)
		dg1_intr_disable(tile_to_xe(tile));

	gt_irq_reset(tile);

	if (IS_SRIOV_VF(tile_to_xe(tile)))
		return;

	mask_and_disable(tile, PCU_IRQ_OFFSET);
}

static void dg1_irq_reset_mstr(struct xe_tile *tile)
{
	struct xe_mmio *mmio = &tile->mmio;

	xe_mmio_write32(mmio, GFX_MSTR_IRQ, ~0);
}

static void vf_irq_reset(struct xe_device *xe)
{
	struct xe_tile *tile;
	unsigned int id;

	xe_assert(xe, IS_SRIOV_VF(xe));

	if (GRAPHICS_VERx100(xe) < 1210)
		xelp_intr_disable(xe);
	else
		xe_assert(xe, xe_device_has_memirq(xe));

	for_each_tile(tile, xe, id) {
		if (xe_device_has_memirq(xe))
			xe_memirq_reset(&tile->memirq);
		else
			gt_irq_reset(tile);
	}
}

static void xe_irq_reset(struct xe_device *xe)
{
	struct xe_tile *tile;
	u8 id;

	if (IS_SRIOV_VF(xe))
		return vf_irq_reset(xe);

	if (xe_device_uses_memirq(xe)) {
		for_each_tile(tile, xe, id)
			xe_memirq_reset(&tile->memirq);
	}

	for_each_tile(tile, xe, id) {
		if (GRAPHICS_VERx100(xe) >= 1210)
			dg1_irq_reset(tile);
		else
			xelp_irq_reset(tile);
	}

	tile = xe_device_get_root_tile(xe);
	mask_and_disable(tile, GU_MISC_IRQ_OFFSET);
	xe_display_irq_reset(xe);

	/*
	 * The tile's top-level status register should be the last one
	 * to be reset to avoid possible bit re-latching from lower
	 * level interrupts.
	 */
	if (GRAPHICS_VERx100(xe) >= 1210) {
		for_each_tile(tile, xe, id)
			dg1_irq_reset_mstr(tile);
	}
}

static void vf_irq_postinstall(struct xe_device *xe)
{
	struct xe_tile *tile;
	unsigned int id;

	for_each_tile(tile, xe, id)
		if (xe_device_has_memirq(xe))
			xe_memirq_postinstall(&tile->memirq);

	if (GRAPHICS_VERx100(xe) < 1210)
		xelp_intr_enable(xe, true);
	else
		xe_assert(xe, xe_device_has_memirq(xe));
}

static void xe_irq_postinstall(struct xe_device *xe)
{
	if (IS_SRIOV_VF(xe))
		return vf_irq_postinstall(xe);

	if (xe_device_uses_memirq(xe)) {
		struct xe_tile *tile;
		unsigned int id;

		for_each_tile(tile, xe, id)
			xe_memirq_postinstall(&tile->memirq);
	}

	xe_display_irq_postinstall(xe, xe_root_mmio_gt(xe));

	/*
	 * ASLE backlight operations are reported via GUnit GSE interrupts
	 * on the root tile.
	 */
	unmask_and_enable(xe_device_get_root_tile(xe),
			  GU_MISC_IRQ_OFFSET, GU_MISC_GSE);

	/* Enable top-level interrupts */
	if (GRAPHICS_VERx100(xe) >= 1210)
		dg1_intr_enable(xe, true);
	else
		xelp_intr_enable(xe, true);
}

static irqreturn_t vf_mem_irq_handler(int irq, void *arg)
{
	struct xe_device *xe = arg;
	struct xe_tile *tile;
	unsigned int id;

	if (!atomic_read(&xe->irq.enabled))
		return IRQ_NONE;

	for_each_tile(tile, xe, id)
		xe_memirq_handler(&tile->memirq);

	return IRQ_HANDLED;
}

static irq_handler_t xe_irq_handler(struct xe_device *xe)
{
	if (IS_SRIOV_VF(xe) && xe_device_has_memirq(xe))
		return vf_mem_irq_handler;

	if (GRAPHICS_VERx100(xe) >= 1210)
		return dg1_irq_handler;
	else
		return xelp_irq_handler;
}

static int xe_irq_msi_request_irqs(struct xe_device *xe)
{
	struct pci_dev *pdev = to_pci_dev(xe->drm.dev);
	irq_handler_t irq_handler;
	int irq, err;

	irq_handler = xe_irq_handler(xe);
	if (!irq_handler) {
		drm_err(&xe->drm, "No supported interrupt handler");
		return -EINVAL;
	}

	irq = pci_irq_vector(pdev, 0);
	err = request_irq(irq, irq_handler, IRQF_SHARED, DRIVER_NAME, xe);
	if (err < 0) {
		drm_err(&xe->drm, "Failed to request MSI IRQ %d\n", err);
		return err;
	}

	return 0;
}

static void xe_irq_msi_free(struct xe_device *xe)
{
	struct pci_dev *pdev = to_pci_dev(xe->drm.dev);
	int irq;

	irq = pci_irq_vector(pdev, 0);
	free_irq(irq, xe);
}

static void irq_uninstall(void *arg)
{
	struct xe_device *xe = arg;

	if (!atomic_xchg(&xe->irq.enabled, 0))
		return;

	xe_irq_reset(xe);

	if (xe_device_has_msix(xe))
		xe_irq_msix_free(xe);
	else
		xe_irq_msi_free(xe);
}

int xe_irq_init(struct xe_device *xe)
{
	spin_lock_init(&xe->irq.lock);

	return xe_irq_msix_init(xe);
}

int xe_irq_install(struct xe_device *xe)
{
	struct pci_dev *pdev = to_pci_dev(xe->drm.dev);
	unsigned int irq_flags = PCI_IRQ_MSI;
	int nvec = 1;
	int err;

	xe_irq_reset(xe);

	if (xe_device_has_msix(xe)) {
		nvec = xe->irq.msix.nvec;
		irq_flags = PCI_IRQ_MSIX;
	}

	err = pci_alloc_irq_vectors(pdev, nvec, nvec, irq_flags);
	if (err < 0) {
		drm_err(&xe->drm, "Failed to allocate IRQ vectors: %d\n", err);
		return err;
	}

	err = xe_device_has_msix(xe) ? xe_irq_msix_request_irqs(xe) :
					xe_irq_msi_request_irqs(xe);
	if (err)
		return err;

	atomic_set(&xe->irq.enabled, 1);

	xe_irq_postinstall(xe);

	return devm_add_action_or_reset(xe->drm.dev, irq_uninstall, xe);
}

static void xe_irq_msi_synchronize_irq(struct xe_device *xe)
{
	synchronize_irq(to_pci_dev(xe->drm.dev)->irq);
}

void xe_irq_suspend(struct xe_device *xe)
{
	atomic_set(&xe->irq.enabled, 0); /* no new irqs */

	/* flush irqs */
	if (xe_device_has_msix(xe))
		xe_irq_msix_synchronize_irq(xe);
	else
		xe_irq_msi_synchronize_irq(xe);
	xe_irq_reset(xe); /* turn irqs off */
}

void xe_irq_resume(struct xe_device *xe)
{
	struct xe_gt *gt;
	int id;

	/*
	 * lock not needed:
	 * 1. no irq will arrive before the postinstall
	 * 2. display is not yet resumed
	 */
	atomic_set(&xe->irq.enabled, 1);
	xe_irq_reset(xe);
	xe_irq_postinstall(xe); /* turn irqs on */

	for_each_gt(gt, xe, id)
		xe_irq_enable_hwe(gt);
}

/* MSI-X related definitions and functions below. */

enum xe_irq_msix_static {
	GUC2HOST_MSIX = 0,
	DEFAULT_MSIX = XE_IRQ_DEFAULT_MSIX,
	/* Must be last */
	NUM_OF_STATIC_MSIX,
};

static int xe_irq_msix_init(struct xe_device *xe)
{
	struct pci_dev *pdev = to_pci_dev(xe->drm.dev);
	int nvec = pci_msix_vec_count(pdev);

	if (nvec == -EINVAL)
		return 0;  /* MSI */

	if (nvec < 0) {
		drm_err(&xe->drm, "Failed getting MSI-X vectors count: %d\n", nvec);
		return nvec;
	}

	xe->irq.msix.nvec = nvec;
<<<<<<< HEAD
=======
	xa_init_flags(&xe->irq.msix.indexes, XA_FLAGS_ALLOC);
>>>>>>> d12acd7b
	return 0;
}

static irqreturn_t guc2host_irq_handler(int irq, void *arg)
{
	struct xe_device *xe = arg;
	struct xe_tile *tile;
	u8 id;

	if (!atomic_read(&xe->irq.enabled))
		return IRQ_NONE;

	for_each_tile(tile, xe, id)
		xe_guc_irq_handler(&tile->primary_gt->uc.guc,
				   GUC_INTR_GUC2HOST);

	return IRQ_HANDLED;
}

static irqreturn_t xe_irq_msix_default_hwe_handler(int irq, void *arg)
{
	unsigned int tile_id, gt_id;
	struct xe_device *xe = arg;
	struct xe_memirq *memirq;
	struct xe_hw_engine *hwe;
	enum xe_hw_engine_id id;
	struct xe_tile *tile;
	struct xe_gt *gt;

	if (!atomic_read(&xe->irq.enabled))
		return IRQ_NONE;

	for_each_tile(tile, xe, tile_id) {
		memirq = &tile->memirq;
		if (!memirq->bo)
			continue;

		for_each_gt(gt, xe, gt_id) {
			if (gt->tile != tile)
				continue;

			for_each_hw_engine(hwe, gt, id)
				xe_memirq_hwe_handler(memirq, hwe);
		}
	}

	return IRQ_HANDLED;
}

<<<<<<< HEAD
static int xe_irq_msix_request_irq(struct xe_device *xe, irq_handler_t handler,
				   const char *name, u16 msix)
=======
static int xe_irq_msix_alloc_vector(struct xe_device *xe, void *irq_buf,
				    bool dynamic_msix, u16 *msix)
{
	struct xa_limit limit;
	int ret;
	u32 id;

	limit = (dynamic_msix) ? XA_LIMIT(NUM_OF_STATIC_MSIX, xe->irq.msix.nvec - 1) :
				 XA_LIMIT(*msix, *msix);
	ret = xa_alloc(&xe->irq.msix.indexes, &id, irq_buf, limit, GFP_KERNEL);
	if (ret)
		return ret;

	if (dynamic_msix)
		*msix = id;

	return 0;
}

static void xe_irq_msix_release_vector(struct xe_device *xe, u16 msix)
{
	xa_erase(&xe->irq.msix.indexes, msix);
}

static int xe_irq_msix_request_irq_internal(struct xe_device *xe, irq_handler_t handler,
					    void *irq_buf, const char *name, u16 msix)
>>>>>>> d12acd7b
{
	struct pci_dev *pdev = to_pci_dev(xe->drm.dev);
	int ret, irq;

	irq = pci_irq_vector(pdev, msix);
	if (irq < 0)
		return irq;

<<<<<<< HEAD
	ret = request_irq(irq, handler, IRQF_SHARED, name, xe);
=======
	ret = request_irq(irq, handler, IRQF_SHARED, name, irq_buf);
>>>>>>> d12acd7b
	if (ret < 0)
		return ret;

	return 0;
}

<<<<<<< HEAD
static void xe_irq_msix_free_irq(struct xe_device *xe, u16 msix)
{
	struct pci_dev *pdev = to_pci_dev(xe->drm.dev);
	int irq;
=======
int xe_irq_msix_request_irq(struct xe_device *xe, irq_handler_t handler, void *irq_buf,
			    const char *name, bool dynamic_msix, u16 *msix)
{
	int ret;

	ret = xe_irq_msix_alloc_vector(xe, irq_buf, dynamic_msix, msix);
	if (ret)
		return ret;

	ret = xe_irq_msix_request_irq_internal(xe, handler, irq_buf, name, *msix);
	if (ret) {
		drm_err(&xe->drm, "Failed to request IRQ for MSI-X %u\n", *msix);
		xe_irq_msix_release_vector(xe, *msix);
		return ret;
	}

	return 0;
}

void xe_irq_msix_free_irq(struct xe_device *xe, u16 msix)
{
	struct pci_dev *pdev = to_pci_dev(xe->drm.dev);
	int irq;
	void *irq_buf;

	irq_buf = xa_load(&xe->irq.msix.indexes, msix);
	if (!irq_buf)
		return;
>>>>>>> d12acd7b

	irq = pci_irq_vector(pdev, msix);
	if (irq < 0) {
		drm_err(&xe->drm, "MSI-X %u can't be released, there is no matching IRQ\n", msix);
		return;
	}

<<<<<<< HEAD
	free_irq(irq, xe);
}

static int xe_irq_msix_request_irqs(struct xe_device *xe)
{
	int err;

	err = xe_irq_msix_request_irq(xe, guc2host_irq_handler,
				      DRIVER_NAME "-guc2host", GUC2HOST_MSIX);
	if (err) {
		drm_err(&xe->drm, "Failed to request MSI-X IRQ %d: %d\n", GUC2HOST_MSIX, err);
		return err;
	}

	err = xe_irq_msix_request_irq(xe, xe_irq_msix_default_hwe_handler,
				      DRIVER_NAME "-default-msix", DEFAULT_MSIX);
	if (err) {
		drm_err(&xe->drm, "Failed to request MSI-X IRQ %d: %d\n", DEFAULT_MSIX, err);
=======
	free_irq(irq, irq_buf);
	xe_irq_msix_release_vector(xe, msix);
}

int xe_irq_msix_request_irqs(struct xe_device *xe)
{
	int err;
	u16 msix;

	msix = GUC2HOST_MSIX;
	err = xe_irq_msix_request_irq(xe, guc2host_irq_handler, xe,
				      DRIVER_NAME "-guc2host", false, &msix);
	if (err)
		return err;

	msix = DEFAULT_MSIX;
	err = xe_irq_msix_request_irq(xe, xe_irq_msix_default_hwe_handler, xe,
				      DRIVER_NAME "-default-msix", false, &msix);
	if (err) {
>>>>>>> d12acd7b
		xe_irq_msix_free_irq(xe, GUC2HOST_MSIX);
		return err;
	}

	return 0;
}

<<<<<<< HEAD
static void xe_irq_msix_free(struct xe_device *xe)
{
	xe_irq_msix_free_irq(xe, GUC2HOST_MSIX);
	xe_irq_msix_free_irq(xe, DEFAULT_MSIX);
}

static void xe_irq_msix_synchronize_irq(struct xe_device *xe)
{
	struct pci_dev *pdev = to_pci_dev(xe->drm.dev);

	synchronize_irq(pci_irq_vector(pdev, GUC2HOST_MSIX));
	synchronize_irq(pci_irq_vector(pdev, DEFAULT_MSIX));
=======
void xe_irq_msix_free(struct xe_device *xe)
{
	unsigned long msix;
	u32 *dummy;

	xa_for_each(&xe->irq.msix.indexes, msix, dummy)
		xe_irq_msix_free_irq(xe, msix);
	xa_destroy(&xe->irq.msix.indexes);
}

void xe_irq_msix_synchronize_irq(struct xe_device *xe)
{
	struct pci_dev *pdev = to_pci_dev(xe->drm.dev);
	unsigned long msix;
	u32 *dummy;

	xa_for_each(&xe->irq.msix.indexes, msix, dummy)
		synchronize_irq(pci_irq_vector(pdev, msix));
>>>>>>> d12acd7b
}<|MERGE_RESOLUTION|>--- conflicted
+++ resolved
@@ -818,10 +818,7 @@
 	}
 
 	xe->irq.msix.nvec = nvec;
-<<<<<<< HEAD
-=======
 	xa_init_flags(&xe->irq.msix.indexes, XA_FLAGS_ALLOC);
->>>>>>> d12acd7b
 	return 0;
 }
 
@@ -871,10 +868,6 @@
 	return IRQ_HANDLED;
 }
 
-<<<<<<< HEAD
-static int xe_irq_msix_request_irq(struct xe_device *xe, irq_handler_t handler,
-				   const char *name, u16 msix)
-=======
 static int xe_irq_msix_alloc_vector(struct xe_device *xe, void *irq_buf,
 				    bool dynamic_msix, u16 *msix)
 {
@@ -901,7 +894,6 @@
 
 static int xe_irq_msix_request_irq_internal(struct xe_device *xe, irq_handler_t handler,
 					    void *irq_buf, const char *name, u16 msix)
->>>>>>> d12acd7b
 {
 	struct pci_dev *pdev = to_pci_dev(xe->drm.dev);
 	int ret, irq;
@@ -910,23 +902,13 @@
 	if (irq < 0)
 		return irq;
 
-<<<<<<< HEAD
-	ret = request_irq(irq, handler, IRQF_SHARED, name, xe);
-=======
 	ret = request_irq(irq, handler, IRQF_SHARED, name, irq_buf);
->>>>>>> d12acd7b
 	if (ret < 0)
 		return ret;
 
 	return 0;
 }
 
-<<<<<<< HEAD
-static void xe_irq_msix_free_irq(struct xe_device *xe, u16 msix)
-{
-	struct pci_dev *pdev = to_pci_dev(xe->drm.dev);
-	int irq;
-=======
 int xe_irq_msix_request_irq(struct xe_device *xe, irq_handler_t handler, void *irq_buf,
 			    const char *name, bool dynamic_msix, u16 *msix)
 {
@@ -955,7 +937,6 @@
 	irq_buf = xa_load(&xe->irq.msix.indexes, msix);
 	if (!irq_buf)
 		return;
->>>>>>> d12acd7b
 
 	irq = pci_irq_vector(pdev, msix);
 	if (irq < 0) {
@@ -963,26 +944,6 @@
 		return;
 	}
 
-<<<<<<< HEAD
-	free_irq(irq, xe);
-}
-
-static int xe_irq_msix_request_irqs(struct xe_device *xe)
-{
-	int err;
-
-	err = xe_irq_msix_request_irq(xe, guc2host_irq_handler,
-				      DRIVER_NAME "-guc2host", GUC2HOST_MSIX);
-	if (err) {
-		drm_err(&xe->drm, "Failed to request MSI-X IRQ %d: %d\n", GUC2HOST_MSIX, err);
-		return err;
-	}
-
-	err = xe_irq_msix_request_irq(xe, xe_irq_msix_default_hwe_handler,
-				      DRIVER_NAME "-default-msix", DEFAULT_MSIX);
-	if (err) {
-		drm_err(&xe->drm, "Failed to request MSI-X IRQ %d: %d\n", DEFAULT_MSIX, err);
-=======
 	free_irq(irq, irq_buf);
 	xe_irq_msix_release_vector(xe, msix);
 }
@@ -1002,7 +963,6 @@
 	err = xe_irq_msix_request_irq(xe, xe_irq_msix_default_hwe_handler, xe,
 				      DRIVER_NAME "-default-msix", false, &msix);
 	if (err) {
->>>>>>> d12acd7b
 		xe_irq_msix_free_irq(xe, GUC2HOST_MSIX);
 		return err;
 	}
@@ -1010,20 +970,6 @@
 	return 0;
 }
 
-<<<<<<< HEAD
-static void xe_irq_msix_free(struct xe_device *xe)
-{
-	xe_irq_msix_free_irq(xe, GUC2HOST_MSIX);
-	xe_irq_msix_free_irq(xe, DEFAULT_MSIX);
-}
-
-static void xe_irq_msix_synchronize_irq(struct xe_device *xe)
-{
-	struct pci_dev *pdev = to_pci_dev(xe->drm.dev);
-
-	synchronize_irq(pci_irq_vector(pdev, GUC2HOST_MSIX));
-	synchronize_irq(pci_irq_vector(pdev, DEFAULT_MSIX));
-=======
 void xe_irq_msix_free(struct xe_device *xe)
 {
 	unsigned long msix;
@@ -1042,5 +988,4 @@
 
 	xa_for_each(&xe->irq.msix.indexes, msix, dummy)
 		synchronize_irq(pci_irq_vector(pdev, msix));
->>>>>>> d12acd7b
 }