// SPDX-License-Identifier: MIT
/*
 * Copyright © 2021 Intel Corporation
 */

#include "xe_exec_queue.h"

#include <linux/nospec.h>

#include <drm/drm_device.h>
#include <drm/drm_file.h>
#include <uapi/drm/xe_drm.h>

#include "xe_device.h"
#include "xe_gt.h"
#include "xe_hw_engine_class_sysfs.h"
#include "xe_hw_engine_group.h"
#include "xe_hw_fence.h"
#include "xe_lrc.h"
#include "xe_macros.h"
#include "xe_migrate.h"
#include "xe_pm.h"
#include "xe_ring_ops_types.h"
#include "xe_trace.h"
#include "xe_vm.h"

enum xe_exec_queue_sched_prop {
	XE_EXEC_QUEUE_JOB_TIMEOUT = 0,
	XE_EXEC_QUEUE_TIMESLICE = 1,
	XE_EXEC_QUEUE_PREEMPT_TIMEOUT = 2,
	XE_EXEC_QUEUE_SCHED_PROP_MAX = 3,
};

static int exec_queue_user_extensions(struct xe_device *xe, struct xe_exec_queue *q,
				      u64 extensions, int ext_number);

static void __xe_exec_queue_free(struct xe_exec_queue *q)
{
	if (q->vm)
		xe_vm_put(q->vm);

	if (q->xef)
		xe_file_put(q->xef);

	kfree(q);
}

static struct xe_exec_queue *__xe_exec_queue_alloc(struct xe_device *xe,
						   struct xe_vm *vm,
						   u32 logical_mask,
						   u16 width, struct xe_hw_engine *hwe,
						   u32 flags, u64 extensions)
{
	struct xe_exec_queue *q;
	struct xe_gt *gt = hwe->gt;
	int err;

	/* only kernel queues can be permanent */
	XE_WARN_ON((flags & EXEC_QUEUE_FLAG_PERMANENT) && !(flags & EXEC_QUEUE_FLAG_KERNEL));

	q = kzalloc(struct_size(q, lrc, width), GFP_KERNEL);
	if (!q)
		return ERR_PTR(-ENOMEM);

	kref_init(&q->refcount);
	q->flags = flags;
	q->hwe = hwe;
	q->gt = gt;
	q->class = hwe->class;
	q->width = width;
	q->logical_mask = logical_mask;
	q->fence_irq = &gt->fence_irq[hwe->class];
	q->ring_ops = gt->ring_ops[hwe->class];
	q->ops = gt->exec_queue_ops;
	INIT_LIST_HEAD(&q->lr.link);
	INIT_LIST_HEAD(&q->multi_gt_link);
	INIT_LIST_HEAD(&q->hw_engine_group_link);

	q->sched_props.timeslice_us = hwe->eclass->sched_props.timeslice_us;
	q->sched_props.preempt_timeout_us =
				hwe->eclass->sched_props.preempt_timeout_us;
	q->sched_props.job_timeout_ms =
				hwe->eclass->sched_props.job_timeout_ms;
	if (q->flags & EXEC_QUEUE_FLAG_KERNEL &&
	    q->flags & EXEC_QUEUE_FLAG_HIGH_PRIORITY)
		q->sched_props.priority = XE_EXEC_QUEUE_PRIORITY_KERNEL;
	else
		q->sched_props.priority = XE_EXEC_QUEUE_PRIORITY_NORMAL;

	if (vm)
		q->vm = xe_vm_get(vm);

	if (extensions) {
		/*
		 * may set q->usm, must come before xe_lrc_create(),
		 * may overwrite q->sched_props, must come before q->ops->init()
		 */
		err = exec_queue_user_extensions(xe, q, extensions, 0);
		if (err) {
			__xe_exec_queue_free(q);
			return ERR_PTR(err);
		}
	}

	return q;
}

static int __xe_exec_queue_init(struct xe_exec_queue *q)
{
	struct xe_vm *vm = q->vm;
	int i, err;

	if (vm) {
		err = xe_vm_lock(vm, true);
		if (err)
			return err;
	}

	for (i = 0; i < q->width; ++i) {
		q->lrc[i] = xe_lrc_create(q->hwe, q->vm, SZ_16K);
		if (IS_ERR(q->lrc[i])) {
			err = PTR_ERR(q->lrc[i]);
			goto err_unlock;
		}
	}

	if (vm)
		xe_vm_unlock(vm);

	err = q->ops->init(q);
	if (err)
		goto err_lrc;

	return 0;

err_unlock:
	if (vm)
		xe_vm_unlock(vm);
err_lrc:
	for (i = i - 1; i >= 0; --i)
		xe_lrc_put(q->lrc[i]);
	return err;
}

struct xe_exec_queue *xe_exec_queue_create(struct xe_device *xe, struct xe_vm *vm,
					   u32 logical_mask, u16 width,
					   struct xe_hw_engine *hwe, u32 flags,
					   u64 extensions)
{
	struct xe_exec_queue *q;
	int err;

	q = __xe_exec_queue_alloc(xe, vm, logical_mask, width, hwe, flags,
				  extensions);
	if (IS_ERR(q))
		return q;

	err = __xe_exec_queue_init(q);
	if (err)
		goto err_post_alloc;

	return q;

err_post_alloc:
	__xe_exec_queue_free(q);
	return ERR_PTR(err);
}

struct xe_exec_queue *xe_exec_queue_create_class(struct xe_device *xe, struct xe_gt *gt,
						 struct xe_vm *vm,
						 enum xe_engine_class class,
						 u32 flags, u64 extensions)
{
	struct xe_hw_engine *hwe, *hwe0 = NULL;
	enum xe_hw_engine_id id;
	u32 logical_mask = 0;

	for_each_hw_engine(hwe, gt, id) {
		if (xe_hw_engine_is_reserved(hwe))
			continue;

		if (hwe->class == class) {
			logical_mask |= BIT(hwe->logical_instance);
			if (!hwe0)
				hwe0 = hwe;
		}
	}

	if (!logical_mask)
		return ERR_PTR(-ENODEV);

	return xe_exec_queue_create(xe, vm, logical_mask, 1, hwe0, flags, extensions);
}

/**
 * xe_exec_queue_create_bind() - Create bind exec queue.
 * @xe: Xe device.
 * @tile: tile which bind exec queue belongs to.
 * @flags: exec queue creation flags
 * @extensions: exec queue creation extensions
 *
 * Normalize bind exec queue creation. Bind exec queue is tied to migration VM
 * for access to physical memory required for page table programming. On a
 * faulting devices the reserved copy engine instance must be used to avoid
 * deadlocking (user binds cannot get stuck behind faults as kernel binds which
 * resolve faults depend on user binds). On non-faulting devices any copy engine
 * can be used.
 *
 * Returns exec queue on success, ERR_PTR on failure
 */
struct xe_exec_queue *xe_exec_queue_create_bind(struct xe_device *xe,
						struct xe_tile *tile,
						u32 flags, u64 extensions)
{
	struct xe_gt *gt = tile->primary_gt;
	struct xe_exec_queue *q;
	struct xe_vm *migrate_vm;

	migrate_vm = xe_migrate_get_vm(tile->migrate);
	if (xe->info.has_usm) {
		struct xe_hw_engine *hwe = xe_gt_hw_engine(gt,
							   XE_ENGINE_CLASS_COPY,
							   gt->usm.reserved_bcs_instance,
							   false);

		if (!hwe) {
			xe_vm_put(migrate_vm);
			return ERR_PTR(-EINVAL);
		}

		q = xe_exec_queue_create(xe, migrate_vm,
					 BIT(hwe->logical_instance), 1, hwe,
					 flags, extensions);
	} else {
		q = xe_exec_queue_create_class(xe, gt, migrate_vm,
					       XE_ENGINE_CLASS_COPY, flags,
					       extensions);
	}
	xe_vm_put(migrate_vm);

	return q;
}

void xe_exec_queue_destroy(struct kref *ref)
{
	struct xe_exec_queue *q = container_of(ref, struct xe_exec_queue, refcount);
	struct xe_exec_queue *eq, *next;

	xe_exec_queue_last_fence_put_unlocked(q);
	if (!(q->flags & EXEC_QUEUE_FLAG_BIND_ENGINE_CHILD)) {
		list_for_each_entry_safe(eq, next, &q->multi_gt_list,
					 multi_gt_link)
			xe_exec_queue_put(eq);
	}

	q->ops->fini(q);
}

void xe_exec_queue_fini(struct xe_exec_queue *q)
{
	int i;

	/*
	 * Before releasing our ref to lrc and xef, accumulate our run ticks
	 */
	xe_exec_queue_update_run_ticks(q);

	for (i = 0; i < q->width; ++i)
		xe_lrc_put(q->lrc[i]);

	__xe_exec_queue_free(q);
}

void xe_exec_queue_assign_name(struct xe_exec_queue *q, u32 instance)
{
	switch (q->class) {
	case XE_ENGINE_CLASS_RENDER:
		snprintf(q->name, sizeof(q->name), "rcs%d", instance);
		break;
	case XE_ENGINE_CLASS_VIDEO_DECODE:
		snprintf(q->name, sizeof(q->name), "vcs%d", instance);
		break;
	case XE_ENGINE_CLASS_VIDEO_ENHANCE:
		snprintf(q->name, sizeof(q->name), "vecs%d", instance);
		break;
	case XE_ENGINE_CLASS_COPY:
		snprintf(q->name, sizeof(q->name), "bcs%d", instance);
		break;
	case XE_ENGINE_CLASS_COMPUTE:
		snprintf(q->name, sizeof(q->name), "ccs%d", instance);
		break;
	case XE_ENGINE_CLASS_OTHER:
		snprintf(q->name, sizeof(q->name), "gsccs%d", instance);
		break;
	default:
		XE_WARN_ON(q->class);
	}
}

struct xe_exec_queue *xe_exec_queue_lookup(struct xe_file *xef, u32 id)
{
	struct xe_exec_queue *q;

	mutex_lock(&xef->exec_queue.lock);
	q = xa_load(&xef->exec_queue.xa, id);
	if (q)
		xe_exec_queue_get(q);
	mutex_unlock(&xef->exec_queue.lock);

	return q;
}

enum xe_exec_queue_priority
xe_exec_queue_device_get_max_priority(struct xe_device *xe)
{
	return capable(CAP_SYS_NICE) ? XE_EXEC_QUEUE_PRIORITY_HIGH :
				       XE_EXEC_QUEUE_PRIORITY_NORMAL;
}

static int exec_queue_set_priority(struct xe_device *xe, struct xe_exec_queue *q,
				   u64 value)
{
	if (XE_IOCTL_DBG(xe, value > XE_EXEC_QUEUE_PRIORITY_HIGH))
		return -EINVAL;

	if (XE_IOCTL_DBG(xe, value > xe_exec_queue_device_get_max_priority(xe)))
		return -EPERM;

	q->sched_props.priority = value;
	return 0;
}

static bool xe_exec_queue_enforce_schedule_limit(void)
{
#if IS_ENABLED(CONFIG_DRM_XE_ENABLE_SCHEDTIMEOUT_LIMIT)
	return true;
#else
	return !capable(CAP_SYS_NICE);
#endif
}

static void
xe_exec_queue_get_prop_minmax(struct xe_hw_engine_class_intf *eclass,
			      enum xe_exec_queue_sched_prop prop,
			      u32 *min, u32 *max)
{
	switch (prop) {
	case XE_EXEC_QUEUE_JOB_TIMEOUT:
		*min = eclass->sched_props.job_timeout_min;
		*max = eclass->sched_props.job_timeout_max;
		break;
	case XE_EXEC_QUEUE_TIMESLICE:
		*min = eclass->sched_props.timeslice_min;
		*max = eclass->sched_props.timeslice_max;
		break;
	case XE_EXEC_QUEUE_PREEMPT_TIMEOUT:
		*min = eclass->sched_props.preempt_timeout_min;
		*max = eclass->sched_props.preempt_timeout_max;
		break;
	default:
		break;
	}
#if IS_ENABLED(CONFIG_DRM_XE_ENABLE_SCHEDTIMEOUT_LIMIT)
	if (capable(CAP_SYS_NICE)) {
		switch (prop) {
		case XE_EXEC_QUEUE_JOB_TIMEOUT:
			*min = XE_HW_ENGINE_JOB_TIMEOUT_MIN;
			*max = XE_HW_ENGINE_JOB_TIMEOUT_MAX;
			break;
		case XE_EXEC_QUEUE_TIMESLICE:
			*min = XE_HW_ENGINE_TIMESLICE_MIN;
			*max = XE_HW_ENGINE_TIMESLICE_MAX;
			break;
		case XE_EXEC_QUEUE_PREEMPT_TIMEOUT:
			*min = XE_HW_ENGINE_PREEMPT_TIMEOUT_MIN;
			*max = XE_HW_ENGINE_PREEMPT_TIMEOUT_MAX;
			break;
		default:
			break;
		}
	}
#endif
}

static int exec_queue_set_timeslice(struct xe_device *xe, struct xe_exec_queue *q,
				    u64 value)
{
	u32 min = 0, max = 0;

	xe_exec_queue_get_prop_minmax(q->hwe->eclass,
				      XE_EXEC_QUEUE_TIMESLICE, &min, &max);

	if (xe_exec_queue_enforce_schedule_limit() &&
	    !xe_hw_engine_timeout_in_range(value, min, max))
		return -EINVAL;

	q->sched_props.timeslice_us = value;
	return 0;
}

typedef int (*xe_exec_queue_set_property_fn)(struct xe_device *xe,
					     struct xe_exec_queue *q,
					     u64 value);

static const xe_exec_queue_set_property_fn exec_queue_set_property_funcs[] = {
	[DRM_XE_EXEC_QUEUE_SET_PROPERTY_PRIORITY] = exec_queue_set_priority,
	[DRM_XE_EXEC_QUEUE_SET_PROPERTY_TIMESLICE] = exec_queue_set_timeslice,
};

static int exec_queue_user_ext_set_property(struct xe_device *xe,
					    struct xe_exec_queue *q,
					    u64 extension)
{
	u64 __user *address = u64_to_user_ptr(extension);
	struct drm_xe_ext_set_property ext;
	int err;
	u32 idx;

	err = __copy_from_user(&ext, address, sizeof(ext));
	if (XE_IOCTL_DBG(xe, err))
		return -EFAULT;

	if (XE_IOCTL_DBG(xe, ext.property >=
			 ARRAY_SIZE(exec_queue_set_property_funcs)) ||
	    XE_IOCTL_DBG(xe, ext.pad) ||
	    XE_IOCTL_DBG(xe, ext.property != DRM_XE_EXEC_QUEUE_SET_PROPERTY_PRIORITY &&
			 ext.property != DRM_XE_EXEC_QUEUE_SET_PROPERTY_TIMESLICE))
		return -EINVAL;

	idx = array_index_nospec(ext.property, ARRAY_SIZE(exec_queue_set_property_funcs));
	if (!exec_queue_set_property_funcs[idx])
		return -EINVAL;

	return exec_queue_set_property_funcs[idx](xe, q, ext.value);
}

typedef int (*xe_exec_queue_user_extension_fn)(struct xe_device *xe,
					       struct xe_exec_queue *q,
					       u64 extension);

static const xe_exec_queue_user_extension_fn exec_queue_user_extension_funcs[] = {
	[DRM_XE_EXEC_QUEUE_EXTENSION_SET_PROPERTY] = exec_queue_user_ext_set_property,
};

#define MAX_USER_EXTENSIONS	16
static int exec_queue_user_extensions(struct xe_device *xe, struct xe_exec_queue *q,
				      u64 extensions, int ext_number)
{
	u64 __user *address = u64_to_user_ptr(extensions);
	struct drm_xe_user_extension ext;
	int err;
	u32 idx;

	if (XE_IOCTL_DBG(xe, ext_number >= MAX_USER_EXTENSIONS))
		return -E2BIG;

	err = __copy_from_user(&ext, address, sizeof(ext));
	if (XE_IOCTL_DBG(xe, err))
		return -EFAULT;

	if (XE_IOCTL_DBG(xe, ext.pad) ||
	    XE_IOCTL_DBG(xe, ext.name >=
			 ARRAY_SIZE(exec_queue_user_extension_funcs)))
		return -EINVAL;

	idx = array_index_nospec(ext.name,
				 ARRAY_SIZE(exec_queue_user_extension_funcs));
	err = exec_queue_user_extension_funcs[idx](xe, q, extensions);
	if (XE_IOCTL_DBG(xe, err))
		return err;

	if (ext.next_extension)
		return exec_queue_user_extensions(xe, q, ext.next_extension,
						  ++ext_number);

	return 0;
}

static u32 calc_validate_logical_mask(struct xe_device *xe, struct xe_gt *gt,
				      struct drm_xe_engine_class_instance *eci,
				      u16 width, u16 num_placements)
{
	int len = width * num_placements;
	int i, j, n;
	u16 class;
	u16 gt_id;
	u32 return_mask = 0, prev_mask;

	if (XE_IOCTL_DBG(xe, !xe_device_uc_enabled(xe) &&
			 len > 1))
		return 0;

	for (i = 0; i < width; ++i) {
		u32 current_mask = 0;

		for (j = 0; j < num_placements; ++j) {
			struct xe_hw_engine *hwe;

			n = j * width + i;

			hwe = xe_hw_engine_lookup(xe, eci[n]);
			if (XE_IOCTL_DBG(xe, !hwe))
				return 0;

			if (XE_IOCTL_DBG(xe, xe_hw_engine_is_reserved(hwe)))
				return 0;

			if (XE_IOCTL_DBG(xe, n && eci[n].gt_id != gt_id) ||
			    XE_IOCTL_DBG(xe, n && eci[n].engine_class != class))
				return 0;

			class = eci[n].engine_class;
			gt_id = eci[n].gt_id;

			if (width == 1 || !i)
				return_mask |= BIT(eci[n].engine_instance);
			current_mask |= BIT(eci[n].engine_instance);
		}

		/* Parallel submissions must be logically contiguous */
		if (i && XE_IOCTL_DBG(xe, current_mask != prev_mask << 1))
			return 0;

		prev_mask = current_mask;
	}

	return return_mask;
}

int xe_exec_queue_create_ioctl(struct drm_device *dev, void *data,
			       struct drm_file *file)
{
	struct xe_device *xe = to_xe_device(dev);
	struct xe_file *xef = to_xe_file(file);
	struct drm_xe_exec_queue_create *args = data;
	struct drm_xe_engine_class_instance eci[XE_HW_ENGINE_MAX_INSTANCE];
	struct drm_xe_engine_class_instance __user *user_eci =
		u64_to_user_ptr(args->instances);
	struct xe_hw_engine *hwe;
	struct xe_vm *vm;
	struct xe_gt *gt;
	struct xe_tile *tile;
	struct xe_exec_queue *q = NULL;
	u32 logical_mask;
	u32 id;
	u32 len;
	int err;

	if (XE_IOCTL_DBG(xe, args->flags) ||
	    XE_IOCTL_DBG(xe, args->reserved[0] || args->reserved[1]))
		return -EINVAL;

	len = args->width * args->num_placements;
	if (XE_IOCTL_DBG(xe, !len || len > XE_HW_ENGINE_MAX_INSTANCE))
		return -EINVAL;

	err = __copy_from_user(eci, user_eci,
			       sizeof(struct drm_xe_engine_class_instance) *
			       len);
	if (XE_IOCTL_DBG(xe, err))
		return -EFAULT;

	if (XE_IOCTL_DBG(xe, eci[0].gt_id >= xe->info.gt_count))
		return -EINVAL;

	if (eci[0].engine_class == DRM_XE_ENGINE_CLASS_VM_BIND) {
		if (XE_IOCTL_DBG(xe, args->width != 1) ||
		    XE_IOCTL_DBG(xe, args->num_placements != 1) ||
		    XE_IOCTL_DBG(xe, eci[0].engine_instance != 0))
			return -EINVAL;

		for_each_tile(tile, xe, id) {
			struct xe_exec_queue *new;
			u32 flags = EXEC_QUEUE_FLAG_VM;

			if (id)
				flags |= EXEC_QUEUE_FLAG_BIND_ENGINE_CHILD;

			new = xe_exec_queue_create_bind(xe, tile, flags,
							args->extensions);
			if (IS_ERR(new)) {
				err = PTR_ERR(new);
				if (q)
					goto put_exec_queue;
				return err;
			}
			if (id == 0)
				q = new;
			else
				list_add_tail(&new->multi_gt_list,
					      &q->multi_gt_link);
		}
	} else {
		gt = xe_device_get_gt(xe, eci[0].gt_id);
		logical_mask = calc_validate_logical_mask(xe, gt, eci,
							  args->width,
							  args->num_placements);
		if (XE_IOCTL_DBG(xe, !logical_mask))
			return -EINVAL;

		hwe = xe_hw_engine_lookup(xe, eci[0]);
		if (XE_IOCTL_DBG(xe, !hwe))
			return -EINVAL;

		vm = xe_vm_lookup(xef, args->vm_id);
		if (XE_IOCTL_DBG(xe, !vm))
			return -ENOENT;

		err = down_read_interruptible(&vm->lock);
		if (err) {
			xe_vm_put(vm);
			return err;
		}

		if (XE_IOCTL_DBG(xe, xe_vm_is_closed_or_banned(vm))) {
			up_read(&vm->lock);
			xe_vm_put(vm);
			return -ENOENT;
		}

		q = xe_exec_queue_create(xe, vm, logical_mask,
					 args->width, hwe, 0,
					 args->extensions);
		up_read(&vm->lock);
		xe_vm_put(vm);
		if (IS_ERR(q))
			return PTR_ERR(q);

		if (xe_vm_in_preempt_fence_mode(vm)) {
			q->lr.context = dma_fence_context_alloc(1);

			err = xe_vm_add_compute_exec_queue(vm, q);
			if (XE_IOCTL_DBG(xe, err))
				goto put_exec_queue;
		}

		if (q->vm && q->hwe->hw_engine_group) {
			err = xe_hw_engine_group_add_exec_queue(q->hwe->hw_engine_group, q);
			if (err)
				goto put_exec_queue;
		}
	}

<<<<<<< HEAD
=======
	q->xef = xe_file_get(xef);

	/* user id alloc must always be last in ioctl to prevent UAF */
>>>>>>> fa10f348
	err = xa_alloc(&xef->exec_queue.xa, &id, q, xa_limit_32b, GFP_KERNEL);
	if (err)
		goto kill_exec_queue;

	args->exec_queue_id = id;

	return 0;

kill_exec_queue:
	xe_exec_queue_kill(q);
put_exec_queue:
	xe_exec_queue_put(q);
	return err;
}

int xe_exec_queue_get_property_ioctl(struct drm_device *dev, void *data,
				     struct drm_file *file)
{
	struct xe_device *xe = to_xe_device(dev);
	struct xe_file *xef = to_xe_file(file);
	struct drm_xe_exec_queue_get_property *args = data;
	struct xe_exec_queue *q;
	int ret;

	if (XE_IOCTL_DBG(xe, args->reserved[0] || args->reserved[1]))
		return -EINVAL;

	q = xe_exec_queue_lookup(xef, args->exec_queue_id);
	if (XE_IOCTL_DBG(xe, !q))
		return -ENOENT;

	switch (args->property) {
	case DRM_XE_EXEC_QUEUE_GET_PROPERTY_BAN:
		args->value = q->ops->reset_status(q);
		ret = 0;
		break;
	default:
		ret = -EINVAL;
	}

	xe_exec_queue_put(q);

	return ret;
}

/**
 * xe_exec_queue_is_lr() - Whether an exec_queue is long-running
 * @q: The exec_queue
 *
 * Return: True if the exec_queue is long-running, false otherwise.
 */
bool xe_exec_queue_is_lr(struct xe_exec_queue *q)
{
	return q->vm && xe_vm_in_lr_mode(q->vm) &&
		!(q->flags & EXEC_QUEUE_FLAG_VM);
}

static s32 xe_exec_queue_num_job_inflight(struct xe_exec_queue *q)
{
	return q->lrc[0]->fence_ctx.next_seqno - xe_lrc_seqno(q->lrc[0]) - 1;
}

/**
 * xe_exec_queue_ring_full() - Whether an exec_queue's ring is full
 * @q: The exec_queue
 *
 * Return: True if the exec_queue's ring is full, false otherwise.
 */
bool xe_exec_queue_ring_full(struct xe_exec_queue *q)
{
	struct xe_lrc *lrc = q->lrc[0];
	s32 max_job = lrc->ring.size / MAX_JOB_SIZE_BYTES;

	return xe_exec_queue_num_job_inflight(q) >= max_job;
}

/**
 * xe_exec_queue_is_idle() - Whether an exec_queue is idle.
 * @q: The exec_queue
 *
 * FIXME: Need to determine what to use as the short-lived
 * timeline lock for the exec_queues, so that the return value
 * of this function becomes more than just an advisory
 * snapshot in time. The timeline lock must protect the
 * seqno from racing submissions on the same exec_queue.
 * Typically vm->resv, but user-created timeline locks use the migrate vm
 * and never grabs the migrate vm->resv so we have a race there.
 *
 * Return: True if the exec_queue is idle, false otherwise.
 */
bool xe_exec_queue_is_idle(struct xe_exec_queue *q)
{
	if (xe_exec_queue_is_parallel(q)) {
		int i;

		for (i = 0; i < q->width; ++i) {
			if (xe_lrc_seqno(q->lrc[i]) !=
			    q->lrc[i]->fence_ctx.next_seqno - 1)
				return false;
		}

		return true;
	}

	return xe_lrc_seqno(q->lrc[0]) ==
		q->lrc[0]->fence_ctx.next_seqno - 1;
}

/**
 * xe_exec_queue_update_run_ticks() - Update run time in ticks for this exec queue
 * from hw
 * @q: The exec queue
 *
 * Update the timestamp saved by HW for this exec queue and save run ticks
 * calculated by using the delta from last update.
 */
void xe_exec_queue_update_run_ticks(struct xe_exec_queue *q)
{
	struct xe_file *xef;
	struct xe_lrc *lrc;
	u32 old_ts, new_ts;

	/*
	 * Jobs that are run during driver load may use an exec_queue, but are
	 * not associated with a user xe file, so avoid accumulating busyness
	 * for kernel specific work.
	 */
	if (!q->vm || !q->vm->xef)
		return;

	xef = q->vm->xef;

	/*
	 * Only sample the first LRC. For parallel submission, all of them are
	 * scheduled together and we compensate that below by multiplying by
	 * width - this may introduce errors if that premise is not true and
	 * they don't exit 100% aligned. On the other hand, looping through
	 * the LRCs and reading them in different time could also introduce
	 * errors.
	 */
	lrc = q->lrc[0];
	new_ts = xe_lrc_update_timestamp(lrc, &old_ts);
	xef->run_ticks[q->class] += (new_ts - old_ts) * q->width;
}

/**
 * xe_exec_queue_kill - permanently stop all execution from an exec queue
 * @q: The exec queue
 *
 * This function permanently stops all activity on an exec queue. If the queue
 * is actively executing on the HW, it will be kicked off the engine; any
 * pending jobs are discarded and all future submissions are rejected.
 * This function is safe to call multiple times.
 */
void xe_exec_queue_kill(struct xe_exec_queue *q)
{
	struct xe_exec_queue *eq = q, *next;

	list_for_each_entry_safe(eq, next, &eq->multi_gt_list,
				 multi_gt_link) {
		q->ops->kill(eq);
		xe_vm_remove_compute_exec_queue(q->vm, eq);
	}

	q->ops->kill(q);
	xe_vm_remove_compute_exec_queue(q->vm, q);
}

int xe_exec_queue_destroy_ioctl(struct drm_device *dev, void *data,
				struct drm_file *file)
{
	struct xe_device *xe = to_xe_device(dev);
	struct xe_file *xef = to_xe_file(file);
	struct drm_xe_exec_queue_destroy *args = data;
	struct xe_exec_queue *q;

	if (XE_IOCTL_DBG(xe, args->pad) ||
	    XE_IOCTL_DBG(xe, args->reserved[0] || args->reserved[1]))
		return -EINVAL;

	mutex_lock(&xef->exec_queue.lock);
	q = xa_erase(&xef->exec_queue.xa, args->exec_queue_id);
	mutex_unlock(&xef->exec_queue.lock);
	if (XE_IOCTL_DBG(xe, !q))
		return -ENOENT;

	if (q->vm && q->hwe->hw_engine_group)
		xe_hw_engine_group_del_exec_queue(q->hwe->hw_engine_group, q);

	xe_exec_queue_kill(q);

	trace_xe_exec_queue_close(q);
	xe_exec_queue_put(q);

	return 0;
}

static void xe_exec_queue_last_fence_lockdep_assert(struct xe_exec_queue *q,
						    struct xe_vm *vm)
{
	if (q->flags & EXEC_QUEUE_FLAG_VM) {
		lockdep_assert_held(&vm->lock);
	} else {
		xe_vm_assert_held(vm);
		lockdep_assert_held(&q->hwe->hw_engine_group->mode_sem);
	}
}

/**
 * xe_exec_queue_last_fence_put() - Drop ref to last fence
 * @q: The exec queue
 * @vm: The VM the engine does a bind or exec for
 */
void xe_exec_queue_last_fence_put(struct xe_exec_queue *q, struct xe_vm *vm)
{
	xe_exec_queue_last_fence_lockdep_assert(q, vm);

	xe_exec_queue_last_fence_put_unlocked(q);
}

/**
 * xe_exec_queue_last_fence_put_unlocked() - Drop ref to last fence unlocked
 * @q: The exec queue
 *
 * Only safe to be called from xe_exec_queue_destroy().
 */
void xe_exec_queue_last_fence_put_unlocked(struct xe_exec_queue *q)
{
	if (q->last_fence) {
		dma_fence_put(q->last_fence);
		q->last_fence = NULL;
	}
}

/**
 * xe_exec_queue_last_fence_get() - Get last fence
 * @q: The exec queue
 * @vm: The VM the engine does a bind or exec for
 *
 * Get last fence, takes a ref
 *
 * Returns: last fence if not signaled, dma fence stub if signaled
 */
struct dma_fence *xe_exec_queue_last_fence_get(struct xe_exec_queue *q,
					       struct xe_vm *vm)
{
	struct dma_fence *fence;

	xe_exec_queue_last_fence_lockdep_assert(q, vm);

	if (q->last_fence &&
	    test_bit(DMA_FENCE_FLAG_SIGNALED_BIT, &q->last_fence->flags))
		xe_exec_queue_last_fence_put(q, vm);

	fence = q->last_fence ? q->last_fence : dma_fence_get_stub();
	dma_fence_get(fence);
	return fence;
}

/**
 * xe_exec_queue_last_fence_get_for_resume() - Get last fence
 * @q: The exec queue
 * @vm: The VM the engine does a bind or exec for
 *
 * Get last fence, takes a ref. Only safe to be called in the context of
 * resuming the hw engine group's long-running exec queue, when the group
 * semaphore is held.
 *
 * Returns: last fence if not signaled, dma fence stub if signaled
 */
struct dma_fence *xe_exec_queue_last_fence_get_for_resume(struct xe_exec_queue *q,
							  struct xe_vm *vm)
{
	struct dma_fence *fence;

	lockdep_assert_held_write(&q->hwe->hw_engine_group->mode_sem);

	if (q->last_fence &&
	    test_bit(DMA_FENCE_FLAG_SIGNALED_BIT, &q->last_fence->flags))
		xe_exec_queue_last_fence_put_unlocked(q);

	fence = q->last_fence ? q->last_fence : dma_fence_get_stub();
	dma_fence_get(fence);
	return fence;
}

/**
 * xe_exec_queue_last_fence_set() - Set last fence
 * @q: The exec queue
 * @vm: The VM the engine does a bind or exec for
 * @fence: The fence
 *
 * Set the last fence for the engine. Increases reference count for fence, when
 * closing engine xe_exec_queue_last_fence_put should be called.
 */
void xe_exec_queue_last_fence_set(struct xe_exec_queue *q, struct xe_vm *vm,
				  struct dma_fence *fence)
{
	xe_exec_queue_last_fence_lockdep_assert(q, vm);

	xe_exec_queue_last_fence_put(q, vm);
	q->last_fence = dma_fence_get(fence);
}

/**
 * xe_exec_queue_last_fence_test_dep - Test last fence dependency of queue
 * @q: The exec queue
 * @vm: The VM the engine does a bind or exec for
 *
 * Returns:
 * -ETIME if there exists an unsignalled last fence dependency, zero otherwise.
 */
int xe_exec_queue_last_fence_test_dep(struct xe_exec_queue *q, struct xe_vm *vm)
{
	struct dma_fence *fence;
	int err = 0;

	fence = xe_exec_queue_last_fence_get(q, vm);
	if (fence) {
		err = test_bit(DMA_FENCE_FLAG_SIGNALED_BIT, &fence->flags) ?
			0 : -ETIME;
		dma_fence_put(fence);
	}

	return err;
}<|MERGE_RESOLUTION|>--- conflicted
+++ resolved
@@ -641,12 +641,9 @@
 		}
 	}
 
-<<<<<<< HEAD
-=======
 	q->xef = xe_file_get(xef);
 
 	/* user id alloc must always be last in ioctl to prevent UAF */
->>>>>>> fa10f348
 	err = xa_alloc(&xef->exec_queue.xa, &id, q, xa_limit_32b, GFP_KERNEL);
 	if (err)
 		goto kill_exec_queue;
