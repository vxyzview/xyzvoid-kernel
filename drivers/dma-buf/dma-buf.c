--- conflicted
+++ resolved
@@ -205,23 +205,6 @@
 	dcb->active = 0;
 	spin_unlock_irqrestore(&dcb->poll->lock, flags);
 	dma_fence_put(fence);
-<<<<<<< HEAD
-}
-
-static bool dma_buf_poll_shared(struct dma_resv *resv,
-				struct dma_buf_poll_cb_t *dcb)
-{
-	struct dma_resv_list *fobj = dma_resv_shared_list(resv);
-	struct dma_fence *fence;
-	int i, r;
-
-	if (!fobj)
-		return false;
-
-	for (i = 0; i < fobj->shared_count; ++i) {
-		fence = rcu_dereference_protected(fobj->shared[i],
-						  dma_resv_held(resv));
-=======
 	/* Paired with get_file in dma_buf_poll */
 	fput(dmabuf->file);
 }
@@ -234,7 +217,6 @@
 	int r;
 
 	dma_resv_for_each_fence(&cursor, resv, write, fence) {
->>>>>>> 92b4b594
 		dma_fence_get(fence);
 		r = dma_fence_add_callback(fence, &dcb->cb, dma_buf_poll_cb);
 		if (!r)
@@ -243,27 +225,6 @@
 	}
 
 	return false;
-<<<<<<< HEAD
-}
-
-static bool dma_buf_poll_excl(struct dma_resv *resv,
-			      struct dma_buf_poll_cb_t *dcb)
-{
-	struct dma_fence *fence = dma_resv_excl_fence(resv);
-	int r;
-
-	if (!fence)
-		return false;
-
-	dma_fence_get(fence);
-	r = dma_fence_add_callback(fence, &dcb->cb, dma_buf_poll_cb);
-	if (!r)
-		return true;
-	dma_fence_put(fence);
-
-	return false;
-=======
->>>>>>> 92b4b594
 }
 
 static __poll_t dma_buf_poll(struct file *file, poll_table *poll)
@@ -298,15 +259,10 @@
 		spin_unlock_irq(&dmabuf->poll.lock);
 
 		if (events & EPOLLOUT) {
-<<<<<<< HEAD
-			if (!dma_buf_poll_shared(resv, dcb) &&
-			    !dma_buf_poll_excl(resv, dcb))
-=======
 			/* Paired with fput in dma_buf_poll_cb */
 			get_file(dmabuf->file);
 
 			if (!dma_buf_poll_add_cb(resv, true, dcb))
->>>>>>> 92b4b594
 				/* No callback queued, wake up any other waiters */
 				dma_buf_poll_cb(NULL, &dcb->cb);
 			else
@@ -326,14 +282,10 @@
 		spin_unlock_irq(&dmabuf->poll.lock);
 
 		if (events & EPOLLIN) {
-<<<<<<< HEAD
-			if (!dma_buf_poll_excl(resv, dcb))
-=======
 			/* Paired with fput in dma_buf_poll_cb */
 			get_file(dmabuf->file);
 
 			if (!dma_buf_poll_add_cb(resv, false, dcb))
->>>>>>> 92b4b594
 				/* No callback queued, wake up any other waiters */
 				dma_buf_poll_cb(NULL, &dcb->cb);
 			else
