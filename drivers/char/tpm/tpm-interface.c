--- conflicted
+++ resolved
@@ -385,10 +385,7 @@
 		goto suspended;
 
 	if (chip->flags & TPM_CHIP_FLAG_TPM2) {
-<<<<<<< HEAD
-=======
 		tpm2_end_auth_session(chip);
->>>>>>> a6ad5510
 		tpm2_shutdown(chip, TPM2_SU_STATE);
 		goto suspended;
 	}
