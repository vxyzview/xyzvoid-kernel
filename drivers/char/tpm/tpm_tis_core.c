--- conflicted
+++ resolved
@@ -70,11 +70,7 @@
 	long rc;
 	u8 status;
 	bool canceled = false;
-<<<<<<< HEAD
-	u8 sts_mask = 0;
-=======
 	u8 sts_mask;
->>>>>>> 98817289
 	int ret = 0;
 
 	/* check current status */
@@ -82,26 +78,11 @@
 	if ((status & mask) == mask)
 		return 0;
 
-<<<<<<< HEAD
-	/* check what status changes can be handled by irqs */
-	if (priv->int_mask & TPM_INTF_STS_VALID_INT)
-		sts_mask |= TPM_STS_VALID;
-
-	if (priv->int_mask & TPM_INTF_DATA_AVAIL_INT)
-		sts_mask |= TPM_STS_DATA_AVAIL;
-
-	if (priv->int_mask & TPM_INTF_CMD_READY_INT)
-		sts_mask |= TPM_STS_COMMAND_READY;
-
-	sts_mask &= mask;
-
-=======
 	sts_mask = mask & (TPM_STS_VALID | TPM_STS_DATA_AVAIL |
 			   TPM_STS_COMMAND_READY);
 	/* check what status changes can be handled by irqs */
 	sts_mask = tpm_tis_filter_sts_mask(priv->int_mask, sts_mask);
 
->>>>>>> 98817289
 	stop = jiffies + timeout;
 	/* process status changes with irq support */
 	if (sts_mask) {
@@ -568,15 +549,6 @@
 		else if (rc != -EIO)
 			/* Data transfer failed, not recoverable */
 			return rc;
-<<<<<<< HEAD
-	}
-
-	rc = tpm_tis_verify_crc(priv, len, buf);
-	if (rc < 0) {
-		dev_err(&chip->dev, "CRC mismatch for command.\n");
-		return rc;
-=======
->>>>>>> 98817289
 	}
 
 	/* go and do it */
@@ -620,11 +592,7 @@
 	if (!test_bit(TPM_TIS_IRQ_TESTED, &priv->flags))
 		tpm_msleep(1);
 	if (!test_bit(TPM_TIS_IRQ_TESTED, &priv->flags))
-<<<<<<< HEAD
-		disable_interrupts(chip);
-=======
 		tpm_tis_disable_interrupts(chip);
->>>>>>> 98817289
 	set_bit(TPM_TIS_IRQ_TESTED, &priv->flags);
 	return rc;
 }
@@ -822,8 +790,6 @@
 	}
 
 	return status == TPM_STS_COMMAND_READY;
-<<<<<<< HEAD
-=======
 }
 
 static irqreturn_t tpm_tis_revert_interrupts(struct tpm_chip *chip)
@@ -875,7 +841,6 @@
 		irqret = tpm_tis_revert_interrupts(chip);
 
 	return irqret;
->>>>>>> 98817289
 }
 
 static irqreturn_t tis_int_handler(int dummy, void *dev_id)
@@ -922,17 +887,12 @@
 	cap_t cap;
 	int ret;
 
-<<<<<<< HEAD
-=======
 	chip->flags |= TPM_CHIP_FLAG_IRQ;
 
->>>>>>> 98817289
 	if (chip->flags & TPM_CHIP_FLAG_TPM2)
 		ret = tpm2_get_tpm_pt(chip, 0x100, &cap2, desc);
 	else
 		ret = tpm1_getcap(chip, TPM_CAP_PROP_TIS_TIMEOUT, &cap, desc, 0);
-<<<<<<< HEAD
-=======
 
 	if (ret)
 		chip->flags &= ~TPM_CHIP_FLAG_IRQ;
@@ -945,7 +905,6 @@
 
 	devm_free_irq(chip->dev.parent, priv->irq, chip);
 	priv->irq = 0;
->>>>>>> 98817289
 }
 
 /* Register the IRQ and issue a command that will cause an interrupt. If an
@@ -960,10 +919,7 @@
 	int rc;
 	u32 int_status;
 
-<<<<<<< HEAD
-=======
 	INIT_WORK(&priv->free_irq_work, tpm_tis_free_irq_func);
->>>>>>> 98817289
 
 	rc = devm_request_threaded_irq(chip->dev.parent, irq, NULL,
 				       tis_int_handler, IRQF_ONESHOT | flags,
@@ -1329,11 +1285,7 @@
 			rc = tpm_tis_request_locality(chip, 0);
 			if (rc < 0)
 				goto out_err;
-<<<<<<< HEAD
-			disable_interrupts(chip);
-=======
 			tpm_tis_disable_interrupts(chip);
->>>>>>> 98817289
 			tpm_tis_relinquish_locality(chip, 0);
 		}
 	}
