--- conflicted
+++ resolved
@@ -943,7 +943,6 @@
 	rc = tpm2_create_primary(chip, TPM2_RH_NULL, &tmp_null_key, name);
 	if (rc)
 		goto err;
-<<<<<<< HEAD
 
 	/* Return null key if the name has not been changed: */
 	if (!memcmp(name, chip->null_key_name, sizeof(name))) {
@@ -955,19 +954,6 @@
 	dev_err(&chip->dev, "null key integrity check failed\n");
 	tpm2_flush_context(chip, tmp_null_key);
 
-=======
-
-	/* Return null key if the name has not been changed: */
-	if (!memcmp(name, chip->null_key_name, sizeof(name))) {
-		*null_key = tmp_null_key;
-		return 0;
-	}
-
-	/* Deduce from the name change TPM interference: */
-	dev_err(&chip->dev, "null key integrity check failed\n");
-	tpm2_flush_context(chip, tmp_null_key);
-
->>>>>>> fa10f348
 err:
 	if (rc) {
 		chip->flags |= TPM_CHIP_FLAG_DISABLE;
