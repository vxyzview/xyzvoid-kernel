// SPDX-License-Identifier: GPL-2.0+
/*
 * ipmi_watchdog.c
 *
 * A watchdog timer based upon the IPMI interface.
 *
 * Author: MontaVista Software, Inc.
 *         Corey Minyard <minyard@mvista.com>
 *         source@mvista.com
 *
 * Copyright 2002 MontaVista Software Inc.
 */

#define pr_fmt(fmt) "IPMI Watchdog: " fmt

#include <linux/module.h>
#include <linux/moduleparam.h>
#include <linux/ipmi.h>
#include <linux/ipmi_smi.h>
#include <linux/mutex.h>
#include <linux/watchdog.h>
#include <linux/miscdevice.h>
#include <linux/init.h>
#include <linux/completion.h>
#include <linux/kdebug.h>
#include <linux/rwsem.h>
#include <linux/errno.h>
#include <linux/uaccess.h>
#include <linux/notifier.h>
#include <linux/nmi.h>
#include <linux/reboot.h>
#include <linux/wait.h>
#include <linux/poll.h>
#include <linux/string.h>
#include <linux/ctype.h>
#include <linux/delay.h>
#include <linux/atomic.h>
#include <linux/sched/signal.h>

#ifdef CONFIG_X86
/*
 * This is ugly, but I've determined that x86 is the only architecture
 * that can reasonably support the IPMI NMI watchdog timeout at this
 * time.  If another architecture adds this capability somehow, it
 * will have to be a somewhat different mechanism and I have no idea
 * how it will work.  So in the unlikely event that another
 * architecture supports this, we can figure out a good generic
 * mechanism for it at that time.
 */
#include <asm/kdebug.h>
#include <asm/nmi.h>
#define HAVE_DIE_NMI
#endif

/*
 * The IPMI command/response information for the watchdog timer.
 */

/* values for byte 1 of the set command, byte 2 of the get response. */
#define WDOG_DONT_LOG		(1 << 7)
#define WDOG_DONT_STOP_ON_SET	(1 << 6)
#define WDOG_SET_TIMER_USE(byte, use) \
	byte = ((byte) & 0xf8) | ((use) & 0x7)
#define WDOG_GET_TIMER_USE(byte) ((byte) & 0x7)
#define WDOG_TIMER_USE_BIOS_FRB2	1
#define WDOG_TIMER_USE_BIOS_POST	2
#define WDOG_TIMER_USE_OS_LOAD		3
#define WDOG_TIMER_USE_SMS_OS		4
#define WDOG_TIMER_USE_OEM		5

/* values for byte 2 of the set command, byte 3 of the get response. */
#define WDOG_SET_PRETIMEOUT_ACT(byte, use) \
	byte = ((byte) & 0x8f) | (((use) & 0x7) << 4)
#define WDOG_GET_PRETIMEOUT_ACT(byte) (((byte) >> 4) & 0x7)
#define WDOG_PRETIMEOUT_NONE		0
#define WDOG_PRETIMEOUT_SMI		1
#define WDOG_PRETIMEOUT_NMI		2
#define WDOG_PRETIMEOUT_MSG_INT		3

/* Operations that can be performed on a pretimout. */
#define WDOG_PREOP_NONE		0
#define WDOG_PREOP_PANIC	1
/* Cause data to be available to read.  Doesn't work in NMI mode. */
#define WDOG_PREOP_GIVE_DATA	2

/* Actions to perform on a full timeout. */
#define WDOG_SET_TIMEOUT_ACT(byte, use) \
	byte = ((byte) & 0xf8) | ((use) & 0x7)
#define WDOG_GET_TIMEOUT_ACT(byte) ((byte) & 0x7)
#define WDOG_TIMEOUT_NONE		0
#define WDOG_TIMEOUT_RESET		1
#define WDOG_TIMEOUT_POWER_DOWN		2
#define WDOG_TIMEOUT_POWER_CYCLE	3

/*
 * Byte 3 of the get command, byte 4 of the get response is the
 * pre-timeout in seconds.
 */

/* Bits for setting byte 4 of the set command, byte 5 of the get response. */
#define WDOG_EXPIRE_CLEAR_BIOS_FRB2	(1 << 1)
#define WDOG_EXPIRE_CLEAR_BIOS_POST	(1 << 2)
#define WDOG_EXPIRE_CLEAR_OS_LOAD	(1 << 3)
#define WDOG_EXPIRE_CLEAR_SMS_OS	(1 << 4)
#define WDOG_EXPIRE_CLEAR_OEM		(1 << 5)

/*
 * Setting/getting the watchdog timer value.  This is for bytes 5 and
 * 6 (the timeout time) of the set command, and bytes 6 and 7 (the
 * timeout time) and 8 and 9 (the current countdown value) of the
 * response.  The timeout value is given in seconds (in the command it
 * is 100ms intervals).
 */
#define WDOG_SET_TIMEOUT(byte1, byte2, val) \
	(byte1) = (((val) * 10) & 0xff), (byte2) = (((val) * 10) >> 8)
#define WDOG_GET_TIMEOUT(byte1, byte2) \
	(((byte1) | ((byte2) << 8)) / 10)

#define IPMI_WDOG_RESET_TIMER		0x22
#define IPMI_WDOG_SET_TIMER		0x24
#define IPMI_WDOG_GET_TIMER		0x25

#define IPMI_WDOG_TIMER_NOT_INIT_RESP	0x80

static DEFINE_MUTEX(ipmi_watchdog_mutex);
static bool nowayout = WATCHDOG_NOWAYOUT;

static struct ipmi_user *watchdog_user;
static int watchdog_ifnum;

/* Default the timeout to 10 seconds. */
static int timeout = 10;

/* The pre-timeout is disabled by default. */
static int pretimeout;

/* Default timeout to set on panic */
static int panic_wdt_timeout = 255;

/* Default action is to reset the board on a timeout. */
static unsigned char action_val = WDOG_TIMEOUT_RESET;

static char action[16] = "reset";

static unsigned char preaction_val = WDOG_PRETIMEOUT_NONE;

static char preaction[16] = "pre_none";

static unsigned char preop_val = WDOG_PREOP_NONE;

static char preop[16] = "preop_none";
static DEFINE_SPINLOCK(ipmi_read_lock);
static char data_to_read;
static DECLARE_WAIT_QUEUE_HEAD(read_q);
static struct fasync_struct *fasync_q;
static atomic_t pretimeout_since_last_heartbeat;
static char expect_close;

static int ifnum_to_use = -1;

/* Parameters to ipmi_set_timeout */
#define IPMI_SET_TIMEOUT_NO_HB			0
#define IPMI_SET_TIMEOUT_HB_IF_NECESSARY	1
#define IPMI_SET_TIMEOUT_FORCE_HB		2

static int ipmi_set_timeout(int do_heartbeat);
static void ipmi_register_watchdog(int ipmi_intf);
static void ipmi_unregister_watchdog(int ipmi_intf);

/*
 * If true, the driver will start running as soon as it is configured
 * and ready.
 */
static int start_now;

static int set_param_timeout(const char *val, const struct kernel_param *kp)
{
	char *endp;
	int  l;
	int  rv = 0;

	if (!val)
		return -EINVAL;
	l = simple_strtoul(val, &endp, 0);
	if (endp == val)
		return -EINVAL;

	*((int *)kp->arg) = l;
	if (watchdog_user)
		rv = ipmi_set_timeout(IPMI_SET_TIMEOUT_HB_IF_NECESSARY);

	return rv;
}

static const struct kernel_param_ops param_ops_timeout = {
	.set = set_param_timeout,
	.get = param_get_int,
};
#define param_check_timeout param_check_int

typedef int (*action_fn)(const char *intval, char *outval);

static int action_op(const char *inval, char *outval);
static int preaction_op(const char *inval, char *outval);
static int preop_op(const char *inval, char *outval);
static void check_parms(void);

static int set_param_str(const char *val, const struct kernel_param *kp)
{
	action_fn  fn = (action_fn) kp->arg;
	int        rv = 0;
	char       valcp[16];
	char       *s;

	strncpy(valcp, val, 15);
	valcp[15] = '\0';

	s = strstrip(valcp);

	rv = fn(s, NULL);
	if (rv)
		goto out;

	check_parms();
	if (watchdog_user)
		rv = ipmi_set_timeout(IPMI_SET_TIMEOUT_HB_IF_NECESSARY);

 out:
	return rv;
}

static int get_param_str(char *buffer, const struct kernel_param *kp)
{
	action_fn fn = (action_fn) kp->arg;
	int rv, len;

	rv = fn(NULL, buffer);
	if (rv)
		return rv;

	len = strlen(buffer);
	buffer[len++] = '\n';
	buffer[len] = 0;

	return len;
}


static int set_param_wdog_ifnum(const char *val, const struct kernel_param *kp)
{
	int rv = param_set_int(val, kp);
	if (rv)
		return rv;
	if ((ifnum_to_use < 0) || (ifnum_to_use == watchdog_ifnum))
		return 0;

	ipmi_unregister_watchdog(watchdog_ifnum);
	ipmi_register_watchdog(ifnum_to_use);
	return 0;
}

static const struct kernel_param_ops param_ops_wdog_ifnum = {
	.set = set_param_wdog_ifnum,
	.get = param_get_int,
};

#define param_check_wdog_ifnum param_check_int

static const struct kernel_param_ops param_ops_str = {
	.set = set_param_str,
	.get = get_param_str,
};

module_param(ifnum_to_use, wdog_ifnum, 0644);
MODULE_PARM_DESC(ifnum_to_use, "The interface number to use for the watchdog "
		 "timer.  Setting to -1 defaults to the first registered "
		 "interface");

module_param(timeout, timeout, 0644);
MODULE_PARM_DESC(timeout, "Timeout value in seconds.");

module_param(pretimeout, timeout, 0644);
MODULE_PARM_DESC(pretimeout, "Pretimeout value in seconds.");

module_param(panic_wdt_timeout, timeout, 0644);
MODULE_PARM_DESC(panic_wdt_timeout, "Timeout value on kernel panic in seconds.");

module_param_cb(action, &param_ops_str, action_op, 0644);
MODULE_PARM_DESC(action, "Timeout action. One of: "
		 "reset, none, power_cycle, power_off.");

module_param_cb(preaction, &param_ops_str, preaction_op, 0644);
MODULE_PARM_DESC(preaction, "Pretimeout action.  One of: "
		 "pre_none, pre_smi, pre_nmi, pre_int.");

module_param_cb(preop, &param_ops_str, preop_op, 0644);
MODULE_PARM_DESC(preop, "Pretimeout driver operation.  One of: "
		 "preop_none, preop_panic, preop_give_data.");

module_param(start_now, int, 0444);
MODULE_PARM_DESC(start_now, "Set to 1 to start the watchdog as"
		 "soon as the driver is loaded.");

module_param(nowayout, bool, 0644);
MODULE_PARM_DESC(nowayout, "Watchdog cannot be stopped once started "
		 "(default=CONFIG_WATCHDOG_NOWAYOUT)");

/* Default state of the timer. */
static unsigned char ipmi_watchdog_state = WDOG_TIMEOUT_NONE;

/* Is someone using the watchdog?  Only one user is allowed. */
static unsigned long ipmi_wdog_open;

/*
 * If set to 1, the heartbeat command will set the state to reset and
 * start the timer.  The timer doesn't normally run when the driver is
 * first opened until the heartbeat is set the first time, this
 * variable is used to accomplish this.
 */
static int ipmi_start_timer_on_heartbeat;

/* IPMI version of the BMC. */
static unsigned char ipmi_version_major;
static unsigned char ipmi_version_minor;

/* If a pretimeout occurs, this is used to allow only one panic to happen. */
static atomic_t preop_panic_excl = ATOMIC_INIT(-1);

#ifdef HAVE_DIE_NMI
static int testing_nmi;
static int nmi_handler_registered;
#endif

static int __ipmi_heartbeat(void);

/*
 * We use a mutex to make sure that only one thing can send a set a
 * message at one time.  The mutex is claimed when a message is sent
 * and freed when both the send and receive messages are free.
 */
static atomic_t msg_tofree = ATOMIC_INIT(0);
static DECLARE_COMPLETION(msg_wait);
static void msg_free_smi(struct ipmi_smi_msg *msg)
{
	if (atomic_dec_and_test(&msg_tofree)) {
		if (!oops_in_progress)
			complete(&msg_wait);
	}
}
static void msg_free_recv(struct ipmi_recv_msg *msg)
{
	if (atomic_dec_and_test(&msg_tofree)) {
		if (!oops_in_progress)
			complete(&msg_wait);
	}
}
static struct ipmi_smi_msg smi_msg = INIT_IPMI_SMI_MSG(msg_free_smi);
<<<<<<< HEAD
static struct ipmi_recv_msg recv_msg = {
	.done = msg_free_recv
};
=======
static struct ipmi_recv_msg recv_msg = INIT_IPMI_RECV_MSG(msg_free_recv);
>>>>>>> bf44eed7

static int __ipmi_set_timeout(struct ipmi_smi_msg  *smi_msg,
			      struct ipmi_recv_msg *recv_msg,
			      int                  *send_heartbeat_now)
{
	struct kernel_ipmi_msg            msg;
	unsigned char                     data[6];
	int                               rv;
	struct ipmi_system_interface_addr addr;
	int                               hbnow = 0;


	data[0] = 0;
	WDOG_SET_TIMER_USE(data[0], WDOG_TIMER_USE_SMS_OS);

	if (ipmi_watchdog_state != WDOG_TIMEOUT_NONE) {
		if ((ipmi_version_major > 1) ||
		    ((ipmi_version_major == 1) && (ipmi_version_minor >= 5))) {
			/* This is an IPMI 1.5-only feature. */
			data[0] |= WDOG_DONT_STOP_ON_SET;
		} else {
			/*
			 * In ipmi 1.0, setting the timer stops the watchdog, we
			 * need to start it back up again.
			 */
			hbnow = 1;
		}
	}

	data[1] = 0;
	WDOG_SET_TIMEOUT_ACT(data[1], ipmi_watchdog_state);
	if ((pretimeout > 0) && (ipmi_watchdog_state != WDOG_TIMEOUT_NONE)) {
	    WDOG_SET_PRETIMEOUT_ACT(data[1], preaction_val);
	    data[2] = pretimeout;
	} else {
	    WDOG_SET_PRETIMEOUT_ACT(data[1], WDOG_PRETIMEOUT_NONE);
	    data[2] = 0; /* No pretimeout. */
	}
	data[3] = 0;
	WDOG_SET_TIMEOUT(data[4], data[5], timeout);

	addr.addr_type = IPMI_SYSTEM_INTERFACE_ADDR_TYPE;
	addr.channel = IPMI_BMC_CHANNEL;
	addr.lun = 0;

	msg.netfn = 0x06;
	msg.cmd = IPMI_WDOG_SET_TIMER;
	msg.data = data;
	msg.data_len = sizeof(data);
	rv = ipmi_request_supply_msgs(watchdog_user,
				      (struct ipmi_addr *) &addr,
				      0,
				      &msg,
				      NULL,
				      smi_msg,
				      recv_msg,
				      1);
	if (rv)
		pr_warn("set timeout error: %d\n", rv);
	else if (send_heartbeat_now)
		*send_heartbeat_now = hbnow;

	return rv;
}

static int _ipmi_set_timeout(int do_heartbeat)
{
	int send_heartbeat_now;
	int rv;

	if (!watchdog_user)
		return -ENODEV;

	atomic_set(&msg_tofree, 2);

	rv = __ipmi_set_timeout(&smi_msg,
				&recv_msg,
				&send_heartbeat_now);
	if (rv) {
		atomic_set(&msg_tofree, 0);
		return rv;
	}

	wait_for_completion(&msg_wait);

	if ((do_heartbeat == IPMI_SET_TIMEOUT_FORCE_HB)
		|| ((send_heartbeat_now)
		    && (do_heartbeat == IPMI_SET_TIMEOUT_HB_IF_NECESSARY)))
		rv = __ipmi_heartbeat();

	return rv;
}

static int ipmi_set_timeout(int do_heartbeat)
{
	int rv;

	mutex_lock(&ipmi_watchdog_mutex);
	rv = _ipmi_set_timeout(do_heartbeat);
	mutex_unlock(&ipmi_watchdog_mutex);

	return rv;
}

static atomic_t panic_done_count = ATOMIC_INIT(0);

static void panic_smi_free(struct ipmi_smi_msg *msg)
{
	atomic_dec(&panic_done_count);
}
static void panic_recv_free(struct ipmi_recv_msg *msg)
{
	atomic_dec(&panic_done_count);
}

static struct ipmi_smi_msg panic_halt_heartbeat_smi_msg =
	INIT_IPMI_SMI_MSG(panic_smi_free);
<<<<<<< HEAD
static struct ipmi_recv_msg panic_halt_heartbeat_recv_msg = {
	.done = panic_recv_free
};
=======
static struct ipmi_recv_msg panic_halt_heartbeat_recv_msg =
	INIT_IPMI_RECV_MSG(panic_recv_free);
>>>>>>> bf44eed7

static void panic_halt_ipmi_heartbeat(void)
{
	struct kernel_ipmi_msg             msg;
	struct ipmi_system_interface_addr addr;
	int rv;

	/*
	 * Don't reset the timer if we have the timer turned off, that
	 * re-enables the watchdog.
	 */
	if (ipmi_watchdog_state == WDOG_TIMEOUT_NONE)
		return;

	addr.addr_type = IPMI_SYSTEM_INTERFACE_ADDR_TYPE;
	addr.channel = IPMI_BMC_CHANNEL;
	addr.lun = 0;

	msg.netfn = 0x06;
	msg.cmd = IPMI_WDOG_RESET_TIMER;
	msg.data = NULL;
	msg.data_len = 0;
	atomic_add(2, &panic_done_count);
	rv = ipmi_request_supply_msgs(watchdog_user,
				      (struct ipmi_addr *) &addr,
				      0,
				      &msg,
				      NULL,
				      &panic_halt_heartbeat_smi_msg,
				      &panic_halt_heartbeat_recv_msg,
				      1);
	if (rv)
		atomic_sub(2, &panic_done_count);
}

static struct ipmi_smi_msg panic_halt_smi_msg =
	INIT_IPMI_SMI_MSG(panic_smi_free);
<<<<<<< HEAD
static struct ipmi_recv_msg panic_halt_recv_msg = {
	.done = panic_recv_free
};
=======
static struct ipmi_recv_msg panic_halt_recv_msg =
	INIT_IPMI_RECV_MSG(panic_recv_free);
>>>>>>> bf44eed7

/*
 * Special call, doesn't claim any locks.  This is only to be called
 * at panic or halt time, in run-to-completion mode, when the caller
 * is the only CPU and the only thing that will be going is these IPMI
 * calls.
 */
static void panic_halt_ipmi_set_timeout(void)
{
	int send_heartbeat_now;
	int rv;

	/* Wait for the messages to be free. */
	while (atomic_read(&panic_done_count) != 0)
		ipmi_poll_interface(watchdog_user);
	atomic_add(2, &panic_done_count);
	rv = __ipmi_set_timeout(&panic_halt_smi_msg,
				&panic_halt_recv_msg,
				&send_heartbeat_now);
	if (rv) {
		atomic_sub(2, &panic_done_count);
		pr_warn("Unable to extend the watchdog timeout\n");
	} else {
		if (send_heartbeat_now)
			panic_halt_ipmi_heartbeat();
	}
	while (atomic_read(&panic_done_count) != 0)
		ipmi_poll_interface(watchdog_user);
}

static int __ipmi_heartbeat(void)
{
	struct kernel_ipmi_msg msg;
	int rv;
	struct ipmi_system_interface_addr addr;
	int timeout_retries = 0;

restart:
	/*
	 * Don't reset the timer if we have the timer turned off, that
	 * re-enables the watchdog.
	 */
	if (ipmi_watchdog_state == WDOG_TIMEOUT_NONE)
		return 0;

	atomic_set(&msg_tofree, 2);

	addr.addr_type = IPMI_SYSTEM_INTERFACE_ADDR_TYPE;
	addr.channel = IPMI_BMC_CHANNEL;
	addr.lun = 0;

	msg.netfn = 0x06;
	msg.cmd = IPMI_WDOG_RESET_TIMER;
	msg.data = NULL;
	msg.data_len = 0;
	rv = ipmi_request_supply_msgs(watchdog_user,
				      (struct ipmi_addr *) &addr,
				      0,
				      &msg,
				      NULL,
				      &smi_msg,
				      &recv_msg,
				      1);
	if (rv) {
		atomic_set(&msg_tofree, 0);
		pr_warn("heartbeat send failure: %d\n", rv);
		return rv;
	}

	/* Wait for the heartbeat to be sent. */
	wait_for_completion(&msg_wait);

	if (recv_msg.msg.data[0] == IPMI_WDOG_TIMER_NOT_INIT_RESP)  {
		timeout_retries++;
		if (timeout_retries > 3) {
			pr_err("Unable to restore the IPMI watchdog's settings, giving up\n");
			rv = -EIO;
			goto out;
		}

		/*
		 * The timer was not initialized, that means the BMC was
		 * probably reset and lost the watchdog information.  Attempt
		 * to restore the timer's info.  Note that we still hold
		 * the heartbeat lock, to keep a heartbeat from happening
		 * in this process, so must say no heartbeat to avoid a
		 * deadlock on this mutex
		 */
		rv = _ipmi_set_timeout(IPMI_SET_TIMEOUT_NO_HB);
		if (rv) {
			pr_err("Unable to send the command to set the watchdog's settings, giving up\n");
			goto out;
		}

		/* Might need a heartbeat send, go ahead and do it. */
		goto restart;
	} else if (recv_msg.msg.data[0] != 0) {
		/*
		 * Got an error in the heartbeat response.  It was already
		 * reported in ipmi_wdog_msg_handler, but we should return
		 * an error here.
		 */
		rv = -EINVAL;
	}

out:
	return rv;
}

static int _ipmi_heartbeat(void)
{
	int rv;

	if (!watchdog_user)
		return -ENODEV;

	if (ipmi_start_timer_on_heartbeat) {
		ipmi_start_timer_on_heartbeat = 0;
		ipmi_watchdog_state = action_val;
		rv = _ipmi_set_timeout(IPMI_SET_TIMEOUT_FORCE_HB);
	} else if (atomic_cmpxchg(&pretimeout_since_last_heartbeat, 1, 0)) {
		/*
		 * A pretimeout occurred, make sure we set the timeout.
		 * We don't want to set the action, though, we want to
		 * leave that alone (thus it can't be combined with the
		 * above operation.
		 */
		rv = _ipmi_set_timeout(IPMI_SET_TIMEOUT_HB_IF_NECESSARY);
	} else {
		rv = __ipmi_heartbeat();
	}

	return rv;
}

static int ipmi_heartbeat(void)
{
	int rv;

	mutex_lock(&ipmi_watchdog_mutex);
	rv = _ipmi_heartbeat();
	mutex_unlock(&ipmi_watchdog_mutex);

	return rv;
}

static const struct watchdog_info ident = {
	.options	= 0,	/* WDIOF_SETTIMEOUT, */
	.firmware_version = 1,
	.identity	= "IPMI"
};

static int ipmi_ioctl(struct file *file,
		      unsigned int cmd, unsigned long arg)
{
	void __user *argp = (void __user *)arg;
	int i;
	int val;

	switch (cmd) {
	case WDIOC_GETSUPPORT:
		i = copy_to_user(argp, &ident, sizeof(ident));
		return i ? -EFAULT : 0;

	case WDIOC_SETTIMEOUT:
		i = copy_from_user(&val, argp, sizeof(int));
		if (i)
			return -EFAULT;
		timeout = val;
		return _ipmi_set_timeout(IPMI_SET_TIMEOUT_HB_IF_NECESSARY);

	case WDIOC_GETTIMEOUT:
		i = copy_to_user(argp, &timeout, sizeof(timeout));
		if (i)
			return -EFAULT;
		return 0;

	case WDIOC_SETPRETIMEOUT:
		i = copy_from_user(&val, argp, sizeof(int));
		if (i)
			return -EFAULT;
		pretimeout = val;
		return _ipmi_set_timeout(IPMI_SET_TIMEOUT_HB_IF_NECESSARY);

	case WDIOC_GETPRETIMEOUT:
		i = copy_to_user(argp, &pretimeout, sizeof(pretimeout));
		if (i)
			return -EFAULT;
		return 0;

	case WDIOC_KEEPALIVE:
		return _ipmi_heartbeat();

	case WDIOC_SETOPTIONS:
		i = copy_from_user(&val, argp, sizeof(int));
		if (i)
			return -EFAULT;
		if (val & WDIOS_DISABLECARD) {
			ipmi_watchdog_state = WDOG_TIMEOUT_NONE;
			_ipmi_set_timeout(IPMI_SET_TIMEOUT_NO_HB);
			ipmi_start_timer_on_heartbeat = 0;
		}

		if (val & WDIOS_ENABLECARD) {
			ipmi_watchdog_state = action_val;
			_ipmi_set_timeout(IPMI_SET_TIMEOUT_FORCE_HB);
		}
		return 0;

	case WDIOC_GETSTATUS:
		val = 0;
		i = copy_to_user(argp, &val, sizeof(val));
		if (i)
			return -EFAULT;
		return 0;

	default:
		return -ENOIOCTLCMD;
	}
}

static long ipmi_unlocked_ioctl(struct file *file,
				unsigned int cmd,
				unsigned long arg)
{
	int ret;

	mutex_lock(&ipmi_watchdog_mutex);
	ret = ipmi_ioctl(file, cmd, arg);
	mutex_unlock(&ipmi_watchdog_mutex);

	return ret;
}

static ssize_t ipmi_write(struct file *file,
			  const char  __user *buf,
			  size_t      len,
			  loff_t      *ppos)
{
	int rv;

	if (len) {
		if (!nowayout) {
			size_t i;

			/* In case it was set long ago */
			expect_close = 0;

			for (i = 0; i != len; i++) {
				char c;

				if (get_user(c, buf + i))
					return -EFAULT;
				if (c == 'V')
					expect_close = 42;
			}
		}
		rv = ipmi_heartbeat();
		if (rv)
			return rv;
	}
	return len;
}

static ssize_t ipmi_read(struct file *file,
			 char        __user *buf,
			 size_t      count,
			 loff_t      *ppos)
{
	int          rv = 0;
	wait_queue_entry_t wait;

	if (count <= 0)
		return 0;

	/*
	 * Reading returns if the pretimeout has gone off, and it only does
	 * it once per pretimeout.
	 */
	spin_lock_irq(&ipmi_read_lock);
	if (!data_to_read) {
		if (file->f_flags & O_NONBLOCK) {
			rv = -EAGAIN;
			goto out;
		}

		init_waitqueue_entry(&wait, current);
		add_wait_queue(&read_q, &wait);
		while (!data_to_read) {
			set_current_state(TASK_INTERRUPTIBLE);
			spin_unlock_irq(&ipmi_read_lock);
			schedule();
			spin_lock_irq(&ipmi_read_lock);
		}
		remove_wait_queue(&read_q, &wait);

		if (signal_pending(current)) {
			rv = -ERESTARTSYS;
			goto out;
		}
	}
	data_to_read = 0;

 out:
	spin_unlock_irq(&ipmi_read_lock);

	if (rv == 0) {
		if (copy_to_user(buf, &data_to_read, 1))
			rv = -EFAULT;
		else
			rv = 1;
	}

	return rv;
}

static int ipmi_open(struct inode *ino, struct file *filep)
{
	switch (iminor(ino)) {
	case WATCHDOG_MINOR:
		if (test_and_set_bit(0, &ipmi_wdog_open))
			return -EBUSY;


		/*
		 * Don't start the timer now, let it start on the
		 * first heartbeat.
		 */
		ipmi_start_timer_on_heartbeat = 1;
		return stream_open(ino, filep);

	default:
		return (-ENODEV);
	}
}

static __poll_t ipmi_poll(struct file *file, poll_table *wait)
{
	__poll_t mask = 0;

	poll_wait(file, &read_q, wait);

	spin_lock_irq(&ipmi_read_lock);
	if (data_to_read)
		mask |= (EPOLLIN | EPOLLRDNORM);
	spin_unlock_irq(&ipmi_read_lock);

	return mask;
}

static int ipmi_fasync(int fd, struct file *file, int on)
{
	int result;

	result = fasync_helper(fd, file, on, &fasync_q);

	return (result);
}

static int ipmi_close(struct inode *ino, struct file *filep)
{
	if (iminor(ino) == WATCHDOG_MINOR) {
		if (expect_close == 42) {
			mutex_lock(&ipmi_watchdog_mutex);
			ipmi_watchdog_state = WDOG_TIMEOUT_NONE;
			_ipmi_set_timeout(IPMI_SET_TIMEOUT_NO_HB);
			mutex_unlock(&ipmi_watchdog_mutex);
		} else {
			pr_crit("Unexpected close, not stopping watchdog!\n");
			ipmi_heartbeat();
		}
		clear_bit(0, &ipmi_wdog_open);
	}

	expect_close = 0;

	return 0;
}

static const struct file_operations ipmi_wdog_fops = {
	.owner   = THIS_MODULE,
	.read    = ipmi_read,
	.poll    = ipmi_poll,
	.write   = ipmi_write,
	.unlocked_ioctl = ipmi_unlocked_ioctl,
	.compat_ioctl	= compat_ptr_ioctl,
	.open    = ipmi_open,
	.release = ipmi_close,
	.fasync  = ipmi_fasync,
	.llseek  = no_llseek,
};

static struct miscdevice ipmi_wdog_miscdev = {
	.minor		= WATCHDOG_MINOR,
	.name		= "watchdog",
	.fops		= &ipmi_wdog_fops
};

static void ipmi_wdog_msg_handler(struct ipmi_recv_msg *msg,
				  void                 *handler_data)
{
	if (msg->msg.cmd == IPMI_WDOG_RESET_TIMER &&
			msg->msg.data[0] == IPMI_WDOG_TIMER_NOT_INIT_RESP)
		pr_info("response: The IPMI controller appears to have been reset, will attempt to reinitialize the watchdog timer\n");
	else if (msg->msg.data[0] != 0)
		pr_err("response: Error %x on cmd %x\n",
		       msg->msg.data[0],
		       msg->msg.cmd);

	ipmi_free_recv_msg(msg);
}

static void ipmi_wdog_pretimeout_handler(void *handler_data)
{
	if (preaction_val != WDOG_PRETIMEOUT_NONE) {
		if (preop_val == WDOG_PREOP_PANIC) {
			if (atomic_inc_and_test(&preop_panic_excl))
				panic("Watchdog pre-timeout");
		} else if (preop_val == WDOG_PREOP_GIVE_DATA) {
			unsigned long flags;

			spin_lock_irqsave(&ipmi_read_lock, flags);
			data_to_read = 1;
			wake_up_interruptible(&read_q);
			kill_fasync(&fasync_q, SIGIO, POLL_IN);
			spin_unlock_irqrestore(&ipmi_read_lock, flags);
		}
	}

	/*
	 * On some machines, the heartbeat will give an error and not
	 * work unless we re-enable the timer.  So do so.
	 */
	atomic_set(&pretimeout_since_last_heartbeat, 1);
}

static void ipmi_wdog_panic_handler(void *user_data)
{
	static int panic_event_handled;

	/*
	 * On a panic, if we have a panic timeout, make sure to extend
	 * the watchdog timer to a reasonable value to complete the
	 * panic, if the watchdog timer is running.  Plus the
	 * pretimeout is meaningless at panic time.
	 */
	if (watchdog_user && !panic_event_handled &&
	    ipmi_watchdog_state != WDOG_TIMEOUT_NONE) {
		/* Make sure we do this only once. */
		panic_event_handled = 1;

		timeout = panic_wdt_timeout;
		pretimeout = 0;
		panic_halt_ipmi_set_timeout();
	}
}

static const struct ipmi_user_hndl ipmi_hndlrs = {
	.ipmi_recv_hndl           = ipmi_wdog_msg_handler,
	.ipmi_watchdog_pretimeout = ipmi_wdog_pretimeout_handler,
	.ipmi_panic_handler       = ipmi_wdog_panic_handler
};

static void ipmi_register_watchdog(int ipmi_intf)
{
	int rv = -EBUSY;

	if (watchdog_user)
		goto out;

	if ((ifnum_to_use >= 0) && (ifnum_to_use != ipmi_intf))
		goto out;

	watchdog_ifnum = ipmi_intf;

	rv = ipmi_create_user(ipmi_intf, &ipmi_hndlrs, NULL, &watchdog_user);
	if (rv < 0) {
		pr_crit("Unable to register with ipmi\n");
		goto out;
	}

	rv = ipmi_get_version(watchdog_user,
			      &ipmi_version_major,
			      &ipmi_version_minor);
	if (rv) {
		pr_warn("Unable to get IPMI version, assuming 1.0\n");
		ipmi_version_major = 1;
		ipmi_version_minor = 0;
	}

	rv = misc_register(&ipmi_wdog_miscdev);
	if (rv < 0) {
		ipmi_destroy_user(watchdog_user);
		watchdog_user = NULL;
		pr_crit("Unable to register misc device\n");
	}

#ifdef HAVE_DIE_NMI
	if (nmi_handler_registered) {
		int old_pretimeout = pretimeout;
		int old_timeout = timeout;
		int old_preop_val = preop_val;

		/*
		 * Set the pretimeout to go off in a second and give
		 * ourselves plenty of time to stop the timer.
		 */
		ipmi_watchdog_state = WDOG_TIMEOUT_RESET;
		preop_val = WDOG_PREOP_NONE; /* Make sure nothing happens */
		pretimeout = 99;
		timeout = 100;

		testing_nmi = 1;

		rv = ipmi_set_timeout(IPMI_SET_TIMEOUT_FORCE_HB);
		if (rv) {
			pr_warn("Error starting timer to test NMI: 0x%x.  The NMI pretimeout will likely not work\n",
				rv);
			rv = 0;
			goto out_restore;
		}

		msleep(1500);

		if (testing_nmi != 2) {
			pr_warn("IPMI NMI didn't seem to occur.  The NMI pretimeout will likely not work\n");
		}
 out_restore:
		testing_nmi = 0;
		preop_val = old_preop_val;
		pretimeout = old_pretimeout;
		timeout = old_timeout;
	}
#endif

 out:
	if ((start_now) && (rv == 0)) {
		/* Run from startup, so start the timer now. */
		start_now = 0; /* Disable this function after first startup. */
		ipmi_watchdog_state = action_val;
		ipmi_set_timeout(IPMI_SET_TIMEOUT_FORCE_HB);
		pr_info("Starting now!\n");
	} else {
		/* Stop the timer now. */
		ipmi_watchdog_state = WDOG_TIMEOUT_NONE;
		ipmi_set_timeout(IPMI_SET_TIMEOUT_NO_HB);
	}
}

static void ipmi_unregister_watchdog(int ipmi_intf)
{
	int rv;
	struct ipmi_user *loc_user = watchdog_user;

	if (!loc_user)
		return;

	if (watchdog_ifnum != ipmi_intf)
		return;

	/* Make sure no one can call us any more. */
	misc_deregister(&ipmi_wdog_miscdev);

	watchdog_user = NULL;

	/*
	 * Wait to make sure the message makes it out.  The lower layer has
	 * pointers to our buffers, we want to make sure they are done before
	 * we release our memory.
	 */
	while (atomic_read(&msg_tofree))
		msg_free_smi(NULL);

	mutex_lock(&ipmi_watchdog_mutex);

	/* Disconnect from IPMI. */
	rv = ipmi_destroy_user(loc_user);
	if (rv)
		pr_warn("error unlinking from IPMI: %d\n",  rv);

	/* If it comes back, restart it properly. */
	ipmi_start_timer_on_heartbeat = 1;

	mutex_unlock(&ipmi_watchdog_mutex);
}

#ifdef HAVE_DIE_NMI
static int
ipmi_nmi(unsigned int val, struct pt_regs *regs)
{
	/*
	 * If we get here, it's an NMI that's not a memory or I/O
	 * error.  We can't truly tell if it's from IPMI or not
	 * without sending a message, and sending a message is almost
	 * impossible because of locking.
	 */

	if (testing_nmi) {
		testing_nmi = 2;
		return NMI_HANDLED;
	}

	/* If we are not expecting a timeout, ignore it. */
	if (ipmi_watchdog_state == WDOG_TIMEOUT_NONE)
		return NMI_DONE;

	if (preaction_val != WDOG_PRETIMEOUT_NMI)
		return NMI_DONE;

	/*
	 * If no one else handled the NMI, we assume it was the IPMI
	 * watchdog.
	 */
	if (preop_val == WDOG_PREOP_PANIC) {
		/* On some machines, the heartbeat will give
		   an error and not work unless we re-enable
		   the timer.   So do so. */
		atomic_set(&pretimeout_since_last_heartbeat, 1);
		if (atomic_inc_and_test(&preop_panic_excl))
			nmi_panic(regs, "pre-timeout");
	}

	return NMI_HANDLED;
}
#endif

static int wdog_reboot_handler(struct notifier_block *this,
			       unsigned long         code,
			       void                  *unused)
{
	static int reboot_event_handled;

	if ((watchdog_user) && (!reboot_event_handled)) {
		/* Make sure we only do this once. */
		reboot_event_handled = 1;

		if (code == SYS_POWER_OFF || code == SYS_HALT) {
			/* Disable the WDT if we are shutting down. */
			ipmi_watchdog_state = WDOG_TIMEOUT_NONE;
			ipmi_set_timeout(IPMI_SET_TIMEOUT_NO_HB);
		} else if (ipmi_watchdog_state != WDOG_TIMEOUT_NONE) {
			/* Set a long timer to let the reboot happen or
			   reset if it hangs, but only if the watchdog
			   timer was already running. */
			if (timeout < 120)
				timeout = 120;
			pretimeout = 0;
			ipmi_watchdog_state = WDOG_TIMEOUT_RESET;
			ipmi_set_timeout(IPMI_SET_TIMEOUT_NO_HB);
		}
	}
	return NOTIFY_OK;
}

static struct notifier_block wdog_reboot_notifier = {
	.notifier_call	= wdog_reboot_handler,
	.next		= NULL,
	.priority	= 0
};

static void ipmi_new_smi(int if_num, struct device *device)
{
	ipmi_register_watchdog(if_num);
}

static void ipmi_smi_gone(int if_num)
{
	ipmi_unregister_watchdog(if_num);
}

static struct ipmi_smi_watcher smi_watcher = {
	.owner    = THIS_MODULE,
	.new_smi  = ipmi_new_smi,
	.smi_gone = ipmi_smi_gone
};

static int action_op(const char *inval, char *outval)
{
	if (outval)
		strcpy(outval, action);

	if (!inval)
		return 0;

	if (strcmp(inval, "reset") == 0)
		action_val = WDOG_TIMEOUT_RESET;
	else if (strcmp(inval, "none") == 0)
		action_val = WDOG_TIMEOUT_NONE;
	else if (strcmp(inval, "power_cycle") == 0)
		action_val = WDOG_TIMEOUT_POWER_CYCLE;
	else if (strcmp(inval, "power_off") == 0)
		action_val = WDOG_TIMEOUT_POWER_DOWN;
	else
		return -EINVAL;
	strcpy(action, inval);
	return 0;
}

static int preaction_op(const char *inval, char *outval)
{
	if (outval)
		strcpy(outval, preaction);

	if (!inval)
		return 0;

	if (strcmp(inval, "pre_none") == 0)
		preaction_val = WDOG_PRETIMEOUT_NONE;
	else if (strcmp(inval, "pre_smi") == 0)
		preaction_val = WDOG_PRETIMEOUT_SMI;
#ifdef HAVE_DIE_NMI
	else if (strcmp(inval, "pre_nmi") == 0)
		preaction_val = WDOG_PRETIMEOUT_NMI;
#endif
	else if (strcmp(inval, "pre_int") == 0)
		preaction_val = WDOG_PRETIMEOUT_MSG_INT;
	else
		return -EINVAL;
	strcpy(preaction, inval);
	return 0;
}

static int preop_op(const char *inval, char *outval)
{
	if (outval)
		strcpy(outval, preop);

	if (!inval)
		return 0;

	if (strcmp(inval, "preop_none") == 0)
		preop_val = WDOG_PREOP_NONE;
	else if (strcmp(inval, "preop_panic") == 0)
		preop_val = WDOG_PREOP_PANIC;
	else if (strcmp(inval, "preop_give_data") == 0)
		preop_val = WDOG_PREOP_GIVE_DATA;
	else
		return -EINVAL;
	strcpy(preop, inval);
	return 0;
}

static void check_parms(void)
{
#ifdef HAVE_DIE_NMI
	int do_nmi = 0;
	int rv;

	if (preaction_val == WDOG_PRETIMEOUT_NMI) {
		do_nmi = 1;
		if (preop_val == WDOG_PREOP_GIVE_DATA) {
			pr_warn("Pretimeout op is to give data but NMI pretimeout is enabled, setting pretimeout op to none\n");
			preop_op("preop_none", NULL);
			do_nmi = 0;
		}
	}
	if (do_nmi && !nmi_handler_registered) {
		rv = register_nmi_handler(NMI_UNKNOWN, ipmi_nmi, 0,
						"ipmi");
		if (rv) {
			pr_warn("Can't register nmi handler\n");
			return;
		} else
			nmi_handler_registered = 1;
	} else if (!do_nmi && nmi_handler_registered) {
		unregister_nmi_handler(NMI_UNKNOWN, "ipmi");
		nmi_handler_registered = 0;
	}
#endif
}

static int __init ipmi_wdog_init(void)
{
	int rv;

	if (action_op(action, NULL)) {
		action_op("reset", NULL);
		pr_info("Unknown action '%s', defaulting to reset\n", action);
	}

	if (preaction_op(preaction, NULL)) {
		preaction_op("pre_none", NULL);
		pr_info("Unknown preaction '%s', defaulting to none\n",
			preaction);
	}

	if (preop_op(preop, NULL)) {
		preop_op("preop_none", NULL);
		pr_info("Unknown preop '%s', defaulting to none\n", preop);
	}

	check_parms();

	register_reboot_notifier(&wdog_reboot_notifier);

	rv = ipmi_smi_watcher_register(&smi_watcher);
	if (rv) {
#ifdef HAVE_DIE_NMI
		if (nmi_handler_registered)
			unregister_nmi_handler(NMI_UNKNOWN, "ipmi");
#endif
		unregister_reboot_notifier(&wdog_reboot_notifier);
		pr_warn("can't register smi watcher\n");
		return rv;
	}

	pr_info("driver initialized\n");

	return 0;
}

static void __exit ipmi_wdog_exit(void)
{
	ipmi_smi_watcher_unregister(&smi_watcher);
	ipmi_unregister_watchdog(watchdog_ifnum);

#ifdef HAVE_DIE_NMI
	if (nmi_handler_registered)
		unregister_nmi_handler(NMI_UNKNOWN, "ipmi");
#endif

	unregister_reboot_notifier(&wdog_reboot_notifier);
}
module_exit(ipmi_wdog_exit);
module_init(ipmi_wdog_init);
MODULE_LICENSE("GPL");
MODULE_AUTHOR("Corey Minyard <minyard@mvista.com>");
MODULE_DESCRIPTION("watchdog timer based upon the IPMI interface.");<|MERGE_RESOLUTION|>--- conflicted
+++ resolved
@@ -355,13 +355,7 @@
 	}
 }
 static struct ipmi_smi_msg smi_msg = INIT_IPMI_SMI_MSG(msg_free_smi);
-<<<<<<< HEAD
-static struct ipmi_recv_msg recv_msg = {
-	.done = msg_free_recv
-};
-=======
 static struct ipmi_recv_msg recv_msg = INIT_IPMI_RECV_MSG(msg_free_recv);
->>>>>>> bf44eed7
 
 static int __ipmi_set_timeout(struct ipmi_smi_msg  *smi_msg,
 			      struct ipmi_recv_msg *recv_msg,
@@ -479,14 +473,8 @@
 
 static struct ipmi_smi_msg panic_halt_heartbeat_smi_msg =
 	INIT_IPMI_SMI_MSG(panic_smi_free);
-<<<<<<< HEAD
-static struct ipmi_recv_msg panic_halt_heartbeat_recv_msg = {
-	.done = panic_recv_free
-};
-=======
 static struct ipmi_recv_msg panic_halt_heartbeat_recv_msg =
 	INIT_IPMI_RECV_MSG(panic_recv_free);
->>>>>>> bf44eed7
 
 static void panic_halt_ipmi_heartbeat(void)
 {
@@ -524,14 +512,8 @@
 
 static struct ipmi_smi_msg panic_halt_smi_msg =
 	INIT_IPMI_SMI_MSG(panic_smi_free);
-<<<<<<< HEAD
-static struct ipmi_recv_msg panic_halt_recv_msg = {
-	.done = panic_recv_free
-};
-=======
 static struct ipmi_recv_msg panic_halt_recv_msg =
 	INIT_IPMI_RECV_MSG(panic_recv_free);
->>>>>>> bf44eed7
 
 /*
  * Special call, doesn't claim any locks.  This is only to be called
