// SPDX-License-Identifier: GPL-2.0-or-later
/*
 *  ahci.c - AHCI SATA support
 *
 *  Maintained by:  Tejun Heo <tj@kernel.org>
 *    		    Please ALWAYS copy linux-ide@vger.kernel.org
 *		    on emails.
 *
 *  Copyright 2004-2005 Red Hat, Inc.
 *
 * libata documentation is available via 'make {ps|pdf}docs',
 * as Documentation/driver-api/libata.rst
 *
 * AHCI hardware documentation:
 * http://www.intel.com/technology/serialata/pdf/rev1_0.pdf
 * http://www.intel.com/technology/serialata/pdf/rev1_1.pdf
 */

#include <linux/kernel.h>
#include <linux/module.h>
#include <linux/pci.h>
#include <linux/blkdev.h>
#include <linux/delay.h>
#include <linux/interrupt.h>
#include <linux/dma-mapping.h>
#include <linux/device.h>
#include <linux/dmi.h>
#include <linux/gfp.h>
#include <scsi/scsi_host.h>
#include <scsi/scsi_cmnd.h>
#include <linux/libata.h>
#include <linux/ahci-remap.h>
#include <linux/io-64-nonatomic-lo-hi.h>
#include "ahci.h"

#define DRV_NAME	"ahci"
#define DRV_VERSION	"3.0"

enum {
	AHCI_PCI_BAR_STA2X11	= 0,
	AHCI_PCI_BAR_CAVIUM	= 0,
	AHCI_PCI_BAR_LOONGSON	= 0,
	AHCI_PCI_BAR_ENMOTUS	= 2,
	AHCI_PCI_BAR_CAVIUM_GEN5	= 4,
	AHCI_PCI_BAR_STANDARD	= 5,
};

enum board_ids {
	/* board IDs by feature in alphabetical order */
	board_ahci,
	board_ahci_43bit_dma,
	board_ahci_ign_iferr,
	board_ahci_low_power,
	board_ahci_no_debounce_delay,
	board_ahci_nomsi,
	board_ahci_noncq,
	board_ahci_nosntf,
	board_ahci_yes_fbs,

	/* board IDs for specific chipsets in alphabetical order */
	board_ahci_al,
	board_ahci_avn,
	board_ahci_mcp65,
	board_ahci_mcp77,
	board_ahci_mcp89,
	board_ahci_mv,
	board_ahci_sb600,
	board_ahci_sb700,	/* for SB700 and SB800 */
	board_ahci_vt8251,

	/*
	 * board IDs for Intel chipsets that support more than 6 ports
	 * *and* end up needing the PCS quirk.
	 */
	board_ahci_pcs7,

	/* aliases */
	board_ahci_mcp_linux	= board_ahci_mcp65,
	board_ahci_mcp67	= board_ahci_mcp65,
	board_ahci_mcp73	= board_ahci_mcp65,
	board_ahci_mcp79	= board_ahci_mcp77,
};

static int ahci_init_one(struct pci_dev *pdev, const struct pci_device_id *ent);
static void ahci_remove_one(struct pci_dev *dev);
static void ahci_shutdown_one(struct pci_dev *dev);
static void ahci_intel_pcs_quirk(struct pci_dev *pdev, struct ahci_host_priv *hpriv);
static int ahci_vt8251_hardreset(struct ata_link *link, unsigned int *class,
				 unsigned long deadline);
static int ahci_avn_hardreset(struct ata_link *link, unsigned int *class,
			      unsigned long deadline);
static void ahci_mcp89_apple_enable(struct pci_dev *pdev);
static bool is_mcp89_apple(struct pci_dev *pdev);
static int ahci_p5wdh_hardreset(struct ata_link *link, unsigned int *class,
				unsigned long deadline);
#ifdef CONFIG_PM
static int ahci_pci_device_runtime_suspend(struct device *dev);
static int ahci_pci_device_runtime_resume(struct device *dev);
#ifdef CONFIG_PM_SLEEP
static int ahci_pci_device_suspend(struct device *dev);
static int ahci_pci_device_resume(struct device *dev);
#endif
#endif /* CONFIG_PM */

static const struct scsi_host_template ahci_sht = {
	AHCI_SHT("ahci"),
};

static struct ata_port_operations ahci_vt8251_ops = {
	.inherits		= &ahci_ops,
	.hardreset		= ahci_vt8251_hardreset,
};

static struct ata_port_operations ahci_p5wdh_ops = {
	.inherits		= &ahci_ops,
	.hardreset		= ahci_p5wdh_hardreset,
};

static struct ata_port_operations ahci_avn_ops = {
	.inherits		= &ahci_ops,
	.hardreset		= ahci_avn_hardreset,
};

static const struct ata_port_info ahci_port_info[] = {
	/* by features */
	[board_ahci] = {
		.flags		= AHCI_FLAG_COMMON,
		.pio_mask	= ATA_PIO4,
		.udma_mask	= ATA_UDMA6,
		.port_ops	= &ahci_ops,
	},
	[board_ahci_43bit_dma] = {
		AHCI_HFLAGS	(AHCI_HFLAG_43BIT_ONLY),
		.flags		= AHCI_FLAG_COMMON,
		.pio_mask	= ATA_PIO4,
		.udma_mask	= ATA_UDMA6,
		.port_ops	= &ahci_ops,
	},
	[board_ahci_ign_iferr] = {
		AHCI_HFLAGS	(AHCI_HFLAG_IGN_IRQ_IF_ERR),
		.flags		= AHCI_FLAG_COMMON,
		.pio_mask	= ATA_PIO4,
		.udma_mask	= ATA_UDMA6,
		.port_ops	= &ahci_ops,
	},
	[board_ahci_low_power] = {
		AHCI_HFLAGS	(AHCI_HFLAG_USE_LPM_POLICY),
		.flags		= AHCI_FLAG_COMMON,
		.pio_mask	= ATA_PIO4,
		.udma_mask	= ATA_UDMA6,
		.port_ops	= &ahci_ops,
	},
	[board_ahci_no_debounce_delay] = {
		.flags		= AHCI_FLAG_COMMON,
		.link_flags	= ATA_LFLAG_NO_DEBOUNCE_DELAY,
		.pio_mask	= ATA_PIO4,
		.udma_mask	= ATA_UDMA6,
		.port_ops	= &ahci_ops,
	},
	[board_ahci_nomsi] = {
		AHCI_HFLAGS	(AHCI_HFLAG_NO_MSI),
		.flags		= AHCI_FLAG_COMMON,
		.pio_mask	= ATA_PIO4,
		.udma_mask	= ATA_UDMA6,
		.port_ops	= &ahci_ops,
	},
	[board_ahci_noncq] = {
		AHCI_HFLAGS	(AHCI_HFLAG_NO_NCQ),
		.flags		= AHCI_FLAG_COMMON,
		.pio_mask	= ATA_PIO4,
		.udma_mask	= ATA_UDMA6,
		.port_ops	= &ahci_ops,
	},
	[board_ahci_nosntf] = {
		AHCI_HFLAGS	(AHCI_HFLAG_NO_SNTF),
		.flags		= AHCI_FLAG_COMMON,
		.pio_mask	= ATA_PIO4,
		.udma_mask	= ATA_UDMA6,
		.port_ops	= &ahci_ops,
	},
	[board_ahci_yes_fbs] = {
		AHCI_HFLAGS	(AHCI_HFLAG_YES_FBS),
		.flags		= AHCI_FLAG_COMMON,
		.pio_mask	= ATA_PIO4,
		.udma_mask	= ATA_UDMA6,
		.port_ops	= &ahci_ops,
	},
	/* by chipsets */
	[board_ahci_al] = {
		AHCI_HFLAGS	(AHCI_HFLAG_NO_PMP | AHCI_HFLAG_NO_MSI),
		.flags		= AHCI_FLAG_COMMON,
		.pio_mask	= ATA_PIO4,
		.udma_mask	= ATA_UDMA6,
		.port_ops	= &ahci_ops,
	},
	[board_ahci_avn] = {
		.flags		= AHCI_FLAG_COMMON,
		.pio_mask	= ATA_PIO4,
		.udma_mask	= ATA_UDMA6,
		.port_ops	= &ahci_avn_ops,
	},
	[board_ahci_mcp65] = {
		AHCI_HFLAGS	(AHCI_HFLAG_NO_FPDMA_AA | AHCI_HFLAG_NO_PMP |
				 AHCI_HFLAG_YES_NCQ),
		.flags		= AHCI_FLAG_COMMON | ATA_FLAG_NO_DIPM,
		.pio_mask	= ATA_PIO4,
		.udma_mask	= ATA_UDMA6,
		.port_ops	= &ahci_ops,
	},
	[board_ahci_mcp77] = {
		AHCI_HFLAGS	(AHCI_HFLAG_NO_FPDMA_AA | AHCI_HFLAG_NO_PMP),
		.flags		= AHCI_FLAG_COMMON,
		.pio_mask	= ATA_PIO4,
		.udma_mask	= ATA_UDMA6,
		.port_ops	= &ahci_ops,
	},
	[board_ahci_mcp89] = {
		AHCI_HFLAGS	(AHCI_HFLAG_NO_FPDMA_AA),
		.flags		= AHCI_FLAG_COMMON,
		.pio_mask	= ATA_PIO4,
		.udma_mask	= ATA_UDMA6,
		.port_ops	= &ahci_ops,
	},
	[board_ahci_mv] = {
		AHCI_HFLAGS	(AHCI_HFLAG_NO_NCQ | AHCI_HFLAG_NO_MSI |
				 AHCI_HFLAG_MV_PATA | AHCI_HFLAG_NO_PMP),
		.flags		= ATA_FLAG_SATA | ATA_FLAG_PIO_DMA,
		.pio_mask	= ATA_PIO4,
		.udma_mask	= ATA_UDMA6,
		.port_ops	= &ahci_ops,
	},
	[board_ahci_sb600] = {
		AHCI_HFLAGS	(AHCI_HFLAG_IGN_SERR_INTERNAL |
				 AHCI_HFLAG_NO_MSI | AHCI_HFLAG_SECT255 |
				 AHCI_HFLAG_32BIT_ONLY),
		.flags		= AHCI_FLAG_COMMON,
		.pio_mask	= ATA_PIO4,
		.udma_mask	= ATA_UDMA6,
		.port_ops	= &ahci_pmp_retry_srst_ops,
	},
	[board_ahci_sb700] = {	/* for SB700 and SB800 */
		AHCI_HFLAGS	(AHCI_HFLAG_IGN_SERR_INTERNAL),
		.flags		= AHCI_FLAG_COMMON,
		.pio_mask	= ATA_PIO4,
		.udma_mask	= ATA_UDMA6,
		.port_ops	= &ahci_pmp_retry_srst_ops,
	},
	[board_ahci_vt8251] = {
		AHCI_HFLAGS	(AHCI_HFLAG_NO_NCQ | AHCI_HFLAG_NO_PMP),
		.flags		= AHCI_FLAG_COMMON,
		.pio_mask	= ATA_PIO4,
		.udma_mask	= ATA_UDMA6,
		.port_ops	= &ahci_vt8251_ops,
	},
	[board_ahci_pcs7] = {
		.flags		= AHCI_FLAG_COMMON,
		.pio_mask	= ATA_PIO4,
		.udma_mask	= ATA_UDMA6,
		.port_ops	= &ahci_ops,
	},
};

static const struct pci_device_id ahci_pci_tbl[] = {
	/* Intel */
	{ PCI_VDEVICE(INTEL, 0x06d6), board_ahci }, /* Comet Lake PCH-H RAID */
	{ PCI_VDEVICE(INTEL, 0x2652), board_ahci }, /* ICH6 */
	{ PCI_VDEVICE(INTEL, 0x2653), board_ahci }, /* ICH6M */
	{ PCI_VDEVICE(INTEL, 0x27c1), board_ahci }, /* ICH7 */
	{ PCI_VDEVICE(INTEL, 0x27c5), board_ahci }, /* ICH7M */
	{ PCI_VDEVICE(INTEL, 0x27c3), board_ahci }, /* ICH7R */
	{ PCI_VDEVICE(AL, 0x5288), board_ahci_ign_iferr }, /* ULi M5288 */
	{ PCI_VDEVICE(INTEL, 0x2681), board_ahci }, /* ESB2 */
	{ PCI_VDEVICE(INTEL, 0x2682), board_ahci }, /* ESB2 */
	{ PCI_VDEVICE(INTEL, 0x2683), board_ahci }, /* ESB2 */
	{ PCI_VDEVICE(INTEL, 0x27c6), board_ahci }, /* ICH7-M DH */
	{ PCI_VDEVICE(INTEL, 0x2821), board_ahci }, /* ICH8 */
	{ PCI_VDEVICE(INTEL, 0x2822), board_ahci_nosntf }, /* ICH8/Lewisburg RAID*/
	{ PCI_VDEVICE(INTEL, 0x2824), board_ahci }, /* ICH8 */
	{ PCI_VDEVICE(INTEL, 0x2829), board_ahci }, /* ICH8M */
	{ PCI_VDEVICE(INTEL, 0x282a), board_ahci }, /* ICH8M */
	{ PCI_VDEVICE(INTEL, 0x2922), board_ahci }, /* ICH9 */
	{ PCI_VDEVICE(INTEL, 0x2923), board_ahci }, /* ICH9 */
	{ PCI_VDEVICE(INTEL, 0x2924), board_ahci }, /* ICH9 */
	{ PCI_VDEVICE(INTEL, 0x2925), board_ahci }, /* ICH9 */
	{ PCI_VDEVICE(INTEL, 0x2927), board_ahci }, /* ICH9 */
	{ PCI_VDEVICE(INTEL, 0x2929), board_ahci_low_power }, /* ICH9M */
	{ PCI_VDEVICE(INTEL, 0x292a), board_ahci_low_power }, /* ICH9M */
	{ PCI_VDEVICE(INTEL, 0x292b), board_ahci_low_power }, /* ICH9M */
	{ PCI_VDEVICE(INTEL, 0x292c), board_ahci_low_power }, /* ICH9M */
	{ PCI_VDEVICE(INTEL, 0x292f), board_ahci_low_power }, /* ICH9M */
	{ PCI_VDEVICE(INTEL, 0x294d), board_ahci }, /* ICH9 */
	{ PCI_VDEVICE(INTEL, 0x294e), board_ahci_low_power }, /* ICH9M */
	{ PCI_VDEVICE(INTEL, 0x502a), board_ahci }, /* Tolapai */
	{ PCI_VDEVICE(INTEL, 0x502b), board_ahci }, /* Tolapai */
	{ PCI_VDEVICE(INTEL, 0x3a05), board_ahci }, /* ICH10 */
	{ PCI_VDEVICE(INTEL, 0x3a22), board_ahci }, /* ICH10 */
	{ PCI_VDEVICE(INTEL, 0x3a25), board_ahci }, /* ICH10 */
	{ PCI_VDEVICE(INTEL, 0x3b22), board_ahci }, /* PCH AHCI */
	{ PCI_VDEVICE(INTEL, 0x3b23), board_ahci }, /* PCH AHCI */
	{ PCI_VDEVICE(INTEL, 0x3b24), board_ahci }, /* PCH RAID */
	{ PCI_VDEVICE(INTEL, 0x3b25), board_ahci }, /* PCH RAID */
	{ PCI_VDEVICE(INTEL, 0x3b29), board_ahci_low_power }, /* PCH M AHCI */
	{ PCI_VDEVICE(INTEL, 0x3b2b), board_ahci }, /* PCH RAID */
	{ PCI_VDEVICE(INTEL, 0x3b2c), board_ahci_low_power }, /* PCH M RAID */
	{ PCI_VDEVICE(INTEL, 0x3b2f), board_ahci }, /* PCH AHCI */
	{ PCI_VDEVICE(INTEL, 0x19b0), board_ahci_pcs7 }, /* DNV AHCI */
	{ PCI_VDEVICE(INTEL, 0x19b1), board_ahci_pcs7 }, /* DNV AHCI */
	{ PCI_VDEVICE(INTEL, 0x19b2), board_ahci_pcs7 }, /* DNV AHCI */
	{ PCI_VDEVICE(INTEL, 0x19b3), board_ahci_pcs7 }, /* DNV AHCI */
	{ PCI_VDEVICE(INTEL, 0x19b4), board_ahci_pcs7 }, /* DNV AHCI */
	{ PCI_VDEVICE(INTEL, 0x19b5), board_ahci_pcs7 }, /* DNV AHCI */
	{ PCI_VDEVICE(INTEL, 0x19b6), board_ahci_pcs7 }, /* DNV AHCI */
	{ PCI_VDEVICE(INTEL, 0x19b7), board_ahci_pcs7 }, /* DNV AHCI */
	{ PCI_VDEVICE(INTEL, 0x19bE), board_ahci_pcs7 }, /* DNV AHCI */
	{ PCI_VDEVICE(INTEL, 0x19bF), board_ahci_pcs7 }, /* DNV AHCI */
	{ PCI_VDEVICE(INTEL, 0x19c0), board_ahci_pcs7 }, /* DNV AHCI */
	{ PCI_VDEVICE(INTEL, 0x19c1), board_ahci_pcs7 }, /* DNV AHCI */
	{ PCI_VDEVICE(INTEL, 0x19c2), board_ahci_pcs7 }, /* DNV AHCI */
	{ PCI_VDEVICE(INTEL, 0x19c3), board_ahci_pcs7 }, /* DNV AHCI */
	{ PCI_VDEVICE(INTEL, 0x19c4), board_ahci_pcs7 }, /* DNV AHCI */
	{ PCI_VDEVICE(INTEL, 0x19c5), board_ahci_pcs7 }, /* DNV AHCI */
	{ PCI_VDEVICE(INTEL, 0x19c6), board_ahci_pcs7 }, /* DNV AHCI */
	{ PCI_VDEVICE(INTEL, 0x19c7), board_ahci_pcs7 }, /* DNV AHCI */
	{ PCI_VDEVICE(INTEL, 0x19cE), board_ahci_pcs7 }, /* DNV AHCI */
	{ PCI_VDEVICE(INTEL, 0x19cF), board_ahci_pcs7 }, /* DNV AHCI */
	{ PCI_VDEVICE(INTEL, 0x1c02), board_ahci }, /* CPT AHCI */
	{ PCI_VDEVICE(INTEL, 0x1c03), board_ahci_low_power }, /* CPT M AHCI */
	{ PCI_VDEVICE(INTEL, 0x1c04), board_ahci }, /* CPT RAID */
	{ PCI_VDEVICE(INTEL, 0x1c05), board_ahci_low_power }, /* CPT M RAID */
	{ PCI_VDEVICE(INTEL, 0x1c06), board_ahci }, /* CPT RAID */
	{ PCI_VDEVICE(INTEL, 0x1c07), board_ahci }, /* CPT RAID */
	{ PCI_VDEVICE(INTEL, 0x1d02), board_ahci }, /* PBG AHCI */
	{ PCI_VDEVICE(INTEL, 0x1d04), board_ahci }, /* PBG RAID */
	{ PCI_VDEVICE(INTEL, 0x1d06), board_ahci }, /* PBG RAID */
	{ PCI_VDEVICE(INTEL, 0x2323), board_ahci }, /* DH89xxCC AHCI */
	{ PCI_VDEVICE(INTEL, 0x1e02), board_ahci }, /* Panther Point AHCI */
	{ PCI_VDEVICE(INTEL, 0x1e03), board_ahci_low_power }, /* Panther M AHCI */
	{ PCI_VDEVICE(INTEL, 0x1e04), board_ahci }, /* Panther Point RAID */
	{ PCI_VDEVICE(INTEL, 0x1e05), board_ahci }, /* Panther Point RAID */
	{ PCI_VDEVICE(INTEL, 0x1e06), board_ahci }, /* Panther Point RAID */
	{ PCI_VDEVICE(INTEL, 0x1e07), board_ahci_low_power }, /* Panther M RAID */
	{ PCI_VDEVICE(INTEL, 0x1e0e), board_ahci }, /* Panther Point RAID */
	{ PCI_VDEVICE(INTEL, 0x8c02), board_ahci }, /* Lynx Point AHCI */
	{ PCI_VDEVICE(INTEL, 0x8c03), board_ahci_low_power }, /* Lynx M AHCI */
	{ PCI_VDEVICE(INTEL, 0x8c04), board_ahci }, /* Lynx Point RAID */
	{ PCI_VDEVICE(INTEL, 0x8c05), board_ahci_low_power }, /* Lynx M RAID */
	{ PCI_VDEVICE(INTEL, 0x8c06), board_ahci }, /* Lynx Point RAID */
	{ PCI_VDEVICE(INTEL, 0x8c07), board_ahci_low_power }, /* Lynx M RAID */
	{ PCI_VDEVICE(INTEL, 0x8c0e), board_ahci }, /* Lynx Point RAID */
	{ PCI_VDEVICE(INTEL, 0x8c0f), board_ahci_low_power }, /* Lynx M RAID */
	{ PCI_VDEVICE(INTEL, 0x9c02), board_ahci_low_power }, /* Lynx LP AHCI */
	{ PCI_VDEVICE(INTEL, 0x9c03), board_ahci_low_power }, /* Lynx LP AHCI */
	{ PCI_VDEVICE(INTEL, 0x9c04), board_ahci_low_power }, /* Lynx LP RAID */
	{ PCI_VDEVICE(INTEL, 0x9c05), board_ahci_low_power }, /* Lynx LP RAID */
	{ PCI_VDEVICE(INTEL, 0x9c06), board_ahci_low_power }, /* Lynx LP RAID */
	{ PCI_VDEVICE(INTEL, 0x9c07), board_ahci_low_power }, /* Lynx LP RAID */
	{ PCI_VDEVICE(INTEL, 0x9c0e), board_ahci_low_power }, /* Lynx LP RAID */
	{ PCI_VDEVICE(INTEL, 0x9c0f), board_ahci_low_power }, /* Lynx LP RAID */
	{ PCI_VDEVICE(INTEL, 0x9dd3), board_ahci_low_power }, /* Cannon Lake PCH-LP AHCI */
	{ PCI_VDEVICE(INTEL, 0x1f22), board_ahci }, /* Avoton AHCI */
	{ PCI_VDEVICE(INTEL, 0x1f23), board_ahci }, /* Avoton AHCI */
	{ PCI_VDEVICE(INTEL, 0x1f24), board_ahci }, /* Avoton RAID */
	{ PCI_VDEVICE(INTEL, 0x1f25), board_ahci }, /* Avoton RAID */
	{ PCI_VDEVICE(INTEL, 0x1f26), board_ahci }, /* Avoton RAID */
	{ PCI_VDEVICE(INTEL, 0x1f27), board_ahci }, /* Avoton RAID */
	{ PCI_VDEVICE(INTEL, 0x1f2e), board_ahci }, /* Avoton RAID */
	{ PCI_VDEVICE(INTEL, 0x1f2f), board_ahci }, /* Avoton RAID */
	{ PCI_VDEVICE(INTEL, 0x1f32), board_ahci_avn }, /* Avoton AHCI */
	{ PCI_VDEVICE(INTEL, 0x1f33), board_ahci_avn }, /* Avoton AHCI */
	{ PCI_VDEVICE(INTEL, 0x1f34), board_ahci_avn }, /* Avoton RAID */
	{ PCI_VDEVICE(INTEL, 0x1f35), board_ahci_avn }, /* Avoton RAID */
	{ PCI_VDEVICE(INTEL, 0x1f36), board_ahci_avn }, /* Avoton RAID */
	{ PCI_VDEVICE(INTEL, 0x1f37), board_ahci_avn }, /* Avoton RAID */
	{ PCI_VDEVICE(INTEL, 0x1f3e), board_ahci_avn }, /* Avoton RAID */
	{ PCI_VDEVICE(INTEL, 0x1f3f), board_ahci_avn }, /* Avoton RAID */
	{ PCI_VDEVICE(INTEL, 0x2823), board_ahci }, /* Wellsburg/Lewisburg AHCI*/
	{ PCI_VDEVICE(INTEL, 0x2826), board_ahci }, /* *burg SATA0 'RAID' */
	{ PCI_VDEVICE(INTEL, 0x2827), board_ahci }, /* *burg SATA1 'RAID' */
	{ PCI_VDEVICE(INTEL, 0x282f), board_ahci }, /* *burg SATA2 'RAID' */
	{ PCI_VDEVICE(INTEL, 0x43d4), board_ahci }, /* Rocket Lake PCH-H RAID */
	{ PCI_VDEVICE(INTEL, 0x43d5), board_ahci }, /* Rocket Lake PCH-H RAID */
	{ PCI_VDEVICE(INTEL, 0x43d6), board_ahci }, /* Rocket Lake PCH-H RAID */
	{ PCI_VDEVICE(INTEL, 0x43d7), board_ahci }, /* Rocket Lake PCH-H RAID */
	{ PCI_VDEVICE(INTEL, 0x8d02), board_ahci }, /* Wellsburg AHCI */
	{ PCI_VDEVICE(INTEL, 0x8d04), board_ahci }, /* Wellsburg RAID */
	{ PCI_VDEVICE(INTEL, 0x8d06), board_ahci }, /* Wellsburg RAID */
	{ PCI_VDEVICE(INTEL, 0x8d0e), board_ahci }, /* Wellsburg RAID */
	{ PCI_VDEVICE(INTEL, 0x8d62), board_ahci }, /* Wellsburg AHCI */
	{ PCI_VDEVICE(INTEL, 0x8d64), board_ahci }, /* Wellsburg RAID */
	{ PCI_VDEVICE(INTEL, 0x8d66), board_ahci }, /* Wellsburg RAID */
	{ PCI_VDEVICE(INTEL, 0x8d6e), board_ahci }, /* Wellsburg RAID */
	{ PCI_VDEVICE(INTEL, 0x23a3), board_ahci }, /* Coleto Creek AHCI */
	{ PCI_VDEVICE(INTEL, 0x9c83), board_ahci_low_power }, /* Wildcat LP AHCI */
	{ PCI_VDEVICE(INTEL, 0x9c85), board_ahci_low_power }, /* Wildcat LP RAID */
	{ PCI_VDEVICE(INTEL, 0x9c87), board_ahci_low_power }, /* Wildcat LP RAID */
	{ PCI_VDEVICE(INTEL, 0x9c8f), board_ahci_low_power }, /* Wildcat LP RAID */
	{ PCI_VDEVICE(INTEL, 0x8c82), board_ahci }, /* 9 Series AHCI */
	{ PCI_VDEVICE(INTEL, 0x8c83), board_ahci_low_power }, /* 9 Series M AHCI */
	{ PCI_VDEVICE(INTEL, 0x8c84), board_ahci }, /* 9 Series RAID */
	{ PCI_VDEVICE(INTEL, 0x8c85), board_ahci_low_power }, /* 9 Series M RAID */
	{ PCI_VDEVICE(INTEL, 0x8c86), board_ahci }, /* 9 Series RAID */
	{ PCI_VDEVICE(INTEL, 0x8c87), board_ahci_low_power }, /* 9 Series M RAID */
	{ PCI_VDEVICE(INTEL, 0x8c8e), board_ahci }, /* 9 Series RAID */
	{ PCI_VDEVICE(INTEL, 0x8c8f), board_ahci_low_power }, /* 9 Series M RAID */
	{ PCI_VDEVICE(INTEL, 0x9d03), board_ahci_low_power }, /* Sunrise LP AHCI */
	{ PCI_VDEVICE(INTEL, 0x9d05), board_ahci_low_power }, /* Sunrise LP RAID */
	{ PCI_VDEVICE(INTEL, 0x9d07), board_ahci_low_power }, /* Sunrise LP RAID */
	{ PCI_VDEVICE(INTEL, 0xa102), board_ahci }, /* Sunrise Point-H AHCI */
	{ PCI_VDEVICE(INTEL, 0xa103), board_ahci_low_power }, /* Sunrise M AHCI */
	{ PCI_VDEVICE(INTEL, 0xa105), board_ahci }, /* Sunrise Point-H RAID */
	{ PCI_VDEVICE(INTEL, 0xa106), board_ahci }, /* Sunrise Point-H RAID */
	{ PCI_VDEVICE(INTEL, 0xa107), board_ahci_low_power }, /* Sunrise M RAID */
	{ PCI_VDEVICE(INTEL, 0xa10f), board_ahci }, /* Sunrise Point-H RAID */
	{ PCI_VDEVICE(INTEL, 0xa182), board_ahci }, /* Lewisburg AHCI*/
	{ PCI_VDEVICE(INTEL, 0xa186), board_ahci }, /* Lewisburg RAID*/
	{ PCI_VDEVICE(INTEL, 0xa1d2), board_ahci }, /* Lewisburg RAID*/
	{ PCI_VDEVICE(INTEL, 0xa1d6), board_ahci }, /* Lewisburg RAID*/
	{ PCI_VDEVICE(INTEL, 0xa202), board_ahci }, /* Lewisburg AHCI*/
	{ PCI_VDEVICE(INTEL, 0xa206), board_ahci }, /* Lewisburg RAID*/
	{ PCI_VDEVICE(INTEL, 0xa252), board_ahci }, /* Lewisburg RAID*/
	{ PCI_VDEVICE(INTEL, 0xa256), board_ahci }, /* Lewisburg RAID*/
	{ PCI_VDEVICE(INTEL, 0xa356), board_ahci }, /* Cannon Lake PCH-H RAID */
	{ PCI_VDEVICE(INTEL, 0x06d7), board_ahci }, /* Comet Lake-H RAID */
	{ PCI_VDEVICE(INTEL, 0xa386), board_ahci }, /* Comet Lake PCH-V RAID */
	{ PCI_VDEVICE(INTEL, 0x0f22), board_ahci_low_power }, /* Bay Trail AHCI */
	{ PCI_VDEVICE(INTEL, 0x0f23), board_ahci_low_power }, /* Bay Trail AHCI */
	{ PCI_VDEVICE(INTEL, 0x22a3), board_ahci_low_power }, /* Cherry Tr. AHCI */
	{ PCI_VDEVICE(INTEL, 0x5ae3), board_ahci_low_power }, /* ApolloLake AHCI */
	{ PCI_VDEVICE(INTEL, 0x34d3), board_ahci_low_power }, /* Ice Lake LP AHCI */
	{ PCI_VDEVICE(INTEL, 0x02d3), board_ahci_low_power }, /* Comet Lake PCH-U AHCI */
	{ PCI_VDEVICE(INTEL, 0x02d7), board_ahci_low_power }, /* Comet Lake PCH RAID */
	/* Elkhart Lake IDs 0x4b60 & 0x4b62 https://sata-io.org/product/8803 not tested yet */
	{ PCI_VDEVICE(INTEL, 0x4b63), board_ahci_low_power }, /* Elkhart Lake AHCI */
	{ PCI_VDEVICE(INTEL, 0x7ae2), board_ahci_low_power }, /* Alder Lake-P AHCI */

	/* JMicron 360/1/3/5/6, match class to avoid IDE function */
	{ PCI_VENDOR_ID_JMICRON, PCI_ANY_ID, PCI_ANY_ID, PCI_ANY_ID,
	  PCI_CLASS_STORAGE_SATA_AHCI, 0xffffff, board_ahci_ign_iferr },
	/* JMicron 362B and 362C have an AHCI function with IDE class code */
	{ PCI_VDEVICE(JMICRON, 0x2362), board_ahci_ign_iferr },
	{ PCI_VDEVICE(JMICRON, 0x236f), board_ahci_ign_iferr },
	/* May need to update quirk_jmicron_async_suspend() for additions */

	/* ATI */
	{ PCI_VDEVICE(ATI, 0x4380), board_ahci_sb600 }, /* ATI SB600 */
	{ PCI_VDEVICE(ATI, 0x4390), board_ahci_sb700 }, /* ATI SB700/800 */
	{ PCI_VDEVICE(ATI, 0x4391), board_ahci_sb700 }, /* ATI SB700/800 */
	{ PCI_VDEVICE(ATI, 0x4392), board_ahci_sb700 }, /* ATI SB700/800 */
	{ PCI_VDEVICE(ATI, 0x4393), board_ahci_sb700 }, /* ATI SB700/800 */
	{ PCI_VDEVICE(ATI, 0x4394), board_ahci_sb700 }, /* ATI SB700/800 */
	{ PCI_VDEVICE(ATI, 0x4395), board_ahci_sb700 }, /* ATI SB700/800 */

	/* Amazon's Annapurna Labs support */
	{ PCI_DEVICE(PCI_VENDOR_ID_AMAZON_ANNAPURNA_LABS, 0x0031),
		.class = PCI_CLASS_STORAGE_SATA_AHCI,
		.class_mask = 0xffffff,
		board_ahci_al },
	/* AMD */
	{ PCI_VDEVICE(AMD, 0x7800), board_ahci }, /* AMD Hudson-2 */
	{ PCI_VDEVICE(AMD, 0x7801), board_ahci_no_debounce_delay }, /* AMD Hudson-2 (AHCI mode) */
	{ PCI_VDEVICE(AMD, 0x7900), board_ahci }, /* AMD CZ */
	{ PCI_VDEVICE(AMD, 0x7901), board_ahci_low_power }, /* AMD Green Sardine */
	/* AMD is using RAID class only for ahci controllers */
	{ PCI_VENDOR_ID_AMD, PCI_ANY_ID, PCI_ANY_ID, PCI_ANY_ID,
	  PCI_CLASS_STORAGE_RAID << 8, 0xffffff, board_ahci },

	/* Dell S140/S150 */
	{ PCI_VENDOR_ID_INTEL, PCI_ANY_ID, PCI_SUBVENDOR_ID_DELL, PCI_ANY_ID,
	  PCI_CLASS_STORAGE_RAID << 8, 0xffffff, board_ahci },

	/* VIA */
	{ PCI_VDEVICE(VIA, 0x3349), board_ahci_vt8251 }, /* VIA VT8251 */
	{ PCI_VDEVICE(VIA, 0x6287), board_ahci_vt8251 }, /* VIA VT8251 */

	/* NVIDIA */
	{ PCI_VDEVICE(NVIDIA, 0x044c), board_ahci_mcp65 },	/* MCP65 */
	{ PCI_VDEVICE(NVIDIA, 0x044d), board_ahci_mcp65 },	/* MCP65 */
	{ PCI_VDEVICE(NVIDIA, 0x044e), board_ahci_mcp65 },	/* MCP65 */
	{ PCI_VDEVICE(NVIDIA, 0x044f), board_ahci_mcp65 },	/* MCP65 */
	{ PCI_VDEVICE(NVIDIA, 0x045c), board_ahci_mcp65 },	/* MCP65 */
	{ PCI_VDEVICE(NVIDIA, 0x045d), board_ahci_mcp65 },	/* MCP65 */
	{ PCI_VDEVICE(NVIDIA, 0x045e), board_ahci_mcp65 },	/* MCP65 */
	{ PCI_VDEVICE(NVIDIA, 0x045f), board_ahci_mcp65 },	/* MCP65 */
	{ PCI_VDEVICE(NVIDIA, 0x0550), board_ahci_mcp67 },	/* MCP67 */
	{ PCI_VDEVICE(NVIDIA, 0x0551), board_ahci_mcp67 },	/* MCP67 */
	{ PCI_VDEVICE(NVIDIA, 0x0552), board_ahci_mcp67 },	/* MCP67 */
	{ PCI_VDEVICE(NVIDIA, 0x0553), board_ahci_mcp67 },	/* MCP67 */
	{ PCI_VDEVICE(NVIDIA, 0x0554), board_ahci_mcp67 },	/* MCP67 */
	{ PCI_VDEVICE(NVIDIA, 0x0555), board_ahci_mcp67 },	/* MCP67 */
	{ PCI_VDEVICE(NVIDIA, 0x0556), board_ahci_mcp67 },	/* MCP67 */
	{ PCI_VDEVICE(NVIDIA, 0x0557), board_ahci_mcp67 },	/* MCP67 */
	{ PCI_VDEVICE(NVIDIA, 0x0558), board_ahci_mcp67 },	/* MCP67 */
	{ PCI_VDEVICE(NVIDIA, 0x0559), board_ahci_mcp67 },	/* MCP67 */
	{ PCI_VDEVICE(NVIDIA, 0x055a), board_ahci_mcp67 },	/* MCP67 */
	{ PCI_VDEVICE(NVIDIA, 0x055b), board_ahci_mcp67 },	/* MCP67 */
	{ PCI_VDEVICE(NVIDIA, 0x0580), board_ahci_mcp_linux },	/* Linux ID */
	{ PCI_VDEVICE(NVIDIA, 0x0581), board_ahci_mcp_linux },	/* Linux ID */
	{ PCI_VDEVICE(NVIDIA, 0x0582), board_ahci_mcp_linux },	/* Linux ID */
	{ PCI_VDEVICE(NVIDIA, 0x0583), board_ahci_mcp_linux },	/* Linux ID */
	{ PCI_VDEVICE(NVIDIA, 0x0584), board_ahci_mcp_linux },	/* Linux ID */
	{ PCI_VDEVICE(NVIDIA, 0x0585), board_ahci_mcp_linux },	/* Linux ID */
	{ PCI_VDEVICE(NVIDIA, 0x0586), board_ahci_mcp_linux },	/* Linux ID */
	{ PCI_VDEVICE(NVIDIA, 0x0587), board_ahci_mcp_linux },	/* Linux ID */
	{ PCI_VDEVICE(NVIDIA, 0x0588), board_ahci_mcp_linux },	/* Linux ID */
	{ PCI_VDEVICE(NVIDIA, 0x0589), board_ahci_mcp_linux },	/* Linux ID */
	{ PCI_VDEVICE(NVIDIA, 0x058a), board_ahci_mcp_linux },	/* Linux ID */
	{ PCI_VDEVICE(NVIDIA, 0x058b), board_ahci_mcp_linux },	/* Linux ID */
	{ PCI_VDEVICE(NVIDIA, 0x058c), board_ahci_mcp_linux },	/* Linux ID */
	{ PCI_VDEVICE(NVIDIA, 0x058d), board_ahci_mcp_linux },	/* Linux ID */
	{ PCI_VDEVICE(NVIDIA, 0x058e), board_ahci_mcp_linux },	/* Linux ID */
	{ PCI_VDEVICE(NVIDIA, 0x058f), board_ahci_mcp_linux },	/* Linux ID */
	{ PCI_VDEVICE(NVIDIA, 0x07f0), board_ahci_mcp73 },	/* MCP73 */
	{ PCI_VDEVICE(NVIDIA, 0x07f1), board_ahci_mcp73 },	/* MCP73 */
	{ PCI_VDEVICE(NVIDIA, 0x07f2), board_ahci_mcp73 },	/* MCP73 */
	{ PCI_VDEVICE(NVIDIA, 0x07f3), board_ahci_mcp73 },	/* MCP73 */
	{ PCI_VDEVICE(NVIDIA, 0x07f4), board_ahci_mcp73 },	/* MCP73 */
	{ PCI_VDEVICE(NVIDIA, 0x07f5), board_ahci_mcp73 },	/* MCP73 */
	{ PCI_VDEVICE(NVIDIA, 0x07f6), board_ahci_mcp73 },	/* MCP73 */
	{ PCI_VDEVICE(NVIDIA, 0x07f7), board_ahci_mcp73 },	/* MCP73 */
	{ PCI_VDEVICE(NVIDIA, 0x07f8), board_ahci_mcp73 },	/* MCP73 */
	{ PCI_VDEVICE(NVIDIA, 0x07f9), board_ahci_mcp73 },	/* MCP73 */
	{ PCI_VDEVICE(NVIDIA, 0x07fa), board_ahci_mcp73 },	/* MCP73 */
	{ PCI_VDEVICE(NVIDIA, 0x07fb), board_ahci_mcp73 },	/* MCP73 */
	{ PCI_VDEVICE(NVIDIA, 0x0ad0), board_ahci_mcp77 },	/* MCP77 */
	{ PCI_VDEVICE(NVIDIA, 0x0ad1), board_ahci_mcp77 },	/* MCP77 */
	{ PCI_VDEVICE(NVIDIA, 0x0ad2), board_ahci_mcp77 },	/* MCP77 */
	{ PCI_VDEVICE(NVIDIA, 0x0ad3), board_ahci_mcp77 },	/* MCP77 */
	{ PCI_VDEVICE(NVIDIA, 0x0ad4), board_ahci_mcp77 },	/* MCP77 */
	{ PCI_VDEVICE(NVIDIA, 0x0ad5), board_ahci_mcp77 },	/* MCP77 */
	{ PCI_VDEVICE(NVIDIA, 0x0ad6), board_ahci_mcp77 },	/* MCP77 */
	{ PCI_VDEVICE(NVIDIA, 0x0ad7), board_ahci_mcp77 },	/* MCP77 */
	{ PCI_VDEVICE(NVIDIA, 0x0ad8), board_ahci_mcp77 },	/* MCP77 */
	{ PCI_VDEVICE(NVIDIA, 0x0ad9), board_ahci_mcp77 },	/* MCP77 */
	{ PCI_VDEVICE(NVIDIA, 0x0ada), board_ahci_mcp77 },	/* MCP77 */
	{ PCI_VDEVICE(NVIDIA, 0x0adb), board_ahci_mcp77 },	/* MCP77 */
	{ PCI_VDEVICE(NVIDIA, 0x0ab4), board_ahci_mcp79 },	/* MCP79 */
	{ PCI_VDEVICE(NVIDIA, 0x0ab5), board_ahci_mcp79 },	/* MCP79 */
	{ PCI_VDEVICE(NVIDIA, 0x0ab6), board_ahci_mcp79 },	/* MCP79 */
	{ PCI_VDEVICE(NVIDIA, 0x0ab7), board_ahci_mcp79 },	/* MCP79 */
	{ PCI_VDEVICE(NVIDIA, 0x0ab8), board_ahci_mcp79 },	/* MCP79 */
	{ PCI_VDEVICE(NVIDIA, 0x0ab9), board_ahci_mcp79 },	/* MCP79 */
	{ PCI_VDEVICE(NVIDIA, 0x0aba), board_ahci_mcp79 },	/* MCP79 */
	{ PCI_VDEVICE(NVIDIA, 0x0abb), board_ahci_mcp79 },	/* MCP79 */
	{ PCI_VDEVICE(NVIDIA, 0x0abc), board_ahci_mcp79 },	/* MCP79 */
	{ PCI_VDEVICE(NVIDIA, 0x0abd), board_ahci_mcp79 },	/* MCP79 */
	{ PCI_VDEVICE(NVIDIA, 0x0abe), board_ahci_mcp79 },	/* MCP79 */
	{ PCI_VDEVICE(NVIDIA, 0x0abf), board_ahci_mcp79 },	/* MCP79 */
	{ PCI_VDEVICE(NVIDIA, 0x0d84), board_ahci_mcp89 },	/* MCP89 */
	{ PCI_VDEVICE(NVIDIA, 0x0d85), board_ahci_mcp89 },	/* MCP89 */
	{ PCI_VDEVICE(NVIDIA, 0x0d86), board_ahci_mcp89 },	/* MCP89 */
	{ PCI_VDEVICE(NVIDIA, 0x0d87), board_ahci_mcp89 },	/* MCP89 */
	{ PCI_VDEVICE(NVIDIA, 0x0d88), board_ahci_mcp89 },	/* MCP89 */
	{ PCI_VDEVICE(NVIDIA, 0x0d89), board_ahci_mcp89 },	/* MCP89 */
	{ PCI_VDEVICE(NVIDIA, 0x0d8a), board_ahci_mcp89 },	/* MCP89 */
	{ PCI_VDEVICE(NVIDIA, 0x0d8b), board_ahci_mcp89 },	/* MCP89 */
	{ PCI_VDEVICE(NVIDIA, 0x0d8c), board_ahci_mcp89 },	/* MCP89 */
	{ PCI_VDEVICE(NVIDIA, 0x0d8d), board_ahci_mcp89 },	/* MCP89 */
	{ PCI_VDEVICE(NVIDIA, 0x0d8e), board_ahci_mcp89 },	/* MCP89 */
	{ PCI_VDEVICE(NVIDIA, 0x0d8f), board_ahci_mcp89 },	/* MCP89 */

	/* SiS */
	{ PCI_VDEVICE(SI, 0x1184), board_ahci },		/* SiS 966 */
	{ PCI_VDEVICE(SI, 0x1185), board_ahci },		/* SiS 968 */
	{ PCI_VDEVICE(SI, 0x0186), board_ahci },		/* SiS 968 */

	/* ST Microelectronics */
	{ PCI_VDEVICE(STMICRO, 0xCC06), board_ahci },		/* ST ConneXt */

	/* Marvell */
	{ PCI_VDEVICE(MARVELL, 0x6145), board_ahci_mv },	/* 6145 */
	{ PCI_VDEVICE(MARVELL, 0x6121), board_ahci_mv },	/* 6121 */
	{ PCI_DEVICE(PCI_VENDOR_ID_MARVELL_EXT, 0x9123),
	  .class = PCI_CLASS_STORAGE_SATA_AHCI,
	  .class_mask = 0xffffff,
	  .driver_data = board_ahci_yes_fbs },			/* 88se9128 */
	{ PCI_DEVICE(PCI_VENDOR_ID_MARVELL_EXT, 0x9125),
	  .driver_data = board_ahci_yes_fbs },			/* 88se9125 */
	{ PCI_DEVICE_SUB(PCI_VENDOR_ID_MARVELL_EXT, 0x9178,
			 PCI_VENDOR_ID_MARVELL_EXT, 0x9170),
	  .driver_data = board_ahci_yes_fbs },			/* 88se9170 */
	{ PCI_DEVICE(PCI_VENDOR_ID_MARVELL_EXT, 0x917a),
	  .driver_data = board_ahci_yes_fbs },			/* 88se9172 */
	{ PCI_DEVICE(PCI_VENDOR_ID_MARVELL_EXT, 0x9172),
	  .driver_data = board_ahci_yes_fbs },			/* 88se9182 */
	{ PCI_DEVICE(PCI_VENDOR_ID_MARVELL_EXT, 0x9182),
	  .driver_data = board_ahci_yes_fbs },			/* 88se9172 */
	{ PCI_DEVICE(PCI_VENDOR_ID_MARVELL_EXT, 0x9192),
	  .driver_data = board_ahci_yes_fbs },			/* 88se9172 on some Gigabyte */
	{ PCI_DEVICE(PCI_VENDOR_ID_MARVELL_EXT, 0x91a0),
	  .driver_data = board_ahci_yes_fbs },
	{ PCI_DEVICE(PCI_VENDOR_ID_MARVELL_EXT, 0x91a2), 	/* 88se91a2 */
	  .driver_data = board_ahci_yes_fbs },
	{ PCI_DEVICE(PCI_VENDOR_ID_MARVELL_EXT, 0x91a3),
	  .driver_data = board_ahci_yes_fbs },
	{ PCI_DEVICE(PCI_VENDOR_ID_MARVELL_EXT, 0x9230),
	  .driver_data = board_ahci_yes_fbs },
	{ PCI_DEVICE(PCI_VENDOR_ID_MARVELL_EXT, 0x9235),
	  .driver_data = board_ahci_no_debounce_delay },
	{ PCI_DEVICE(PCI_VENDOR_ID_TTI, 0x0642), /* highpoint rocketraid 642L */
	  .driver_data = board_ahci_yes_fbs },
	{ PCI_DEVICE(PCI_VENDOR_ID_TTI, 0x0645), /* highpoint rocketraid 644L */
	  .driver_data = board_ahci_yes_fbs },

	/* Promise */
	{ PCI_VDEVICE(PROMISE, 0x3f20), board_ahci },	/* PDC42819 */
	{ PCI_VDEVICE(PROMISE, 0x3781), board_ahci },   /* FastTrak TX8660 ahci-mode */

	/* ASMedia */
	{ PCI_VDEVICE(ASMEDIA, 0x0601), board_ahci_43bit_dma },	/* ASM1060 */
	{ PCI_VDEVICE(ASMEDIA, 0x0602), board_ahci_43bit_dma },	/* ASM1060 */
	{ PCI_VDEVICE(ASMEDIA, 0x0611), board_ahci_43bit_dma },	/* ASM1061 */
	{ PCI_VDEVICE(ASMEDIA, 0x0612), board_ahci_43bit_dma },	/* ASM1061/1062 */
	{ PCI_VDEVICE(ASMEDIA, 0x0621), board_ahci_43bit_dma },	/* ASM1061R */
	{ PCI_VDEVICE(ASMEDIA, 0x0622), board_ahci_43bit_dma },	/* ASM1062R */
	{ PCI_VDEVICE(ASMEDIA, 0x0624), board_ahci_43bit_dma },	/* ASM1062+JMB575 */
	{ PCI_VDEVICE(ASMEDIA, 0x1062), board_ahci },	/* ASM1062A */
	{ PCI_VDEVICE(ASMEDIA, 0x1064), board_ahci },	/* ASM1064 */
	{ PCI_VDEVICE(ASMEDIA, 0x1164), board_ahci },   /* ASM1164 */
	{ PCI_VDEVICE(ASMEDIA, 0x1165), board_ahci },   /* ASM1165 */
	{ PCI_VDEVICE(ASMEDIA, 0x1166), board_ahci },   /* ASM1166 */

	/*
	 * Samsung SSDs found on some macbooks.  NCQ times out if MSI is
	 * enabled.  https://bugzilla.kernel.org/show_bug.cgi?id=60731
	 */
	{ PCI_VDEVICE(SAMSUNG, 0x1600), board_ahci_nomsi },
	{ PCI_VDEVICE(SAMSUNG, 0xa800), board_ahci_nomsi },

	/* Enmotus */
	{ PCI_DEVICE(0x1c44, 0x8000), board_ahci },

	/* Loongson */
	{ PCI_VDEVICE(LOONGSON, 0x7a08), board_ahci },

	/* Generic, PCI class code for AHCI */
	{ PCI_ANY_ID, PCI_ANY_ID, PCI_ANY_ID, PCI_ANY_ID,
	  PCI_CLASS_STORAGE_SATA_AHCI, 0xffffff, board_ahci },

	{ }	/* terminate list */
};

static const struct dev_pm_ops ahci_pci_pm_ops = {
	SET_SYSTEM_SLEEP_PM_OPS(ahci_pci_device_suspend, ahci_pci_device_resume)
	SET_RUNTIME_PM_OPS(ahci_pci_device_runtime_suspend,
			   ahci_pci_device_runtime_resume, NULL)
};

static struct pci_driver ahci_pci_driver = {
	.name			= DRV_NAME,
	.id_table		= ahci_pci_tbl,
	.probe			= ahci_init_one,
	.remove			= ahci_remove_one,
	.shutdown		= ahci_shutdown_one,
	.driver = {
		.pm		= &ahci_pci_pm_ops,
	},
};

#if IS_ENABLED(CONFIG_PATA_MARVELL)
static int marvell_enable;
#else
static int marvell_enable = 1;
#endif
module_param(marvell_enable, int, 0644);
MODULE_PARM_DESC(marvell_enable, "Marvell SATA via AHCI (1 = enabled)");

static int mobile_lpm_policy = -1;
module_param(mobile_lpm_policy, int, 0644);
MODULE_PARM_DESC(mobile_lpm_policy, "Default LPM policy for mobile chipsets");

static void ahci_pci_save_initial_config(struct pci_dev *pdev,
					 struct ahci_host_priv *hpriv)
{
<<<<<<< HEAD
	if (pdev->vendor == PCI_VENDOR_ID_ASMEDIA && pdev->device == 0x1166) {
		dev_info(&pdev->dev, "ASM1166 has only six ports\n");
		hpriv->saved_port_map = 0x3f;
=======
	if (pdev->vendor == PCI_VENDOR_ID_ASMEDIA) {
		switch (pdev->device) {
		case 0x1166:
			dev_info(&pdev->dev, "ASM1166 has only six ports\n");
			hpriv->saved_port_map = 0x3f;
			break;
		case 0x1064:
			dev_info(&pdev->dev, "ASM1064 has only four ports\n");
			hpriv->saved_port_map = 0xf;
			break;
		}
>>>>>>> 03a22b59
	}

	if (pdev->vendor == PCI_VENDOR_ID_JMICRON && pdev->device == 0x2361) {
		dev_info(&pdev->dev, "JMB361 has only one port\n");
		hpriv->saved_port_map = 1;
	}

	/*
	 * Temporary Marvell 6145 hack: PATA port presence
	 * is asserted through the standard AHCI port
	 * presence register, as bit 4 (counting from 0)
	 */
	if (hpriv->flags & AHCI_HFLAG_MV_PATA) {
		if (pdev->device == 0x6121)
			hpriv->mask_port_map = 0x3;
		else
			hpriv->mask_port_map = 0xf;
		dev_info(&pdev->dev,
			  "Disabling your PATA port. Use the boot option 'ahci.marvell_enable=0' to avoid this.\n");
	}

	ahci_save_initial_config(&pdev->dev, hpriv);
}

static int ahci_pci_reset_controller(struct ata_host *host)
{
	struct pci_dev *pdev = to_pci_dev(host->dev);
	struct ahci_host_priv *hpriv = host->private_data;
	int rc;

	rc = ahci_reset_controller(host);
	if (rc)
		return rc;

	/*
	 * If platform firmware failed to enable ports, try to enable
	 * them here.
	 */
	ahci_intel_pcs_quirk(pdev, hpriv);

	return 0;
}

static void ahci_pci_init_controller(struct ata_host *host)
{
	struct ahci_host_priv *hpriv = host->private_data;
	struct pci_dev *pdev = to_pci_dev(host->dev);
	void __iomem *port_mmio;
	u32 tmp;
	int mv;

	if (hpriv->flags & AHCI_HFLAG_MV_PATA) {
		if (pdev->device == 0x6121)
			mv = 2;
		else
			mv = 4;
		port_mmio = __ahci_port_base(hpriv, mv);

		writel(0, port_mmio + PORT_IRQ_MASK);

		/* clear port IRQ */
		tmp = readl(port_mmio + PORT_IRQ_STAT);
		dev_dbg(&pdev->dev, "PORT_IRQ_STAT 0x%x\n", tmp);
		if (tmp)
			writel(tmp, port_mmio + PORT_IRQ_STAT);
	}

	ahci_init_controller(host);
}

static int ahci_vt8251_hardreset(struct ata_link *link, unsigned int *class,
				 unsigned long deadline)
{
	struct ata_port *ap = link->ap;
	struct ahci_host_priv *hpriv = ap->host->private_data;
	bool online;
	int rc;

	hpriv->stop_engine(ap);

	rc = sata_link_hardreset(link, sata_ehc_deb_timing(&link->eh_context),
				 deadline, &online, NULL);

	hpriv->start_engine(ap);

	/* vt8251 doesn't clear BSY on signature FIS reception,
	 * request follow-up softreset.
	 */
	return online ? -EAGAIN : rc;
}

static int ahci_p5wdh_hardreset(struct ata_link *link, unsigned int *class,
				unsigned long deadline)
{
	struct ata_port *ap = link->ap;
	struct ahci_port_priv *pp = ap->private_data;
	struct ahci_host_priv *hpriv = ap->host->private_data;
	u8 *d2h_fis = pp->rx_fis + RX_FIS_D2H_REG;
	struct ata_taskfile tf;
	bool online;
	int rc;

	hpriv->stop_engine(ap);

	/* clear D2H reception area to properly wait for D2H FIS */
	ata_tf_init(link->device, &tf);
	tf.status = ATA_BUSY;
	ata_tf_to_fis(&tf, 0, 0, d2h_fis);

	rc = sata_link_hardreset(link, sata_ehc_deb_timing(&link->eh_context),
				 deadline, &online, NULL);

	hpriv->start_engine(ap);

	/* The pseudo configuration device on SIMG4726 attached to
	 * ASUS P5W-DH Deluxe doesn't send signature FIS after
	 * hardreset if no device is attached to the first downstream
	 * port && the pseudo device locks up on SRST w/ PMP==0.  To
	 * work around this, wait for !BSY only briefly.  If BSY isn't
	 * cleared, perform CLO and proceed to IDENTIFY (achieved by
	 * ATA_LFLAG_NO_SRST and ATA_LFLAG_ASSUME_ATA).
	 *
	 * Wait for two seconds.  Devices attached to downstream port
	 * which can't process the following IDENTIFY after this will
	 * have to be reset again.  For most cases, this should
	 * suffice while making probing snappish enough.
	 */
	if (online) {
		rc = ata_wait_after_reset(link, jiffies + 2 * HZ,
					  ahci_check_ready);
		if (rc)
			ahci_kick_engine(ap);
	}
	return rc;
}

/*
 * ahci_avn_hardreset - attempt more aggressive recovery of Avoton ports.
 *
 * It has been observed with some SSDs that the timing of events in the
 * link synchronization phase can leave the port in a state that can not
 * be recovered by a SATA-hard-reset alone.  The failing signature is
 * SStatus.DET stuck at 1 ("Device presence detected but Phy
 * communication not established").  It was found that unloading and
 * reloading the driver when this problem occurs allows the drive
 * connection to be recovered (DET advanced to 0x3).  The critical
 * component of reloading the driver is that the port state machines are
 * reset by bouncing "port enable" in the AHCI PCS configuration
 * register.  So, reproduce that effect by bouncing a port whenever we
 * see DET==1 after a reset.
 */
static int ahci_avn_hardreset(struct ata_link *link, unsigned int *class,
			      unsigned long deadline)
{
	const unsigned int *timing = sata_ehc_deb_timing(&link->eh_context);
	struct ata_port *ap = link->ap;
	struct ahci_port_priv *pp = ap->private_data;
	struct ahci_host_priv *hpriv = ap->host->private_data;
	u8 *d2h_fis = pp->rx_fis + RX_FIS_D2H_REG;
	unsigned long tmo = deadline - jiffies;
	struct ata_taskfile tf;
	bool online;
	int rc, i;

	hpriv->stop_engine(ap);

	for (i = 0; i < 2; i++) {
		u16 val;
		u32 sstatus;
		int port = ap->port_no;
		struct ata_host *host = ap->host;
		struct pci_dev *pdev = to_pci_dev(host->dev);

		/* clear D2H reception area to properly wait for D2H FIS */
		ata_tf_init(link->device, &tf);
		tf.status = ATA_BUSY;
		ata_tf_to_fis(&tf, 0, 0, d2h_fis);

		rc = sata_link_hardreset(link, timing, deadline, &online,
				ahci_check_ready);

		if (sata_scr_read(link, SCR_STATUS, &sstatus) != 0 ||
				(sstatus & 0xf) != 1)
			break;

		ata_link_info(link,  "avn bounce port%d\n", port);

		pci_read_config_word(pdev, 0x92, &val);
		val &= ~(1 << port);
		pci_write_config_word(pdev, 0x92, val);
		ata_msleep(ap, 1000);
		val |= 1 << port;
		pci_write_config_word(pdev, 0x92, val);
		deadline += tmo;
	}

	hpriv->start_engine(ap);

	if (online)
		*class = ahci_dev_classify(ap);

	return rc;
}


#ifdef CONFIG_PM
static void ahci_pci_disable_interrupts(struct ata_host *host)
{
	struct ahci_host_priv *hpriv = host->private_data;
	void __iomem *mmio = hpriv->mmio;
	u32 ctl;

	/* AHCI spec rev1.1 section 8.3.3:
	 * Software must disable interrupts prior to requesting a
	 * transition of the HBA to D3 state.
	 */
	ctl = readl(mmio + HOST_CTL);
	ctl &= ~HOST_IRQ_EN;
	writel(ctl, mmio + HOST_CTL);
	readl(mmio + HOST_CTL); /* flush */
}

static int ahci_pci_device_runtime_suspend(struct device *dev)
{
	struct pci_dev *pdev = to_pci_dev(dev);
	struct ata_host *host = pci_get_drvdata(pdev);

	ahci_pci_disable_interrupts(host);
	return 0;
}

static int ahci_pci_device_runtime_resume(struct device *dev)
{
	struct pci_dev *pdev = to_pci_dev(dev);
	struct ata_host *host = pci_get_drvdata(pdev);
	int rc;

	rc = ahci_pci_reset_controller(host);
	if (rc)
		return rc;
	ahci_pci_init_controller(host);
	return 0;
}

#ifdef CONFIG_PM_SLEEP
static int ahci_pci_device_suspend(struct device *dev)
{
	struct pci_dev *pdev = to_pci_dev(dev);
	struct ata_host *host = pci_get_drvdata(pdev);
	struct ahci_host_priv *hpriv = host->private_data;

	if (hpriv->flags & AHCI_HFLAG_NO_SUSPEND) {
		dev_err(&pdev->dev,
			"BIOS update required for suspend/resume\n");
		return -EIO;
	}

	ahci_pci_disable_interrupts(host);
	ata_host_suspend(host, PMSG_SUSPEND);
	return 0;
}

static int ahci_pci_device_resume(struct device *dev)
{
	struct pci_dev *pdev = to_pci_dev(dev);
	struct ata_host *host = pci_get_drvdata(pdev);
	int rc;

	/* Apple BIOS helpfully mangles the registers on resume */
	if (is_mcp89_apple(pdev))
		ahci_mcp89_apple_enable(pdev);

	if (pdev->dev.power.power_state.event == PM_EVENT_SUSPEND) {
		rc = ahci_pci_reset_controller(host);
		if (rc)
			return rc;

		ahci_pci_init_controller(host);
	}

	ata_host_resume(host);

	return 0;
}
#endif

#endif /* CONFIG_PM */

static int ahci_configure_dma_masks(struct pci_dev *pdev,
				    struct ahci_host_priv *hpriv)
{
	int dma_bits;
	int rc;

	if (hpriv->cap & HOST_CAP_64) {
		dma_bits = 64;
		if (hpriv->flags & AHCI_HFLAG_43BIT_ONLY)
			dma_bits = 43;
	} else {
		dma_bits = 32;
	}

	/*
	 * If the device fixup already set the dma_mask to some non-standard
	 * value, don't extend it here. This happens on STA2X11, for example.
	 *
	 * XXX: manipulating the DMA mask from platform code is completely
	 * bogus, platform code should use dev->bus_dma_limit instead..
	 */
	if (pdev->dma_mask && pdev->dma_mask < DMA_BIT_MASK(32))
		return 0;

	rc = dma_set_mask_and_coherent(&pdev->dev, DMA_BIT_MASK(dma_bits));
	if (rc)
		dev_err(&pdev->dev, "DMA enable failed\n");
	return rc;
}

static void ahci_pci_print_info(struct ata_host *host)
{
	struct pci_dev *pdev = to_pci_dev(host->dev);
	u16 cc;
	const char *scc_s;

	pci_read_config_word(pdev, 0x0a, &cc);
	if (cc == PCI_CLASS_STORAGE_IDE)
		scc_s = "IDE";
	else if (cc == PCI_CLASS_STORAGE_SATA)
		scc_s = "SATA";
	else if (cc == PCI_CLASS_STORAGE_RAID)
		scc_s = "RAID";
	else
		scc_s = "unknown";

	ahci_print_info(host, scc_s);
}

/* On ASUS P5W DH Deluxe, the second port of PCI device 00:1f.2 is
 * hardwired to on-board SIMG 4726.  The chipset is ICH8 and doesn't
 * support PMP and the 4726 either directly exports the device
 * attached to the first downstream port or acts as a hardware storage
 * controller and emulate a single ATA device (can be RAID 0/1 or some
 * other configuration).
 *
 * When there's no device attached to the first downstream port of the
 * 4726, "Config Disk" appears, which is a pseudo ATA device to
 * configure the 4726.  However, ATA emulation of the device is very
 * lame.  It doesn't send signature D2H Reg FIS after the initial
 * hardreset, pukes on SRST w/ PMP==0 and has bunch of other issues.
 *
 * The following function works around the problem by always using
 * hardreset on the port and not depending on receiving signature FIS
 * afterward.  If signature FIS isn't received soon, ATA class is
 * assumed without follow-up softreset.
 */
static void ahci_p5wdh_workaround(struct ata_host *host)
{
	static const struct dmi_system_id sysids[] = {
		{
			.ident = "P5W DH Deluxe",
			.matches = {
				DMI_MATCH(DMI_SYS_VENDOR,
					  "ASUSTEK COMPUTER INC"),
				DMI_MATCH(DMI_PRODUCT_NAME, "P5W DH Deluxe"),
			},
		},
		{ }
	};
	struct pci_dev *pdev = to_pci_dev(host->dev);

	if (pdev->bus->number == 0 && pdev->devfn == PCI_DEVFN(0x1f, 2) &&
	    dmi_check_system(sysids)) {
		struct ata_port *ap = host->ports[1];

		dev_info(&pdev->dev,
			 "enabling ASUS P5W DH Deluxe on-board SIMG4726 workaround\n");

		ap->ops = &ahci_p5wdh_ops;
		ap->link.flags |= ATA_LFLAG_NO_SRST | ATA_LFLAG_ASSUME_ATA;
	}
}

/*
 * Macbook7,1 firmware forcibly disables MCP89 AHCI and changes PCI ID when
 * booting in BIOS compatibility mode.  We restore the registers but not ID.
 */
static void ahci_mcp89_apple_enable(struct pci_dev *pdev)
{
	u32 val;

	printk(KERN_INFO "ahci: enabling MCP89 AHCI mode\n");

	pci_read_config_dword(pdev, 0xf8, &val);
	val |= 1 << 0x1b;
	/* the following changes the device ID, but appears not to affect function */
	/* val = (val & ~0xf0000000) | 0x80000000; */
	pci_write_config_dword(pdev, 0xf8, val);

	pci_read_config_dword(pdev, 0x54c, &val);
	val |= 1 << 0xc;
	pci_write_config_dword(pdev, 0x54c, val);

	pci_read_config_dword(pdev, 0x4a4, &val);
	val &= 0xff;
	val |= 0x01060100;
	pci_write_config_dword(pdev, 0x4a4, val);

	pci_read_config_dword(pdev, 0x54c, &val);
	val &= ~(1 << 0xc);
	pci_write_config_dword(pdev, 0x54c, val);

	pci_read_config_dword(pdev, 0xf8, &val);
	val &= ~(1 << 0x1b);
	pci_write_config_dword(pdev, 0xf8, val);
}

static bool is_mcp89_apple(struct pci_dev *pdev)
{
	return pdev->vendor == PCI_VENDOR_ID_NVIDIA &&
		pdev->device == PCI_DEVICE_ID_NVIDIA_NFORCE_MCP89_SATA &&
		pdev->subsystem_vendor == PCI_VENDOR_ID_APPLE &&
		pdev->subsystem_device == 0xcb89;
}

/* only some SB600 ahci controllers can do 64bit DMA */
static bool ahci_sb600_enable_64bit(struct pci_dev *pdev)
{
	static const struct dmi_system_id sysids[] = {
		/*
		 * The oldest version known to be broken is 0901 and
		 * working is 1501 which was released on 2007-10-26.
		 * Enable 64bit DMA on 1501 and anything newer.
		 *
		 * Please read bko#9412 for more info.
		 */
		{
			.ident = "ASUS M2A-VM",
			.matches = {
				DMI_MATCH(DMI_BOARD_VENDOR,
					  "ASUSTeK Computer INC."),
				DMI_MATCH(DMI_BOARD_NAME, "M2A-VM"),
			},
			.driver_data = "20071026",	/* yyyymmdd */
		},
		/*
		 * All BIOS versions for the MSI K9A2 Platinum (MS-7376)
		 * support 64bit DMA.
		 *
		 * BIOS versions earlier than 1.5 had the Manufacturer DMI
		 * fields as "MICRO-STAR INTERANTIONAL CO.,LTD".
		 * This spelling mistake was fixed in BIOS version 1.5, so
		 * 1.5 and later have the Manufacturer as
		 * "MICRO-STAR INTERNATIONAL CO.,LTD".
		 * So try to match on DMI_BOARD_VENDOR of "MICRO-STAR INTER".
		 *
		 * BIOS versions earlier than 1.9 had a Board Product Name
		 * DMI field of "MS-7376". This was changed to be
		 * "K9A2 Platinum (MS-7376)" in version 1.9, but we can still
		 * match on DMI_BOARD_NAME of "MS-7376".
		 */
		{
			.ident = "MSI K9A2 Platinum",
			.matches = {
				DMI_MATCH(DMI_BOARD_VENDOR,
					  "MICRO-STAR INTER"),
				DMI_MATCH(DMI_BOARD_NAME, "MS-7376"),
			},
		},
		/*
		 * All BIOS versions for the MSI K9AGM2 (MS-7327) support
		 * 64bit DMA.
		 *
		 * This board also had the typo mentioned above in the
		 * Manufacturer DMI field (fixed in BIOS version 1.5), so
		 * match on DMI_BOARD_VENDOR of "MICRO-STAR INTER" again.
		 */
		{
			.ident = "MSI K9AGM2",
			.matches = {
				DMI_MATCH(DMI_BOARD_VENDOR,
					  "MICRO-STAR INTER"),
				DMI_MATCH(DMI_BOARD_NAME, "MS-7327"),
			},
		},
		/*
		 * All BIOS versions for the Asus M3A support 64bit DMA.
		 * (all release versions from 0301 to 1206 were tested)
		 */
		{
			.ident = "ASUS M3A",
			.matches = {
				DMI_MATCH(DMI_BOARD_VENDOR,
					  "ASUSTeK Computer INC."),
				DMI_MATCH(DMI_BOARD_NAME, "M3A"),
			},
		},
		{ }
	};
	const struct dmi_system_id *match;
	int year, month, date;
	char buf[9];

	match = dmi_first_match(sysids);
	if (pdev->bus->number != 0 || pdev->devfn != PCI_DEVFN(0x12, 0) ||
	    !match)
		return false;

	if (!match->driver_data)
		goto enable_64bit;

	dmi_get_date(DMI_BIOS_DATE, &year, &month, &date);
	snprintf(buf, sizeof(buf), "%04d%02d%02d", year, month, date);

	if (strcmp(buf, match->driver_data) >= 0)
		goto enable_64bit;
	else {
		dev_warn(&pdev->dev,
			 "%s: BIOS too old, forcing 32bit DMA, update BIOS\n",
			 match->ident);
		return false;
	}

enable_64bit:
	dev_warn(&pdev->dev, "%s: enabling 64bit DMA\n", match->ident);
	return true;
}

static bool ahci_broken_system_poweroff(struct pci_dev *pdev)
{
	static const struct dmi_system_id broken_systems[] = {
		{
			.ident = "HP Compaq nx6310",
			.matches = {
				DMI_MATCH(DMI_SYS_VENDOR, "Hewlett-Packard"),
				DMI_MATCH(DMI_PRODUCT_NAME, "HP Compaq nx6310"),
			},
			/* PCI slot number of the controller */
			.driver_data = (void *)0x1FUL,
		},
		{
			.ident = "HP Compaq 6720s",
			.matches = {
				DMI_MATCH(DMI_SYS_VENDOR, "Hewlett-Packard"),
				DMI_MATCH(DMI_PRODUCT_NAME, "HP Compaq 6720s"),
			},
			/* PCI slot number of the controller */
			.driver_data = (void *)0x1FUL,
		},

		{ }	/* terminate list */
	};
	const struct dmi_system_id *dmi = dmi_first_match(broken_systems);

	if (dmi) {
		unsigned long slot = (unsigned long)dmi->driver_data;
		/* apply the quirk only to on-board controllers */
		return slot == PCI_SLOT(pdev->devfn);
	}

	return false;
}

static bool ahci_broken_suspend(struct pci_dev *pdev)
{
	static const struct dmi_system_id sysids[] = {
		/*
		 * On HP dv[4-6] and HDX18 with earlier BIOSen, link
		 * to the harddisk doesn't become online after
		 * resuming from STR.  Warn and fail suspend.
		 *
		 * http://bugzilla.kernel.org/show_bug.cgi?id=12276
		 *
		 * Use dates instead of versions to match as HP is
		 * apparently recycling both product and version
		 * strings.
		 *
		 * http://bugzilla.kernel.org/show_bug.cgi?id=15462
		 */
		{
			.ident = "dv4",
			.matches = {
				DMI_MATCH(DMI_SYS_VENDOR, "Hewlett-Packard"),
				DMI_MATCH(DMI_PRODUCT_NAME,
					  "HP Pavilion dv4 Notebook PC"),
			},
			.driver_data = "20090105",	/* F.30 */
		},
		{
			.ident = "dv5",
			.matches = {
				DMI_MATCH(DMI_SYS_VENDOR, "Hewlett-Packard"),
				DMI_MATCH(DMI_PRODUCT_NAME,
					  "HP Pavilion dv5 Notebook PC"),
			},
			.driver_data = "20090506",	/* F.16 */
		},
		{
			.ident = "dv6",
			.matches = {
				DMI_MATCH(DMI_SYS_VENDOR, "Hewlett-Packard"),
				DMI_MATCH(DMI_PRODUCT_NAME,
					  "HP Pavilion dv6 Notebook PC"),
			},
			.driver_data = "20090423",	/* F.21 */
		},
		{
			.ident = "HDX18",
			.matches = {
				DMI_MATCH(DMI_SYS_VENDOR, "Hewlett-Packard"),
				DMI_MATCH(DMI_PRODUCT_NAME,
					  "HP HDX18 Notebook PC"),
			},
			.driver_data = "20090430",	/* F.23 */
		},
		/*
		 * Acer eMachines G725 has the same problem.  BIOS
		 * V1.03 is known to be broken.  V3.04 is known to
		 * work.  Between, there are V1.06, V2.06 and V3.03
		 * that we don't have much idea about.  For now,
		 * blacklist anything older than V3.04.
		 *
		 * http://bugzilla.kernel.org/show_bug.cgi?id=15104
		 */
		{
			.ident = "G725",
			.matches = {
				DMI_MATCH(DMI_SYS_VENDOR, "eMachines"),
				DMI_MATCH(DMI_PRODUCT_NAME, "eMachines G725"),
			},
			.driver_data = "20091216",	/* V3.04 */
		},
		{ }	/* terminate list */
	};
	const struct dmi_system_id *dmi = dmi_first_match(sysids);
	int year, month, date;
	char buf[9];

	if (!dmi || pdev->bus->number || pdev->devfn != PCI_DEVFN(0x1f, 2))
		return false;

	dmi_get_date(DMI_BIOS_DATE, &year, &month, &date);
	snprintf(buf, sizeof(buf), "%04d%02d%02d", year, month, date);

	return strcmp(buf, dmi->driver_data) < 0;
}

static bool ahci_broken_lpm(struct pci_dev *pdev)
{
	static const struct dmi_system_id sysids[] = {
		/* Various Lenovo 50 series have LPM issues with older BIOSen */
		{
			.matches = {
				DMI_MATCH(DMI_SYS_VENDOR, "LENOVO"),
				DMI_MATCH(DMI_PRODUCT_VERSION, "ThinkPad X250"),
			},
			.driver_data = "20180406", /* 1.31 */
		},
		{
			.matches = {
				DMI_MATCH(DMI_SYS_VENDOR, "LENOVO"),
				DMI_MATCH(DMI_PRODUCT_VERSION, "ThinkPad L450"),
			},
			.driver_data = "20180420", /* 1.28 */
		},
		{
			.matches = {
				DMI_MATCH(DMI_SYS_VENDOR, "LENOVO"),
				DMI_MATCH(DMI_PRODUCT_VERSION, "ThinkPad T450s"),
			},
			.driver_data = "20180315", /* 1.33 */
		},
		{
			.matches = {
				DMI_MATCH(DMI_SYS_VENDOR, "LENOVO"),
				DMI_MATCH(DMI_PRODUCT_VERSION, "ThinkPad W541"),
			},
			/*
			 * Note date based on release notes, 2.35 has been
			 * reported to be good, but I've been unable to get
			 * a hold of the reporter to get the DMI BIOS date.
			 * TODO: fix this.
			 */
			.driver_data = "20180310", /* 2.35 */
		},
		{ }	/* terminate list */
	};
	const struct dmi_system_id *dmi = dmi_first_match(sysids);
	int year, month, date;
	char buf[9];

	if (!dmi)
		return false;

	dmi_get_date(DMI_BIOS_DATE, &year, &month, &date);
	snprintf(buf, sizeof(buf), "%04d%02d%02d", year, month, date);

	return strcmp(buf, dmi->driver_data) < 0;
}

static bool ahci_broken_online(struct pci_dev *pdev)
{
#define ENCODE_BUSDEVFN(bus, slot, func)			\
	(void *)(unsigned long)(((bus) << 8) | PCI_DEVFN((slot), (func)))
	static const struct dmi_system_id sysids[] = {
		/*
		 * There are several gigabyte boards which use
		 * SIMG5723s configured as hardware RAID.  Certain
		 * 5723 firmware revisions shipped there keep the link
		 * online but fail to answer properly to SRST or
		 * IDENTIFY when no device is attached downstream
		 * causing libata to retry quite a few times leading
		 * to excessive detection delay.
		 *
		 * As these firmwares respond to the second reset try
		 * with invalid device signature, considering unknown
		 * sig as offline works around the problem acceptably.
		 */
		{
			.ident = "EP45-DQ6",
			.matches = {
				DMI_MATCH(DMI_BOARD_VENDOR,
					  "Gigabyte Technology Co., Ltd."),
				DMI_MATCH(DMI_BOARD_NAME, "EP45-DQ6"),
			},
			.driver_data = ENCODE_BUSDEVFN(0x0a, 0x00, 0),
		},
		{
			.ident = "EP45-DS5",
			.matches = {
				DMI_MATCH(DMI_BOARD_VENDOR,
					  "Gigabyte Technology Co., Ltd."),
				DMI_MATCH(DMI_BOARD_NAME, "EP45-DS5"),
			},
			.driver_data = ENCODE_BUSDEVFN(0x03, 0x00, 0),
		},
		{ }	/* terminate list */
	};
#undef ENCODE_BUSDEVFN
	const struct dmi_system_id *dmi = dmi_first_match(sysids);
	unsigned int val;

	if (!dmi)
		return false;

	val = (unsigned long)dmi->driver_data;

	return pdev->bus->number == (val >> 8) && pdev->devfn == (val & 0xff);
}

static bool ahci_broken_devslp(struct pci_dev *pdev)
{
	/* device with broken DEVSLP but still showing SDS capability */
	static const struct pci_device_id ids[] = {
		{ PCI_VDEVICE(INTEL, 0x0f23)}, /* Valleyview SoC */
		{}
	};

	return pci_match_id(ids, pdev);
}

#ifdef CONFIG_ATA_ACPI
static void ahci_gtf_filter_workaround(struct ata_host *host)
{
	static const struct dmi_system_id sysids[] = {
		/*
		 * Aspire 3810T issues a bunch of SATA enable commands
		 * via _GTF including an invalid one and one which is
		 * rejected by the device.  Among the successful ones
		 * is FPDMA non-zero offset enable which when enabled
		 * only on the drive side leads to NCQ command
		 * failures.  Filter it out.
		 */
		{
			.ident = "Aspire 3810T",
			.matches = {
				DMI_MATCH(DMI_SYS_VENDOR, "Acer"),
				DMI_MATCH(DMI_PRODUCT_NAME, "Aspire 3810T"),
			},
			.driver_data = (void *)ATA_ACPI_FILTER_FPDMA_OFFSET,
		},
		{ }
	};
	const struct dmi_system_id *dmi = dmi_first_match(sysids);
	unsigned int filter;
	int i;

	if (!dmi)
		return;

	filter = (unsigned long)dmi->driver_data;
	dev_info(host->dev, "applying extra ACPI _GTF filter 0x%x for %s\n",
		 filter, dmi->ident);

	for (i = 0; i < host->n_ports; i++) {
		struct ata_port *ap = host->ports[i];
		struct ata_link *link;
		struct ata_device *dev;

		ata_for_each_link(link, ap, EDGE)
			ata_for_each_dev(dev, link, ALL)
				dev->gtf_filter |= filter;
	}
}
#else
static inline void ahci_gtf_filter_workaround(struct ata_host *host)
{}
#endif

/*
 * On the Acer Aspire Switch Alpha 12, sometimes all SATA ports are detected
 * as DUMMY, or detected but eventually get a "link down" and never get up
 * again. When this happens, CAP.NP may hold a value of 0x00 or 0x01, and the
 * port_map may hold a value of 0x00.
 *
 * Overriding CAP.NP to 0x02 and the port_map to 0x7 will reveal all 3 ports
 * and can significantly reduce the occurrence of the problem.
 *
 * https://bugzilla.kernel.org/show_bug.cgi?id=189471
 */
static void acer_sa5_271_workaround(struct ahci_host_priv *hpriv,
				    struct pci_dev *pdev)
{
	static const struct dmi_system_id sysids[] = {
		{
			.ident = "Acer Switch Alpha 12",
			.matches = {
				DMI_MATCH(DMI_SYS_VENDOR, "Acer"),
				DMI_MATCH(DMI_PRODUCT_NAME, "Switch SA5-271")
			},
		},
		{ }
	};

	if (dmi_check_system(sysids)) {
		dev_info(&pdev->dev, "enabling Acer Switch Alpha 12 workaround\n");
		if ((hpriv->saved_cap & 0xC734FF00) == 0xC734FF00) {
			hpriv->port_map = 0x7;
			hpriv->cap = 0xC734FF02;
		}
	}
}

#ifdef CONFIG_ARM64
/*
 * Due to ERRATA#22536, ThunderX needs to handle HOST_IRQ_STAT differently.
 * Workaround is to make sure all pending IRQs are served before leaving
 * handler.
 */
static irqreturn_t ahci_thunderx_irq_handler(int irq, void *dev_instance)
{
	struct ata_host *host = dev_instance;
	struct ahci_host_priv *hpriv;
	unsigned int rc = 0;
	void __iomem *mmio;
	u32 irq_stat, irq_masked;
	unsigned int handled = 1;

	hpriv = host->private_data;
	mmio = hpriv->mmio;
	irq_stat = readl(mmio + HOST_IRQ_STAT);
	if (!irq_stat)
		return IRQ_NONE;

	do {
		irq_masked = irq_stat & hpriv->port_map;
		spin_lock(&host->lock);
		rc = ahci_handle_port_intr(host, irq_masked);
		if (!rc)
			handled = 0;
		writel(irq_stat, mmio + HOST_IRQ_STAT);
		irq_stat = readl(mmio + HOST_IRQ_STAT);
		spin_unlock(&host->lock);
	} while (irq_stat);

	return IRQ_RETVAL(handled);
}
#endif

static void ahci_remap_check(struct pci_dev *pdev, int bar,
		struct ahci_host_priv *hpriv)
{
	int i;
	u32 cap;

	/*
	 * Check if this device might have remapped nvme devices.
	 */
	if (pdev->vendor != PCI_VENDOR_ID_INTEL ||
	    pci_resource_len(pdev, bar) < SZ_512K ||
	    bar != AHCI_PCI_BAR_STANDARD ||
	    !(readl(hpriv->mmio + AHCI_VSCAP) & 1))
		return;

	cap = readq(hpriv->mmio + AHCI_REMAP_CAP);
	for (i = 0; i < AHCI_MAX_REMAP; i++) {
		if ((cap & (1 << i)) == 0)
			continue;
		if (readl(hpriv->mmio + ahci_remap_dcc(i))
				!= PCI_CLASS_STORAGE_EXPRESS)
			continue;

		/* We've found a remapped device */
		hpriv->remapped_nvme++;
	}

	if (!hpriv->remapped_nvme)
		return;

	dev_warn(&pdev->dev, "Found %u remapped NVMe devices.\n",
		 hpriv->remapped_nvme);
	dev_warn(&pdev->dev,
		 "Switch your BIOS from RAID to AHCI mode to use them.\n");

	/*
	 * Don't rely on the msi-x capability in the remap case,
	 * share the legacy interrupt across ahci and remapped devices.
	 */
	hpriv->flags |= AHCI_HFLAG_NO_MSI;
}

static int ahci_get_irq_vector(struct ata_host *host, int port)
{
	return pci_irq_vector(to_pci_dev(host->dev), port);
}

static int ahci_init_msi(struct pci_dev *pdev, unsigned int n_ports,
			struct ahci_host_priv *hpriv)
{
	int nvec;

	if (hpriv->flags & AHCI_HFLAG_NO_MSI)
		return -ENODEV;

	/*
	 * If number of MSIs is less than number of ports then Sharing Last
	 * Message mode could be enforced. In this case assume that advantage
	 * of multipe MSIs is negated and use single MSI mode instead.
	 */
	if (n_ports > 1) {
		nvec = pci_alloc_irq_vectors(pdev, n_ports, INT_MAX,
				PCI_IRQ_MSIX | PCI_IRQ_MSI);
		if (nvec > 0) {
			if (!(readl(hpriv->mmio + HOST_CTL) & HOST_MRSM)) {
				hpriv->get_irq_vector = ahci_get_irq_vector;
				hpriv->flags |= AHCI_HFLAG_MULTI_MSI;
				return nvec;
			}

			/*
			 * Fallback to single MSI mode if the controller
			 * enforced MRSM mode.
			 */
			printk(KERN_INFO
				"ahci: MRSM is on, fallback to single MSI\n");
			pci_free_irq_vectors(pdev);
		}
	}

	/*
	 * If the host is not capable of supporting per-port vectors, fall
	 * back to single MSI before finally attempting single MSI-X.
	 */
	nvec = pci_alloc_irq_vectors(pdev, 1, 1, PCI_IRQ_MSI);
	if (nvec == 1)
		return nvec;
	return pci_alloc_irq_vectors(pdev, 1, 1, PCI_IRQ_MSIX);
}

static void ahci_update_initial_lpm_policy(struct ata_port *ap,
					   struct ahci_host_priv *hpriv)
{
	int policy = CONFIG_SATA_MOBILE_LPM_POLICY;


	/* Ignore processing for chipsets that don't use policy */
	if (!(hpriv->flags & AHCI_HFLAG_USE_LPM_POLICY))
		return;

	/* user modified policy via module param */
	if (mobile_lpm_policy != -1) {
		policy = mobile_lpm_policy;
		goto update_policy;
	}

	if (policy > ATA_LPM_MED_POWER && pm_suspend_default_s2idle()) {
		if (hpriv->cap & HOST_CAP_PART)
			policy = ATA_LPM_MIN_POWER_WITH_PARTIAL;
		else if (hpriv->cap & HOST_CAP_SSC)
			policy = ATA_LPM_MIN_POWER;
	}

update_policy:
	if (policy >= ATA_LPM_UNKNOWN && policy <= ATA_LPM_MIN_POWER)
		ap->target_lpm_policy = policy;
}

static void ahci_intel_pcs_quirk(struct pci_dev *pdev, struct ahci_host_priv *hpriv)
{
	const struct pci_device_id *id = pci_match_id(ahci_pci_tbl, pdev);
	u16 tmp16;

	/*
	 * Only apply the 6-port PCS quirk for known legacy platforms.
	 */
	if (!id || id->vendor != PCI_VENDOR_ID_INTEL)
		return;

	/* Skip applying the quirk on Denverton and beyond */
	if (((enum board_ids) id->driver_data) >= board_ahci_pcs7)
		return;

	/*
	 * port_map is determined from PORTS_IMPL PCI register which is
	 * implemented as write or write-once register.  If the register
	 * isn't programmed, ahci automatically generates it from number
	 * of ports, which is good enough for PCS programming. It is
	 * otherwise expected that platform firmware enables the ports
	 * before the OS boots.
	 */
	pci_read_config_word(pdev, PCS_6, &tmp16);
	if ((tmp16 & hpriv->port_map) != hpriv->port_map) {
		tmp16 |= hpriv->port_map;
		pci_write_config_word(pdev, PCS_6, tmp16);
	}
}

static ssize_t remapped_nvme_show(struct device *dev,
				  struct device_attribute *attr,
				  char *buf)
{
	struct ata_host *host = dev_get_drvdata(dev);
	struct ahci_host_priv *hpriv = host->private_data;

	return sysfs_emit(buf, "%u\n", hpriv->remapped_nvme);
}

static DEVICE_ATTR_RO(remapped_nvme);

static int ahci_init_one(struct pci_dev *pdev, const struct pci_device_id *ent)
{
	unsigned int board_id = ent->driver_data;
	struct ata_port_info pi = ahci_port_info[board_id];
	const struct ata_port_info *ppi[] = { &pi, NULL };
	struct device *dev = &pdev->dev;
	struct ahci_host_priv *hpriv;
	struct ata_host *host;
	int n_ports, i, rc;
	int ahci_pci_bar = AHCI_PCI_BAR_STANDARD;

	WARN_ON((int)ATA_MAX_QUEUE > AHCI_MAX_CMDS);

	ata_print_version_once(&pdev->dev, DRV_VERSION);

	/* The AHCI driver can only drive the SATA ports, the PATA driver
	   can drive them all so if both drivers are selected make sure
	   AHCI stays out of the way */
	if (pdev->vendor == PCI_VENDOR_ID_MARVELL && !marvell_enable)
		return -ENODEV;

	/* Apple BIOS on MCP89 prevents us using AHCI */
	if (is_mcp89_apple(pdev))
		ahci_mcp89_apple_enable(pdev);

	/* Promise's PDC42819 is a SAS/SATA controller that has an AHCI mode.
	 * At the moment, we can only use the AHCI mode. Let the users know
	 * that for SAS drives they're out of luck.
	 */
	if (pdev->vendor == PCI_VENDOR_ID_PROMISE)
		dev_info(&pdev->dev,
			 "PDC42819 can only drive SATA devices with this driver\n");

	/* Some devices use non-standard BARs */
	if (pdev->vendor == PCI_VENDOR_ID_STMICRO && pdev->device == 0xCC06)
		ahci_pci_bar = AHCI_PCI_BAR_STA2X11;
	else if (pdev->vendor == 0x1c44 && pdev->device == 0x8000)
		ahci_pci_bar = AHCI_PCI_BAR_ENMOTUS;
	else if (pdev->vendor == PCI_VENDOR_ID_CAVIUM) {
		if (pdev->device == 0xa01c)
			ahci_pci_bar = AHCI_PCI_BAR_CAVIUM;
		if (pdev->device == 0xa084)
			ahci_pci_bar = AHCI_PCI_BAR_CAVIUM_GEN5;
	} else if (pdev->vendor == PCI_VENDOR_ID_LOONGSON) {
		if (pdev->device == 0x7a08)
			ahci_pci_bar = AHCI_PCI_BAR_LOONGSON;
	}

	/* acquire resources */
	rc = pcim_enable_device(pdev);
	if (rc)
		return rc;

	if (pdev->vendor == PCI_VENDOR_ID_INTEL &&
	    (pdev->device == 0x2652 || pdev->device == 0x2653)) {
		u8 map;

		/* ICH6s share the same PCI ID for both piix and ahci
		 * modes.  Enabling ahci mode while MAP indicates
		 * combined mode is a bad idea.  Yield to ata_piix.
		 */
		pci_read_config_byte(pdev, ICH_MAP, &map);
		if (map & 0x3) {
			dev_info(&pdev->dev,
				 "controller is in combined mode, can't enable AHCI mode\n");
			return -ENODEV;
		}
	}

	/* AHCI controllers often implement SFF compatible interface.
	 * Grab all PCI BARs just in case.
	 */
	rc = pcim_iomap_regions_request_all(pdev, 1 << ahci_pci_bar, DRV_NAME);
	if (rc == -EBUSY)
		pcim_pin_device(pdev);
	if (rc)
		return rc;

	hpriv = devm_kzalloc(dev, sizeof(*hpriv), GFP_KERNEL);
	if (!hpriv)
		return -ENOMEM;
	hpriv->flags |= (unsigned long)pi.private_data;

	/* MCP65 revision A1 and A2 can't do MSI */
	if (board_id == board_ahci_mcp65 &&
	    (pdev->revision == 0xa1 || pdev->revision == 0xa2))
		hpriv->flags |= AHCI_HFLAG_NO_MSI;

	/* SB800 does NOT need the workaround to ignore SERR_INTERNAL */
	if (board_id == board_ahci_sb700 && pdev->revision >= 0x40)
		hpriv->flags &= ~AHCI_HFLAG_IGN_SERR_INTERNAL;

	/* only some SB600s can do 64bit DMA */
	if (ahci_sb600_enable_64bit(pdev))
		hpriv->flags &= ~AHCI_HFLAG_32BIT_ONLY;

	hpriv->mmio = pcim_iomap_table(pdev)[ahci_pci_bar];

	/* detect remapped nvme devices */
	ahci_remap_check(pdev, ahci_pci_bar, hpriv);

	sysfs_add_file_to_group(&pdev->dev.kobj,
				&dev_attr_remapped_nvme.attr,
				NULL);

	/* must set flag prior to save config in order to take effect */
	if (ahci_broken_devslp(pdev))
		hpriv->flags |= AHCI_HFLAG_NO_DEVSLP;

#ifdef CONFIG_ARM64
	if (pdev->vendor == PCI_VENDOR_ID_HUAWEI &&
	    pdev->device == 0xa235 &&
	    pdev->revision < 0x30)
		hpriv->flags |= AHCI_HFLAG_NO_SXS;

	if (pdev->vendor == 0x177d && pdev->device == 0xa01c)
		hpriv->irq_handler = ahci_thunderx_irq_handler;
#endif

	/* save initial config */
	ahci_pci_save_initial_config(pdev, hpriv);

	/* prepare host */
	if (hpriv->cap & HOST_CAP_NCQ) {
		pi.flags |= ATA_FLAG_NCQ;
		/*
		 * Auto-activate optimization is supposed to be
		 * supported on all AHCI controllers indicating NCQ
		 * capability, but it seems to be broken on some
		 * chipsets including NVIDIAs.
		 */
		if (!(hpriv->flags & AHCI_HFLAG_NO_FPDMA_AA))
			pi.flags |= ATA_FLAG_FPDMA_AA;

		/*
		 * All AHCI controllers should be forward-compatible
		 * with the new auxiliary field. This code should be
		 * conditionalized if any buggy AHCI controllers are
		 * encountered.
		 */
		pi.flags |= ATA_FLAG_FPDMA_AUX;
	}

	if (hpriv->cap & HOST_CAP_PMP)
		pi.flags |= ATA_FLAG_PMP;

	ahci_set_em_messages(hpriv, &pi);

	if (ahci_broken_system_poweroff(pdev)) {
		pi.flags |= ATA_FLAG_NO_POWEROFF_SPINDOWN;
		dev_info(&pdev->dev,
			"quirky BIOS, skipping spindown on poweroff\n");
	}

	if (ahci_broken_lpm(pdev)) {
		pi.flags |= ATA_FLAG_NO_LPM;
		dev_warn(&pdev->dev,
			 "BIOS update required for Link Power Management support\n");
	}

	if (ahci_broken_suspend(pdev)) {
		hpriv->flags |= AHCI_HFLAG_NO_SUSPEND;
		dev_warn(&pdev->dev,
			 "BIOS update required for suspend/resume\n");
	}

	if (ahci_broken_online(pdev)) {
		hpriv->flags |= AHCI_HFLAG_SRST_TOUT_IS_OFFLINE;
		dev_info(&pdev->dev,
			 "online status unreliable, applying workaround\n");
	}


	/* Acer SA5-271 workaround modifies private_data */
	acer_sa5_271_workaround(hpriv, pdev);

	/* CAP.NP sometimes indicate the index of the last enabled
	 * port, at other times, that of the last possible port, so
	 * determining the maximum port number requires looking at
	 * both CAP.NP and port_map.
	 */
	n_ports = max(ahci_nr_ports(hpriv->cap), fls(hpriv->port_map));

	host = ata_host_alloc_pinfo(&pdev->dev, ppi, n_ports);
	if (!host)
		return -ENOMEM;
	host->private_data = hpriv;

	if (ahci_init_msi(pdev, n_ports, hpriv) < 0) {
		/* legacy intx interrupts */
		pci_intx(pdev, 1);
	}
	hpriv->irq = pci_irq_vector(pdev, 0);

	if (!(hpriv->cap & HOST_CAP_SSS) || ahci_ignore_sss)
		host->flags |= ATA_HOST_PARALLEL_SCAN;
	else
		dev_info(&pdev->dev, "SSS flag set, parallel bus scan disabled\n");

	if (!(hpriv->cap & HOST_CAP_PART))
		host->flags |= ATA_HOST_NO_PART;

	if (!(hpriv->cap & HOST_CAP_SSC))
		host->flags |= ATA_HOST_NO_SSC;

	if (!(hpriv->cap2 & HOST_CAP2_SDS))
		host->flags |= ATA_HOST_NO_DEVSLP;

	if (pi.flags & ATA_FLAG_EM)
		ahci_reset_em(host);

	for (i = 0; i < host->n_ports; i++) {
		struct ata_port *ap = host->ports[i];

		ata_port_pbar_desc(ap, ahci_pci_bar, -1, "abar");
		ata_port_pbar_desc(ap, ahci_pci_bar,
				   0x100 + ap->port_no * 0x80, "port");

		/* set enclosure management message type */
		if (ap->flags & ATA_FLAG_EM)
			ap->em_message_type = hpriv->em_msg_type;

		ahci_update_initial_lpm_policy(ap, hpriv);

		/* disabled/not-implemented port */
		if (!(hpriv->port_map & (1 << i)))
			ap->ops = &ata_dummy_port_ops;
	}

	/* apply workaround for ASUS P5W DH Deluxe mainboard */
	ahci_p5wdh_workaround(host);

	/* apply gtf filter quirk */
	ahci_gtf_filter_workaround(host);

	/* initialize adapter */
	rc = ahci_configure_dma_masks(pdev, hpriv);
	if (rc)
		return rc;

	rc = ahci_pci_reset_controller(host);
	if (rc)
		return rc;

	ahci_pci_init_controller(host);
	ahci_pci_print_info(host);

	pci_set_master(pdev);

	rc = ahci_host_activate(host, &ahci_sht);
	if (rc)
		return rc;

	pm_runtime_put_noidle(&pdev->dev);
	return 0;
}

static void ahci_shutdown_one(struct pci_dev *pdev)
{
	ata_pci_shutdown_one(pdev);
}

static void ahci_remove_one(struct pci_dev *pdev)
{
	sysfs_remove_file_from_group(&pdev->dev.kobj,
				     &dev_attr_remapped_nvme.attr,
				     NULL);
	pm_runtime_get_noresume(&pdev->dev);
	ata_pci_remove_one(pdev);
}

module_pci_driver(ahci_pci_driver);

MODULE_AUTHOR("Jeff Garzik");
MODULE_DESCRIPTION("AHCI SATA low-level driver");
MODULE_LICENSE("GPL");
MODULE_DEVICE_TABLE(pci, ahci_pci_tbl);
MODULE_VERSION(DRV_VERSION);<|MERGE_RESOLUTION|>--- conflicted
+++ resolved
@@ -671,11 +671,6 @@
 static void ahci_pci_save_initial_config(struct pci_dev *pdev,
 					 struct ahci_host_priv *hpriv)
 {
-<<<<<<< HEAD
-	if (pdev->vendor == PCI_VENDOR_ID_ASMEDIA && pdev->device == 0x1166) {
-		dev_info(&pdev->dev, "ASM1166 has only six ports\n");
-		hpriv->saved_port_map = 0x3f;
-=======
 	if (pdev->vendor == PCI_VENDOR_ID_ASMEDIA) {
 		switch (pdev->device) {
 		case 0x1166:
@@ -687,7 +682,6 @@
 			hpriv->saved_port_map = 0xf;
 			break;
 		}
->>>>>>> 03a22b59
 	}
 
 	if (pdev->vendor == PCI_VENDOR_ID_JMICRON && pdev->device == 0x2361) {
