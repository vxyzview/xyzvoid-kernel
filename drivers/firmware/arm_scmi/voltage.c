--- conflicted
+++ resolved
@@ -231,64 +231,6 @@
 
 		v = vinfo->domains + dom;
 		v->id = dom;
-<<<<<<< HEAD
-		v->attributes = le32_to_cpu(resp_dom->attr);
-		strlcpy(v->name, resp_dom->name, SCMI_MAX_STR_SIZE);
-
-		cmd = tl->tx.buf;
-		/* ...then retrieve domain levels descriptions */
-		do {
-			u32 flags;
-			int cnt;
-
-			cmd->domain_id = cpu_to_le32(v->id);
-			cmd->level_index = cpu_to_le32(desc_index);
-			ret = ph->xops->do_xfer(ph, tl);
-			if (ret)
-				break;
-
-			flags = le32_to_cpu(resp_levels->flags);
-			num_returned = NUM_RETURNED_LEVELS(flags);
-			num_remaining = NUM_REMAINING_LEVELS(flags);
-
-			/* Allocate space for num_levels if not already done */
-			if (!v->num_levels) {
-				ret = scmi_init_voltage_levels(dev, v,
-							       num_returned,
-							       num_remaining,
-					      SUPPORTS_SEGMENTED_LEVELS(flags));
-				if (ret)
-					break;
-			}
-
-			if (desc_index + num_returned > v->num_levels) {
-				dev_err(ph->dev,
-					"No. of voltage levels can't exceed %d\n",
-					v->num_levels);
-				ret = -EINVAL;
-				break;
-			}
-
-			for (cnt = 0; cnt < num_returned; cnt++) {
-				s32 val;
-
-				val =
-				    (s32)le32_to_cpu(resp_levels->voltage[cnt]);
-				v->levels_uv[desc_index + cnt] = val;
-				if (val < 0)
-					v->negative_volts_allowed = true;
-			}
-
-			desc_index += num_returned;
-
-			ph->xops->reset_rx_to_maxsz(ph, tl);
-			/* check both to avoid infinite loop due to buggy fw */
-		} while (num_returned && num_remaining);
-
-		if (ret) {
-			v->num_levels = 0;
-			devm_kfree(dev, v->levels_uv);
-=======
 		attributes = le32_to_cpu(resp_dom->attr);
 		strscpy(v->name, resp_dom->name, SCMI_SHORT_NAME_MAX_SIZE);
 
@@ -304,7 +246,6 @@
 							SCMI_MAX_STR_SIZE);
 			if (SUPPORTS_ASYNC_LEVEL_SET(attributes))
 				v->async_level_set = true;
->>>>>>> d60c95ef
 		}
 
 		/* Skip invalid voltage descriptors */
