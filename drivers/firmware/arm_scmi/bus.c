--- conflicted
+++ resolved
@@ -135,13 +135,10 @@
 	if (!driver->probe)
 		return -EINVAL;
 
-<<<<<<< HEAD
-=======
 	retval = scmi_protocol_device_request(driver->id_table);
 	if (retval)
 		return retval;
 
->>>>>>> 3b17187f
 	driver->driver.bus = &scmi_bus_type;
 	driver->driver.name = driver->name;
 	driver->driver.owner = owner;
