--- conflicted
+++ resolved
@@ -1421,8 +1421,6 @@
 		if (drv_info->version > FFA_VERSION_1_0 &&
 		    !(tpbuf->properties & FFA_PARTITION_AARCH64_EXEC))
 			ffa_mode_32bit_set(ffa_dev);
-<<<<<<< HEAD
-=======
 
 		info = kzalloc(sizeof(*info), GFP_KERNEL);
 		if (!info) {
@@ -1438,7 +1436,6 @@
 			ffa_device_unregister(ffa_dev);
 			kfree(info);
 		}
->>>>>>> a6ad5510
 	}
 
 	kfree(pbuf);
