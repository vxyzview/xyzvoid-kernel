// SPDX-License-Identifier: GPL-2.0-only

/* -----------------------------------------------------------------------
 *
 *   Copyright 2011 Intel Corporation; author Matt Fleming
 *
 * ----------------------------------------------------------------------- */

#include <linux/efi.h>
#include <linux/pci.h>
#include <linux/stddef.h>

#include <asm/efi.h>
#include <asm/e820/types.h>
#include <asm/setup.h>
#include <asm/desc.h>
#include <asm/boot.h>
#include <asm/kaslr.h>
#include <asm/sev.h>

#include "efistub.h"
#include "x86-stub.h"

extern char _bss[], _ebss[];

const efi_system_table_t *efi_system_table;
const efi_dxe_services_table_t *efi_dxe_table;
static efi_loaded_image_t *image = NULL;
static efi_memory_attribute_protocol_t *memattr;

typedef union sev_memory_acceptance_protocol sev_memory_acceptance_protocol_t;
union sev_memory_acceptance_protocol {
	struct {
		efi_status_t (__efiapi * allow_unaccepted_memory)(
			sev_memory_acceptance_protocol_t *);
	};
	struct {
		u32 allow_unaccepted_memory;
	} mixed_mode;
};

static efi_status_t
preserve_pci_rom_image(efi_pci_io_protocol_t *pci, struct pci_setup_rom **__rom)
{
	struct pci_setup_rom *rom = NULL;
	efi_status_t status;
	unsigned long size;
	uint64_t romsize;
	void *romimage;

	/*
	 * Some firmware images contain EFI function pointers at the place where
	 * the romimage and romsize fields are supposed to be. Typically the EFI
	 * code is mapped at high addresses, translating to an unrealistically
	 * large romsize. The UEFI spec limits the size of option ROMs to 16
	 * MiB so we reject any ROMs over 16 MiB in size to catch this.
	 */
	romimage = efi_table_attr(pci, romimage);
	romsize = efi_table_attr(pci, romsize);
	if (!romimage || !romsize || romsize > SZ_16M)
		return EFI_INVALID_PARAMETER;

	size = romsize + sizeof(*rom);

	status = efi_bs_call(allocate_pool, EFI_LOADER_DATA, size,
			     (void **)&rom);
	if (status != EFI_SUCCESS) {
		efi_err("Failed to allocate memory for 'rom'\n");
		return status;
	}

	memset(rom, 0, sizeof(*rom));

	rom->data.type	= SETUP_PCI;
	rom->data.len	= size - sizeof(struct setup_data);
	rom->data.next	= 0;
	rom->pcilen	= romsize;
	*__rom = rom;

	status = efi_call_proto(pci, pci.read, EfiPciIoWidthUint16,
				PCI_VENDOR_ID, 1, &rom->vendor);

	if (status != EFI_SUCCESS) {
		efi_err("Failed to read rom->vendor\n");
		goto free_struct;
	}

	status = efi_call_proto(pci, pci.read, EfiPciIoWidthUint16,
				PCI_DEVICE_ID, 1, &rom->devid);

	if (status != EFI_SUCCESS) {
		efi_err("Failed to read rom->devid\n");
		goto free_struct;
	}

	status = efi_call_proto(pci, get_location, &rom->segment, &rom->bus,
				&rom->device, &rom->function);

	if (status != EFI_SUCCESS)
		goto free_struct;

	memcpy(rom->romdata, romimage, romsize);
	return status;

free_struct:
	efi_bs_call(free_pool, rom);
	return status;
}

/*
 * There's no way to return an informative status from this function,
 * because any analysis (and printing of error messages) needs to be
 * done directly at the EFI function call-site.
 *
 * For example, EFI_INVALID_PARAMETER could indicate a bug or maybe we
 * just didn't find any PCI devices, but there's no way to tell outside
 * the context of the call.
 */
static void setup_efi_pci(struct boot_params *params)
{
	efi_status_t status;
	void **pci_handle = NULL;
	efi_guid_t pci_proto = EFI_PCI_IO_PROTOCOL_GUID;
	unsigned long size = 0;
	struct setup_data *data;
	efi_handle_t h;
	int i;

	status = efi_bs_call(locate_handle, EFI_LOCATE_BY_PROTOCOL,
			     &pci_proto, NULL, &size, pci_handle);

	if (status == EFI_BUFFER_TOO_SMALL) {
		status = efi_bs_call(allocate_pool, EFI_LOADER_DATA, size,
				     (void **)&pci_handle);

		if (status != EFI_SUCCESS) {
			efi_err("Failed to allocate memory for 'pci_handle'\n");
			return;
		}

		status = efi_bs_call(locate_handle, EFI_LOCATE_BY_PROTOCOL,
				     &pci_proto, NULL, &size, pci_handle);
	}

	if (status != EFI_SUCCESS)
		goto free_handle;

	data = (struct setup_data *)(unsigned long)params->hdr.setup_data;

	while (data && data->next)
		data = (struct setup_data *)(unsigned long)data->next;

	for_each_efi_handle(h, pci_handle, size, i) {
		efi_pci_io_protocol_t *pci = NULL;
		struct pci_setup_rom *rom;

		status = efi_bs_call(handle_protocol, h, &pci_proto,
				     (void **)&pci);
		if (status != EFI_SUCCESS || !pci)
			continue;

		status = preserve_pci_rom_image(pci, &rom);
		if (status != EFI_SUCCESS)
			continue;

		if (data)
			data->next = (unsigned long)rom;
		else
			params->hdr.setup_data = (unsigned long)rom;

		data = (struct setup_data *)rom;
	}

free_handle:
	efi_bs_call(free_pool, pci_handle);
}

static void retrieve_apple_device_properties(struct boot_params *boot_params)
{
	efi_guid_t guid = APPLE_PROPERTIES_PROTOCOL_GUID;
	struct setup_data *data, *new;
	efi_status_t status;
	u32 size = 0;
	apple_properties_protocol_t *p;

	status = efi_bs_call(locate_protocol, &guid, NULL, (void **)&p);
	if (status != EFI_SUCCESS)
		return;

	if (efi_table_attr(p, version) != 0x10000) {
		efi_err("Unsupported properties proto version\n");
		return;
	}

	efi_call_proto(p, get_all, NULL, &size);
	if (!size)
		return;

	do {
		status = efi_bs_call(allocate_pool, EFI_LOADER_DATA,
				     size + sizeof(struct setup_data),
				     (void **)&new);
		if (status != EFI_SUCCESS) {
			efi_err("Failed to allocate memory for 'properties'\n");
			return;
		}

		status = efi_call_proto(p, get_all, new->data, &size);

		if (status == EFI_BUFFER_TOO_SMALL)
			efi_bs_call(free_pool, new);
	} while (status == EFI_BUFFER_TOO_SMALL);

	new->type = SETUP_APPLE_PROPERTIES;
	new->len  = size;
	new->next = 0;

	data = (struct setup_data *)(unsigned long)boot_params->hdr.setup_data;
	if (!data) {
		boot_params->hdr.setup_data = (unsigned long)new;
	} else {
		while (data->next)
			data = (struct setup_data *)(unsigned long)data->next;
		data->next = (unsigned long)new;
	}
}

<<<<<<< HEAD
=======
static bool apple_match_product_name(void)
{
	static const char type1_product_matches[][15] = {
		"MacBookPro11,3",
		"MacBookPro11,5",
		"MacBookPro13,3",
		"MacBookPro14,3",
		"MacBookPro15,1",
		"MacBookPro15,3",
		"MacBookPro16,1",
		"MacBookPro16,4",
	};
	const struct efi_smbios_type1_record *record;
	const u8 *product;

	record = (struct efi_smbios_type1_record *)efi_get_smbios_record(1);
	if (!record)
		return false;

	product = efi_get_smbios_string(record, product_name);
	if (!product)
		return false;

	for (int i = 0; i < ARRAY_SIZE(type1_product_matches); i++) {
		if (!strcmp(product, type1_product_matches[i]))
			return true;
	}

	return false;
}

static void apple_set_os(void)
{
	struct {
		unsigned long version;
		efi_status_t (__efiapi *set_os_version)(const char *);
		efi_status_t (__efiapi *set_os_vendor)(const char *);
	} *set_os;
	efi_status_t status;

	if (!efi_is_64bit() || !apple_match_product_name())
		return;

	status = efi_bs_call(locate_protocol, &APPLE_SET_OS_PROTOCOL_GUID, NULL,
			     (void **)&set_os);
	if (status != EFI_SUCCESS)
		return;

	if (set_os->version >= 2) {
		status = set_os->set_os_vendor("Apple Inc.");
		if (status != EFI_SUCCESS)
			efi_err("Failed to set OS vendor via apple_set_os\n");
	}

	if (set_os->version > 0) {
		/* The version being set doesn't seem to matter */
		status = set_os->set_os_version("Mac OS X 10.9");
		if (status != EFI_SUCCESS)
			efi_err("Failed to set OS version via apple_set_os\n");
	}
}

>>>>>>> a6ad5510
efi_status_t efi_adjust_memory_range_protection(unsigned long start,
						unsigned long size)
{
	efi_status_t status;
	efi_gcd_memory_space_desc_t desc;
	unsigned long end, next;
	unsigned long rounded_start, rounded_end;
	unsigned long unprotect_start, unprotect_size;

	rounded_start = rounddown(start, EFI_PAGE_SIZE);
	rounded_end = roundup(start + size, EFI_PAGE_SIZE);

	if (memattr != NULL) {
		status = efi_call_proto(memattr, set_memory_attributes,
					rounded_start,
					rounded_end - rounded_start,
					EFI_MEMORY_RO);
		if (status != EFI_SUCCESS) {
			efi_warn("Failed to set EFI_MEMORY_RO attribute\n");
			return status;
		}

		status = efi_call_proto(memattr, clear_memory_attributes,
					rounded_start,
					rounded_end - rounded_start,
					EFI_MEMORY_XP);
		if (status != EFI_SUCCESS)
			efi_warn("Failed to clear EFI_MEMORY_XP attribute\n");
		return status;
	}

	if (efi_dxe_table == NULL)
		return EFI_SUCCESS;

	/*
	 * Don't modify memory region attributes, they are
	 * already suitable, to lower the possibility to
	 * encounter firmware bugs.
	 */

	for (end = start + size; start < end; start = next) {

		status = efi_dxe_call(get_memory_space_descriptor, start, &desc);

		if (status != EFI_SUCCESS)
			break;

		next = desc.base_address + desc.length;

		/*
		 * Only system memory is suitable for trampoline/kernel image placement,
		 * so only this type of memory needs its attributes to be modified.
		 */

		if (desc.gcd_memory_type != EfiGcdMemoryTypeSystemMemory ||
		    (desc.attributes & (EFI_MEMORY_RO | EFI_MEMORY_XP)) == 0)
			continue;

		unprotect_start = max(rounded_start, (unsigned long)desc.base_address);
		unprotect_size = min(rounded_end, next) - unprotect_start;

		status = efi_dxe_call(set_memory_space_attributes,
				      unprotect_start, unprotect_size,
				      EFI_MEMORY_WB);

		if (status != EFI_SUCCESS) {
			efi_warn("Unable to unprotect memory range [%08lx,%08lx]: %lx\n",
				 unprotect_start,
				 unprotect_start + unprotect_size,
				 status);
			break;
		}
	}
	return EFI_SUCCESS;
}

static void setup_unaccepted_memory(void)
{
	efi_guid_t mem_acceptance_proto = OVMF_SEV_MEMORY_ACCEPTANCE_PROTOCOL_GUID;
	sev_memory_acceptance_protocol_t *proto;
	efi_status_t status;

	if (!IS_ENABLED(CONFIG_UNACCEPTED_MEMORY))
		return;

	/*
	 * Enable unaccepted memory before calling exit boot services in order
	 * for the UEFI to not accept all memory on EBS.
	 */
	status = efi_bs_call(locate_protocol, &mem_acceptance_proto, NULL,
			     (void **)&proto);
	if (status != EFI_SUCCESS)
		return;

	status = efi_call_proto(proto, allow_unaccepted_memory);
	if (status != EFI_SUCCESS)
		efi_err("Memory acceptance protocol failed\n");
}

static efi_char16_t *efistub_fw_vendor(void)
{
	unsigned long vendor = efi_table_attr(efi_system_table, fw_vendor);

	return (efi_char16_t *)vendor;
}

static const efi_char16_t apple[] = L"Apple";

static void setup_quirks(struct boot_params *boot_params)
{
<<<<<<< HEAD
	if (IS_ENABLED(CONFIG_APPLE_PROPERTIES) &&
	    !memcmp(efistub_fw_vendor(), apple, sizeof(apple)))
		retrieve_apple_device_properties(boot_params);
=======
	if (!memcmp(efistub_fw_vendor(), apple, sizeof(apple))) {
		if (IS_ENABLED(CONFIG_APPLE_PROPERTIES))
			retrieve_apple_device_properties(boot_params);

		apple_set_os();
	}
>>>>>>> a6ad5510
}

/*
 * See if we have Universal Graphics Adapter (UGA) protocol
 */
static efi_status_t
setup_uga(struct screen_info *si, efi_guid_t *uga_proto, unsigned long size)
{
	efi_status_t status;
	u32 width, height;
	void **uga_handle = NULL;
	efi_uga_draw_protocol_t *uga = NULL, *first_uga;
	efi_handle_t handle;
	int i;

	status = efi_bs_call(allocate_pool, EFI_LOADER_DATA, size,
			     (void **)&uga_handle);
	if (status != EFI_SUCCESS)
		return status;

	status = efi_bs_call(locate_handle, EFI_LOCATE_BY_PROTOCOL,
			     uga_proto, NULL, &size, uga_handle);
	if (status != EFI_SUCCESS)
		goto free_handle;

	height = 0;
	width = 0;

	first_uga = NULL;
	for_each_efi_handle(handle, uga_handle, size, i) {
		efi_guid_t pciio_proto = EFI_PCI_IO_PROTOCOL_GUID;
		u32 w, h, depth, refresh;
		void *pciio;

		status = efi_bs_call(handle_protocol, handle, uga_proto,
				     (void **)&uga);
		if (status != EFI_SUCCESS)
			continue;

		pciio = NULL;
		efi_bs_call(handle_protocol, handle, &pciio_proto, &pciio);

		status = efi_call_proto(uga, get_mode, &w, &h, &depth, &refresh);
		if (status == EFI_SUCCESS && (!first_uga || pciio)) {
			width = w;
			height = h;

			/*
			 * Once we've found a UGA supporting PCIIO,
			 * don't bother looking any further.
			 */
			if (pciio)
				break;

			first_uga = uga;
		}
	}

	if (!width && !height)
		goto free_handle;

	/* EFI framebuffer */
	si->orig_video_isVGA	= VIDEO_TYPE_EFI;

	si->lfb_depth		= 32;
	si->lfb_width		= width;
	si->lfb_height		= height;

	si->red_size		= 8;
	si->red_pos		= 16;
	si->green_size		= 8;
	si->green_pos		= 8;
	si->blue_size		= 8;
	si->blue_pos		= 0;
	si->rsvd_size		= 8;
	si->rsvd_pos		= 24;

free_handle:
	efi_bs_call(free_pool, uga_handle);

	return status;
}

static void setup_graphics(struct boot_params *boot_params)
{
	efi_guid_t graphics_proto = EFI_GRAPHICS_OUTPUT_PROTOCOL_GUID;
	struct screen_info *si;
	efi_guid_t uga_proto = EFI_UGA_PROTOCOL_GUID;
	efi_status_t status;
	unsigned long size;
	void **gop_handle = NULL;
	void **uga_handle = NULL;

	si = &boot_params->screen_info;
	memset(si, 0, sizeof(*si));

	size = 0;
	status = efi_bs_call(locate_handle, EFI_LOCATE_BY_PROTOCOL,
			     &graphics_proto, NULL, &size, gop_handle);
	if (status == EFI_BUFFER_TOO_SMALL)
		status = efi_setup_gop(si, &graphics_proto, size);

	if (status != EFI_SUCCESS) {
		size = 0;
		status = efi_bs_call(locate_handle, EFI_LOCATE_BY_PROTOCOL,
				     &uga_proto, NULL, &size, uga_handle);
		if (status == EFI_BUFFER_TOO_SMALL)
			setup_uga(si, &uga_proto, size);
	}
}


static void __noreturn efi_exit(efi_handle_t handle, efi_status_t status)
{
	efi_bs_call(exit, handle, status, 0, NULL);
	for(;;)
		asm("hlt");
}

void __noreturn efi_stub_entry(efi_handle_t handle,
			       efi_system_table_t *sys_table_arg,
			       struct boot_params *boot_params);

/*
 * Because the x86 boot code expects to be passed a boot_params we
 * need to create one ourselves (usually the bootloader would create
 * one for us).
 */
efi_status_t __efiapi efi_pe_entry(efi_handle_t handle,
				   efi_system_table_t *sys_table_arg)
{
	efi_guid_t proto = LOADED_IMAGE_PROTOCOL_GUID;
	struct boot_params *boot_params;
	struct setup_header *hdr;
	int options_size = 0;
	efi_status_t status;
	unsigned long alloc;
	char *cmdline_ptr;

	if (efi_is_native())
		memset(_bss, 0, _ebss - _bss);

	efi_system_table = sys_table_arg;

	/* Check if we were booted by the EFI firmware */
	if (efi_system_table->hdr.signature != EFI_SYSTEM_TABLE_SIGNATURE)
		efi_exit(handle, EFI_INVALID_PARAMETER);

	status = efi_bs_call(handle_protocol, handle, &proto, (void **)&image);
	if (status != EFI_SUCCESS) {
		efi_err("Failed to get handle for LOADED_IMAGE_PROTOCOL\n");
		efi_exit(handle, status);
	}

	status = efi_allocate_pages(PARAM_SIZE, &alloc, ULONG_MAX);
	if (status != EFI_SUCCESS)
		efi_exit(handle, status);

	boot_params = memset((void *)alloc, 0x0, PARAM_SIZE);
	hdr	    = &boot_params->hdr;

	/* Assign the setup_header fields that the kernel actually cares about */
	hdr->root_flags	= 1;
	hdr->vid_mode	= 0xffff;

	hdr->type_of_loader = 0x21;
	hdr->initrd_addr_max = INT_MAX;

	/* Convert unicode cmdline to ascii */
	cmdline_ptr = efi_convert_cmdline(image, &options_size);
	if (!cmdline_ptr) {
		efi_free(PARAM_SIZE, alloc);
		efi_exit(handle, EFI_OUT_OF_RESOURCES);
	}

	efi_set_u64_split((unsigned long)cmdline_ptr, &hdr->cmd_line_ptr,
			  &boot_params->ext_cmd_line_ptr);

	efi_stub_entry(handle, sys_table_arg, boot_params);
	/* not reached */
}

static void add_e820ext(struct boot_params *params,
			struct setup_data *e820ext, u32 nr_entries)
{
	struct setup_data *data;

	e820ext->type = SETUP_E820_EXT;
	e820ext->len  = nr_entries * sizeof(struct boot_e820_entry);
	e820ext->next = 0;

	data = (struct setup_data *)(unsigned long)params->hdr.setup_data;

	while (data && data->next)
		data = (struct setup_data *)(unsigned long)data->next;

	if (data)
		data->next = (unsigned long)e820ext;
	else
		params->hdr.setup_data = (unsigned long)e820ext;
}

static efi_status_t
setup_e820(struct boot_params *params, struct setup_data *e820ext, u32 e820ext_size)
{
	struct boot_e820_entry *entry = params->e820_table;
	struct efi_info *efi = &params->efi_info;
	struct boot_e820_entry *prev = NULL;
	u32 nr_entries;
	u32 nr_desc;
	int i;

	nr_entries = 0;
	nr_desc = efi->efi_memmap_size / efi->efi_memdesc_size;

	for (i = 0; i < nr_desc; i++) {
		efi_memory_desc_t *d;
		unsigned int e820_type = 0;
		unsigned long m = efi->efi_memmap;

#ifdef CONFIG_X86_64
		m |= (u64)efi->efi_memmap_hi << 32;
#endif

		d = efi_memdesc_ptr(m, efi->efi_memdesc_size, i);
		switch (d->type) {
		case EFI_RESERVED_TYPE:
		case EFI_RUNTIME_SERVICES_CODE:
		case EFI_RUNTIME_SERVICES_DATA:
		case EFI_MEMORY_MAPPED_IO:
		case EFI_MEMORY_MAPPED_IO_PORT_SPACE:
		case EFI_PAL_CODE:
			e820_type = E820_TYPE_RESERVED;
			break;

		case EFI_UNUSABLE_MEMORY:
			e820_type = E820_TYPE_UNUSABLE;
			break;

		case EFI_ACPI_RECLAIM_MEMORY:
			e820_type = E820_TYPE_ACPI;
			break;

		case EFI_LOADER_CODE:
		case EFI_LOADER_DATA:
		case EFI_BOOT_SERVICES_CODE:
		case EFI_BOOT_SERVICES_DATA:
		case EFI_CONVENTIONAL_MEMORY:
			if (efi_soft_reserve_enabled() &&
			    (d->attribute & EFI_MEMORY_SP))
				e820_type = E820_TYPE_SOFT_RESERVED;
			else
				e820_type = E820_TYPE_RAM;
			break;

		case EFI_ACPI_MEMORY_NVS:
			e820_type = E820_TYPE_NVS;
			break;

		case EFI_PERSISTENT_MEMORY:
			e820_type = E820_TYPE_PMEM;
			break;

		case EFI_UNACCEPTED_MEMORY:
			if (!IS_ENABLED(CONFIG_UNACCEPTED_MEMORY))
				continue;
			e820_type = E820_TYPE_RAM;
			process_unaccepted_memory(d->phys_addr,
						  d->phys_addr + PAGE_SIZE * d->num_pages);
			break;
		default:
			continue;
		}

		/* Merge adjacent mappings */
		if (prev && prev->type == e820_type &&
		    (prev->addr + prev->size) == d->phys_addr) {
			prev->size += d->num_pages << 12;
			continue;
		}

		if (nr_entries == ARRAY_SIZE(params->e820_table)) {
			u32 need = (nr_desc - i) * sizeof(struct e820_entry) +
				   sizeof(struct setup_data);

			if (!e820ext || e820ext_size < need)
				return EFI_BUFFER_TOO_SMALL;

			/* boot_params map full, switch to e820 extended */
			entry = (struct boot_e820_entry *)e820ext->data;
		}

		entry->addr = d->phys_addr;
		entry->size = d->num_pages << PAGE_SHIFT;
		entry->type = e820_type;
		prev = entry++;
		nr_entries++;
	}

	if (nr_entries > ARRAY_SIZE(params->e820_table)) {
		u32 nr_e820ext = nr_entries - ARRAY_SIZE(params->e820_table);

		add_e820ext(params, e820ext, nr_e820ext);
		nr_entries -= nr_e820ext;
	}

	params->e820_entries = (u8)nr_entries;

	return EFI_SUCCESS;
}

static efi_status_t alloc_e820ext(u32 nr_desc, struct setup_data **e820ext,
				  u32 *e820ext_size)
{
	efi_status_t status;
	unsigned long size;

	size = sizeof(struct setup_data) +
		sizeof(struct e820_entry) * nr_desc;

	if (*e820ext) {
		efi_bs_call(free_pool, *e820ext);
		*e820ext = NULL;
		*e820ext_size = 0;
	}

	status = efi_bs_call(allocate_pool, EFI_LOADER_DATA, size,
			     (void **)e820ext);
	if (status == EFI_SUCCESS)
		*e820ext_size = size;

	return status;
}

static efi_status_t allocate_e820(struct boot_params *params,
				  struct setup_data **e820ext,
				  u32 *e820ext_size)
{
	struct efi_boot_memmap *map;
	efi_status_t status;
	__u32 nr_desc;

	status = efi_get_memory_map(&map, false);
	if (status != EFI_SUCCESS)
		return status;

	nr_desc = map->map_size / map->desc_size;
	if (nr_desc > ARRAY_SIZE(params->e820_table) - EFI_MMAP_NR_SLACK_SLOTS) {
		u32 nr_e820ext = nr_desc - ARRAY_SIZE(params->e820_table) +
				 EFI_MMAP_NR_SLACK_SLOTS;

		status = alloc_e820ext(nr_e820ext, e820ext, e820ext_size);
	}

	if (IS_ENABLED(CONFIG_UNACCEPTED_MEMORY) && status == EFI_SUCCESS)
		status = allocate_unaccepted_bitmap(nr_desc, map);

	efi_bs_call(free_pool, map);
	return status;
}

struct exit_boot_struct {
	struct boot_params	*boot_params;
	struct efi_info		*efi;
};

static efi_status_t exit_boot_func(struct efi_boot_memmap *map,
				   void *priv)
{
	const char *signature;
	struct exit_boot_struct *p = priv;

	signature = efi_is_64bit() ? EFI64_LOADER_SIGNATURE
				   : EFI32_LOADER_SIGNATURE;
	memcpy(&p->efi->efi_loader_signature, signature, sizeof(__u32));

	efi_set_u64_split((unsigned long)efi_system_table,
			  &p->efi->efi_systab, &p->efi->efi_systab_hi);
	p->efi->efi_memdesc_size	= map->desc_size;
	p->efi->efi_memdesc_version	= map->desc_ver;
	efi_set_u64_split((unsigned long)map->map,
			  &p->efi->efi_memmap, &p->efi->efi_memmap_hi);
	p->efi->efi_memmap_size		= map->map_size;

	return EFI_SUCCESS;
}

static efi_status_t exit_boot(struct boot_params *boot_params, void *handle)
{
	struct setup_data *e820ext = NULL;
	__u32 e820ext_size = 0;
	efi_status_t status;
	struct exit_boot_struct priv;

	priv.boot_params	= boot_params;
	priv.efi		= &boot_params->efi_info;

	status = allocate_e820(boot_params, &e820ext, &e820ext_size);
	if (status != EFI_SUCCESS)
		return status;

	/* Might as well exit boot services now */
	status = efi_exit_boot_services(handle, &priv, exit_boot_func);
	if (status != EFI_SUCCESS)
		return status;

	/* Historic? */
	boot_params->alt_mem_k	= 32 * 1024;

	status = setup_e820(boot_params, e820ext, e820ext_size);
	if (status != EFI_SUCCESS)
		return status;

	return EFI_SUCCESS;
}

static bool have_unsupported_snp_features(void)
{
	u64 unsupported;

	unsupported = snp_get_unsupported_features(sev_get_status());
	if (unsupported) {
		efi_err("Unsupported SEV-SNP features detected: 0x%llx\n",
			unsupported);
		return true;
	}
	return false;
}

static void efi_get_seed(void *seed, int size)
{
	efi_get_random_bytes(size, seed);

	/*
	 * This only updates seed[0] when running on 32-bit, but in that case,
	 * seed[1] is not used anyway, as there is no virtual KASLR on 32-bit.
	 */
	*(unsigned long *)seed ^= kaslr_get_random_long("EFI");
}

static void error(char *str)
{
	efi_warn("Decompression failed: %s\n", str);
}

static const char *cmdline_memmap_override;

static efi_status_t parse_options(const char *cmdline)
{
	static const char opts[][14] = {
<<<<<<< HEAD
		"mem=", "memmap=", "efi_fake_mem=", "hugepages="
=======
		"mem=", "memmap=", "hugepages="
>>>>>>> a6ad5510
	};

	for (int i = 0; i < ARRAY_SIZE(opts); i++) {
		const char *p = strstr(cmdline, opts[i]);

		if (p == cmdline || (p > cmdline && isspace(p[-1]))) {
			cmdline_memmap_override = opts[i];
			break;
		}
	}

	return efi_parse_options(cmdline);
}

static efi_status_t efi_decompress_kernel(unsigned long *kernel_entry)
{
	unsigned long virt_addr = LOAD_PHYSICAL_ADDR;
	unsigned long addr, alloc_size, entry;
	efi_status_t status;
	u32 seed[2] = {};

	/* determine the required size of the allocation */
	alloc_size = ALIGN(max_t(unsigned long, output_len, kernel_total_size),
			   MIN_KERNEL_ALIGN);

	if (IS_ENABLED(CONFIG_RANDOMIZE_BASE) && !efi_nokaslr) {
		u64 range = KERNEL_IMAGE_SIZE - LOAD_PHYSICAL_ADDR - kernel_total_size;
		static const efi_char16_t ami[] = L"American Megatrends";

		efi_get_seed(seed, sizeof(seed));

		virt_addr += (range * seed[1]) >> 32;
		virt_addr &= ~(CONFIG_PHYSICAL_ALIGN - 1);

		/*
		 * Older Dell systems with AMI UEFI firmware v2.0 may hang
		 * while decompressing the kernel if physical address
		 * randomization is enabled.
		 *
		 * https://bugzilla.kernel.org/show_bug.cgi?id=218173
		 */
		if (efi_system_table->hdr.revision <= EFI_2_00_SYSTEM_TABLE_REVISION &&
		    !memcmp(efistub_fw_vendor(), ami, sizeof(ami))) {
			efi_debug("AMI firmware v2.0 or older detected - disabling physical KASLR\n");
			seed[0] = 0;
		} else if (cmdline_memmap_override) {
			efi_info("%s detected on the kernel command line - disabling physical KASLR\n",
				 cmdline_memmap_override);
			seed[0] = 0;
		}
<<<<<<< HEAD
=======

		boot_params_ptr->hdr.loadflags |= KASLR_FLAG;
>>>>>>> a6ad5510
	}

	status = efi_random_alloc(alloc_size, CONFIG_PHYSICAL_ALIGN, &addr,
				  seed[0], EFI_LOADER_CODE,
				  LOAD_PHYSICAL_ADDR,
				  EFI_X86_KERNEL_ALLOC_LIMIT);
	if (status != EFI_SUCCESS)
		return status;

	entry = decompress_kernel((void *)addr, virt_addr, error);
	if (entry == ULONG_MAX) {
		efi_free(alloc_size, addr);
		return EFI_LOAD_ERROR;
	}

	*kernel_entry = addr + entry;

	return efi_adjust_memory_range_protection(addr, kernel_text_size);
}

static void __noreturn enter_kernel(unsigned long kernel_addr,
				    struct boot_params *boot_params)
{
	/* enter decompressed kernel with boot_params pointer in RSI/ESI */
	asm("jmp *%0"::"r"(kernel_addr), "S"(boot_params));

	unreachable();
}

/*
 * On success, this routine will jump to the relocated image directly and never
 * return.  On failure, it will exit to the firmware via efi_exit() instead of
 * returning.
 */
void __noreturn efi_stub_entry(efi_handle_t handle,
			       efi_system_table_t *sys_table_arg,
			       struct boot_params *boot_params)
{
	efi_guid_t guid = EFI_MEMORY_ATTRIBUTE_PROTOCOL_GUID;
	struct setup_header *hdr = &boot_params->hdr;
	const struct linux_efi_initrd *initrd = NULL;
	unsigned long kernel_entry;
	efi_status_t status;

	boot_params_ptr = boot_params;

	efi_system_table = sys_table_arg;
	/* Check if we were booted by the EFI firmware */
	if (efi_system_table->hdr.signature != EFI_SYSTEM_TABLE_SIGNATURE)
		efi_exit(handle, EFI_INVALID_PARAMETER);

	if (have_unsupported_snp_features())
		efi_exit(handle, EFI_UNSUPPORTED);

	if (IS_ENABLED(CONFIG_EFI_DXE_MEM_ATTRIBUTES)) {
		efi_dxe_table = get_efi_config_table(EFI_DXE_SERVICES_TABLE_GUID);
		if (efi_dxe_table &&
		    efi_dxe_table->hdr.signature != EFI_DXE_SERVICES_TABLE_SIGNATURE) {
			efi_warn("Ignoring DXE services table: invalid signature\n");
			efi_dxe_table = NULL;
		}
	}

	/* grab the memory attributes protocol if it exists */
	efi_bs_call(locate_protocol, &guid, NULL, (void **)&memattr);

	status = efi_setup_5level_paging();
	if (status != EFI_SUCCESS) {
		efi_err("efi_setup_5level_paging() failed!\n");
		goto fail;
	}

#ifdef CONFIG_CMDLINE_BOOL
	status = parse_options(CONFIG_CMDLINE);
	if (status != EFI_SUCCESS) {
		efi_err("Failed to parse options\n");
		goto fail;
	}
#endif
	if (!IS_ENABLED(CONFIG_CMDLINE_OVERRIDE)) {
		unsigned long cmdline_paddr = ((u64)hdr->cmd_line_ptr |
					       ((u64)boot_params->ext_cmd_line_ptr << 32));
		status = parse_options((char *)cmdline_paddr);
		if (status != EFI_SUCCESS) {
			efi_err("Failed to parse options\n");
			goto fail;
		}
	}

	if (efi_mem_encrypt > 0)
		hdr->xloadflags |= XLF_MEM_ENCRYPTION;

	status = efi_decompress_kernel(&kernel_entry);
	if (status != EFI_SUCCESS) {
		efi_err("Failed to decompress kernel\n");
		goto fail;
	}

	/*
	 * At this point, an initrd may already have been loaded by the
	 * bootloader and passed via bootparams. We permit an initrd loaded
	 * from the LINUX_EFI_INITRD_MEDIA_GUID device path to supersede it.
	 *
	 * If the device path is not present, any command-line initrd=
	 * arguments will be processed only if image is not NULL, which will be
	 * the case only if we were loaded via the PE entry point.
	 */
	status = efi_load_initrd(image, hdr->initrd_addr_max, ULONG_MAX,
				 &initrd);
	if (status != EFI_SUCCESS)
		goto fail;
	if (initrd && initrd->size > 0) {
		efi_set_u64_split(initrd->base, &hdr->ramdisk_image,
				  &boot_params->ext_ramdisk_image);
		efi_set_u64_split(initrd->size, &hdr->ramdisk_size,
				  &boot_params->ext_ramdisk_size);
	}


	/*
	 * If the boot loader gave us a value for secure_boot then we use that,
	 * otherwise we ask the BIOS.
	 */
	if (boot_params->secure_boot == efi_secureboot_mode_unset)
		boot_params->secure_boot = efi_get_secureboot();

	/* Ask the firmware to clear memory on unclean shutdown */
	efi_enable_reset_attack_mitigation();

	efi_random_get_seed();

	efi_retrieve_eventlog();

	setup_graphics(boot_params);

	setup_efi_pci(boot_params);

	setup_quirks(boot_params);

	setup_unaccepted_memory();

	status = exit_boot(boot_params, handle);
	if (status != EFI_SUCCESS) {
		efi_err("exit_boot() failed!\n");
		goto fail;
	}

	/*
	 * Call the SEV init code while still running with the firmware's
	 * GDT/IDT, so #VC exceptions will be handled by EFI.
	 */
	sev_enable(boot_params);

	efi_5level_switch();

	enter_kernel(kernel_entry, boot_params);
fail:
	efi_err("efi_stub_entry() failed!\n");

	efi_exit(handle, status);
}

#ifdef CONFIG_EFI_HANDOVER_PROTOCOL
void efi_handover_entry(efi_handle_t handle, efi_system_table_t *sys_table_arg,
			struct boot_params *boot_params)
{
	memset(_bss, 0, _ebss - _bss);
	efi_stub_entry(handle, sys_table_arg, boot_params);
}

#ifndef CONFIG_EFI_MIXED
extern __alias(efi_handover_entry)
void efi32_stub_entry(efi_handle_t handle, efi_system_table_t *sys_table_arg,
		      struct boot_params *boot_params);

extern __alias(efi_handover_entry)
void efi64_stub_entry(efi_handle_t handle, efi_system_table_t *sys_table_arg,
		      struct boot_params *boot_params);
#endif
#endif<|MERGE_RESOLUTION|>--- conflicted
+++ resolved
@@ -225,8 +225,6 @@
 	}
 }
 
-<<<<<<< HEAD
-=======
 static bool apple_match_product_name(void)
 {
 	static const char type1_product_matches[][15] = {
@@ -289,7 +287,6 @@
 	}
 }
 
->>>>>>> a6ad5510
 efi_status_t efi_adjust_memory_range_protection(unsigned long start,
 						unsigned long size)
 {
@@ -400,18 +397,12 @@
 
 static void setup_quirks(struct boot_params *boot_params)
 {
-<<<<<<< HEAD
-	if (IS_ENABLED(CONFIG_APPLE_PROPERTIES) &&
-	    !memcmp(efistub_fw_vendor(), apple, sizeof(apple)))
-		retrieve_apple_device_properties(boot_params);
-=======
 	if (!memcmp(efistub_fw_vendor(), apple, sizeof(apple))) {
 		if (IS_ENABLED(CONFIG_APPLE_PROPERTIES))
 			retrieve_apple_device_properties(boot_params);
 
 		apple_set_os();
 	}
->>>>>>> a6ad5510
 }
 
 /*
@@ -550,9 +541,6 @@
 	efi_status_t status;
 	unsigned long alloc;
 	char *cmdline_ptr;
-
-	if (efi_is_native())
-		memset(_bss, 0, _ebss - _bss);
 
 	efi_system_table = sys_table_arg;
 
@@ -862,11 +850,7 @@
 static efi_status_t parse_options(const char *cmdline)
 {
 	static const char opts[][14] = {
-<<<<<<< HEAD
-		"mem=", "memmap=", "efi_fake_mem=", "hugepages="
-=======
 		"mem=", "memmap=", "hugepages="
->>>>>>> a6ad5510
 	};
 
 	for (int i = 0; i < ARRAY_SIZE(opts); i++) {
@@ -917,11 +901,8 @@
 				 cmdline_memmap_override);
 			seed[0] = 0;
 		}
-<<<<<<< HEAD
-=======
 
 		boot_params_ptr->hdr.loadflags |= KASLR_FLAG;
->>>>>>> a6ad5510
 	}
 
 	status = efi_random_alloc(alloc_size, CONFIG_PHYSICAL_ALIGN, &addr,
