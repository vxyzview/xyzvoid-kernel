// SPDX-License-Identifier: GPL-2.0-only
/*
 * EFI stub implementation that is shared by arm and arm64 architectures.
 * This should be #included by the EFI stub implementation files.
 *
 * Copyright (C) 2013,2014 Linaro Limited
 *     Roy Franz <roy.franz@linaro.org
 * Copyright (C) 2013 Red Hat, Inc.
 *     Mark Salter <msalter@redhat.com>
 */

#include <linux/efi.h>
#include <asm/efi.h>

#include "efistub.h"

/*
 * This is the base address at which to start allocating virtual memory ranges
 * for UEFI Runtime Services.
 *
 * For ARM/ARM64:
 * This is in the low TTBR0 range so that we can use
 * any allocation we choose, and eliminate the risk of a conflict after kexec.
 * The value chosen is the largest non-zero power of 2 suitable for this purpose
 * both on 32-bit and 64-bit ARM CPUs, to maximize the likelihood that it can
 * be mapped efficiently.
 * Since 32-bit ARM could potentially execute with a 1G/3G user/kernel split,
 * map everything below 1 GB. (512 MB is a reasonable upper bound for the
 * entire footprint of the UEFI runtime services memory regions)
 *
 * For RISC-V:
 * There is no specific reason for which, this address (512MB) can't be used
 * EFI runtime virtual address for RISC-V. It also helps to use EFI runtime
 * services on both RV32/RV64. Keep the same runtime virtual address for RISC-V
 * as well to minimize the code churn.
 */
#define EFI_RT_VIRTUAL_BASE	SZ_512M

/*
 * Some architectures map the EFI regions into the kernel's linear map using a
 * fixed offset.
 */
#ifndef EFI_RT_VIRTUAL_OFFSET
#define EFI_RT_VIRTUAL_OFFSET	0
#endif

static u64 virtmap_base = EFI_RT_VIRTUAL_BASE;
static bool flat_va_mapping = (EFI_RT_VIRTUAL_OFFSET != 0);

void __weak free_screen_info(struct screen_info *si)
{
}

static struct screen_info *setup_graphics(void)
{
	efi_guid_t gop_proto = EFI_GRAPHICS_OUTPUT_PROTOCOL_GUID;
	efi_status_t status;
	unsigned long size;
	void **gop_handle = NULL;
	struct screen_info *si = NULL;

	size = 0;
	status = efi_bs_call(locate_handle, EFI_LOCATE_BY_PROTOCOL,
			     &gop_proto, NULL, &size, gop_handle);
	if (status == EFI_BUFFER_TOO_SMALL) {
		si = alloc_screen_info();
		if (!si)
			return NULL;
		status = efi_setup_gop(si, &gop_proto, size);
		if (status != EFI_SUCCESS) {
			free_screen_info(si);
			return NULL;
		}
	}
	return si;
}

static void install_memreserve_table(void)
{
	struct linux_efi_memreserve *rsv;
	efi_guid_t memreserve_table_guid = LINUX_EFI_MEMRESERVE_TABLE_GUID;
	efi_status_t status;

	status = efi_bs_call(allocate_pool, EFI_LOADER_DATA, sizeof(*rsv),
			     (void **)&rsv);
	if (status != EFI_SUCCESS) {
		efi_err("Failed to allocate memreserve entry!\n");
		return;
	}

	rsv->next = 0;
	rsv->size = 0;
	atomic_set(&rsv->count, 0);

	status = efi_bs_call(install_configuration_table,
			     &memreserve_table_guid, rsv);
	if (status != EFI_SUCCESS)
		efi_err("Failed to install memreserve config table!\n");
}

static u32 get_supported_rt_services(void)
{
	const efi_rt_properties_table_t *rt_prop_table;
	u32 supported = EFI_RT_SUPPORTED_ALL;

	rt_prop_table = get_efi_config_table(EFI_RT_PROPERTIES_TABLE_GUID);
	if (rt_prop_table)
		supported &= rt_prop_table->runtime_services_supported;

	return supported;
}

efi_status_t efi_handle_cmdline(efi_loaded_image_t *image, char **cmdline_ptr)
{
	efi_status_t status;
	char *cmdline;

	/*
	 * Get the command line from EFI, using the LOADED_IMAGE
	 * protocol. We are going to copy the command line into the
	 * device tree, so this can be allocated anywhere.
	 */
	cmdline = efi_convert_cmdline(image);
	if (!cmdline) {
		efi_err("getting command line via LOADED_IMAGE_PROTOCOL\n");
		return EFI_OUT_OF_RESOURCES;
	}

<<<<<<< HEAD
	if (IS_ENABLED(CONFIG_CMDLINE_EXTEND) ||
	    IS_ENABLED(CONFIG_CMDLINE_FORCE) ||
	    cmdline[0] == 0) {
		status = efi_parse_options(CONFIG_CMDLINE);
		if (status != EFI_SUCCESS) {
			efi_err("Failed to parse options\n");
=======
	if (!IS_ENABLED(CONFIG_CMDLINE_FORCE)) {
		status = efi_parse_options(cmdline);
		if (status != EFI_SUCCESS)
>>>>>>> 4e3ac415
			goto fail_free_cmdline;
	}

	if (IS_ENABLED(CONFIG_CMDLINE_EXTEND) ||
	    IS_ENABLED(CONFIG_CMDLINE_FORCE) ||
	    cmdline[0] == 0) {
		status = efi_parse_options(CONFIG_CMDLINE);
		if (status != EFI_SUCCESS)
			goto fail_free_cmdline;
	}

	*cmdline_ptr = cmdline;
	return EFI_SUCCESS;

fail_free_cmdline:
<<<<<<< HEAD
=======
	efi_err("Failed to parse options\n");
>>>>>>> 4e3ac415
	efi_bs_call(free_pool, cmdline);
	return status;
}

efi_status_t efi_stub_common(efi_handle_t handle,
			     efi_loaded_image_t *image,
			     unsigned long image_addr,
			     char *cmdline_ptr)
{
	struct screen_info *si;
	efi_status_t status;

	status = check_platform_features();
	if (status != EFI_SUCCESS)
		return status;

	si = setup_graphics();

	efi_retrieve_eventlog();

	/* Ask the firmware to clear memory on unclean shutdown */
	efi_enable_reset_attack_mitigation();

	efi_load_initrd(image, ULONG_MAX, efi_get_max_initrd_addr(image_addr),
			NULL);

	efi_random_get_seed();

	/* force efi_novamap if SetVirtualAddressMap() is unsupported */
	efi_novamap |= !(get_supported_rt_services() &
			 EFI_RT_SUPPORTED_SET_VIRTUAL_ADDRESS_MAP);

	install_memreserve_table();

	status = efi_boot_kernel(handle, image, image_addr, cmdline_ptr);

	free_screen_info(si);
	return status;
}

/*
 * efi_allocate_virtmap() - create a pool allocation for the virtmap
 *
 * Create an allocation that is of sufficient size to hold all the memory
 * descriptors that will be passed to SetVirtualAddressMap() to inform the
 * firmware about the virtual mapping that will be used under the OS to call
 * into the firmware.
 */
efi_status_t efi_alloc_virtmap(efi_memory_desc_t **virtmap,
			       unsigned long *desc_size, u32 *desc_ver)
{
	unsigned long size, mmap_key;
	efi_status_t status;

	/*
	 * Use the size of the current memory map as an upper bound for the
	 * size of the buffer we need to pass to SetVirtualAddressMap() to
	 * cover all EFI_MEMORY_RUNTIME regions.
	 */
	size = 0;
	status = efi_bs_call(get_memory_map, &size, NULL, &mmap_key, desc_size,
			     desc_ver);
	if (status != EFI_BUFFER_TOO_SMALL)
		return EFI_LOAD_ERROR;

	return efi_bs_call(allocate_pool, EFI_LOADER_DATA, size,
			   (void **)virtmap);
}

/*
 * efi_get_virtmap() - create a virtual mapping for the EFI memory map
 *
 * This function populates the virt_addr fields of all memory region descriptors
 * in @memory_map whose EFI_MEMORY_RUNTIME attribute is set. Those descriptors
 * are also copied to @runtime_map, and their total count is returned in @count.
 */
void efi_get_virtmap(efi_memory_desc_t *memory_map, unsigned long map_size,
		     unsigned long desc_size, efi_memory_desc_t *runtime_map,
		     int *count)
{
	u64 efi_virt_base = virtmap_base;
	efi_memory_desc_t *in, *out = runtime_map;
	int l;

	*count = 0;

	for (l = 0; l < map_size; l += desc_size) {
		u64 paddr, size;

		in = (void *)memory_map + l;
		if (!(in->attribute & EFI_MEMORY_RUNTIME))
			continue;

		paddr = in->phys_addr;
		size = in->num_pages * EFI_PAGE_SIZE;

		in->virt_addr = in->phys_addr + EFI_RT_VIRTUAL_OFFSET;
		if (efi_novamap) {
			continue;
		}

		/*
		 * Make the mapping compatible with 64k pages: this allows
		 * a 4k page size kernel to kexec a 64k page size kernel and
		 * vice versa.
		 */
		if (!flat_va_mapping) {

			paddr = round_down(in->phys_addr, SZ_64K);
			size += in->phys_addr - paddr;

			/*
			 * Avoid wasting memory on PTEs by choosing a virtual
			 * base that is compatible with section mappings if this
			 * region has the appropriate size and physical
			 * alignment. (Sections are 2 MB on 4k granule kernels)
			 */
			if (IS_ALIGNED(in->phys_addr, SZ_2M) && size >= SZ_2M)
				efi_virt_base = round_up(efi_virt_base, SZ_2M);
			else
				efi_virt_base = round_up(efi_virt_base, SZ_64K);

			in->virt_addr += efi_virt_base - paddr;
			efi_virt_base += size;
		}

		memcpy(out, in, desc_size);
		out = (void *)out + desc_size;
		++*count;
	}
}<|MERGE_RESOLUTION|>--- conflicted
+++ resolved
@@ -126,18 +126,9 @@
 		return EFI_OUT_OF_RESOURCES;
 	}
 
-<<<<<<< HEAD
-	if (IS_ENABLED(CONFIG_CMDLINE_EXTEND) ||
-	    IS_ENABLED(CONFIG_CMDLINE_FORCE) ||
-	    cmdline[0] == 0) {
-		status = efi_parse_options(CONFIG_CMDLINE);
-		if (status != EFI_SUCCESS) {
-			efi_err("Failed to parse options\n");
-=======
 	if (!IS_ENABLED(CONFIG_CMDLINE_FORCE)) {
 		status = efi_parse_options(cmdline);
 		if (status != EFI_SUCCESS)
->>>>>>> 4e3ac415
 			goto fail_free_cmdline;
 	}
 
@@ -153,10 +144,7 @@
 	return EFI_SUCCESS;
 
 fail_free_cmdline:
-<<<<<<< HEAD
-=======
 	efi_err("Failed to parse options\n");
->>>>>>> 4e3ac415
 	efi_bs_call(free_pool, cmdline);
 	return status;
 }
