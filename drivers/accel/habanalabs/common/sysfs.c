// SPDX-License-Identifier: GPL-2.0

/*
 * Copyright 2016-2022 HabanaLabs, Ltd.
 * All Rights Reserved.
 */

#include "habanalabs.h"

#include <linux/pci.h>
#include <linux/types.h>

static ssize_t clk_max_freq_mhz_show(struct device *dev, struct device_attribute *attr, char *buf)
{
	struct hl_device *hdev = dev_get_drvdata(dev);
	long value;

	if (!hl_device_operational(hdev, NULL))
		return -ENODEV;

	value = hl_fw_get_frequency(hdev, hdev->asic_prop.clk_pll_index, false);
	if (value < 0)
		return value;

	hdev->asic_prop.max_freq_value = value;

	return sprintf(buf, "%lu\n", (value / 1000 / 1000));
}

static ssize_t clk_max_freq_mhz_store(struct device *dev, struct device_attribute *attr,
					const char *buf, size_t count)
{
	struct hl_device *hdev = dev_get_drvdata(dev);
	int rc;
	u64 value;

	if (!hl_device_operational(hdev, NULL)) {
		count = -ENODEV;
		goto fail;
	}

	rc = kstrtoull(buf, 0, &value);
	if (rc) {
		count = -EINVAL;
		goto fail;
	}

	hdev->asic_prop.max_freq_value = value * 1000 * 1000;

	hl_fw_set_frequency(hdev, hdev->asic_prop.clk_pll_index, hdev->asic_prop.max_freq_value);

fail:
	return count;
}

static ssize_t clk_cur_freq_mhz_show(struct device *dev, struct device_attribute *attr, char *buf)
{
	struct hl_device *hdev = dev_get_drvdata(dev);
	long value;

	if (!hl_device_operational(hdev, NULL))
		return -ENODEV;

	value = hl_fw_get_frequency(hdev, hdev->asic_prop.clk_pll_index, true);
	if (value < 0)
		return value;

	return sprintf(buf, "%lu\n", (value / 1000 / 1000));
}

static DEVICE_ATTR_RW(clk_max_freq_mhz);
static DEVICE_ATTR_RO(clk_cur_freq_mhz);

static struct attribute *hl_dev_clk_attrs[] = {
	&dev_attr_clk_max_freq_mhz.attr,
	&dev_attr_clk_cur_freq_mhz.attr,
	NULL,
};

static ssize_t vrm_ver_show(struct device *dev, struct device_attribute *attr, char *buf)
{
	struct hl_device *hdev = dev_get_drvdata(dev);
	struct cpucp_info *cpucp_info;
	u32 infineon_second_stage_version;
	u32 infineon_second_stage_first_instance;
	u32 infineon_second_stage_second_instance;
	u32 infineon_second_stage_third_instance;
	u32 mask = 0xff;

	cpucp_info = &hdev->asic_prop.cpucp_info;

	infineon_second_stage_version = le32_to_cpu(cpucp_info->infineon_second_stage_version);
	infineon_second_stage_first_instance = infineon_second_stage_version & mask;
	infineon_second_stage_second_instance =
					(infineon_second_stage_version >> 8) & mask;
	infineon_second_stage_third_instance =
					(infineon_second_stage_version >> 16) & mask;

	if (cpucp_info->infineon_second_stage_version)
		return sprintf(buf, "%#04x %#04x:%#04x:%#04x\n",
				le32_to_cpu(cpucp_info->infineon_version),
				infineon_second_stage_first_instance,
				infineon_second_stage_second_instance,
				infineon_second_stage_third_instance);
	else
		return sprintf(buf, "%#04x\n", le32_to_cpu(cpucp_info->infineon_version));
}

static DEVICE_ATTR_RO(vrm_ver);

static struct attribute *hl_dev_vrm_attrs[] = {
	&dev_attr_vrm_ver.attr,
	NULL,
};

static ssize_t uboot_ver_show(struct device *dev, struct device_attribute *attr,
				char *buf)
{
	struct hl_device *hdev = dev_get_drvdata(dev);

	return sprintf(buf, "%s\n", hdev->asic_prop.uboot_ver);
}

static ssize_t armcp_kernel_ver_show(struct device *dev,
				struct device_attribute *attr, char *buf)
{
	struct hl_device *hdev = dev_get_drvdata(dev);

	return sprintf(buf, "%s", hdev->asic_prop.cpucp_info.kernel_version);
}

static ssize_t armcp_ver_show(struct device *dev, struct device_attribute *attr,
				char *buf)
{
	struct hl_device *hdev = dev_get_drvdata(dev);

	return sprintf(buf, "%s\n", hdev->asic_prop.cpucp_info.cpucp_version);
}

static ssize_t cpld_ver_show(struct device *dev, struct device_attribute *attr,
				char *buf)
{
	struct hl_device *hdev = dev_get_drvdata(dev);

	return sprintf(buf, "0x%08x%08x\n",
		le32_to_cpu(hdev->asic_prop.cpucp_info.cpld_timestamp),
		le32_to_cpu(hdev->asic_prop.cpucp_info.cpld_version));
}

static ssize_t cpucp_kernel_ver_show(struct device *dev,
				struct device_attribute *attr, char *buf)
{
	struct hl_device *hdev = dev_get_drvdata(dev);

	return sprintf(buf, "%s", hdev->asic_prop.cpucp_info.kernel_version);
}

static ssize_t cpucp_ver_show(struct device *dev, struct device_attribute *attr,
				char *buf)
{
	struct hl_device *hdev = dev_get_drvdata(dev);

	return sprintf(buf, "%s\n", hdev->asic_prop.cpucp_info.cpucp_version);
}

static ssize_t fuse_ver_show(struct device *dev, struct device_attribute *attr,
				char *buf)
{
	struct hl_device *hdev = dev_get_drvdata(dev);

	return sprintf(buf, "%s\n", hdev->asic_prop.cpucp_info.fuse_version);
}

static ssize_t thermal_ver_show(struct device *dev,
				struct device_attribute *attr, char *buf)
{
	struct hl_device *hdev = dev_get_drvdata(dev);

	return sprintf(buf, "%s", hdev->asic_prop.cpucp_info.thermal_version);
}

static ssize_t fw_os_ver_show(struct device *dev,
				struct device_attribute *attr, char *buf)
{
	struct hl_device *hdev = dev_get_drvdata(dev);

	return sprintf(buf, "%s", hdev->asic_prop.cpucp_info.fw_os_version);
}

static ssize_t preboot_btl_ver_show(struct device *dev,
				struct device_attribute *attr, char *buf)
{
	struct hl_device *hdev = dev_get_drvdata(dev);

	return sprintf(buf, "%s\n", hdev->asic_prop.preboot_ver);
}

static ssize_t soft_reset_store(struct device *dev,
				struct device_attribute *attr, const char *buf,
				size_t count)
{
	struct hl_device *hdev = dev_get_drvdata(dev);
	long value;
	int rc;

	rc = kstrtoul(buf, 0, &value);

	if (rc) {
		count = -EINVAL;
		goto out;
	}

	if (!hdev->asic_prop.allow_inference_soft_reset) {
		dev_err(hdev->dev, "Device does not support inference soft-reset\n");
		goto out;
	}

	dev_warn(hdev->dev, "Inference Soft-Reset requested through sysfs\n");

	hl_device_reset(hdev, 0);

out:
	return count;
}

static ssize_t hard_reset_store(struct device *dev,
				struct device_attribute *attr,
				const char *buf, size_t count)
{
	struct hl_device *hdev = dev_get_drvdata(dev);
	long value;
	int rc;

	rc = kstrtoul(buf, 0, &value);

	if (rc) {
		count = -EINVAL;
		goto out;
	}

	dev_warn(hdev->dev, "Hard-Reset requested through sysfs\n");

	hl_device_reset(hdev, HL_DRV_RESET_HARD);

out:
	return count;
}

static ssize_t device_type_show(struct device *dev,
		struct device_attribute *attr, char *buf)
{
	struct hl_device *hdev = dev_get_drvdata(dev);
	char *str;

	switch (hdev->asic_type) {
	case ASIC_GOYA:
		str = "GOYA";
		break;
	case ASIC_GAUDI:
		str = "GAUDI";
		break;
	case ASIC_GAUDI_SEC:
		str = "GAUDI SEC";
		break;
	case ASIC_GAUDI2:
		str = "GAUDI2";
		break;
	case ASIC_GAUDI2B:
		str = "GAUDI2B";
		break;
	case ASIC_GAUDI2C:
		str = "GAUDI2C";
		break;
<<<<<<< HEAD
=======
	case ASIC_GAUDI2D:
		str = "GAUDI2D";
		break;
>>>>>>> a6ad5510
	default:
		dev_err(hdev->dev, "Unrecognized ASIC type %d\n",
				hdev->asic_type);
		return -EINVAL;
	}

	return sprintf(buf, "%s\n", str);
}

static ssize_t pci_addr_show(struct device *dev, struct device_attribute *attr,
				char *buf)
{
	struct hl_device *hdev = dev_get_drvdata(dev);

	return sprintf(buf, "%04x:%02x:%02x.%x\n",
			pci_domain_nr(hdev->pdev->bus),
			hdev->pdev->bus->number,
			PCI_SLOT(hdev->pdev->devfn),
			PCI_FUNC(hdev->pdev->devfn));
}

static ssize_t status_show(struct device *dev, struct device_attribute *attr,
				char *buf)
{
	struct hl_device *hdev = dev_get_drvdata(dev);
	char str[HL_STR_MAX];

	strscpy(str, hdev->status[hl_device_status(hdev)], HL_STR_MAX);

	/* use uppercase for backward compatibility */
	str[0] = 'A' + (str[0] - 'a');

	return sprintf(buf, "%s\n", str);
}

static ssize_t soft_reset_cnt_show(struct device *dev,
		struct device_attribute *attr, char *buf)
{
	struct hl_device *hdev = dev_get_drvdata(dev);

	return sprintf(buf, "%d\n", hdev->reset_info.compute_reset_cnt);
}

static ssize_t hard_reset_cnt_show(struct device *dev,
		struct device_attribute *attr, char *buf)
{
	struct hl_device *hdev = dev_get_drvdata(dev);

	return sprintf(buf, "%d\n", hdev->reset_info.hard_reset_cnt);
}

static ssize_t max_power_show(struct device *dev, struct device_attribute *attr,
				char *buf)
{
	struct hl_device *hdev = dev_get_drvdata(dev);
	long val;

	if (!hl_device_operational(hdev, NULL))
		return -ENODEV;

	val = hl_fw_get_max_power(hdev);
	if (val < 0)
		return val;

	return sprintf(buf, "%lu\n", val);
}

static ssize_t max_power_store(struct device *dev,
		struct device_attribute *attr, const char *buf, size_t count)
{
	struct hl_device *hdev = dev_get_drvdata(dev);
	unsigned long value;
	int rc;

	if (!hl_device_operational(hdev, NULL)) {
		count = -ENODEV;
		goto out;
	}

	rc = kstrtoul(buf, 0, &value);

	if (rc) {
		count = -EINVAL;
		goto out;
	}

	hdev->max_power = value;
	hl_fw_set_max_power(hdev);

out:
	return count;
}

static ssize_t eeprom_read_handler(struct file *filp, struct kobject *kobj,
			struct bin_attribute *attr, char *buf, loff_t offset,
			size_t max_size)
{
	struct device *dev = kobj_to_dev(kobj);
	struct hl_device *hdev = dev_get_drvdata(dev);
	char *data;
	int rc;

	if (!hl_device_operational(hdev, NULL))
		return -ENODEV;

	if (!max_size)
		return -EINVAL;

	data = kzalloc(max_size, GFP_KERNEL);
	if (!data)
		return -ENOMEM;

	rc = hdev->asic_funcs->get_eeprom_data(hdev, data, max_size);
	if (rc)
		goto out;

	memcpy(buf, data, max_size);

out:
	kfree(data);

	return max_size;
}

static ssize_t security_enabled_show(struct device *dev,
				struct device_attribute *attr, char *buf)
{
	struct hl_device *hdev = dev_get_drvdata(dev);

	return sprintf(buf, "%d\n", hdev->asic_prop.fw_security_enabled);
}

static ssize_t module_id_show(struct device *dev,
				struct device_attribute *attr, char *buf)
{
	struct hl_device *hdev = dev_get_drvdata(dev);

	return sprintf(buf, "%u\n", le32_to_cpu(hdev->asic_prop.cpucp_info.card_location));
}

static ssize_t parent_device_show(struct device *dev, struct device_attribute *attr, char *buf)
{
	struct hl_device *hdev = dev_get_drvdata(dev);

	return sprintf(buf, "%s\n", HL_DEV_NAME(hdev));
}

static DEVICE_ATTR_RO(armcp_kernel_ver);
static DEVICE_ATTR_RO(armcp_ver);
static DEVICE_ATTR_RO(cpld_ver);
static DEVICE_ATTR_RO(cpucp_kernel_ver);
static DEVICE_ATTR_RO(cpucp_ver);
static DEVICE_ATTR_RO(device_type);
static DEVICE_ATTR_RO(fuse_ver);
static DEVICE_ATTR_WO(hard_reset);
static DEVICE_ATTR_RO(hard_reset_cnt);
static DEVICE_ATTR_RW(max_power);
static DEVICE_ATTR_RO(pci_addr);
static DEVICE_ATTR_RO(preboot_btl_ver);
static DEVICE_ATTR_WO(soft_reset);
static DEVICE_ATTR_RO(soft_reset_cnt);
static DEVICE_ATTR_RO(status);
static DEVICE_ATTR_RO(thermal_ver);
static DEVICE_ATTR_RO(uboot_ver);
static DEVICE_ATTR_RO(fw_os_ver);
static DEVICE_ATTR_RO(security_enabled);
static DEVICE_ATTR_RO(module_id);
static DEVICE_ATTR_RO(parent_device);

static struct bin_attribute bin_attr_eeprom = {
	.attr = {.name = "eeprom", .mode = (0444)},
	.size = PAGE_SIZE,
	.read = eeprom_read_handler
};

static struct attribute *hl_dev_attrs[] = {
	&dev_attr_armcp_kernel_ver.attr,
	&dev_attr_armcp_ver.attr,
	&dev_attr_cpld_ver.attr,
	&dev_attr_cpucp_kernel_ver.attr,
	&dev_attr_cpucp_ver.attr,
	&dev_attr_device_type.attr,
	&dev_attr_fuse_ver.attr,
	&dev_attr_hard_reset.attr,
	&dev_attr_hard_reset_cnt.attr,
	&dev_attr_max_power.attr,
	&dev_attr_pci_addr.attr,
	&dev_attr_preboot_btl_ver.attr,
	&dev_attr_status.attr,
	&dev_attr_thermal_ver.attr,
	&dev_attr_uboot_ver.attr,
	&dev_attr_fw_os_ver.attr,
	&dev_attr_security_enabled.attr,
	&dev_attr_module_id.attr,
	&dev_attr_parent_device.attr,
	NULL,
};

static struct bin_attribute *hl_dev_bin_attrs[] = {
	&bin_attr_eeprom,
	NULL
};

static struct attribute_group hl_dev_attr_group = {
	.attrs = hl_dev_attrs,
	.bin_attrs = hl_dev_bin_attrs,
};

static struct attribute_group hl_dev_clks_attr_group;
static struct attribute_group hl_dev_vrm_attr_group;

static const struct attribute_group *hl_dev_attr_groups[] = {
	&hl_dev_attr_group,
	&hl_dev_clks_attr_group,
	&hl_dev_vrm_attr_group,
	NULL,
};

static struct attribute *hl_dev_inference_attrs[] = {
	&dev_attr_soft_reset.attr,
	&dev_attr_soft_reset_cnt.attr,
	NULL,
};

static struct attribute_group hl_dev_inference_attr_group = {
	.attrs = hl_dev_inference_attrs,
};

static const struct attribute_group *hl_dev_inference_attr_groups[] = {
	&hl_dev_inference_attr_group,
	NULL,
};

void hl_sysfs_add_dev_clk_attr(struct hl_device *hdev, struct attribute_group *dev_clk_attr_grp)
{
	dev_clk_attr_grp->attrs = hl_dev_clk_attrs;
}

void hl_sysfs_add_dev_vrm_attr(struct hl_device *hdev, struct attribute_group *dev_vrm_attr_grp)
{
	dev_vrm_attr_grp->attrs = hl_dev_vrm_attrs;
}

int hl_sysfs_init(struct hl_device *hdev)
{
	int rc;

	hdev->max_power = hdev->asic_prop.max_power_default;

	hdev->asic_funcs->add_device_attr(hdev, &hl_dev_clks_attr_group, &hl_dev_vrm_attr_group);

	rc = device_add_groups(hdev->dev, hl_dev_attr_groups);
	if (rc) {
		dev_err(hdev->dev,
			"Failed to add groups to device, error %d\n", rc);
		return rc;
	}

	if (!hdev->asic_prop.allow_inference_soft_reset)
		return 0;

	rc = device_add_groups(hdev->dev, hl_dev_inference_attr_groups);
	if (rc) {
		dev_err(hdev->dev,
			"Failed to add groups to device, error %d\n", rc);
		goto remove_groups;
	}

	return 0;

remove_groups:
	device_remove_groups(hdev->dev, hl_dev_attr_groups);
	return rc;
}

void hl_sysfs_fini(struct hl_device *hdev)
{
	device_remove_groups(hdev->dev, hl_dev_attr_groups);

	if (!hdev->asic_prop.allow_inference_soft_reset)
		return;

	device_remove_groups(hdev->dev, hl_dev_inference_attr_groups);
}<|MERGE_RESOLUTION|>--- conflicted
+++ resolved
@@ -271,12 +271,9 @@
 	case ASIC_GAUDI2C:
 		str = "GAUDI2C";
 		break;
-<<<<<<< HEAD
-=======
 	case ASIC_GAUDI2D:
 		str = "GAUDI2D";
 		break;
->>>>>>> a6ad5510
 	default:
 		dev_err(hdev->dev, "Unrecognized ASIC type %d\n",
 				hdev->asic_type);
