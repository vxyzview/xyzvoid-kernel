# SPDX-License-Identifier: GPL-2.0-only
#
# Compute Acceleration device configuration
#
# This framework provides support for compute acceleration devices, such
# as, but not limited to, Machine-Learning and Deep-Learning acceleration
# devices
#
if DRM

menuconfig DRM_ACCEL
	bool "Compute Acceleration Framework"
	help
	  Framework for device drivers of compute acceleration devices, such
	  as, but not limited to, Machine-Learning and Deep-Learning
	  acceleration devices.
	  If you say Y here, you need to select the module that's right for
	  your acceleration device from the list below.
	  This framework is integrated with the DRM subsystem as compute
	  accelerators and GPUs share a lot in common and can use almost the
	  same infrastructure code.
	  Having said that, acceleration devices will have a different
	  major number than GPUs, and will be exposed to user-space using
	  different device files, called accel/accel* (in /dev, sysfs
	  and debugfs).

<<<<<<< HEAD
=======
source "drivers/accel/habanalabs/Kconfig"
source "drivers/accel/ivpu/Kconfig"

>>>>>>> 5729a900
endif<|MERGE_RESOLUTION|>--- conflicted
+++ resolved
@@ -24,10 +24,7 @@
 	  different device files, called accel/accel* (in /dev, sysfs
 	  and debugfs).
 
-<<<<<<< HEAD
-=======
 source "drivers/accel/habanalabs/Kconfig"
 source "drivers/accel/ivpu/Kconfig"
 
->>>>>>> 5729a900
 endif