--- conflicted
+++ resolved
@@ -269,25 +269,15 @@
 	__le32 csum_le;
 
 	if (dm_block_location(b) != le64_to_cpu(disk_super->blocknr)) {
-<<<<<<< HEAD
-		DMERR("sb_check failed: blocknr %llu: wanted %llu",
-		      le64_to_cpu(disk_super->blocknr),
-=======
 		DMERR("%s failed: blocknr %llu: wanted %llu",
 		      __func__, le64_to_cpu(disk_super->blocknr),
->>>>>>> 98817289
 		      (unsigned long long)dm_block_location(b));
 		return -ENOTBLK;
 	}
 
 	if (le64_to_cpu(disk_super->magic) != THIN_SUPERBLOCK_MAGIC) {
-<<<<<<< HEAD
-		DMERR("sb_check failed: magic %llu: wanted %llu",
-		      le64_to_cpu(disk_super->magic),
-=======
 		DMERR("%s failed: magic %llu: wanted %llu",
 		      __func__, le64_to_cpu(disk_super->magic),
->>>>>>> 98817289
 		      (unsigned long long)THIN_SUPERBLOCK_MAGIC);
 		return -EILSEQ;
 	}
