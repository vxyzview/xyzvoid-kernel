// SPDX-License-Identifier: GPL-2.0-or-later
/*
 * raid5.c : Multiple Devices driver for Linux
 *	   Copyright (C) 1996, 1997 Ingo Molnar, Miguel de Icaza, Gadi Oxman
 *	   Copyright (C) 1999, 2000 Ingo Molnar
 *	   Copyright (C) 2002, 2003 H. Peter Anvin
 *
 * RAID-4/5/6 management functions.
 * Thanks to Penguin Computing for making the RAID-6 development possible
 * by donating a test server!
 */

/*
 * BITMAP UNPLUGGING:
 *
 * The sequencing for updating the bitmap reliably is a little
 * subtle (and I got it wrong the first time) so it deserves some
 * explanation.
 *
 * We group bitmap updates into batches.  Each batch has a number.
 * We may write out several batches at once, but that isn't very important.
 * conf->seq_write is the number of the last batch successfully written.
 * conf->seq_flush is the number of the last batch that was closed to
 *    new additions.
 * When we discover that we will need to write to any block in a stripe
 * (in add_stripe_bio) we update the in-memory bitmap and record in sh->bm_seq
 * the number of the batch it will be in. This is seq_flush+1.
 * When we are ready to do a write, if that batch hasn't been written yet,
 *   we plug the array and queue the stripe for later.
 * When an unplug happens, we increment bm_flush, thus closing the current
 *   batch.
 * When we notice that bm_flush > bm_write, we write out all pending updates
 * to the bitmap, and advance bm_write to where bm_flush was.
 * This may occasionally write a bit out twice, but is sure never to
 * miss any bits.
 */

#include <linux/blkdev.h>
#include <linux/kthread.h>
#include <linux/raid/pq.h>
#include <linux/async_tx.h>
#include <linux/module.h>
#include <linux/async.h>
#include <linux/seq_file.h>
#include <linux/cpu.h>
#include <linux/slab.h>
#include <linux/ratelimit.h>
#include <linux/nodemask.h>

#include <trace/events/block.h>
#include <linux/list_sort.h>

#include "md.h"
#include "raid5.h"
#include "raid0.h"
#include "md-bitmap.h"
#include "raid5-log.h"

#define UNSUPPORTED_MDDEV_FLAGS	(1L << MD_FAILFAST_SUPPORTED)

#define cpu_to_group(cpu) cpu_to_node(cpu)
#define ANY_GROUP NUMA_NO_NODE

#define RAID5_MAX_REQ_STRIPES 256

static bool devices_handle_discard_safely = false;
module_param(devices_handle_discard_safely, bool, 0644);
MODULE_PARM_DESC(devices_handle_discard_safely,
		 "Set to Y if all devices in each array reliably return zeroes on reads from discarded regions");
static struct workqueue_struct *raid5_wq;

static void raid5_quiesce(struct mddev *mddev, int quiesce);

static inline struct hlist_head *stripe_hash(struct r5conf *conf, sector_t sect)
{
	int hash = (sect >> RAID5_STRIPE_SHIFT(conf)) & HASH_MASK;
	return &conf->stripe_hashtbl[hash];
}

static inline int stripe_hash_locks_hash(struct r5conf *conf, sector_t sect)
{
	return (sect >> RAID5_STRIPE_SHIFT(conf)) & STRIPE_HASH_LOCKS_MASK;
}

static inline void lock_device_hash_lock(struct r5conf *conf, int hash)
	__acquires(&conf->device_lock)
{
	spin_lock_irq(conf->hash_locks + hash);
	spin_lock(&conf->device_lock);
}

static inline void unlock_device_hash_lock(struct r5conf *conf, int hash)
	__releases(&conf->device_lock)
{
	spin_unlock(&conf->device_lock);
	spin_unlock_irq(conf->hash_locks + hash);
}

static inline void lock_all_device_hash_locks_irq(struct r5conf *conf)
	__acquires(&conf->device_lock)
{
	int i;
	spin_lock_irq(conf->hash_locks);
	for (i = 1; i < NR_STRIPE_HASH_LOCKS; i++)
		spin_lock_nest_lock(conf->hash_locks + i, conf->hash_locks);
	spin_lock(&conf->device_lock);
}

static inline void unlock_all_device_hash_locks_irq(struct r5conf *conf)
	__releases(&conf->device_lock)
{
	int i;
	spin_unlock(&conf->device_lock);
	for (i = NR_STRIPE_HASH_LOCKS - 1; i; i--)
		spin_unlock(conf->hash_locks + i);
	spin_unlock_irq(conf->hash_locks);
}

/* Find first data disk in a raid6 stripe */
static inline int raid6_d0(struct stripe_head *sh)
{
	if (sh->ddf_layout)
		/* ddf always start from first device */
		return 0;
	/* md starts just after Q block */
	if (sh->qd_idx == sh->disks - 1)
		return 0;
	else
		return sh->qd_idx + 1;
}
static inline int raid6_next_disk(int disk, int raid_disks)
{
	disk++;
	return (disk < raid_disks) ? disk : 0;
}

/* When walking through the disks in a raid5, starting at raid6_d0,
 * We need to map each disk to a 'slot', where the data disks are slot
 * 0 .. raid_disks-3, the parity disk is raid_disks-2 and the Q disk
 * is raid_disks-1.  This help does that mapping.
 */
static int raid6_idx_to_slot(int idx, struct stripe_head *sh,
			     int *count, int syndrome_disks)
{
	int slot = *count;

	if (sh->ddf_layout)
		(*count)++;
	if (idx == sh->pd_idx)
		return syndrome_disks;
	if (idx == sh->qd_idx)
		return syndrome_disks + 1;
	if (!sh->ddf_layout)
		(*count)++;
	return slot;
}

static void print_raid5_conf(struct r5conf *conf);

static int stripe_operations_active(struct stripe_head *sh)
{
	return sh->check_state || sh->reconstruct_state ||
	       test_bit(STRIPE_BIOFILL_RUN, &sh->state) ||
	       test_bit(STRIPE_COMPUTE_RUN, &sh->state);
}

static bool stripe_is_lowprio(struct stripe_head *sh)
{
	return (test_bit(STRIPE_R5C_FULL_STRIPE, &sh->state) ||
		test_bit(STRIPE_R5C_PARTIAL_STRIPE, &sh->state)) &&
	       !test_bit(STRIPE_R5C_CACHING, &sh->state);
}

static void raid5_wakeup_stripe_thread(struct stripe_head *sh)
	__must_hold(&sh->raid_conf->device_lock)
{
	struct r5conf *conf = sh->raid_conf;
	struct r5worker_group *group;
	int thread_cnt;
	int i, cpu = sh->cpu;

	if (!cpu_online(cpu)) {
		cpu = cpumask_any(cpu_online_mask);
		sh->cpu = cpu;
	}

	if (list_empty(&sh->lru)) {
		struct r5worker_group *group;
		group = conf->worker_groups + cpu_to_group(cpu);
		if (stripe_is_lowprio(sh))
			list_add_tail(&sh->lru, &group->loprio_list);
		else
			list_add_tail(&sh->lru, &group->handle_list);
		group->stripes_cnt++;
		sh->group = group;
	}

	if (conf->worker_cnt_per_group == 0) {
		md_wakeup_thread(conf->mddev->thread);
		return;
	}

	group = conf->worker_groups + cpu_to_group(sh->cpu);

	group->workers[0].working = true;
	/* at least one worker should run to avoid race */
	queue_work_on(sh->cpu, raid5_wq, &group->workers[0].work);

	thread_cnt = group->stripes_cnt / MAX_STRIPE_BATCH - 1;
	/* wakeup more workers */
	for (i = 1; i < conf->worker_cnt_per_group && thread_cnt > 0; i++) {
		if (group->workers[i].working == false) {
			group->workers[i].working = true;
			queue_work_on(sh->cpu, raid5_wq,
				      &group->workers[i].work);
			thread_cnt--;
		}
	}
}

static void do_release_stripe(struct r5conf *conf, struct stripe_head *sh,
			      struct list_head *temp_inactive_list)
	__must_hold(&conf->device_lock)
{
	int i;
	int injournal = 0;	/* number of date pages with R5_InJournal */

	BUG_ON(!list_empty(&sh->lru));
	BUG_ON(atomic_read(&conf->active_stripes)==0);

	if (r5c_is_writeback(conf->log))
		for (i = sh->disks; i--; )
			if (test_bit(R5_InJournal, &sh->dev[i].flags))
				injournal++;
	/*
	 * In the following cases, the stripe cannot be released to cached
	 * lists. Therefore, we make the stripe write out and set
	 * STRIPE_HANDLE:
	 *   1. when quiesce in r5c write back;
	 *   2. when resync is requested fot the stripe.
	 */
	if (test_bit(STRIPE_SYNC_REQUESTED, &sh->state) ||
	    (conf->quiesce && r5c_is_writeback(conf->log) &&
	     !test_bit(STRIPE_HANDLE, &sh->state) && injournal != 0)) {
		if (test_bit(STRIPE_R5C_CACHING, &sh->state))
			r5c_make_stripe_write_out(sh);
		set_bit(STRIPE_HANDLE, &sh->state);
	}

	if (test_bit(STRIPE_HANDLE, &sh->state)) {
		if (test_bit(STRIPE_DELAYED, &sh->state) &&
		    !test_bit(STRIPE_PREREAD_ACTIVE, &sh->state))
			list_add_tail(&sh->lru, &conf->delayed_list);
		else if (test_bit(STRIPE_BIT_DELAY, &sh->state) &&
			   sh->bm_seq - conf->seq_write > 0)
			list_add_tail(&sh->lru, &conf->bitmap_list);
		else {
			clear_bit(STRIPE_DELAYED, &sh->state);
			clear_bit(STRIPE_BIT_DELAY, &sh->state);
			if (conf->worker_cnt_per_group == 0) {
				if (stripe_is_lowprio(sh))
					list_add_tail(&sh->lru,
							&conf->loprio_list);
				else
					list_add_tail(&sh->lru,
							&conf->handle_list);
			} else {
				raid5_wakeup_stripe_thread(sh);
				return;
			}
		}
		md_wakeup_thread(conf->mddev->thread);
	} else {
		BUG_ON(stripe_operations_active(sh));
		if (test_and_clear_bit(STRIPE_PREREAD_ACTIVE, &sh->state))
			if (atomic_dec_return(&conf->preread_active_stripes)
			    < IO_THRESHOLD)
				md_wakeup_thread(conf->mddev->thread);
		atomic_dec(&conf->active_stripes);
		if (!test_bit(STRIPE_EXPANDING, &sh->state)) {
			if (!r5c_is_writeback(conf->log))
				list_add_tail(&sh->lru, temp_inactive_list);
			else {
				WARN_ON(test_bit(R5_InJournal, &sh->dev[sh->pd_idx].flags));
				if (injournal == 0)
					list_add_tail(&sh->lru, temp_inactive_list);
				else if (injournal == conf->raid_disks - conf->max_degraded) {
					/* full stripe */
					if (!test_and_set_bit(STRIPE_R5C_FULL_STRIPE, &sh->state))
						atomic_inc(&conf->r5c_cached_full_stripes);
					if (test_and_clear_bit(STRIPE_R5C_PARTIAL_STRIPE, &sh->state))
						atomic_dec(&conf->r5c_cached_partial_stripes);
					list_add_tail(&sh->lru, &conf->r5c_full_stripe_list);
					r5c_check_cached_full_stripe(conf);
				} else
					/*
					 * STRIPE_R5C_PARTIAL_STRIPE is set in
					 * r5c_try_caching_write(). No need to
					 * set it again.
					 */
					list_add_tail(&sh->lru, &conf->r5c_partial_stripe_list);
			}
		}
	}
}

static void __release_stripe(struct r5conf *conf, struct stripe_head *sh,
			     struct list_head *temp_inactive_list)
	__must_hold(&conf->device_lock)
{
	if (atomic_dec_and_test(&sh->count))
		do_release_stripe(conf, sh, temp_inactive_list);
}

/*
 * @hash could be NR_STRIPE_HASH_LOCKS, then we have a list of inactive_list
 *
 * Be careful: Only one task can add/delete stripes from temp_inactive_list at
 * given time. Adding stripes only takes device lock, while deleting stripes
 * only takes hash lock.
 */
static void release_inactive_stripe_list(struct r5conf *conf,
					 struct list_head *temp_inactive_list,
					 int hash)
{
	int size;
	bool do_wakeup = false;
	unsigned long flags;

	if (hash == NR_STRIPE_HASH_LOCKS) {
		size = NR_STRIPE_HASH_LOCKS;
		hash = NR_STRIPE_HASH_LOCKS - 1;
	} else
		size = 1;
	while (size) {
		struct list_head *list = &temp_inactive_list[size - 1];

		/*
		 * We don't hold any lock here yet, raid5_get_active_stripe() might
		 * remove stripes from the list
		 */
		if (!list_empty_careful(list)) {
			spin_lock_irqsave(conf->hash_locks + hash, flags);
			if (list_empty(conf->inactive_list + hash) &&
			    !list_empty(list))
				atomic_dec(&conf->empty_inactive_list_nr);
			list_splice_tail_init(list, conf->inactive_list + hash);
			do_wakeup = true;
			spin_unlock_irqrestore(conf->hash_locks + hash, flags);
		}
		size--;
		hash--;
	}

	if (do_wakeup) {
		wake_up(&conf->wait_for_stripe);
		if (atomic_read(&conf->active_stripes) == 0)
			wake_up(&conf->wait_for_quiescent);
		if (conf->retry_read_aligned)
			md_wakeup_thread(conf->mddev->thread);
	}
}

static int release_stripe_list(struct r5conf *conf,
			       struct list_head *temp_inactive_list)
	__must_hold(&conf->device_lock)
{
	struct stripe_head *sh, *t;
	int count = 0;
	struct llist_node *head;

	head = llist_del_all(&conf->released_stripes);
	head = llist_reverse_order(head);
	llist_for_each_entry_safe(sh, t, head, release_list) {
		int hash;

		/* sh could be readded after STRIPE_ON_RELEASE_LIST is cleard */
		smp_mb();
		clear_bit(STRIPE_ON_RELEASE_LIST, &sh->state);
		/*
		 * Don't worry the bit is set here, because if the bit is set
		 * again, the count is always > 1. This is true for
		 * STRIPE_ON_UNPLUG_LIST bit too.
		 */
		hash = sh->hash_lock_index;
		__release_stripe(conf, sh, &temp_inactive_list[hash]);
		count++;
	}

	return count;
}

void raid5_release_stripe(struct stripe_head *sh)
{
	struct r5conf *conf = sh->raid_conf;
	unsigned long flags;
	struct list_head list;
	int hash;
	bool wakeup;

	/* Avoid release_list until the last reference.
	 */
	if (atomic_add_unless(&sh->count, -1, 1))
		return;

	if (unlikely(!conf->mddev->thread) ||
		test_and_set_bit(STRIPE_ON_RELEASE_LIST, &sh->state))
		goto slow_path;
	wakeup = llist_add(&sh->release_list, &conf->released_stripes);
	if (wakeup)
		md_wakeup_thread(conf->mddev->thread);
	return;
slow_path:
	/* we are ok here if STRIPE_ON_RELEASE_LIST is set or not */
	if (atomic_dec_and_lock_irqsave(&sh->count, &conf->device_lock, flags)) {
		INIT_LIST_HEAD(&list);
		hash = sh->hash_lock_index;
		do_release_stripe(conf, sh, &list);
		spin_unlock_irqrestore(&conf->device_lock, flags);
		release_inactive_stripe_list(conf, &list, hash);
	}
}

static inline void remove_hash(struct stripe_head *sh)
{
	pr_debug("remove_hash(), stripe %llu\n",
		(unsigned long long)sh->sector);

	hlist_del_init(&sh->hash);
}

static inline void insert_hash(struct r5conf *conf, struct stripe_head *sh)
{
	struct hlist_head *hp = stripe_hash(conf, sh->sector);

	pr_debug("insert_hash(), stripe %llu\n",
		(unsigned long long)sh->sector);

	hlist_add_head(&sh->hash, hp);
}

/* find an idle stripe, make sure it is unhashed, and return it. */
static struct stripe_head *get_free_stripe(struct r5conf *conf, int hash)
{
	struct stripe_head *sh = NULL;
	struct list_head *first;

	if (list_empty(conf->inactive_list + hash))
		goto out;
	first = (conf->inactive_list + hash)->next;
	sh = list_entry(first, struct stripe_head, lru);
	list_del_init(first);
	remove_hash(sh);
	atomic_inc(&conf->active_stripes);
	BUG_ON(hash != sh->hash_lock_index);
	if (list_empty(conf->inactive_list + hash))
		atomic_inc(&conf->empty_inactive_list_nr);
out:
	return sh;
}

#if PAGE_SIZE != DEFAULT_STRIPE_SIZE
static void free_stripe_pages(struct stripe_head *sh)
{
	int i;
	struct page *p;

	/* Have not allocate page pool */
	if (!sh->pages)
		return;

	for (i = 0; i < sh->nr_pages; i++) {
		p = sh->pages[i];
		if (p)
			put_page(p);
		sh->pages[i] = NULL;
	}
}

static int alloc_stripe_pages(struct stripe_head *sh, gfp_t gfp)
{
	int i;
	struct page *p;

	for (i = 0; i < sh->nr_pages; i++) {
		/* The page have allocated. */
		if (sh->pages[i])
			continue;

		p = alloc_page(gfp);
		if (!p) {
			free_stripe_pages(sh);
			return -ENOMEM;
		}
		sh->pages[i] = p;
	}
	return 0;
}

static int
init_stripe_shared_pages(struct stripe_head *sh, struct r5conf *conf, int disks)
{
	int nr_pages, cnt;

	if (sh->pages)
		return 0;

	/* Each of the sh->dev[i] need one conf->stripe_size */
	cnt = PAGE_SIZE / conf->stripe_size;
	nr_pages = (disks + cnt - 1) / cnt;

	sh->pages = kcalloc(nr_pages, sizeof(struct page *), GFP_KERNEL);
	if (!sh->pages)
		return -ENOMEM;
	sh->nr_pages = nr_pages;
	sh->stripes_per_page = cnt;
	return 0;
}
#endif

static void shrink_buffers(struct stripe_head *sh)
{
	int i;
	int num = sh->raid_conf->pool_size;

#if PAGE_SIZE == DEFAULT_STRIPE_SIZE
	for (i = 0; i < num ; i++) {
		struct page *p;

		WARN_ON(sh->dev[i].page != sh->dev[i].orig_page);
		p = sh->dev[i].page;
		if (!p)
			continue;
		sh->dev[i].page = NULL;
		put_page(p);
	}
#else
	for (i = 0; i < num; i++)
		sh->dev[i].page = NULL;
	free_stripe_pages(sh); /* Free pages */
#endif
}

static int grow_buffers(struct stripe_head *sh, gfp_t gfp)
{
	int i;
	int num = sh->raid_conf->pool_size;

#if PAGE_SIZE == DEFAULT_STRIPE_SIZE
	for (i = 0; i < num; i++) {
		struct page *page;

		if (!(page = alloc_page(gfp))) {
			return 1;
		}
		sh->dev[i].page = page;
		sh->dev[i].orig_page = page;
		sh->dev[i].offset = 0;
	}
#else
	if (alloc_stripe_pages(sh, gfp))
		return -ENOMEM;

	for (i = 0; i < num; i++) {
		sh->dev[i].page = raid5_get_dev_page(sh, i);
		sh->dev[i].orig_page = sh->dev[i].page;
		sh->dev[i].offset = raid5_get_page_offset(sh, i);
	}
#endif
	return 0;
}

static void stripe_set_idx(sector_t stripe, struct r5conf *conf, int previous,
			    struct stripe_head *sh);

static void init_stripe(struct stripe_head *sh, sector_t sector, int previous)
{
	struct r5conf *conf = sh->raid_conf;
	int i, seq;

	BUG_ON(atomic_read(&sh->count) != 0);
	BUG_ON(test_bit(STRIPE_HANDLE, &sh->state));
	BUG_ON(stripe_operations_active(sh));
	BUG_ON(sh->batch_head);

	pr_debug("init_stripe called, stripe %llu\n",
		(unsigned long long)sector);
retry:
	seq = read_seqcount_begin(&conf->gen_lock);
	sh->generation = conf->generation - previous;
	sh->disks = previous ? conf->previous_raid_disks : conf->raid_disks;
	sh->sector = sector;
	stripe_set_idx(sector, conf, previous, sh);
	sh->state = 0;

	for (i = sh->disks; i--; ) {
		struct r5dev *dev = &sh->dev[i];

		if (dev->toread || dev->read || dev->towrite || dev->written ||
		    test_bit(R5_LOCKED, &dev->flags)) {
			pr_err("sector=%llx i=%d %p %p %p %p %d\n",
			       (unsigned long long)sh->sector, i, dev->toread,
			       dev->read, dev->towrite, dev->written,
			       test_bit(R5_LOCKED, &dev->flags));
			WARN_ON(1);
		}
		dev->flags = 0;
		dev->sector = raid5_compute_blocknr(sh, i, previous);
	}
	if (read_seqcount_retry(&conf->gen_lock, seq))
		goto retry;
	sh->overwrite_disks = 0;
	insert_hash(conf, sh);
	sh->cpu = smp_processor_id();
	set_bit(STRIPE_BATCH_READY, &sh->state);
}

static struct stripe_head *__find_stripe(struct r5conf *conf, sector_t sector,
					 short generation)
{
	struct stripe_head *sh;

	pr_debug("__find_stripe, sector %llu\n", (unsigned long long)sector);
	hlist_for_each_entry(sh, stripe_hash(conf, sector), hash)
		if (sh->sector == sector && sh->generation == generation)
			return sh;
	pr_debug("__stripe %llu not in cache\n", (unsigned long long)sector);
	return NULL;
}

static struct stripe_head *find_get_stripe(struct r5conf *conf,
		sector_t sector, short generation, int hash)
{
	int inc_empty_inactive_list_flag;
	struct stripe_head *sh;

	sh = __find_stripe(conf, sector, generation);
	if (!sh)
		return NULL;

	if (atomic_inc_not_zero(&sh->count))
		return sh;

	/*
	 * Slow path. The reference count is zero which means the stripe must
	 * be on a list (sh->lru). Must remove the stripe from the list that
	 * references it with the device_lock held.
	 */

	spin_lock(&conf->device_lock);
	if (!atomic_read(&sh->count)) {
		if (!test_bit(STRIPE_HANDLE, &sh->state))
			atomic_inc(&conf->active_stripes);
		BUG_ON(list_empty(&sh->lru) &&
		       !test_bit(STRIPE_EXPANDING, &sh->state));
		inc_empty_inactive_list_flag = 0;
		if (!list_empty(conf->inactive_list + hash))
			inc_empty_inactive_list_flag = 1;
		list_del_init(&sh->lru);
		if (list_empty(conf->inactive_list + hash) &&
		    inc_empty_inactive_list_flag)
			atomic_inc(&conf->empty_inactive_list_nr);
		if (sh->group) {
			sh->group->stripes_cnt--;
			sh->group = NULL;
		}
	}
	atomic_inc(&sh->count);
	spin_unlock(&conf->device_lock);

	return sh;
}

/*
 * Need to check if array has failed when deciding whether to:
 *  - start an array
 *  - remove non-faulty devices
 *  - add a spare
 *  - allow a reshape
 * This determination is simple when no reshape is happening.
 * However if there is a reshape, we need to carefully check
 * both the before and after sections.
 * This is because some failed devices may only affect one
 * of the two sections, and some non-in_sync devices may
 * be insync in the section most affected by failed devices.
 *
 * Most calls to this function hold &conf->device_lock. Calls
 * in raid5_run() do not require the lock as no other threads
 * have been started yet.
 */
int raid5_calc_degraded(struct r5conf *conf)
{
	int degraded, degraded2;
	int i;

	degraded = 0;
	for (i = 0; i < conf->previous_raid_disks; i++) {
		struct md_rdev *rdev = READ_ONCE(conf->disks[i].rdev);

		if (rdev && test_bit(Faulty, &rdev->flags))
			rdev = READ_ONCE(conf->disks[i].replacement);
		if (!rdev || test_bit(Faulty, &rdev->flags))
			degraded++;
		else if (test_bit(In_sync, &rdev->flags))
			;
		else
			/* not in-sync or faulty.
			 * If the reshape increases the number of devices,
			 * this is being recovered by the reshape, so
			 * this 'previous' section is not in_sync.
			 * If the number of devices is being reduced however,
			 * the device can only be part of the array if
			 * we are reverting a reshape, so this section will
			 * be in-sync.
			 */
			if (conf->raid_disks >= conf->previous_raid_disks)
				degraded++;
	}
	if (conf->raid_disks == conf->previous_raid_disks)
		return degraded;
	degraded2 = 0;
	for (i = 0; i < conf->raid_disks; i++) {
		struct md_rdev *rdev = READ_ONCE(conf->disks[i].rdev);

		if (rdev && test_bit(Faulty, &rdev->flags))
			rdev = READ_ONCE(conf->disks[i].replacement);
		if (!rdev || test_bit(Faulty, &rdev->flags))
			degraded2++;
		else if (test_bit(In_sync, &rdev->flags))
			;
		else
			/* not in-sync or faulty.
			 * If reshape increases the number of devices, this
			 * section has already been recovered, else it
			 * almost certainly hasn't.
			 */
			if (conf->raid_disks <= conf->previous_raid_disks)
				degraded2++;
	}
	if (degraded2 > degraded)
		return degraded2;
	return degraded;
}

static bool has_failed(struct r5conf *conf)
{
	int degraded = conf->mddev->degraded;

	if (test_bit(MD_BROKEN, &conf->mddev->flags))
		return true;

	if (conf->mddev->reshape_position != MaxSector)
		degraded = raid5_calc_degraded(conf);

	return degraded > conf->max_degraded;
}

enum stripe_result {
	STRIPE_SUCCESS = 0,
	STRIPE_RETRY,
	STRIPE_SCHEDULE_AND_RETRY,
	STRIPE_FAIL,
	STRIPE_WAIT_RESHAPE,
};

struct stripe_request_ctx {
	/* a reference to the last stripe_head for batching */
	struct stripe_head *batch_last;

	/* first sector in the request */
	sector_t first_sector;

	/* last sector in the request */
	sector_t last_sector;

	/*
	 * bitmap to track stripe sectors that have been added to stripes
	 * add one to account for unaligned requests
	 */
	DECLARE_BITMAP(sectors_to_do, RAID5_MAX_REQ_STRIPES + 1);

	/* the request had REQ_PREFLUSH, cleared after the first stripe_head */
	bool do_flush;
};

/*
 * Block until another thread clears R5_INACTIVE_BLOCKED or
 * there are fewer than 3/4 the maximum number of active stripes
 * and there is an inactive stripe available.
 */
static bool is_inactive_blocked(struct r5conf *conf, int hash)
{
	if (list_empty(conf->inactive_list + hash))
		return false;

	if (!test_bit(R5_INACTIVE_BLOCKED, &conf->cache_state))
		return true;

	return (atomic_read(&conf->active_stripes) <
		(conf->max_nr_stripes * 3 / 4));
}

struct stripe_head *raid5_get_active_stripe(struct r5conf *conf,
		struct stripe_request_ctx *ctx, sector_t sector,
		unsigned int flags)
{
	struct stripe_head *sh;
	int hash = stripe_hash_locks_hash(conf, sector);
	int previous = !!(flags & R5_GAS_PREVIOUS);

	pr_debug("get_stripe, sector %llu\n", (unsigned long long)sector);

	spin_lock_irq(conf->hash_locks + hash);

	for (;;) {
		if (!(flags & R5_GAS_NOQUIESCE) && conf->quiesce) {
			/*
			 * Must release the reference to batch_last before
			 * waiting, on quiesce, otherwise the batch_last will
			 * hold a reference to a stripe and raid5_quiesce()
			 * will deadlock waiting for active_stripes to go to
			 * zero.
			 */
			if (ctx && ctx->batch_last) {
				raid5_release_stripe(ctx->batch_last);
				ctx->batch_last = NULL;
			}

			wait_event_lock_irq(conf->wait_for_quiescent,
					    !conf->quiesce,
					    *(conf->hash_locks + hash));
		}

		sh = find_get_stripe(conf, sector, conf->generation - previous,
				     hash);
		if (sh)
			break;

		if (!test_bit(R5_INACTIVE_BLOCKED, &conf->cache_state)) {
			sh = get_free_stripe(conf, hash);
			if (sh) {
				r5c_check_stripe_cache_usage(conf);
				init_stripe(sh, sector, previous);
				atomic_inc(&sh->count);
				break;
			}

			if (!test_bit(R5_DID_ALLOC, &conf->cache_state))
				set_bit(R5_ALLOC_MORE, &conf->cache_state);
		}

		if (flags & R5_GAS_NOBLOCK)
			break;

		set_bit(R5_INACTIVE_BLOCKED, &conf->cache_state);
		r5l_wake_reclaim(conf->log, 0);

		/* release batch_last before wait to avoid risk of deadlock */
		if (ctx && ctx->batch_last) {
			raid5_release_stripe(ctx->batch_last);
			ctx->batch_last = NULL;
		}

		wait_event_lock_irq(conf->wait_for_stripe,
				    is_inactive_blocked(conf, hash),
				    *(conf->hash_locks + hash));
		clear_bit(R5_INACTIVE_BLOCKED, &conf->cache_state);
	}

	spin_unlock_irq(conf->hash_locks + hash);
	return sh;
}

static bool is_full_stripe_write(struct stripe_head *sh)
{
	BUG_ON(sh->overwrite_disks > (sh->disks - sh->raid_conf->max_degraded));
	return sh->overwrite_disks == (sh->disks - sh->raid_conf->max_degraded);
}

static void lock_two_stripes(struct stripe_head *sh1, struct stripe_head *sh2)
		__acquires(&sh1->stripe_lock)
		__acquires(&sh2->stripe_lock)
{
	if (sh1 > sh2) {
		spin_lock_irq(&sh2->stripe_lock);
		spin_lock_nested(&sh1->stripe_lock, 1);
	} else {
		spin_lock_irq(&sh1->stripe_lock);
		spin_lock_nested(&sh2->stripe_lock, 1);
	}
}

static void unlock_two_stripes(struct stripe_head *sh1, struct stripe_head *sh2)
		__releases(&sh1->stripe_lock)
		__releases(&sh2->stripe_lock)
{
	spin_unlock(&sh1->stripe_lock);
	spin_unlock_irq(&sh2->stripe_lock);
}

/* Only freshly new full stripe normal write stripe can be added to a batch list */
static bool stripe_can_batch(struct stripe_head *sh)
{
	struct r5conf *conf = sh->raid_conf;

	if (raid5_has_log(conf) || raid5_has_ppl(conf))
		return false;
	return test_bit(STRIPE_BATCH_READY, &sh->state) &&
		!test_bit(STRIPE_BITMAP_PENDING, &sh->state) &&
		is_full_stripe_write(sh);
}

/* we only do back search */
static void stripe_add_to_batch_list(struct r5conf *conf,
		struct stripe_head *sh, struct stripe_head *last_sh)
{
	struct stripe_head *head;
	sector_t head_sector, tmp_sec;
	int hash;
	int dd_idx;

	/* Don't cross chunks, so stripe pd_idx/qd_idx is the same */
	tmp_sec = sh->sector;
	if (!sector_div(tmp_sec, conf->chunk_sectors))
		return;
	head_sector = sh->sector - RAID5_STRIPE_SECTORS(conf);

	if (last_sh && head_sector == last_sh->sector) {
		head = last_sh;
		atomic_inc(&head->count);
	} else {
		hash = stripe_hash_locks_hash(conf, head_sector);
		spin_lock_irq(conf->hash_locks + hash);
		head = find_get_stripe(conf, head_sector, conf->generation,
				       hash);
		spin_unlock_irq(conf->hash_locks + hash);
		if (!head)
			return;
		if (!stripe_can_batch(head))
			goto out;
	}

	lock_two_stripes(head, sh);
	/* clear_batch_ready clear the flag */
	if (!stripe_can_batch(head) || !stripe_can_batch(sh))
		goto unlock_out;

	if (sh->batch_head)
		goto unlock_out;

	dd_idx = 0;
	while (dd_idx == sh->pd_idx || dd_idx == sh->qd_idx)
		dd_idx++;
	if (head->dev[dd_idx].towrite->bi_opf != sh->dev[dd_idx].towrite->bi_opf ||
	    bio_op(head->dev[dd_idx].towrite) != bio_op(sh->dev[dd_idx].towrite))
		goto unlock_out;

	if (head->batch_head) {
		spin_lock(&head->batch_head->batch_lock);
		/* This batch list is already running */
		if (!stripe_can_batch(head)) {
			spin_unlock(&head->batch_head->batch_lock);
			goto unlock_out;
		}
		/*
		 * We must assign batch_head of this stripe within the
		 * batch_lock, otherwise clear_batch_ready of batch head
		 * stripe could clear BATCH_READY bit of this stripe and
		 * this stripe->batch_head doesn't get assigned, which
		 * could confuse clear_batch_ready for this stripe
		 */
		sh->batch_head = head->batch_head;

		/*
		 * at this point, head's BATCH_READY could be cleared, but we
		 * can still add the stripe to batch list
		 */
		list_add(&sh->batch_list, &head->batch_list);
		spin_unlock(&head->batch_head->batch_lock);
	} else {
		head->batch_head = head;
		sh->batch_head = head->batch_head;
		spin_lock(&head->batch_lock);
		list_add_tail(&sh->batch_list, &head->batch_list);
		spin_unlock(&head->batch_lock);
	}

	if (test_and_clear_bit(STRIPE_PREREAD_ACTIVE, &sh->state))
		if (atomic_dec_return(&conf->preread_active_stripes)
		    < IO_THRESHOLD)
			md_wakeup_thread(conf->mddev->thread);

	if (test_and_clear_bit(STRIPE_BIT_DELAY, &sh->state)) {
		int seq = sh->bm_seq;
		if (test_bit(STRIPE_BIT_DELAY, &sh->batch_head->state) &&
		    sh->batch_head->bm_seq > seq)
			seq = sh->batch_head->bm_seq;
		set_bit(STRIPE_BIT_DELAY, &sh->batch_head->state);
		sh->batch_head->bm_seq = seq;
	}

	atomic_inc(&sh->count);
unlock_out:
	unlock_two_stripes(head, sh);
out:
	raid5_release_stripe(head);
}

/* Determine if 'data_offset' or 'new_data_offset' should be used
 * in this stripe_head.
 */
static int use_new_offset(struct r5conf *conf, struct stripe_head *sh)
{
	sector_t progress = conf->reshape_progress;
	/* Need a memory barrier to make sure we see the value
	 * of conf->generation, or ->data_offset that was set before
	 * reshape_progress was updated.
	 */
	smp_rmb();
	if (progress == MaxSector)
		return 0;
	if (sh->generation == conf->generation - 1)
		return 0;
	/* We are in a reshape, and this is a new-generation stripe,
	 * so use new_data_offset.
	 */
	return 1;
}

static void dispatch_bio_list(struct bio_list *tmp)
{
	struct bio *bio;

	while ((bio = bio_list_pop(tmp)))
		submit_bio_noacct(bio);
}

static int cmp_stripe(void *priv, const struct list_head *a,
		      const struct list_head *b)
{
	const struct r5pending_data *da = list_entry(a,
				struct r5pending_data, sibling);
	const struct r5pending_data *db = list_entry(b,
				struct r5pending_data, sibling);
	if (da->sector > db->sector)
		return 1;
	if (da->sector < db->sector)
		return -1;
	return 0;
}

static void dispatch_defer_bios(struct r5conf *conf, int target,
				struct bio_list *list)
{
	struct r5pending_data *data;
	struct list_head *first, *next = NULL;
	int cnt = 0;

	if (conf->pending_data_cnt == 0)
		return;

	list_sort(NULL, &conf->pending_list, cmp_stripe);

	first = conf->pending_list.next;

	/* temporarily move the head */
	if (conf->next_pending_data)
		list_move_tail(&conf->pending_list,
				&conf->next_pending_data->sibling);

	while (!list_empty(&conf->pending_list)) {
		data = list_first_entry(&conf->pending_list,
			struct r5pending_data, sibling);
		if (&data->sibling == first)
			first = data->sibling.next;
		next = data->sibling.next;

		bio_list_merge(list, &data->bios);
		list_move(&data->sibling, &conf->free_list);
		cnt++;
		if (cnt >= target)
			break;
	}
	conf->pending_data_cnt -= cnt;
	BUG_ON(conf->pending_data_cnt < 0 || cnt < target);

	if (next != &conf->pending_list)
		conf->next_pending_data = list_entry(next,
				struct r5pending_data, sibling);
	else
		conf->next_pending_data = NULL;
	/* list isn't empty */
	if (first != &conf->pending_list)
		list_move_tail(&conf->pending_list, first);
}

static void flush_deferred_bios(struct r5conf *conf)
{
	struct bio_list tmp = BIO_EMPTY_LIST;

	if (conf->pending_data_cnt == 0)
		return;

	spin_lock(&conf->pending_bios_lock);
	dispatch_defer_bios(conf, conf->pending_data_cnt, &tmp);
	BUG_ON(conf->pending_data_cnt != 0);
	spin_unlock(&conf->pending_bios_lock);

	dispatch_bio_list(&tmp);
}

static void defer_issue_bios(struct r5conf *conf, sector_t sector,
				struct bio_list *bios)
{
	struct bio_list tmp = BIO_EMPTY_LIST;
	struct r5pending_data *ent;

	spin_lock(&conf->pending_bios_lock);
	ent = list_first_entry(&conf->free_list, struct r5pending_data,
							sibling);
	list_move_tail(&ent->sibling, &conf->pending_list);
	ent->sector = sector;
	bio_list_init(&ent->bios);
	bio_list_merge(&ent->bios, bios);
	conf->pending_data_cnt++;
	if (conf->pending_data_cnt >= PENDING_IO_MAX)
		dispatch_defer_bios(conf, PENDING_IO_ONE_FLUSH, &tmp);

	spin_unlock(&conf->pending_bios_lock);

	dispatch_bio_list(&tmp);
}

static void
raid5_end_read_request(struct bio *bi);
static void
raid5_end_write_request(struct bio *bi);

static void ops_run_io(struct stripe_head *sh, struct stripe_head_state *s)
{
	struct r5conf *conf = sh->raid_conf;
	int i, disks = sh->disks;
	struct stripe_head *head_sh = sh;
	struct bio_list pending_bios = BIO_EMPTY_LIST;
	struct r5dev *dev;
	bool should_defer;

	might_sleep();

	if (log_stripe(sh, s) == 0)
		return;

	should_defer = conf->batch_bio_dispatch && conf->group_cnt;

	for (i = disks; i--; ) {
		enum req_op op;
		blk_opf_t op_flags = 0;
		int replace_only = 0;
		struct bio *bi, *rbi;
		struct md_rdev *rdev, *rrdev = NULL;

		sh = head_sh;
		if (test_and_clear_bit(R5_Wantwrite, &sh->dev[i].flags)) {
			op = REQ_OP_WRITE;
			if (test_and_clear_bit(R5_WantFUA, &sh->dev[i].flags))
				op_flags = REQ_FUA;
			if (test_bit(R5_Discard, &sh->dev[i].flags))
				op = REQ_OP_DISCARD;
		} else if (test_and_clear_bit(R5_Wantread, &sh->dev[i].flags))
			op = REQ_OP_READ;
		else if (test_and_clear_bit(R5_WantReplace,
					    &sh->dev[i].flags)) {
			op = REQ_OP_WRITE;
			replace_only = 1;
		} else
			continue;
		if (test_and_clear_bit(R5_SyncIO, &sh->dev[i].flags))
			op_flags |= REQ_SYNC;

again:
		dev = &sh->dev[i];
		bi = &dev->req;
		rbi = &dev->rreq; /* For writing to replacement */

		rdev = conf->disks[i].rdev;
		rrdev = conf->disks[i].replacement;
		if (op_is_write(op)) {
			if (replace_only)
				rdev = NULL;
			if (rdev == rrdev)
				/* We raced and saw duplicates */
				rrdev = NULL;
		} else {
			if (test_bit(R5_ReadRepl, &head_sh->dev[i].flags) && rrdev)
				rdev = rrdev;
			rrdev = NULL;
		}

		if (rdev && test_bit(Faulty, &rdev->flags))
			rdev = NULL;
		if (rdev)
			atomic_inc(&rdev->nr_pending);
		if (rrdev && test_bit(Faulty, &rrdev->flags))
			rrdev = NULL;
		if (rrdev)
			atomic_inc(&rrdev->nr_pending);

		/* We have already checked bad blocks for reads.  Now
		 * need to check for writes.  We never accept write errors
		 * on the replacement, so we don't to check rrdev.
		 */
		while (op_is_write(op) && rdev &&
		       test_bit(WriteErrorSeen, &rdev->flags)) {
			int bad = rdev_has_badblock(rdev, sh->sector,
						    RAID5_STRIPE_SECTORS(conf));
			if (!bad)
				break;

			if (bad < 0) {
				set_bit(BlockedBadBlocks, &rdev->flags);
				if (!conf->mddev->external &&
				    conf->mddev->sb_flags) {
					/* It is very unlikely, but we might
					 * still need to write out the
					 * bad block log - better give it
					 * a chance*/
					md_check_recovery(conf->mddev);
				}
				/*
				 * Because md_wait_for_blocked_rdev
				 * will dec nr_pending, we must
				 * increment it first.
				 */
				atomic_inc(&rdev->nr_pending);
				md_wait_for_blocked_rdev(rdev, conf->mddev);
			} else {
				/* Acknowledged bad block - skip the write */
				rdev_dec_pending(rdev, conf->mddev);
				rdev = NULL;
			}
		}

		if (rdev) {
			if (s->syncing || s->expanding || s->expanded
			    || s->replacing)
				md_sync_acct(rdev->bdev, RAID5_STRIPE_SECTORS(conf));

			set_bit(STRIPE_IO_STARTED, &sh->state);

			bio_init(bi, rdev->bdev, &dev->vec, 1, op | op_flags);
			bi->bi_end_io = op_is_write(op)
				? raid5_end_write_request
				: raid5_end_read_request;
			bi->bi_private = sh;

			pr_debug("%s: for %llu schedule op %d on disc %d\n",
				__func__, (unsigned long long)sh->sector,
				bi->bi_opf, i);
			atomic_inc(&sh->count);
			if (sh != head_sh)
				atomic_inc(&head_sh->count);
			if (use_new_offset(conf, sh))
				bi->bi_iter.bi_sector = (sh->sector
						 + rdev->new_data_offset);
			else
				bi->bi_iter.bi_sector = (sh->sector
						 + rdev->data_offset);
			if (test_bit(R5_ReadNoMerge, &head_sh->dev[i].flags))
				bi->bi_opf |= REQ_NOMERGE;

			if (test_bit(R5_SkipCopy, &sh->dev[i].flags))
				WARN_ON(test_bit(R5_UPTODATE, &sh->dev[i].flags));

			if (!op_is_write(op) &&
			    test_bit(R5_InJournal, &sh->dev[i].flags))
				/*
				 * issuing read for a page in journal, this
				 * must be preparing for prexor in rmw; read
				 * the data into orig_page
				 */
				sh->dev[i].vec.bv_page = sh->dev[i].orig_page;
			else
				sh->dev[i].vec.bv_page = sh->dev[i].page;
			bi->bi_vcnt = 1;
			bi->bi_io_vec[0].bv_len = RAID5_STRIPE_SIZE(conf);
			bi->bi_io_vec[0].bv_offset = sh->dev[i].offset;
			bi->bi_iter.bi_size = RAID5_STRIPE_SIZE(conf);
			/*
			 * If this is discard request, set bi_vcnt 0. We don't
			 * want to confuse SCSI because SCSI will replace payload
			 */
			if (op == REQ_OP_DISCARD)
				bi->bi_vcnt = 0;
			if (rrdev)
				set_bit(R5_DOUBLE_LOCKED, &sh->dev[i].flags);

			mddev_trace_remap(conf->mddev, bi, sh->dev[i].sector);
			if (should_defer && op_is_write(op))
				bio_list_add(&pending_bios, bi);
			else
				submit_bio_noacct(bi);
		}
		if (rrdev) {
			if (s->syncing || s->expanding || s->expanded
			    || s->replacing)
				md_sync_acct(rrdev->bdev, RAID5_STRIPE_SECTORS(conf));

			set_bit(STRIPE_IO_STARTED, &sh->state);

			bio_init(rbi, rrdev->bdev, &dev->rvec, 1, op | op_flags);
			BUG_ON(!op_is_write(op));
			rbi->bi_end_io = raid5_end_write_request;
			rbi->bi_private = sh;

			pr_debug("%s: for %llu schedule op %d on "
				 "replacement disc %d\n",
				__func__, (unsigned long long)sh->sector,
				rbi->bi_opf, i);
			atomic_inc(&sh->count);
			if (sh != head_sh)
				atomic_inc(&head_sh->count);
			if (use_new_offset(conf, sh))
				rbi->bi_iter.bi_sector = (sh->sector
						  + rrdev->new_data_offset);
			else
				rbi->bi_iter.bi_sector = (sh->sector
						  + rrdev->data_offset);
			if (test_bit(R5_SkipCopy, &sh->dev[i].flags))
				WARN_ON(test_bit(R5_UPTODATE, &sh->dev[i].flags));
			sh->dev[i].rvec.bv_page = sh->dev[i].page;
			rbi->bi_vcnt = 1;
			rbi->bi_io_vec[0].bv_len = RAID5_STRIPE_SIZE(conf);
			rbi->bi_io_vec[0].bv_offset = sh->dev[i].offset;
			rbi->bi_iter.bi_size = RAID5_STRIPE_SIZE(conf);
			/*
			 * If this is discard request, set bi_vcnt 0. We don't
			 * want to confuse SCSI because SCSI will replace payload
			 */
			if (op == REQ_OP_DISCARD)
				rbi->bi_vcnt = 0;
			mddev_trace_remap(conf->mddev, rbi, sh->dev[i].sector);
			if (should_defer && op_is_write(op))
				bio_list_add(&pending_bios, rbi);
			else
				submit_bio_noacct(rbi);
		}
		if (!rdev && !rrdev) {
			if (op_is_write(op))
				set_bit(STRIPE_DEGRADED, &sh->state);
			pr_debug("skip op %d on disc %d for sector %llu\n",
				bi->bi_opf, i, (unsigned long long)sh->sector);
			clear_bit(R5_LOCKED, &sh->dev[i].flags);
			set_bit(STRIPE_HANDLE, &sh->state);
		}

		if (!head_sh->batch_head)
			continue;
		sh = list_first_entry(&sh->batch_list, struct stripe_head,
				      batch_list);
		if (sh != head_sh)
			goto again;
	}

	if (should_defer && !bio_list_empty(&pending_bios))
		defer_issue_bios(conf, head_sh->sector, &pending_bios);
}

static struct dma_async_tx_descriptor *
async_copy_data(int frombio, struct bio *bio, struct page **page,
	unsigned int poff, sector_t sector, struct dma_async_tx_descriptor *tx,
	struct stripe_head *sh, int no_skipcopy)
{
	struct bio_vec bvl;
	struct bvec_iter iter;
	struct page *bio_page;
	int page_offset;
	struct async_submit_ctl submit;
	enum async_tx_flags flags = 0;
	struct r5conf *conf = sh->raid_conf;

	if (bio->bi_iter.bi_sector >= sector)
		page_offset = (signed)(bio->bi_iter.bi_sector - sector) * 512;
	else
		page_offset = (signed)(sector - bio->bi_iter.bi_sector) * -512;

	if (frombio)
		flags |= ASYNC_TX_FENCE;
	init_async_submit(&submit, flags, tx, NULL, NULL, NULL);

	bio_for_each_segment(bvl, bio, iter) {
		int len = bvl.bv_len;
		int clen;
		int b_offset = 0;

		if (page_offset < 0) {
			b_offset = -page_offset;
			page_offset += b_offset;
			len -= b_offset;
		}

		if (len > 0 && page_offset + len > RAID5_STRIPE_SIZE(conf))
			clen = RAID5_STRIPE_SIZE(conf) - page_offset;
		else
			clen = len;

		if (clen > 0) {
			b_offset += bvl.bv_offset;
			bio_page = bvl.bv_page;
			if (frombio) {
				if (conf->skip_copy &&
				    b_offset == 0 && page_offset == 0 &&
				    clen == RAID5_STRIPE_SIZE(conf) &&
				    !no_skipcopy)
					*page = bio_page;
				else
					tx = async_memcpy(*page, bio_page, page_offset + poff,
						  b_offset, clen, &submit);
			} else
				tx = async_memcpy(bio_page, *page, b_offset,
						  page_offset + poff, clen, &submit);
		}
		/* chain the operations */
		submit.depend_tx = tx;

		if (clen < len) /* hit end of page */
			break;
		page_offset +=  len;
	}

	return tx;
}

static void ops_complete_biofill(void *stripe_head_ref)
{
	struct stripe_head *sh = stripe_head_ref;
	int i;
	struct r5conf *conf = sh->raid_conf;

	pr_debug("%s: stripe %llu\n", __func__,
		(unsigned long long)sh->sector);

	/* clear completed biofills */
	for (i = sh->disks; i--; ) {
		struct r5dev *dev = &sh->dev[i];

		/* acknowledge completion of a biofill operation */
		/* and check if we need to reply to a read request,
		 * new R5_Wantfill requests are held off until
		 * !STRIPE_BIOFILL_RUN
		 */
		if (test_and_clear_bit(R5_Wantfill, &dev->flags)) {
			struct bio *rbi, *rbi2;

			BUG_ON(!dev->read);
			rbi = dev->read;
			dev->read = NULL;
			while (rbi && rbi->bi_iter.bi_sector <
				dev->sector + RAID5_STRIPE_SECTORS(conf)) {
				rbi2 = r5_next_bio(conf, rbi, dev->sector);
				bio_endio(rbi);
				rbi = rbi2;
			}
		}
	}
	clear_bit(STRIPE_BIOFILL_RUN, &sh->state);

	set_bit(STRIPE_HANDLE, &sh->state);
	raid5_release_stripe(sh);
}

static void ops_run_biofill(struct stripe_head *sh)
{
	struct dma_async_tx_descriptor *tx = NULL;
	struct async_submit_ctl submit;
	int i;
	struct r5conf *conf = sh->raid_conf;

	BUG_ON(sh->batch_head);
	pr_debug("%s: stripe %llu\n", __func__,
		(unsigned long long)sh->sector);

	for (i = sh->disks; i--; ) {
		struct r5dev *dev = &sh->dev[i];
		if (test_bit(R5_Wantfill, &dev->flags)) {
			struct bio *rbi;
			spin_lock_irq(&sh->stripe_lock);
			dev->read = rbi = dev->toread;
			dev->toread = NULL;
			spin_unlock_irq(&sh->stripe_lock);
			while (rbi && rbi->bi_iter.bi_sector <
				dev->sector + RAID5_STRIPE_SECTORS(conf)) {
				tx = async_copy_data(0, rbi, &dev->page,
						     dev->offset,
						     dev->sector, tx, sh, 0);
				rbi = r5_next_bio(conf, rbi, dev->sector);
			}
		}
	}

	atomic_inc(&sh->count);
	init_async_submit(&submit, ASYNC_TX_ACK, tx, ops_complete_biofill, sh, NULL);
	async_trigger_callback(&submit);
}

static void mark_target_uptodate(struct stripe_head *sh, int target)
{
	struct r5dev *tgt;

	if (target < 0)
		return;

	tgt = &sh->dev[target];
	set_bit(R5_UPTODATE, &tgt->flags);
	BUG_ON(!test_bit(R5_Wantcompute, &tgt->flags));
	clear_bit(R5_Wantcompute, &tgt->flags);
}

static void ops_complete_compute(void *stripe_head_ref)
{
	struct stripe_head *sh = stripe_head_ref;

	pr_debug("%s: stripe %llu\n", __func__,
		(unsigned long long)sh->sector);

	/* mark the computed target(s) as uptodate */
	mark_target_uptodate(sh, sh->ops.target);
	mark_target_uptodate(sh, sh->ops.target2);

	clear_bit(STRIPE_COMPUTE_RUN, &sh->state);
	if (sh->check_state == check_state_compute_run)
		sh->check_state = check_state_compute_result;
	set_bit(STRIPE_HANDLE, &sh->state);
	raid5_release_stripe(sh);
}

/* return a pointer to the address conversion region of the scribble buffer */
static struct page **to_addr_page(struct raid5_percpu *percpu, int i)
{
	return percpu->scribble + i * percpu->scribble_obj_size;
}

/* return a pointer to the address conversion region of the scribble buffer */
static addr_conv_t *to_addr_conv(struct stripe_head *sh,
				 struct raid5_percpu *percpu, int i)
{
	return (void *) (to_addr_page(percpu, i) + sh->disks + 2);
}

/*
 * Return a pointer to record offset address.
 */
static unsigned int *
to_addr_offs(struct stripe_head *sh, struct raid5_percpu *percpu)
{
	return (unsigned int *) (to_addr_conv(sh, percpu, 0) + sh->disks + 2);
}

static struct dma_async_tx_descriptor *
ops_run_compute5(struct stripe_head *sh, struct raid5_percpu *percpu)
{
	int disks = sh->disks;
	struct page **xor_srcs = to_addr_page(percpu, 0);
	unsigned int *off_srcs = to_addr_offs(sh, percpu);
	int target = sh->ops.target;
	struct r5dev *tgt = &sh->dev[target];
	struct page *xor_dest = tgt->page;
	unsigned int off_dest = tgt->offset;
	int count = 0;
	struct dma_async_tx_descriptor *tx;
	struct async_submit_ctl submit;
	int i;

	BUG_ON(sh->batch_head);

	pr_debug("%s: stripe %llu block: %d\n",
		__func__, (unsigned long long)sh->sector, target);
	BUG_ON(!test_bit(R5_Wantcompute, &tgt->flags));

	for (i = disks; i--; ) {
		if (i != target) {
			off_srcs[count] = sh->dev[i].offset;
			xor_srcs[count++] = sh->dev[i].page;
		}
	}

	atomic_inc(&sh->count);

	init_async_submit(&submit, ASYNC_TX_FENCE|ASYNC_TX_XOR_ZERO_DST, NULL,
			  ops_complete_compute, sh, to_addr_conv(sh, percpu, 0));
	if (unlikely(count == 1))
		tx = async_memcpy(xor_dest, xor_srcs[0], off_dest, off_srcs[0],
				RAID5_STRIPE_SIZE(sh->raid_conf), &submit);
	else
		tx = async_xor_offs(xor_dest, off_dest, xor_srcs, off_srcs, count,
				RAID5_STRIPE_SIZE(sh->raid_conf), &submit);

	return tx;
}

/* set_syndrome_sources - populate source buffers for gen_syndrome
 * @srcs - (struct page *) array of size sh->disks
 * @offs - (unsigned int) array of offset for each page
 * @sh - stripe_head to parse
 *
 * Populates srcs in proper layout order for the stripe and returns the
 * 'count' of sources to be used in a call to async_gen_syndrome.  The P
 * destination buffer is recorded in srcs[count] and the Q destination
 * is recorded in srcs[count+1]].
 */
static int set_syndrome_sources(struct page **srcs,
				unsigned int *offs,
				struct stripe_head *sh,
				int srctype)
{
	int disks = sh->disks;
	int syndrome_disks = sh->ddf_layout ? disks : (disks - 2);
	int d0_idx = raid6_d0(sh);
	int count;
	int i;

	for (i = 0; i < disks; i++)
		srcs[i] = NULL;

	count = 0;
	i = d0_idx;
	do {
		int slot = raid6_idx_to_slot(i, sh, &count, syndrome_disks);
		struct r5dev *dev = &sh->dev[i];

		if (i == sh->qd_idx || i == sh->pd_idx ||
		    (srctype == SYNDROME_SRC_ALL) ||
		    (srctype == SYNDROME_SRC_WANT_DRAIN &&
		     (test_bit(R5_Wantdrain, &dev->flags) ||
		      test_bit(R5_InJournal, &dev->flags))) ||
		    (srctype == SYNDROME_SRC_WRITTEN &&
		     (dev->written ||
		      test_bit(R5_InJournal, &dev->flags)))) {
			if (test_bit(R5_InJournal, &dev->flags))
				srcs[slot] = sh->dev[i].orig_page;
			else
				srcs[slot] = sh->dev[i].page;
			/*
			 * For R5_InJournal, PAGE_SIZE must be 4KB and will
			 * not shared page. In that case, dev[i].offset
			 * is 0.
			 */
			offs[slot] = sh->dev[i].offset;
		}
		i = raid6_next_disk(i, disks);
	} while (i != d0_idx);

	return syndrome_disks;
}

static struct dma_async_tx_descriptor *
ops_run_compute6_1(struct stripe_head *sh, struct raid5_percpu *percpu)
{
	int disks = sh->disks;
	struct page **blocks = to_addr_page(percpu, 0);
	unsigned int *offs = to_addr_offs(sh, percpu);
	int target;
	int qd_idx = sh->qd_idx;
	struct dma_async_tx_descriptor *tx;
	struct async_submit_ctl submit;
	struct r5dev *tgt;
	struct page *dest;
	unsigned int dest_off;
	int i;
	int count;

	BUG_ON(sh->batch_head);
	if (sh->ops.target < 0)
		target = sh->ops.target2;
	else if (sh->ops.target2 < 0)
		target = sh->ops.target;
	else
		/* we should only have one valid target */
		BUG();
	BUG_ON(target < 0);
	pr_debug("%s: stripe %llu block: %d\n",
		__func__, (unsigned long long)sh->sector, target);

	tgt = &sh->dev[target];
	BUG_ON(!test_bit(R5_Wantcompute, &tgt->flags));
	dest = tgt->page;
	dest_off = tgt->offset;

	atomic_inc(&sh->count);

	if (target == qd_idx) {
		count = set_syndrome_sources(blocks, offs, sh, SYNDROME_SRC_ALL);
		blocks[count] = NULL; /* regenerating p is not necessary */
		BUG_ON(blocks[count+1] != dest); /* q should already be set */
		init_async_submit(&submit, ASYNC_TX_FENCE, NULL,
				  ops_complete_compute, sh,
				  to_addr_conv(sh, percpu, 0));
		tx = async_gen_syndrome(blocks, offs, count+2,
				RAID5_STRIPE_SIZE(sh->raid_conf), &submit);
	} else {
		/* Compute any data- or p-drive using XOR */
		count = 0;
		for (i = disks; i-- ; ) {
			if (i == target || i == qd_idx)
				continue;
			offs[count] = sh->dev[i].offset;
			blocks[count++] = sh->dev[i].page;
		}

		init_async_submit(&submit, ASYNC_TX_FENCE|ASYNC_TX_XOR_ZERO_DST,
				  NULL, ops_complete_compute, sh,
				  to_addr_conv(sh, percpu, 0));
		tx = async_xor_offs(dest, dest_off, blocks, offs, count,
				RAID5_STRIPE_SIZE(sh->raid_conf), &submit);
	}

	return tx;
}

static struct dma_async_tx_descriptor *
ops_run_compute6_2(struct stripe_head *sh, struct raid5_percpu *percpu)
{
	int i, count, disks = sh->disks;
	int syndrome_disks = sh->ddf_layout ? disks : disks-2;
	int d0_idx = raid6_d0(sh);
	int faila = -1, failb = -1;
	int target = sh->ops.target;
	int target2 = sh->ops.target2;
	struct r5dev *tgt = &sh->dev[target];
	struct r5dev *tgt2 = &sh->dev[target2];
	struct dma_async_tx_descriptor *tx;
	struct page **blocks = to_addr_page(percpu, 0);
	unsigned int *offs = to_addr_offs(sh, percpu);
	struct async_submit_ctl submit;

	BUG_ON(sh->batch_head);
	pr_debug("%s: stripe %llu block1: %d block2: %d\n",
		 __func__, (unsigned long long)sh->sector, target, target2);
	BUG_ON(target < 0 || target2 < 0);
	BUG_ON(!test_bit(R5_Wantcompute, &tgt->flags));
	BUG_ON(!test_bit(R5_Wantcompute, &tgt2->flags));

	/* we need to open-code set_syndrome_sources to handle the
	 * slot number conversion for 'faila' and 'failb'
	 */
	for (i = 0; i < disks ; i++) {
		offs[i] = 0;
		blocks[i] = NULL;
	}
	count = 0;
	i = d0_idx;
	do {
		int slot = raid6_idx_to_slot(i, sh, &count, syndrome_disks);

		offs[slot] = sh->dev[i].offset;
		blocks[slot] = sh->dev[i].page;

		if (i == target)
			faila = slot;
		if (i == target2)
			failb = slot;
		i = raid6_next_disk(i, disks);
	} while (i != d0_idx);

	BUG_ON(faila == failb);
	if (failb < faila)
		swap(faila, failb);
	pr_debug("%s: stripe: %llu faila: %d failb: %d\n",
		 __func__, (unsigned long long)sh->sector, faila, failb);

	atomic_inc(&sh->count);

	if (failb == syndrome_disks+1) {
		/* Q disk is one of the missing disks */
		if (faila == syndrome_disks) {
			/* Missing P+Q, just recompute */
			init_async_submit(&submit, ASYNC_TX_FENCE, NULL,
					  ops_complete_compute, sh,
					  to_addr_conv(sh, percpu, 0));
			return async_gen_syndrome(blocks, offs, syndrome_disks+2,
						  RAID5_STRIPE_SIZE(sh->raid_conf),
						  &submit);
		} else {
			struct page *dest;
			unsigned int dest_off;
			int data_target;
			int qd_idx = sh->qd_idx;

			/* Missing D+Q: recompute D from P, then recompute Q */
			if (target == qd_idx)
				data_target = target2;
			else
				data_target = target;

			count = 0;
			for (i = disks; i-- ; ) {
				if (i == data_target || i == qd_idx)
					continue;
				offs[count] = sh->dev[i].offset;
				blocks[count++] = sh->dev[i].page;
			}
			dest = sh->dev[data_target].page;
			dest_off = sh->dev[data_target].offset;
			init_async_submit(&submit,
					  ASYNC_TX_FENCE|ASYNC_TX_XOR_ZERO_DST,
					  NULL, NULL, NULL,
					  to_addr_conv(sh, percpu, 0));
			tx = async_xor_offs(dest, dest_off, blocks, offs, count,
				       RAID5_STRIPE_SIZE(sh->raid_conf),
				       &submit);

			count = set_syndrome_sources(blocks, offs, sh, SYNDROME_SRC_ALL);
			init_async_submit(&submit, ASYNC_TX_FENCE, tx,
					  ops_complete_compute, sh,
					  to_addr_conv(sh, percpu, 0));
			return async_gen_syndrome(blocks, offs, count+2,
						  RAID5_STRIPE_SIZE(sh->raid_conf),
						  &submit);
		}
	} else {
		init_async_submit(&submit, ASYNC_TX_FENCE, NULL,
				  ops_complete_compute, sh,
				  to_addr_conv(sh, percpu, 0));
		if (failb == syndrome_disks) {
			/* We're missing D+P. */
			return async_raid6_datap_recov(syndrome_disks+2,
						RAID5_STRIPE_SIZE(sh->raid_conf),
						faila,
						blocks, offs, &submit);
		} else {
			/* We're missing D+D. */
			return async_raid6_2data_recov(syndrome_disks+2,
						RAID5_STRIPE_SIZE(sh->raid_conf),
						faila, failb,
						blocks, offs, &submit);
		}
	}
}

static void ops_complete_prexor(void *stripe_head_ref)
{
	struct stripe_head *sh = stripe_head_ref;

	pr_debug("%s: stripe %llu\n", __func__,
		(unsigned long long)sh->sector);

	if (r5c_is_writeback(sh->raid_conf->log))
		/*
		 * raid5-cache write back uses orig_page during prexor.
		 * After prexor, it is time to free orig_page
		 */
		r5c_release_extra_page(sh);
}

static struct dma_async_tx_descriptor *
ops_run_prexor5(struct stripe_head *sh, struct raid5_percpu *percpu,
		struct dma_async_tx_descriptor *tx)
{
	int disks = sh->disks;
	struct page **xor_srcs = to_addr_page(percpu, 0);
	unsigned int *off_srcs = to_addr_offs(sh, percpu);
	int count = 0, pd_idx = sh->pd_idx, i;
	struct async_submit_ctl submit;

	/* existing parity data subtracted */
	unsigned int off_dest = off_srcs[count] = sh->dev[pd_idx].offset;
	struct page *xor_dest = xor_srcs[count++] = sh->dev[pd_idx].page;

	BUG_ON(sh->batch_head);
	pr_debug("%s: stripe %llu\n", __func__,
		(unsigned long long)sh->sector);

	for (i = disks; i--; ) {
		struct r5dev *dev = &sh->dev[i];
		/* Only process blocks that are known to be uptodate */
		if (test_bit(R5_InJournal, &dev->flags)) {
			/*
			 * For this case, PAGE_SIZE must be equal to 4KB and
			 * page offset is zero.
			 */
			off_srcs[count] = dev->offset;
			xor_srcs[count++] = dev->orig_page;
		} else if (test_bit(R5_Wantdrain, &dev->flags)) {
			off_srcs[count] = dev->offset;
			xor_srcs[count++] = dev->page;
		}
	}

	init_async_submit(&submit, ASYNC_TX_FENCE|ASYNC_TX_XOR_DROP_DST, tx,
			  ops_complete_prexor, sh, to_addr_conv(sh, percpu, 0));
	tx = async_xor_offs(xor_dest, off_dest, xor_srcs, off_srcs, count,
			RAID5_STRIPE_SIZE(sh->raid_conf), &submit);

	return tx;
}

static struct dma_async_tx_descriptor *
ops_run_prexor6(struct stripe_head *sh, struct raid5_percpu *percpu,
		struct dma_async_tx_descriptor *tx)
{
	struct page **blocks = to_addr_page(percpu, 0);
	unsigned int *offs = to_addr_offs(sh, percpu);
	int count;
	struct async_submit_ctl submit;

	pr_debug("%s: stripe %llu\n", __func__,
		(unsigned long long)sh->sector);

	count = set_syndrome_sources(blocks, offs, sh, SYNDROME_SRC_WANT_DRAIN);

	init_async_submit(&submit, ASYNC_TX_FENCE|ASYNC_TX_PQ_XOR_DST, tx,
			  ops_complete_prexor, sh, to_addr_conv(sh, percpu, 0));
	tx = async_gen_syndrome(blocks, offs, count+2,
			RAID5_STRIPE_SIZE(sh->raid_conf), &submit);

	return tx;
}

static struct dma_async_tx_descriptor *
ops_run_biodrain(struct stripe_head *sh, struct dma_async_tx_descriptor *tx)
{
	struct r5conf *conf = sh->raid_conf;
	int disks = sh->disks;
	int i;
	struct stripe_head *head_sh = sh;

	pr_debug("%s: stripe %llu\n", __func__,
		(unsigned long long)sh->sector);

	for (i = disks; i--; ) {
		struct r5dev *dev;
		struct bio *chosen;

		sh = head_sh;
		if (test_and_clear_bit(R5_Wantdrain, &head_sh->dev[i].flags)) {
			struct bio *wbi;

again:
			dev = &sh->dev[i];
			/*
			 * clear R5_InJournal, so when rewriting a page in
			 * journal, it is not skipped by r5l_log_stripe()
			 */
			clear_bit(R5_InJournal, &dev->flags);
			spin_lock_irq(&sh->stripe_lock);
			chosen = dev->towrite;
			dev->towrite = NULL;
			sh->overwrite_disks = 0;
			BUG_ON(dev->written);
			wbi = dev->written = chosen;
			spin_unlock_irq(&sh->stripe_lock);
			WARN_ON(dev->page != dev->orig_page);

			while (wbi && wbi->bi_iter.bi_sector <
				dev->sector + RAID5_STRIPE_SECTORS(conf)) {
				if (wbi->bi_opf & REQ_FUA)
					set_bit(R5_WantFUA, &dev->flags);
				if (wbi->bi_opf & REQ_SYNC)
					set_bit(R5_SyncIO, &dev->flags);
				if (bio_op(wbi) == REQ_OP_DISCARD)
					set_bit(R5_Discard, &dev->flags);
				else {
					tx = async_copy_data(1, wbi, &dev->page,
							     dev->offset,
							     dev->sector, tx, sh,
							     r5c_is_writeback(conf->log));
					if (dev->page != dev->orig_page &&
					    !r5c_is_writeback(conf->log)) {
						set_bit(R5_SkipCopy, &dev->flags);
						clear_bit(R5_UPTODATE, &dev->flags);
						clear_bit(R5_OVERWRITE, &dev->flags);
					}
				}
				wbi = r5_next_bio(conf, wbi, dev->sector);
			}

			if (head_sh->batch_head) {
				sh = list_first_entry(&sh->batch_list,
						      struct stripe_head,
						      batch_list);
				if (sh == head_sh)
					continue;
				goto again;
			}
		}
	}

	return tx;
}

static void ops_complete_reconstruct(void *stripe_head_ref)
{
	struct stripe_head *sh = stripe_head_ref;
	int disks = sh->disks;
	int pd_idx = sh->pd_idx;
	int qd_idx = sh->qd_idx;
	int i;
	bool fua = false, sync = false, discard = false;

	pr_debug("%s: stripe %llu\n", __func__,
		(unsigned long long)sh->sector);

	for (i = disks; i--; ) {
		fua |= test_bit(R5_WantFUA, &sh->dev[i].flags);
		sync |= test_bit(R5_SyncIO, &sh->dev[i].flags);
		discard |= test_bit(R5_Discard, &sh->dev[i].flags);
	}

	for (i = disks; i--; ) {
		struct r5dev *dev = &sh->dev[i];

		if (dev->written || i == pd_idx || i == qd_idx) {
			if (!discard && !test_bit(R5_SkipCopy, &dev->flags)) {
				set_bit(R5_UPTODATE, &dev->flags);
				if (test_bit(STRIPE_EXPAND_READY, &sh->state))
					set_bit(R5_Expanded, &dev->flags);
			}
			if (fua)
				set_bit(R5_WantFUA, &dev->flags);
			if (sync)
				set_bit(R5_SyncIO, &dev->flags);
		}
	}

	if (sh->reconstruct_state == reconstruct_state_drain_run)
		sh->reconstruct_state = reconstruct_state_drain_result;
	else if (sh->reconstruct_state == reconstruct_state_prexor_drain_run)
		sh->reconstruct_state = reconstruct_state_prexor_drain_result;
	else {
		BUG_ON(sh->reconstruct_state != reconstruct_state_run);
		sh->reconstruct_state = reconstruct_state_result;
	}

	set_bit(STRIPE_HANDLE, &sh->state);
	raid5_release_stripe(sh);
}

static void
ops_run_reconstruct5(struct stripe_head *sh, struct raid5_percpu *percpu,
		     struct dma_async_tx_descriptor *tx)
{
	int disks = sh->disks;
	struct page **xor_srcs;
	unsigned int *off_srcs;
	struct async_submit_ctl submit;
	int count, pd_idx = sh->pd_idx, i;
	struct page *xor_dest;
	unsigned int off_dest;
	int prexor = 0;
	unsigned long flags;
	int j = 0;
	struct stripe_head *head_sh = sh;
	int last_stripe;

	pr_debug("%s: stripe %llu\n", __func__,
		(unsigned long long)sh->sector);

	for (i = 0; i < sh->disks; i++) {
		if (pd_idx == i)
			continue;
		if (!test_bit(R5_Discard, &sh->dev[i].flags))
			break;
	}
	if (i >= sh->disks) {
		atomic_inc(&sh->count);
		set_bit(R5_Discard, &sh->dev[pd_idx].flags);
		ops_complete_reconstruct(sh);
		return;
	}
again:
	count = 0;
	xor_srcs = to_addr_page(percpu, j);
	off_srcs = to_addr_offs(sh, percpu);
	/* check if prexor is active which means only process blocks
	 * that are part of a read-modify-write (written)
	 */
	if (head_sh->reconstruct_state == reconstruct_state_prexor_drain_run) {
		prexor = 1;
		off_dest = off_srcs[count] = sh->dev[pd_idx].offset;
		xor_dest = xor_srcs[count++] = sh->dev[pd_idx].page;
		for (i = disks; i--; ) {
			struct r5dev *dev = &sh->dev[i];
			if (head_sh->dev[i].written ||
			    test_bit(R5_InJournal, &head_sh->dev[i].flags)) {
				off_srcs[count] = dev->offset;
				xor_srcs[count++] = dev->page;
			}
		}
	} else {
		xor_dest = sh->dev[pd_idx].page;
		off_dest = sh->dev[pd_idx].offset;
		for (i = disks; i--; ) {
			struct r5dev *dev = &sh->dev[i];
			if (i != pd_idx) {
				off_srcs[count] = dev->offset;
				xor_srcs[count++] = dev->page;
			}
		}
	}

	/* 1/ if we prexor'd then the dest is reused as a source
	 * 2/ if we did not prexor then we are redoing the parity
	 * set ASYNC_TX_XOR_DROP_DST and ASYNC_TX_XOR_ZERO_DST
	 * for the synchronous xor case
	 */
	last_stripe = !head_sh->batch_head ||
		list_first_entry(&sh->batch_list,
				 struct stripe_head, batch_list) == head_sh;
	if (last_stripe) {
		flags = ASYNC_TX_ACK |
			(prexor ? ASYNC_TX_XOR_DROP_DST : ASYNC_TX_XOR_ZERO_DST);

		atomic_inc(&head_sh->count);
		init_async_submit(&submit, flags, tx, ops_complete_reconstruct, head_sh,
				  to_addr_conv(sh, percpu, j));
	} else {
		flags = prexor ? ASYNC_TX_XOR_DROP_DST : ASYNC_TX_XOR_ZERO_DST;
		init_async_submit(&submit, flags, tx, NULL, NULL,
				  to_addr_conv(sh, percpu, j));
	}

	if (unlikely(count == 1))
		tx = async_memcpy(xor_dest, xor_srcs[0], off_dest, off_srcs[0],
				RAID5_STRIPE_SIZE(sh->raid_conf), &submit);
	else
		tx = async_xor_offs(xor_dest, off_dest, xor_srcs, off_srcs, count,
				RAID5_STRIPE_SIZE(sh->raid_conf), &submit);
	if (!last_stripe) {
		j++;
		sh = list_first_entry(&sh->batch_list, struct stripe_head,
				      batch_list);
		goto again;
	}
}

static void
ops_run_reconstruct6(struct stripe_head *sh, struct raid5_percpu *percpu,
		     struct dma_async_tx_descriptor *tx)
{
	struct async_submit_ctl submit;
	struct page **blocks;
	unsigned int *offs;
	int count, i, j = 0;
	struct stripe_head *head_sh = sh;
	int last_stripe;
	int synflags;
	unsigned long txflags;

	pr_debug("%s: stripe %llu\n", __func__, (unsigned long long)sh->sector);

	for (i = 0; i < sh->disks; i++) {
		if (sh->pd_idx == i || sh->qd_idx == i)
			continue;
		if (!test_bit(R5_Discard, &sh->dev[i].flags))
			break;
	}
	if (i >= sh->disks) {
		atomic_inc(&sh->count);
		set_bit(R5_Discard, &sh->dev[sh->pd_idx].flags);
		set_bit(R5_Discard, &sh->dev[sh->qd_idx].flags);
		ops_complete_reconstruct(sh);
		return;
	}

again:
	blocks = to_addr_page(percpu, j);
	offs = to_addr_offs(sh, percpu);

	if (sh->reconstruct_state == reconstruct_state_prexor_drain_run) {
		synflags = SYNDROME_SRC_WRITTEN;
		txflags = ASYNC_TX_ACK | ASYNC_TX_PQ_XOR_DST;
	} else {
		synflags = SYNDROME_SRC_ALL;
		txflags = ASYNC_TX_ACK;
	}

	count = set_syndrome_sources(blocks, offs, sh, synflags);
	last_stripe = !head_sh->batch_head ||
		list_first_entry(&sh->batch_list,
				 struct stripe_head, batch_list) == head_sh;

	if (last_stripe) {
		atomic_inc(&head_sh->count);
		init_async_submit(&submit, txflags, tx, ops_complete_reconstruct,
				  head_sh, to_addr_conv(sh, percpu, j));
	} else
		init_async_submit(&submit, 0, tx, NULL, NULL,
				  to_addr_conv(sh, percpu, j));
	tx = async_gen_syndrome(blocks, offs, count+2,
			RAID5_STRIPE_SIZE(sh->raid_conf),  &submit);
	if (!last_stripe) {
		j++;
		sh = list_first_entry(&sh->batch_list, struct stripe_head,
				      batch_list);
		goto again;
	}
}

static void ops_complete_check(void *stripe_head_ref)
{
	struct stripe_head *sh = stripe_head_ref;

	pr_debug("%s: stripe %llu\n", __func__,
		(unsigned long long)sh->sector);

	sh->check_state = check_state_check_result;
	set_bit(STRIPE_HANDLE, &sh->state);
	raid5_release_stripe(sh);
}

static void ops_run_check_p(struct stripe_head *sh, struct raid5_percpu *percpu)
{
	int disks = sh->disks;
	int pd_idx = sh->pd_idx;
	int qd_idx = sh->qd_idx;
	struct page *xor_dest;
	unsigned int off_dest;
	struct page **xor_srcs = to_addr_page(percpu, 0);
	unsigned int *off_srcs = to_addr_offs(sh, percpu);
	struct dma_async_tx_descriptor *tx;
	struct async_submit_ctl submit;
	int count;
	int i;

	pr_debug("%s: stripe %llu\n", __func__,
		(unsigned long long)sh->sector);

	BUG_ON(sh->batch_head);
	count = 0;
	xor_dest = sh->dev[pd_idx].page;
	off_dest = sh->dev[pd_idx].offset;
	off_srcs[count] = off_dest;
	xor_srcs[count++] = xor_dest;
	for (i = disks; i--; ) {
		if (i == pd_idx || i == qd_idx)
			continue;
		off_srcs[count] = sh->dev[i].offset;
		xor_srcs[count++] = sh->dev[i].page;
	}

	init_async_submit(&submit, 0, NULL, NULL, NULL,
			  to_addr_conv(sh, percpu, 0));
	tx = async_xor_val_offs(xor_dest, off_dest, xor_srcs, off_srcs, count,
			   RAID5_STRIPE_SIZE(sh->raid_conf),
			   &sh->ops.zero_sum_result, &submit);

	atomic_inc(&sh->count);
	init_async_submit(&submit, ASYNC_TX_ACK, tx, ops_complete_check, sh, NULL);
	tx = async_trigger_callback(&submit);
}

static void ops_run_check_pq(struct stripe_head *sh, struct raid5_percpu *percpu, int checkp)
{
	struct page **srcs = to_addr_page(percpu, 0);
	unsigned int *offs = to_addr_offs(sh, percpu);
	struct async_submit_ctl submit;
	int count;

	pr_debug("%s: stripe %llu checkp: %d\n", __func__,
		(unsigned long long)sh->sector, checkp);

	BUG_ON(sh->batch_head);
	count = set_syndrome_sources(srcs, offs, sh, SYNDROME_SRC_ALL);
	if (!checkp)
		srcs[count] = NULL;

	atomic_inc(&sh->count);
	init_async_submit(&submit, ASYNC_TX_ACK, NULL, ops_complete_check,
			  sh, to_addr_conv(sh, percpu, 0));
	async_syndrome_val(srcs, offs, count+2,
			   RAID5_STRIPE_SIZE(sh->raid_conf),
			   &sh->ops.zero_sum_result, percpu->spare_page, 0, &submit);
}

static void raid_run_ops(struct stripe_head *sh, unsigned long ops_request)
{
	int overlap_clear = 0, i, disks = sh->disks;
	struct dma_async_tx_descriptor *tx = NULL;
	struct r5conf *conf = sh->raid_conf;
	int level = conf->level;
	struct raid5_percpu *percpu;

	local_lock(&conf->percpu->lock);
	percpu = this_cpu_ptr(conf->percpu);
	if (test_bit(STRIPE_OP_BIOFILL, &ops_request)) {
		ops_run_biofill(sh);
		overlap_clear++;
	}

	if (test_bit(STRIPE_OP_COMPUTE_BLK, &ops_request)) {
		if (level < 6)
			tx = ops_run_compute5(sh, percpu);
		else {
			if (sh->ops.target2 < 0 || sh->ops.target < 0)
				tx = ops_run_compute6_1(sh, percpu);
			else
				tx = ops_run_compute6_2(sh, percpu);
		}
		/* terminate the chain if reconstruct is not set to be run */
		if (tx && !test_bit(STRIPE_OP_RECONSTRUCT, &ops_request))
			async_tx_ack(tx);
	}

	if (test_bit(STRIPE_OP_PREXOR, &ops_request)) {
		if (level < 6)
			tx = ops_run_prexor5(sh, percpu, tx);
		else
			tx = ops_run_prexor6(sh, percpu, tx);
	}

	if (test_bit(STRIPE_OP_PARTIAL_PARITY, &ops_request))
		tx = ops_run_partial_parity(sh, percpu, tx);

	if (test_bit(STRIPE_OP_BIODRAIN, &ops_request)) {
		tx = ops_run_biodrain(sh, tx);
		overlap_clear++;
	}

	if (test_bit(STRIPE_OP_RECONSTRUCT, &ops_request)) {
		if (level < 6)
			ops_run_reconstruct5(sh, percpu, tx);
		else
			ops_run_reconstruct6(sh, percpu, tx);
	}

	if (test_bit(STRIPE_OP_CHECK, &ops_request)) {
		if (sh->check_state == check_state_run)
			ops_run_check_p(sh, percpu);
		else if (sh->check_state == check_state_run_q)
			ops_run_check_pq(sh, percpu, 0);
		else if (sh->check_state == check_state_run_pq)
			ops_run_check_pq(sh, percpu, 1);
		else
			BUG();
	}

	if (overlap_clear && !sh->batch_head) {
		for (i = disks; i--; ) {
			struct r5dev *dev = &sh->dev[i];
			if (test_and_clear_bit(R5_Overlap, &dev->flags))
				wake_up_bit(&dev->flags, R5_Overlap);
		}
	}
	local_unlock(&conf->percpu->lock);
}

static void free_stripe(struct kmem_cache *sc, struct stripe_head *sh)
{
#if PAGE_SIZE != DEFAULT_STRIPE_SIZE
	kfree(sh->pages);
#endif
	if (sh->ppl_page)
		__free_page(sh->ppl_page);
	kmem_cache_free(sc, sh);
}

static struct stripe_head *alloc_stripe(struct kmem_cache *sc, gfp_t gfp,
	int disks, struct r5conf *conf)
{
	struct stripe_head *sh;

	sh = kmem_cache_zalloc(sc, gfp);
	if (sh) {
		spin_lock_init(&sh->stripe_lock);
		spin_lock_init(&sh->batch_lock);
		INIT_LIST_HEAD(&sh->batch_list);
		INIT_LIST_HEAD(&sh->lru);
		INIT_LIST_HEAD(&sh->r5c);
		INIT_LIST_HEAD(&sh->log_list);
		atomic_set(&sh->count, 1);
		sh->raid_conf = conf;
		sh->log_start = MaxSector;

		if (raid5_has_ppl(conf)) {
			sh->ppl_page = alloc_page(gfp);
			if (!sh->ppl_page) {
				free_stripe(sc, sh);
				return NULL;
			}
		}
#if PAGE_SIZE != DEFAULT_STRIPE_SIZE
		if (init_stripe_shared_pages(sh, conf, disks)) {
			free_stripe(sc, sh);
			return NULL;
		}
#endif
	}
	return sh;
}
static int grow_one_stripe(struct r5conf *conf, gfp_t gfp)
{
	struct stripe_head *sh;

	sh = alloc_stripe(conf->slab_cache, gfp, conf->pool_size, conf);
	if (!sh)
		return 0;

	if (grow_buffers(sh, gfp)) {
		shrink_buffers(sh);
		free_stripe(conf->slab_cache, sh);
		return 0;
	}
	sh->hash_lock_index =
		conf->max_nr_stripes % NR_STRIPE_HASH_LOCKS;
	/* we just created an active stripe so... */
	atomic_inc(&conf->active_stripes);

	raid5_release_stripe(sh);
	WRITE_ONCE(conf->max_nr_stripes, conf->max_nr_stripes + 1);
	return 1;
}

static int grow_stripes(struct r5conf *conf, int num)
{
	struct kmem_cache *sc;
	size_t namelen = sizeof(conf->cache_name[0]);
	int devs = max(conf->raid_disks, conf->previous_raid_disks);

	if (mddev_is_dm(conf->mddev))
		snprintf(conf->cache_name[0], namelen,
			"raid%d-%p", conf->level, conf->mddev);
	else
		snprintf(conf->cache_name[0], namelen,
			"raid%d-%s", conf->level, mdname(conf->mddev));
	snprintf(conf->cache_name[1], namelen, "%.27s-alt", conf->cache_name[0]);

	conf->active_name = 0;
	sc = kmem_cache_create(conf->cache_name[conf->active_name],
			       struct_size_t(struct stripe_head, dev, devs),
			       0, 0, NULL);
	if (!sc)
		return 1;
	conf->slab_cache = sc;
	conf->pool_size = devs;
	while (num--)
		if (!grow_one_stripe(conf, GFP_KERNEL))
			return 1;

	return 0;
}

/**
 * scribble_alloc - allocate percpu scribble buffer for required size
 *		    of the scribble region
 * @percpu: from for_each_present_cpu() of the caller
 * @num: total number of disks in the array
 * @cnt: scribble objs count for required size of the scribble region
 *
 * The scribble buffer size must be enough to contain:
 * 1/ a struct page pointer for each device in the array +2
 * 2/ room to convert each entry in (1) to its corresponding dma
 *    (dma_map_page()) or page (page_address()) address.
 *
 * Note: the +2 is for the destination buffers of the ddf/raid6 case where we
 * calculate over all devices (not just the data blocks), using zeros in place
 * of the P and Q blocks.
 */
static int scribble_alloc(struct raid5_percpu *percpu,
			  int num, int cnt)
{
	size_t obj_size =
		sizeof(struct page *) * (num + 2) +
		sizeof(addr_conv_t) * (num + 2) +
		sizeof(unsigned int) * (num + 2);
	void *scribble;

	/*
	 * If here is in raid array suspend context, it is in memalloc noio
	 * context as well, there is no potential recursive memory reclaim
	 * I/Os with the GFP_KERNEL flag.
	 */
	scribble = kvmalloc_array(cnt, obj_size, GFP_KERNEL);
	if (!scribble)
		return -ENOMEM;

	kvfree(percpu->scribble);

	percpu->scribble = scribble;
	percpu->scribble_obj_size = obj_size;
	return 0;
}

static int resize_chunks(struct r5conf *conf, int new_disks, int new_sectors)
{
	unsigned long cpu;
	int err = 0;

	/* Never shrink. */
	if (conf->scribble_disks >= new_disks &&
	    conf->scribble_sectors >= new_sectors)
		return 0;

	raid5_quiesce(conf->mddev, true);
	cpus_read_lock();

	for_each_present_cpu(cpu) {
		struct raid5_percpu *percpu;

		percpu = per_cpu_ptr(conf->percpu, cpu);
		err = scribble_alloc(percpu, new_disks,
				     new_sectors / RAID5_STRIPE_SECTORS(conf));
		if (err)
			break;
	}

	cpus_read_unlock();
	raid5_quiesce(conf->mddev, false);

	if (!err) {
		conf->scribble_disks = new_disks;
		conf->scribble_sectors = new_sectors;
	}
	return err;
}

static int resize_stripes(struct r5conf *conf, int newsize)
{
	/* Make all the stripes able to hold 'newsize' devices.
	 * New slots in each stripe get 'page' set to a new page.
	 *
	 * This happens in stages:
	 * 1/ create a new kmem_cache and allocate the required number of
	 *    stripe_heads.
	 * 2/ gather all the old stripe_heads and transfer the pages across
	 *    to the new stripe_heads.  This will have the side effect of
	 *    freezing the array as once all stripe_heads have been collected,
	 *    no IO will be possible.  Old stripe heads are freed once their
	 *    pages have been transferred over, and the old kmem_cache is
	 *    freed when all stripes are done.
	 * 3/ reallocate conf->disks to be suitable bigger.  If this fails,
	 *    we simple return a failure status - no need to clean anything up.
	 * 4/ allocate new pages for the new slots in the new stripe_heads.
	 *    If this fails, we don't bother trying the shrink the
	 *    stripe_heads down again, we just leave them as they are.
	 *    As each stripe_head is processed the new one is released into
	 *    active service.
	 *
	 * Once step2 is started, we cannot afford to wait for a write,
	 * so we use GFP_NOIO allocations.
	 */
	struct stripe_head *osh, *nsh;
	LIST_HEAD(newstripes);
	struct disk_info *ndisks;
	int err = 0;
	struct kmem_cache *sc;
	int i;
	int hash, cnt;

	md_allow_write(conf->mddev);

	/* Step 1 */
	sc = kmem_cache_create(conf->cache_name[1-conf->active_name],
			       struct_size_t(struct stripe_head, dev, newsize),
			       0, 0, NULL);
	if (!sc)
		return -ENOMEM;

	/* Need to ensure auto-resizing doesn't interfere */
	mutex_lock(&conf->cache_size_mutex);

	for (i = conf->max_nr_stripes; i; i--) {
		nsh = alloc_stripe(sc, GFP_KERNEL, newsize, conf);
		if (!nsh)
			break;

		list_add(&nsh->lru, &newstripes);
	}
	if (i) {
		/* didn't get enough, give up */
		while (!list_empty(&newstripes)) {
			nsh = list_entry(newstripes.next, struct stripe_head, lru);
			list_del(&nsh->lru);
			free_stripe(sc, nsh);
		}
		kmem_cache_destroy(sc);
		mutex_unlock(&conf->cache_size_mutex);
		return -ENOMEM;
	}
	/* Step 2 - Must use GFP_NOIO now.
	 * OK, we have enough stripes, start collecting inactive
	 * stripes and copying them over
	 */
	hash = 0;
	cnt = 0;
	list_for_each_entry(nsh, &newstripes, lru) {
		lock_device_hash_lock(conf, hash);
		wait_event_cmd(conf->wait_for_stripe,
				    !list_empty(conf->inactive_list + hash),
				    unlock_device_hash_lock(conf, hash),
				    lock_device_hash_lock(conf, hash));
		osh = get_free_stripe(conf, hash);
		unlock_device_hash_lock(conf, hash);

#if PAGE_SIZE != DEFAULT_STRIPE_SIZE
	for (i = 0; i < osh->nr_pages; i++) {
		nsh->pages[i] = osh->pages[i];
		osh->pages[i] = NULL;
	}
#endif
		for(i=0; i<conf->pool_size; i++) {
			nsh->dev[i].page = osh->dev[i].page;
			nsh->dev[i].orig_page = osh->dev[i].page;
			nsh->dev[i].offset = osh->dev[i].offset;
		}
		nsh->hash_lock_index = hash;
		free_stripe(conf->slab_cache, osh);
		cnt++;
		if (cnt >= conf->max_nr_stripes / NR_STRIPE_HASH_LOCKS +
		    !!((conf->max_nr_stripes % NR_STRIPE_HASH_LOCKS) > hash)) {
			hash++;
			cnt = 0;
		}
	}
	kmem_cache_destroy(conf->slab_cache);

	/* Step 3.
	 * At this point, we are holding all the stripes so the array
	 * is completely stalled, so now is a good time to resize
	 * conf->disks and the scribble region
	 */
	ndisks = kcalloc(newsize, sizeof(struct disk_info), GFP_NOIO);
	if (ndisks) {
		for (i = 0; i < conf->pool_size; i++)
			ndisks[i] = conf->disks[i];

		for (i = conf->pool_size; i < newsize; i++) {
			ndisks[i].extra_page = alloc_page(GFP_NOIO);
			if (!ndisks[i].extra_page)
				err = -ENOMEM;
		}

		if (err) {
			for (i = conf->pool_size; i < newsize; i++)
				if (ndisks[i].extra_page)
					put_page(ndisks[i].extra_page);
			kfree(ndisks);
		} else {
			kfree(conf->disks);
			conf->disks = ndisks;
		}
	} else
		err = -ENOMEM;

	conf->slab_cache = sc;
	conf->active_name = 1-conf->active_name;

	/* Step 4, return new stripes to service */
	while(!list_empty(&newstripes)) {
		nsh = list_entry(newstripes.next, struct stripe_head, lru);
		list_del_init(&nsh->lru);

#if PAGE_SIZE != DEFAULT_STRIPE_SIZE
		for (i = 0; i < nsh->nr_pages; i++) {
			if (nsh->pages[i])
				continue;
			nsh->pages[i] = alloc_page(GFP_NOIO);
			if (!nsh->pages[i])
				err = -ENOMEM;
		}

		for (i = conf->raid_disks; i < newsize; i++) {
			if (nsh->dev[i].page)
				continue;
			nsh->dev[i].page = raid5_get_dev_page(nsh, i);
			nsh->dev[i].orig_page = nsh->dev[i].page;
			nsh->dev[i].offset = raid5_get_page_offset(nsh, i);
		}
#else
		for (i=conf->raid_disks; i < newsize; i++)
			if (nsh->dev[i].page == NULL) {
				struct page *p = alloc_page(GFP_NOIO);
				nsh->dev[i].page = p;
				nsh->dev[i].orig_page = p;
				nsh->dev[i].offset = 0;
				if (!p)
					err = -ENOMEM;
			}
#endif
		raid5_release_stripe(nsh);
	}
	/* critical section pass, GFP_NOIO no longer needed */

	if (!err)
		conf->pool_size = newsize;
	mutex_unlock(&conf->cache_size_mutex);

	return err;
}

static int drop_one_stripe(struct r5conf *conf)
{
	struct stripe_head *sh;
	int hash = (conf->max_nr_stripes - 1) & STRIPE_HASH_LOCKS_MASK;

	spin_lock_irq(conf->hash_locks + hash);
	sh = get_free_stripe(conf, hash);
	spin_unlock_irq(conf->hash_locks + hash);
	if (!sh)
		return 0;
	BUG_ON(atomic_read(&sh->count));
	shrink_buffers(sh);
	free_stripe(conf->slab_cache, sh);
	atomic_dec(&conf->active_stripes);
	WRITE_ONCE(conf->max_nr_stripes, conf->max_nr_stripes - 1);
	return 1;
}

static void shrink_stripes(struct r5conf *conf)
{
	while (conf->max_nr_stripes &&
	       drop_one_stripe(conf))
		;

	kmem_cache_destroy(conf->slab_cache);
	conf->slab_cache = NULL;
}

static void raid5_end_read_request(struct bio * bi)
{
	struct stripe_head *sh = bi->bi_private;
	struct r5conf *conf = sh->raid_conf;
	int disks = sh->disks, i;
	struct md_rdev *rdev = NULL;
	sector_t s;

	for (i=0 ; i<disks; i++)
		if (bi == &sh->dev[i].req)
			break;

	pr_debug("end_read_request %llu/%d, count: %d, error %d.\n",
		(unsigned long long)sh->sector, i, atomic_read(&sh->count),
		bi->bi_status);
	if (i == disks) {
		BUG();
		return;
	}
	if (test_bit(R5_ReadRepl, &sh->dev[i].flags))
		/* If replacement finished while this request was outstanding,
		 * 'replacement' might be NULL already.
		 * In that case it moved down to 'rdev'.
		 * rdev is not removed until all requests are finished.
		 */
		rdev = conf->disks[i].replacement;
	if (!rdev)
		rdev = conf->disks[i].rdev;

	if (use_new_offset(conf, sh))
		s = sh->sector + rdev->new_data_offset;
	else
		s = sh->sector + rdev->data_offset;
	if (!bi->bi_status) {
		set_bit(R5_UPTODATE, &sh->dev[i].flags);
		if (test_bit(R5_ReadError, &sh->dev[i].flags)) {
			/* Note that this cannot happen on a
			 * replacement device.  We just fail those on
			 * any error
			 */
			pr_info_ratelimited(
				"md/raid:%s: read error corrected (%lu sectors at %llu on %pg)\n",
				mdname(conf->mddev), RAID5_STRIPE_SECTORS(conf),
				(unsigned long long)s,
				rdev->bdev);
			atomic_add(RAID5_STRIPE_SECTORS(conf), &rdev->corrected_errors);
			clear_bit(R5_ReadError, &sh->dev[i].flags);
			clear_bit(R5_ReWrite, &sh->dev[i].flags);
		} else if (test_bit(R5_ReadNoMerge, &sh->dev[i].flags))
			clear_bit(R5_ReadNoMerge, &sh->dev[i].flags);

		if (test_bit(R5_InJournal, &sh->dev[i].flags))
			/*
			 * end read for a page in journal, this
			 * must be preparing for prexor in rmw
			 */
			set_bit(R5_OrigPageUPTDODATE, &sh->dev[i].flags);

		if (atomic_read(&rdev->read_errors))
			atomic_set(&rdev->read_errors, 0);
	} else {
		int retry = 0;
		int set_bad = 0;

		clear_bit(R5_UPTODATE, &sh->dev[i].flags);
		if (!(bi->bi_status == BLK_STS_PROTECTION))
			atomic_inc(&rdev->read_errors);
		if (test_bit(R5_ReadRepl, &sh->dev[i].flags))
			pr_warn_ratelimited(
				"md/raid:%s: read error on replacement device (sector %llu on %pg).\n",
				mdname(conf->mddev),
				(unsigned long long)s,
				rdev->bdev);
		else if (conf->mddev->degraded >= conf->max_degraded) {
			set_bad = 1;
			pr_warn_ratelimited(
				"md/raid:%s: read error not correctable (sector %llu on %pg).\n",
				mdname(conf->mddev),
				(unsigned long long)s,
				rdev->bdev);
		} else if (test_bit(R5_ReWrite, &sh->dev[i].flags)) {
			/* Oh, no!!! */
			set_bad = 1;
			pr_warn_ratelimited(
				"md/raid:%s: read error NOT corrected!! (sector %llu on %pg).\n",
				mdname(conf->mddev),
				(unsigned long long)s,
				rdev->bdev);
		} else if (atomic_read(&rdev->read_errors)
			 > conf->max_nr_stripes) {
			if (!test_bit(Faulty, &rdev->flags)) {
				pr_warn("md/raid:%s: %d read_errors > %d stripes\n",
				    mdname(conf->mddev),
				    atomic_read(&rdev->read_errors),
				    conf->max_nr_stripes);
				pr_warn("md/raid:%s: Too many read errors, failing device %pg.\n",
				    mdname(conf->mddev), rdev->bdev);
			}
		} else
			retry = 1;
		if (set_bad && test_bit(In_sync, &rdev->flags)
		    && !test_bit(R5_ReadNoMerge, &sh->dev[i].flags))
			retry = 1;
		if (retry)
			if (sh->qd_idx >= 0 && sh->pd_idx == i)
				set_bit(R5_ReadError, &sh->dev[i].flags);
			else if (test_bit(R5_ReadNoMerge, &sh->dev[i].flags)) {
				set_bit(R5_ReadError, &sh->dev[i].flags);
				clear_bit(R5_ReadNoMerge, &sh->dev[i].flags);
			} else
				set_bit(R5_ReadNoMerge, &sh->dev[i].flags);
		else {
			clear_bit(R5_ReadError, &sh->dev[i].flags);
			clear_bit(R5_ReWrite, &sh->dev[i].flags);
			if (!(set_bad
			      && test_bit(In_sync, &rdev->flags)
			      && rdev_set_badblocks(
				      rdev, sh->sector, RAID5_STRIPE_SECTORS(conf), 0)))
				md_error(conf->mddev, rdev);
		}
	}
	rdev_dec_pending(rdev, conf->mddev);
	bio_uninit(bi);
	clear_bit(R5_LOCKED, &sh->dev[i].flags);
	set_bit(STRIPE_HANDLE, &sh->state);
	raid5_release_stripe(sh);
}

static void raid5_end_write_request(struct bio *bi)
{
	struct stripe_head *sh = bi->bi_private;
	struct r5conf *conf = sh->raid_conf;
	int disks = sh->disks, i;
	struct md_rdev *rdev;
	int replacement = 0;

	for (i = 0 ; i < disks; i++) {
		if (bi == &sh->dev[i].req) {
			rdev = conf->disks[i].rdev;
			break;
		}
		if (bi == &sh->dev[i].rreq) {
			rdev = conf->disks[i].replacement;
			if (rdev)
				replacement = 1;
			else
				/* rdev was removed and 'replacement'
				 * replaced it.  rdev is not removed
				 * until all requests are finished.
				 */
				rdev = conf->disks[i].rdev;
			break;
		}
	}
	pr_debug("end_write_request %llu/%d, count %d, error: %d.\n",
		(unsigned long long)sh->sector, i, atomic_read(&sh->count),
		bi->bi_status);
	if (i == disks) {
		BUG();
		return;
	}

	if (replacement) {
		if (bi->bi_status)
			md_error(conf->mddev, rdev);
		else if (rdev_has_badblock(rdev, sh->sector,
					   RAID5_STRIPE_SECTORS(conf)))
			set_bit(R5_MadeGoodRepl, &sh->dev[i].flags);
	} else {
		if (bi->bi_status) {
			set_bit(STRIPE_DEGRADED, &sh->state);
			set_bit(WriteErrorSeen, &rdev->flags);
			set_bit(R5_WriteError, &sh->dev[i].flags);
			if (!test_and_set_bit(WantReplacement, &rdev->flags))
				set_bit(MD_RECOVERY_NEEDED,
					&rdev->mddev->recovery);
		} else if (rdev_has_badblock(rdev, sh->sector,
					     RAID5_STRIPE_SECTORS(conf))) {
			set_bit(R5_MadeGood, &sh->dev[i].flags);
			if (test_bit(R5_ReadError, &sh->dev[i].flags))
				/* That was a successful write so make
				 * sure it looks like we already did
				 * a re-write.
				 */
				set_bit(R5_ReWrite, &sh->dev[i].flags);
		}
	}
	rdev_dec_pending(rdev, conf->mddev);

	if (sh->batch_head && bi->bi_status && !replacement)
		set_bit(STRIPE_BATCH_ERR, &sh->batch_head->state);

	bio_uninit(bi);
	if (!test_and_clear_bit(R5_DOUBLE_LOCKED, &sh->dev[i].flags))
		clear_bit(R5_LOCKED, &sh->dev[i].flags);
	set_bit(STRIPE_HANDLE, &sh->state);

	if (sh->batch_head && sh != sh->batch_head)
		raid5_release_stripe(sh->batch_head);
	raid5_release_stripe(sh);
}

static void raid5_error(struct mddev *mddev, struct md_rdev *rdev)
{
	struct r5conf *conf = mddev->private;
	unsigned long flags;
	pr_debug("raid456: error called\n");

	pr_crit("md/raid:%s: Disk failure on %pg, disabling device.\n",
		mdname(mddev), rdev->bdev);

	spin_lock_irqsave(&conf->device_lock, flags);
	set_bit(Faulty, &rdev->flags);
	clear_bit(In_sync, &rdev->flags);
	mddev->degraded = raid5_calc_degraded(conf);

	if (has_failed(conf)) {
		set_bit(MD_BROKEN, &conf->mddev->flags);
		conf->recovery_disabled = mddev->recovery_disabled;

		pr_crit("md/raid:%s: Cannot continue operation (%d/%d failed).\n",
			mdname(mddev), mddev->degraded, conf->raid_disks);
	} else {
		pr_crit("md/raid:%s: Operation continuing on %d devices.\n",
			mdname(mddev), conf->raid_disks - mddev->degraded);
	}

	spin_unlock_irqrestore(&conf->device_lock, flags);
	set_bit(MD_RECOVERY_INTR, &mddev->recovery);

	set_bit(Blocked, &rdev->flags);
	set_mask_bits(&mddev->sb_flags, 0,
		      BIT(MD_SB_CHANGE_DEVS) | BIT(MD_SB_CHANGE_PENDING));
	r5c_update_on_rdev_error(mddev, rdev);
}

/*
 * Input: a 'big' sector number,
 * Output: index of the data and parity disk, and the sector # in them.
 */
sector_t raid5_compute_sector(struct r5conf *conf, sector_t r_sector,
			      int previous, int *dd_idx,
			      struct stripe_head *sh)
{
	sector_t stripe, stripe2;
	sector_t chunk_number;
	unsigned int chunk_offset;
	int pd_idx, qd_idx;
	int ddf_layout = 0;
	sector_t new_sector;
	int algorithm = previous ? conf->prev_algo
				 : conf->algorithm;
	int sectors_per_chunk = previous ? conf->prev_chunk_sectors
					 : conf->chunk_sectors;
	int raid_disks = previous ? conf->previous_raid_disks
				  : conf->raid_disks;
	int data_disks = raid_disks - conf->max_degraded;

	/* First compute the information on this sector */

	/*
	 * Compute the chunk number and the sector offset inside the chunk
	 */
	chunk_offset = sector_div(r_sector, sectors_per_chunk);
	chunk_number = r_sector;

	/*
	 * Compute the stripe number
	 */
	stripe = chunk_number;
	*dd_idx = sector_div(stripe, data_disks);
	stripe2 = stripe;
	/*
	 * Select the parity disk based on the user selected algorithm.
	 */
	pd_idx = qd_idx = -1;
	switch(conf->level) {
	case 4:
		pd_idx = data_disks;
		break;
	case 5:
		switch (algorithm) {
		case ALGORITHM_LEFT_ASYMMETRIC:
			pd_idx = data_disks - sector_div(stripe2, raid_disks);
			if (*dd_idx >= pd_idx)
				(*dd_idx)++;
			break;
		case ALGORITHM_RIGHT_ASYMMETRIC:
			pd_idx = sector_div(stripe2, raid_disks);
			if (*dd_idx >= pd_idx)
				(*dd_idx)++;
			break;
		case ALGORITHM_LEFT_SYMMETRIC:
			pd_idx = data_disks - sector_div(stripe2, raid_disks);
			*dd_idx = (pd_idx + 1 + *dd_idx) % raid_disks;
			break;
		case ALGORITHM_RIGHT_SYMMETRIC:
			pd_idx = sector_div(stripe2, raid_disks);
			*dd_idx = (pd_idx + 1 + *dd_idx) % raid_disks;
			break;
		case ALGORITHM_PARITY_0:
			pd_idx = 0;
			(*dd_idx)++;
			break;
		case ALGORITHM_PARITY_N:
			pd_idx = data_disks;
			break;
		default:
			BUG();
		}
		break;
	case 6:

		switch (algorithm) {
		case ALGORITHM_LEFT_ASYMMETRIC:
			pd_idx = raid_disks - 1 - sector_div(stripe2, raid_disks);
			qd_idx = pd_idx + 1;
			if (pd_idx == raid_disks-1) {
				(*dd_idx)++;	/* Q D D D P */
				qd_idx = 0;
			} else if (*dd_idx >= pd_idx)
				(*dd_idx) += 2; /* D D P Q D */
			break;
		case ALGORITHM_RIGHT_ASYMMETRIC:
			pd_idx = sector_div(stripe2, raid_disks);
			qd_idx = pd_idx + 1;
			if (pd_idx == raid_disks-1) {
				(*dd_idx)++;	/* Q D D D P */
				qd_idx = 0;
			} else if (*dd_idx >= pd_idx)
				(*dd_idx) += 2; /* D D P Q D */
			break;
		case ALGORITHM_LEFT_SYMMETRIC:
			pd_idx = raid_disks - 1 - sector_div(stripe2, raid_disks);
			qd_idx = (pd_idx + 1) % raid_disks;
			*dd_idx = (pd_idx + 2 + *dd_idx) % raid_disks;
			break;
		case ALGORITHM_RIGHT_SYMMETRIC:
			pd_idx = sector_div(stripe2, raid_disks);
			qd_idx = (pd_idx + 1) % raid_disks;
			*dd_idx = (pd_idx + 2 + *dd_idx) % raid_disks;
			break;

		case ALGORITHM_PARITY_0:
			pd_idx = 0;
			qd_idx = 1;
			(*dd_idx) += 2;
			break;
		case ALGORITHM_PARITY_N:
			pd_idx = data_disks;
			qd_idx = data_disks + 1;
			break;

		case ALGORITHM_ROTATING_ZERO_RESTART:
			/* Exactly the same as RIGHT_ASYMMETRIC, but or
			 * of blocks for computing Q is different.
			 */
			pd_idx = sector_div(stripe2, raid_disks);
			qd_idx = pd_idx + 1;
			if (pd_idx == raid_disks-1) {
				(*dd_idx)++;	/* Q D D D P */
				qd_idx = 0;
			} else if (*dd_idx >= pd_idx)
				(*dd_idx) += 2; /* D D P Q D */
			ddf_layout = 1;
			break;

		case ALGORITHM_ROTATING_N_RESTART:
			/* Same a left_asymmetric, by first stripe is
			 * D D D P Q  rather than
			 * Q D D D P
			 */
			stripe2 += 1;
			pd_idx = raid_disks - 1 - sector_div(stripe2, raid_disks);
			qd_idx = pd_idx + 1;
			if (pd_idx == raid_disks-1) {
				(*dd_idx)++;	/* Q D D D P */
				qd_idx = 0;
			} else if (*dd_idx >= pd_idx)
				(*dd_idx) += 2; /* D D P Q D */
			ddf_layout = 1;
			break;

		case ALGORITHM_ROTATING_N_CONTINUE:
			/* Same as left_symmetric but Q is before P */
			pd_idx = raid_disks - 1 - sector_div(stripe2, raid_disks);
			qd_idx = (pd_idx + raid_disks - 1) % raid_disks;
			*dd_idx = (pd_idx + 1 + *dd_idx) % raid_disks;
			ddf_layout = 1;
			break;

		case ALGORITHM_LEFT_ASYMMETRIC_6:
			/* RAID5 left_asymmetric, with Q on last device */
			pd_idx = data_disks - sector_div(stripe2, raid_disks-1);
			if (*dd_idx >= pd_idx)
				(*dd_idx)++;
			qd_idx = raid_disks - 1;
			break;

		case ALGORITHM_RIGHT_ASYMMETRIC_6:
			pd_idx = sector_div(stripe2, raid_disks-1);
			if (*dd_idx >= pd_idx)
				(*dd_idx)++;
			qd_idx = raid_disks - 1;
			break;

		case ALGORITHM_LEFT_SYMMETRIC_6:
			pd_idx = data_disks - sector_div(stripe2, raid_disks-1);
			*dd_idx = (pd_idx + 1 + *dd_idx) % (raid_disks-1);
			qd_idx = raid_disks - 1;
			break;

		case ALGORITHM_RIGHT_SYMMETRIC_6:
			pd_idx = sector_div(stripe2, raid_disks-1);
			*dd_idx = (pd_idx + 1 + *dd_idx) % (raid_disks-1);
			qd_idx = raid_disks - 1;
			break;

		case ALGORITHM_PARITY_0_6:
			pd_idx = 0;
			(*dd_idx)++;
			qd_idx = raid_disks - 1;
			break;

		default:
			BUG();
		}
		break;
	}

	if (sh) {
		sh->pd_idx = pd_idx;
		sh->qd_idx = qd_idx;
		sh->ddf_layout = ddf_layout;
	}
	/*
	 * Finally, compute the new sector number
	 */
	new_sector = (sector_t)stripe * sectors_per_chunk + chunk_offset;
	return new_sector;
}

sector_t raid5_compute_blocknr(struct stripe_head *sh, int i, int previous)
{
	struct r5conf *conf = sh->raid_conf;
	int raid_disks = sh->disks;
	int data_disks = raid_disks - conf->max_degraded;
	sector_t new_sector = sh->sector, check;
	int sectors_per_chunk = previous ? conf->prev_chunk_sectors
					 : conf->chunk_sectors;
	int algorithm = previous ? conf->prev_algo
				 : conf->algorithm;
	sector_t stripe;
	int chunk_offset;
	sector_t chunk_number;
	int dummy1, dd_idx = i;
	sector_t r_sector;
	struct stripe_head sh2;

	chunk_offset = sector_div(new_sector, sectors_per_chunk);
	stripe = new_sector;

	if (i == sh->pd_idx)
		return 0;
	switch(conf->level) {
	case 4: break;
	case 5:
		switch (algorithm) {
		case ALGORITHM_LEFT_ASYMMETRIC:
		case ALGORITHM_RIGHT_ASYMMETRIC:
			if (i > sh->pd_idx)
				i--;
			break;
		case ALGORITHM_LEFT_SYMMETRIC:
		case ALGORITHM_RIGHT_SYMMETRIC:
			if (i < sh->pd_idx)
				i += raid_disks;
			i -= (sh->pd_idx + 1);
			break;
		case ALGORITHM_PARITY_0:
			i -= 1;
			break;
		case ALGORITHM_PARITY_N:
			break;
		default:
			BUG();
		}
		break;
	case 6:
		if (i == sh->qd_idx)
			return 0; /* It is the Q disk */
		switch (algorithm) {
		case ALGORITHM_LEFT_ASYMMETRIC:
		case ALGORITHM_RIGHT_ASYMMETRIC:
		case ALGORITHM_ROTATING_ZERO_RESTART:
		case ALGORITHM_ROTATING_N_RESTART:
			if (sh->pd_idx == raid_disks-1)
				i--;	/* Q D D D P */
			else if (i > sh->pd_idx)
				i -= 2; /* D D P Q D */
			break;
		case ALGORITHM_LEFT_SYMMETRIC:
		case ALGORITHM_RIGHT_SYMMETRIC:
			if (sh->pd_idx == raid_disks-1)
				i--; /* Q D D D P */
			else {
				/* D D P Q D */
				if (i < sh->pd_idx)
					i += raid_disks;
				i -= (sh->pd_idx + 2);
			}
			break;
		case ALGORITHM_PARITY_0:
			i -= 2;
			break;
		case ALGORITHM_PARITY_N:
			break;
		case ALGORITHM_ROTATING_N_CONTINUE:
			/* Like left_symmetric, but P is before Q */
			if (sh->pd_idx == 0)
				i--;	/* P D D D Q */
			else {
				/* D D Q P D */
				if (i < sh->pd_idx)
					i += raid_disks;
				i -= (sh->pd_idx + 1);
			}
			break;
		case ALGORITHM_LEFT_ASYMMETRIC_6:
		case ALGORITHM_RIGHT_ASYMMETRIC_6:
			if (i > sh->pd_idx)
				i--;
			break;
		case ALGORITHM_LEFT_SYMMETRIC_6:
		case ALGORITHM_RIGHT_SYMMETRIC_6:
			if (i < sh->pd_idx)
				i += data_disks + 1;
			i -= (sh->pd_idx + 1);
			break;
		case ALGORITHM_PARITY_0_6:
			i -= 1;
			break;
		default:
			BUG();
		}
		break;
	}

	chunk_number = stripe * data_disks + i;
	r_sector = chunk_number * sectors_per_chunk + chunk_offset;

	check = raid5_compute_sector(conf, r_sector,
				     previous, &dummy1, &sh2);
	if (check != sh->sector || dummy1 != dd_idx || sh2.pd_idx != sh->pd_idx
		|| sh2.qd_idx != sh->qd_idx) {
		pr_warn("md/raid:%s: compute_blocknr: map not correct\n",
			mdname(conf->mddev));
		return 0;
	}
	return r_sector;
}

/*
 * There are cases where we want handle_stripe_dirtying() and
 * schedule_reconstruction() to delay towrite to some dev of a stripe.
 *
 * This function checks whether we want to delay the towrite. Specifically,
 * we delay the towrite when:
 *
 *   1. degraded stripe has a non-overwrite to the missing dev, AND this
 *      stripe has data in journal (for other devices).
 *
 *      In this case, when reading data for the non-overwrite dev, it is
 *      necessary to handle complex rmw of write back cache (prexor with
 *      orig_page, and xor with page). To keep read path simple, we would
 *      like to flush data in journal to RAID disks first, so complex rmw
 *      is handled in the write patch (handle_stripe_dirtying).
 *
 *   2. when journal space is critical (R5C_LOG_CRITICAL=1)
 *
 *      It is important to be able to flush all stripes in raid5-cache.
 *      Therefore, we need reserve some space on the journal device for
 *      these flushes. If flush operation includes pending writes to the
 *      stripe, we need to reserve (conf->raid_disk + 1) pages per stripe
 *      for the flush out. If we exclude these pending writes from flush
 *      operation, we only need (conf->max_degraded + 1) pages per stripe.
 *      Therefore, excluding pending writes in these cases enables more
 *      efficient use of the journal device.
 *
 *      Note: To make sure the stripe makes progress, we only delay
 *      towrite for stripes with data already in journal (injournal > 0).
 *      When LOG_CRITICAL, stripes with injournal == 0 will be sent to
 *      no_space_stripes list.
 *
 *   3. during journal failure
 *      In journal failure, we try to flush all cached data to raid disks
 *      based on data in stripe cache. The array is read-only to upper
 *      layers, so we would skip all pending writes.
 *
 */
static inline bool delay_towrite(struct r5conf *conf,
				 struct r5dev *dev,
				 struct stripe_head_state *s)
{
	/* case 1 above */
	if (!test_bit(R5_OVERWRITE, &dev->flags) &&
	    !test_bit(R5_Insync, &dev->flags) && s->injournal)
		return true;
	/* case 2 above */
	if (test_bit(R5C_LOG_CRITICAL, &conf->cache_state) &&
	    s->injournal > 0)
		return true;
	/* case 3 above */
	if (s->log_failed && s->injournal)
		return true;
	return false;
}

static void
schedule_reconstruction(struct stripe_head *sh, struct stripe_head_state *s,
			 int rcw, int expand)
{
	int i, pd_idx = sh->pd_idx, qd_idx = sh->qd_idx, disks = sh->disks;
	struct r5conf *conf = sh->raid_conf;
	int level = conf->level;

	if (rcw) {
		/*
		 * In some cases, handle_stripe_dirtying initially decided to
		 * run rmw and allocates extra page for prexor. However, rcw is
		 * cheaper later on. We need to free the extra page now,
		 * because we won't be able to do that in ops_complete_prexor().
		 */
		r5c_release_extra_page(sh);

		for (i = disks; i--; ) {
			struct r5dev *dev = &sh->dev[i];

			if (dev->towrite && !delay_towrite(conf, dev, s)) {
				set_bit(R5_LOCKED, &dev->flags);
				set_bit(R5_Wantdrain, &dev->flags);
				if (!expand)
					clear_bit(R5_UPTODATE, &dev->flags);
				s->locked++;
			} else if (test_bit(R5_InJournal, &dev->flags)) {
				set_bit(R5_LOCKED, &dev->flags);
				s->locked++;
			}
		}
		/* if we are not expanding this is a proper write request, and
		 * there will be bios with new data to be drained into the
		 * stripe cache
		 */
		if (!expand) {
			if (!s->locked)
				/* False alarm, nothing to do */
				return;
			sh->reconstruct_state = reconstruct_state_drain_run;
			set_bit(STRIPE_OP_BIODRAIN, &s->ops_request);
		} else
			sh->reconstruct_state = reconstruct_state_run;

		set_bit(STRIPE_OP_RECONSTRUCT, &s->ops_request);

		if (s->locked + conf->max_degraded == disks)
			if (!test_and_set_bit(STRIPE_FULL_WRITE, &sh->state))
				atomic_inc(&conf->pending_full_writes);
	} else {
		BUG_ON(!(test_bit(R5_UPTODATE, &sh->dev[pd_idx].flags) ||
			test_bit(R5_Wantcompute, &sh->dev[pd_idx].flags)));
		BUG_ON(level == 6 &&
			(!(test_bit(R5_UPTODATE, &sh->dev[qd_idx].flags) ||
			   test_bit(R5_Wantcompute, &sh->dev[qd_idx].flags))));

		for (i = disks; i--; ) {
			struct r5dev *dev = &sh->dev[i];
			if (i == pd_idx || i == qd_idx)
				continue;

			if (dev->towrite &&
			    (test_bit(R5_UPTODATE, &dev->flags) ||
			     test_bit(R5_Wantcompute, &dev->flags))) {
				set_bit(R5_Wantdrain, &dev->flags);
				set_bit(R5_LOCKED, &dev->flags);
				clear_bit(R5_UPTODATE, &dev->flags);
				s->locked++;
			} else if (test_bit(R5_InJournal, &dev->flags)) {
				set_bit(R5_LOCKED, &dev->flags);
				s->locked++;
			}
		}
		if (!s->locked)
			/* False alarm - nothing to do */
			return;
		sh->reconstruct_state = reconstruct_state_prexor_drain_run;
		set_bit(STRIPE_OP_PREXOR, &s->ops_request);
		set_bit(STRIPE_OP_BIODRAIN, &s->ops_request);
		set_bit(STRIPE_OP_RECONSTRUCT, &s->ops_request);
	}

	/* keep the parity disk(s) locked while asynchronous operations
	 * are in flight
	 */
	set_bit(R5_LOCKED, &sh->dev[pd_idx].flags);
	clear_bit(R5_UPTODATE, &sh->dev[pd_idx].flags);
	s->locked++;

	if (level == 6) {
		int qd_idx = sh->qd_idx;
		struct r5dev *dev = &sh->dev[qd_idx];

		set_bit(R5_LOCKED, &dev->flags);
		clear_bit(R5_UPTODATE, &dev->flags);
		s->locked++;
	}

	if (raid5_has_ppl(sh->raid_conf) && sh->ppl_page &&
	    test_bit(STRIPE_OP_BIODRAIN, &s->ops_request) &&
	    !test_bit(STRIPE_FULL_WRITE, &sh->state) &&
	    test_bit(R5_Insync, &sh->dev[pd_idx].flags))
		set_bit(STRIPE_OP_PARTIAL_PARITY, &s->ops_request);

	pr_debug("%s: stripe %llu locked: %d ops_request: %lx\n",
		__func__, (unsigned long long)sh->sector,
		s->locked, s->ops_request);
}

static bool stripe_bio_overlaps(struct stripe_head *sh, struct bio *bi,
				int dd_idx, int forwrite)
{
	struct r5conf *conf = sh->raid_conf;
	struct bio **bip;

	pr_debug("checking bi b#%llu to stripe s#%llu\n",
		 bi->bi_iter.bi_sector, sh->sector);

	/* Don't allow new IO added to stripes in batch list */
	if (sh->batch_head)
		return true;

	if (forwrite)
		bip = &sh->dev[dd_idx].towrite;
	else
		bip = &sh->dev[dd_idx].toread;

	while (*bip && (*bip)->bi_iter.bi_sector < bi->bi_iter.bi_sector) {
		if (bio_end_sector(*bip) > bi->bi_iter.bi_sector)
			return true;
		bip = &(*bip)->bi_next;
	}

	if (*bip && (*bip)->bi_iter.bi_sector < bio_end_sector(bi))
		return true;

	if (forwrite && raid5_has_ppl(conf)) {
		/*
		 * With PPL only writes to consecutive data chunks within a
		 * stripe are allowed because for a single stripe_head we can
		 * only have one PPL entry at a time, which describes one data
		 * range. Not really an overlap, but R5_Overlap can be
		 * used to handle this.
		 */
		sector_t sector;
		sector_t first = 0;
		sector_t last = 0;
		int count = 0;
		int i;

		for (i = 0; i < sh->disks; i++) {
			if (i != sh->pd_idx &&
			    (i == dd_idx || sh->dev[i].towrite)) {
				sector = sh->dev[i].sector;
				if (count == 0 || sector < first)
					first = sector;
				if (sector > last)
					last = sector;
				count++;
			}
		}

		if (first + conf->chunk_sectors * (count - 1) != last)
			return true;
	}

	return false;
}

static void __add_stripe_bio(struct stripe_head *sh, struct bio *bi,
			     int dd_idx, int forwrite, int previous)
{
	struct r5conf *conf = sh->raid_conf;
	struct bio **bip;
	int firstwrite = 0;

	if (forwrite) {
		bip = &sh->dev[dd_idx].towrite;
		if (!*bip)
			firstwrite = 1;
	} else {
		bip = &sh->dev[dd_idx].toread;
	}

	while (*bip && (*bip)->bi_iter.bi_sector < bi->bi_iter.bi_sector)
		bip = &(*bip)->bi_next;

	if (!forwrite || previous)
		clear_bit(STRIPE_BATCH_READY, &sh->state);

	BUG_ON(*bip && bi->bi_next && (*bip) != bi->bi_next);
	if (*bip)
		bi->bi_next = *bip;
	*bip = bi;
	bio_inc_remaining(bi);
	md_write_inc(conf->mddev, bi);

	if (forwrite) {
		/* check if page is covered */
		sector_t sector = sh->dev[dd_idx].sector;
		for (bi=sh->dev[dd_idx].towrite;
		     sector < sh->dev[dd_idx].sector + RAID5_STRIPE_SECTORS(conf) &&
			     bi && bi->bi_iter.bi_sector <= sector;
		     bi = r5_next_bio(conf, bi, sh->dev[dd_idx].sector)) {
			if (bio_end_sector(bi) >= sector)
				sector = bio_end_sector(bi);
		}
		if (sector >= sh->dev[dd_idx].sector + RAID5_STRIPE_SECTORS(conf))
			if (!test_and_set_bit(R5_OVERWRITE, &sh->dev[dd_idx].flags))
				sh->overwrite_disks++;
	}

	pr_debug("added bi b#%llu to stripe s#%llu, disk %d, logical %llu\n",
		 (*bip)->bi_iter.bi_sector, sh->sector, dd_idx,
		 sh->dev[dd_idx].sector);

	if (conf->mddev->bitmap && firstwrite) {
		/* Cannot hold spinlock over bitmap_startwrite,
		 * but must ensure this isn't added to a batch until
		 * we have added to the bitmap and set bm_seq.
		 * So set STRIPE_BITMAP_PENDING to prevent
		 * batching.
		 * If multiple __add_stripe_bio() calls race here they
		 * much all set STRIPE_BITMAP_PENDING.  So only the first one
		 * to complete "bitmap_startwrite" gets to set
		 * STRIPE_BIT_DELAY.  This is important as once a stripe
		 * is added to a batch, STRIPE_BIT_DELAY cannot be changed
		 * any more.
		 */
		set_bit(STRIPE_BITMAP_PENDING, &sh->state);
		spin_unlock_irq(&sh->stripe_lock);
		conf->mddev->bitmap_ops->startwrite(conf->mddev, sh->sector,
					RAID5_STRIPE_SECTORS(conf), false);
		spin_lock_irq(&sh->stripe_lock);
		clear_bit(STRIPE_BITMAP_PENDING, &sh->state);
		if (!sh->batch_head) {
			sh->bm_seq = conf->seq_flush+1;
			set_bit(STRIPE_BIT_DELAY, &sh->state);
		}
	}
}

/*
 * Each stripe/dev can have one or more bios attached.
 * toread/towrite point to the first in a chain.
 * The bi_next chain must be in order.
 */
static bool add_stripe_bio(struct stripe_head *sh, struct bio *bi,
			   int dd_idx, int forwrite, int previous)
{
	spin_lock_irq(&sh->stripe_lock);

	if (stripe_bio_overlaps(sh, bi, dd_idx, forwrite)) {
		set_bit(R5_Overlap, &sh->dev[dd_idx].flags);
		spin_unlock_irq(&sh->stripe_lock);
		return false;
	}

	__add_stripe_bio(sh, bi, dd_idx, forwrite, previous);
	spin_unlock_irq(&sh->stripe_lock);
	return true;
}

static void end_reshape(struct r5conf *conf);

static void stripe_set_idx(sector_t stripe, struct r5conf *conf, int previous,
			    struct stripe_head *sh)
{
	int sectors_per_chunk =
		previous ? conf->prev_chunk_sectors : conf->chunk_sectors;
	int dd_idx;
	int chunk_offset = sector_div(stripe, sectors_per_chunk);
	int disks = previous ? conf->previous_raid_disks : conf->raid_disks;

	raid5_compute_sector(conf,
			     stripe * (disks - conf->max_degraded)
			     *sectors_per_chunk + chunk_offset,
			     previous,
			     &dd_idx, sh);
}

static void
handle_failed_stripe(struct r5conf *conf, struct stripe_head *sh,
		     struct stripe_head_state *s, int disks)
{
	int i;
	BUG_ON(sh->batch_head);
	for (i = disks; i--; ) {
		struct bio *bi;
		int bitmap_end = 0;

		if (test_bit(R5_ReadError, &sh->dev[i].flags)) {
			struct md_rdev *rdev = conf->disks[i].rdev;

			if (rdev && test_bit(In_sync, &rdev->flags) &&
			    !test_bit(Faulty, &rdev->flags))
				atomic_inc(&rdev->nr_pending);
			else
				rdev = NULL;
			if (rdev) {
				if (!rdev_set_badblocks(
					    rdev,
					    sh->sector,
					    RAID5_STRIPE_SECTORS(conf), 0))
					md_error(conf->mddev, rdev);
				rdev_dec_pending(rdev, conf->mddev);
			}
		}
		spin_lock_irq(&sh->stripe_lock);
		/* fail all writes first */
		bi = sh->dev[i].towrite;
		sh->dev[i].towrite = NULL;
		sh->overwrite_disks = 0;
		spin_unlock_irq(&sh->stripe_lock);
		if (bi)
			bitmap_end = 1;

		log_stripe_write_finished(sh);

		if (test_and_clear_bit(R5_Overlap, &sh->dev[i].flags))
			wake_up_bit(&sh->dev[i].flags, R5_Overlap);

		while (bi && bi->bi_iter.bi_sector <
			sh->dev[i].sector + RAID5_STRIPE_SECTORS(conf)) {
			struct bio *nextbi = r5_next_bio(conf, bi, sh->dev[i].sector);

			md_write_end(conf->mddev);
			bio_io_error(bi);
			bi = nextbi;
		}
		if (bitmap_end)
			conf->mddev->bitmap_ops->endwrite(conf->mddev,
					sh->sector, RAID5_STRIPE_SECTORS(conf),
					false, false);
		bitmap_end = 0;
		/* and fail all 'written' */
		bi = sh->dev[i].written;
		sh->dev[i].written = NULL;
		if (test_and_clear_bit(R5_SkipCopy, &sh->dev[i].flags)) {
			WARN_ON(test_bit(R5_UPTODATE, &sh->dev[i].flags));
			sh->dev[i].page = sh->dev[i].orig_page;
		}

		if (bi) bitmap_end = 1;
		while (bi && bi->bi_iter.bi_sector <
		       sh->dev[i].sector + RAID5_STRIPE_SECTORS(conf)) {
			struct bio *bi2 = r5_next_bio(conf, bi, sh->dev[i].sector);

			md_write_end(conf->mddev);
			bio_io_error(bi);
			bi = bi2;
		}

		/* fail any reads if this device is non-operational and
		 * the data has not reached the cache yet.
		 */
		if (!test_bit(R5_Wantfill, &sh->dev[i].flags) &&
		    s->failed > conf->max_degraded &&
		    (!test_bit(R5_Insync, &sh->dev[i].flags) ||
		      test_bit(R5_ReadError, &sh->dev[i].flags))) {
			spin_lock_irq(&sh->stripe_lock);
			bi = sh->dev[i].toread;
			sh->dev[i].toread = NULL;
			spin_unlock_irq(&sh->stripe_lock);
			if (test_and_clear_bit(R5_Overlap, &sh->dev[i].flags))
				wake_up_bit(&sh->dev[i].flags, R5_Overlap);
			if (bi)
				s->to_read--;
			while (bi && bi->bi_iter.bi_sector <
			       sh->dev[i].sector + RAID5_STRIPE_SECTORS(conf)) {
				struct bio *nextbi =
					r5_next_bio(conf, bi, sh->dev[i].sector);

				bio_io_error(bi);
				bi = nextbi;
			}
		}
		if (bitmap_end)
			conf->mddev->bitmap_ops->endwrite(conf->mddev,
					sh->sector, RAID5_STRIPE_SECTORS(conf),
					false, false);
		/* If we were in the middle of a write the parity block might
		 * still be locked - so just clear all R5_LOCKED flags
		 */
		clear_bit(R5_LOCKED, &sh->dev[i].flags);
	}
	s->to_write = 0;
	s->written = 0;

	if (test_and_clear_bit(STRIPE_FULL_WRITE, &sh->state))
		if (atomic_dec_and_test(&conf->pending_full_writes))
			md_wakeup_thread(conf->mddev->thread);
}

static void
handle_failed_sync(struct r5conf *conf, struct stripe_head *sh,
		   struct stripe_head_state *s)
{
	int abort = 0;
	int i;

	BUG_ON(sh->batch_head);
	clear_bit(STRIPE_SYNCING, &sh->state);
	if (test_and_clear_bit(R5_Overlap, &sh->dev[sh->pd_idx].flags))
		wake_up_bit(&sh->dev[sh->pd_idx].flags, R5_Overlap);
	s->syncing = 0;
	s->replacing = 0;
	/* There is nothing more to do for sync/check/repair.
	 * Don't even need to abort as that is handled elsewhere
	 * if needed, and not always wanted e.g. if there is a known
	 * bad block here.
	 * For recover/replace we need to record a bad block on all
	 * non-sync devices, or abort the recovery
	 */
	if (test_bit(MD_RECOVERY_RECOVER, &conf->mddev->recovery)) {
		/* During recovery devices cannot be removed, so
		 * locking and refcounting of rdevs is not needed
		 */
		for (i = 0; i < conf->raid_disks; i++) {
			struct md_rdev *rdev = conf->disks[i].rdev;

			if (rdev
			    && !test_bit(Faulty, &rdev->flags)
			    && !test_bit(In_sync, &rdev->flags)
			    && !rdev_set_badblocks(rdev, sh->sector,
						   RAID5_STRIPE_SECTORS(conf), 0))
				abort = 1;
			rdev = conf->disks[i].replacement;

			if (rdev
			    && !test_bit(Faulty, &rdev->flags)
			    && !test_bit(In_sync, &rdev->flags)
			    && !rdev_set_badblocks(rdev, sh->sector,
						   RAID5_STRIPE_SECTORS(conf), 0))
				abort = 1;
		}
		if (abort)
			conf->recovery_disabled =
				conf->mddev->recovery_disabled;
	}
	md_done_sync(conf->mddev, RAID5_STRIPE_SECTORS(conf), !abort);
}

static int want_replace(struct stripe_head *sh, int disk_idx)
{
	struct md_rdev *rdev;
	int rv = 0;

	rdev = sh->raid_conf->disks[disk_idx].replacement;
	if (rdev
	    && !test_bit(Faulty, &rdev->flags)
	    && !test_bit(In_sync, &rdev->flags)
	    && (rdev->recovery_offset <= sh->sector
		|| rdev->mddev->recovery_cp <= sh->sector))
		rv = 1;
	return rv;
}

static int need_this_block(struct stripe_head *sh, struct stripe_head_state *s,
			   int disk_idx, int disks)
{
	struct r5dev *dev = &sh->dev[disk_idx];
	struct r5dev *fdev[2] = { &sh->dev[s->failed_num[0]],
				  &sh->dev[s->failed_num[1]] };
	int i;
	bool force_rcw = (sh->raid_conf->rmw_level == PARITY_DISABLE_RMW);


	if (test_bit(R5_LOCKED, &dev->flags) ||
	    test_bit(R5_UPTODATE, &dev->flags))
		/* No point reading this as we already have it or have
		 * decided to get it.
		 */
		return 0;

	if (dev->toread ||
	    (dev->towrite && !test_bit(R5_OVERWRITE, &dev->flags)))
		/* We need this block to directly satisfy a request */
		return 1;

	if (s->syncing || s->expanding ||
	    (s->replacing && want_replace(sh, disk_idx)))
		/* When syncing, or expanding we read everything.
		 * When replacing, we need the replaced block.
		 */
		return 1;

	if ((s->failed >= 1 && fdev[0]->toread) ||
	    (s->failed >= 2 && fdev[1]->toread))
		/* If we want to read from a failed device, then
		 * we need to actually read every other device.
		 */
		return 1;

	/* Sometimes neither read-modify-write nor reconstruct-write
	 * cycles can work.  In those cases we read every block we
	 * can.  Then the parity-update is certain to have enough to
	 * work with.
	 * This can only be a problem when we need to write something,
	 * and some device has failed.  If either of those tests
	 * fail we need look no further.
	 */
	if (!s->failed || !s->to_write)
		return 0;

	if (test_bit(R5_Insync, &dev->flags) &&
	    !test_bit(STRIPE_PREREAD_ACTIVE, &sh->state))
		/* Pre-reads at not permitted until after short delay
		 * to gather multiple requests.  However if this
		 * device is no Insync, the block could only be computed
		 * and there is no need to delay that.
		 */
		return 0;

	for (i = 0; i < s->failed && i < 2; i++) {
		if (fdev[i]->towrite &&
		    !test_bit(R5_UPTODATE, &fdev[i]->flags) &&
		    !test_bit(R5_OVERWRITE, &fdev[i]->flags))
			/* If we have a partial write to a failed
			 * device, then we will need to reconstruct
			 * the content of that device, so all other
			 * devices must be read.
			 */
			return 1;

		if (s->failed >= 2 &&
		    (fdev[i]->towrite ||
		     s->failed_num[i] == sh->pd_idx ||
		     s->failed_num[i] == sh->qd_idx) &&
		    !test_bit(R5_UPTODATE, &fdev[i]->flags))
			/* In max degraded raid6, If the failed disk is P, Q,
			 * or we want to read the failed disk, we need to do
			 * reconstruct-write.
			 */
			force_rcw = true;
	}

	/* If we are forced to do a reconstruct-write, because parity
	 * cannot be trusted and we are currently recovering it, there
	 * is extra need to be careful.
	 * If one of the devices that we would need to read, because
	 * it is not being overwritten (and maybe not written at all)
	 * is missing/faulty, then we need to read everything we can.
	 */
	if (!force_rcw &&
	    sh->sector < sh->raid_conf->mddev->recovery_cp)
		/* reconstruct-write isn't being forced */
		return 0;
	for (i = 0; i < s->failed && i < 2; i++) {
		if (s->failed_num[i] != sh->pd_idx &&
		    s->failed_num[i] != sh->qd_idx &&
		    !test_bit(R5_UPTODATE, &fdev[i]->flags) &&
		    !test_bit(R5_OVERWRITE, &fdev[i]->flags))
			return 1;
	}

	return 0;
}

/* fetch_block - checks the given member device to see if its data needs
 * to be read or computed to satisfy a request.
 *
 * Returns 1 when no more member devices need to be checked, otherwise returns
 * 0 to tell the loop in handle_stripe_fill to continue
 */
static int fetch_block(struct stripe_head *sh, struct stripe_head_state *s,
		       int disk_idx, int disks)
{
	struct r5dev *dev = &sh->dev[disk_idx];

	/* is the data in this block needed, and can we get it? */
	if (need_this_block(sh, s, disk_idx, disks)) {
		/* we would like to get this block, possibly by computing it,
		 * otherwise read it if the backing disk is insync
		 */
		BUG_ON(test_bit(R5_Wantcompute, &dev->flags));
		BUG_ON(test_bit(R5_Wantread, &dev->flags));
		BUG_ON(sh->batch_head);

		/*
		 * In the raid6 case if the only non-uptodate disk is P
		 * then we already trusted P to compute the other failed
		 * drives. It is safe to compute rather than re-read P.
		 * In other cases we only compute blocks from failed
		 * devices, otherwise check/repair might fail to detect
		 * a real inconsistency.
		 */

		if ((s->uptodate == disks - 1) &&
		    ((sh->qd_idx >= 0 && sh->pd_idx == disk_idx) ||
		    (s->failed && (disk_idx == s->failed_num[0] ||
				   disk_idx == s->failed_num[1])))) {
			/* have disk failed, and we're requested to fetch it;
			 * do compute it
			 */
			pr_debug("Computing stripe %llu block %d\n",
			       (unsigned long long)sh->sector, disk_idx);
			set_bit(STRIPE_COMPUTE_RUN, &sh->state);
			set_bit(STRIPE_OP_COMPUTE_BLK, &s->ops_request);
			set_bit(R5_Wantcompute, &dev->flags);
			sh->ops.target = disk_idx;
			sh->ops.target2 = -1; /* no 2nd target */
			s->req_compute = 1;
			/* Careful: from this point on 'uptodate' is in the eye
			 * of raid_run_ops which services 'compute' operations
			 * before writes. R5_Wantcompute flags a block that will
			 * be R5_UPTODATE by the time it is needed for a
			 * subsequent operation.
			 */
			s->uptodate++;
			return 1;
		} else if (s->uptodate == disks-2 && s->failed >= 2) {
			/* Computing 2-failure is *very* expensive; only
			 * do it if failed >= 2
			 */
			int other;
			for (other = disks; other--; ) {
				if (other == disk_idx)
					continue;
				if (!test_bit(R5_UPTODATE,
				      &sh->dev[other].flags))
					break;
			}
			BUG_ON(other < 0);
			pr_debug("Computing stripe %llu blocks %d,%d\n",
			       (unsigned long long)sh->sector,
			       disk_idx, other);
			set_bit(STRIPE_COMPUTE_RUN, &sh->state);
			set_bit(STRIPE_OP_COMPUTE_BLK, &s->ops_request);
			set_bit(R5_Wantcompute, &sh->dev[disk_idx].flags);
			set_bit(R5_Wantcompute, &sh->dev[other].flags);
			sh->ops.target = disk_idx;
			sh->ops.target2 = other;
			s->uptodate += 2;
			s->req_compute = 1;
			return 1;
		} else if (test_bit(R5_Insync, &dev->flags)) {
			set_bit(R5_LOCKED, &dev->flags);
			set_bit(R5_Wantread, &dev->flags);
			s->locked++;
			pr_debug("Reading block %d (sync=%d)\n",
				disk_idx, s->syncing);
		}
	}

	return 0;
}

/*
 * handle_stripe_fill - read or compute data to satisfy pending requests.
 */
static void handle_stripe_fill(struct stripe_head *sh,
			       struct stripe_head_state *s,
			       int disks)
{
	int i;

	/* look for blocks to read/compute, skip this if a compute
	 * is already in flight, or if the stripe contents are in the
	 * midst of changing due to a write
	 */
	if (!test_bit(STRIPE_COMPUTE_RUN, &sh->state) && !sh->check_state &&
	    !sh->reconstruct_state) {

		/*
		 * For degraded stripe with data in journal, do not handle
		 * read requests yet, instead, flush the stripe to raid
		 * disks first, this avoids handling complex rmw of write
		 * back cache (prexor with orig_page, and then xor with
		 * page) in the read path
		 */
		if (s->to_read && s->injournal && s->failed) {
			if (test_bit(STRIPE_R5C_CACHING, &sh->state))
				r5c_make_stripe_write_out(sh);
			goto out;
		}

		for (i = disks; i--; )
			if (fetch_block(sh, s, i, disks))
				break;
	}
out:
	set_bit(STRIPE_HANDLE, &sh->state);
}

static void break_stripe_batch_list(struct stripe_head *head_sh,
				    unsigned long handle_flags);
/* handle_stripe_clean_event
 * any written block on an uptodate or failed drive can be returned.
 * Note that if we 'wrote' to a failed drive, it will be UPTODATE, but
 * never LOCKED, so we don't need to test 'failed' directly.
 */
static void handle_stripe_clean_event(struct r5conf *conf,
	struct stripe_head *sh, int disks)
{
	int i;
	struct r5dev *dev;
	int discard_pending = 0;
	struct stripe_head *head_sh = sh;
	bool do_endio = false;

	for (i = disks; i--; )
		if (sh->dev[i].written) {
			dev = &sh->dev[i];
			if (!test_bit(R5_LOCKED, &dev->flags) &&
			    (test_bit(R5_UPTODATE, &dev->flags) ||
			     test_bit(R5_Discard, &dev->flags) ||
			     test_bit(R5_SkipCopy, &dev->flags))) {
				/* We can return any write requests */
				struct bio *wbi, *wbi2;
				pr_debug("Return write for disc %d\n", i);
				if (test_and_clear_bit(R5_Discard, &dev->flags))
					clear_bit(R5_UPTODATE, &dev->flags);
				if (test_and_clear_bit(R5_SkipCopy, &dev->flags)) {
					WARN_ON(test_bit(R5_UPTODATE, &dev->flags));
				}
				do_endio = true;

returnbi:
				dev->page = dev->orig_page;
				wbi = dev->written;
				dev->written = NULL;
				while (wbi && wbi->bi_iter.bi_sector <
					dev->sector + RAID5_STRIPE_SECTORS(conf)) {
					wbi2 = r5_next_bio(conf, wbi, dev->sector);
					md_write_end(conf->mddev);
					bio_endio(wbi);
					wbi = wbi2;
				}
				conf->mddev->bitmap_ops->endwrite(conf->mddev,
					sh->sector, RAID5_STRIPE_SECTORS(conf),
					!test_bit(STRIPE_DEGRADED, &sh->state),
					false);
				if (head_sh->batch_head) {
					sh = list_first_entry(&sh->batch_list,
							      struct stripe_head,
							      batch_list);
					if (sh != head_sh) {
						dev = &sh->dev[i];
						goto returnbi;
					}
				}
				sh = head_sh;
				dev = &sh->dev[i];
			} else if (test_bit(R5_Discard, &dev->flags))
				discard_pending = 1;
		}

	log_stripe_write_finished(sh);

	if (!discard_pending &&
	    test_bit(R5_Discard, &sh->dev[sh->pd_idx].flags)) {
		int hash;
		clear_bit(R5_Discard, &sh->dev[sh->pd_idx].flags);
		clear_bit(R5_UPTODATE, &sh->dev[sh->pd_idx].flags);
		if (sh->qd_idx >= 0) {
			clear_bit(R5_Discard, &sh->dev[sh->qd_idx].flags);
			clear_bit(R5_UPTODATE, &sh->dev[sh->qd_idx].flags);
		}
		/* now that discard is done we can proceed with any sync */
		clear_bit(STRIPE_DISCARD, &sh->state);
		/*
		 * SCSI discard will change some bio fields and the stripe has
		 * no updated data, so remove it from hash list and the stripe
		 * will be reinitialized
		 */
unhash:
		hash = sh->hash_lock_index;
		spin_lock_irq(conf->hash_locks + hash);
		remove_hash(sh);
		spin_unlock_irq(conf->hash_locks + hash);
		if (head_sh->batch_head) {
			sh = list_first_entry(&sh->batch_list,
					      struct stripe_head, batch_list);
			if (sh != head_sh)
					goto unhash;
		}
		sh = head_sh;

		if (test_bit(STRIPE_SYNC_REQUESTED, &sh->state))
			set_bit(STRIPE_HANDLE, &sh->state);

	}

	if (test_and_clear_bit(STRIPE_FULL_WRITE, &sh->state))
		if (atomic_dec_and_test(&conf->pending_full_writes))
			md_wakeup_thread(conf->mddev->thread);

	if (head_sh->batch_head && do_endio)
		break_stripe_batch_list(head_sh, STRIPE_EXPAND_SYNC_FLAGS);
}

/*
 * For RMW in write back cache, we need extra page in prexor to store the
 * old data. This page is stored in dev->orig_page.
 *
 * This function checks whether we have data for prexor. The exact logic
 * is:
 *       R5_UPTODATE && (!R5_InJournal || R5_OrigPageUPTDODATE)
 */
static inline bool uptodate_for_rmw(struct r5dev *dev)
{
	return (test_bit(R5_UPTODATE, &dev->flags)) &&
		(!test_bit(R5_InJournal, &dev->flags) ||
		 test_bit(R5_OrigPageUPTDODATE, &dev->flags));
}

static int handle_stripe_dirtying(struct r5conf *conf,
				  struct stripe_head *sh,
				  struct stripe_head_state *s,
				  int disks)
{
	int rmw = 0, rcw = 0, i;
	sector_t recovery_cp = conf->mddev->recovery_cp;

	/* Check whether resync is now happening or should start.
	 * If yes, then the array is dirty (after unclean shutdown or
	 * initial creation), so parity in some stripes might be inconsistent.
	 * In this case, we need to always do reconstruct-write, to ensure
	 * that in case of drive failure or read-error correction, we
	 * generate correct data from the parity.
	 */
	if (conf->rmw_level == PARITY_DISABLE_RMW ||
	    (recovery_cp < MaxSector && sh->sector >= recovery_cp &&
	     s->failed == 0)) {
		/* Calculate the real rcw later - for now make it
		 * look like rcw is cheaper
		 */
		rcw = 1; rmw = 2;
		pr_debug("force RCW rmw_level=%u, recovery_cp=%llu sh->sector=%llu\n",
			 conf->rmw_level, (unsigned long long)recovery_cp,
			 (unsigned long long)sh->sector);
	} else for (i = disks; i--; ) {
		/* would I have to read this buffer for read_modify_write */
		struct r5dev *dev = &sh->dev[i];
		if (((dev->towrite && !delay_towrite(conf, dev, s)) ||
		     i == sh->pd_idx || i == sh->qd_idx ||
		     test_bit(R5_InJournal, &dev->flags)) &&
		    !test_bit(R5_LOCKED, &dev->flags) &&
		    !(uptodate_for_rmw(dev) ||
		      test_bit(R5_Wantcompute, &dev->flags))) {
			if (test_bit(R5_Insync, &dev->flags))
				rmw++;
			else
				rmw += 2*disks;  /* cannot read it */
		}
		/* Would I have to read this buffer for reconstruct_write */
		if (!test_bit(R5_OVERWRITE, &dev->flags) &&
		    i != sh->pd_idx && i != sh->qd_idx &&
		    !test_bit(R5_LOCKED, &dev->flags) &&
		    !(test_bit(R5_UPTODATE, &dev->flags) ||
		      test_bit(R5_Wantcompute, &dev->flags))) {
			if (test_bit(R5_Insync, &dev->flags))
				rcw++;
			else
				rcw += 2*disks;
		}
	}

	pr_debug("for sector %llu state 0x%lx, rmw=%d rcw=%d\n",
		 (unsigned long long)sh->sector, sh->state, rmw, rcw);
	set_bit(STRIPE_HANDLE, &sh->state);
	if ((rmw < rcw || (rmw == rcw && conf->rmw_level == PARITY_PREFER_RMW)) && rmw > 0) {
		/* prefer read-modify-write, but need to get some data */
		mddev_add_trace_msg(conf->mddev, "raid5 rmw %llu %d",
				sh->sector, rmw);

		for (i = disks; i--; ) {
			struct r5dev *dev = &sh->dev[i];
			if (test_bit(R5_InJournal, &dev->flags) &&
			    dev->page == dev->orig_page &&
			    !test_bit(R5_LOCKED, &sh->dev[sh->pd_idx].flags)) {
				/* alloc page for prexor */
				struct page *p = alloc_page(GFP_NOIO);

				if (p) {
					dev->orig_page = p;
					continue;
				}

				/*
				 * alloc_page() failed, try use
				 * disk_info->extra_page
				 */
				if (!test_and_set_bit(R5C_EXTRA_PAGE_IN_USE,
						      &conf->cache_state)) {
					r5c_use_extra_page(sh);
					break;
				}

				/* extra_page in use, add to delayed_list */
				set_bit(STRIPE_DELAYED, &sh->state);
				s->waiting_extra_page = 1;
				return -EAGAIN;
			}
		}

		for (i = disks; i--; ) {
			struct r5dev *dev = &sh->dev[i];
			if (((dev->towrite && !delay_towrite(conf, dev, s)) ||
			     i == sh->pd_idx || i == sh->qd_idx ||
			     test_bit(R5_InJournal, &dev->flags)) &&
			    !test_bit(R5_LOCKED, &dev->flags) &&
			    !(uptodate_for_rmw(dev) ||
			      test_bit(R5_Wantcompute, &dev->flags)) &&
			    test_bit(R5_Insync, &dev->flags)) {
				if (test_bit(STRIPE_PREREAD_ACTIVE,
					     &sh->state)) {
					pr_debug("Read_old block %d for r-m-w\n",
						 i);
					set_bit(R5_LOCKED, &dev->flags);
					set_bit(R5_Wantread, &dev->flags);
					s->locked++;
				} else
					set_bit(STRIPE_DELAYED, &sh->state);
			}
		}
	}
	if ((rcw < rmw || (rcw == rmw && conf->rmw_level != PARITY_PREFER_RMW)) && rcw > 0) {
		/* want reconstruct write, but need to get some data */
		int qread =0;
		rcw = 0;
		for (i = disks; i--; ) {
			struct r5dev *dev = &sh->dev[i];
			if (!test_bit(R5_OVERWRITE, &dev->flags) &&
			    i != sh->pd_idx && i != sh->qd_idx &&
			    !test_bit(R5_LOCKED, &dev->flags) &&
			    !(test_bit(R5_UPTODATE, &dev->flags) ||
			      test_bit(R5_Wantcompute, &dev->flags))) {
				rcw++;
				if (test_bit(R5_Insync, &dev->flags) &&
				    test_bit(STRIPE_PREREAD_ACTIVE,
					     &sh->state)) {
					pr_debug("Read_old block "
						"%d for Reconstruct\n", i);
					set_bit(R5_LOCKED, &dev->flags);
					set_bit(R5_Wantread, &dev->flags);
					s->locked++;
					qread++;
				} else
					set_bit(STRIPE_DELAYED, &sh->state);
			}
		}
		if (rcw && !mddev_is_dm(conf->mddev))
			blk_add_trace_msg(conf->mddev->gendisk->queue,
				"raid5 rcw %llu %d %d %d",
				(unsigned long long)sh->sector, rcw, qread,
				test_bit(STRIPE_DELAYED, &sh->state));
	}

	if (rcw > disks && rmw > disks &&
	    !test_bit(STRIPE_PREREAD_ACTIVE, &sh->state))
		set_bit(STRIPE_DELAYED, &sh->state);

	/* now if nothing is locked, and if we have enough data,
	 * we can start a write request
	 */
	/* since handle_stripe can be called at any time we need to handle the
	 * case where a compute block operation has been submitted and then a
	 * subsequent call wants to start a write request.  raid_run_ops only
	 * handles the case where compute block and reconstruct are requested
	 * simultaneously.  If this is not the case then new writes need to be
	 * held off until the compute completes.
	 */
	if ((s->req_compute || !test_bit(STRIPE_COMPUTE_RUN, &sh->state)) &&
	    (s->locked == 0 && (rcw == 0 || rmw == 0) &&
	     !test_bit(STRIPE_BIT_DELAY, &sh->state)))
		schedule_reconstruction(sh, s, rcw == 0, 0);
	return 0;
}

static void handle_parity_checks5(struct r5conf *conf, struct stripe_head *sh,
				struct stripe_head_state *s, int disks)
{
	struct r5dev *dev = NULL;

	BUG_ON(sh->batch_head);
	set_bit(STRIPE_HANDLE, &sh->state);

	switch (sh->check_state) {
	case check_state_idle:
		/* start a new check operation if there are no failures */
		if (s->failed == 0) {
			BUG_ON(s->uptodate != disks);
			sh->check_state = check_state_run;
			set_bit(STRIPE_OP_CHECK, &s->ops_request);
			clear_bit(R5_UPTODATE, &sh->dev[sh->pd_idx].flags);
			s->uptodate--;
			break;
		}
		dev = &sh->dev[s->failed_num[0]];
		fallthrough;
	case check_state_compute_result:
		sh->check_state = check_state_idle;
		if (!dev)
			dev = &sh->dev[sh->pd_idx];

		/* check that a write has not made the stripe insync */
		if (test_bit(STRIPE_INSYNC, &sh->state))
			break;

		/* either failed parity check, or recovery is happening */
		BUG_ON(!test_bit(R5_UPTODATE, &dev->flags));
		BUG_ON(s->uptodate != disks);

		set_bit(R5_LOCKED, &dev->flags);
		s->locked++;
		set_bit(R5_Wantwrite, &dev->flags);

		clear_bit(STRIPE_DEGRADED, &sh->state);
		set_bit(STRIPE_INSYNC, &sh->state);
		break;
	case check_state_run:
		break; /* we will be called again upon completion */
	case check_state_check_result:
		sh->check_state = check_state_idle;

		/* if a failure occurred during the check operation, leave
		 * STRIPE_INSYNC not set and let the stripe be handled again
		 */
		if (s->failed)
			break;

		/* handle a successful check operation, if parity is correct
		 * we are done.  Otherwise update the mismatch count and repair
		 * parity if !MD_RECOVERY_CHECK
		 */
		if ((sh->ops.zero_sum_result & SUM_CHECK_P_RESULT) == 0)
			/* parity is correct (on disc,
			 * not in buffer any more)
			 */
			set_bit(STRIPE_INSYNC, &sh->state);
		else {
			atomic64_add(RAID5_STRIPE_SECTORS(conf), &conf->mddev->resync_mismatches);
			if (test_bit(MD_RECOVERY_CHECK, &conf->mddev->recovery)) {
				/* don't try to repair!! */
				set_bit(STRIPE_INSYNC, &sh->state);
				pr_warn_ratelimited("%s: mismatch sector in range "
						    "%llu-%llu\n", mdname(conf->mddev),
						    (unsigned long long) sh->sector,
						    (unsigned long long) sh->sector +
						    RAID5_STRIPE_SECTORS(conf));
			} else {
				sh->check_state = check_state_compute_run;
				set_bit(STRIPE_COMPUTE_RUN, &sh->state);
				set_bit(STRIPE_OP_COMPUTE_BLK, &s->ops_request);
				set_bit(R5_Wantcompute,
					&sh->dev[sh->pd_idx].flags);
				sh->ops.target = sh->pd_idx;
				sh->ops.target2 = -1;
				s->uptodate++;
			}
		}
		break;
	case check_state_compute_run:
		break;
	default:
		pr_err("%s: unknown check_state: %d sector: %llu\n",
		       __func__, sh->check_state,
		       (unsigned long long) sh->sector);
		BUG();
	}
}

static void handle_parity_checks6(struct r5conf *conf, struct stripe_head *sh,
				  struct stripe_head_state *s,
				  int disks)
{
	int pd_idx = sh->pd_idx;
	int qd_idx = sh->qd_idx;
	struct r5dev *dev;

	BUG_ON(sh->batch_head);
	set_bit(STRIPE_HANDLE, &sh->state);

	BUG_ON(s->failed > 2);

	/* Want to check and possibly repair P and Q.
	 * However there could be one 'failed' device, in which
	 * case we can only check one of them, possibly using the
	 * other to generate missing data
	 */

	switch (sh->check_state) {
	case check_state_idle:
		/* start a new check operation if there are < 2 failures */
		if (s->failed == s->q_failed) {
			/* The only possible failed device holds Q, so it
			 * makes sense to check P (If anything else were failed,
			 * we would have used P to recreate it).
			 */
			sh->check_state = check_state_run;
		}
		if (!s->q_failed && s->failed < 2) {
			/* Q is not failed, and we didn't use it to generate
			 * anything, so it makes sense to check it
			 */
			if (sh->check_state == check_state_run)
				sh->check_state = check_state_run_pq;
			else
				sh->check_state = check_state_run_q;
		}

		/* discard potentially stale zero_sum_result */
		sh->ops.zero_sum_result = 0;

		if (sh->check_state == check_state_run) {
			/* async_xor_zero_sum destroys the contents of P */
			clear_bit(R5_UPTODATE, &sh->dev[pd_idx].flags);
			s->uptodate--;
		}
		if (sh->check_state >= check_state_run &&
		    sh->check_state <= check_state_run_pq) {
			/* async_syndrome_zero_sum preserves P and Q, so
			 * no need to mark them !uptodate here
			 */
			set_bit(STRIPE_OP_CHECK, &s->ops_request);
			break;
		}

		/* we have 2-disk failure */
		BUG_ON(s->failed != 2);
		fallthrough;
	case check_state_compute_result:
		sh->check_state = check_state_idle;

		/* check that a write has not made the stripe insync */
		if (test_bit(STRIPE_INSYNC, &sh->state))
			break;

		/* now write out any block on a failed drive,
		 * or P or Q if they were recomputed
		 */
		dev = NULL;
		if (s->failed == 2) {
			dev = &sh->dev[s->failed_num[1]];
			s->locked++;
			set_bit(R5_LOCKED, &dev->flags);
			set_bit(R5_Wantwrite, &dev->flags);
		}
		if (s->failed >= 1) {
			dev = &sh->dev[s->failed_num[0]];
			s->locked++;
			set_bit(R5_LOCKED, &dev->flags);
			set_bit(R5_Wantwrite, &dev->flags);
		}
		if (sh->ops.zero_sum_result & SUM_CHECK_P_RESULT) {
			dev = &sh->dev[pd_idx];
			s->locked++;
			set_bit(R5_LOCKED, &dev->flags);
			set_bit(R5_Wantwrite, &dev->flags);
		}
		if (sh->ops.zero_sum_result & SUM_CHECK_Q_RESULT) {
			dev = &sh->dev[qd_idx];
			s->locked++;
			set_bit(R5_LOCKED, &dev->flags);
			set_bit(R5_Wantwrite, &dev->flags);
		}
		if (WARN_ONCE(dev && !test_bit(R5_UPTODATE, &dev->flags),
			      "%s: disk%td not up to date\n",
			      mdname(conf->mddev),
			      dev - (struct r5dev *) &sh->dev)) {
			clear_bit(R5_LOCKED, &dev->flags);
			clear_bit(R5_Wantwrite, &dev->flags);
			s->locked--;
		}
		clear_bit(STRIPE_DEGRADED, &sh->state);

		set_bit(STRIPE_INSYNC, &sh->state);
		break;
	case check_state_run:
	case check_state_run_q:
	case check_state_run_pq:
		break; /* we will be called again upon completion */
	case check_state_check_result:
		sh->check_state = check_state_idle;

		/* handle a successful check operation, if parity is correct
		 * we are done.  Otherwise update the mismatch count and repair
		 * parity if !MD_RECOVERY_CHECK
		 */
		if (sh->ops.zero_sum_result == 0) {
			/* both parities are correct */
			if (!s->failed)
				set_bit(STRIPE_INSYNC, &sh->state);
			else {
				/* in contrast to the raid5 case we can validate
				 * parity, but still have a failure to write
				 * back
				 */
				sh->check_state = check_state_compute_result;
				/* Returning at this point means that we may go
				 * off and bring p and/or q uptodate again so
				 * we make sure to check zero_sum_result again
				 * to verify if p or q need writeback
				 */
			}
		} else {
			atomic64_add(RAID5_STRIPE_SECTORS(conf), &conf->mddev->resync_mismatches);
			if (test_bit(MD_RECOVERY_CHECK, &conf->mddev->recovery)) {
				/* don't try to repair!! */
				set_bit(STRIPE_INSYNC, &sh->state);
				pr_warn_ratelimited("%s: mismatch sector in range "
						    "%llu-%llu\n", mdname(conf->mddev),
						    (unsigned long long) sh->sector,
						    (unsigned long long) sh->sector +
						    RAID5_STRIPE_SECTORS(conf));
			} else {
				int *target = &sh->ops.target;

				sh->ops.target = -1;
				sh->ops.target2 = -1;
				sh->check_state = check_state_compute_run;
				set_bit(STRIPE_COMPUTE_RUN, &sh->state);
				set_bit(STRIPE_OP_COMPUTE_BLK, &s->ops_request);
				if (sh->ops.zero_sum_result & SUM_CHECK_P_RESULT) {
					set_bit(R5_Wantcompute,
						&sh->dev[pd_idx].flags);
					*target = pd_idx;
					target = &sh->ops.target2;
					s->uptodate++;
				}
				if (sh->ops.zero_sum_result & SUM_CHECK_Q_RESULT) {
					set_bit(R5_Wantcompute,
						&sh->dev[qd_idx].flags);
					*target = qd_idx;
					s->uptodate++;
				}
			}
		}
		break;
	case check_state_compute_run:
		break;
	default:
		pr_warn("%s: unknown check_state: %d sector: %llu\n",
			__func__, sh->check_state,
			(unsigned long long) sh->sector);
		BUG();
	}
}

static void handle_stripe_expansion(struct r5conf *conf, struct stripe_head *sh)
{
	int i;

	/* We have read all the blocks in this stripe and now we need to
	 * copy some of them into a target stripe for expand.
	 */
	struct dma_async_tx_descriptor *tx = NULL;
	BUG_ON(sh->batch_head);
	clear_bit(STRIPE_EXPAND_SOURCE, &sh->state);
	for (i = 0; i < sh->disks; i++)
		if (i != sh->pd_idx && i != sh->qd_idx) {
			int dd_idx, j;
			struct stripe_head *sh2;
			struct async_submit_ctl submit;

			sector_t bn = raid5_compute_blocknr(sh, i, 1);
			sector_t s = raid5_compute_sector(conf, bn, 0,
							  &dd_idx, NULL);
			sh2 = raid5_get_active_stripe(conf, NULL, s,
				R5_GAS_NOBLOCK | R5_GAS_NOQUIESCE);
			if (sh2 == NULL)
				/* so far only the early blocks of this stripe
				 * have been requested.  When later blocks
				 * get requested, we will try again
				 */
				continue;
			if (!test_bit(STRIPE_EXPANDING, &sh2->state) ||
			   test_bit(R5_Expanded, &sh2->dev[dd_idx].flags)) {
				/* must have already done this block */
				raid5_release_stripe(sh2);
				continue;
			}

			/* place all the copies on one channel */
			init_async_submit(&submit, 0, tx, NULL, NULL, NULL);
			tx = async_memcpy(sh2->dev[dd_idx].page,
					  sh->dev[i].page, sh2->dev[dd_idx].offset,
					  sh->dev[i].offset, RAID5_STRIPE_SIZE(conf),
					  &submit);

			set_bit(R5_Expanded, &sh2->dev[dd_idx].flags);
			set_bit(R5_UPTODATE, &sh2->dev[dd_idx].flags);
			for (j = 0; j < conf->raid_disks; j++)
				if (j != sh2->pd_idx &&
				    j != sh2->qd_idx &&
				    !test_bit(R5_Expanded, &sh2->dev[j].flags))
					break;
			if (j == conf->raid_disks) {
				set_bit(STRIPE_EXPAND_READY, &sh2->state);
				set_bit(STRIPE_HANDLE, &sh2->state);
			}
			raid5_release_stripe(sh2);

		}
	/* done submitting copies, wait for them to complete */
	async_tx_quiesce(&tx);
}

/*
 * handle_stripe - do things to a stripe.
 *
 * We lock the stripe by setting STRIPE_ACTIVE and then examine the
 * state of various bits to see what needs to be done.
 * Possible results:
 *    return some read requests which now have data
 *    return some write requests which are safely on storage
 *    schedule a read on some buffers
 *    schedule a write of some buffers
 *    return confirmation of parity correctness
 *
 */

static void analyse_stripe(struct stripe_head *sh, struct stripe_head_state *s)
{
	struct r5conf *conf = sh->raid_conf;
	int disks = sh->disks;
	struct r5dev *dev;
	int i;
	int do_recovery = 0;

	memset(s, 0, sizeof(*s));

	s->expanding = test_bit(STRIPE_EXPAND_SOURCE, &sh->state) && !sh->batch_head;
	s->expanded = test_bit(STRIPE_EXPAND_READY, &sh->state) && !sh->batch_head;
	s->failed_num[0] = -1;
	s->failed_num[1] = -1;
	s->log_failed = r5l_log_disk_error(conf);

	/* Now to look around and see what can be done */
	for (i=disks; i--; ) {
		struct md_rdev *rdev;
		int is_bad = 0;

		dev = &sh->dev[i];

		pr_debug("check %d: state 0x%lx read %p write %p written %p\n",
			 i, dev->flags,
			 dev->toread, dev->towrite, dev->written);
		/* maybe we can reply to a read
		 *
		 * new wantfill requests are only permitted while
		 * ops_complete_biofill is guaranteed to be inactive
		 */
		if (test_bit(R5_UPTODATE, &dev->flags) && dev->toread &&
		    !test_bit(STRIPE_BIOFILL_RUN, &sh->state))
			set_bit(R5_Wantfill, &dev->flags);

		/* now count some things */
		if (test_bit(R5_LOCKED, &dev->flags))
			s->locked++;
		if (test_bit(R5_UPTODATE, &dev->flags))
			s->uptodate++;
		if (test_bit(R5_Wantcompute, &dev->flags)) {
			s->compute++;
			BUG_ON(s->compute > 2);
		}

		if (test_bit(R5_Wantfill, &dev->flags))
			s->to_fill++;
		else if (dev->toread)
			s->to_read++;
		if (dev->towrite) {
			s->to_write++;
			if (!test_bit(R5_OVERWRITE, &dev->flags))
				s->non_overwrite++;
		}
		if (dev->written)
			s->written++;
		/* Prefer to use the replacement for reads, but only
		 * if it is recovered enough and has no bad blocks.
		 */
		rdev = conf->disks[i].replacement;
		if (rdev && !test_bit(Faulty, &rdev->flags) &&
		    rdev->recovery_offset >= sh->sector + RAID5_STRIPE_SECTORS(conf) &&
		    !rdev_has_badblock(rdev, sh->sector,
				       RAID5_STRIPE_SECTORS(conf)))
			set_bit(R5_ReadRepl, &dev->flags);
		else {
			if (rdev && !test_bit(Faulty, &rdev->flags))
				set_bit(R5_NeedReplace, &dev->flags);
			else
				clear_bit(R5_NeedReplace, &dev->flags);
			rdev = conf->disks[i].rdev;
			clear_bit(R5_ReadRepl, &dev->flags);
		}
		if (rdev && test_bit(Faulty, &rdev->flags))
			rdev = NULL;
		if (rdev) {
			is_bad = rdev_has_badblock(rdev, sh->sector,
						   RAID5_STRIPE_SECTORS(conf));
			if (s->blocked_rdev == NULL
			    && (test_bit(Blocked, &rdev->flags)
				|| is_bad < 0)) {
				if (is_bad < 0)
					set_bit(BlockedBadBlocks,
						&rdev->flags);
				s->blocked_rdev = rdev;
				atomic_inc(&rdev->nr_pending);
			}
		}
		clear_bit(R5_Insync, &dev->flags);
		if (!rdev)
			/* Not in-sync */;
		else if (is_bad) {
			/* also not in-sync */
			if (!test_bit(WriteErrorSeen, &rdev->flags) &&
			    test_bit(R5_UPTODATE, &dev->flags)) {
				/* treat as in-sync, but with a read error
				 * which we can now try to correct
				 */
				set_bit(R5_Insync, &dev->flags);
				set_bit(R5_ReadError, &dev->flags);
			}
		} else if (test_bit(In_sync, &rdev->flags))
			set_bit(R5_Insync, &dev->flags);
		else if (sh->sector + RAID5_STRIPE_SECTORS(conf) <= rdev->recovery_offset)
			/* in sync if before recovery_offset */
			set_bit(R5_Insync, &dev->flags);
		else if (test_bit(R5_UPTODATE, &dev->flags) &&
			 test_bit(R5_Expanded, &dev->flags))
			/* If we've reshaped into here, we assume it is Insync.
			 * We will shortly update recovery_offset to make
			 * it official.
			 */
			set_bit(R5_Insync, &dev->flags);

		if (test_bit(R5_WriteError, &dev->flags)) {
			/* This flag does not apply to '.replacement'
			 * only to .rdev, so make sure to check that*/
			struct md_rdev *rdev2 = conf->disks[i].rdev;

			if (rdev2 == rdev)
				clear_bit(R5_Insync, &dev->flags);
			if (rdev2 && !test_bit(Faulty, &rdev2->flags)) {
				s->handle_bad_blocks = 1;
				atomic_inc(&rdev2->nr_pending);
			} else
				clear_bit(R5_WriteError, &dev->flags);
		}
		if (test_bit(R5_MadeGood, &dev->flags)) {
			/* This flag does not apply to '.replacement'
			 * only to .rdev, so make sure to check that*/
			struct md_rdev *rdev2 = conf->disks[i].rdev;

			if (rdev2 && !test_bit(Faulty, &rdev2->flags)) {
				s->handle_bad_blocks = 1;
				atomic_inc(&rdev2->nr_pending);
			} else
				clear_bit(R5_MadeGood, &dev->flags);
		}
		if (test_bit(R5_MadeGoodRepl, &dev->flags)) {
			struct md_rdev *rdev2 = conf->disks[i].replacement;

			if (rdev2 && !test_bit(Faulty, &rdev2->flags)) {
				s->handle_bad_blocks = 1;
				atomic_inc(&rdev2->nr_pending);
			} else
				clear_bit(R5_MadeGoodRepl, &dev->flags);
		}
		if (!test_bit(R5_Insync, &dev->flags)) {
			/* The ReadError flag will just be confusing now */
			clear_bit(R5_ReadError, &dev->flags);
			clear_bit(R5_ReWrite, &dev->flags);
		}
		if (test_bit(R5_ReadError, &dev->flags))
			clear_bit(R5_Insync, &dev->flags);
		if (!test_bit(R5_Insync, &dev->flags)) {
			if (s->failed < 2)
				s->failed_num[s->failed] = i;
			s->failed++;
			if (rdev && !test_bit(Faulty, &rdev->flags))
				do_recovery = 1;
			else if (!rdev) {
				rdev = conf->disks[i].replacement;
				if (rdev && !test_bit(Faulty, &rdev->flags))
					do_recovery = 1;
			}
		}

		if (test_bit(R5_InJournal, &dev->flags))
			s->injournal++;
		if (test_bit(R5_InJournal, &dev->flags) && dev->written)
			s->just_cached++;
	}
	if (test_bit(STRIPE_SYNCING, &sh->state)) {
		/* If there is a failed device being replaced,
		 *     we must be recovering.
		 * else if we are after recovery_cp, we must be syncing
		 * else if MD_RECOVERY_REQUESTED is set, we also are syncing.
		 * else we can only be replacing
		 * sync and recovery both need to read all devices, and so
		 * use the same flag.
		 */
		if (do_recovery ||
		    sh->sector >= conf->mddev->recovery_cp ||
		    test_bit(MD_RECOVERY_REQUESTED, &(conf->mddev->recovery)))
			s->syncing = 1;
		else
			s->replacing = 1;
	}
}

/*
 * Return '1' if this is a member of batch, or '0' if it is a lone stripe or
 * a head which can now be handled.
 */
static int clear_batch_ready(struct stripe_head *sh)
{
	struct stripe_head *tmp;
	if (!test_and_clear_bit(STRIPE_BATCH_READY, &sh->state))
		return (sh->batch_head && sh->batch_head != sh);
	spin_lock(&sh->stripe_lock);
	if (!sh->batch_head) {
		spin_unlock(&sh->stripe_lock);
		return 0;
	}

	/*
	 * this stripe could be added to a batch list before we check
	 * BATCH_READY, skips it
	 */
	if (sh->batch_head != sh) {
		spin_unlock(&sh->stripe_lock);
		return 1;
	}
	spin_lock(&sh->batch_lock);
	list_for_each_entry(tmp, &sh->batch_list, batch_list)
		clear_bit(STRIPE_BATCH_READY, &tmp->state);
	spin_unlock(&sh->batch_lock);
	spin_unlock(&sh->stripe_lock);

	/*
	 * BATCH_READY is cleared, no new stripes can be added.
	 * batch_list can be accessed without lock
	 */
	return 0;
}

static void break_stripe_batch_list(struct stripe_head *head_sh,
				    unsigned long handle_flags)
{
	struct stripe_head *sh, *next;
	int i;

	list_for_each_entry_safe(sh, next, &head_sh->batch_list, batch_list) {

		list_del_init(&sh->batch_list);

		WARN_ONCE(sh->state & ((1 << STRIPE_ACTIVE) |
					  (1 << STRIPE_SYNCING) |
					  (1 << STRIPE_REPLACED) |
					  (1 << STRIPE_DELAYED) |
					  (1 << STRIPE_BIT_DELAY) |
					  (1 << STRIPE_FULL_WRITE) |
					  (1 << STRIPE_BIOFILL_RUN) |
					  (1 << STRIPE_COMPUTE_RUN)  |
					  (1 << STRIPE_DISCARD) |
					  (1 << STRIPE_BATCH_READY) |
					  (1 << STRIPE_BATCH_ERR) |
					  (1 << STRIPE_BITMAP_PENDING)),
			"stripe state: %lx\n", sh->state);
		WARN_ONCE(head_sh->state & ((1 << STRIPE_DISCARD) |
					      (1 << STRIPE_REPLACED)),
			"head stripe state: %lx\n", head_sh->state);

		set_mask_bits(&sh->state, ~(STRIPE_EXPAND_SYNC_FLAGS |
					    (1 << STRIPE_PREREAD_ACTIVE) |
					    (1 << STRIPE_DEGRADED) |
					    (1 << STRIPE_ON_UNPLUG_LIST)),
			      head_sh->state & (1 << STRIPE_INSYNC));

		sh->check_state = head_sh->check_state;
		sh->reconstruct_state = head_sh->reconstruct_state;
		spin_lock_irq(&sh->stripe_lock);
		sh->batch_head = NULL;
		spin_unlock_irq(&sh->stripe_lock);
		for (i = 0; i < sh->disks; i++) {
			if (test_and_clear_bit(R5_Overlap, &sh->dev[i].flags))
				wake_up_bit(&sh->dev[i].flags, R5_Overlap);
			sh->dev[i].flags = head_sh->dev[i].flags &
				(~((1 << R5_WriteError) | (1 << R5_Overlap)));
		}
		if (handle_flags == 0 ||
		    sh->state & handle_flags)
			set_bit(STRIPE_HANDLE, &sh->state);
		raid5_release_stripe(sh);
	}
	spin_lock_irq(&head_sh->stripe_lock);
	head_sh->batch_head = NULL;
	spin_unlock_irq(&head_sh->stripe_lock);
	for (i = 0; i < head_sh->disks; i++)
		if (test_and_clear_bit(R5_Overlap, &head_sh->dev[i].flags))
			wake_up_bit(&head_sh->dev[i].flags, R5_Overlap);
	if (head_sh->state & handle_flags)
		set_bit(STRIPE_HANDLE, &head_sh->state);
}

static void handle_stripe(struct stripe_head *sh)
{
	struct stripe_head_state s;
	struct r5conf *conf = sh->raid_conf;
	int i;
	int prexor;
	int disks = sh->disks;
	struct r5dev *pdev, *qdev;

	clear_bit(STRIPE_HANDLE, &sh->state);

	/*
	 * handle_stripe should not continue handle the batched stripe, only
	 * the head of batch list or lone stripe can continue. Otherwise we
	 * could see break_stripe_batch_list warns about the STRIPE_ACTIVE
	 * is set for the batched stripe.
	 */
	if (clear_batch_ready(sh))
		return;

	if (test_and_set_bit_lock(STRIPE_ACTIVE, &sh->state)) {
		/* already being handled, ensure it gets handled
		 * again when current action finishes */
		set_bit(STRIPE_HANDLE, &sh->state);
		return;
	}

	if (test_and_clear_bit(STRIPE_BATCH_ERR, &sh->state))
		break_stripe_batch_list(sh, 0);

	if (test_bit(STRIPE_SYNC_REQUESTED, &sh->state) && !sh->batch_head) {
		spin_lock(&sh->stripe_lock);
		/*
		 * Cannot process 'sync' concurrently with 'discard'.
		 * Flush data in r5cache before 'sync'.
		 */
		if (!test_bit(STRIPE_R5C_PARTIAL_STRIPE, &sh->state) &&
		    !test_bit(STRIPE_R5C_FULL_STRIPE, &sh->state) &&
		    !test_bit(STRIPE_DISCARD, &sh->state) &&
		    test_and_clear_bit(STRIPE_SYNC_REQUESTED, &sh->state)) {
			set_bit(STRIPE_SYNCING, &sh->state);
			clear_bit(STRIPE_INSYNC, &sh->state);
			clear_bit(STRIPE_REPLACED, &sh->state);
		}
		spin_unlock(&sh->stripe_lock);
	}
	clear_bit(STRIPE_DELAYED, &sh->state);

	pr_debug("handling stripe %llu, state=%#lx cnt=%d, "
		"pd_idx=%d, qd_idx=%d\n, check:%d, reconstruct:%d\n",
	       (unsigned long long)sh->sector, sh->state,
	       atomic_read(&sh->count), sh->pd_idx, sh->qd_idx,
	       sh->check_state, sh->reconstruct_state);

	analyse_stripe(sh, &s);

	if (test_bit(STRIPE_LOG_TRAPPED, &sh->state))
		goto finish;

	if (s.handle_bad_blocks ||
	    test_bit(MD_SB_CHANGE_PENDING, &conf->mddev->sb_flags)) {
		set_bit(STRIPE_HANDLE, &sh->state);
		goto finish;
	}

	if (unlikely(s.blocked_rdev)) {
		if (s.syncing || s.expanding || s.expanded ||
		    s.replacing || s.to_write || s.written) {
			set_bit(STRIPE_HANDLE, &sh->state);
			goto finish;
		}
		/* There is nothing for the blocked_rdev to block */
		rdev_dec_pending(s.blocked_rdev, conf->mddev);
		s.blocked_rdev = NULL;
	}

	if (s.to_fill && !test_bit(STRIPE_BIOFILL_RUN, &sh->state)) {
		set_bit(STRIPE_OP_BIOFILL, &s.ops_request);
		set_bit(STRIPE_BIOFILL_RUN, &sh->state);
	}

	pr_debug("locked=%d uptodate=%d to_read=%d"
	       " to_write=%d failed=%d failed_num=%d,%d\n",
	       s.locked, s.uptodate, s.to_read, s.to_write, s.failed,
	       s.failed_num[0], s.failed_num[1]);
	/*
	 * check if the array has lost more than max_degraded devices and,
	 * if so, some requests might need to be failed.
	 *
	 * When journal device failed (log_failed), we will only process
	 * the stripe if there is data need write to raid disks
	 */
	if (s.failed > conf->max_degraded ||
	    (s.log_failed && s.injournal == 0)) {
		sh->check_state = 0;
		sh->reconstruct_state = 0;
		break_stripe_batch_list(sh, 0);
		if (s.to_read+s.to_write+s.written)
			handle_failed_stripe(conf, sh, &s, disks);
		if (s.syncing + s.replacing)
			handle_failed_sync(conf, sh, &s);
	}

	/* Now we check to see if any write operations have recently
	 * completed
	 */
	prexor = 0;
	if (sh->reconstruct_state == reconstruct_state_prexor_drain_result)
		prexor = 1;
	if (sh->reconstruct_state == reconstruct_state_drain_result ||
	    sh->reconstruct_state == reconstruct_state_prexor_drain_result) {
		sh->reconstruct_state = reconstruct_state_idle;

		/* All the 'written' buffers and the parity block are ready to
		 * be written back to disk
		 */
		BUG_ON(!test_bit(R5_UPTODATE, &sh->dev[sh->pd_idx].flags) &&
		       !test_bit(R5_Discard, &sh->dev[sh->pd_idx].flags));
		BUG_ON(sh->qd_idx >= 0 &&
		       !test_bit(R5_UPTODATE, &sh->dev[sh->qd_idx].flags) &&
		       !test_bit(R5_Discard, &sh->dev[sh->qd_idx].flags));
		for (i = disks; i--; ) {
			struct r5dev *dev = &sh->dev[i];
			if (test_bit(R5_LOCKED, &dev->flags) &&
				(i == sh->pd_idx || i == sh->qd_idx ||
				 dev->written || test_bit(R5_InJournal,
							  &dev->flags))) {
				pr_debug("Writing block %d\n", i);
				set_bit(R5_Wantwrite, &dev->flags);
				if (prexor)
					continue;
				if (s.failed > 1)
					continue;
				if (!test_bit(R5_Insync, &dev->flags) ||
				    ((i == sh->pd_idx || i == sh->qd_idx)  &&
				     s.failed == 0))
					set_bit(STRIPE_INSYNC, &sh->state);
			}
		}
		if (test_and_clear_bit(STRIPE_PREREAD_ACTIVE, &sh->state))
			s.dec_preread_active = 1;
	}

	/*
	 * might be able to return some write requests if the parity blocks
	 * are safe, or on a failed drive
	 */
	pdev = &sh->dev[sh->pd_idx];
	s.p_failed = (s.failed >= 1 && s.failed_num[0] == sh->pd_idx)
		|| (s.failed >= 2 && s.failed_num[1] == sh->pd_idx);
	qdev = &sh->dev[sh->qd_idx];
	s.q_failed = (s.failed >= 1 && s.failed_num[0] == sh->qd_idx)
		|| (s.failed >= 2 && s.failed_num[1] == sh->qd_idx)
		|| conf->level < 6;

	if (s.written &&
	    (s.p_failed || ((test_bit(R5_Insync, &pdev->flags)
			     && !test_bit(R5_LOCKED, &pdev->flags)
			     && (test_bit(R5_UPTODATE, &pdev->flags) ||
				 test_bit(R5_Discard, &pdev->flags))))) &&
	    (s.q_failed || ((test_bit(R5_Insync, &qdev->flags)
			     && !test_bit(R5_LOCKED, &qdev->flags)
			     && (test_bit(R5_UPTODATE, &qdev->flags) ||
				 test_bit(R5_Discard, &qdev->flags))))))
		handle_stripe_clean_event(conf, sh, disks);

	if (s.just_cached)
		r5c_handle_cached_data_endio(conf, sh, disks);
	log_stripe_write_finished(sh);

	/* Now we might consider reading some blocks, either to check/generate
	 * parity, or to satisfy requests
	 * or to load a block that is being partially written.
	 */
	if (s.to_read || s.non_overwrite
	    || (s.to_write && s.failed)
	    || (s.syncing && (s.uptodate + s.compute < disks))
	    || s.replacing
	    || s.expanding)
		handle_stripe_fill(sh, &s, disks);

	/*
	 * When the stripe finishes full journal write cycle (write to journal
	 * and raid disk), this is the clean up procedure so it is ready for
	 * next operation.
	 */
	r5c_finish_stripe_write_out(conf, sh, &s);

	/*
	 * Now to consider new write requests, cache write back and what else,
	 * if anything should be read.  We do not handle new writes when:
	 * 1/ A 'write' operation (copy+xor) is already in flight.
	 * 2/ A 'check' operation is in flight, as it may clobber the parity
	 *    block.
	 * 3/ A r5c cache log write is in flight.
	 */

	if (!sh->reconstruct_state && !sh->check_state && !sh->log_io) {
		if (!r5c_is_writeback(conf->log)) {
			if (s.to_write)
				handle_stripe_dirtying(conf, sh, &s, disks);
		} else { /* write back cache */
			int ret = 0;

			/* First, try handle writes in caching phase */
			if (s.to_write)
				ret = r5c_try_caching_write(conf, sh, &s,
							    disks);
			/*
			 * If caching phase failed: ret == -EAGAIN
			 *    OR
			 * stripe under reclaim: !caching && injournal
			 *
			 * fall back to handle_stripe_dirtying()
			 */
			if (ret == -EAGAIN ||
			    /* stripe under reclaim: !caching && injournal */
			    (!test_bit(STRIPE_R5C_CACHING, &sh->state) &&
			     s.injournal > 0)) {
				ret = handle_stripe_dirtying(conf, sh, &s,
							     disks);
				if (ret == -EAGAIN)
					goto finish;
			}
		}
	}

	/* maybe we need to check and possibly fix the parity for this stripe
	 * Any reads will already have been scheduled, so we just see if enough
	 * data is available.  The parity check is held off while parity
	 * dependent operations are in flight.
	 */
	if (sh->check_state ||
	    (s.syncing && s.locked == 0 &&
	     !test_bit(STRIPE_COMPUTE_RUN, &sh->state) &&
	     !test_bit(STRIPE_INSYNC, &sh->state))) {
		if (conf->level == 6)
			handle_parity_checks6(conf, sh, &s, disks);
		else
			handle_parity_checks5(conf, sh, &s, disks);
	}

	if ((s.replacing || s.syncing) && s.locked == 0
	    && !test_bit(STRIPE_COMPUTE_RUN, &sh->state)
	    && !test_bit(STRIPE_REPLACED, &sh->state)) {
		/* Write out to replacement devices where possible */
		for (i = 0; i < conf->raid_disks; i++)
			if (test_bit(R5_NeedReplace, &sh->dev[i].flags)) {
				WARN_ON(!test_bit(R5_UPTODATE, &sh->dev[i].flags));
				set_bit(R5_WantReplace, &sh->dev[i].flags);
				set_bit(R5_LOCKED, &sh->dev[i].flags);
				s.locked++;
			}
		if (s.replacing)
			set_bit(STRIPE_INSYNC, &sh->state);
		set_bit(STRIPE_REPLACED, &sh->state);
	}
	if ((s.syncing || s.replacing) && s.locked == 0 &&
	    !test_bit(STRIPE_COMPUTE_RUN, &sh->state) &&
	    test_bit(STRIPE_INSYNC, &sh->state)) {
		md_done_sync(conf->mddev, RAID5_STRIPE_SECTORS(conf), 1);
		clear_bit(STRIPE_SYNCING, &sh->state);
		if (test_and_clear_bit(R5_Overlap, &sh->dev[sh->pd_idx].flags))
			wake_up_bit(&sh->dev[sh->pd_idx].flags, R5_Overlap);
	}

	/* If the failed drives are just a ReadError, then we might need
	 * to progress the repair/check process
	 */
	if (s.failed <= conf->max_degraded && !conf->mddev->ro)
		for (i = 0; i < s.failed; i++) {
			struct r5dev *dev = &sh->dev[s.failed_num[i]];
			if (test_bit(R5_ReadError, &dev->flags)
			    && !test_bit(R5_LOCKED, &dev->flags)
			    && test_bit(R5_UPTODATE, &dev->flags)
				) {
				if (!test_bit(R5_ReWrite, &dev->flags)) {
					set_bit(R5_Wantwrite, &dev->flags);
					set_bit(R5_ReWrite, &dev->flags);
				} else
					/* let's read it back */
					set_bit(R5_Wantread, &dev->flags);
				set_bit(R5_LOCKED, &dev->flags);
				s.locked++;
			}
		}

	/* Finish reconstruct operations initiated by the expansion process */
	if (sh->reconstruct_state == reconstruct_state_result) {
		struct stripe_head *sh_src
			= raid5_get_active_stripe(conf, NULL, sh->sector,
					R5_GAS_PREVIOUS | R5_GAS_NOBLOCK |
					R5_GAS_NOQUIESCE);
		if (sh_src && test_bit(STRIPE_EXPAND_SOURCE, &sh_src->state)) {
			/* sh cannot be written until sh_src has been read.
			 * so arrange for sh to be delayed a little
			 */
			set_bit(STRIPE_DELAYED, &sh->state);
			set_bit(STRIPE_HANDLE, &sh->state);
			if (!test_and_set_bit(STRIPE_PREREAD_ACTIVE,
					      &sh_src->state))
				atomic_inc(&conf->preread_active_stripes);
			raid5_release_stripe(sh_src);
			goto finish;
		}
		if (sh_src)
			raid5_release_stripe(sh_src);

		sh->reconstruct_state = reconstruct_state_idle;
		clear_bit(STRIPE_EXPANDING, &sh->state);
		for (i = conf->raid_disks; i--; ) {
			set_bit(R5_Wantwrite, &sh->dev[i].flags);
			set_bit(R5_LOCKED, &sh->dev[i].flags);
			s.locked++;
		}
	}

	if (s.expanded && test_bit(STRIPE_EXPANDING, &sh->state) &&
	    !sh->reconstruct_state) {
		/* Need to write out all blocks after computing parity */
		sh->disks = conf->raid_disks;
		stripe_set_idx(sh->sector, conf, 0, sh);
		schedule_reconstruction(sh, &s, 1, 1);
	} else if (s.expanded && !sh->reconstruct_state && s.locked == 0) {
		clear_bit(STRIPE_EXPAND_READY, &sh->state);
		atomic_dec(&conf->reshape_stripes);
		wake_up(&conf->wait_for_reshape);
		md_done_sync(conf->mddev, RAID5_STRIPE_SECTORS(conf), 1);
	}

	if (s.expanding && s.locked == 0 &&
	    !test_bit(STRIPE_COMPUTE_RUN, &sh->state))
		handle_stripe_expansion(conf, sh);

finish:
	/* wait for this device to become unblocked */
	if (unlikely(s.blocked_rdev)) {
		if (conf->mddev->external)
			md_wait_for_blocked_rdev(s.blocked_rdev,
						 conf->mddev);
		else
			/* Internal metadata will immediately
			 * be written by raid5d, so we don't
			 * need to wait here.
			 */
			rdev_dec_pending(s.blocked_rdev,
					 conf->mddev);
	}

	if (s.handle_bad_blocks)
		for (i = disks; i--; ) {
			struct md_rdev *rdev;
			struct r5dev *dev = &sh->dev[i];
			if (test_and_clear_bit(R5_WriteError, &dev->flags)) {
				/* We own a safe reference to the rdev */
				rdev = conf->disks[i].rdev;
				if (!rdev_set_badblocks(rdev, sh->sector,
							RAID5_STRIPE_SECTORS(conf), 0))
					md_error(conf->mddev, rdev);
				rdev_dec_pending(rdev, conf->mddev);
			}
			if (test_and_clear_bit(R5_MadeGood, &dev->flags)) {
				rdev = conf->disks[i].rdev;
				rdev_clear_badblocks(rdev, sh->sector,
						     RAID5_STRIPE_SECTORS(conf), 0);
				rdev_dec_pending(rdev, conf->mddev);
			}
			if (test_and_clear_bit(R5_MadeGoodRepl, &dev->flags)) {
				rdev = conf->disks[i].replacement;
				if (!rdev)
					/* rdev have been moved down */
					rdev = conf->disks[i].rdev;
				rdev_clear_badblocks(rdev, sh->sector,
						     RAID5_STRIPE_SECTORS(conf), 0);
				rdev_dec_pending(rdev, conf->mddev);
			}
		}

	if (s.ops_request)
		raid_run_ops(sh, s.ops_request);

	ops_run_io(sh, &s);

	if (s.dec_preread_active) {
		/* We delay this until after ops_run_io so that if make_request
		 * is waiting on a flush, it won't continue until the writes
		 * have actually been submitted.
		 */
		atomic_dec(&conf->preread_active_stripes);
		if (atomic_read(&conf->preread_active_stripes) <
		    IO_THRESHOLD)
			md_wakeup_thread(conf->mddev->thread);
	}

	clear_bit_unlock(STRIPE_ACTIVE, &sh->state);
}

static void raid5_activate_delayed(struct r5conf *conf)
	__must_hold(&conf->device_lock)
{
	if (atomic_read(&conf->preread_active_stripes) < IO_THRESHOLD) {
		while (!list_empty(&conf->delayed_list)) {
			struct list_head *l = conf->delayed_list.next;
			struct stripe_head *sh;
			sh = list_entry(l, struct stripe_head, lru);
			list_del_init(l);
			clear_bit(STRIPE_DELAYED, &sh->state);
			if (!test_and_set_bit(STRIPE_PREREAD_ACTIVE, &sh->state))
				atomic_inc(&conf->preread_active_stripes);
			list_add_tail(&sh->lru, &conf->hold_list);
			raid5_wakeup_stripe_thread(sh);
		}
	}
}

static void activate_bit_delay(struct r5conf *conf,
		struct list_head *temp_inactive_list)
	__must_hold(&conf->device_lock)
{
	struct list_head head;
	list_add(&head, &conf->bitmap_list);
	list_del_init(&conf->bitmap_list);
	while (!list_empty(&head)) {
		struct stripe_head *sh = list_entry(head.next, struct stripe_head, lru);
		int hash;
		list_del_init(&sh->lru);
		atomic_inc(&sh->count);
		hash = sh->hash_lock_index;
		__release_stripe(conf, sh, &temp_inactive_list[hash]);
	}
}

static int in_chunk_boundary(struct mddev *mddev, struct bio *bio)
{
	struct r5conf *conf = mddev->private;
	sector_t sector = bio->bi_iter.bi_sector;
	unsigned int chunk_sectors;
	unsigned int bio_sectors = bio_sectors(bio);

	chunk_sectors = min(conf->chunk_sectors, conf->prev_chunk_sectors);
	return  chunk_sectors >=
		((sector & (chunk_sectors - 1)) + bio_sectors);
}

/*
 *  add bio to the retry LIFO  ( in O(1) ... we are in interrupt )
 *  later sampled by raid5d.
 */
static void add_bio_to_retry(struct bio *bi,struct r5conf *conf)
{
	unsigned long flags;

	spin_lock_irqsave(&conf->device_lock, flags);

	bi->bi_next = conf->retry_read_aligned_list;
	conf->retry_read_aligned_list = bi;

	spin_unlock_irqrestore(&conf->device_lock, flags);
	md_wakeup_thread(conf->mddev->thread);
}

static struct bio *remove_bio_from_retry(struct r5conf *conf,
					 unsigned int *offset)
{
	struct bio *bi;

	bi = conf->retry_read_aligned;
	if (bi) {
		*offset = conf->retry_read_offset;
		conf->retry_read_aligned = NULL;
		return bi;
	}
	bi = conf->retry_read_aligned_list;
	if(bi) {
		conf->retry_read_aligned_list = bi->bi_next;
		bi->bi_next = NULL;
		*offset = 0;
	}

	return bi;
}

/*
 *  The "raid5_align_endio" should check if the read succeeded and if it
 *  did, call bio_endio on the original bio (having bio_put the new bio
 *  first).
 *  If the read failed..
 */
static void raid5_align_endio(struct bio *bi)
{
	struct bio *raid_bi = bi->bi_private;
	struct md_rdev *rdev = (void *)raid_bi->bi_next;
	struct mddev *mddev = rdev->mddev;
	struct r5conf *conf = mddev->private;
	blk_status_t error = bi->bi_status;

	bio_put(bi);
	raid_bi->bi_next = NULL;
	rdev_dec_pending(rdev, conf->mddev);

	if (!error) {
		bio_endio(raid_bi);
		if (atomic_dec_and_test(&conf->active_aligned_reads))
			wake_up(&conf->wait_for_quiescent);
		return;
	}

	pr_debug("raid5_align_endio : io error...handing IO for a retry\n");

	add_bio_to_retry(raid_bi, conf);
}

static int raid5_read_one_chunk(struct mddev *mddev, struct bio *raid_bio)
{
	struct r5conf *conf = mddev->private;
	struct bio *align_bio;
	struct md_rdev *rdev;
	sector_t sector, end_sector;
	int dd_idx;
	bool did_inc;

	if (!in_chunk_boundary(mddev, raid_bio)) {
		pr_debug("%s: non aligned\n", __func__);
		return 0;
	}

	sector = raid5_compute_sector(conf, raid_bio->bi_iter.bi_sector, 0,
				      &dd_idx, NULL);
	end_sector = sector + bio_sectors(raid_bio);

	if (r5c_big_stripe_cached(conf, sector))
		return 0;

	rdev = conf->disks[dd_idx].replacement;
	if (!rdev || test_bit(Faulty, &rdev->flags) ||
	    rdev->recovery_offset < end_sector) {
		rdev = conf->disks[dd_idx].rdev;
		if (!rdev)
			return 0;
		if (test_bit(Faulty, &rdev->flags) ||
		    !(test_bit(In_sync, &rdev->flags) ||
		      rdev->recovery_offset >= end_sector))
			return 0;
	}

	atomic_inc(&rdev->nr_pending);

	if (rdev_has_badblock(rdev, sector, bio_sectors(raid_bio))) {
		rdev_dec_pending(rdev, mddev);
		return 0;
	}

	md_account_bio(mddev, &raid_bio);
	raid_bio->bi_next = (void *)rdev;

	align_bio = bio_alloc_clone(rdev->bdev, raid_bio, GFP_NOIO,
				    &mddev->bio_set);
	align_bio->bi_end_io = raid5_align_endio;
	align_bio->bi_private = raid_bio;
	align_bio->bi_iter.bi_sector = sector;

	/* No reshape active, so we can trust rdev->data_offset */
	align_bio->bi_iter.bi_sector += rdev->data_offset;

	did_inc = false;
	if (conf->quiesce == 0) {
		atomic_inc(&conf->active_aligned_reads);
		did_inc = true;
	}
	/* need a memory barrier to detect the race with raid5_quiesce() */
	if (!did_inc || smp_load_acquire(&conf->quiesce) != 0) {
		/* quiesce is in progress, so we need to undo io activation and wait
		 * for it to finish
		 */
		if (did_inc && atomic_dec_and_test(&conf->active_aligned_reads))
			wake_up(&conf->wait_for_quiescent);
		spin_lock_irq(&conf->device_lock);
		wait_event_lock_irq(conf->wait_for_quiescent, conf->quiesce == 0,
				    conf->device_lock);
		atomic_inc(&conf->active_aligned_reads);
		spin_unlock_irq(&conf->device_lock);
	}

	mddev_trace_remap(mddev, align_bio, raid_bio->bi_iter.bi_sector);
	submit_bio_noacct(align_bio);
	return 1;
}

static struct bio *chunk_aligned_read(struct mddev *mddev, struct bio *raid_bio)
{
	struct bio *split;
	sector_t sector = raid_bio->bi_iter.bi_sector;
	unsigned chunk_sects = mddev->chunk_sectors;
	unsigned sectors = chunk_sects - (sector & (chunk_sects-1));

	if (sectors < bio_sectors(raid_bio)) {
		struct r5conf *conf = mddev->private;
		split = bio_split(raid_bio, sectors, GFP_NOIO, &conf->bio_split);
		bio_chain(split, raid_bio);
		submit_bio_noacct(raid_bio);
		raid_bio = split;
	}

	if (!raid5_read_one_chunk(mddev, raid_bio))
		return raid_bio;

	return NULL;
}

/* __get_priority_stripe - get the next stripe to process
 *
 * Full stripe writes are allowed to pass preread active stripes up until
 * the bypass_threshold is exceeded.  In general the bypass_count
 * increments when the handle_list is handled before the hold_list; however, it
 * will not be incremented when STRIPE_IO_STARTED is sampled set signifying a
 * stripe with in flight i/o.  The bypass_count will be reset when the
 * head of the hold_list has changed, i.e. the head was promoted to the
 * handle_list.
 */
static struct stripe_head *__get_priority_stripe(struct r5conf *conf, int group)
	__must_hold(&conf->device_lock)
{
	struct stripe_head *sh, *tmp;
	struct list_head *handle_list = NULL;
	struct r5worker_group *wg;
	bool second_try = !r5c_is_writeback(conf->log) &&
		!r5l_log_disk_error(conf);
	bool try_loprio = test_bit(R5C_LOG_TIGHT, &conf->cache_state) ||
		r5l_log_disk_error(conf);

again:
	wg = NULL;
	sh = NULL;
	if (conf->worker_cnt_per_group == 0) {
		handle_list = try_loprio ? &conf->loprio_list :
					&conf->handle_list;
	} else if (group != ANY_GROUP) {
		handle_list = try_loprio ? &conf->worker_groups[group].loprio_list :
				&conf->worker_groups[group].handle_list;
		wg = &conf->worker_groups[group];
	} else {
		int i;
		for (i = 0; i < conf->group_cnt; i++) {
			handle_list = try_loprio ? &conf->worker_groups[i].loprio_list :
				&conf->worker_groups[i].handle_list;
			wg = &conf->worker_groups[i];
			if (!list_empty(handle_list))
				break;
		}
	}

	pr_debug("%s: handle: %s hold: %s full_writes: %d bypass_count: %d\n",
		  __func__,
		  list_empty(handle_list) ? "empty" : "busy",
		  list_empty(&conf->hold_list) ? "empty" : "busy",
		  atomic_read(&conf->pending_full_writes), conf->bypass_count);

	if (!list_empty(handle_list)) {
		sh = list_entry(handle_list->next, typeof(*sh), lru);

		if (list_empty(&conf->hold_list))
			conf->bypass_count = 0;
		else if (!test_bit(STRIPE_IO_STARTED, &sh->state)) {
			if (conf->hold_list.next == conf->last_hold)
				conf->bypass_count++;
			else {
				conf->last_hold = conf->hold_list.next;
				conf->bypass_count -= conf->bypass_threshold;
				if (conf->bypass_count < 0)
					conf->bypass_count = 0;
			}
		}
	} else if (!list_empty(&conf->hold_list) &&
		   ((conf->bypass_threshold &&
		     conf->bypass_count > conf->bypass_threshold) ||
		    atomic_read(&conf->pending_full_writes) == 0)) {

		list_for_each_entry(tmp, &conf->hold_list,  lru) {
			if (conf->worker_cnt_per_group == 0 ||
			    group == ANY_GROUP ||
			    !cpu_online(tmp->cpu) ||
			    cpu_to_group(tmp->cpu) == group) {
				sh = tmp;
				break;
			}
		}

		if (sh) {
			conf->bypass_count -= conf->bypass_threshold;
			if (conf->bypass_count < 0)
				conf->bypass_count = 0;
		}
		wg = NULL;
	}

	if (!sh) {
		if (second_try)
			return NULL;
		second_try = true;
		try_loprio = !try_loprio;
		goto again;
	}

	if (wg) {
		wg->stripes_cnt--;
		sh->group = NULL;
	}
	list_del_init(&sh->lru);
	BUG_ON(atomic_inc_return(&sh->count) != 1);
	return sh;
}

struct raid5_plug_cb {
	struct blk_plug_cb	cb;
	struct list_head	list;
	struct list_head	temp_inactive_list[NR_STRIPE_HASH_LOCKS];
};

static void raid5_unplug(struct blk_plug_cb *blk_cb, bool from_schedule)
{
	struct raid5_plug_cb *cb = container_of(
		blk_cb, struct raid5_plug_cb, cb);
	struct stripe_head *sh;
	struct mddev *mddev = cb->cb.data;
	struct r5conf *conf = mddev->private;
	int cnt = 0;
	int hash;

	if (cb->list.next && !list_empty(&cb->list)) {
		spin_lock_irq(&conf->device_lock);
		while (!list_empty(&cb->list)) {
			sh = list_first_entry(&cb->list, struct stripe_head, lru);
			list_del_init(&sh->lru);
			/*
			 * avoid race release_stripe_plug() sees
			 * STRIPE_ON_UNPLUG_LIST clear but the stripe
			 * is still in our list
			 */
			smp_mb__before_atomic();
			clear_bit(STRIPE_ON_UNPLUG_LIST, &sh->state);
			/*
			 * STRIPE_ON_RELEASE_LIST could be set here. In that
			 * case, the count is always > 1 here
			 */
			hash = sh->hash_lock_index;
			__release_stripe(conf, sh, &cb->temp_inactive_list[hash]);
			cnt++;
		}
		spin_unlock_irq(&conf->device_lock);
	}
	release_inactive_stripe_list(conf, cb->temp_inactive_list,
				     NR_STRIPE_HASH_LOCKS);
	if (!mddev_is_dm(mddev))
		trace_block_unplug(mddev->gendisk->queue, cnt, !from_schedule);
	kfree(cb);
}

static void release_stripe_plug(struct mddev *mddev,
				struct stripe_head *sh)
{
	struct blk_plug_cb *blk_cb = blk_check_plugged(
		raid5_unplug, mddev,
		sizeof(struct raid5_plug_cb));
	struct raid5_plug_cb *cb;

	if (!blk_cb) {
		raid5_release_stripe(sh);
		return;
	}

	cb = container_of(blk_cb, struct raid5_plug_cb, cb);

	if (cb->list.next == NULL) {
		int i;
		INIT_LIST_HEAD(&cb->list);
		for (i = 0; i < NR_STRIPE_HASH_LOCKS; i++)
			INIT_LIST_HEAD(cb->temp_inactive_list + i);
	}

	if (!test_and_set_bit(STRIPE_ON_UNPLUG_LIST, &sh->state))
		list_add_tail(&sh->lru, &cb->list);
	else
		raid5_release_stripe(sh);
}

static void make_discard_request(struct mddev *mddev, struct bio *bi)
{
	struct r5conf *conf = mddev->private;
	sector_t logical_sector, last_sector;
	struct stripe_head *sh;
	int stripe_sectors;

	/* We need to handle this when io_uring supports discard/trim */
	if (WARN_ON_ONCE(bi->bi_opf & REQ_NOWAIT))
		return;

	if (mddev->reshape_position != MaxSector)
		/* Skip discard while reshape is happening */
		return;

	logical_sector = bi->bi_iter.bi_sector & ~((sector_t)RAID5_STRIPE_SECTORS(conf)-1);
	last_sector = bio_end_sector(bi);

	bi->bi_next = NULL;

	stripe_sectors = conf->chunk_sectors *
		(conf->raid_disks - conf->max_degraded);
	logical_sector = DIV_ROUND_UP_SECTOR_T(logical_sector,
					       stripe_sectors);
	sector_div(last_sector, stripe_sectors);

	logical_sector *= conf->chunk_sectors;
	last_sector *= conf->chunk_sectors;

	for (; logical_sector < last_sector;
	     logical_sector += RAID5_STRIPE_SECTORS(conf)) {
		DEFINE_WAIT(w);
		int d;
	again:
		sh = raid5_get_active_stripe(conf, NULL, logical_sector, 0);
		set_bit(R5_Overlap, &sh->dev[sh->pd_idx].flags);
		if (test_bit(STRIPE_SYNCING, &sh->state)) {
			raid5_release_stripe(sh);
			wait_on_bit(&sh->dev[sh->pd_idx].flags, R5_Overlap,
				    TASK_UNINTERRUPTIBLE);
			goto again;
		}
		clear_bit(R5_Overlap, &sh->dev[sh->pd_idx].flags);
		spin_lock_irq(&sh->stripe_lock);
		for (d = 0; d < conf->raid_disks; d++) {
			if (d == sh->pd_idx || d == sh->qd_idx)
				continue;
			if (sh->dev[d].towrite || sh->dev[d].toread) {
				set_bit(R5_Overlap, &sh->dev[d].flags);
				spin_unlock_irq(&sh->stripe_lock);
				raid5_release_stripe(sh);
				wait_on_bit(&sh->dev[d].flags, R5_Overlap,
					    TASK_UNINTERRUPTIBLE);
				goto again;
			}
		}
		set_bit(STRIPE_DISCARD, &sh->state);
		sh->overwrite_disks = 0;
		for (d = 0; d < conf->raid_disks; d++) {
			if (d == sh->pd_idx || d == sh->qd_idx)
				continue;
			sh->dev[d].towrite = bi;
			set_bit(R5_OVERWRITE, &sh->dev[d].flags);
			bio_inc_remaining(bi);
			md_write_inc(mddev, bi);
			sh->overwrite_disks++;
		}
		spin_unlock_irq(&sh->stripe_lock);
		if (conf->mddev->bitmap) {
			for (d = 0; d < conf->raid_disks - conf->max_degraded;
			     d++)
				mddev->bitmap_ops->startwrite(mddev, sh->sector,
					RAID5_STRIPE_SECTORS(conf), false);
			sh->bm_seq = conf->seq_flush + 1;
			set_bit(STRIPE_BIT_DELAY, &sh->state);
		}

		set_bit(STRIPE_HANDLE, &sh->state);
		clear_bit(STRIPE_DELAYED, &sh->state);
		if (!test_and_set_bit(STRIPE_PREREAD_ACTIVE, &sh->state))
			atomic_inc(&conf->preread_active_stripes);
		release_stripe_plug(mddev, sh);
	}

	bio_endio(bi);
}

static bool ahead_of_reshape(struct mddev *mddev, sector_t sector,
			     sector_t reshape_sector)
{
	return mddev->reshape_backwards ? sector < reshape_sector :
					  sector >= reshape_sector;
}

static bool range_ahead_of_reshape(struct mddev *mddev, sector_t min,
				   sector_t max, sector_t reshape_sector)
{
	return mddev->reshape_backwards ? max < reshape_sector :
					  min >= reshape_sector;
}

static bool stripe_ahead_of_reshape(struct mddev *mddev, struct r5conf *conf,
				    struct stripe_head *sh)
{
	sector_t max_sector = 0, min_sector = MaxSector;
	bool ret = false;
	int dd_idx;

	for (dd_idx = 0; dd_idx < sh->disks; dd_idx++) {
		if (dd_idx == sh->pd_idx || dd_idx == sh->qd_idx)
			continue;

		min_sector = min(min_sector, sh->dev[dd_idx].sector);
		max_sector = max(max_sector, sh->dev[dd_idx].sector);
	}

	spin_lock_irq(&conf->device_lock);

	if (!range_ahead_of_reshape(mddev, min_sector, max_sector,
				     conf->reshape_progress))
		/* mismatch, need to try again */
		ret = true;

	spin_unlock_irq(&conf->device_lock);

	return ret;
}

static int add_all_stripe_bios(struct r5conf *conf,
		struct stripe_request_ctx *ctx, struct stripe_head *sh,
		struct bio *bi, int forwrite, int previous)
{
	int dd_idx;

	spin_lock_irq(&sh->stripe_lock);

	for (dd_idx = 0; dd_idx < sh->disks; dd_idx++) {
		struct r5dev *dev = &sh->dev[dd_idx];

		if (dd_idx == sh->pd_idx || dd_idx == sh->qd_idx)
			continue;

		if (dev->sector < ctx->first_sector ||
		    dev->sector >= ctx->last_sector)
			continue;

		if (stripe_bio_overlaps(sh, bi, dd_idx, forwrite)) {
			set_bit(R5_Overlap, &dev->flags);
			spin_unlock_irq(&sh->stripe_lock);
			raid5_release_stripe(sh);
			/* release batch_last before wait to avoid risk of deadlock */
			if (ctx->batch_last) {
				raid5_release_stripe(ctx->batch_last);
				ctx->batch_last = NULL;
			}
			md_wakeup_thread(conf->mddev->thread);
			wait_on_bit(&dev->flags, R5_Overlap, TASK_UNINTERRUPTIBLE);
			return 0;
		}
	}

	for (dd_idx = 0; dd_idx < sh->disks; dd_idx++) {
		struct r5dev *dev = &sh->dev[dd_idx];

		if (dd_idx == sh->pd_idx || dd_idx == sh->qd_idx)
			continue;

		if (dev->sector < ctx->first_sector ||
		    dev->sector >= ctx->last_sector)
			continue;

		__add_stripe_bio(sh, bi, dd_idx, forwrite, previous);
		clear_bit((dev->sector - ctx->first_sector) >>
			  RAID5_STRIPE_SHIFT(conf), ctx->sectors_to_do);
	}

	spin_unlock_irq(&sh->stripe_lock);
	return 1;
}

enum reshape_loc {
	LOC_NO_RESHAPE,
	LOC_AHEAD_OF_RESHAPE,
	LOC_INSIDE_RESHAPE,
	LOC_BEHIND_RESHAPE,
};

static enum reshape_loc get_reshape_loc(struct mddev *mddev,
		struct r5conf *conf, sector_t logical_sector)
{
	sector_t reshape_progress, reshape_safe;
	/*
	 * Spinlock is needed as reshape_progress may be
	 * 64bit on a 32bit platform, and so it might be
	 * possible to see a half-updated value
	 * Of course reshape_progress could change after
	 * the lock is dropped, so once we get a reference
	 * to the stripe that we think it is, we will have
	 * to check again.
	 */
	spin_lock_irq(&conf->device_lock);
	reshape_progress = conf->reshape_progress;
	reshape_safe = conf->reshape_safe;
	spin_unlock_irq(&conf->device_lock);
	if (reshape_progress == MaxSector)
		return LOC_NO_RESHAPE;
	if (ahead_of_reshape(mddev, logical_sector, reshape_progress))
		return LOC_AHEAD_OF_RESHAPE;
	if (ahead_of_reshape(mddev, logical_sector, reshape_safe))
		return LOC_INSIDE_RESHAPE;
	return LOC_BEHIND_RESHAPE;
}

static enum stripe_result make_stripe_request(struct mddev *mddev,
		struct r5conf *conf, struct stripe_request_ctx *ctx,
		sector_t logical_sector, struct bio *bi)
{
	const int rw = bio_data_dir(bi);
	enum stripe_result ret;
	struct stripe_head *sh;
	sector_t new_sector;
	int previous = 0, flags = 0;
	int seq, dd_idx;

	seq = read_seqcount_begin(&conf->gen_lock);

	if (unlikely(conf->reshape_progress != MaxSector)) {
		enum reshape_loc loc = get_reshape_loc(mddev, conf,
						       logical_sector);
		if (loc == LOC_INSIDE_RESHAPE) {
			ret = STRIPE_SCHEDULE_AND_RETRY;
			goto out;
		}
		if (loc == LOC_AHEAD_OF_RESHAPE)
			previous = 1;
	}

	new_sector = raid5_compute_sector(conf, logical_sector, previous,
					  &dd_idx, NULL);
	pr_debug("raid456: %s, sector %llu logical %llu\n", __func__,
		 new_sector, logical_sector);

	if (previous)
		flags |= R5_GAS_PREVIOUS;
	if (bi->bi_opf & REQ_RAHEAD)
		flags |= R5_GAS_NOBLOCK;
	sh = raid5_get_active_stripe(conf, ctx, new_sector, flags);
	if (unlikely(!sh)) {
		/* cannot get stripe, just give-up */
		bi->bi_status = BLK_STS_IOERR;
		return STRIPE_FAIL;
	}

	if (unlikely(previous) &&
	    stripe_ahead_of_reshape(mddev, conf, sh)) {
		/*
		 * Expansion moved on while waiting for a stripe.
		 * Expansion could still move past after this
		 * test, but as we are holding a reference to
		 * 'sh', we know that if that happens,
		 *  STRIPE_EXPANDING will get set and the expansion
		 * won't proceed until we finish with the stripe.
		 */
		ret = STRIPE_SCHEDULE_AND_RETRY;
		goto out_release;
	}

	if (read_seqcount_retry(&conf->gen_lock, seq)) {
		/* Might have got the wrong stripe_head by accident */
		ret = STRIPE_RETRY;
		goto out_release;
	}

	if (test_bit(STRIPE_EXPANDING, &sh->state)) {
		md_wakeup_thread(mddev->thread);
		ret = STRIPE_SCHEDULE_AND_RETRY;
		goto out_release;
	}

	if (!add_all_stripe_bios(conf, ctx, sh, bi, rw, previous)) {
		ret = STRIPE_RETRY;
		goto out;
	}

	if (stripe_can_batch(sh)) {
		stripe_add_to_batch_list(conf, sh, ctx->batch_last);
		if (ctx->batch_last)
			raid5_release_stripe(ctx->batch_last);
		atomic_inc(&sh->count);
		ctx->batch_last = sh;
	}

	if (ctx->do_flush) {
		set_bit(STRIPE_R5C_PREFLUSH, &sh->state);
		/* we only need flush for one stripe */
		ctx->do_flush = false;
	}

	set_bit(STRIPE_HANDLE, &sh->state);
	clear_bit(STRIPE_DELAYED, &sh->state);
	if ((!sh->batch_head || sh == sh->batch_head) &&
	    (bi->bi_opf & REQ_SYNC) &&
	    !test_and_set_bit(STRIPE_PREREAD_ACTIVE, &sh->state))
		atomic_inc(&conf->preread_active_stripes);

	release_stripe_plug(mddev, sh);
	return STRIPE_SUCCESS;

out_release:
	raid5_release_stripe(sh);
out:
	if (ret == STRIPE_SCHEDULE_AND_RETRY && reshape_interrupted(mddev)) {
		bi->bi_status = BLK_STS_RESOURCE;
		ret = STRIPE_WAIT_RESHAPE;
		pr_err_ratelimited("dm-raid456: io across reshape position while reshape can't make progress");
	}
	return ret;
}

/*
 * If the bio covers multiple data disks, find sector within the bio that has
 * the lowest chunk offset in the first chunk.
 */
static sector_t raid5_bio_lowest_chunk_sector(struct r5conf *conf,
					      struct bio *bi)
{
	int sectors_per_chunk = conf->chunk_sectors;
	int raid_disks = conf->raid_disks;
	int dd_idx;
	struct stripe_head sh;
	unsigned int chunk_offset;
	sector_t r_sector = bi->bi_iter.bi_sector & ~((sector_t)RAID5_STRIPE_SECTORS(conf)-1);
	sector_t sector;

	/* We pass in fake stripe_head to get back parity disk numbers */
	sector = raid5_compute_sector(conf, r_sector, 0, &dd_idx, &sh);
	chunk_offset = sector_div(sector, sectors_per_chunk);
	if (sectors_per_chunk - chunk_offset >= bio_sectors(bi))
		return r_sector;
	/*
	 * Bio crosses to the next data disk. Check whether it's in the same
	 * chunk.
	 */
	dd_idx++;
	while (dd_idx == sh.pd_idx || dd_idx == sh.qd_idx)
		dd_idx++;
	if (dd_idx >= raid_disks)
		return r_sector;
	return r_sector + sectors_per_chunk - chunk_offset;
}

static bool raid5_make_request(struct mddev *mddev, struct bio * bi)
{
	DEFINE_WAIT_FUNC(wait, woken_wake_function);
	bool on_wq;
	struct r5conf *conf = mddev->private;
	sector_t logical_sector;
	struct stripe_request_ctx ctx = {};
	const int rw = bio_data_dir(bi);
	enum stripe_result res;
	int s, stripe_cnt;

	if (unlikely(bi->bi_opf & REQ_PREFLUSH)) {
		int ret = log_handle_flush_request(conf, bi);

		if (ret == 0)
			return true;
		if (ret == -ENODEV) {
			if (md_flush_request(mddev, bi))
				return true;
		}
		/* ret == -EAGAIN, fallback */
		/*
		 * if r5l_handle_flush_request() didn't clear REQ_PREFLUSH,
		 * we need to flush journal device
		 */
		ctx.do_flush = bi->bi_opf & REQ_PREFLUSH;
	}

	md_write_start(mddev, bi);
	/*
	 * If array is degraded, better not do chunk aligned read because
	 * later we might have to read it again in order to reconstruct
	 * data on failed drives.
	 */
	if (rw == READ && mddev->degraded == 0 &&
	    mddev->reshape_position == MaxSector) {
		bi = chunk_aligned_read(mddev, bi);
		if (!bi)
			return true;
	}

	if (unlikely(bio_op(bi) == REQ_OP_DISCARD)) {
		make_discard_request(mddev, bi);
		md_write_end(mddev);
		return true;
	}

	logical_sector = bi->bi_iter.bi_sector & ~((sector_t)RAID5_STRIPE_SECTORS(conf)-1);
	ctx.first_sector = logical_sector;
	ctx.last_sector = bio_end_sector(bi);
	bi->bi_next = NULL;

	stripe_cnt = DIV_ROUND_UP_SECTOR_T(ctx.last_sector - logical_sector,
					   RAID5_STRIPE_SECTORS(conf));
	bitmap_set(ctx.sectors_to_do, 0, stripe_cnt);

	pr_debug("raid456: %s, logical %llu to %llu\n", __func__,
		 bi->bi_iter.bi_sector, ctx.last_sector);

	/* Bail out if conflicts with reshape and REQ_NOWAIT is set */
	if ((bi->bi_opf & REQ_NOWAIT) &&
	    (conf->reshape_progress != MaxSector) &&
	    get_reshape_loc(mddev, conf, logical_sector) == LOC_INSIDE_RESHAPE) {
		bio_wouldblock_error(bi);
		if (rw == WRITE)
			md_write_end(mddev);
		return true;
	}
	md_account_bio(mddev, &bi);

	/*
	 * Lets start with the stripe with the lowest chunk offset in the first
	 * chunk. That has the best chances of creating IOs adjacent to
	 * previous IOs in case of sequential IO and thus creates the most
	 * sequential IO pattern. We don't bother with the optimization when
	 * reshaping as the performance benefit is not worth the complexity.
	 */
	if (likely(conf->reshape_progress == MaxSector)) {
		logical_sector = raid5_bio_lowest_chunk_sector(conf, bi);
		on_wq = false;
	} else {
		add_wait_queue(&conf->wait_for_reshape, &wait);
		on_wq = true;
	}
	s = (logical_sector - ctx.first_sector) >> RAID5_STRIPE_SHIFT(conf);

	while (1) {
		res = make_stripe_request(mddev, conf, &ctx, logical_sector,
					  bi);
		if (res == STRIPE_FAIL || res == STRIPE_WAIT_RESHAPE)
			break;

		if (res == STRIPE_RETRY)
			continue;

		if (res == STRIPE_SCHEDULE_AND_RETRY) {
			WARN_ON_ONCE(!on_wq);
			/*
			 * Must release the reference to batch_last before
			 * scheduling and waiting for work to be done,
			 * otherwise the batch_last stripe head could prevent
			 * raid5_activate_delayed() from making progress
			 * and thus deadlocking.
			 */
			if (ctx.batch_last) {
				raid5_release_stripe(ctx.batch_last);
				ctx.batch_last = NULL;
			}

			wait_woken(&wait, TASK_UNINTERRUPTIBLE,
				   MAX_SCHEDULE_TIMEOUT);
			continue;
		}

		s = find_next_bit_wrap(ctx.sectors_to_do, stripe_cnt, s);
		if (s == stripe_cnt)
			break;

		logical_sector = ctx.first_sector +
			(s << RAID5_STRIPE_SHIFT(conf));
	}
	if (unlikely(on_wq))
		remove_wait_queue(&conf->wait_for_reshape, &wait);

	if (ctx.batch_last)
		raid5_release_stripe(ctx.batch_last);

	if (rw == WRITE)
		md_write_end(mddev);
	if (res == STRIPE_WAIT_RESHAPE) {
		md_free_cloned_bio(bi);
		return false;
	}

	bio_endio(bi);
	return true;
}

static sector_t raid5_size(struct mddev *mddev, sector_t sectors, int raid_disks);

static sector_t reshape_request(struct mddev *mddev, sector_t sector_nr, int *skipped)
{
	/* reshaping is quite different to recovery/resync so it is
	 * handled quite separately ... here.
	 *
	 * On each call to sync_request, we gather one chunk worth of
	 * destination stripes and flag them as expanding.
	 * Then we find all the source stripes and request reads.
	 * As the reads complete, handle_stripe will copy the data
	 * into the destination stripe and release that stripe.
	 */
	struct r5conf *conf = mddev->private;
	struct stripe_head *sh;
	struct md_rdev *rdev;
	sector_t first_sector, last_sector;
	int raid_disks = conf->previous_raid_disks;
	int data_disks = raid_disks - conf->max_degraded;
	int new_data_disks = conf->raid_disks - conf->max_degraded;
	int i;
	int dd_idx;
	sector_t writepos, readpos, safepos;
	sector_t stripe_addr;
	int reshape_sectors;
	struct list_head stripes;
	sector_t retn;

	if (sector_nr == 0) {
		/* If restarting in the middle, skip the initial sectors */
		if (mddev->reshape_backwards &&
		    conf->reshape_progress < raid5_size(mddev, 0, 0)) {
			sector_nr = raid5_size(mddev, 0, 0)
				- conf->reshape_progress;
		} else if (mddev->reshape_backwards &&
			   conf->reshape_progress == MaxSector) {
			/* shouldn't happen, but just in case, finish up.*/
			sector_nr = MaxSector;
		} else if (!mddev->reshape_backwards &&
			   conf->reshape_progress > 0)
			sector_nr = conf->reshape_progress;
		sector_div(sector_nr, new_data_disks);
		if (sector_nr) {
			mddev->curr_resync_completed = sector_nr;
			sysfs_notify_dirent_safe(mddev->sysfs_completed);
			*skipped = 1;
			retn = sector_nr;
			goto finish;
		}
	}

	/* We need to process a full chunk at a time.
	 * If old and new chunk sizes differ, we need to process the
	 * largest of these
	 */

	reshape_sectors = max(conf->chunk_sectors, conf->prev_chunk_sectors);

	/* We update the metadata at least every 10 seconds, or when
	 * the data about to be copied would over-write the source of
	 * the data at the front of the range.  i.e. one new_stripe
	 * along from reshape_progress new_maps to after where
	 * reshape_safe old_maps to
	 */
	writepos = conf->reshape_progress;
	sector_div(writepos, new_data_disks);
	readpos = conf->reshape_progress;
	sector_div(readpos, data_disks);
	safepos = conf->reshape_safe;
	sector_div(safepos, data_disks);
	if (mddev->reshape_backwards) {
		if (WARN_ON(writepos < reshape_sectors))
			return MaxSector;

		writepos -= reshape_sectors;
		readpos += reshape_sectors;
		safepos += reshape_sectors;
	} else {
		writepos += reshape_sectors;
		/* readpos and safepos are worst-case calculations.
		 * A negative number is overly pessimistic, and causes
		 * obvious problems for unsigned storage.  So clip to 0.
		 */
		readpos -= min_t(sector_t, reshape_sectors, readpos);
		safepos -= min_t(sector_t, reshape_sectors, safepos);
	}

	/* Having calculated the 'writepos' possibly use it
	 * to set 'stripe_addr' which is where we will write to.
	 */
	if (mddev->reshape_backwards) {
		if (WARN_ON(conf->reshape_progress == 0))
			return MaxSector;

		stripe_addr = writepos;
		if (WARN_ON((mddev->dev_sectors &
		    ~((sector_t)reshape_sectors - 1)) -
		    reshape_sectors - stripe_addr != sector_nr))
			return MaxSector;
	} else {
		if (WARN_ON(writepos != sector_nr + reshape_sectors))
			return MaxSector;

		stripe_addr = sector_nr;
	}

	/* 'writepos' is the most advanced device address we might write.
	 * 'readpos' is the least advanced device address we might read.
	 * 'safepos' is the least address recorded in the metadata as having
	 *     been reshaped.
	 * If there is a min_offset_diff, these are adjusted either by
	 * increasing the safepos/readpos if diff is negative, or
	 * increasing writepos if diff is positive.
	 * If 'readpos' is then behind 'writepos', there is no way that we can
	 * ensure safety in the face of a crash - that must be done by userspace
	 * making a backup of the data.  So in that case there is no particular
	 * rush to update metadata.
	 * Otherwise if 'safepos' is behind 'writepos', then we really need to
	 * update the metadata to advance 'safepos' to match 'readpos' so that
	 * we can be safe in the event of a crash.
	 * So we insist on updating metadata if safepos is behind writepos and
	 * readpos is beyond writepos.
	 * In any case, update the metadata every 10 seconds.
	 * Maybe that number should be configurable, but I'm not sure it is
	 * worth it.... maybe it could be a multiple of safemode_delay???
	 */
	if (conf->min_offset_diff < 0) {
		safepos += -conf->min_offset_diff;
		readpos += -conf->min_offset_diff;
	} else
		writepos += conf->min_offset_diff;

	if ((mddev->reshape_backwards
	     ? (safepos > writepos && readpos < writepos)
	     : (safepos < writepos && readpos > writepos)) ||
	    time_after(jiffies, conf->reshape_checkpoint + 10*HZ)) {
		/* Cannot proceed until we've updated the superblock... */
		wait_event(conf->wait_for_reshape,
			   atomic_read(&conf->reshape_stripes)==0
			   || test_bit(MD_RECOVERY_INTR, &mddev->recovery));
		if (atomic_read(&conf->reshape_stripes) != 0)
			return 0;
		mddev->reshape_position = conf->reshape_progress;
		mddev->curr_resync_completed = sector_nr;
		if (!mddev->reshape_backwards)
			/* Can update recovery_offset */
			rdev_for_each(rdev, mddev)
				if (rdev->raid_disk >= 0 &&
				    !test_bit(Journal, &rdev->flags) &&
				    !test_bit(In_sync, &rdev->flags) &&
				    rdev->recovery_offset < sector_nr)
					rdev->recovery_offset = sector_nr;

		conf->reshape_checkpoint = jiffies;
		set_bit(MD_SB_CHANGE_DEVS, &mddev->sb_flags);
		md_wakeup_thread(mddev->thread);
		wait_event(mddev->sb_wait, mddev->sb_flags == 0 ||
			   test_bit(MD_RECOVERY_INTR, &mddev->recovery));
		if (test_bit(MD_RECOVERY_INTR, &mddev->recovery))
			return 0;
		spin_lock_irq(&conf->device_lock);
		conf->reshape_safe = mddev->reshape_position;
		spin_unlock_irq(&conf->device_lock);
		wake_up(&conf->wait_for_reshape);
		sysfs_notify_dirent_safe(mddev->sysfs_completed);
	}

	INIT_LIST_HEAD(&stripes);
	for (i = 0; i < reshape_sectors; i += RAID5_STRIPE_SECTORS(conf)) {
		int j;
		int skipped_disk = 0;
		sh = raid5_get_active_stripe(conf, NULL, stripe_addr+i,
					     R5_GAS_NOQUIESCE);
		set_bit(STRIPE_EXPANDING, &sh->state);
		atomic_inc(&conf->reshape_stripes);
		/* If any of this stripe is beyond the end of the old
		 * array, then we need to zero those blocks
		 */
		for (j=sh->disks; j--;) {
			sector_t s;
			if (j == sh->pd_idx)
				continue;
			if (conf->level == 6 &&
			    j == sh->qd_idx)
				continue;
			s = raid5_compute_blocknr(sh, j, 0);
			if (s < raid5_size(mddev, 0, 0)) {
				skipped_disk = 1;
				continue;
			}
			memset(page_address(sh->dev[j].page), 0, RAID5_STRIPE_SIZE(conf));
			set_bit(R5_Expanded, &sh->dev[j].flags);
			set_bit(R5_UPTODATE, &sh->dev[j].flags);
		}
		if (!skipped_disk) {
			set_bit(STRIPE_EXPAND_READY, &sh->state);
			set_bit(STRIPE_HANDLE, &sh->state);
		}
		list_add(&sh->lru, &stripes);
	}
	spin_lock_irq(&conf->device_lock);
	if (mddev->reshape_backwards)
		conf->reshape_progress -= reshape_sectors * new_data_disks;
	else
		conf->reshape_progress += reshape_sectors * new_data_disks;
	spin_unlock_irq(&conf->device_lock);
	/* Ok, those stripe are ready. We can start scheduling
	 * reads on the source stripes.
	 * The source stripes are determined by mapping the first and last
	 * block on the destination stripes.
	 */
	first_sector =
		raid5_compute_sector(conf, stripe_addr*(new_data_disks),
				     1, &dd_idx, NULL);
	last_sector =
		raid5_compute_sector(conf, ((stripe_addr+reshape_sectors)
					    * new_data_disks - 1),
				     1, &dd_idx, NULL);
	if (last_sector >= mddev->dev_sectors)
		last_sector = mddev->dev_sectors - 1;
	while (first_sector <= last_sector) {
		sh = raid5_get_active_stripe(conf, NULL, first_sector,
				R5_GAS_PREVIOUS | R5_GAS_NOQUIESCE);
		set_bit(STRIPE_EXPAND_SOURCE, &sh->state);
		set_bit(STRIPE_HANDLE, &sh->state);
		raid5_release_stripe(sh);
		first_sector += RAID5_STRIPE_SECTORS(conf);
	}
	/* Now that the sources are clearly marked, we can release
	 * the destination stripes
	 */
	while (!list_empty(&stripes)) {
		sh = list_entry(stripes.next, struct stripe_head, lru);
		list_del_init(&sh->lru);
		raid5_release_stripe(sh);
	}
	/* If this takes us to the resync_max point where we have to pause,
	 * then we need to write out the superblock.
	 */
	sector_nr += reshape_sectors;
	retn = reshape_sectors;
finish:
	if (mddev->curr_resync_completed > mddev->resync_max ||
	    (sector_nr - mddev->curr_resync_completed) * 2
	    >= mddev->resync_max - mddev->curr_resync_completed) {
		/* Cannot proceed until we've updated the superblock... */
		wait_event(conf->wait_for_reshape,
			   atomic_read(&conf->reshape_stripes) == 0
			   || test_bit(MD_RECOVERY_INTR, &mddev->recovery));
		if (atomic_read(&conf->reshape_stripes) != 0)
			goto ret;
		mddev->reshape_position = conf->reshape_progress;
		mddev->curr_resync_completed = sector_nr;
		if (!mddev->reshape_backwards)
			/* Can update recovery_offset */
			rdev_for_each(rdev, mddev)
				if (rdev->raid_disk >= 0 &&
				    !test_bit(Journal, &rdev->flags) &&
				    !test_bit(In_sync, &rdev->flags) &&
				    rdev->recovery_offset < sector_nr)
					rdev->recovery_offset = sector_nr;
		conf->reshape_checkpoint = jiffies;
		set_bit(MD_SB_CHANGE_DEVS, &mddev->sb_flags);
		md_wakeup_thread(mddev->thread);
		wait_event(mddev->sb_wait,
			   !test_bit(MD_SB_CHANGE_DEVS, &mddev->sb_flags)
			   || test_bit(MD_RECOVERY_INTR, &mddev->recovery));
		if (test_bit(MD_RECOVERY_INTR, &mddev->recovery))
			goto ret;
		spin_lock_irq(&conf->device_lock);
		conf->reshape_safe = mddev->reshape_position;
		spin_unlock_irq(&conf->device_lock);
		wake_up(&conf->wait_for_reshape);
		sysfs_notify_dirent_safe(mddev->sysfs_completed);
	}
ret:
	return retn;
}

static inline sector_t raid5_sync_request(struct mddev *mddev, sector_t sector_nr,
					  sector_t max_sector, int *skipped)
{
	struct r5conf *conf = mddev->private;
	struct stripe_head *sh;
	sector_t sync_blocks;
	bool still_degraded = false;
	int i;

	if (sector_nr >= max_sector) {
		/* just being told to finish up .. nothing much to do */

		if (test_bit(MD_RECOVERY_RESHAPE, &mddev->recovery)) {
			end_reshape(conf);
			return 0;
		}

		if (mddev->curr_resync < max_sector) /* aborted */
			mddev->bitmap_ops->end_sync(mddev, mddev->curr_resync,
						    &sync_blocks);
		else /* completed sync */
			conf->fullsync = 0;
		mddev->bitmap_ops->close_sync(mddev);

		return 0;
	}

	/* Allow raid5_quiesce to complete */
	wait_event(conf->wait_for_reshape, conf->quiesce != 2);

	if (test_bit(MD_RECOVERY_RESHAPE, &mddev->recovery))
		return reshape_request(mddev, sector_nr, skipped);

	/* No need to check resync_max as we never do more than one
	 * stripe, and as resync_max will always be on a chunk boundary,
	 * if the check in md_do_sync didn't fire, there is no chance
	 * of overstepping resync_max here
	 */

	/* if there is too many failed drives and we are trying
	 * to resync, then assert that we are finished, because there is
	 * nothing we can do.
	 */
	if (mddev->degraded >= conf->max_degraded &&
	    test_bit(MD_RECOVERY_SYNC, &mddev->recovery)) {
		sector_t rv = mddev->dev_sectors - sector_nr;
		*skipped = 1;
		return rv;
	}
	if (!test_bit(MD_RECOVERY_REQUESTED, &mddev->recovery) &&
	    !conf->fullsync &&
	    !mddev->bitmap_ops->start_sync(mddev, sector_nr, &sync_blocks,
					   true) &&
	    sync_blocks >= RAID5_STRIPE_SECTORS(conf)) {
		/* we can skip this block, and probably more */
		do_div(sync_blocks, RAID5_STRIPE_SECTORS(conf));
		*skipped = 1;
		/* keep things rounded to whole stripes */
		return sync_blocks * RAID5_STRIPE_SECTORS(conf);
	}

	mddev->bitmap_ops->cond_end_sync(mddev, sector_nr, false);

	sh = raid5_get_active_stripe(conf, NULL, sector_nr,
				     R5_GAS_NOBLOCK);
	if (sh == NULL) {
		sh = raid5_get_active_stripe(conf, NULL, sector_nr, 0);
		/* make sure we don't swamp the stripe cache if someone else
		 * is trying to get access
		 */
		schedule_timeout_uninterruptible(1);
	}
	/* Need to check if array will still be degraded after recovery/resync
	 * Note in case of > 1 drive failures it's possible we're rebuilding
	 * one drive while leaving another faulty drive in array.
	 */
	for (i = 0; i < conf->raid_disks; i++) {
		struct md_rdev *rdev = conf->disks[i].rdev;

		if (rdev == NULL || test_bit(Faulty, &rdev->flags))
			still_degraded = true;
	}

	mddev->bitmap_ops->start_sync(mddev, sector_nr, &sync_blocks,
				      still_degraded);

	set_bit(STRIPE_SYNC_REQUESTED, &sh->state);
	set_bit(STRIPE_HANDLE, &sh->state);

	raid5_release_stripe(sh);

	return RAID5_STRIPE_SECTORS(conf);
}

static int  retry_aligned_read(struct r5conf *conf, struct bio *raid_bio,
			       unsigned int offset)
{
	/* We may not be able to submit a whole bio at once as there
	 * may not be enough stripe_heads available.
	 * We cannot pre-allocate enough stripe_heads as we may need
	 * more than exist in the cache (if we allow ever large chunks).
	 * So we do one stripe head at a time and record in
	 * ->bi_hw_segments how many have been done.
	 *
	 * We *know* that this entire raid_bio is in one chunk, so
	 * it will be only one 'dd_idx' and only need one call to raid5_compute_sector.
	 */
	struct stripe_head *sh;
	int dd_idx;
	sector_t sector, logical_sector, last_sector;
	int scnt = 0;
	int handled = 0;

	logical_sector = raid_bio->bi_iter.bi_sector &
		~((sector_t)RAID5_STRIPE_SECTORS(conf)-1);
	sector = raid5_compute_sector(conf, logical_sector,
				      0, &dd_idx, NULL);
	last_sector = bio_end_sector(raid_bio);

	for (; logical_sector < last_sector;
	     logical_sector += RAID5_STRIPE_SECTORS(conf),
		     sector += RAID5_STRIPE_SECTORS(conf),
		     scnt++) {

		if (scnt < offset)
			/* already done this stripe */
			continue;

		sh = raid5_get_active_stripe(conf, NULL, sector,
				R5_GAS_NOBLOCK | R5_GAS_NOQUIESCE);
		if (!sh) {
			/* failed to get a stripe - must wait */
			conf->retry_read_aligned = raid_bio;
			conf->retry_read_offset = scnt;
			return handled;
		}

		if (!add_stripe_bio(sh, raid_bio, dd_idx, 0, 0)) {
			raid5_release_stripe(sh);
			conf->retry_read_aligned = raid_bio;
			conf->retry_read_offset = scnt;
			return handled;
		}

		set_bit(R5_ReadNoMerge, &sh->dev[dd_idx].flags);
		handle_stripe(sh);
		raid5_release_stripe(sh);
		handled++;
	}

	bio_endio(raid_bio);

	if (atomic_dec_and_test(&conf->active_aligned_reads))
		wake_up(&conf->wait_for_quiescent);
	return handled;
}

static int handle_active_stripes(struct r5conf *conf, int group,
				 struct r5worker *worker,
				 struct list_head *temp_inactive_list)
		__must_hold(&conf->device_lock)
{
	struct stripe_head *batch[MAX_STRIPE_BATCH], *sh;
	int i, batch_size = 0, hash;
	bool release_inactive = false;

	while (batch_size < MAX_STRIPE_BATCH &&
			(sh = __get_priority_stripe(conf, group)) != NULL)
		batch[batch_size++] = sh;

	if (batch_size == 0) {
		for (i = 0; i < NR_STRIPE_HASH_LOCKS; i++)
			if (!list_empty(temp_inactive_list + i))
				break;
		if (i == NR_STRIPE_HASH_LOCKS) {
			spin_unlock_irq(&conf->device_lock);
			log_flush_stripe_to_raid(conf);
			spin_lock_irq(&conf->device_lock);
			return batch_size;
		}
		release_inactive = true;
	}
	spin_unlock_irq(&conf->device_lock);

	release_inactive_stripe_list(conf, temp_inactive_list,
				     NR_STRIPE_HASH_LOCKS);

	r5l_flush_stripe_to_raid(conf->log);
	if (release_inactive) {
		spin_lock_irq(&conf->device_lock);
		return 0;
	}

	for (i = 0; i < batch_size; i++)
		handle_stripe(batch[i]);
	log_write_stripe_run(conf);

	cond_resched();

	spin_lock_irq(&conf->device_lock);
	for (i = 0; i < batch_size; i++) {
		hash = batch[i]->hash_lock_index;
		__release_stripe(conf, batch[i], &temp_inactive_list[hash]);
	}
	return batch_size;
}

static void raid5_do_work(struct work_struct *work)
{
	struct r5worker *worker = container_of(work, struct r5worker, work);
	struct r5worker_group *group = worker->group;
	struct r5conf *conf = group->conf;
	struct mddev *mddev = conf->mddev;
	int group_id = group - conf->worker_groups;
	int handled;
	struct blk_plug plug;

	pr_debug("+++ raid5worker active\n");

	blk_start_plug(&plug);
	handled = 0;
	spin_lock_irq(&conf->device_lock);
	while (1) {
		int batch_size, released;

		released = release_stripe_list(conf, worker->temp_inactive_list);

		batch_size = handle_active_stripes(conf, group_id, worker,
						   worker->temp_inactive_list);
		worker->working = false;
		if (!batch_size && !released)
			break;
		handled += batch_size;
		wait_event_lock_irq(mddev->sb_wait,
			!test_bit(MD_SB_CHANGE_PENDING, &mddev->sb_flags),
			conf->device_lock);
	}
	pr_debug("%d stripes handled\n", handled);

	spin_unlock_irq(&conf->device_lock);

	flush_deferred_bios(conf);

	r5l_flush_stripe_to_raid(conf->log);

	async_tx_issue_pending_all();
	blk_finish_plug(&plug);

	pr_debug("--- raid5worker inactive\n");
}

/*
 * This is our raid5 kernel thread.
 *
 * We scan the hash table for stripes which can be handled now.
 * During the scan, completed stripes are saved for us by the interrupt
 * handler, so that they will not have to wait for our next wakeup.
 */
static void raid5d(struct md_thread *thread)
{
	struct mddev *mddev = thread->mddev;
	struct r5conf *conf = mddev->private;
	int handled;
	struct blk_plug plug;

	pr_debug("+++ raid5d active\n");

	md_check_recovery(mddev);

	blk_start_plug(&plug);
	handled = 0;
	spin_lock_irq(&conf->device_lock);
	while (1) {
		struct bio *bio;
		int batch_size, released;
		unsigned int offset;

		if (test_bit(MD_SB_CHANGE_PENDING, &mddev->sb_flags))
			break;

		released = release_stripe_list(conf, conf->temp_inactive_list);
		if (released)
			clear_bit(R5_DID_ALLOC, &conf->cache_state);

		if (
		    !list_empty(&conf->bitmap_list)) {
			/* Now is a good time to flush some bitmap updates */
			conf->seq_flush++;
			spin_unlock_irq(&conf->device_lock);
			mddev->bitmap_ops->unplug(mddev, true);
			spin_lock_irq(&conf->device_lock);
			conf->seq_write = conf->seq_flush;
			activate_bit_delay(conf, conf->temp_inactive_list);
		}
		raid5_activate_delayed(conf);

		while ((bio = remove_bio_from_retry(conf, &offset))) {
			int ok;
			spin_unlock_irq(&conf->device_lock);
			ok = retry_aligned_read(conf, bio, offset);
			spin_lock_irq(&conf->device_lock);
			if (!ok)
				break;
			handled++;
		}

		batch_size = handle_active_stripes(conf, ANY_GROUP, NULL,
						   conf->temp_inactive_list);
		if (!batch_size && !released)
			break;
		handled += batch_size;

		if (mddev->sb_flags & ~(1 << MD_SB_CHANGE_PENDING)) {
			spin_unlock_irq(&conf->device_lock);
			md_check_recovery(mddev);
			spin_lock_irq(&conf->device_lock);
		}
	}
	pr_debug("%d stripes handled\n", handled);

	spin_unlock_irq(&conf->device_lock);
	if (test_and_clear_bit(R5_ALLOC_MORE, &conf->cache_state) &&
	    mutex_trylock(&conf->cache_size_mutex)) {
		grow_one_stripe(conf, __GFP_NOWARN);
		/* Set flag even if allocation failed.  This helps
		 * slow down allocation requests when mem is short
		 */
		set_bit(R5_DID_ALLOC, &conf->cache_state);
		mutex_unlock(&conf->cache_size_mutex);
	}

	flush_deferred_bios(conf);

	r5l_flush_stripe_to_raid(conf->log);

	async_tx_issue_pending_all();
	blk_finish_plug(&plug);

	pr_debug("--- raid5d inactive\n");
}

static ssize_t
raid5_show_stripe_cache_size(struct mddev *mddev, char *page)
{
	struct r5conf *conf;
	int ret = 0;
	spin_lock(&mddev->lock);
	conf = mddev->private;
	if (conf)
		ret = sprintf(page, "%d\n", conf->min_nr_stripes);
	spin_unlock(&mddev->lock);
	return ret;
}

int
raid5_set_cache_size(struct mddev *mddev, int size)
{
	int result = 0;
	struct r5conf *conf = mddev->private;

	if (size <= 16 || size > 32768)
		return -EINVAL;

	WRITE_ONCE(conf->min_nr_stripes, size);
	mutex_lock(&conf->cache_size_mutex);
	while (size < conf->max_nr_stripes &&
	       drop_one_stripe(conf))
		;
	mutex_unlock(&conf->cache_size_mutex);

	md_allow_write(mddev);

	mutex_lock(&conf->cache_size_mutex);
	while (size > conf->max_nr_stripes)
		if (!grow_one_stripe(conf, GFP_KERNEL)) {
			WRITE_ONCE(conf->min_nr_stripes, conf->max_nr_stripes);
			result = -ENOMEM;
			break;
		}
	mutex_unlock(&conf->cache_size_mutex);

	return result;
}
EXPORT_SYMBOL(raid5_set_cache_size);

static ssize_t
raid5_store_stripe_cache_size(struct mddev *mddev, const char *page, size_t len)
{
	struct r5conf *conf;
	unsigned long new;
	int err;

	if (len >= PAGE_SIZE)
		return -EINVAL;
	if (kstrtoul(page, 10, &new))
		return -EINVAL;
	err = mddev_lock(mddev);
	if (err)
		return err;
	conf = mddev->private;
	if (!conf)
		err = -ENODEV;
	else
		err = raid5_set_cache_size(mddev, new);
	mddev_unlock(mddev);

	return err ?: len;
}

static struct md_sysfs_entry
raid5_stripecache_size = __ATTR(stripe_cache_size, S_IRUGO | S_IWUSR,
				raid5_show_stripe_cache_size,
				raid5_store_stripe_cache_size);

static ssize_t
raid5_show_rmw_level(struct mddev  *mddev, char *page)
{
	struct r5conf *conf = mddev->private;
	if (conf)
		return sprintf(page, "%d\n", conf->rmw_level);
	else
		return 0;
}

static ssize_t
raid5_store_rmw_level(struct mddev  *mddev, const char *page, size_t len)
{
	struct r5conf *conf = mddev->private;
	unsigned long new;

	if (!conf)
		return -ENODEV;

	if (len >= PAGE_SIZE)
		return -EINVAL;

	if (kstrtoul(page, 10, &new))
		return -EINVAL;

	if (new != PARITY_DISABLE_RMW && !raid6_call.xor_syndrome)
		return -EINVAL;

	if (new != PARITY_DISABLE_RMW &&
	    new != PARITY_ENABLE_RMW &&
	    new != PARITY_PREFER_RMW)
		return -EINVAL;

	conf->rmw_level = new;
	return len;
}

static struct md_sysfs_entry
raid5_rmw_level = __ATTR(rmw_level, S_IRUGO | S_IWUSR,
			 raid5_show_rmw_level,
			 raid5_store_rmw_level);

static ssize_t
raid5_show_stripe_size(struct mddev  *mddev, char *page)
{
	struct r5conf *conf;
	int ret = 0;

	spin_lock(&mddev->lock);
	conf = mddev->private;
	if (conf)
		ret = sprintf(page, "%lu\n", RAID5_STRIPE_SIZE(conf));
	spin_unlock(&mddev->lock);
	return ret;
}

#if PAGE_SIZE != DEFAULT_STRIPE_SIZE
static ssize_t
raid5_store_stripe_size(struct mddev  *mddev, const char *page, size_t len)
{
	struct r5conf *conf;
	unsigned long new;
	int err;
	int size;

	if (len >= PAGE_SIZE)
		return -EINVAL;
	if (kstrtoul(page, 10, &new))
		return -EINVAL;

	/*
	 * The value should not be bigger than PAGE_SIZE. It requires to
	 * be multiple of DEFAULT_STRIPE_SIZE and the value should be power
	 * of two.
	 */
	if (new % DEFAULT_STRIPE_SIZE != 0 ||
			new > PAGE_SIZE || new == 0 ||
			new != roundup_pow_of_two(new))
		return -EINVAL;

	err = mddev_suspend_and_lock(mddev);
	if (err)
		return err;

	conf = mddev->private;
	if (!conf) {
		err = -ENODEV;
		goto out_unlock;
	}

	if (new == conf->stripe_size)
		goto out_unlock;

	pr_debug("md/raid: change stripe_size from %lu to %lu\n",
			conf->stripe_size, new);

	if (test_bit(MD_RECOVERY_RUNNING, &mddev->recovery) ||
	    mddev->reshape_position != MaxSector || mddev->sysfs_active) {
		err = -EBUSY;
		goto out_unlock;
	}

	mutex_lock(&conf->cache_size_mutex);
	size = conf->max_nr_stripes;

	shrink_stripes(conf);

	conf->stripe_size = new;
	conf->stripe_shift = ilog2(new) - 9;
	conf->stripe_sectors = new >> 9;
	if (grow_stripes(conf, size)) {
		pr_warn("md/raid:%s: couldn't allocate buffers\n",
				mdname(mddev));
		err = -ENOMEM;
	}
	mutex_unlock(&conf->cache_size_mutex);

out_unlock:
	mddev_unlock_and_resume(mddev);
	return err ?: len;
}

static struct md_sysfs_entry
raid5_stripe_size = __ATTR(stripe_size, 0644,
			 raid5_show_stripe_size,
			 raid5_store_stripe_size);
#else
static struct md_sysfs_entry
raid5_stripe_size = __ATTR(stripe_size, 0444,
			 raid5_show_stripe_size,
			 NULL);
#endif

static ssize_t
raid5_show_preread_threshold(struct mddev *mddev, char *page)
{
	struct r5conf *conf;
	int ret = 0;
	spin_lock(&mddev->lock);
	conf = mddev->private;
	if (conf)
		ret = sprintf(page, "%d\n", conf->bypass_threshold);
	spin_unlock(&mddev->lock);
	return ret;
}

static ssize_t
raid5_store_preread_threshold(struct mddev *mddev, const char *page, size_t len)
{
	struct r5conf *conf;
	unsigned long new;
	int err;

	if (len >= PAGE_SIZE)
		return -EINVAL;
	if (kstrtoul(page, 10, &new))
		return -EINVAL;

	err = mddev_lock(mddev);
	if (err)
		return err;
	conf = mddev->private;
	if (!conf)
		err = -ENODEV;
	else if (new > conf->min_nr_stripes)
		err = -EINVAL;
	else
		conf->bypass_threshold = new;
	mddev_unlock(mddev);
	return err ?: len;
}

static struct md_sysfs_entry
raid5_preread_bypass_threshold = __ATTR(preread_bypass_threshold,
					S_IRUGO | S_IWUSR,
					raid5_show_preread_threshold,
					raid5_store_preread_threshold);

static ssize_t
raid5_show_skip_copy(struct mddev *mddev, char *page)
{
	struct r5conf *conf;
	int ret = 0;
	spin_lock(&mddev->lock);
	conf = mddev->private;
	if (conf)
		ret = sprintf(page, "%d\n", conf->skip_copy);
	spin_unlock(&mddev->lock);
	return ret;
}

static ssize_t
raid5_store_skip_copy(struct mddev *mddev, const char *page, size_t len)
{
	struct r5conf *conf;
	unsigned long new;
	int err;

	if (len >= PAGE_SIZE)
		return -EINVAL;
	if (kstrtoul(page, 10, &new))
		return -EINVAL;
	new = !!new;

	err = mddev_suspend_and_lock(mddev);
	if (err)
		return err;
	conf = mddev->private;
	if (!conf)
		err = -ENODEV;
	else if (new != conf->skip_copy) {
		struct request_queue *q = mddev->gendisk->queue;
		struct queue_limits lim = queue_limits_start_update(q);

		conf->skip_copy = new;
		if (new)
			lim.features |= BLK_FEAT_STABLE_WRITES;
		else
			lim.features &= ~BLK_FEAT_STABLE_WRITES;
		err = queue_limits_commit_update(q, &lim);
	}
	mddev_unlock_and_resume(mddev);
	return err ?: len;
}

static struct md_sysfs_entry
raid5_skip_copy = __ATTR(skip_copy, S_IRUGO | S_IWUSR,
					raid5_show_skip_copy,
					raid5_store_skip_copy);

static ssize_t
stripe_cache_active_show(struct mddev *mddev, char *page)
{
	struct r5conf *conf = mddev->private;
	if (conf)
		return sprintf(page, "%d\n", atomic_read(&conf->active_stripes));
	else
		return 0;
}

static struct md_sysfs_entry
raid5_stripecache_active = __ATTR_RO(stripe_cache_active);

static ssize_t
raid5_show_group_thread_cnt(struct mddev *mddev, char *page)
{
	struct r5conf *conf;
	int ret = 0;
	spin_lock(&mddev->lock);
	conf = mddev->private;
	if (conf)
		ret = sprintf(page, "%d\n", conf->worker_cnt_per_group);
	spin_unlock(&mddev->lock);
	return ret;
}

static int alloc_thread_groups(struct r5conf *conf, int cnt,
			       int *group_cnt,
			       struct r5worker_group **worker_groups);
static ssize_t
raid5_store_group_thread_cnt(struct mddev *mddev, const char *page, size_t len)
{
	struct r5conf *conf;
	unsigned int new;
	int err;
	struct r5worker_group *new_groups, *old_groups;
	int group_cnt;

	if (len >= PAGE_SIZE)
		return -EINVAL;
	if (kstrtouint(page, 10, &new))
		return -EINVAL;
	/* 8192 should be big enough */
	if (new > 8192)
		return -EINVAL;

	err = mddev_suspend_and_lock(mddev);
	if (err)
		return err;
	raid5_quiesce(mddev, true);

	conf = mddev->private;
	if (!conf)
		err = -ENODEV;
	else if (new != conf->worker_cnt_per_group) {
		old_groups = conf->worker_groups;
		if (old_groups)
			flush_workqueue(raid5_wq);

		err = alloc_thread_groups(conf, new, &group_cnt, &new_groups);
		if (!err) {
			spin_lock_irq(&conf->device_lock);
			conf->group_cnt = group_cnt;
			conf->worker_cnt_per_group = new;
			conf->worker_groups = new_groups;
			spin_unlock_irq(&conf->device_lock);

			if (old_groups)
				kfree(old_groups[0].workers);
			kfree(old_groups);
		}
	}

	raid5_quiesce(mddev, false);
	mddev_unlock_and_resume(mddev);

	return err ?: len;
}

static struct md_sysfs_entry
raid5_group_thread_cnt = __ATTR(group_thread_cnt, S_IRUGO | S_IWUSR,
				raid5_show_group_thread_cnt,
				raid5_store_group_thread_cnt);

static struct attribute *raid5_attrs[] =  {
	&raid5_stripecache_size.attr,
	&raid5_stripecache_active.attr,
	&raid5_preread_bypass_threshold.attr,
	&raid5_group_thread_cnt.attr,
	&raid5_skip_copy.attr,
	&raid5_rmw_level.attr,
	&raid5_stripe_size.attr,
	&r5c_journal_mode.attr,
	&ppl_write_hint.attr,
	NULL,
};
static const struct attribute_group raid5_attrs_group = {
	.name = NULL,
	.attrs = raid5_attrs,
};

static int alloc_thread_groups(struct r5conf *conf, int cnt, int *group_cnt,
			       struct r5worker_group **worker_groups)
{
	int i, j, k;
	ssize_t size;
	struct r5worker *workers;

	if (cnt == 0) {
		*group_cnt = 0;
		*worker_groups = NULL;
		return 0;
	}
	*group_cnt = num_possible_nodes();
	size = sizeof(struct r5worker) * cnt;
	workers = kcalloc(size, *group_cnt, GFP_NOIO);
	*worker_groups = kcalloc(*group_cnt, sizeof(struct r5worker_group),
				 GFP_NOIO);
	if (!*worker_groups || !workers) {
		kfree(workers);
		kfree(*worker_groups);
		return -ENOMEM;
	}

	for (i = 0; i < *group_cnt; i++) {
		struct r5worker_group *group;

		group = &(*worker_groups)[i];
		INIT_LIST_HEAD(&group->handle_list);
		INIT_LIST_HEAD(&group->loprio_list);
		group->conf = conf;
		group->workers = workers + i * cnt;

		for (j = 0; j < cnt; j++) {
			struct r5worker *worker = group->workers + j;
			worker->group = group;
			INIT_WORK(&worker->work, raid5_do_work);

			for (k = 0; k < NR_STRIPE_HASH_LOCKS; k++)
				INIT_LIST_HEAD(worker->temp_inactive_list + k);
		}
	}

	return 0;
}

static void free_thread_groups(struct r5conf *conf)
{
	if (conf->worker_groups)
		kfree(conf->worker_groups[0].workers);
	kfree(conf->worker_groups);
	conf->worker_groups = NULL;
}

static sector_t
raid5_size(struct mddev *mddev, sector_t sectors, int raid_disks)
{
	struct r5conf *conf = mddev->private;

	if (!sectors)
		sectors = mddev->dev_sectors;
	if (!raid_disks)
		/* size is defined by the smallest of previous and new size */
		raid_disks = min(conf->raid_disks, conf->previous_raid_disks);

	sectors &= ~((sector_t)conf->chunk_sectors - 1);
	sectors &= ~((sector_t)conf->prev_chunk_sectors - 1);
	return sectors * (raid_disks - conf->max_degraded);
}

static void free_scratch_buffer(struct r5conf *conf, struct raid5_percpu *percpu)
{
	safe_put_page(percpu->spare_page);
	percpu->spare_page = NULL;
	kvfree(percpu->scribble);
	percpu->scribble = NULL;
}

static int alloc_scratch_buffer(struct r5conf *conf, struct raid5_percpu *percpu)
{
	if (conf->level == 6 && !percpu->spare_page) {
		percpu->spare_page = alloc_page(GFP_KERNEL);
		if (!percpu->spare_page)
			return -ENOMEM;
	}

	if (scribble_alloc(percpu,
			   max(conf->raid_disks,
			       conf->previous_raid_disks),
			   max(conf->chunk_sectors,
			       conf->prev_chunk_sectors)
			   / RAID5_STRIPE_SECTORS(conf))) {
		free_scratch_buffer(conf, percpu);
		return -ENOMEM;
	}

	local_lock_init(&percpu->lock);
	return 0;
}

static int raid456_cpu_dead(unsigned int cpu, struct hlist_node *node)
{
	struct r5conf *conf = hlist_entry_safe(node, struct r5conf, node);

	free_scratch_buffer(conf, per_cpu_ptr(conf->percpu, cpu));
	return 0;
}

static void raid5_free_percpu(struct r5conf *conf)
{
	if (!conf->percpu)
		return;

	cpuhp_state_remove_instance(CPUHP_MD_RAID5_PREPARE, &conf->node);
	free_percpu(conf->percpu);
}

static void free_conf(struct r5conf *conf)
{
	int i;

	log_exit(conf);

	shrinker_free(conf->shrinker);
	free_thread_groups(conf);
	shrink_stripes(conf);
	raid5_free_percpu(conf);
	for (i = 0; i < conf->pool_size; i++)
		if (conf->disks[i].extra_page)
			put_page(conf->disks[i].extra_page);
	kfree(conf->disks);
	bioset_exit(&conf->bio_split);
	kfree(conf->stripe_hashtbl);
	kfree(conf->pending_data);
	kfree(conf);
}

static int raid456_cpu_up_prepare(unsigned int cpu, struct hlist_node *node)
{
	struct r5conf *conf = hlist_entry_safe(node, struct r5conf, node);
	struct raid5_percpu *percpu = per_cpu_ptr(conf->percpu, cpu);

	if (alloc_scratch_buffer(conf, percpu)) {
		pr_warn("%s: failed memory allocation for cpu%u\n",
			__func__, cpu);
		return -ENOMEM;
	}
	return 0;
}

static int raid5_alloc_percpu(struct r5conf *conf)
{
	int err = 0;

	conf->percpu = alloc_percpu(struct raid5_percpu);
	if (!conf->percpu)
		return -ENOMEM;

	err = cpuhp_state_add_instance(CPUHP_MD_RAID5_PREPARE, &conf->node);
	if (!err) {
		conf->scribble_disks = max(conf->raid_disks,
			conf->previous_raid_disks);
		conf->scribble_sectors = max(conf->chunk_sectors,
			conf->prev_chunk_sectors);
	}
	return err;
}

static unsigned long raid5_cache_scan(struct shrinker *shrink,
				      struct shrink_control *sc)
{
	struct r5conf *conf = shrink->private_data;
	unsigned long ret = SHRINK_STOP;

	if (mutex_trylock(&conf->cache_size_mutex)) {
		ret= 0;
		while (ret < sc->nr_to_scan &&
		       conf->max_nr_stripes > conf->min_nr_stripes) {
			if (drop_one_stripe(conf) == 0) {
				ret = SHRINK_STOP;
				break;
			}
			ret++;
		}
		mutex_unlock(&conf->cache_size_mutex);
	}
	return ret;
}

static unsigned long raid5_cache_count(struct shrinker *shrink,
				       struct shrink_control *sc)
{
<<<<<<< HEAD
	struct r5conf *conf = container_of(shrink, struct r5conf, shrinker);
=======
	struct r5conf *conf = shrink->private_data;
>>>>>>> a6ad5510
	int max_stripes = READ_ONCE(conf->max_nr_stripes);
	int min_stripes = READ_ONCE(conf->min_nr_stripes);

	if (max_stripes < min_stripes)
		/* unlikely, but not impossible */
		return 0;
	return max_stripes - min_stripes;
}

static struct r5conf *setup_conf(struct mddev *mddev)
{
	struct r5conf *conf;
	int raid_disk, memory, max_disks;
	struct md_rdev *rdev;
	struct disk_info *disk;
	char pers_name[6];
	int i;
	int group_cnt;
	struct r5worker_group *new_group;
	int ret = -ENOMEM;

	if (mddev->new_level != 5
	    && mddev->new_level != 4
	    && mddev->new_level != 6) {
		pr_warn("md/raid:%s: raid level not set to 4/5/6 (%d)\n",
			mdname(mddev), mddev->new_level);
		return ERR_PTR(-EIO);
	}
	if ((mddev->new_level == 5
	     && !algorithm_valid_raid5(mddev->new_layout)) ||
	    (mddev->new_level == 6
	     && !algorithm_valid_raid6(mddev->new_layout))) {
		pr_warn("md/raid:%s: layout %d not supported\n",
			mdname(mddev), mddev->new_layout);
		return ERR_PTR(-EIO);
	}
	if (mddev->new_level == 6 && mddev->raid_disks < 4) {
		pr_warn("md/raid:%s: not enough configured devices (%d, minimum 4)\n",
			mdname(mddev), mddev->raid_disks);
		return ERR_PTR(-EINVAL);
	}

	if (!mddev->new_chunk_sectors ||
	    (mddev->new_chunk_sectors << 9) % PAGE_SIZE ||
	    !is_power_of_2(mddev->new_chunk_sectors)) {
		pr_warn("md/raid:%s: invalid chunk size %d\n",
			mdname(mddev), mddev->new_chunk_sectors << 9);
		return ERR_PTR(-EINVAL);
	}

	conf = kzalloc(sizeof(struct r5conf), GFP_KERNEL);
	if (conf == NULL)
		goto abort;

#if PAGE_SIZE != DEFAULT_STRIPE_SIZE
	conf->stripe_size = DEFAULT_STRIPE_SIZE;
	conf->stripe_shift = ilog2(DEFAULT_STRIPE_SIZE) - 9;
	conf->stripe_sectors = DEFAULT_STRIPE_SIZE >> 9;
#endif
	INIT_LIST_HEAD(&conf->free_list);
	INIT_LIST_HEAD(&conf->pending_list);
	conf->pending_data = kcalloc(PENDING_IO_MAX,
				     sizeof(struct r5pending_data),
				     GFP_KERNEL);
	if (!conf->pending_data)
		goto abort;
	for (i = 0; i < PENDING_IO_MAX; i++)
		list_add(&conf->pending_data[i].sibling, &conf->free_list);
	/* Don't enable multi-threading by default*/
	if (!alloc_thread_groups(conf, 0, &group_cnt, &new_group)) {
		conf->group_cnt = group_cnt;
		conf->worker_cnt_per_group = 0;
		conf->worker_groups = new_group;
	} else
		goto abort;
	spin_lock_init(&conf->device_lock);
	seqcount_spinlock_init(&conf->gen_lock, &conf->device_lock);
	mutex_init(&conf->cache_size_mutex);

	init_waitqueue_head(&conf->wait_for_quiescent);
	init_waitqueue_head(&conf->wait_for_stripe);
	init_waitqueue_head(&conf->wait_for_reshape);
	INIT_LIST_HEAD(&conf->handle_list);
	INIT_LIST_HEAD(&conf->loprio_list);
	INIT_LIST_HEAD(&conf->hold_list);
	INIT_LIST_HEAD(&conf->delayed_list);
	INIT_LIST_HEAD(&conf->bitmap_list);
	init_llist_head(&conf->released_stripes);
	atomic_set(&conf->active_stripes, 0);
	atomic_set(&conf->preread_active_stripes, 0);
	atomic_set(&conf->active_aligned_reads, 0);
	spin_lock_init(&conf->pending_bios_lock);
	conf->batch_bio_dispatch = true;
	rdev_for_each(rdev, mddev) {
		if (test_bit(Journal, &rdev->flags))
			continue;
		if (bdev_nonrot(rdev->bdev)) {
			conf->batch_bio_dispatch = false;
			break;
		}
	}

	conf->bypass_threshold = BYPASS_THRESHOLD;
	conf->recovery_disabled = mddev->recovery_disabled - 1;

	conf->raid_disks = mddev->raid_disks;
	if (mddev->reshape_position == MaxSector)
		conf->previous_raid_disks = mddev->raid_disks;
	else
		conf->previous_raid_disks = mddev->raid_disks - mddev->delta_disks;
	max_disks = max(conf->raid_disks, conf->previous_raid_disks);

	conf->disks = kcalloc(max_disks, sizeof(struct disk_info),
			      GFP_KERNEL);

	if (!conf->disks)
		goto abort;

	for (i = 0; i < max_disks; i++) {
		conf->disks[i].extra_page = alloc_page(GFP_KERNEL);
		if (!conf->disks[i].extra_page)
			goto abort;
	}

	ret = bioset_init(&conf->bio_split, BIO_POOL_SIZE, 0, 0);
	if (ret)
		goto abort;
	conf->mddev = mddev;

	ret = -ENOMEM;
	conf->stripe_hashtbl = kzalloc(PAGE_SIZE, GFP_KERNEL);
	if (!conf->stripe_hashtbl)
		goto abort;

	/* We init hash_locks[0] separately to that it can be used
	 * as the reference lock in the spin_lock_nest_lock() call
	 * in lock_all_device_hash_locks_irq in order to convince
	 * lockdep that we know what we are doing.
	 */
	spin_lock_init(conf->hash_locks);
	for (i = 1; i < NR_STRIPE_HASH_LOCKS; i++)
		spin_lock_init(conf->hash_locks + i);

	for (i = 0; i < NR_STRIPE_HASH_LOCKS; i++)
		INIT_LIST_HEAD(conf->inactive_list + i);

	for (i = 0; i < NR_STRIPE_HASH_LOCKS; i++)
		INIT_LIST_HEAD(conf->temp_inactive_list + i);

	atomic_set(&conf->r5c_cached_full_stripes, 0);
	INIT_LIST_HEAD(&conf->r5c_full_stripe_list);
	atomic_set(&conf->r5c_cached_partial_stripes, 0);
	INIT_LIST_HEAD(&conf->r5c_partial_stripe_list);
	atomic_set(&conf->r5c_flushing_full_stripes, 0);
	atomic_set(&conf->r5c_flushing_partial_stripes, 0);

	conf->level = mddev->new_level;
	conf->chunk_sectors = mddev->new_chunk_sectors;
	ret = raid5_alloc_percpu(conf);
	if (ret)
		goto abort;

	pr_debug("raid456: run(%s) called.\n", mdname(mddev));

	ret = -EIO;
	rdev_for_each(rdev, mddev) {
		raid_disk = rdev->raid_disk;
		if (raid_disk >= max_disks
		    || raid_disk < 0 || test_bit(Journal, &rdev->flags))
			continue;
		disk = conf->disks + raid_disk;

		if (test_bit(Replacement, &rdev->flags)) {
			if (disk->replacement)
				goto abort;
			disk->replacement = rdev;
		} else {
			if (disk->rdev)
				goto abort;
			disk->rdev = rdev;
		}

		if (test_bit(In_sync, &rdev->flags)) {
			pr_info("md/raid:%s: device %pg operational as raid disk %d\n",
				mdname(mddev), rdev->bdev, raid_disk);
		} else if (rdev->saved_raid_disk != raid_disk)
			/* Cannot rely on bitmap to complete recovery */
			conf->fullsync = 1;
	}

	conf->level = mddev->new_level;
	if (conf->level == 6) {
		conf->max_degraded = 2;
		if (raid6_call.xor_syndrome)
			conf->rmw_level = PARITY_ENABLE_RMW;
		else
			conf->rmw_level = PARITY_DISABLE_RMW;
	} else {
		conf->max_degraded = 1;
		conf->rmw_level = PARITY_ENABLE_RMW;
	}
	conf->algorithm = mddev->new_layout;
	conf->reshape_progress = mddev->reshape_position;
	if (conf->reshape_progress != MaxSector) {
		conf->prev_chunk_sectors = mddev->chunk_sectors;
		conf->prev_algo = mddev->layout;
	} else {
		conf->prev_chunk_sectors = conf->chunk_sectors;
		conf->prev_algo = conf->algorithm;
	}

	conf->min_nr_stripes = NR_STRIPES;
	if (mddev->reshape_position != MaxSector) {
		int stripes = max_t(int,
			((mddev->chunk_sectors << 9) / RAID5_STRIPE_SIZE(conf)) * 4,
			((mddev->new_chunk_sectors << 9) / RAID5_STRIPE_SIZE(conf)) * 4);
		conf->min_nr_stripes = max(NR_STRIPES, stripes);
		if (conf->min_nr_stripes != NR_STRIPES)
			pr_info("md/raid:%s: force stripe size %d for reshape\n",
				mdname(mddev), conf->min_nr_stripes);
	}
	memory = conf->min_nr_stripes * (sizeof(struct stripe_head) +
		 max_disks * ((sizeof(struct bio) + PAGE_SIZE))) / 1024;
	atomic_set(&conf->empty_inactive_list_nr, NR_STRIPE_HASH_LOCKS);
	if (grow_stripes(conf, conf->min_nr_stripes)) {
		pr_warn("md/raid:%s: couldn't allocate %dkB for buffers\n",
			mdname(mddev), memory);
		ret = -ENOMEM;
		goto abort;
	} else
		pr_debug("md/raid:%s: allocated %dkB\n", mdname(mddev), memory);
	/*
	 * Losing a stripe head costs more than the time to refill it,
	 * it reduces the queue depth and so can hurt throughput.
	 * So set it rather large, scaled by number of devices.
	 */
	conf->shrinker = shrinker_alloc(0, "md-raid5:%s", mdname(mddev));
	if (!conf->shrinker) {
		ret = -ENOMEM;
		pr_warn("md/raid:%s: couldn't allocate shrinker.\n",
			mdname(mddev));
		goto abort;
	}

	conf->shrinker->seeks = DEFAULT_SEEKS * conf->raid_disks * 4;
	conf->shrinker->scan_objects = raid5_cache_scan;
	conf->shrinker->count_objects = raid5_cache_count;
	conf->shrinker->batch = 128;
	conf->shrinker->private_data = conf;

	shrinker_register(conf->shrinker);

	sprintf(pers_name, "raid%d", mddev->new_level);
	rcu_assign_pointer(conf->thread,
			   md_register_thread(raid5d, mddev, pers_name));
	if (!conf->thread) {
		pr_warn("md/raid:%s: couldn't allocate thread.\n",
			mdname(mddev));
		ret = -ENOMEM;
		goto abort;
	}

	return conf;

 abort:
	if (conf)
		free_conf(conf);
	return ERR_PTR(ret);
}

static int only_parity(int raid_disk, int algo, int raid_disks, int max_degraded)
{
	switch (algo) {
	case ALGORITHM_PARITY_0:
		if (raid_disk < max_degraded)
			return 1;
		break;
	case ALGORITHM_PARITY_N:
		if (raid_disk >= raid_disks - max_degraded)
			return 1;
		break;
	case ALGORITHM_PARITY_0_6:
		if (raid_disk == 0 ||
		    raid_disk == raid_disks - 1)
			return 1;
		break;
	case ALGORITHM_LEFT_ASYMMETRIC_6:
	case ALGORITHM_RIGHT_ASYMMETRIC_6:
	case ALGORITHM_LEFT_SYMMETRIC_6:
	case ALGORITHM_RIGHT_SYMMETRIC_6:
		if (raid_disk == raid_disks - 1)
			return 1;
	}
	return 0;
}

static int raid5_set_limits(struct mddev *mddev)
{
	struct r5conf *conf = mddev->private;
	struct queue_limits lim;
	int data_disks, stripe;
	struct md_rdev *rdev;

	/*
	 * The read-ahead size must cover two whole stripes, which is
	 * 2 * (datadisks) * chunksize where 'n' is the number of raid devices.
	 */
	data_disks = conf->previous_raid_disks - conf->max_degraded;

	/*
	 * We can only discard a whole stripe. It doesn't make sense to
	 * discard data disk but write parity disk
	 */
	stripe = roundup_pow_of_two(data_disks * (mddev->chunk_sectors << 9));

	md_init_stacking_limits(&lim);
	lim.io_min = mddev->chunk_sectors << 9;
	lim.io_opt = lim.io_min * (conf->raid_disks - conf->max_degraded);
	lim.features |= BLK_FEAT_RAID_PARTIAL_STRIPES_EXPENSIVE;
	lim.discard_granularity = stripe;
	lim.max_write_zeroes_sectors = 0;
	mddev_stack_rdev_limits(mddev, &lim, 0);
	rdev_for_each(rdev, mddev)
		queue_limits_stack_bdev(&lim, rdev->bdev, rdev->new_data_offset,
				mddev->gendisk->disk_name);

	/*
	 * Zeroing is required for discard, otherwise data could be lost.
	 *
	 * Consider a scenario: discard a stripe (the stripe could be
	 * inconsistent if discard_zeroes_data is 0); write one disk of the
	 * stripe (the stripe could be inconsistent again depending on which
	 * disks are used to calculate parity); the disk is broken; The stripe
	 * data of this disk is lost.
	 *
	 * We only allow DISCARD if the sysadmin has confirmed that only safe
	 * devices are in use by setting a module parameter.  A better idea
	 * might be to turn DISCARD into WRITE_ZEROES requests, as that is
	 * required to be safe.
	 */
	if (!devices_handle_discard_safely ||
	    lim.max_discard_sectors < (stripe >> 9) ||
	    lim.discard_granularity < stripe)
		lim.max_hw_discard_sectors = 0;

	/*
	 * Requests require having a bitmap for each stripe.
	 * Limit the max sectors based on this.
	 */
	lim.max_hw_sectors = RAID5_MAX_REQ_STRIPES << RAID5_STRIPE_SHIFT(conf);

	/* No restrictions on the number of segments in the request */
	lim.max_segments = USHRT_MAX;

	return queue_limits_set(mddev->gendisk->queue, &lim);
}

static int raid5_run(struct mddev *mddev)
{
	struct r5conf *conf;
	int dirty_parity_disks = 0;
	struct md_rdev *rdev;
	struct md_rdev *journal_dev = NULL;
	sector_t reshape_offset = 0;
	int i;
	long long min_offset_diff = 0;
	int first = 1;
	int ret = -EIO;

	if (mddev->recovery_cp != MaxSector)
		pr_notice("md/raid:%s: not clean -- starting background reconstruction\n",
			  mdname(mddev));

	rdev_for_each(rdev, mddev) {
		long long diff;

		if (test_bit(Journal, &rdev->flags)) {
			journal_dev = rdev;
			continue;
		}
		if (rdev->raid_disk < 0)
			continue;
		diff = (rdev->new_data_offset - rdev->data_offset);
		if (first) {
			min_offset_diff = diff;
			first = 0;
		} else if (mddev->reshape_backwards &&
			 diff < min_offset_diff)
			min_offset_diff = diff;
		else if (!mddev->reshape_backwards &&
			 diff > min_offset_diff)
			min_offset_diff = diff;
	}

	if ((test_bit(MD_HAS_JOURNAL, &mddev->flags) || journal_dev) &&
	    (mddev->bitmap_info.offset || mddev->bitmap_info.file)) {
		pr_notice("md/raid:%s: array cannot have both journal and bitmap\n",
			  mdname(mddev));
		return -EINVAL;
	}

	if (mddev->reshape_position != MaxSector) {
		/* Check that we can continue the reshape.
		 * Difficulties arise if the stripe we would write to
		 * next is at or after the stripe we would read from next.
		 * For a reshape that changes the number of devices, this
		 * is only possible for a very short time, and mdadm makes
		 * sure that time appears to have past before assembling
		 * the array.  So we fail if that time hasn't passed.
		 * For a reshape that keeps the number of devices the same
		 * mdadm must be monitoring the reshape can keeping the
		 * critical areas read-only and backed up.  It will start
		 * the array in read-only mode, so we check for that.
		 */
		sector_t here_new, here_old;
		int old_disks;
		int max_degraded = (mddev->level == 6 ? 2 : 1);
		int chunk_sectors;
		int new_data_disks;

		if (journal_dev) {
			pr_warn("md/raid:%s: don't support reshape with journal - aborting.\n",
				mdname(mddev));
			return -EINVAL;
		}

		if (mddev->new_level != mddev->level) {
			pr_warn("md/raid:%s: unsupported reshape required - aborting.\n",
				mdname(mddev));
			return -EINVAL;
		}
		old_disks = mddev->raid_disks - mddev->delta_disks;
		/* reshape_position must be on a new-stripe boundary, and one
		 * further up in new geometry must map after here in old
		 * geometry.
		 * If the chunk sizes are different, then as we perform reshape
		 * in units of the largest of the two, reshape_position needs
		 * be a multiple of the largest chunk size times new data disks.
		 */
		here_new = mddev->reshape_position;
		chunk_sectors = max(mddev->chunk_sectors, mddev->new_chunk_sectors);
		new_data_disks = mddev->raid_disks - max_degraded;
		if (sector_div(here_new, chunk_sectors * new_data_disks)) {
			pr_warn("md/raid:%s: reshape_position not on a stripe boundary\n",
				mdname(mddev));
			return -EINVAL;
		}
		reshape_offset = here_new * chunk_sectors;
		/* here_new is the stripe we will write to */
		here_old = mddev->reshape_position;
		sector_div(here_old, chunk_sectors * (old_disks-max_degraded));
		/* here_old is the first stripe that we might need to read
		 * from */
		if (mddev->delta_disks == 0) {
			/* We cannot be sure it is safe to start an in-place
			 * reshape.  It is only safe if user-space is monitoring
			 * and taking constant backups.
			 * mdadm always starts a situation like this in
			 * readonly mode so it can take control before
			 * allowing any writes.  So just check for that.
			 */
			if (abs(min_offset_diff) >= mddev->chunk_sectors &&
			    abs(min_offset_diff) >= mddev->new_chunk_sectors)
				/* not really in-place - so OK */;
			else if (mddev->ro == 0) {
				pr_warn("md/raid:%s: in-place reshape must be started in read-only mode - aborting\n",
					mdname(mddev));
				return -EINVAL;
			}
		} else if (mddev->reshape_backwards
		    ? (here_new * chunk_sectors + min_offset_diff <=
		       here_old * chunk_sectors)
		    : (here_new * chunk_sectors >=
		       here_old * chunk_sectors + (-min_offset_diff))) {
			/* Reading from the same stripe as writing to - bad */
			pr_warn("md/raid:%s: reshape_position too early for auto-recovery - aborting.\n",
				mdname(mddev));
			return -EINVAL;
		}
		pr_debug("md/raid:%s: reshape will continue\n", mdname(mddev));
		/* OK, we should be able to continue; */
	} else {
		BUG_ON(mddev->level != mddev->new_level);
		BUG_ON(mddev->layout != mddev->new_layout);
		BUG_ON(mddev->chunk_sectors != mddev->new_chunk_sectors);
		BUG_ON(mddev->delta_disks != 0);
	}

	if (test_bit(MD_HAS_JOURNAL, &mddev->flags) &&
	    test_bit(MD_HAS_PPL, &mddev->flags)) {
		pr_warn("md/raid:%s: using journal device and PPL not allowed - disabling PPL\n",
			mdname(mddev));
		clear_bit(MD_HAS_PPL, &mddev->flags);
		clear_bit(MD_HAS_MULTIPLE_PPLS, &mddev->flags);
	}

	if (mddev->private == NULL)
		conf = setup_conf(mddev);
	else
		conf = mddev->private;

	if (IS_ERR(conf))
		return PTR_ERR(conf);

	if (test_bit(MD_HAS_JOURNAL, &mddev->flags)) {
		if (!journal_dev) {
			pr_warn("md/raid:%s: journal disk is missing, force array readonly\n",
				mdname(mddev));
			mddev->ro = 1;
			set_disk_ro(mddev->gendisk, 1);
		} else if (mddev->recovery_cp == MaxSector)
			set_bit(MD_JOURNAL_CLEAN, &mddev->flags);
	}

	conf->min_offset_diff = min_offset_diff;
	rcu_assign_pointer(mddev->thread, conf->thread);
	rcu_assign_pointer(conf->thread, NULL);
	mddev->private = conf;

	for (i = 0; i < conf->raid_disks && conf->previous_raid_disks;
	     i++) {
		rdev = conf->disks[i].rdev;
		if (!rdev)
			continue;
		if (conf->disks[i].replacement &&
		    conf->reshape_progress != MaxSector) {
			/* replacements and reshape simply do not mix. */
			pr_warn("md: cannot handle concurrent replacement and reshape.\n");
			goto abort;
		}
		if (test_bit(In_sync, &rdev->flags))
			continue;
		/* This disc is not fully in-sync.  However if it
		 * just stored parity (beyond the recovery_offset),
		 * when we don't need to be concerned about the
		 * array being dirty.
		 * When reshape goes 'backwards', we never have
		 * partially completed devices, so we only need
		 * to worry about reshape going forwards.
		 */
		/* Hack because v0.91 doesn't store recovery_offset properly. */
		if (mddev->major_version == 0 &&
		    mddev->minor_version > 90)
			rdev->recovery_offset = reshape_offset;

		if (rdev->recovery_offset < reshape_offset) {
			/* We need to check old and new layout */
			if (!only_parity(rdev->raid_disk,
					 conf->algorithm,
					 conf->raid_disks,
					 conf->max_degraded))
				continue;
		}
		if (!only_parity(rdev->raid_disk,
				 conf->prev_algo,
				 conf->previous_raid_disks,
				 conf->max_degraded))
			continue;
		dirty_parity_disks++;
	}

	/*
	 * 0 for a fully functional array, 1 or 2 for a degraded array.
	 */
	mddev->degraded = raid5_calc_degraded(conf);

	if (has_failed(conf)) {
		pr_crit("md/raid:%s: not enough operational devices (%d/%d failed)\n",
			mdname(mddev), mddev->degraded, conf->raid_disks);
		goto abort;
	}

	/* device size must be a multiple of chunk size */
	mddev->dev_sectors &= ~((sector_t)mddev->chunk_sectors - 1);
	mddev->resync_max_sectors = mddev->dev_sectors;

	if (mddev->degraded > dirty_parity_disks &&
	    mddev->recovery_cp != MaxSector) {
		if (test_bit(MD_HAS_PPL, &mddev->flags))
			pr_crit("md/raid:%s: starting dirty degraded array with PPL.\n",
				mdname(mddev));
		else if (mddev->ok_start_degraded)
			pr_crit("md/raid:%s: starting dirty degraded array - data corruption possible.\n",
				mdname(mddev));
		else {
			pr_crit("md/raid:%s: cannot start dirty degraded array.\n",
				mdname(mddev));
			goto abort;
		}
	}

	pr_info("md/raid:%s: raid level %d active with %d out of %d devices, algorithm %d\n",
		mdname(mddev), conf->level,
		mddev->raid_disks-mddev->degraded, mddev->raid_disks,
		mddev->new_layout);

	print_raid5_conf(conf);

	if (conf->reshape_progress != MaxSector) {
		conf->reshape_safe = conf->reshape_progress;
		atomic_set(&conf->reshape_stripes, 0);
		clear_bit(MD_RECOVERY_SYNC, &mddev->recovery);
		clear_bit(MD_RECOVERY_CHECK, &mddev->recovery);
		set_bit(MD_RECOVERY_RESHAPE, &mddev->recovery);
		set_bit(MD_RECOVERY_NEEDED, &mddev->recovery);
	}

	/* Ok, everything is just fine now */
	if (mddev->to_remove == &raid5_attrs_group)
		mddev->to_remove = NULL;
	else if (mddev->kobj.sd &&
	    sysfs_create_group(&mddev->kobj, &raid5_attrs_group))
		pr_warn("raid5: failed to create sysfs attributes for %s\n",
			mdname(mddev));
	md_set_array_sectors(mddev, raid5_size(mddev, 0, 0));

	if (!mddev_is_dm(mddev)) {
		ret = raid5_set_limits(mddev);
		if (ret)
			goto abort;
	}

	if (log_init(conf, journal_dev, raid5_has_ppl(conf)))
		goto abort;

	return 0;
abort:
	md_unregister_thread(mddev, &mddev->thread);
	print_raid5_conf(conf);
	free_conf(conf);
	mddev->private = NULL;
	pr_warn("md/raid:%s: failed to run raid set.\n", mdname(mddev));
	return ret;
}

static void raid5_free(struct mddev *mddev, void *priv)
{
	struct r5conf *conf = priv;

	free_conf(conf);
	mddev->to_remove = &raid5_attrs_group;
}

static void raid5_status(struct seq_file *seq, struct mddev *mddev)
{
	struct r5conf *conf = mddev->private;
	int i;

	lockdep_assert_held(&mddev->lock);

	seq_printf(seq, " level %d, %dk chunk, algorithm %d", mddev->level,
		conf->chunk_sectors / 2, mddev->layout);
	seq_printf (seq, " [%d/%d] [", conf->raid_disks, conf->raid_disks - mddev->degraded);
	for (i = 0; i < conf->raid_disks; i++) {
		struct md_rdev *rdev = READ_ONCE(conf->disks[i].rdev);

		seq_printf (seq, "%s", rdev && test_bit(In_sync, &rdev->flags) ? "U" : "_");
	}
	seq_printf (seq, "]");
}

static void print_raid5_conf(struct r5conf *conf)
{
	struct md_rdev *rdev;
	int i;

	pr_debug("RAID conf printout:\n");
	if (!conf) {
		pr_debug("(conf==NULL)\n");
		return;
	}
	pr_debug(" --- level:%d rd:%d wd:%d\n", conf->level,
	       conf->raid_disks,
	       conf->raid_disks - conf->mddev->degraded);

	for (i = 0; i < conf->raid_disks; i++) {
		rdev = conf->disks[i].rdev;
		if (rdev)
			pr_debug(" disk %d, o:%d, dev:%pg\n",
			       i, !test_bit(Faulty, &rdev->flags),
			       rdev->bdev);
	}
}

static int raid5_spare_active(struct mddev *mddev)
{
	int i;
	struct r5conf *conf = mddev->private;
	struct md_rdev *rdev, *replacement;
	int count = 0;
	unsigned long flags;

	for (i = 0; i < conf->raid_disks; i++) {
		rdev = conf->disks[i].rdev;
		replacement = conf->disks[i].replacement;
		if (replacement
		    && replacement->recovery_offset == MaxSector
		    && !test_bit(Faulty, &replacement->flags)
		    && !test_and_set_bit(In_sync, &replacement->flags)) {
			/* Replacement has just become active. */
			if (!rdev
			    || !test_and_clear_bit(In_sync, &rdev->flags))
				count++;
			if (rdev) {
				/* Replaced device not technically faulty,
				 * but we need to be sure it gets removed
				 * and never re-added.
				 */
				set_bit(Faulty, &rdev->flags);
				sysfs_notify_dirent_safe(
					rdev->sysfs_state);
			}
			sysfs_notify_dirent_safe(replacement->sysfs_state);
		} else if (rdev
		    && rdev->recovery_offset == MaxSector
		    && !test_bit(Faulty, &rdev->flags)
		    && !test_and_set_bit(In_sync, &rdev->flags)) {
			count++;
			sysfs_notify_dirent_safe(rdev->sysfs_state);
		}
	}
	spin_lock_irqsave(&conf->device_lock, flags);
	mddev->degraded = raid5_calc_degraded(conf);
	spin_unlock_irqrestore(&conf->device_lock, flags);
	print_raid5_conf(conf);
	return count;
}

static int raid5_remove_disk(struct mddev *mddev, struct md_rdev *rdev)
{
	struct r5conf *conf = mddev->private;
	int err = 0;
	int number = rdev->raid_disk;
	struct md_rdev **rdevp;
	struct disk_info *p;
	struct md_rdev *tmp;

	print_raid5_conf(conf);
	if (test_bit(Journal, &rdev->flags) && conf->log) {
		/*
		 * we can't wait pending write here, as this is called in
		 * raid5d, wait will deadlock.
		 * neilb: there is no locking about new writes here,
		 * so this cannot be safe.
		 */
		if (atomic_read(&conf->active_stripes) ||
		    atomic_read(&conf->r5c_cached_full_stripes) ||
		    atomic_read(&conf->r5c_cached_partial_stripes)) {
			return -EBUSY;
		}
		log_exit(conf);
		return 0;
	}
	if (unlikely(number >= conf->pool_size))
		return 0;
	p = conf->disks + number;
	if (rdev == p->rdev)
		rdevp = &p->rdev;
	else if (rdev == p->replacement)
		rdevp = &p->replacement;
	else
		return 0;

	if (number >= conf->raid_disks &&
	    conf->reshape_progress == MaxSector)
		clear_bit(In_sync, &rdev->flags);

	if (test_bit(In_sync, &rdev->flags) ||
	    atomic_read(&rdev->nr_pending)) {
		err = -EBUSY;
		goto abort;
	}
	/* Only remove non-faulty devices if recovery
	 * isn't possible.
	 */
	if (!test_bit(Faulty, &rdev->flags) &&
	    mddev->recovery_disabled != conf->recovery_disabled &&
	    !has_failed(conf) &&
	    (!p->replacement || p->replacement == rdev) &&
	    number < conf->raid_disks) {
		err = -EBUSY;
		goto abort;
	}
	WRITE_ONCE(*rdevp, NULL);
	if (!err) {
		err = log_modify(conf, rdev, false);
		if (err)
			goto abort;
	}

	tmp = p->replacement;
	if (tmp) {
		/* We must have just cleared 'rdev' */
		WRITE_ONCE(p->rdev, tmp);
		clear_bit(Replacement, &tmp->flags);
		WRITE_ONCE(p->replacement, NULL);

		if (!err)
			err = log_modify(conf, tmp, true);
	}

	clear_bit(WantReplacement, &rdev->flags);
abort:

	print_raid5_conf(conf);
	return err;
}

static int raid5_add_disk(struct mddev *mddev, struct md_rdev *rdev)
{
	struct r5conf *conf = mddev->private;
	int ret, err = -EEXIST;
	int disk;
	struct disk_info *p;
	struct md_rdev *tmp;
	int first = 0;
	int last = conf->raid_disks - 1;

	if (test_bit(Journal, &rdev->flags)) {
		if (conf->log)
			return -EBUSY;

		rdev->raid_disk = 0;
		/*
		 * The array is in readonly mode if journal is missing, so no
		 * write requests running. We should be safe
		 */
		ret = log_init(conf, rdev, false);
		if (ret)
			return ret;

		ret = r5l_start(conf->log);
		if (ret)
			return ret;

		return 0;
	}
	if (mddev->recovery_disabled == conf->recovery_disabled)
		return -EBUSY;

	if (rdev->saved_raid_disk < 0 && has_failed(conf))
		/* no point adding a device */
		return -EINVAL;

	if (rdev->raid_disk >= 0)
		first = last = rdev->raid_disk;

	/*
	 * find the disk ... but prefer rdev->saved_raid_disk
	 * if possible.
	 */
	if (rdev->saved_raid_disk >= first &&
	    rdev->saved_raid_disk <= last &&
	    conf->disks[rdev->saved_raid_disk].rdev == NULL)
		first = rdev->saved_raid_disk;

	for (disk = first; disk <= last; disk++) {
		p = conf->disks + disk;
		if (p->rdev == NULL) {
			clear_bit(In_sync, &rdev->flags);
			rdev->raid_disk = disk;
			if (rdev->saved_raid_disk != disk)
				conf->fullsync = 1;
			WRITE_ONCE(p->rdev, rdev);

			err = log_modify(conf, rdev, true);

			goto out;
		}
	}
	for (disk = first; disk <= last; disk++) {
		p = conf->disks + disk;
		tmp = p->rdev;
		if (test_bit(WantReplacement, &tmp->flags) &&
		    mddev->reshape_position == MaxSector &&
		    p->replacement == NULL) {
			clear_bit(In_sync, &rdev->flags);
			set_bit(Replacement, &rdev->flags);
			rdev->raid_disk = disk;
			err = 0;
			conf->fullsync = 1;
			WRITE_ONCE(p->replacement, rdev);
			break;
		}
	}
out:
	print_raid5_conf(conf);
	return err;
}

static int raid5_resize(struct mddev *mddev, sector_t sectors)
{
	/* no resync is happening, and there is enough space
	 * on all devices, so we can resize.
	 * We need to make sure resync covers any new space.
	 * If the array is shrinking we should possibly wait until
	 * any io in the removed space completes, but it hardly seems
	 * worth it.
	 */
	sector_t newsize;
	struct r5conf *conf = mddev->private;
	int ret;

	if (raid5_has_log(conf) || raid5_has_ppl(conf))
		return -EINVAL;
	sectors &= ~((sector_t)conf->chunk_sectors - 1);
	newsize = raid5_size(mddev, sectors, mddev->raid_disks);
	if (mddev->external_size &&
	    mddev->array_sectors > newsize)
		return -EINVAL;

	ret = mddev->bitmap_ops->resize(mddev, sectors, 0, false);
	if (ret)
		return ret;

	md_set_array_sectors(mddev, newsize);
	if (sectors > mddev->dev_sectors &&
	    mddev->recovery_cp > mddev->dev_sectors) {
		mddev->recovery_cp = mddev->dev_sectors;
		set_bit(MD_RECOVERY_NEEDED, &mddev->recovery);
	}
	mddev->dev_sectors = sectors;
	mddev->resync_max_sectors = sectors;
	return 0;
}

static int check_stripe_cache(struct mddev *mddev)
{
	/* Can only proceed if there are plenty of stripe_heads.
	 * We need a minimum of one full stripe,, and for sensible progress
	 * it is best to have about 4 times that.
	 * If we require 4 times, then the default 256 4K stripe_heads will
	 * allow for chunk sizes up to 256K, which is probably OK.
	 * If the chunk size is greater, user-space should request more
	 * stripe_heads first.
	 */
	struct r5conf *conf = mddev->private;
	if (((mddev->chunk_sectors << 9) / RAID5_STRIPE_SIZE(conf)) * 4
	    > conf->min_nr_stripes ||
	    ((mddev->new_chunk_sectors << 9) / RAID5_STRIPE_SIZE(conf)) * 4
	    > conf->min_nr_stripes) {
		pr_warn("md/raid:%s: reshape: not enough stripes.  Needed %lu\n",
			mdname(mddev),
			((max(mddev->chunk_sectors, mddev->new_chunk_sectors) << 9)
			 / RAID5_STRIPE_SIZE(conf))*4);
		return 0;
	}
	return 1;
}

static int check_reshape(struct mddev *mddev)
{
	struct r5conf *conf = mddev->private;

	if (raid5_has_log(conf) || raid5_has_ppl(conf))
		return -EINVAL;
	if (mddev->delta_disks == 0 &&
	    mddev->new_layout == mddev->layout &&
	    mddev->new_chunk_sectors == mddev->chunk_sectors)
		return 0; /* nothing to do */
	if (has_failed(conf))
		return -EINVAL;
	if (mddev->delta_disks < 0 && mddev->reshape_position == MaxSector) {
		/* We might be able to shrink, but the devices must
		 * be made bigger first.
		 * For raid6, 4 is the minimum size.
		 * Otherwise 2 is the minimum
		 */
		int min = 2;
		if (mddev->level == 6)
			min = 4;
		if (mddev->raid_disks + mddev->delta_disks < min)
			return -EINVAL;
	}

	if (!check_stripe_cache(mddev))
		return -ENOSPC;

	if (mddev->new_chunk_sectors > mddev->chunk_sectors ||
	    mddev->delta_disks > 0)
		if (resize_chunks(conf,
				  conf->previous_raid_disks
				  + max(0, mddev->delta_disks),
				  max(mddev->new_chunk_sectors,
				      mddev->chunk_sectors)
			    ) < 0)
			return -ENOMEM;

	if (conf->previous_raid_disks + mddev->delta_disks <= conf->pool_size)
		return 0; /* never bother to shrink */
	return resize_stripes(conf, (conf->previous_raid_disks
				     + mddev->delta_disks));
}

static int raid5_start_reshape(struct mddev *mddev)
{
	struct r5conf *conf = mddev->private;
	struct md_rdev *rdev;
	int spares = 0;
	int i;
	unsigned long flags;

	if (test_bit(MD_RECOVERY_RUNNING, &mddev->recovery))
		return -EBUSY;

	if (!check_stripe_cache(mddev))
		return -ENOSPC;

	if (has_failed(conf))
		return -EINVAL;

	/* raid5 can't handle concurrent reshape and recovery */
	if (mddev->recovery_cp < MaxSector)
		return -EBUSY;
	for (i = 0; i < conf->raid_disks; i++)
		if (conf->disks[i].replacement)
			return -EBUSY;

	rdev_for_each(rdev, mddev) {
		if (!test_bit(In_sync, &rdev->flags)
		    && !test_bit(Faulty, &rdev->flags))
			spares++;
	}

	if (spares - mddev->degraded < mddev->delta_disks - conf->max_degraded)
		/* Not enough devices even to make a degraded array
		 * of that size
		 */
		return -EINVAL;

	/* Refuse to reduce size of the array.  Any reductions in
	 * array size must be through explicit setting of array_size
	 * attribute.
	 */
	if (raid5_size(mddev, 0, conf->raid_disks + mddev->delta_disks)
	    < mddev->array_sectors) {
		pr_warn("md/raid:%s: array size must be reduced before number of disks\n",
			mdname(mddev));
		return -EINVAL;
	}

	atomic_set(&conf->reshape_stripes, 0);
	spin_lock_irq(&conf->device_lock);
	write_seqcount_begin(&conf->gen_lock);
	conf->previous_raid_disks = conf->raid_disks;
	conf->raid_disks += mddev->delta_disks;
	conf->prev_chunk_sectors = conf->chunk_sectors;
	conf->chunk_sectors = mddev->new_chunk_sectors;
	conf->prev_algo = conf->algorithm;
	conf->algorithm = mddev->new_layout;
	conf->generation++;
	/* Code that selects data_offset needs to see the generation update
	 * if reshape_progress has been set - so a memory barrier needed.
	 */
	smp_mb();
	if (mddev->reshape_backwards)
		conf->reshape_progress = raid5_size(mddev, 0, 0);
	else
		conf->reshape_progress = 0;
	conf->reshape_safe = conf->reshape_progress;
	write_seqcount_end(&conf->gen_lock);
	spin_unlock_irq(&conf->device_lock);

	/* Now make sure any requests that proceeded on the assumption
	 * the reshape wasn't running - like Discard or Read - have
	 * completed.
	 */
	raid5_quiesce(mddev, true);
	raid5_quiesce(mddev, false);

	/* Add some new drives, as many as will fit.
	 * We know there are enough to make the newly sized array work.
	 * Don't add devices if we are reducing the number of
	 * devices in the array.  This is because it is not possible
	 * to correctly record the "partially reconstructed" state of
	 * such devices during the reshape and confusion could result.
	 */
	if (mddev->delta_disks >= 0) {
		rdev_for_each(rdev, mddev)
			if (rdev->raid_disk < 0 &&
			    !test_bit(Faulty, &rdev->flags)) {
				if (raid5_add_disk(mddev, rdev) == 0) {
					if (rdev->raid_disk
					    >= conf->previous_raid_disks)
						set_bit(In_sync, &rdev->flags);
					else
						rdev->recovery_offset = 0;

					/* Failure here is OK */
					sysfs_link_rdev(mddev, rdev);
				}
			} else if (rdev->raid_disk >= conf->previous_raid_disks
				   && !test_bit(Faulty, &rdev->flags)) {
				/* This is a spare that was manually added */
				set_bit(In_sync, &rdev->flags);
			}

		/* When a reshape changes the number of devices,
		 * ->degraded is measured against the larger of the
		 * pre and post number of devices.
		 */
		spin_lock_irqsave(&conf->device_lock, flags);
		mddev->degraded = raid5_calc_degraded(conf);
		spin_unlock_irqrestore(&conf->device_lock, flags);
	}
	mddev->raid_disks = conf->raid_disks;
	mddev->reshape_position = conf->reshape_progress;
	set_bit(MD_SB_CHANGE_DEVS, &mddev->sb_flags);

	clear_bit(MD_RECOVERY_SYNC, &mddev->recovery);
	clear_bit(MD_RECOVERY_CHECK, &mddev->recovery);
	clear_bit(MD_RECOVERY_DONE, &mddev->recovery);
	set_bit(MD_RECOVERY_RESHAPE, &mddev->recovery);
	set_bit(MD_RECOVERY_NEEDED, &mddev->recovery);
	conf->reshape_checkpoint = jiffies;
	md_new_event();
	return 0;
}

/* This is called from the reshape thread and should make any
 * changes needed in 'conf'
 */
static void end_reshape(struct r5conf *conf)
{

	if (!test_bit(MD_RECOVERY_INTR, &conf->mddev->recovery)) {
		struct md_rdev *rdev;

		spin_lock_irq(&conf->device_lock);
		conf->previous_raid_disks = conf->raid_disks;
		md_finish_reshape(conf->mddev);
		smp_wmb();
		conf->reshape_progress = MaxSector;
		conf->mddev->reshape_position = MaxSector;
		rdev_for_each(rdev, conf->mddev)
			if (rdev->raid_disk >= 0 &&
			    !test_bit(Journal, &rdev->flags) &&
			    !test_bit(In_sync, &rdev->flags))
				rdev->recovery_offset = MaxSector;
		spin_unlock_irq(&conf->device_lock);
		wake_up(&conf->wait_for_reshape);

		mddev_update_io_opt(conf->mddev,
			conf->raid_disks - conf->max_degraded);
	}
}

/* This is called from the raid5d thread with mddev_lock held.
 * It makes config changes to the device.
 */
static void raid5_finish_reshape(struct mddev *mddev)
{
	struct r5conf *conf = mddev->private;
	struct md_rdev *rdev;

	if (!test_bit(MD_RECOVERY_INTR, &mddev->recovery)) {

		if (mddev->delta_disks <= 0) {
			int d;
			spin_lock_irq(&conf->device_lock);
			mddev->degraded = raid5_calc_degraded(conf);
			spin_unlock_irq(&conf->device_lock);
			for (d = conf->raid_disks ;
			     d < conf->raid_disks - mddev->delta_disks;
			     d++) {
				rdev = conf->disks[d].rdev;
				if (rdev)
					clear_bit(In_sync, &rdev->flags);
				rdev = conf->disks[d].replacement;
				if (rdev)
					clear_bit(In_sync, &rdev->flags);
			}
		}
		mddev->layout = conf->algorithm;
		mddev->chunk_sectors = conf->chunk_sectors;
		mddev->reshape_position = MaxSector;
		mddev->delta_disks = 0;
		mddev->reshape_backwards = 0;
	}
}

static void raid5_quiesce(struct mddev *mddev, int quiesce)
{
	struct r5conf *conf = mddev->private;

	if (quiesce) {
		/* stop all writes */
		lock_all_device_hash_locks_irq(conf);
		/* '2' tells resync/reshape to pause so that all
		 * active stripes can drain
		 */
		r5c_flush_cache(conf, INT_MAX);
		/* need a memory barrier to make sure read_one_chunk() sees
		 * quiesce started and reverts to slow (locked) path.
		 */
		smp_store_release(&conf->quiesce, 2);
		wait_event_cmd(conf->wait_for_quiescent,
				    atomic_read(&conf->active_stripes) == 0 &&
				    atomic_read(&conf->active_aligned_reads) == 0,
				    unlock_all_device_hash_locks_irq(conf),
				    lock_all_device_hash_locks_irq(conf));
		conf->quiesce = 1;
		unlock_all_device_hash_locks_irq(conf);
		/* allow reshape to continue */
		wake_up(&conf->wait_for_reshape);
	} else {
		/* re-enable writes */
		lock_all_device_hash_locks_irq(conf);
		conf->quiesce = 0;
		wake_up(&conf->wait_for_quiescent);
		wake_up(&conf->wait_for_reshape);
		unlock_all_device_hash_locks_irq(conf);
	}
	log_quiesce(conf, quiesce);
}

static void *raid45_takeover_raid0(struct mddev *mddev, int level)
{
	struct r0conf *raid0_conf = mddev->private;
	sector_t sectors;

	/* for raid0 takeover only one zone is supported */
	if (raid0_conf->nr_strip_zones > 1) {
		pr_warn("md/raid:%s: cannot takeover raid0 with more than one zone.\n",
			mdname(mddev));
		return ERR_PTR(-EINVAL);
	}

	sectors = raid0_conf->strip_zone[0].zone_end;
	sector_div(sectors, raid0_conf->strip_zone[0].nb_dev);
	mddev->dev_sectors = sectors;
	mddev->new_level = level;
	mddev->new_layout = ALGORITHM_PARITY_N;
	mddev->new_chunk_sectors = mddev->chunk_sectors;
	mddev->raid_disks += 1;
	mddev->delta_disks = 1;
	/* make sure it will be not marked as dirty */
	mddev->recovery_cp = MaxSector;

	return setup_conf(mddev);
}

static void *raid5_takeover_raid1(struct mddev *mddev)
{
	int chunksect;
	void *ret;

	if (mddev->raid_disks != 2 ||
	    mddev->degraded > 1)
		return ERR_PTR(-EINVAL);

	/* Should check if there are write-behind devices? */

	chunksect = 64*2; /* 64K by default */

	/* The array must be an exact multiple of chunksize */
	while (chunksect && (mddev->array_sectors & (chunksect-1)))
		chunksect >>= 1;

	if ((chunksect<<9) < RAID5_STRIPE_SIZE((struct r5conf *)mddev->private))
		/* array size does not allow a suitable chunk size */
		return ERR_PTR(-EINVAL);

	mddev->new_level = 5;
	mddev->new_layout = ALGORITHM_LEFT_SYMMETRIC;
	mddev->new_chunk_sectors = chunksect;

	ret = setup_conf(mddev);
	if (!IS_ERR(ret))
		mddev_clear_unsupported_flags(mddev,
			UNSUPPORTED_MDDEV_FLAGS);
	return ret;
}

static void *raid5_takeover_raid6(struct mddev *mddev)
{
	int new_layout;

	switch (mddev->layout) {
	case ALGORITHM_LEFT_ASYMMETRIC_6:
		new_layout = ALGORITHM_LEFT_ASYMMETRIC;
		break;
	case ALGORITHM_RIGHT_ASYMMETRIC_6:
		new_layout = ALGORITHM_RIGHT_ASYMMETRIC;
		break;
	case ALGORITHM_LEFT_SYMMETRIC_6:
		new_layout = ALGORITHM_LEFT_SYMMETRIC;
		break;
	case ALGORITHM_RIGHT_SYMMETRIC_6:
		new_layout = ALGORITHM_RIGHT_SYMMETRIC;
		break;
	case ALGORITHM_PARITY_0_6:
		new_layout = ALGORITHM_PARITY_0;
		break;
	case ALGORITHM_PARITY_N:
		new_layout = ALGORITHM_PARITY_N;
		break;
	default:
		return ERR_PTR(-EINVAL);
	}
	mddev->new_level = 5;
	mddev->new_layout = new_layout;
	mddev->delta_disks = -1;
	mddev->raid_disks -= 1;
	return setup_conf(mddev);
}

static int raid5_check_reshape(struct mddev *mddev)
{
	/* For a 2-drive array, the layout and chunk size can be changed
	 * immediately as not restriping is needed.
	 * For larger arrays we record the new value - after validation
	 * to be used by a reshape pass.
	 */
	struct r5conf *conf = mddev->private;
	int new_chunk = mddev->new_chunk_sectors;

	if (mddev->new_layout >= 0 && !algorithm_valid_raid5(mddev->new_layout))
		return -EINVAL;
	if (new_chunk > 0) {
		if (!is_power_of_2(new_chunk))
			return -EINVAL;
		if (new_chunk < (PAGE_SIZE>>9))
			return -EINVAL;
		if (mddev->array_sectors & (new_chunk-1))
			/* not factor of array size */
			return -EINVAL;
	}

	/* They look valid */

	if (mddev->raid_disks == 2) {
		/* can make the change immediately */
		if (mddev->new_layout >= 0) {
			conf->algorithm = mddev->new_layout;
			mddev->layout = mddev->new_layout;
		}
		if (new_chunk > 0) {
			conf->chunk_sectors = new_chunk ;
			mddev->chunk_sectors = new_chunk;
		}
		set_bit(MD_SB_CHANGE_DEVS, &mddev->sb_flags);
		md_wakeup_thread(mddev->thread);
	}
	return check_reshape(mddev);
}

static int raid6_check_reshape(struct mddev *mddev)
{
	int new_chunk = mddev->new_chunk_sectors;

	if (mddev->new_layout >= 0 && !algorithm_valid_raid6(mddev->new_layout))
		return -EINVAL;
	if (new_chunk > 0) {
		if (!is_power_of_2(new_chunk))
			return -EINVAL;
		if (new_chunk < (PAGE_SIZE >> 9))
			return -EINVAL;
		if (mddev->array_sectors & (new_chunk-1))
			/* not factor of array size */
			return -EINVAL;
	}

	/* They look valid */
	return check_reshape(mddev);
}

static void *raid5_takeover(struct mddev *mddev)
{
	/* raid5 can take over:
	 *  raid0 - if there is only one strip zone - make it a raid4 layout
	 *  raid1 - if there are two drives.  We need to know the chunk size
	 *  raid4 - trivial - just use a raid4 layout.
	 *  raid6 - Providing it is a *_6 layout
	 */
	if (mddev->level == 0)
		return raid45_takeover_raid0(mddev, 5);
	if (mddev->level == 1)
		return raid5_takeover_raid1(mddev);
	if (mddev->level == 4) {
		mddev->new_layout = ALGORITHM_PARITY_N;
		mddev->new_level = 5;
		return setup_conf(mddev);
	}
	if (mddev->level == 6)
		return raid5_takeover_raid6(mddev);

	return ERR_PTR(-EINVAL);
}

static void *raid4_takeover(struct mddev *mddev)
{
	/* raid4 can take over:
	 *  raid0 - if there is only one strip zone
	 *  raid5 - if layout is right
	 */
	if (mddev->level == 0)
		return raid45_takeover_raid0(mddev, 4);
	if (mddev->level == 5 &&
	    mddev->layout == ALGORITHM_PARITY_N) {
		mddev->new_layout = 0;
		mddev->new_level = 4;
		return setup_conf(mddev);
	}
	return ERR_PTR(-EINVAL);
}

static struct md_personality raid5_personality;

static void *raid6_takeover(struct mddev *mddev)
{
	/* Currently can only take over a raid5.  We map the
	 * personality to an equivalent raid6 personality
	 * with the Q block at the end.
	 */
	int new_layout;

	if (mddev->pers != &raid5_personality)
		return ERR_PTR(-EINVAL);
	if (mddev->degraded > 1)
		return ERR_PTR(-EINVAL);
	if (mddev->raid_disks > 253)
		return ERR_PTR(-EINVAL);
	if (mddev->raid_disks < 3)
		return ERR_PTR(-EINVAL);

	switch (mddev->layout) {
	case ALGORITHM_LEFT_ASYMMETRIC:
		new_layout = ALGORITHM_LEFT_ASYMMETRIC_6;
		break;
	case ALGORITHM_RIGHT_ASYMMETRIC:
		new_layout = ALGORITHM_RIGHT_ASYMMETRIC_6;
		break;
	case ALGORITHM_LEFT_SYMMETRIC:
		new_layout = ALGORITHM_LEFT_SYMMETRIC_6;
		break;
	case ALGORITHM_RIGHT_SYMMETRIC:
		new_layout = ALGORITHM_RIGHT_SYMMETRIC_6;
		break;
	case ALGORITHM_PARITY_0:
		new_layout = ALGORITHM_PARITY_0_6;
		break;
	case ALGORITHM_PARITY_N:
		new_layout = ALGORITHM_PARITY_N;
		break;
	default:
		return ERR_PTR(-EINVAL);
	}
	mddev->new_level = 6;
	mddev->new_layout = new_layout;
	mddev->delta_disks = 1;
	mddev->raid_disks += 1;
	return setup_conf(mddev);
}

static int raid5_change_consistency_policy(struct mddev *mddev, const char *buf)
{
	struct r5conf *conf;
	int err;

	err = mddev_suspend_and_lock(mddev);
	if (err)
		return err;
	conf = mddev->private;
	if (!conf) {
		mddev_unlock_and_resume(mddev);
		return -ENODEV;
	}

	if (strncmp(buf, "ppl", 3) == 0) {
		/* ppl only works with RAID 5 */
		if (!raid5_has_ppl(conf) && conf->level == 5) {
			err = log_init(conf, NULL, true);
			if (!err) {
				err = resize_stripes(conf, conf->pool_size);
				if (err)
					log_exit(conf);
			}
		} else
			err = -EINVAL;
	} else if (strncmp(buf, "resync", 6) == 0) {
		if (raid5_has_ppl(conf)) {
			log_exit(conf);
			err = resize_stripes(conf, conf->pool_size);
		} else if (test_bit(MD_HAS_JOURNAL, &conf->mddev->flags) &&
			   r5l_log_disk_error(conf)) {
			bool journal_dev_exists = false;
			struct md_rdev *rdev;

			rdev_for_each(rdev, mddev)
				if (test_bit(Journal, &rdev->flags)) {
					journal_dev_exists = true;
					break;
				}

			if (!journal_dev_exists)
				clear_bit(MD_HAS_JOURNAL, &mddev->flags);
			else  /* need remove journal device first */
				err = -EBUSY;
		} else
			err = -EINVAL;
	} else {
		err = -EINVAL;
	}

	if (!err)
		md_update_sb(mddev, 1);

	mddev_unlock_and_resume(mddev);

	return err;
}

static int raid5_start(struct mddev *mddev)
{
	struct r5conf *conf = mddev->private;

	return r5l_start(conf->log);
}

/*
 * This is only used for dm-raid456, caller already frozen sync_thread, hence
 * if rehsape is still in progress, io that is waiting for reshape can never be
 * done now, hence wake up and handle those IO.
 */
static void raid5_prepare_suspend(struct mddev *mddev)
{
	struct r5conf *conf = mddev->private;

	wake_up(&conf->wait_for_reshape);
}

static struct md_personality raid6_personality =
{
	.name		= "raid6",
	.level		= 6,
	.owner		= THIS_MODULE,
	.make_request	= raid5_make_request,
	.run		= raid5_run,
	.start		= raid5_start,
	.free		= raid5_free,
	.status		= raid5_status,
	.error_handler	= raid5_error,
	.hot_add_disk	= raid5_add_disk,
	.hot_remove_disk= raid5_remove_disk,
	.spare_active	= raid5_spare_active,
	.sync_request	= raid5_sync_request,
	.resize		= raid5_resize,
	.size		= raid5_size,
	.check_reshape	= raid6_check_reshape,
	.start_reshape  = raid5_start_reshape,
	.finish_reshape = raid5_finish_reshape,
	.quiesce	= raid5_quiesce,
	.takeover	= raid6_takeover,
	.change_consistency_policy = raid5_change_consistency_policy,
	.prepare_suspend = raid5_prepare_suspend,
};
static struct md_personality raid5_personality =
{
	.name		= "raid5",
	.level		= 5,
	.owner		= THIS_MODULE,
	.make_request	= raid5_make_request,
	.run		= raid5_run,
	.start		= raid5_start,
	.free		= raid5_free,
	.status		= raid5_status,
	.error_handler	= raid5_error,
	.hot_add_disk	= raid5_add_disk,
	.hot_remove_disk= raid5_remove_disk,
	.spare_active	= raid5_spare_active,
	.sync_request	= raid5_sync_request,
	.resize		= raid5_resize,
	.size		= raid5_size,
	.check_reshape	= raid5_check_reshape,
	.start_reshape  = raid5_start_reshape,
	.finish_reshape = raid5_finish_reshape,
	.quiesce	= raid5_quiesce,
	.takeover	= raid5_takeover,
	.change_consistency_policy = raid5_change_consistency_policy,
	.prepare_suspend = raid5_prepare_suspend,
};

static struct md_personality raid4_personality =
{
	.name		= "raid4",
	.level		= 4,
	.owner		= THIS_MODULE,
	.make_request	= raid5_make_request,
	.run		= raid5_run,
	.start		= raid5_start,
	.free		= raid5_free,
	.status		= raid5_status,
	.error_handler	= raid5_error,
	.hot_add_disk	= raid5_add_disk,
	.hot_remove_disk= raid5_remove_disk,
	.spare_active	= raid5_spare_active,
	.sync_request	= raid5_sync_request,
	.resize		= raid5_resize,
	.size		= raid5_size,
	.check_reshape	= raid5_check_reshape,
	.start_reshape  = raid5_start_reshape,
	.finish_reshape = raid5_finish_reshape,
	.quiesce	= raid5_quiesce,
	.takeover	= raid4_takeover,
	.change_consistency_policy = raid5_change_consistency_policy,
	.prepare_suspend = raid5_prepare_suspend,
};

static int __init raid5_init(void)
{
	int ret;

	raid5_wq = alloc_workqueue("raid5wq",
		WQ_UNBOUND|WQ_MEM_RECLAIM|WQ_CPU_INTENSIVE|WQ_SYSFS, 0);
	if (!raid5_wq)
		return -ENOMEM;

	ret = cpuhp_setup_state_multi(CPUHP_MD_RAID5_PREPARE,
				      "md/raid5:prepare",
				      raid456_cpu_up_prepare,
				      raid456_cpu_dead);
	if (ret) {
		destroy_workqueue(raid5_wq);
		return ret;
	}
	register_md_personality(&raid6_personality);
	register_md_personality(&raid5_personality);
	register_md_personality(&raid4_personality);
	return 0;
}

static void raid5_exit(void)
{
	unregister_md_personality(&raid6_personality);
	unregister_md_personality(&raid5_personality);
	unregister_md_personality(&raid4_personality);
	cpuhp_remove_multi_state(CPUHP_MD_RAID5_PREPARE);
	destroy_workqueue(raid5_wq);
}

module_init(raid5_init);
module_exit(raid5_exit);
MODULE_LICENSE("GPL");
MODULE_DESCRIPTION("RAID4/5/6 (striping with parity) personality for MD");
MODULE_ALIAS("md-personality-4"); /* RAID5 */
MODULE_ALIAS("md-raid5");
MODULE_ALIAS("md-raid4");
MODULE_ALIAS("md-level-5");
MODULE_ALIAS("md-level-4");
MODULE_ALIAS("md-personality-8"); /* RAID6 */
MODULE_ALIAS("md-raid6");
MODULE_ALIAS("md-level-6");

/* This used to be two separate modules, they were: */
MODULE_ALIAS("raid5");
MODULE_ALIAS("raid6");<|MERGE_RESOLUTION|>--- conflicted
+++ resolved
@@ -7420,11 +7420,7 @@
 static unsigned long raid5_cache_count(struct shrinker *shrink,
 				       struct shrink_control *sc)
 {
-<<<<<<< HEAD
-	struct r5conf *conf = container_of(shrink, struct r5conf, shrinker);
-=======
 	struct r5conf *conf = shrink->private_data;
->>>>>>> a6ad5510
 	int max_stripes = READ_ONCE(conf->max_nr_stripes);
 	int min_stripes = READ_ONCE(conf->min_nr_stripes);
 
