--- conflicted
+++ resolved
@@ -666,11 +666,7 @@
 	 */
 	if (sb->version == cpu_to_le32(BITMAP_MAJOR_CLUSTERED)) {
 		nodes = le32_to_cpu(sb->nodes);
-<<<<<<< HEAD
-		strlcpy(bitmap->mddev->bitmap_info.cluster_name,
-=======
 		strscpy(bitmap->mddev->bitmap_info.cluster_name,
->>>>>>> d60c95ef
 				sb->cluster_name, 64);
 	}
 
