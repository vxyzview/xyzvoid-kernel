--- conflicted
+++ resolved
@@ -33,10 +33,7 @@
 	struct workqueue_struct *kdelayd_wq;
 	struct work_struct flush_expired_bios;
 	struct list_head delayed_bios;
-<<<<<<< HEAD
-=======
 	struct task_struct *worker;
->>>>>>> a6ad5510
 	bool may_delay;
 
 	struct delay_class read;
@@ -230,12 +227,8 @@
 
 	ti->private = dc;
 	INIT_LIST_HEAD(&dc->delayed_bios);
-<<<<<<< HEAD
-	mutex_init(&dc->timer_lock);
-=======
 	mutex_init(&dc->process_bios_lock);
 	spin_lock_init(&dc->delayed_bios_lock);
->>>>>>> a6ad5510
 	dc->may_delay = true;
 	dc->argc = argc;
 
@@ -318,15 +311,9 @@
 	delayed->context = dc;
 	delayed->expires = expires = jiffies + msecs_to_jiffies(c->delay);
 
-<<<<<<< HEAD
-	mutex_lock(&delayed_bios_lock);
-	if (unlikely(!dc->may_delay)) {
-		mutex_unlock(&delayed_bios_lock);
-=======
 	spin_lock(&dc->delayed_bios_lock);
 	if (unlikely(!dc->may_delay)) {
 		spin_unlock(&dc->delayed_bios_lock);
->>>>>>> a6ad5510
 		return DM_MAPIO_REMAPPED;
 	}
 	c->ops++;
@@ -345,14 +332,6 @@
 {
 	struct delay_c *dc = ti->private;
 
-<<<<<<< HEAD
-	mutex_lock(&delayed_bios_lock);
-	dc->may_delay = false;
-	mutex_unlock(&delayed_bios_lock);
-
-	del_timer_sync(&dc->delay_timer);
-	flush_bios(flush_delayed_bios(dc, 1));
-=======
 	spin_lock(&dc->delayed_bios_lock);
 	dc->may_delay = false;
 	spin_unlock(&dc->delayed_bios_lock);
@@ -360,7 +339,6 @@
 	if (!delay_is_fast(dc))
 		timer_delete(&dc->delay_timer);
 	flush_delayed_bios(dc, true);
->>>>>>> a6ad5510
 }
 
 static void delay_resume(struct dm_target *ti)
