/* SPDX-License-Identifier: GPL-2.0 */
#ifndef _BCACHE_BSET_H
#define _BCACHE_BSET_H

#include <linux/kernel.h>
#include <linux/types.h>

#include "bcache_ondisk.h"
#include "util.h" /* for time_stats */

/*
 * BKEYS:
 *
 * A bkey contains a key, a size field, a variable number of pointers, and some
 * ancillary flag bits.
 *
 * We use two different functions for validating bkeys, bch_ptr_invalid and
 * bch_ptr_bad().
 *
 * bch_ptr_invalid() primarily filters out keys and pointers that would be
 * invalid due to some sort of bug, whereas bch_ptr_bad() filters out keys and
 * pointer that occur in normal practice but don't point to real data.
 *
 * The one exception to the rule that ptr_invalid() filters out invalid keys is
 * that it also filters out keys of size 0 - these are keys that have been
 * completely overwritten. It'd be safe to delete these in memory while leaving
 * them on disk, just unnecessary work - so we filter them out when resorting
 * instead.
 *
 * We can't filter out stale keys when we're resorting, because garbage
 * collection needs to find them to ensure bucket gens don't wrap around -
 * unless we're rewriting the btree node those stale keys still exist on disk.
 *
 * We also implement functions here for removing some number of sectors from the
 * front or the back of a bkey - this is mainly used for fixing overlapping
 * extents, by removing the overlapping sectors from the older key.
 *
 * BSETS:
 *
 * A bset is an array of bkeys laid out contiguously in memory in sorted order,
 * along with a header. A btree node is made up of a number of these, written at
 * different times.
 *
 * There could be many of them on disk, but we never allow there to be more than
 * 4 in memory - we lazily resort as needed.
 *
 * We implement code here for creating and maintaining auxiliary search trees
 * (described below) for searching an individial bset, and on top of that we
 * implement a btree iterator.
 *
 * BTREE ITERATOR:
 *
 * Most of the code in bcache doesn't care about an individual bset - it needs
 * to search entire btree nodes and iterate over them in sorted order.
 *
 * The btree iterator code serves both functions; it iterates through the keys
 * in a btree node in sorted order, starting from either keys after a specific
 * point (if you pass it a search key) or the start of the btree node.
 *
 * AUXILIARY SEARCH TREES:
 *
 * Since keys are variable length, we can't use a binary search on a bset - we
 * wouldn't be able to find the start of the next key. But binary searches are
 * slow anyways, due to terrible cache behaviour; bcache originally used binary
 * searches and that code topped out at under 50k lookups/second.
 *
 * So we need to construct some sort of lookup table. Since we only insert keys
 * into the last (unwritten) set, most of the keys within a given btree node are
 * usually in sets that are mostly constant. We use two different types of
 * lookup tables to take advantage of this.
 *
 * Both lookup tables share in common that they don't index every key in the
 * set; they index one key every BSET_CACHELINE bytes, and then a linear search
 * is used for the rest.
 *
 * For sets that have been written to disk and are no longer being inserted
 * into, we construct a binary search tree in an array - traversing a binary
 * search tree in an array gives excellent locality of reference and is very
 * fast, since both children of any node are adjacent to each other in memory
 * (and their grandchildren, and great grandchildren...) - this means
 * prefetching can be used to great effect.
 *
 * It's quite useful performance wise to keep these nodes small - not just
 * because they're more likely to be in L2, but also because we can prefetch
 * more nodes on a single cacheline and thus prefetch more iterations in advance
 * when traversing this tree.
 *
 * Nodes in the auxiliary search tree must contain both a key to compare against
 * (we don't want to fetch the key from the set, that would defeat the purpose),
 * and a pointer to the key. We use a few tricks to compress both of these.
 *
 * To compress the pointer, we take advantage of the fact that one node in the
 * search tree corresponds to precisely BSET_CACHELINE bytes in the set. We have
 * a function (to_inorder()) that takes the index of a node in a binary tree and
 * returns what its index would be in an inorder traversal, so we only have to
 * store the low bits of the offset.
 *
 * The key is 84 bits (KEY_DEV + key->key, the offset on the device). To
 * compress that,  we take advantage of the fact that when we're traversing the
 * search tree at every iteration we know that both our search key and the key
 * we're looking for lie within some range - bounded by our previous
 * comparisons. (We special case the start of a search so that this is true even
 * at the root of the tree).
 *
 * So we know the key we're looking for is between a and b, and a and b don't
 * differ higher than bit 50, we don't need to check anything higher than bit
 * 50.
 *
 * We don't usually need the rest of the bits, either; we only need enough bits
 * to partition the key range we're currently checking.  Consider key n - the
 * key our auxiliary search tree node corresponds to, and key p, the key
 * immediately preceding n.  The lowest bit we need to store in the auxiliary
 * search tree is the highest bit that differs between n and p.
 *
 * Note that this could be bit 0 - we might sometimes need all 80 bits to do the
 * comparison. But we'd really like our nodes in the auxiliary search tree to be
 * of fixed size.
 *
 * The solution is to make them fixed size, and when we're constructing a node
 * check if p and n differed in the bits we needed them to. If they don't we
 * flag that node, and when doing lookups we fallback to comparing against the
 * real key. As long as this doesn't happen to often (and it seems to reliably
 * happen a bit less than 1% of the time), we win - even on failures, that key
 * is then more likely to be in cache than if we were doing binary searches all
 * the way, since we're touching so much less memory.
 *
 * The keys in the auxiliary search tree are stored in (software) floating
 * point, with an exponent and a mantissa. The exponent needs to be big enough
 * to address all the bits in the original key, but the number of bits in the
 * mantissa is somewhat arbitrary; more bits just gets us fewer failures.
 *
 * We need 7 bits for the exponent and 3 bits for the key's offset (since keys
 * are 8 byte aligned); using 22 bits for the mantissa means a node is 4 bytes.
 * We need one node per 128 bytes in the btree node, which means the auxiliary
 * search trees take up 3% as much memory as the btree itself.
 *
 * Constructing these auxiliary search trees is moderately expensive, and we
 * don't want to be constantly rebuilding the search tree for the last set
 * whenever we insert another key into it. For the unwritten set, we use a much
 * simpler lookup table - it's just a flat array, so index i in the lookup table
 * corresponds to the i range of BSET_CACHELINE bytes in the set. Indexing
 * within each byte range works the same as with the auxiliary search trees.
 *
 * These are much easier to keep up to date when we insert a key - we do it
 * somewhat lazily; when we shift a key up we usually just increment the pointer
 * to it, only when it would overflow do we go to the trouble of finding the
 * first key in that range of bytes again.
 */

struct btree_keys;
struct btree_iter;
struct btree_iter_set;
struct bkey_float;

#define MAX_BSETS		4U

struct bset_tree {
	/*
	 * We construct a binary tree in an array as if the array
	 * started at 1, so that things line up on the same cachelines
	 * better: see comments in bset.c at cacheline_to_bkey() for
	 * details
	 */

	/* size of the binary tree and prev array */
	unsigned int		size;

	/* function of size - precalculated for to_inorder() */
	unsigned int		extra;

	/* copy of the last key in the set */
	struct bkey		end;
	struct bkey_float	*tree;

	/*
	 * The nodes in the bset tree point to specific keys - this
	 * array holds the sizes of the previous key.
	 *
	 * Conceptually it's a member of struct bkey_float, but we want
	 * to keep bkey_float to 4 bytes and prev isn't used in the fast
	 * path.
	 */
	uint8_t			*prev;

	/* The actual btree node, with pointers to each sorted set */
	struct bset		*data;
};

struct btree_keys_ops {
	bool		(*sort_cmp)(const void *l,
				    const void *r,
					void *args);
	struct bkey	*(*sort_fixup)(struct btree_iter *iter,
				       struct bkey *tmp);
	bool		(*insert_fixup)(struct btree_keys *b,
					struct bkey *insert,
					struct btree_iter *iter,
					struct bkey *replace_key);
	bool		(*key_invalid)(struct btree_keys *bk,
				       const struct bkey *k);
	bool		(*key_bad)(struct btree_keys *bk,
				   const struct bkey *k);
	bool		(*key_merge)(struct btree_keys *bk,
				     struct bkey *l, struct bkey *r);
	void		(*key_to_text)(char *buf,
				       size_t size,
				       const struct bkey *k);
	void		(*key_dump)(struct btree_keys *keys,
				    const struct bkey *k);

	/*
	 * Only used for deciding whether to use START_KEY(k) or just the key
	 * itself in a couple places
	 */
	bool		is_extents;
};

struct btree_keys {
	const struct btree_keys_ops	*ops;
	uint8_t			page_order;
	uint8_t			nsets;
	unsigned int		last_set_unwritten:1;
	bool			*expensive_debug_checks;

	/*
	 * Sets of sorted keys - the real btree node - plus a binary search tree
	 *
	 * set[0] is special; set[0]->tree, set[0]->prev and set[0]->data point
	 * to the memory we have allocated for this btree node. Additionally,
	 * set[0]->data points to the entire btree node as it exists on disk.
	 */
	struct bset_tree	set[MAX_BSETS];
};

static inline struct bset_tree *bset_tree_last(struct btree_keys *b)
{
	return b->set + b->nsets;
}

static inline bool bset_written(struct btree_keys *b, struct bset_tree *t)
{
	return t <= b->set + b->nsets - b->last_set_unwritten;
}

static inline bool bkey_written(struct btree_keys *b, struct bkey *k)
{
	return !b->last_set_unwritten || k < b->set[b->nsets].data->start;
}

static inline unsigned int bset_byte_offset(struct btree_keys *b,
					    struct bset *i)
{
	return ((size_t) i) - ((size_t) b->set->data);
}

static inline unsigned int bset_sector_offset(struct btree_keys *b,
					      struct bset *i)
{
	return bset_byte_offset(b, i) >> 9;
}

#define __set_bytes(i, k)	(sizeof(*(i)) + (k) * sizeof(uint64_t))
#define set_bytes(i)		__set_bytes(i, i->keys)

#define __set_blocks(i, k, block_bytes)				\
	DIV_ROUND_UP(__set_bytes(i, k), block_bytes)
#define set_blocks(i, block_bytes)				\
	__set_blocks(i, (i)->keys, block_bytes)

static inline size_t bch_btree_keys_u64s_remaining(struct btree_keys *b)
{
	struct bset_tree *t = bset_tree_last(b);

	BUG_ON((PAGE_SIZE << b->page_order) <
	       (bset_byte_offset(b, t->data) + set_bytes(t->data)));

	if (!b->last_set_unwritten)
		return 0;

	return ((PAGE_SIZE << b->page_order) -
		(bset_byte_offset(b, t->data) + set_bytes(t->data))) /
		sizeof(u64);
}

static inline struct bset *bset_next_set(struct btree_keys *b,
					 unsigned int block_bytes)
{
	struct bset *i = bset_tree_last(b)->data;

	return ((void *) i) + roundup(set_bytes(i), block_bytes);
}

void bch_btree_keys_free(struct btree_keys *b);
int bch_btree_keys_alloc(struct btree_keys *b, unsigned int page_order,
			 gfp_t gfp);
void bch_btree_keys_init(struct btree_keys *b, const struct btree_keys_ops *ops,
			 bool *expensive_debug_checks);

void bch_bset_init_next(struct btree_keys *b, struct bset *i, uint64_t magic);
void bch_bset_build_written_tree(struct btree_keys *b);
void bch_bset_fix_invalidated_key(struct btree_keys *b, struct bkey *k);
bool bch_bkey_try_merge(struct btree_keys *b, struct bkey *l, struct bkey *r);
void bch_bset_insert(struct btree_keys *b, struct bkey *where,
		     struct bkey *insert);
unsigned int bch_btree_insert_key(struct btree_keys *b, struct bkey *k,
			      struct bkey *replace_key);

enum {
	BTREE_INSERT_STATUS_NO_INSERT = 0,
	BTREE_INSERT_STATUS_INSERT,
	BTREE_INSERT_STATUS_BACK_MERGE,
	BTREE_INSERT_STATUS_OVERWROTE,
	BTREE_INSERT_STATUS_FRONT_MERGE,
};

struct btree_iter_set {
	struct bkey *k, *end;
};

/* Btree key iteration */

struct btree_iter {
#ifdef CONFIG_BCACHE_DEBUG
	struct btree_keys *b;
#endif
<<<<<<< HEAD
	struct btree_iter_set {
		struct bkey *k, *end;
	} data[];
};

/* Fixed-size btree_iter that can be allocated on the stack */

struct btree_iter_stack {
	struct btree_iter iter;
	struct btree_iter_set stack_data[MAX_BSETS];
=======
	MIN_HEAP_PREALLOCATED(struct btree_iter_set, btree_iter_heap, MAX_BSETS) heap;
>>>>>>> a6ad5510
};

typedef bool (*ptr_filter_fn)(struct btree_keys *b, const struct bkey *k);

struct bkey *bch_btree_iter_next(struct btree_iter *iter);
struct bkey *bch_btree_iter_next_filter(struct btree_iter *iter,
					struct btree_keys *b,
					ptr_filter_fn fn);

void bch_btree_iter_push(struct btree_iter *iter, struct bkey *k,
			 struct bkey *end);
struct bkey *bch_btree_iter_stack_init(struct btree_keys *b,
				       struct btree_iter_stack *iter,
				       struct bkey *search);

struct bkey *__bch_bset_search(struct btree_keys *b, struct bset_tree *t,
			       const struct bkey *search);

/*
 * Returns the first key that is strictly greater than search
 */
static inline struct bkey *bch_bset_search(struct btree_keys *b,
					   struct bset_tree *t,
					   const struct bkey *search)
{
	return search ? __bch_bset_search(b, t, search) : t->data->start;
}

#define for_each_key_filter(b, k, stack_iter, filter)                      \
	for (bch_btree_iter_stack_init((b), (stack_iter), NULL);           \
	     ((k) = bch_btree_iter_next_filter(&((stack_iter)->iter), (b), \
					       filter));)

#define for_each_key(b, k, stack_iter)                           \
	for (bch_btree_iter_stack_init((b), (stack_iter), NULL); \
	     ((k) = bch_btree_iter_next(&((stack_iter)->iter)));)

/* Sorting */

struct bset_sort_state {
	mempool_t		pool;

	unsigned int		page_order;
	unsigned int		crit_factor;

	struct time_stats	time;
};

void bch_bset_sort_state_free(struct bset_sort_state *state);
int bch_bset_sort_state_init(struct bset_sort_state *state,
			     unsigned int page_order);
void bch_btree_sort_lazy(struct btree_keys *b, struct bset_sort_state *state);
void bch_btree_sort_into(struct btree_keys *b, struct btree_keys *new,
			 struct bset_sort_state *state);
void bch_btree_sort_and_fix_extents(struct btree_keys *b,
				    struct btree_iter *iter,
				    struct bset_sort_state *state);
void bch_btree_sort_partial(struct btree_keys *b, unsigned int start,
			    struct bset_sort_state *state);

static inline void bch_btree_sort(struct btree_keys *b,
				  struct bset_sort_state *state)
{
	bch_btree_sort_partial(b, 0, state);
}

struct bset_stats {
	size_t sets_written, sets_unwritten;
	size_t bytes_written, bytes_unwritten;
	size_t floats, failed;
};

void bch_btree_keys_stats(struct btree_keys *b, struct bset_stats *state);

/* Bkey utility code */

#define bset_bkey_last(i)	bkey_idx((struct bkey *) (i)->d, \
					 (unsigned int)(i)->keys)

static inline struct bkey *bset_bkey_idx(struct bset *i, unsigned int idx)
{
	return bkey_idx(i->start, idx);
}

static inline void bkey_init(struct bkey *k)
{
	*k = ZERO_KEY;
}

static __always_inline int64_t bkey_cmp(const struct bkey *l,
					const struct bkey *r)
{
	return unlikely(KEY_INODE(l) != KEY_INODE(r))
		? (int64_t) KEY_INODE(l) - (int64_t) KEY_INODE(r)
		: (int64_t) KEY_OFFSET(l) - (int64_t) KEY_OFFSET(r);
}

void bch_bkey_copy_single_ptr(struct bkey *dest, const struct bkey *src,
			      unsigned int i);
bool __bch_cut_front(const struct bkey *where, struct bkey *k);
bool __bch_cut_back(const struct bkey *where, struct bkey *k);

static inline bool bch_cut_front(const struct bkey *where, struct bkey *k)
{
	BUG_ON(bkey_cmp(where, k) > 0);
	return __bch_cut_front(where, k);
}

static inline bool bch_cut_back(const struct bkey *where, struct bkey *k)
{
	BUG_ON(bkey_cmp(where, &START_KEY(k)) < 0);
	return __bch_cut_back(where, k);
}

/*
 * Pointer '*preceding_key_p' points to a memory object to store preceding
 * key of k. If the preceding key does not exist, set '*preceding_key_p' to
 * NULL. So the caller of preceding_key() needs to take care of memory
 * which '*preceding_key_p' pointed to before calling preceding_key().
 * Currently the only caller of preceding_key() is bch_btree_insert_key(),
 * and it points to an on-stack variable, so the memory release is handled
 * by stackframe itself.
 */
static inline void preceding_key(struct bkey *k, struct bkey **preceding_key_p)
{
	if (KEY_INODE(k) || KEY_OFFSET(k)) {
		(**preceding_key_p) = KEY(KEY_INODE(k), KEY_OFFSET(k), 0);
		if (!(*preceding_key_p)->low)
			(*preceding_key_p)->high--;
		(*preceding_key_p)->low--;
	} else {
		(*preceding_key_p) = NULL;
	}
}

static inline bool bch_ptr_invalid(struct btree_keys *b, const struct bkey *k)
{
	return b->ops->key_invalid(b, k);
}

static inline bool bch_ptr_bad(struct btree_keys *b, const struct bkey *k)
{
	return b->ops->key_bad(b, k);
}

static inline void bch_bkey_to_text(struct btree_keys *b, char *buf,
				    size_t size, const struct bkey *k)
{
	return b->ops->key_to_text(buf, size, k);
}

static inline bool bch_bkey_equal_header(const struct bkey *l,
					 const struct bkey *r)
{
	return (KEY_DIRTY(l) == KEY_DIRTY(r) &&
		KEY_PTRS(l) == KEY_PTRS(r) &&
		KEY_CSUM(l) == KEY_CSUM(r));
}

/* Keylists */

struct keylist {
	union {
		struct bkey		*keys;
		uint64_t		*keys_p;
	};
	union {
		struct bkey		*top;
		uint64_t		*top_p;
	};

	/* Enough room for btree_split's keys without realloc */
#define KEYLIST_INLINE		16
	uint64_t		inline_keys[KEYLIST_INLINE];
};

static inline void bch_keylist_init(struct keylist *l)
{
	l->top_p = l->keys_p = l->inline_keys;
}

static inline void bch_keylist_init_single(struct keylist *l, struct bkey *k)
{
	l->keys = k;
	l->top = bkey_next(k);
}

static inline void bch_keylist_push(struct keylist *l)
{
	l->top = bkey_next(l->top);
}

static inline void bch_keylist_add(struct keylist *l, struct bkey *k)
{
	bkey_copy(l->top, k);
	bch_keylist_push(l);
}

static inline bool bch_keylist_empty(struct keylist *l)
{
	return l->top == l->keys;
}

static inline void bch_keylist_reset(struct keylist *l)
{
	l->top = l->keys;
}

static inline void bch_keylist_free(struct keylist *l)
{
	if (l->keys_p != l->inline_keys)
		kfree(l->keys_p);
}

static inline size_t bch_keylist_nkeys(struct keylist *l)
{
	return l->top_p - l->keys_p;
}

static inline size_t bch_keylist_bytes(struct keylist *l)
{
	return bch_keylist_nkeys(l) * sizeof(uint64_t);
}

struct bkey *bch_keylist_pop(struct keylist *l);
void bch_keylist_pop_front(struct keylist *l);
int __bch_keylist_realloc(struct keylist *l, unsigned int u64s);

/* Debug stuff */

#ifdef CONFIG_BCACHE_DEBUG

int __bch_count_data(struct btree_keys *b);
void __printf(2, 3) __bch_check_keys(struct btree_keys *b,
				     const char *fmt,
				     ...);
void bch_dump_bset(struct btree_keys *b, struct bset *i, unsigned int set);
void bch_dump_bucket(struct btree_keys *b);

#else

static inline int __bch_count_data(struct btree_keys *b) { return -1; }
static inline void __printf(2, 3)
	__bch_check_keys(struct btree_keys *b, const char *fmt, ...) {}
static inline void bch_dump_bucket(struct btree_keys *b) {}
void bch_dump_bset(struct btree_keys *b, struct bset *i, unsigned int set);

#endif

static inline bool btree_keys_expensive_checks(struct btree_keys *b)
{
#ifdef CONFIG_BCACHE_DEBUG
	return *b->expensive_debug_checks;
#else
	return false;
#endif
}

static inline int bch_count_data(struct btree_keys *b)
{
	return btree_keys_expensive_checks(b) ? __bch_count_data(b) : -1;
}

#define bch_check_keys(b, ...)						\
do {									\
	if (btree_keys_expensive_checks(b))				\
		__bch_check_keys(b, __VA_ARGS__);			\
} while (0)

#endif<|MERGE_RESOLUTION|>--- conflicted
+++ resolved
@@ -323,20 +323,7 @@
 #ifdef CONFIG_BCACHE_DEBUG
 	struct btree_keys *b;
 #endif
-<<<<<<< HEAD
-	struct btree_iter_set {
-		struct bkey *k, *end;
-	} data[];
-};
-
-/* Fixed-size btree_iter that can be allocated on the stack */
-
-struct btree_iter_stack {
-	struct btree_iter iter;
-	struct btree_iter_set stack_data[MAX_BSETS];
-=======
 	MIN_HEAP_PREALLOCATED(struct btree_iter_set, btree_iter_heap, MAX_BSETS) heap;
->>>>>>> a6ad5510
 };
 
 typedef bool (*ptr_filter_fn)(struct btree_keys *b, const struct bkey *k);
@@ -348,9 +335,9 @@
 
 void bch_btree_iter_push(struct btree_iter *iter, struct bkey *k,
 			 struct bkey *end);
-struct bkey *bch_btree_iter_stack_init(struct btree_keys *b,
-				       struct btree_iter_stack *iter,
-				       struct bkey *search);
+struct bkey *bch_btree_iter_init(struct btree_keys *b,
+				 struct btree_iter *iter,
+				 struct bkey *search);
 
 struct bkey *__bch_bset_search(struct btree_keys *b, struct bset_tree *t,
 			       const struct bkey *search);
@@ -365,14 +352,13 @@
 	return search ? __bch_bset_search(b, t, search) : t->data->start;
 }
 
-#define for_each_key_filter(b, k, stack_iter, filter)                      \
-	for (bch_btree_iter_stack_init((b), (stack_iter), NULL);           \
-	     ((k) = bch_btree_iter_next_filter(&((stack_iter)->iter), (b), \
-					       filter));)
-
-#define for_each_key(b, k, stack_iter)                           \
-	for (bch_btree_iter_stack_init((b), (stack_iter), NULL); \
-	     ((k) = bch_btree_iter_next(&((stack_iter)->iter)));)
+#define for_each_key_filter(b, k, iter, filter)				\
+	for (bch_btree_iter_init((b), (iter), NULL);			\
+	     ((k) = bch_btree_iter_next_filter((iter), (b), filter));)
+
+#define for_each_key(b, k, iter)					\
+	for (bch_btree_iter_init((b), (iter), NULL);			\
+	     ((k) = bch_btree_iter_next(iter));)
 
 /* Sorting */
 
