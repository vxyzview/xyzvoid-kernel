--- conflicted
+++ resolved
@@ -1309,7 +1309,7 @@
 	uint8_t stale = 0;
 	unsigned int keys = 0, good_keys = 0;
 	struct bkey *k;
-	struct btree_iter_stack iter;
+	struct btree_iter iter;
 	struct bset_tree *t;
 
 	min_heap_init(&iter.heap, NULL, MAX_BSETS);
@@ -1572,7 +1572,7 @@
 static unsigned int btree_gc_count_keys(struct btree *b)
 {
 	struct bkey *k;
-	struct btree_iter_stack iter;
+	struct btree_iter iter;
 	unsigned int ret = 0;
 
 	min_heap_init(&iter.heap, NULL, MAX_BSETS);
@@ -1615,23 +1615,18 @@
 	int ret = 0;
 	bool should_rewrite;
 	struct bkey *k;
-	struct btree_iter_stack iter;
+	struct btree_iter iter;
 	struct gc_merge_info r[GC_MERGE_NODES];
 	struct gc_merge_info *i, *last = r + ARRAY_SIZE(r) - 1;
 
-<<<<<<< HEAD
-	bch_btree_iter_stack_init(&b->keys, &iter, &b->c->gc_done);
-=======
 	min_heap_init(&iter.heap, NULL, MAX_BSETS);
 	bch_btree_iter_init(&b->keys, &iter, &b->c->gc_done);
->>>>>>> a6ad5510
 
 	for (i = r; i < r + ARRAY_SIZE(r); i++)
 		i->b = ERR_PTR(-EINTR);
 
 	while (1) {
-		k = bch_btree_iter_next_filter(&iter.iter, &b->keys,
-					       bch_ptr_bad);
+		k = bch_btree_iter_next_filter(&iter, &b->keys, bch_ptr_bad);
 		if (k) {
 			r->b = bch_btree_node_get(b->c, op, k, b->level - 1,
 						  true, b);
@@ -1926,7 +1921,7 @@
 {
 	int ret = 0;
 	struct bkey *k, *p = NULL;
-	struct btree_iter_stack iter;
+	struct btree_iter iter;
 
 	min_heap_init(&iter.heap, NULL, MAX_BSETS);
 
@@ -1936,10 +1931,10 @@
 	bch_initial_mark_key(b->c, b->level + 1, &b->key);
 
 	if (b->level) {
-		bch_btree_iter_stack_init(&b->keys, &iter, NULL);
+		bch_btree_iter_init(&b->keys, &iter, NULL);
 
 		do {
-			k = bch_btree_iter_next_filter(&iter.iter, &b->keys,
+			k = bch_btree_iter_next_filter(&iter, &b->keys,
 						       bch_ptr_bad);
 			if (k) {
 				btree_node_prefetch(b, k);
@@ -1967,7 +1962,7 @@
 	struct btree_check_info *info = arg;
 	struct btree_check_state *check_state = info->state;
 	struct cache_set *c = check_state->c;
-	struct btree_iter_stack iter;
+	struct btree_iter iter;
 	struct bkey *k, *p;
 	int cur_idx, prev_idx, skip_nr;
 
@@ -1978,8 +1973,8 @@
 	min_heap_init(&iter.heap, NULL, MAX_BSETS);
 
 	/* root node keys are checked before thread created */
-	bch_btree_iter_stack_init(&c->root->keys, &iter, NULL);
-	k = bch_btree_iter_next_filter(&iter.iter, &c->root->keys, bch_ptr_bad);
+	bch_btree_iter_init(&c->root->keys, &iter, NULL);
+	k = bch_btree_iter_next_filter(&iter, &c->root->keys, bch_ptr_bad);
 	BUG_ON(!k);
 
 	p = k;
@@ -1997,7 +1992,7 @@
 		skip_nr = cur_idx - prev_idx;
 
 		while (skip_nr) {
-			k = bch_btree_iter_next_filter(&iter.iter,
+			k = bch_btree_iter_next_filter(&iter,
 						       &c->root->keys,
 						       bch_ptr_bad);
 			if (k)
@@ -2070,7 +2065,7 @@
 	int ret = 0;
 	int i;
 	struct bkey *k = NULL;
-	struct btree_iter_stack iter;
+	struct btree_iter iter;
 	struct btree_check_state check_state;
 
 	min_heap_init(&iter.heap, NULL, MAX_BSETS);
@@ -2568,16 +2563,12 @@
 
 	if (b->level) {
 		struct bkey *k;
-		struct btree_iter_stack iter;
-
-<<<<<<< HEAD
-		bch_btree_iter_stack_init(&b->keys, &iter, from);
-=======
+		struct btree_iter iter;
+
 		min_heap_init(&iter.heap, NULL, MAX_BSETS);
 		bch_btree_iter_init(&b->keys, &iter, from);
->>>>>>> a6ad5510
-
-		while ((k = bch_btree_iter_next_filter(&iter.iter, &b->keys,
+
+		while ((k = bch_btree_iter_next_filter(&iter, &b->keys,
 						       bch_ptr_bad))) {
 			ret = bcache_btree(map_nodes_recurse, k, b,
 				    op, from, fn, flags);
@@ -2606,17 +2597,12 @@
 {
 	int ret = MAP_CONTINUE;
 	struct bkey *k;
-	struct btree_iter_stack iter;
-
-<<<<<<< HEAD
-	bch_btree_iter_stack_init(&b->keys, &iter, from);
-=======
+	struct btree_iter iter;
+
 	min_heap_init(&iter.heap, NULL, MAX_BSETS);
 	bch_btree_iter_init(&b->keys, &iter, from);
->>>>>>> a6ad5510
-
-	while ((k = bch_btree_iter_next_filter(&iter.iter, &b->keys,
-					       bch_ptr_bad))) {
+
+	while ((k = bch_btree_iter_next_filter(&iter, &b->keys, bch_ptr_bad))) {
 		ret = !b->level
 			? fn(op, b, k)
 			: bcache_btree(map_keys_recurse, k,
