--- conflicted
+++ resolved
@@ -1907,12 +1907,7 @@
 	INIT_LIST_HEAD(&c->btree_cache_freed);
 	INIT_LIST_HEAD(&c->data_buckets);
 
-<<<<<<< HEAD
-	iter_size = sizeof(struct btree_iter) +
-		    ((meta_bucket_pages(sb) * PAGE_SECTORS) / sb->block_size) *
-=======
 	iter_size = ((meta_bucket_pages(sb) * PAGE_SECTORS) / sb->block_size) *
->>>>>>> a6ad5510
 			    sizeof(struct btree_iter_set);
 
 	c->devices = kcalloc(c->nr_uuids, sizeof(void *), GFP_KERNEL);
