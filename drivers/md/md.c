--- conflicted
+++ resolved
@@ -469,10 +469,6 @@
 		return 0;
 	}
 
-<<<<<<< HEAD
-	if (mddev->pers && mddev->pers->prepare_suspend)
-		mddev->pers->prepare_suspend(mddev);
-=======
 	percpu_ref_kill(&mddev->active_io);
 	if (interruptible)
 		err = wait_event_interruptible(mddev->sb_wait,
@@ -485,7 +481,6 @@
 		mutex_unlock(&mddev->suspend_mutex);
 		return err;
 	}
->>>>>>> 7bbf3b67
 
 	/*
 	 * For raid456, io might be waiting for reshape to make progress,
@@ -6396,19 +6391,7 @@
 		md_wakeup_thread(mddev->thread);
 	}
 
-<<<<<<< HEAD
-	/*
-	 * Thread might be blocked waiting for metadata update which will now
-	 * never happen
-	 */
-	md_wakeup_thread_directly(mddev->sync_thread);
-
-	mddev_unlock(mddev);
-	wait_event(resync_wait, !test_bit(MD_RECOVERY_RUNNING,
-					  &mddev->recovery));
-=======
 	stop_sync_thread(mddev, false, false);
->>>>>>> 7bbf3b67
 	wait_event(mddev->sb_wait,
 		   !test_bit(MD_SB_CHANGE_PENDING, &mddev->sb_flags));
 	mddev_lock_nointr(mddev);
