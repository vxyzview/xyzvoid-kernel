--- conflicted
+++ resolved
@@ -497,11 +497,7 @@
 		return BLK_QC_T_NONE;
 	}
 
-<<<<<<< HEAD
-	blk_queue_split(q, &bio);
-=======
 	blk_queue_split(&bio);
->>>>>>> 85b047c6
 
 	if (mddev->ro == 1 && unlikely(rw == WRITE)) {
 		if (bio_sectors(bio) != 0)
