--- conflicted
+++ resolved
@@ -579,33 +579,6 @@
 static void update_read_sectors(struct r1conf *conf, int disk,
 				sector_t this_sector, int len)
 {
-<<<<<<< HEAD
-	const sector_t this_sector = r1_bio->sector;
-	int sectors;
-	int best_good_sectors;
-	int best_disk, best_dist_disk, best_pending_disk, sequential_disk;
-	int disk;
-	sector_t best_dist;
-	unsigned int min_pending;
-	struct md_rdev *rdev;
-	int choose_first;
-
-	/*
-	 * Check if we can balance. We can balance on the whole
-	 * device if no resync is going on, or below the resync window.
-	 * We take the first readable disk when above the resync window.
-	 */
- retry:
-	sectors = r1_bio->sectors;
-	best_disk = -1;
-	best_dist_disk = -1;
-	sequential_disk = -1;
-	best_dist = MaxSector;
-	best_pending_disk = -1;
-	min_pending = UINT_MAX;
-	best_good_sectors = 0;
-	clear_bit(R1BIO_FailFast, &r1_bio->state);
-=======
 	struct raid1_info *info = &conf->mirrors[disk];
 
 	atomic_inc(&info->rdev->nr_pending);
@@ -624,7 +597,6 @@
 	for (disk = 0 ; disk < conf->raid_disks * 2 ; disk++) {
 		struct md_rdev *rdev;
 		int read_len;
->>>>>>> 1b4861e3
 
 		if (r1_bio->bios[disk] == IO_BLOCKED)
 			continue;
@@ -654,19 +626,12 @@
 	int disk;
 
 	for (disk = 0 ; disk < conf->raid_disks * 2 ; disk++) {
-<<<<<<< HEAD
-		sector_t dist;
-		sector_t first_bad;
-		int bad_sectors;
-		unsigned int pending;
-=======
 		struct md_rdev *rdev;
 		int len;
 		int read_len;
 
 		if (r1_bio->bios[disk] == IO_BLOCKED)
 			continue;
->>>>>>> 1b4861e3
 
 		rdev = conf->mirrors[disk].rdev;
 		if (!rdev || test_bit(Faulty, &rdev->flags) ||
@@ -831,32 +796,6 @@
 			 * Add 'pending' to avoid choosing this disk if
 			 * there is other idle disk.
 			 */
-<<<<<<< HEAD
-			if (test_bit(Nonrot, &rdev->flags) && opt_iosize > 0 &&
-			    mirror->seq_start != MaxSector &&
-			    mirror->next_seq_sect > opt_iosize &&
-			    mirror->next_seq_sect - opt_iosize >=
-			    mirror->seq_start) {
-				/*
-				 * Add 'pending' to avoid choosing this disk if
-				 * there is other idle disk.
-				 */
-				pending++;
-				/*
-				 * If there is no other idle disk, this disk
-				 * will be chosen.
-				 */
-				sequential_disk = disk;
-			} else {
-				best_disk = disk;
-				break;
-			}
-		}
-
-		if (min_pending > pending) {
-			min_pending = pending;
-			best_pending_disk = disk;
-=======
 			pending++;
 			/*
 			 * If there is no other idle disk, this disk
@@ -868,7 +807,6 @@
 		if (ctl.min_pending > pending) {
 			ctl.min_pending = pending;
 			ctl.min_pending_disk = disk;
->>>>>>> 1b4861e3
 		}
 
 		if (ctl.closest_dist > dist) {
@@ -881,13 +819,8 @@
 	 * sequential IO size exceeds optimal iosize, however, there is no other
 	 * idle disk, so choose the sequential disk.
 	 */
-<<<<<<< HEAD
-	if (best_disk == -1 && min_pending != 0)
-		best_disk = sequential_disk;
-=======
 	if (ctl.sequential_disk != -1 && ctl.min_pending != 0)
 		return ctl.sequential_disk;
->>>>>>> 1b4861e3
 
 	/*
 	 * If all disks are rotational, choose the closest disk. If any disk is
@@ -895,21 +828,12 @@
 	 * disk is rotational, which might/might not be optimal for raids with
 	 * mixed ratation/non-rotational disks depending on workload.
 	 */
-<<<<<<< HEAD
-	if (best_disk == -1) {
-		if (READ_ONCE(conf->nonrot_disks) || min_pending == 0)
-			best_disk = best_pending_disk;
-		else
-			best_disk = best_dist_disk;
-	}
-=======
 	if (ctl.min_pending_disk != -1 &&
 	    (READ_ONCE(conf->nonrot_disks) || ctl.min_pending == 0))
 		return ctl.min_pending_disk;
 	else
 		return ctl.closest_dist_disk;
 }
->>>>>>> 1b4861e3
 
 /*
  * This routine returns the disk from which the requested read should be done.
@@ -2007,10 +1931,6 @@
 				return err;
 
 			raid1_add_conf(conf, rdev, mirror, false);
-<<<<<<< HEAD
-			err = 0;
-=======
->>>>>>> 1b4861e3
 			/* As all devices are equivalent, we don't need a full recovery
 			 * if this was recently any drive of the array
 			 */
