/*
 * Copyright (C) 2014 Facebook. All rights reserved.
 *
 * This file is released under the GPL.
 */

#include <linux/device-mapper.h>

#include <linux/module.h>
#include <linux/init.h>
#include <linux/blkdev.h>
#include <linux/bio.h>
#include <linux/dax.h>
#include <linux/slab.h>
#include <linux/kthread.h>
#include <linux/freezer.h>
#include <linux/uio.h>

#define DM_MSG_PREFIX "log-writes"

/*
 * This target will sequentially log all writes to the target device onto the
 * log device.  This is helpful for replaying writes to check for fs consistency
 * at all times.  This target provides a mechanism to mark specific events to
 * check data at a later time.  So for example you would:
 *
 * write data
 * fsync
 * dmsetup message /dev/whatever mark mymark
 * unmount /mnt/test
 *
 * Then replay the log up to mymark and check the contents of the replay to
 * verify it matches what was written.
 *
 * We log writes only after they have been flushed, this makes the log describe
 * close to the order in which the data hits the actual disk, not its cache.  So
 * for example the following sequence (W means write, C means complete)
 *
 * Wa,Wb,Wc,Cc,Ca,FLUSH,FUAd,Cb,CFLUSH,CFUAd
 *
 * Would result in the log looking like this:
 *
 * c,a,b,flush,fuad,<other writes>,<next flush>
 *
 * This is meant to help expose problems where file systems do not properly wait
 * on data being written before invoking a FLUSH.  FUA bypasses cache so once it
 * completes it is added to the log as it should be on disk.
 *
 * We treat DISCARDs as if they don't bypass cache so that they are logged in
 * order of completion along with the normal writes.  If we didn't do it this
 * way we would process all the discards first and then write all the data, when
 * in fact we want to do the data and the discard in the order that they
 * completed.
 */
#define LOG_FLUSH_FLAG		(1 << 0)
#define LOG_FUA_FLAG		(1 << 1)
#define LOG_DISCARD_FLAG	(1 << 2)
#define LOG_MARK_FLAG		(1 << 3)
#define LOG_METADATA_FLAG	(1 << 4)

#define WRITE_LOG_VERSION 1ULL
#define WRITE_LOG_MAGIC 0x6a736677736872ULL
#define WRITE_LOG_SUPER_SECTOR 0

/*
 * The disk format for this is braindead simple.
 *
 * At byte 0 we have our super, followed by the following sequence for
 * nr_entries:
 *
 * [   1 sector    ][  entry->nr_sectors ]
 * [log_write_entry][    data written    ]
 *
 * The log_write_entry takes up a full sector so we can have arbitrary length
 * marks and it leaves us room for extra content in the future.
 */

/*
 * Basic info about the log for userspace.
 */
struct log_write_super {
	__le64 magic;
	__le64 version;
	__le64 nr_entries;
	__le32 sectorsize;
};

/*
 * sector - the sector we wrote.
 * nr_sectors - the number of sectors we wrote.
 * flags - flags for this log entry.
 * data_len - the size of the data in this log entry, this is for private log
 * entry stuff, the MARK data provided by userspace for example.
 */
struct log_write_entry {
	__le64 sector;
	__le64 nr_sectors;
	__le64 flags;
	__le64 data_len;
};

struct log_writes_c {
	struct dm_dev *dev;
	struct dm_dev *logdev;
	u64 logged_entries;
	u32 sectorsize;
	u32 sectorshift;
	atomic_t io_blocks;
	atomic_t pending_blocks;
	sector_t next_sector;
	sector_t end_sector;
	bool logging_enabled;
	bool device_supports_discard;
	spinlock_t blocks_lock;
	struct list_head unflushed_blocks;
	struct list_head logging_blocks;
	wait_queue_head_t wait;
	struct task_struct *log_kthread;
	struct completion super_done;
};

struct pending_block {
	int vec_cnt;
	u64 flags;
	sector_t sector;
	sector_t nr_sectors;
	char *data;
	u32 datalen;
	struct list_head list;
	struct bio_vec vecs[];
};

struct per_bio_data {
	struct pending_block *block;
};

static inline sector_t bio_to_dev_sectors(struct log_writes_c *lc,
					  sector_t sectors)
{
	return sectors >> (lc->sectorshift - SECTOR_SHIFT);
}

static inline sector_t dev_to_bio_sectors(struct log_writes_c *lc,
					  sector_t sectors)
{
	return sectors << (lc->sectorshift - SECTOR_SHIFT);
}

static void put_pending_block(struct log_writes_c *lc)
{
	if (atomic_dec_and_test(&lc->pending_blocks)) {
		smp_mb__after_atomic();
		if (waitqueue_active(&lc->wait))
			wake_up(&lc->wait);
	}
}

static void put_io_block(struct log_writes_c *lc)
{
	if (atomic_dec_and_test(&lc->io_blocks)) {
		smp_mb__after_atomic();
		if (waitqueue_active(&lc->wait))
			wake_up(&lc->wait);
	}
}

static void log_end_io(struct bio *bio)
{
	struct log_writes_c *lc = bio->bi_private;

	if (bio->bi_status) {
		unsigned long flags;

		DMERR("Error writing log block, error=%d", bio->bi_status);
		spin_lock_irqsave(&lc->blocks_lock, flags);
		lc->logging_enabled = false;
		spin_unlock_irqrestore(&lc->blocks_lock, flags);
	}

	bio_free_pages(bio);
	put_io_block(lc);
	bio_put(bio);
}

static void log_end_super(struct bio *bio)
{
	struct log_writes_c *lc = bio->bi_private;

	complete(&lc->super_done);
	log_end_io(bio);
}

/*
 * Meant to be called if there is an error, it will free all the pages
 * associated with the block.
 */
static void free_pending_block(struct log_writes_c *lc,
			       struct pending_block *block)
{
	int i;

	for (i = 0; i < block->vec_cnt; i++) {
		if (block->vecs[i].bv_page)
			__free_page(block->vecs[i].bv_page);
	}
	kfree(block->data);
	kfree(block);
	put_pending_block(lc);
}

static int write_metadata(struct log_writes_c *lc, void *entry,
			  size_t entrylen, void *data, size_t datalen,
			  sector_t sector)
{
	struct bio *bio;
	struct page *page;
	void *ptr;
	size_t ret;

	bio = bio_alloc(GFP_KERNEL, 1);
	if (!bio) {
		DMERR("Couldn't alloc log bio");
		goto error;
	}
	bio->bi_iter.bi_size = 0;
	bio->bi_iter.bi_sector = sector;
	bio_set_dev(bio, lc->logdev->bdev);
	bio->bi_end_io = (sector == WRITE_LOG_SUPER_SECTOR) ?
			  log_end_super : log_end_io;
	bio->bi_private = lc;
	bio_set_op_attrs(bio, REQ_OP_WRITE, 0);

	page = alloc_page(GFP_KERNEL);
	if (!page) {
		DMERR("Couldn't alloc log page");
		bio_put(bio);
		goto error;
	}

	ptr = kmap_atomic(page);
	memcpy(ptr, entry, entrylen);
	if (datalen)
		memcpy(ptr + entrylen, data, datalen);
	memset(ptr + entrylen + datalen, 0,
	       lc->sectorsize - entrylen - datalen);
	kunmap_atomic(ptr);

	ret = bio_add_page(bio, page, lc->sectorsize, 0);
	if (ret != lc->sectorsize) {
		DMERR("Couldn't add page to the log block");
		goto error_bio;
	}
	submit_bio(bio);
	return 0;
error_bio:
	bio_put(bio);
	__free_page(page);
error:
	put_io_block(lc);
	return -1;
}

static int write_inline_data(struct log_writes_c *lc, void *entry,
			     size_t entrylen, void *data, size_t datalen,
			     sector_t sector)
{
	int bio_pages, pg_datalen, pg_sectorlen, i;
	struct page *page;
	struct bio *bio;
	size_t ret;
	void *ptr;

	while (datalen) {
		bio_pages = bio_max_segs(DIV_ROUND_UP(datalen, PAGE_SIZE));

		atomic_inc(&lc->io_blocks);

		bio = bio_alloc(GFP_KERNEL, bio_pages);
		if (!bio) {
			DMERR("Couldn't alloc inline data bio");
			goto error;
		}

		bio->bi_iter.bi_size = 0;
		bio->bi_iter.bi_sector = sector;
		bio_set_dev(bio, lc->logdev->bdev);
		bio->bi_end_io = log_end_io;
		bio->bi_private = lc;
		bio_set_op_attrs(bio, REQ_OP_WRITE, 0);

		for (i = 0; i < bio_pages; i++) {
			pg_datalen = min_t(int, datalen, PAGE_SIZE);
			pg_sectorlen = ALIGN(pg_datalen, lc->sectorsize);

			page = alloc_page(GFP_KERNEL);
			if (!page) {
				DMERR("Couldn't alloc inline data page");
				goto error_bio;
			}

			ptr = kmap_atomic(page);
			memcpy(ptr, data, pg_datalen);
			if (pg_sectorlen > pg_datalen)
				memset(ptr + pg_datalen, 0, pg_sectorlen - pg_datalen);
			kunmap_atomic(ptr);

			ret = bio_add_page(bio, page, pg_sectorlen, 0);
			if (ret != pg_sectorlen) {
				DMERR("Couldn't add page of inline data");
				__free_page(page);
				goto error_bio;
			}

			datalen -= pg_datalen;
			data	+= pg_datalen;
		}
		submit_bio(bio);

		sector += bio_pages * PAGE_SECTORS;
	}
	return 0;
error_bio:
	bio_free_pages(bio);
	bio_put(bio);
error:
	put_io_block(lc);
	return -1;
}

static int log_one_block(struct log_writes_c *lc,
			 struct pending_block *block, sector_t sector)
{
	struct bio *bio;
	struct log_write_entry entry;
	size_t metadatalen, ret;
	int i;

	entry.sector = cpu_to_le64(block->sector);
	entry.nr_sectors = cpu_to_le64(block->nr_sectors);
	entry.flags = cpu_to_le64(block->flags);
	entry.data_len = cpu_to_le64(block->datalen);

	metadatalen = (block->flags & LOG_MARK_FLAG) ? block->datalen : 0;
	if (write_metadata(lc, &entry, sizeof(entry), block->data,
			   metadatalen, sector)) {
		free_pending_block(lc, block);
		return -1;
	}

	sector += dev_to_bio_sectors(lc, 1);

	if (block->datalen && metadatalen == 0) {
		if (write_inline_data(lc, &entry, sizeof(entry), block->data,
				      block->datalen, sector)) {
			free_pending_block(lc, block);
			return -1;
		}
		/* we don't support both inline data & bio data */
		goto out;
	}

	if (!block->vec_cnt)
		goto out;

	atomic_inc(&lc->io_blocks);
	bio = bio_alloc(GFP_KERNEL, bio_max_segs(block->vec_cnt));
	if (!bio) {
		DMERR("Couldn't alloc log bio");
		goto error;
	}
	bio->bi_iter.bi_size = 0;
	bio->bi_iter.bi_sector = sector;
	bio_set_dev(bio, lc->logdev->bdev);
	bio->bi_end_io = log_end_io;
	bio->bi_private = lc;
	bio_set_op_attrs(bio, REQ_OP_WRITE, 0);

	for (i = 0; i < block->vec_cnt; i++) {
		/*
		 * The page offset is always 0 because we allocate a new page
		 * for every bvec in the original bio for simplicity sake.
		 */
		ret = bio_add_page(bio, block->vecs[i].bv_page,
				   block->vecs[i].bv_len, 0);
		if (ret != block->vecs[i].bv_len) {
			atomic_inc(&lc->io_blocks);
			submit_bio(bio);
			bio = bio_alloc(GFP_KERNEL,
					bio_max_segs(block->vec_cnt - i));
			if (!bio) {
				DMERR("Couldn't alloc log bio");
				goto error;
			}
			bio->bi_iter.bi_size = 0;
			bio->bi_iter.bi_sector = sector;
			bio_set_dev(bio, lc->logdev->bdev);
			bio->bi_end_io = log_end_io;
			bio->bi_private = lc;
			bio_set_op_attrs(bio, REQ_OP_WRITE, 0);

			ret = bio_add_page(bio, block->vecs[i].bv_page,
					   block->vecs[i].bv_len, 0);
			if (ret != block->vecs[i].bv_len) {
				DMERR("Couldn't add page on new bio?");
				bio_put(bio);
				goto error;
			}
		}
		sector += block->vecs[i].bv_len >> SECTOR_SHIFT;
	}
	submit_bio(bio);
out:
	kfree(block->data);
	kfree(block);
	put_pending_block(lc);
	return 0;
error:
	free_pending_block(lc, block);
	put_io_block(lc);
	return -1;
}

static int log_super(struct log_writes_c *lc)
{
	struct log_write_super super;

	super.magic = cpu_to_le64(WRITE_LOG_MAGIC);
	super.version = cpu_to_le64(WRITE_LOG_VERSION);
	super.nr_entries = cpu_to_le64(lc->logged_entries);
	super.sectorsize = cpu_to_le32(lc->sectorsize);

	if (write_metadata(lc, &super, sizeof(super), NULL, 0,
			   WRITE_LOG_SUPER_SECTOR)) {
		DMERR("Couldn't write super");
		return -1;
	}

	/*
	 * Super sector should be writen in-order, otherwise the
	 * nr_entries could be rewritten incorrectly by an old bio.
	 */
	wait_for_completion_io(&lc->super_done);

	return 0;
}

static inline sector_t logdev_last_sector(struct log_writes_c *lc)
{
	return bdev_nr_sectors(lc->logdev->bdev);
}

static int log_writes_kthread(void *arg)
{
	struct log_writes_c *lc = (struct log_writes_c *)arg;
	sector_t sector = 0;

	while (!kthread_should_stop()) {
		bool super = false;
		bool logging_enabled;
		struct pending_block *block = NULL;
		int ret;

		spin_lock_irq(&lc->blocks_lock);
		if (!list_empty(&lc->logging_blocks)) {
			block = list_first_entry(&lc->logging_blocks,
						 struct pending_block, list);
			list_del_init(&block->list);
			if (!lc->logging_enabled)
				goto next;

			sector = lc->next_sector;
			if (!(block->flags & LOG_DISCARD_FLAG))
				lc->next_sector += dev_to_bio_sectors(lc, block->nr_sectors);
			lc->next_sector += dev_to_bio_sectors(lc, 1);

			/*
			 * Apparently the size of the device may not be known
			 * right away, so handle this properly.
			 */
			if (!lc->end_sector)
				lc->end_sector = logdev_last_sector(lc);
			if (lc->end_sector &&
			    lc->next_sector >= lc->end_sector) {
				DMERR("Ran out of space on the logdev");
				lc->logging_enabled = false;
				goto next;
			}
			lc->logged_entries++;
			atomic_inc(&lc->io_blocks);

			super = (block->flags & (LOG_FUA_FLAG | LOG_MARK_FLAG));
			if (super)
				atomic_inc(&lc->io_blocks);
		}
next:
		logging_enabled = lc->logging_enabled;
		spin_unlock_irq(&lc->blocks_lock);
		if (block) {
			if (logging_enabled) {
				ret = log_one_block(lc, block, sector);
				if (!ret && super)
					ret = log_super(lc);
				if (ret) {
					spin_lock_irq(&lc->blocks_lock);
					lc->logging_enabled = false;
					spin_unlock_irq(&lc->blocks_lock);
				}
			} else
				free_pending_block(lc, block);
			continue;
		}

		if (!try_to_freeze()) {
			set_current_state(TASK_INTERRUPTIBLE);
			if (!kthread_should_stop() &&
			    list_empty(&lc->logging_blocks))
				schedule();
			__set_current_state(TASK_RUNNING);
		}
	}
	return 0;
}

/*
 * Construct a log-writes mapping:
 * log-writes <dev_path> <log_dev_path>
 */
static int log_writes_ctr(struct dm_target *ti, unsigned int argc, char **argv)
{
	struct log_writes_c *lc;
	struct dm_arg_set as;
	const char *devname, *logdevname;
	int ret;

	as.argc = argc;
	as.argv = argv;

	if (argc < 2) {
		ti->error = "Invalid argument count";
		return -EINVAL;
	}

	lc = kzalloc(sizeof(struct log_writes_c), GFP_KERNEL);
	if (!lc) {
		ti->error = "Cannot allocate context";
		return -ENOMEM;
	}
	spin_lock_init(&lc->blocks_lock);
	INIT_LIST_HEAD(&lc->unflushed_blocks);
	INIT_LIST_HEAD(&lc->logging_blocks);
	init_waitqueue_head(&lc->wait);
	init_completion(&lc->super_done);
	atomic_set(&lc->io_blocks, 0);
	atomic_set(&lc->pending_blocks, 0);

	devname = dm_shift_arg(&as);
	ret = dm_get_device(ti, devname, dm_table_get_mode(ti->table), &lc->dev);
	if (ret) {
		ti->error = "Device lookup failed";
		goto bad;
	}

	logdevname = dm_shift_arg(&as);
	ret = dm_get_device(ti, logdevname, dm_table_get_mode(ti->table),
			    &lc->logdev);
	if (ret) {
		ti->error = "Log device lookup failed";
		dm_put_device(ti, lc->dev);
		goto bad;
	}

	lc->sectorsize = bdev_logical_block_size(lc->dev->bdev);
	lc->sectorshift = ilog2(lc->sectorsize);
	lc->log_kthread = kthread_run(log_writes_kthread, lc, "log-write");
	if (IS_ERR(lc->log_kthread)) {
		ret = PTR_ERR(lc->log_kthread);
		ti->error = "Couldn't alloc kthread";
		dm_put_device(ti, lc->dev);
		dm_put_device(ti, lc->logdev);
		goto bad;
	}

	/*
	 * next_sector is in 512b sectors to correspond to what bi_sector expects.
	 * The super starts at sector 0, and the next_sector is the next logical
	 * one based on the sectorsize of the device.
	 */
	lc->next_sector = lc->sectorsize >> SECTOR_SHIFT;
	lc->logging_enabled = true;
	lc->end_sector = logdev_last_sector(lc);
	lc->device_supports_discard = true;

	ti->num_flush_bios = 1;
	ti->flush_supported = true;
	ti->num_discard_bios = 1;
	ti->discards_supported = true;
	ti->per_io_data_size = sizeof(struct per_bio_data);
	ti->private = lc;
	return 0;

bad:
	kfree(lc);
	return ret;
}

static int log_mark(struct log_writes_c *lc, char *data)
{
	struct pending_block *block;
	size_t maxsize = lc->sectorsize - sizeof(struct log_write_entry);

	block = kzalloc(sizeof(struct pending_block), GFP_KERNEL);
	if (!block) {
		DMERR("Error allocating pending block");
		return -ENOMEM;
	}

	block->data = kstrndup(data, maxsize - 1, GFP_KERNEL);
	if (!block->data) {
		DMERR("Error copying mark data");
		kfree(block);
		return -ENOMEM;
	}
	atomic_inc(&lc->pending_blocks);
	block->datalen = strlen(block->data);
	block->flags |= LOG_MARK_FLAG;
	spin_lock_irq(&lc->blocks_lock);
	list_add_tail(&block->list, &lc->logging_blocks);
	spin_unlock_irq(&lc->blocks_lock);
	wake_up_process(lc->log_kthread);
	return 0;
}

static void log_writes_dtr(struct dm_target *ti)
{
	struct log_writes_c *lc = ti->private;

	spin_lock_irq(&lc->blocks_lock);
	list_splice_init(&lc->unflushed_blocks, &lc->logging_blocks);
	spin_unlock_irq(&lc->blocks_lock);

	/*
	 * This is just nice to have since it'll update the super to include the
	 * unflushed blocks, if it fails we don't really care.
	 */
	log_mark(lc, "dm-log-writes-end");
	wake_up_process(lc->log_kthread);
	wait_event(lc->wait, !atomic_read(&lc->io_blocks) &&
		   !atomic_read(&lc->pending_blocks));
	kthread_stop(lc->log_kthread);

	WARN_ON(!list_empty(&lc->logging_blocks));
	WARN_ON(!list_empty(&lc->unflushed_blocks));
	dm_put_device(ti, lc->dev);
	dm_put_device(ti, lc->logdev);
	kfree(lc);
}

static void normal_map_bio(struct dm_target *ti, struct bio *bio)
{
	struct log_writes_c *lc = ti->private;

	bio_set_dev(bio, lc->dev->bdev);
}

static int log_writes_map(struct dm_target *ti, struct bio *bio)
{
	struct log_writes_c *lc = ti->private;
	struct per_bio_data *pb = dm_per_bio_data(bio, sizeof(struct per_bio_data));
	struct pending_block *block;
	struct bvec_iter iter;
	struct bio_vec bv;
	size_t alloc_size;
	int i = 0;
	bool flush_bio = (bio->bi_opf & REQ_PREFLUSH);
	bool fua_bio = (bio->bi_opf & REQ_FUA);
	bool discard_bio = (bio_op(bio) == REQ_OP_DISCARD);
	bool meta_bio = (bio->bi_opf & REQ_META);

	pb->block = NULL;

	/* Don't bother doing anything if logging has been disabled */
	if (!lc->logging_enabled)
		goto map_bio;

	/*
	 * Map reads as normal.
	 */
	if (bio_data_dir(bio) == READ)
		goto map_bio;

	/* No sectors and not a flush?  Don't care */
	if (!bio_sectors(bio) && !flush_bio)
		goto map_bio;

	/*
	 * Discards will have bi_size set but there's no actual data, so just
	 * allocate the size of the pending block.
	 */
	if (discard_bio)
		alloc_size = sizeof(struct pending_block);
	else
		alloc_size = struct_size(block, vecs, bio_segments(bio));

	block = kzalloc(alloc_size, GFP_NOIO);
	if (!block) {
		DMERR("Error allocating pending block");
		spin_lock_irq(&lc->blocks_lock);
		lc->logging_enabled = false;
		spin_unlock_irq(&lc->blocks_lock);
		return DM_MAPIO_KILL;
	}
	INIT_LIST_HEAD(&block->list);
	pb->block = block;
	atomic_inc(&lc->pending_blocks);

	if (flush_bio)
		block->flags |= LOG_FLUSH_FLAG;
	if (fua_bio)
		block->flags |= LOG_FUA_FLAG;
	if (discard_bio)
		block->flags |= LOG_DISCARD_FLAG;
	if (meta_bio)
		block->flags |= LOG_METADATA_FLAG;

	block->sector = bio_to_dev_sectors(lc, bio->bi_iter.bi_sector);
	block->nr_sectors = bio_to_dev_sectors(lc, bio_sectors(bio));

	/* We don't need the data, just submit */
	if (discard_bio) {
		WARN_ON(flush_bio || fua_bio);
		if (lc->device_supports_discard)
			goto map_bio;
		bio_endio(bio);
		return DM_MAPIO_SUBMITTED;
	}

	/* Flush bio, splice the unflushed blocks onto this list and submit */
	if (flush_bio && !bio_sectors(bio)) {
		spin_lock_irq(&lc->blocks_lock);
		list_splice_init(&lc->unflushed_blocks, &block->list);
		spin_unlock_irq(&lc->blocks_lock);
		goto map_bio;
	}

	/*
	 * We will write this bio somewhere else way later so we need to copy
	 * the actual contents into new pages so we know the data will always be
	 * there.
	 *
	 * We do this because this could be a bio from O_DIRECT in which case we
	 * can't just hold onto the page until some later point, we have to
	 * manually copy the contents.
	 */
	bio_for_each_segment(bv, bio, iter) {
		struct page *page;
		void *dst;

		page = alloc_page(GFP_NOIO);
		if (!page) {
			DMERR("Error allocing page");
			free_pending_block(lc, block);
			spin_lock_irq(&lc->blocks_lock);
			lc->logging_enabled = false;
			spin_unlock_irq(&lc->blocks_lock);
			return DM_MAPIO_KILL;
		}

		dst = kmap_atomic(page);
		memcpy_from_bvec(dst, &bv);
		kunmap_atomic(dst);
		block->vecs[i].bv_page = page;
		block->vecs[i].bv_len = bv.bv_len;
		block->vec_cnt++;
		i++;
	}

	/* Had a flush with data in it, weird */
	if (flush_bio) {
		spin_lock_irq(&lc->blocks_lock);
		list_splice_init(&lc->unflushed_blocks, &block->list);
		spin_unlock_irq(&lc->blocks_lock);
	}
map_bio:
	normal_map_bio(ti, bio);
	return DM_MAPIO_REMAPPED;
}

static int normal_end_io(struct dm_target *ti, struct bio *bio,
		blk_status_t *error)
{
	struct log_writes_c *lc = ti->private;
	struct per_bio_data *pb = dm_per_bio_data(bio, sizeof(struct per_bio_data));

	if (bio_data_dir(bio) == WRITE && pb->block) {
		struct pending_block *block = pb->block;
		unsigned long flags;

		spin_lock_irqsave(&lc->blocks_lock, flags);
		if (block->flags & LOG_FLUSH_FLAG) {
			list_splice_tail_init(&block->list, &lc->logging_blocks);
			list_add_tail(&block->list, &lc->logging_blocks);
			wake_up_process(lc->log_kthread);
		} else if (block->flags & LOG_FUA_FLAG) {
			list_add_tail(&block->list, &lc->logging_blocks);
			wake_up_process(lc->log_kthread);
		} else
			list_add_tail(&block->list, &lc->unflushed_blocks);
		spin_unlock_irqrestore(&lc->blocks_lock, flags);
	}

	return DM_ENDIO_DONE;
}

/*
 * INFO format: <logged entries> <highest allocated sector>
 */
static void log_writes_status(struct dm_target *ti, status_type_t type,
			      unsigned status_flags, char *result,
			      unsigned maxlen)
{
	unsigned sz = 0;
	struct log_writes_c *lc = ti->private;

	switch (type) {
	case STATUSTYPE_INFO:
		DMEMIT("%llu %llu", lc->logged_entries,
		       (unsigned long long)lc->next_sector - 1);
		if (!lc->logging_enabled)
			DMEMIT(" logging_disabled");
		break;

	case STATUSTYPE_TABLE:
		DMEMIT("%s %s", lc->dev->name, lc->logdev->name);
		break;

	case STATUSTYPE_IMA:
		*result = '\0';
		break;
	}
}

static int log_writes_prepare_ioctl(struct dm_target *ti,
				    struct block_device **bdev)
{
	struct log_writes_c *lc = ti->private;
	struct dm_dev *dev = lc->dev;

	*bdev = dev->bdev;
	/*
	 * Only pass ioctls through if the device sizes match exactly.
	 */
	if (ti->len != bdev_nr_sectors(dev->bdev))
		return 1;
	return 0;
}

static int log_writes_iterate_devices(struct dm_target *ti,
				      iterate_devices_callout_fn fn,
				      void *data)
{
	struct log_writes_c *lc = ti->private;

	return fn(ti, lc->dev, 0, ti->len, data);
}

/*
 * Messages supported:
 *   mark <mark data> - specify the marked data.
 */
static int log_writes_message(struct dm_target *ti, unsigned argc, char **argv,
			      char *result, unsigned maxlen)
{
	int r = -EINVAL;
	struct log_writes_c *lc = ti->private;

	if (argc != 2) {
		DMWARN("Invalid log-writes message arguments, expect 2 arguments, got %d", argc);
		return r;
	}

	if (!strcasecmp(argv[0], "mark"))
		r = log_mark(lc, argv[1]);
	else
		DMWARN("Unrecognised log writes target message received: %s", argv[0]);

	return r;
}

static void log_writes_io_hints(struct dm_target *ti, struct queue_limits *limits)
{
	struct log_writes_c *lc = ti->private;
	struct request_queue *q = bdev_get_queue(lc->dev->bdev);

	if (!q || !blk_queue_discard(q)) {
		lc->device_supports_discard = false;
		limits->discard_granularity = lc->sectorsize;
		limits->max_discard_sectors = (UINT_MAX >> SECTOR_SHIFT);
	}
	limits->logical_block_size = bdev_logical_block_size(lc->dev->bdev);
	limits->physical_block_size = bdev_physical_block_size(lc->dev->bdev);
	limits->io_min = limits->physical_block_size;
}

#if IS_ENABLED(CONFIG_FS_DAX)
<<<<<<< HEAD
static int log_dax(struct log_writes_c *lc, sector_t sector, size_t bytes,
		   struct iov_iter *i)
=======
static struct dax_device *log_writes_dax_pgoff(struct dm_target *ti,
		pgoff_t *pgoff)
>>>>>>> 77b5472d
{
	struct log_writes_c *lc = ti->private;

	*pgoff += (get_start_sect(lc->dev->bdev) >> PAGE_SECTORS_SHIFT);
	return lc->dev->dax_dev;
}

static long log_writes_dax_direct_access(struct dm_target *ti, pgoff_t pgoff,
					 long nr_pages, void **kaddr, pfn_t *pfn)
{
	struct dax_device *dax_dev = log_writes_dax_pgoff(ti, &pgoff);

	return dax_direct_access(dax_dev, pgoff, nr_pages, kaddr, pfn);
}

static int log_writes_dax_zero_page_range(struct dm_target *ti, pgoff_t pgoff,
					  size_t nr_pages)
{
	struct dax_device *dax_dev = log_writes_dax_pgoff(ti, &pgoff);

	return dax_zero_page_range(dax_dev, pgoff, nr_pages << PAGE_SHIFT);
}

#else
#define log_writes_dax_direct_access NULL
#define log_writes_dax_zero_page_range NULL
#endif

static struct target_type log_writes_target = {
	.name   = "log-writes",
	.version = {1, 1, 0},
	.module = THIS_MODULE,
	.ctr    = log_writes_ctr,
	.dtr    = log_writes_dtr,
	.map    = log_writes_map,
	.end_io = normal_end_io,
	.status = log_writes_status,
	.prepare_ioctl = log_writes_prepare_ioctl,
	.message = log_writes_message,
	.iterate_devices = log_writes_iterate_devices,
	.io_hints = log_writes_io_hints,
	.direct_access = log_writes_dax_direct_access,
	.dax_zero_page_range = log_writes_dax_zero_page_range,
};

static int __init dm_log_writes_init(void)
{
	int r = dm_register_target(&log_writes_target);

	if (r < 0)
		DMERR("register failed %d", r);

	return r;
}

static void __exit dm_log_writes_exit(void)
{
	dm_unregister_target(&log_writes_target);
}

module_init(dm_log_writes_init);
module_exit(dm_log_writes_exit);

MODULE_DESCRIPTION(DM_NAME " log writes target");
MODULE_AUTHOR("Josef Bacik <jbacik@fb.com>");
MODULE_LICENSE("GPL");<|MERGE_RESOLUTION|>--- conflicted
+++ resolved
@@ -902,13 +902,8 @@
 }
 
 #if IS_ENABLED(CONFIG_FS_DAX)
-<<<<<<< HEAD
-static int log_dax(struct log_writes_c *lc, sector_t sector, size_t bytes,
-		   struct iov_iter *i)
-=======
 static struct dax_device *log_writes_dax_pgoff(struct dm_target *ti,
 		pgoff_t *pgoff)
->>>>>>> 77b5472d
 {
 	struct log_writes_c *lc = ti->private;
 
