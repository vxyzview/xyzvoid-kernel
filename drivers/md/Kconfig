--- conflicted
+++ resolved
@@ -15,10 +15,7 @@
 config BLK_DEV_MD
 	tristate "RAID support"
 	select BLOCK_HOLDER_DEPRECATED if SYSFS
-<<<<<<< HEAD
-=======
 	select BUFFER_HEAD
->>>>>>> 98817289
 	# BLOCK_LEGACY_AUTOLOAD requirement should be removed
 	# after relevant mdadm enhancements - to make "names=yes"
 	# the default - are widely available.
