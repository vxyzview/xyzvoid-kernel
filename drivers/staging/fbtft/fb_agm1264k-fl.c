// SPDX-License-Identifier: GPL-2.0+
/*
 * FB driver for Two KS0108 LCD controllers in AGM1264K-FL display
 *
 * Copyright (C) 2014 ololoshka2871
 */

#include <linux/module.h>
#include <linux/kernel.h>
#include <linux/init.h>
#include <linux/gpio/consumer.h>
#include <linux/delay.h>
#include <linux/slab.h>

#include "fbtft.h"

/* Uncomment text line to use negative image on display */
/*#define NEGATIVE*/

#define WHITE		0xff
#define BLACK		0

#define DRVNAME		"fb_agm1264k-fl"
#define WIDTH		64
#define HEIGHT		64
#define TOTALWIDTH	(WIDTH * 2)	 /* because 2 x ks0108 in one display */
#define FPS			20

#define EPIN		gpio.wr
#define RS			gpio.dc
#define RW			gpio.aux[2]
#define CS0			gpio.aux[0]
#define CS1			gpio.aux[1]

/* diffusing error (Floyd-Steinberg) */
#define DIFFUSING_MATRIX_WIDTH	2
#define DIFFUSING_MATRIX_HEIGHT	2

static const signed char
diffusing_matrix[DIFFUSING_MATRIX_WIDTH][DIFFUSING_MATRIX_HEIGHT] = {
	{-1, 3},
	{3, 2},
};

static const unsigned char gamma_correction_table[] = {
0, 0, 0, 0, 0, 0, 0, 0, 0, 0, 0, 0, 0, 0, 0, 1, 1, 1, 1, 1, 1, 1, 1,
1, 1, 2, 2, 2, 2, 2, 2, 2, 3, 3, 3, 3, 3, 4, 4, 4, 4, 5, 5, 5, 5, 6,
6, 6, 6, 7, 7, 7, 8, 8, 8, 9, 9, 9, 10, 10, 11, 11, 11, 12, 12, 13,
13, 13, 14, 14, 15, 15, 16, 16, 17, 17, 18, 18, 19, 19, 20, 20, 21,
22, 22, 23, 23, 24, 25, 25, 26, 26, 27, 28, 28, 29, 30, 30, 31, 32,
33, 33, 34, 35, 35, 36, 37, 38, 39, 39, 40, 41, 42, 43, 43, 44, 45,
46, 47, 48, 49, 49, 50, 51, 52, 53, 54, 55, 56, 57, 58, 59, 60, 61,
62, 63, 64, 65, 66, 67, 68, 69, 70, 71, 73, 74, 75, 76, 77, 78, 79, 81,
82, 83, 84, 85, 87, 88, 89, 90, 91, 93, 94, 95, 97, 98, 99, 100, 102,
103, 105, 106, 107, 109, 110, 111, 113, 114, 116, 117, 119, 120, 121,
123, 124, 126, 127, 129, 130, 132, 133, 135, 137, 138, 140, 141, 143,
145, 146, 148, 149, 151, 153, 154, 156, 158, 159, 161, 163, 165, 166,
168, 170, 172, 173, 175, 177, 179, 181, 182, 184, 186, 188, 190, 192,
194, 196, 197, 199, 201, 203, 205, 207, 209, 211, 213, 215, 217, 219,
221, 223, 225, 227, 229, 231, 234, 236, 238, 240, 242, 244, 246, 248,
251, 253, 255
};

static int init_display(struct fbtft_par *par)
{
	u8 i;

	par->fbtftops.reset(par);

	for (i = 0; i < 2; ++i) {
		write_reg(par, i, 0x3f); /* display on */
		write_reg(par, i, 0x40); /* set x to 0 */
		write_reg(par, i, 0xb0); /* set page to 0 */
		write_reg(par, i, 0xc0); /* set start line to 0 */
	}

	return 0;
}

<<<<<<< HEAD
static void reset(struct fbtft_par *par)
{
	if (!par->gpio.reset)
		return;

	dev_dbg(par->info->device, "%s()\n", __func__);

	gpiod_set_value(par->gpio.reset, 1);
	udelay(20);
	gpiod_set_value(par->gpio.reset, 0);
	mdelay(120);
}

=======
>>>>>>> 3b17187f
/* Check if all necessary GPIOS defined */
static int verify_gpios(struct fbtft_par *par)
{
	int i;

	dev_dbg(par->info->device,
		"%s()\n", __func__);

	if (!par->EPIN) {
		dev_err(par->info->device,
			"Missing info about 'wr' (aka E) gpio. Aborting.\n");
		return -EINVAL;
	}
	for (i = 0; i < 8; ++i) {
		if (!par->gpio.db[i]) {
			dev_err(par->info->device,
				"Missing info about 'db[%i]' gpio. Aborting.\n",
				i);
			return -EINVAL;
		}
	}
	if (!par->CS0) {
		dev_err(par->info->device,
			"Missing info about 'cs0' gpio. Aborting.\n");
		return -EINVAL;
	}
	if (!par->CS1) {
		dev_err(par->info->device,
			"Missing info about 'cs1' gpio. Aborting.\n");
		return -EINVAL;
	}
	if (!par->RW) {
		dev_err(par->info->device,
			"Missing info about 'rw' gpio. Aborting.\n");
		return -EINVAL;
	}

	return 0;
}

static unsigned long
request_gpios_match(struct fbtft_par *par, const struct fbtft_gpio *gpio)
{
	dev_dbg(par->info->device,
		"%s('%s')\n", __func__, gpio->name);

	if (strcasecmp(gpio->name, "wr") == 0) {
		/* left ks0108 E pin */
		par->EPIN = gpio->gpio;
		return GPIOD_OUT_LOW;
	} else if (strcasecmp(gpio->name, "cs0") == 0) {
		/* left ks0108 controller pin */
		par->CS0 = gpio->gpio;
		return GPIOD_OUT_HIGH;
	} else if (strcasecmp(gpio->name, "cs1") == 0) {
		/* right ks0108 controller pin */
		par->CS1 = gpio->gpio;
		return GPIOD_OUT_HIGH;
	}

	/* if write (rw = 0) e(1->0) perform write */
	/* if read (rw = 1) e(0->1) set data on D0-7*/
	else if (strcasecmp(gpio->name, "rw") == 0) {
		par->RW = gpio->gpio;
		return GPIOD_OUT_LOW;
	}

	return FBTFT_GPIO_NO_MATCH;
}

/* This function oses to enter commands
 * first byte - destination controller 0 or 1
 * following - commands
 */
static void write_reg8_bus8(struct fbtft_par *par, int len, ...)
{
	va_list args;
	int i, ret;
	u8 *buf = par->buf;

	if (unlikely(par->debug & DEBUG_WRITE_REGISTER)) {
		va_start(args, len);
		for (i = 0; i < len; i++)
			buf[i] = (u8)va_arg(args, unsigned int);

		va_end(args);
		fbtft_par_dbg_hex(DEBUG_WRITE_REGISTER, par, par->info->device,
				  u8, buf, len, "%s: ", __func__);
}

	va_start(args, len);

	*buf = (u8)va_arg(args, unsigned int);

	if (*buf > 1) {
		va_end(args);
		dev_err(par->info->device,
			"Incorrect chip select request (%d)\n", *buf);
		return;
	}

	/* select chip */
	if (*buf) {
		/* cs1 */
		gpiod_set_value(par->CS0, 0);
		gpiod_set_value(par->CS1, 1);
	} else {
		/* cs0 */
		gpiod_set_value(par->CS0, 1);
		gpiod_set_value(par->CS1, 0);
	}

	gpiod_set_value(par->RS, 0); /* RS->0 (command mode) */
	len--;

	if (len) {
		i = len;
		while (i--)
			*buf++ = (u8)va_arg(args, unsigned int);
		ret = par->fbtftops.write(par, par->buf, len * (sizeof(u8)));
		if (ret < 0) {
			va_end(args);
			dev_err(par->info->device,
				"write() failed and returned %d\n", ret);
			return;
		}
	}

	va_end(args);
}

static struct
{
	int xs, ys_page, xe, ye_page;
} addr_win;

/* save display writing zone */
static void set_addr_win(struct fbtft_par *par, int xs, int ys, int xe, int ye)
{
	addr_win.xs = xs;
	addr_win.ys_page = ys / 8;
	addr_win.xe = xe;
	addr_win.ye_page = ye / 8;
}

static void
construct_line_bitmap(struct fbtft_par *par, u8 *dest, signed short *src,
		      int xs, int xe, int y)
{
	int x, i;

	for (x = xs; x < xe; ++x) {
		u8 res = 0;

		for (i = 0; i < 8; i++)
			if (src[(y * 8 + i) * par->info->var.xres + x])
				res |= 1 << i;
#ifdef NEGATIVE
		*dest++ = res;
#else
		*dest++ = ~res;
#endif
	}
}

static void iterate_diffusion_matrix(u32 xres, u32 yres, int x,
				     int y, signed short *convert_buf,
				     signed short pixel, signed short error)
{
	u16 i, j;

	/* diffusion matrix row */
	for (i = 0; i < DIFFUSING_MATRIX_WIDTH; ++i)
		/* diffusion matrix column */
		for (j = 0; j < DIFFUSING_MATRIX_HEIGHT; ++j) {
			signed short *write_pos;
			signed char coeff;

			/* skip pixels out of zone */
			if (x + i < 0 || x + i >= xres || y + j >= yres)
				continue;
			write_pos = &convert_buf[(y + j) * xres + x + i];
			coeff = diffusing_matrix[i][j];
			if (-1 == coeff) {
				/* pixel itself */
				*write_pos = pixel;
			} else {
				signed short p = *write_pos + error * coeff;

				if (p > WHITE)
					p = WHITE;
				if (p < BLACK)
					p = BLACK;
				*write_pos = p;
			}
		}
}

static int write_vmem(struct fbtft_par *par, size_t offset, size_t len)
{
	u16 *vmem16 = (u16 *)par->info->screen_buffer;
	u8 *buf = par->txbuf.buf;
	int x, y;
	int ret = 0;

	/* buffer to convert RGB565 -> grayscale16 -> Dithered image 1bpp */
	signed short *convert_buf = kmalloc_array(par->info->var.xres *
		par->info->var.yres, sizeof(signed short), GFP_NOIO);

	if (!convert_buf)
		return -ENOMEM;

	/* converting to grayscale16 */
	for (x = 0; x < par->info->var.xres; ++x)
		for (y = 0; y < par->info->var.yres; ++y) {
			u16 pixel = vmem16[y *  par->info->var.xres + x];
			u16 b = pixel & 0x1f;
			u16 g = (pixel & (0x3f << 5)) >> 5;
			u16 r = (pixel & (0x1f << (5 + 6))) >> (5 + 6);

			pixel = (299 * r + 587 * g + 114 * b) / 200;
			if (pixel > 255)
				pixel = 255;

			/* gamma-correction by table */
			convert_buf[y *  par->info->var.xres + x] =
				(signed short)gamma_correction_table[pixel];
		}

	/* Image Dithering */
	for (x = 0; x < par->info->var.xres; ++x)
		for (y = 0; y < par->info->var.yres; ++y) {
			signed short pixel =
				convert_buf[y *  par->info->var.xres + x];
			signed short error_b = pixel - BLACK;
			signed short error_w = pixel - WHITE;
			signed short error;

			/* what color close? */
			if (abs(error_b) >= abs(error_w)) {
				/* white */
				error = error_w;
				pixel = 0xff;
			} else {
				/* black */
				error = error_b;
				pixel = 0;
			}

			error /= 8;

			iterate_diffusion_matrix(par->info->var.xres,
						 par->info->var.yres,
						 x, y, convert_buf,
						 pixel, error);
		}

	/* 1 string = 2 pages */
	for (y = addr_win.ys_page; y <= addr_win.ye_page; ++y) {
		/* left half of display */
		if (addr_win.xs < par->info->var.xres / 2) {
			construct_line_bitmap(par, buf, convert_buf,
					      addr_win.xs,
					      par->info->var.xres / 2, y);

			len = par->info->var.xres / 2 - addr_win.xs;

			/* select left side (sc0)
			 * set addr
			 */
			write_reg(par, 0x00, BIT(6) | (u8)addr_win.xs);
			write_reg(par, 0x00, (0x17 << 3) | (u8)y);

			/* write bitmap */
			gpiod_set_value(par->RS, 1); /* RS->1 (data mode) */
			ret = par->fbtftops.write(par, buf, len);
			if (ret < 0)
				dev_err(par->info->device,
					"write failed and returned: %d\n",
					ret);
		}
		/* right half of display */
		if (addr_win.xe >= par->info->var.xres / 2) {
			construct_line_bitmap(par, buf,
					      convert_buf,
					      par->info->var.xres / 2,
					      addr_win.xe + 1, y);

			len = addr_win.xe + 1 - par->info->var.xres / 2;

			/* select right side (sc1)
			 * set addr
			 */
			write_reg(par, 0x01, BIT(6));
			write_reg(par, 0x01, (0x17 << 3) | (u8)y);

			/* write bitmap */
			gpiod_set_value(par->RS, 1); /* RS->1 (data mode) */
			par->fbtftops.write(par, buf, len);
			if (ret < 0)
				dev_err(par->info->device,
					"write failed and returned: %d\n",
					ret);
		}
	}
	kfree(convert_buf);

	gpiod_set_value(par->CS0, 0);
	gpiod_set_value(par->CS1, 0);

	return ret;
}

static int write(struct fbtft_par *par, void *buf, size_t len)
{
	fbtft_par_dbg_hex(DEBUG_WRITE, par, par->info->device, u8, buf, len,
			  "%s(len=%zu): ", __func__, len);

	gpiod_set_value(par->RW, 0); /* set write mode */

	while (len--) {
		u8 i, data;

		data = *(u8 *)buf++;

		/* set data bus */
		for (i = 0; i < 8; ++i)
			gpiod_set_value(par->gpio.db[i], data & (1 << i));
		/* set E */
		gpiod_set_value(par->EPIN, 0);
		udelay(5);
		/* unset E - write */
		gpiod_set_value(par->EPIN, 1);
		udelay(1);
	}

	return 0;
}

static struct fbtft_display display = {
	.regwidth = 8,
	.width = TOTALWIDTH,
	.height = HEIGHT,
	.fps = FPS,
	.fbtftops = {
		.init_display = init_display,
		.set_addr_win = set_addr_win,
		.verify_gpios = verify_gpios,
		.request_gpios_match = request_gpios_match,
		.write = write,
		.write_register = write_reg8_bus8,
		.write_vmem = write_vmem,
	},
};

FBTFT_REGISTER_DRIVER(DRVNAME, "displaytronic,fb_agm1264k-fl", &display);

MODULE_ALIAS("platform:" DRVNAME);

MODULE_DESCRIPTION("Two KS0108 LCD controllers in AGM1264K-FL display");
MODULE_AUTHOR("ololoshka2871");
MODULE_LICENSE("GPL");<|MERGE_RESOLUTION|>--- conflicted
+++ resolved
@@ -77,22 +77,6 @@
 	return 0;
 }
 
-<<<<<<< HEAD
-static void reset(struct fbtft_par *par)
-{
-	if (!par->gpio.reset)
-		return;
-
-	dev_dbg(par->info->device, "%s()\n", __func__);
-
-	gpiod_set_value(par->gpio.reset, 1);
-	udelay(20);
-	gpiod_set_value(par->gpio.reset, 0);
-	mdelay(120);
-}
-
-=======
->>>>>>> 3b17187f
 /* Check if all necessary GPIOS defined */
 static int verify_gpios(struct fbtft_par *par)
 {
