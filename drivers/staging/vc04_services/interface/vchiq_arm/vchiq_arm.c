--- conflicted
+++ resolved
@@ -597,9 +597,6 @@
 	if (!platform_state)
 		return -ENOMEM;
 
-<<<<<<< HEAD
-	vchiq_arm_init_state(state, platform_state);
-=======
 	rwlock_init(&platform_state->susp_res_lock);
 
 	init_completion(&platform_state->ka_evt);
@@ -609,7 +606,6 @@
 
 	platform_state->state = state;
 
->>>>>>> a6ad5510
 	state->platform_state = (struct opaque_platform_state *)platform_state;
 
 	return 0;
