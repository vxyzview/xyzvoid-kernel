/* SPDX-License-Identifier: GPL-2.0 OR BSD-3-Clause */
/*
 * Copyright (c) 2014 Raspberry Pi (Trading) Ltd. All rights reserved.
 * Copyright (c) 2010-2012 Broadcom. All rights reserved.
 */

#ifndef VCHIQ_ARM_H
#define VCHIQ_ARM_H

#include <linux/mutex.h>
#include <linux/platform_device.h>
#include <linux/semaphore.h>
#include <linux/atomic.h>
#include "vchiq_core.h"
#include "vchiq_debugfs.h"

/* Some per-instance constants */
#define MAX_COMPLETIONS 128
#define MAX_SERVICES 64
#define MAX_ELEMENTS 8
#define MSG_QUEUE_SIZE 128

enum USE_TYPE_E {
	USE_TYPE_SERVICE,
	USE_TYPE_VCHIQ
};

struct user_service {
	struct vchiq_service *service;
	void __user *userdata;
	struct vchiq_instance *instance;
	char is_vchi;
	char dequeue_pending;
	char close_pending;
	int message_available_pos;
	int msg_insert;
	int msg_remove;
	struct completion insert_event;
	struct completion remove_event;
	struct completion close_event;
	struct vchiq_header *msg_queue[MSG_QUEUE_SIZE];
};

struct bulk_waiter_node {
	struct bulk_waiter bulk_waiter;
	int pid;
	struct list_head list;
};

struct vchiq_instance {
	struct vchiq_state *state;
	struct vchiq_completion_data_kernel completions[MAX_COMPLETIONS];
	int completion_insert;
	int completion_remove;
	struct completion insert_event;
	struct completion remove_event;
	struct mutex completion_mutex;

	int connected;
	int closing;
	int pid;
	int mark;
	int use_close_delivered;
	int trace;

	struct list_head bulk_waiter_list;
	struct mutex bulk_waiter_list_mutex;

	struct vchiq_debugfs_node debugfs_node;
};

struct dump_context {
	char __user *buf;
	size_t actual;
	size_t space;
	loff_t offset;
};

extern int vchiq_arm_log_level;
extern int vchiq_susp_log_level;

extern spinlock_t msg_queue_spinlock;
extern struct vchiq_state g_state;

extern struct vchiq_state *
vchiq_get_state(void);

enum vchiq_status
vchiq_use_service(struct vchiq_instance *instance, unsigned int handle);

extern enum vchiq_status
vchiq_release_service(struct vchiq_instance *instance, unsigned int handle);

extern enum vchiq_status
vchiq_check_service(struct vchiq_service *service);

extern void
vchiq_dump_platform_use_state(struct vchiq_state *state);

extern void
vchiq_dump_service_use_state(struct vchiq_state *state);

<<<<<<< HEAD
extern struct vchiq_arm_state*
vchiq_platform_get_arm_state(struct vchiq_state *state);


=======
>>>>>>> d60c95ef
extern int
vchiq_use_internal(struct vchiq_state *state, struct vchiq_service *service,
		   enum USE_TYPE_E use_type);
extern int
vchiq_release_internal(struct vchiq_state *state,
		       struct vchiq_service *service);

extern struct vchiq_debugfs_node *
vchiq_instance_get_debugfs_node(struct vchiq_instance *instance);

extern int
vchiq_instance_get_use_count(struct vchiq_instance *instance);

extern int
vchiq_instance_get_pid(struct vchiq_instance *instance);

extern int
vchiq_instance_get_trace(struct vchiq_instance *instance);

extern void
vchiq_instance_set_trace(struct vchiq_instance *instance, int trace);

#if IS_ENABLED(CONFIG_VCHIQ_CDEV)

extern void
vchiq_deregister_chrdev(void);

extern int
vchiq_register_chrdev(struct device *parent);

#else

static inline void vchiq_deregister_chrdev(void) { }
static inline int vchiq_register_chrdev(struct device *parent) { return 0; }

#endif /* IS_ENABLED(CONFIG_VCHIQ_CDEV) */

extern enum vchiq_status
service_callback(struct vchiq_instance *vchiq_instance, enum vchiq_reason reason,
		 struct vchiq_header *header, unsigned int handle, void *bulk_userdata);

extern void
free_bulk_waiter(struct vchiq_instance *instance);

#endif /* VCHIQ_ARM_H */<|MERGE_RESOLUTION|>--- conflicted
+++ resolved
@@ -100,13 +100,6 @@
 extern void
 vchiq_dump_service_use_state(struct vchiq_state *state);
 
-<<<<<<< HEAD
-extern struct vchiq_arm_state*
-vchiq_platform_get_arm_state(struct vchiq_state *state);
-
-
-=======
->>>>>>> d60c95ef
 extern int
 vchiq_use_internal(struct vchiq_state *state, struct vchiq_service *service,
 		   enum USE_TYPE_E use_type);
