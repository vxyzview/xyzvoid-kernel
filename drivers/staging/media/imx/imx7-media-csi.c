// SPDX-License-Identifier: GPL-2.0
/*
 * V4L2 Capture CSI Subdev for Freescale i.MX6UL/L / i.MX7 SOC
 *
 * Copyright (c) 2019 Linaro Ltd
 *
 */

#include <linux/clk.h>
#include <linux/delay.h>
#include <linux/gcd.h>
#include <linux/interrupt.h>
#include <linux/mfd/syscon.h>
#include <linux/module.h>
#include <linux/of_graph.h>
#include <linux/pinctrl/consumer.h>
#include <linux/platform_device.h>
#include <linux/regmap.h>
#include <linux/types.h>

#include <media/v4l2-device.h>
#include <media/v4l2-event.h>
#include <media/v4l2-fwnode.h>
#include <media/v4l2-mc.h>
#include <media/v4l2-subdev.h>
#include <media/videobuf2-dma-contig.h>

#include <media/imx.h>
#include "imx-media.h"

#define IMX7_CSI_PAD_SINK		0
#define IMX7_CSI_PAD_SRC		1
#define IMX7_CSI_PADS_NUM		2

/* csi control reg 1 */
#define BIT_SWAP16_EN			BIT(31)
#define BIT_EXT_VSYNC			BIT(30)
#define BIT_EOF_INT_EN			BIT(29)
#define BIT_PRP_IF_EN			BIT(28)
#define BIT_CCIR_MODE			BIT(27)
#define BIT_COF_INT_EN			BIT(26)
#define BIT_SF_OR_INTEN			BIT(25)
#define BIT_RF_OR_INTEN			BIT(24)
#define BIT_SFF_DMA_DONE_INTEN		BIT(22)
#define BIT_STATFF_INTEN		BIT(21)
#define BIT_FB2_DMA_DONE_INTEN		BIT(20)
#define BIT_FB1_DMA_DONE_INTEN		BIT(19)
#define BIT_RXFF_INTEN			BIT(18)
#define BIT_SOF_POL			BIT(17)
#define BIT_SOF_INTEN			BIT(16)
#define BIT_MCLKDIV(n)			((n) << 12)
#define BIT_MCLKDIV_MASK		(0xf << 12)
#define BIT_HSYNC_POL			BIT(11)
#define BIT_CCIR_EN			BIT(10)
#define BIT_MCLKEN			BIT(9)
#define BIT_FCC				BIT(8)
#define BIT_PACK_DIR			BIT(7)
#define BIT_CLR_STATFIFO		BIT(6)
#define BIT_CLR_RXFIFO			BIT(5)
#define BIT_GCLK_MODE			BIT(4)
#define BIT_INV_DATA			BIT(3)
#define BIT_INV_PCLK			BIT(2)
#define BIT_REDGE			BIT(1)
#define BIT_PIXEL_BIT			BIT(0)

/* control reg 2 */
#define BIT_DMA_BURST_TYPE_RFF_INCR4	(1 << 30)
#define BIT_DMA_BURST_TYPE_RFF_INCR8	(2 << 30)
#define BIT_DMA_BURST_TYPE_RFF_INCR16	(3 << 30)
#define BIT_DMA_BURST_TYPE_RFF_MASK	(3 << 30)

/* control reg 3 */
#define BIT_FRMCNT(n)			((n) << 16)
#define BIT_FRMCNT_MASK			(0xffff << 16)
#define BIT_FRMCNT_RST			BIT(15)
#define BIT_DMA_REFLASH_RFF		BIT(14)
#define BIT_DMA_REFLASH_SFF		BIT(13)
#define BIT_DMA_REQ_EN_RFF		BIT(12)
#define BIT_DMA_REQ_EN_SFF		BIT(11)
#define BIT_STATFF_LEVEL(n)		((n) << 8)
#define BIT_STATFF_LEVEL_MASK		(0x7 << 8)
#define BIT_HRESP_ERR_EN		BIT(7)
#define BIT_RXFF_LEVEL(n)		((n) << 4)
#define BIT_RXFF_LEVEL_MASK		(0x7 << 4)
#define BIT_TWO_8BIT_SENSOR		BIT(3)
#define BIT_ZERO_PACK_EN		BIT(2)
#define BIT_ECC_INT_EN			BIT(1)
#define BIT_ECC_AUTO_EN			BIT(0)

/* csi status reg */
#define BIT_ADDR_CH_ERR_INT		BIT(28)
#define BIT_FIELD0_INT			BIT(27)
#define BIT_FIELD1_INT			BIT(26)
#define BIT_SFF_OR_INT			BIT(25)
#define BIT_RFF_OR_INT			BIT(24)
#define BIT_DMA_TSF_DONE_SFF		BIT(22)
#define BIT_STATFF_INT			BIT(21)
#define BIT_DMA_TSF_DONE_FB2		BIT(20)
#define BIT_DMA_TSF_DONE_FB1		BIT(19)
#define BIT_RXFF_INT			BIT(18)
#define BIT_EOF_INT			BIT(17)
#define BIT_SOF_INT			BIT(16)
#define BIT_F2_INT			BIT(15)
#define BIT_F1_INT			BIT(14)
#define BIT_COF_INT			BIT(13)
#define BIT_HRESP_ERR_INT		BIT(7)
#define BIT_ECC_INT			BIT(1)
#define BIT_DRDY			BIT(0)

/* csi image parameter reg */
#define BIT_IMAGE_WIDTH(n)		((n) << 16)
#define BIT_IMAGE_HEIGHT(n)		(n)

/* csi control reg 18 */
#define BIT_CSI_HW_ENABLE		BIT(31)
#define BIT_MIPI_DATA_FORMAT_RAW8	(0x2a << 25)
#define BIT_MIPI_DATA_FORMAT_RAW10	(0x2b << 25)
#define BIT_MIPI_DATA_FORMAT_RAW12	(0x2c << 25)
#define BIT_MIPI_DATA_FORMAT_RAW14	(0x2d << 25)
#define BIT_MIPI_DATA_FORMAT_YUV422_8B	(0x1e << 25)
#define BIT_MIPI_DATA_FORMAT_MASK	(0x3f << 25)
#define BIT_DATA_FROM_MIPI		BIT(22)
#define BIT_MIPI_YU_SWAP		BIT(21)
#define BIT_MIPI_DOUBLE_CMPNT		BIT(20)
#define BIT_BASEADDR_CHG_ERR_EN		BIT(9)
#define BIT_BASEADDR_SWITCH_SEL		BIT(5)
#define BIT_BASEADDR_SWITCH_EN		BIT(4)
#define BIT_PARALLEL24_EN		BIT(3)
#define BIT_DEINTERLACE_EN		BIT(2)
#define BIT_TVDECODER_IN_EN		BIT(1)
#define BIT_NTSC_EN			BIT(0)

#define CSI_MCLK_VF			1
#define CSI_MCLK_ENC			2
#define CSI_MCLK_RAW			4
#define CSI_MCLK_I2C			8

#define CSI_CSICR1			0x00
#define CSI_CSICR2			0x04
#define CSI_CSICR3			0x08
#define CSI_STATFIFO			0x0c
#define CSI_CSIRXFIFO			0x10
#define CSI_CSIRXCNT			0x14
#define CSI_CSISR			0x18

#define CSI_CSIDBG			0x1c
#define CSI_CSIDMASA_STATFIFO		0x20
#define CSI_CSIDMATS_STATFIFO		0x24
#define CSI_CSIDMASA_FB1		0x28
#define CSI_CSIDMASA_FB2		0x2c
#define CSI_CSIFBUF_PARA		0x30
#define CSI_CSIIMAG_PARA		0x34

#define CSI_CSICR18			0x48
#define CSI_CSICR19			0x4c

struct imx7_csi {
	struct device *dev;
	struct v4l2_subdev sd;
	struct v4l2_async_notifier notifier;
	struct imx_media_video_dev *vdev;
	struct imx_media_dev *imxmd;
	struct media_pad pad[IMX7_CSI_PADS_NUM];

	/* lock to protect members below */
	struct mutex lock;
	/* lock to protect irq handler when stop streaming */
	spinlock_t irqlock;

	struct v4l2_subdev *src_sd;

	struct v4l2_mbus_framefmt format_mbus[IMX7_CSI_PADS_NUM];
	const struct imx_media_pixfmt *cc[IMX7_CSI_PADS_NUM];
	struct v4l2_fract frame_interval[IMX7_CSI_PADS_NUM];

	void __iomem *regbase;
	int irq;
	struct clk *mclk;

	/* active vb2 buffers to send to video dev sink */
	struct imx_media_buffer *active_vb2_buf[2];
	struct imx_media_dma_buf underrun_buf;

	int buf_num;
	u32 frame_sequence;

	bool last_eof;
	bool is_streaming;
	bool is_csi2;

	struct completion last_eof_completion;
};

static struct imx7_csi *
imx7_csi_notifier_to_dev(struct v4l2_async_notifier *n)
{
	return container_of(n, struct imx7_csi, notifier);
}

/* -----------------------------------------------------------------------------
 * Hardware Configuration
 */

static u32 imx7_csi_reg_read(struct imx7_csi *csi, unsigned int offset)
{
	return readl(csi->regbase + offset);
}

static void imx7_csi_reg_write(struct imx7_csi *csi, unsigned int value,
			       unsigned int offset)
{
	writel(value, csi->regbase + offset);
}

static u32 imx7_csi_irq_clear(struct imx7_csi *csi)
{
	u32 isr;

	isr = imx7_csi_reg_read(csi, CSI_CSISR);
	imx7_csi_reg_write(csi, isr, CSI_CSISR);

	return isr;
}

static void imx7_csi_init_default(struct imx7_csi *csi)
{
	imx7_csi_reg_write(csi, BIT_SOF_POL | BIT_REDGE | BIT_GCLK_MODE |
			   BIT_HSYNC_POL | BIT_FCC | BIT_MCLKDIV(1) |
			   BIT_MCLKEN, CSI_CSICR1);
	imx7_csi_reg_write(csi, 0, CSI_CSICR2);
	imx7_csi_reg_write(csi, BIT_FRMCNT_RST, CSI_CSICR3);

	imx7_csi_reg_write(csi, BIT_IMAGE_WIDTH(800) | BIT_IMAGE_HEIGHT(600),
			   CSI_CSIIMAG_PARA);

	imx7_csi_reg_write(csi, BIT_DMA_REFLASH_RFF, CSI_CSICR3);
}

static void imx7_csi_hw_enable_irq(struct imx7_csi *csi)
{
	u32 cr1 = imx7_csi_reg_read(csi, CSI_CSICR1);

	cr1 |= BIT_RFF_OR_INT;
	cr1 |= BIT_FB1_DMA_DONE_INTEN;
	cr1 |= BIT_FB2_DMA_DONE_INTEN;

	imx7_csi_reg_write(csi, cr1, CSI_CSICR1);
}

static void imx7_csi_hw_disable_irq(struct imx7_csi *csi)
{
	u32 cr1 = imx7_csi_reg_read(csi, CSI_CSICR1);

	cr1 &= ~BIT_RFF_OR_INT;
	cr1 &= ~BIT_FB1_DMA_DONE_INTEN;
	cr1 &= ~BIT_FB2_DMA_DONE_INTEN;

	imx7_csi_reg_write(csi, cr1, CSI_CSICR1);
}

static void imx7_csi_hw_enable(struct imx7_csi *csi)
{
	u32 cr = imx7_csi_reg_read(csi, CSI_CSICR18);

	cr |= BIT_CSI_HW_ENABLE;

	imx7_csi_reg_write(csi, cr, CSI_CSICR18);
}

static void imx7_csi_hw_disable(struct imx7_csi *csi)
{
	u32 cr = imx7_csi_reg_read(csi, CSI_CSICR18);

	cr &= ~BIT_CSI_HW_ENABLE;

	imx7_csi_reg_write(csi, cr, CSI_CSICR18);
}

static void imx7_csi_dma_reflash(struct imx7_csi *csi)
{
	u32 cr3;

	cr3 = imx7_csi_reg_read(csi, CSI_CSICR3);
	cr3 |= BIT_DMA_REFLASH_RFF;
	imx7_csi_reg_write(csi, cr3, CSI_CSICR3);
}

static void imx7_csi_rx_fifo_clear(struct imx7_csi *csi)
{
	u32 cr1 = imx7_csi_reg_read(csi, CSI_CSICR1) & ~BIT_FCC;

	imx7_csi_reg_write(csi, cr1, CSI_CSICR1);
	imx7_csi_reg_write(csi, cr1 | BIT_CLR_RXFIFO, CSI_CSICR1);
	imx7_csi_reg_write(csi, cr1 | BIT_FCC, CSI_CSICR1);
}

static void imx7_csi_dmareq_rff_enable(struct imx7_csi *csi)
{
	u32 cr3 = imx7_csi_reg_read(csi, CSI_CSICR3);

	cr3 |= BIT_DMA_REQ_EN_RFF;
	cr3 |= BIT_HRESP_ERR_EN;
	cr3 &= ~BIT_RXFF_LEVEL_MASK;
	cr3 |= BIT_RXFF_LEVEL(2);

	imx7_csi_reg_write(csi, cr3, CSI_CSICR3);
}

static void imx7_csi_dmareq_rff_disable(struct imx7_csi *csi)
{
	u32 cr3 = imx7_csi_reg_read(csi, CSI_CSICR3);

	cr3 &= ~BIT_DMA_REQ_EN_RFF;
	cr3 &= ~BIT_HRESP_ERR_EN;
	imx7_csi_reg_write(csi, cr3, CSI_CSICR3);
}

static void imx7_csi_update_buf(struct imx7_csi *csi, dma_addr_t phys,
				int buf_num)
{
	if (buf_num == 1)
		imx7_csi_reg_write(csi, phys, CSI_CSIDMASA_FB2);
	else
		imx7_csi_reg_write(csi, phys, CSI_CSIDMASA_FB1);
}

static void imx7_csi_setup_vb2_buf(struct imx7_csi *csi)
{
	struct imx_media_video_dev *vdev = csi->vdev;
	struct imx_media_buffer *buf;
	struct vb2_buffer *vb2_buf;
	dma_addr_t phys[2];
	int i;

	for (i = 0; i < 2; i++) {
		buf = imx_media_capture_device_next_buf(vdev);
		if (buf) {
			csi->active_vb2_buf[i] = buf;
			vb2_buf = &buf->vbuf.vb2_buf;
			phys[i] = vb2_dma_contig_plane_dma_addr(vb2_buf, 0);
		} else {
			csi->active_vb2_buf[i] = NULL;
			phys[i] = csi->underrun_buf.phys;
		}

		imx7_csi_update_buf(csi, phys[i], i);
	}
}

static void imx7_csi_dma_unsetup_vb2_buf(struct imx7_csi *csi,
					 enum vb2_buffer_state return_status)
{
	struct imx_media_buffer *buf;
	int i;

	/* return any remaining active frames with return_status */
	for (i = 0; i < 2; i++) {
		buf = csi->active_vb2_buf[i];
		if (buf) {
			struct vb2_buffer *vb = &buf->vbuf.vb2_buf;

			vb->timestamp = ktime_get_ns();
			vb2_buffer_done(vb, return_status);
			csi->active_vb2_buf[i] = NULL;
		}
	}
}

static int imx7_csi_dma_setup(struct imx7_csi *csi)
{
	struct imx_media_video_dev *vdev = csi->vdev;
	int ret;

	ret = imx_media_alloc_dma_buf(csi->dev, &csi->underrun_buf,
				      vdev->fmt.sizeimage);
	if (ret < 0) {
		v4l2_warn(&csi->sd, "consider increasing the CMA area\n");
		return ret;
	}

	csi->frame_sequence = 0;
	csi->last_eof = false;
	init_completion(&csi->last_eof_completion);

	imx7_csi_setup_vb2_buf(csi);

	return 0;
}

static void imx7_csi_dma_cleanup(struct imx7_csi *csi,
				 enum vb2_buffer_state return_status)
{
	imx7_csi_dma_unsetup_vb2_buf(csi, return_status);
	imx_media_free_dma_buf(csi->dev, &csi->underrun_buf);
}

static void imx7_csi_dma_stop(struct imx7_csi *csi)
{
	unsigned long timeout_jiffies;
	unsigned long flags;
	int ret;

	/* mark next EOF interrupt as the last before stream off */
	spin_lock_irqsave(&csi->irqlock, flags);
	csi->last_eof = true;
	spin_unlock_irqrestore(&csi->irqlock, flags);

	/*
	 * and then wait for interrupt handler to mark completion.
	 */
	timeout_jiffies = msecs_to_jiffies(IMX_MEDIA_EOF_TIMEOUT);
	ret = wait_for_completion_timeout(&csi->last_eof_completion,
					  timeout_jiffies);
	if (ret == 0)
		v4l2_warn(&csi->sd, "wait last EOF timeout\n");

	imx7_csi_hw_disable_irq(csi);
}

static void imx7_csi_configure(struct imx7_csi *csi)
{
	struct imx_media_video_dev *vdev = csi->vdev;
	struct v4l2_pix_format *out_pix = &vdev->fmt;
	int width = out_pix->width;
	u32 stride = 0;
	u32 cr3 = BIT_FRMCNT_RST;
	u32 cr1, cr18;

	cr18 = imx7_csi_reg_read(csi, CSI_CSICR18);

	cr18 &= ~(BIT_CSI_HW_ENABLE | BIT_MIPI_DATA_FORMAT_MASK |
		  BIT_DATA_FROM_MIPI | BIT_BASEADDR_CHG_ERR_EN |
		  BIT_BASEADDR_SWITCH_EN | BIT_BASEADDR_SWITCH_SEL |
		  BIT_DEINTERLACE_EN);

	if (out_pix->field == V4L2_FIELD_INTERLACED) {
		cr18 |= BIT_DEINTERLACE_EN;
		stride = out_pix->width;
	}

	if (!csi->is_csi2) {
		cr1 = BIT_SOF_POL | BIT_REDGE | BIT_GCLK_MODE | BIT_HSYNC_POL
		    | BIT_FCC | BIT_MCLKDIV(1) | BIT_MCLKEN;

		cr18 |= BIT_BASEADDR_SWITCH_EN | BIT_BASEADDR_SWITCH_SEL |
			BIT_BASEADDR_CHG_ERR_EN;

		if (out_pix->pixelformat == V4L2_PIX_FMT_UYVY ||
		    out_pix->pixelformat == V4L2_PIX_FMT_YUYV)
			width *= 2;
	} else {
		cr1 = BIT_SOF_POL | BIT_REDGE | BIT_HSYNC_POL | BIT_FCC
		    | BIT_MCLKDIV(1) | BIT_MCLKEN;

		cr18 |= BIT_DATA_FROM_MIPI;

		switch (csi->format_mbus[IMX7_CSI_PAD_SINK].code) {
		case MEDIA_BUS_FMT_Y8_1X8:
		case MEDIA_BUS_FMT_SBGGR8_1X8:
		case MEDIA_BUS_FMT_SGBRG8_1X8:
		case MEDIA_BUS_FMT_SGRBG8_1X8:
		case MEDIA_BUS_FMT_SRGGB8_1X8:
			cr18 |= BIT_MIPI_DATA_FORMAT_RAW8;
			break;
		case MEDIA_BUS_FMT_Y10_1X10:
		case MEDIA_BUS_FMT_SBGGR10_1X10:
		case MEDIA_BUS_FMT_SGBRG10_1X10:
		case MEDIA_BUS_FMT_SGRBG10_1X10:
		case MEDIA_BUS_FMT_SRGGB10_1X10:
			cr3 |= BIT_TWO_8BIT_SENSOR;
			cr18 |= BIT_MIPI_DATA_FORMAT_RAW10;
			break;
		case MEDIA_BUS_FMT_Y12_1X12:
		case MEDIA_BUS_FMT_SBGGR12_1X12:
		case MEDIA_BUS_FMT_SGBRG12_1X12:
		case MEDIA_BUS_FMT_SGRBG12_1X12:
		case MEDIA_BUS_FMT_SRGGB12_1X12:
			cr3 |= BIT_TWO_8BIT_SENSOR;
			cr18 |= BIT_MIPI_DATA_FORMAT_RAW12;
			break;
		case MEDIA_BUS_FMT_Y14_1X14:
		case MEDIA_BUS_FMT_SBGGR14_1X14:
		case MEDIA_BUS_FMT_SGBRG14_1X14:
		case MEDIA_BUS_FMT_SGRBG14_1X14:
		case MEDIA_BUS_FMT_SRGGB14_1X14:
			cr3 |= BIT_TWO_8BIT_SENSOR;
			cr18 |= BIT_MIPI_DATA_FORMAT_RAW14;
			break;
		/*
		 * CSI-2 sources are supposed to use the 1X16 formats, but not
		 * all of them comply. Support both variants.
		 */
		case MEDIA_BUS_FMT_UYVY8_2X8:
		case MEDIA_BUS_FMT_UYVY8_1X16:
		case MEDIA_BUS_FMT_YUYV8_2X8:
		case MEDIA_BUS_FMT_YUYV8_1X16:
			cr18 |= BIT_MIPI_DATA_FORMAT_YUV422_8B;
			break;
		}
	}

	imx7_csi_reg_write(csi, cr1, CSI_CSICR1);
	imx7_csi_reg_write(csi, BIT_DMA_BURST_TYPE_RFF_INCR16, CSI_CSICR2);
	imx7_csi_reg_write(csi, cr3, CSI_CSICR3);
	imx7_csi_reg_write(csi, cr18, CSI_CSICR18);

	imx7_csi_reg_write(csi, (width * out_pix->height) >> 2, CSI_CSIRXCNT);
	imx7_csi_reg_write(csi, BIT_IMAGE_WIDTH(width) |
			   BIT_IMAGE_HEIGHT(out_pix->height),
			   CSI_CSIIMAG_PARA);
	imx7_csi_reg_write(csi, stride, CSI_CSIFBUF_PARA);
}

static int imx7_csi_init(struct imx7_csi *csi)
{
<<<<<<< HEAD
	struct imx7_csi *csi = v4l2_get_subdevdata(sd);
	struct media_entity *src;
	struct media_pad *pad;
=======
>>>>>>> 3b17187f
	int ret;

	ret = clk_prepare_enable(csi->mclk);
	if (ret < 0)
		return ret;

<<<<<<< HEAD
	if (!csi->src_sd)
		return -EPIPE;

	src = &csi->src_sd->entity;

	/*
	 * if the source is neither a CSI MUX or CSI-2 get the one directly
	 * upstream from this CSI
	 */
	if (src->function != MEDIA_ENT_F_VID_IF_BRIDGE &&
	    src->function != MEDIA_ENT_F_VID_MUX)
		src = &csi->sd.entity;

	/*
	 * find the entity that is selected by the source. This is needed
	 * to distinguish between a parallel or CSI-2 pipeline.
	 */
	pad = imx_media_pipeline_pad(src, 0, 0, true);
	if (!pad)
		return -ENODEV;
=======
	imx7_csi_configure(csi);
>>>>>>> 3b17187f

	ret = imx7_csi_dma_setup(csi);
	if (ret < 0)
		return ret;

	return 0;
}

static void imx7_csi_deinit(struct imx7_csi *csi,
			    enum vb2_buffer_state return_status)
{
	imx7_csi_dma_cleanup(csi, return_status);
	imx7_csi_init_default(csi);
	imx7_csi_dmareq_rff_disable(csi);
	clk_disable_unprepare(csi->mclk);
}

static void imx7_csi_enable(struct imx7_csi *csi)
{
	/* Clear the Rx FIFO and reflash the DMA controller. */
	imx7_csi_rx_fifo_clear(csi);
	imx7_csi_dma_reflash(csi);

	usleep_range(2000, 3000);

	/* Clear and enable the interrupts. */
	imx7_csi_irq_clear(csi);
	imx7_csi_hw_enable_irq(csi);

	/* Enable the RxFIFO DMA and the CSI. */
	imx7_csi_dmareq_rff_enable(csi);
	imx7_csi_hw_enable(csi);
}

static void imx7_csi_disable(struct imx7_csi *csi)
{
	imx7_csi_dma_stop(csi);

	imx7_csi_dmareq_rff_disable(csi);

	imx7_csi_hw_disable_irq(csi);

	imx7_csi_hw_disable(csi);
}

/* -----------------------------------------------------------------------------
 * Interrupt Handling
 */

static void imx7_csi_error_recovery(struct imx7_csi *csi)
{
	imx7_csi_hw_disable(csi);

	imx7_csi_rx_fifo_clear(csi);

	imx7_csi_dma_reflash(csi);

	imx7_csi_hw_enable(csi);
}

static void imx7_csi_vb2_buf_done(struct imx7_csi *csi)
{
	struct imx_media_video_dev *vdev = csi->vdev;
	struct imx_media_buffer *done, *next;
	struct vb2_buffer *vb;
	dma_addr_t phys;

	done = csi->active_vb2_buf[csi->buf_num];
	if (done) {
		done->vbuf.field = vdev->fmt.field;
		done->vbuf.sequence = csi->frame_sequence;
		vb = &done->vbuf.vb2_buf;
		vb->timestamp = ktime_get_ns();
		vb2_buffer_done(vb, VB2_BUF_STATE_DONE);
	}
	csi->frame_sequence++;

	/* get next queued buffer */
	next = imx_media_capture_device_next_buf(vdev);
	if (next) {
		phys = vb2_dma_contig_plane_dma_addr(&next->vbuf.vb2_buf, 0);
		csi->active_vb2_buf[csi->buf_num] = next;
	} else {
		phys = csi->underrun_buf.phys;
		csi->active_vb2_buf[csi->buf_num] = NULL;
	}

	imx7_csi_update_buf(csi, phys, csi->buf_num);
}

static irqreturn_t imx7_csi_irq_handler(int irq, void *data)
{
	struct imx7_csi *csi =  data;
	u32 status;

	spin_lock(&csi->irqlock);

	status = imx7_csi_irq_clear(csi);

	if (status & BIT_RFF_OR_INT) {
		dev_warn(csi->dev, "Rx fifo overflow\n");
		imx7_csi_error_recovery(csi);
	}

	if (status & BIT_HRESP_ERR_INT) {
		dev_warn(csi->dev, "Hresponse error detected\n");
		imx7_csi_error_recovery(csi);
	}

	if (status & BIT_ADDR_CH_ERR_INT) {
		imx7_csi_hw_disable(csi);

		imx7_csi_dma_reflash(csi);

		imx7_csi_hw_enable(csi);
	}

	if ((status & BIT_DMA_TSF_DONE_FB1) &&
	    (status & BIT_DMA_TSF_DONE_FB2)) {
		/*
		 * For both FB1 and FB2 interrupter bits set case,
		 * CSI DMA is work in one of FB1 and FB2 buffer,
		 * but software can not know the state.
		 * Skip it to avoid base address updated
		 * when csi work in field0 and field1 will write to
		 * new base address.
		 */
	} else if (status & BIT_DMA_TSF_DONE_FB1) {
		csi->buf_num = 0;
	} else if (status & BIT_DMA_TSF_DONE_FB2) {
		csi->buf_num = 1;
	}

	if ((status & BIT_DMA_TSF_DONE_FB1) ||
	    (status & BIT_DMA_TSF_DONE_FB2)) {
		imx7_csi_vb2_buf_done(csi);

		if (csi->last_eof) {
			complete(&csi->last_eof_completion);
			csi->last_eof = false;
		}
	}

	spin_unlock(&csi->irqlock);

	return IRQ_HANDLED;
}

/* -----------------------------------------------------------------------------
 * V4L2 Subdev Operations
 */

static int imx7_csi_s_stream(struct v4l2_subdev *sd, int enable)
{
	struct imx7_csi *csi = v4l2_get_subdevdata(sd);
	int ret = 0;

	mutex_lock(&csi->lock);

	if (!csi->src_sd) {
		ret = -EPIPE;
		goto out_unlock;
	}

	if (csi->is_streaming == !!enable)
		goto out_unlock;

	if (enable) {
		ret = imx7_csi_init(csi);
		if (ret < 0)
			goto out_unlock;

		ret = v4l2_subdev_call(csi->src_sd, video, s_stream, 1);
		if (ret < 0) {
			imx7_csi_deinit(csi, VB2_BUF_STATE_QUEUED);
			goto out_unlock;
		}

		imx7_csi_enable(csi);
	} else {
		imx7_csi_disable(csi);

		v4l2_subdev_call(csi->src_sd, video, s_stream, 0);

		imx7_csi_deinit(csi, VB2_BUF_STATE_ERROR);
	}

	csi->is_streaming = !!enable;

out_unlock:
	mutex_unlock(&csi->lock);

	return ret;
}

static int imx7_csi_init_cfg(struct v4l2_subdev *sd,
			     struct v4l2_subdev_state *sd_state)
{
	struct imx7_csi *csi = v4l2_get_subdevdata(sd);
	struct v4l2_mbus_framefmt *mf;
	int ret;
	int i;

	for (i = 0; i < IMX7_CSI_PADS_NUM; i++) {
		mf = v4l2_subdev_get_try_format(sd, sd_state, i);

		ret = imx_media_init_mbus_fmt(mf, 800, 600, 0, V4L2_FIELD_NONE,
					      &csi->cc[i]);
		if (ret < 0)
			return ret;
	}

	return 0;
}

static struct v4l2_mbus_framefmt *
imx7_csi_get_format(struct imx7_csi *csi,
		    struct v4l2_subdev_state *sd_state,
		    unsigned int pad,
		    enum v4l2_subdev_format_whence which)
{
	if (which == V4L2_SUBDEV_FORMAT_TRY)
		return v4l2_subdev_get_try_format(&csi->sd, sd_state, pad);

	return &csi->format_mbus[pad];
}

static int imx7_csi_enum_mbus_code(struct v4l2_subdev *sd,
				   struct v4l2_subdev_state *sd_state,
				   struct v4l2_subdev_mbus_code_enum *code)
{
	struct imx7_csi *csi = v4l2_get_subdevdata(sd);
	struct v4l2_mbus_framefmt *in_fmt;
	int ret = 0;

	mutex_lock(&csi->lock);

	in_fmt = imx7_csi_get_format(csi, sd_state, IMX7_CSI_PAD_SINK,
				     code->which);

	switch (code->pad) {
	case IMX7_CSI_PAD_SINK:
		ret = imx_media_enum_mbus_formats(&code->code, code->index,
						  PIXFMT_SEL_ANY);
		break;
	case IMX7_CSI_PAD_SRC:
		if (code->index != 0) {
			ret = -EINVAL;
			goto out_unlock;
		}

		code->code = in_fmt->code;
		break;
	default:
		ret = -EINVAL;
	}

out_unlock:
	mutex_unlock(&csi->lock);

	return ret;
}

static int imx7_csi_get_fmt(struct v4l2_subdev *sd,
			    struct v4l2_subdev_state *sd_state,
			    struct v4l2_subdev_format *sdformat)
{
	struct imx7_csi *csi = v4l2_get_subdevdata(sd);
	struct v4l2_mbus_framefmt *fmt;
	int ret = 0;

	mutex_lock(&csi->lock);

	fmt = imx7_csi_get_format(csi, sd_state, sdformat->pad,
				  sdformat->which);
	if (!fmt) {
		ret = -EINVAL;
		goto out_unlock;
	}

	sdformat->format = *fmt;

out_unlock:
	mutex_unlock(&csi->lock);

	return ret;
}

static int imx7_csi_try_fmt(struct imx7_csi *csi,
			    struct v4l2_subdev_state *sd_state,
			    struct v4l2_subdev_format *sdformat,
			    const struct imx_media_pixfmt **cc)
{
	const struct imx_media_pixfmt *in_cc;
	struct v4l2_mbus_framefmt *in_fmt;
	u32 code;

	in_fmt = imx7_csi_get_format(csi, sd_state, IMX7_CSI_PAD_SINK,
				     sdformat->which);
	if (!in_fmt)
		return -EINVAL;

	switch (sdformat->pad) {
	case IMX7_CSI_PAD_SRC:
		in_cc = imx_media_find_mbus_format(in_fmt->code,
						   PIXFMT_SEL_ANY);

		sdformat->format.width = in_fmt->width;
		sdformat->format.height = in_fmt->height;
		sdformat->format.code = in_fmt->code;
		sdformat->format.field = in_fmt->field;
		*cc = in_cc;

		sdformat->format.colorspace = in_fmt->colorspace;
		sdformat->format.xfer_func = in_fmt->xfer_func;
		sdformat->format.quantization = in_fmt->quantization;
		sdformat->format.ycbcr_enc = in_fmt->ycbcr_enc;
		break;
	case IMX7_CSI_PAD_SINK:
		*cc = imx_media_find_mbus_format(sdformat->format.code,
						 PIXFMT_SEL_ANY);
		if (!*cc) {
			imx_media_enum_mbus_formats(&code, 0,
						    PIXFMT_SEL_YUV_RGB);
			*cc = imx_media_find_mbus_format(code,
							 PIXFMT_SEL_YUV_RGB);
			sdformat->format.code = (*cc)->codes[0];
		}

		if (sdformat->format.field != V4L2_FIELD_INTERLACED)
			sdformat->format.field = V4L2_FIELD_NONE;
		break;
	default:
		return -EINVAL;
	}

	imx_media_try_colorimetry(&sdformat->format, false);

	return 0;
}

static int imx7_csi_set_fmt(struct v4l2_subdev *sd,
			    struct v4l2_subdev_state *sd_state,
			    struct v4l2_subdev_format *sdformat)
{
	struct imx7_csi *csi = v4l2_get_subdevdata(sd);
	const struct imx_media_pixfmt *outcc;
	struct v4l2_mbus_framefmt *outfmt;
	const struct imx_media_pixfmt *cc;
	struct v4l2_mbus_framefmt *fmt;
	struct v4l2_subdev_format format;
	int ret = 0;

	if (sdformat->pad >= IMX7_CSI_PADS_NUM)
		return -EINVAL;

	mutex_lock(&csi->lock);

	if (csi->is_streaming) {
		ret = -EBUSY;
		goto out_unlock;
	}

	ret = imx7_csi_try_fmt(csi, sd_state, sdformat, &cc);
	if (ret < 0)
		goto out_unlock;

	fmt = imx7_csi_get_format(csi, sd_state, sdformat->pad,
				  sdformat->which);
	if (!fmt) {
		ret = -EINVAL;
		goto out_unlock;
	}

	*fmt = sdformat->format;

	if (sdformat->pad == IMX7_CSI_PAD_SINK) {
		/* propagate format to source pads */
		format.pad = IMX7_CSI_PAD_SRC;
		format.which = sdformat->which;
		format.format = sdformat->format;
		if (imx7_csi_try_fmt(csi, sd_state, &format, &outcc)) {
			ret = -EINVAL;
			goto out_unlock;
		}
		outfmt = imx7_csi_get_format(csi, sd_state, IMX7_CSI_PAD_SRC,
					     sdformat->which);
		*outfmt = format.format;

		if (sdformat->which == V4L2_SUBDEV_FORMAT_ACTIVE)
			csi->cc[IMX7_CSI_PAD_SRC] = outcc;
	}

	if (sdformat->which == V4L2_SUBDEV_FORMAT_ACTIVE)
		csi->cc[sdformat->pad] = cc;

out_unlock:
	mutex_unlock(&csi->lock);

	return ret;
}

static int imx7_csi_pad_link_validate(struct v4l2_subdev *sd,
				      struct media_link *link,
				      struct v4l2_subdev_format *source_fmt,
				      struct v4l2_subdev_format *sink_fmt)
{
	struct imx7_csi *csi = v4l2_get_subdevdata(sd);
	struct imx_media_video_dev *vdev = csi->vdev;
	const struct v4l2_pix_format *out_pix = &vdev->fmt;
	struct media_pad *pad;
	int ret;

	if (!csi->src_sd)
		return -EPIPE;

	/*
	 * Validate the source link, and record whether the source uses the
	 * parallel input or the CSI-2 receiver.
	 */
	ret = v4l2_subdev_link_validate_default(sd, link, source_fmt, sink_fmt);
	if (ret)
		return ret;

	switch (csi->src_sd->entity.function) {
	case MEDIA_ENT_F_VID_IF_BRIDGE:
		/* The input is the CSI-2 receiver. */
		csi->is_csi2 = true;
		break;

	case MEDIA_ENT_F_VID_MUX:
		/* The input is the mux, check its input. */
		pad = imx_media_pipeline_pad(&csi->src_sd->entity, 0, 0, true);
		if (!pad)
			return -ENODEV;

		csi->is_csi2 = pad->entity->function == MEDIA_ENT_F_VID_IF_BRIDGE;
		break;

	default:
		/*
		 * The input is an external entity, it must use the parallel
		 * bus.
		 */
		csi->is_csi2 = false;
		break;
	}

	/* Validate the sink link, ensure the pixel format is supported. */
	switch (out_pix->pixelformat) {
	case V4L2_PIX_FMT_UYVY:
	case V4L2_PIX_FMT_YUYV:
	case V4L2_PIX_FMT_GREY:
	case V4L2_PIX_FMT_Y10:
	case V4L2_PIX_FMT_Y12:
	case V4L2_PIX_FMT_SBGGR8:
	case V4L2_PIX_FMT_SGBRG8:
	case V4L2_PIX_FMT_SGRBG8:
	case V4L2_PIX_FMT_SRGGB8:
	case V4L2_PIX_FMT_SBGGR16:
	case V4L2_PIX_FMT_SGBRG16:
	case V4L2_PIX_FMT_SGRBG16:
	case V4L2_PIX_FMT_SRGGB16:
		break;

	default:
		dev_dbg(csi->dev, "Invalid capture pixel format 0x%08x\n",
			out_pix->pixelformat);
		return -EINVAL;
	}

	return 0;
}

static int imx7_csi_registered(struct v4l2_subdev *sd)
{
	struct imx7_csi *csi = v4l2_get_subdevdata(sd);
	int ret;
	int i;

	for (i = 0; i < IMX7_CSI_PADS_NUM; i++) {
		/* set a default mbus format  */
		ret = imx_media_init_mbus_fmt(&csi->format_mbus[i],
					      800, 600, 0, V4L2_FIELD_NONE,
					      &csi->cc[i]);
		if (ret < 0)
			return ret;

		/* init default frame interval */
		csi->frame_interval[i].numerator = 1;
		csi->frame_interval[i].denominator = 30;
	}

	csi->vdev = imx_media_capture_device_init(csi->sd.dev, &csi->sd,
						  IMX7_CSI_PAD_SRC, false);
	if (IS_ERR(csi->vdev))
		return PTR_ERR(csi->vdev);

	ret = imx_media_capture_device_register(csi->vdev,
						MEDIA_LNK_FL_IMMUTABLE);
	if (ret)
		imx_media_capture_device_remove(csi->vdev);

	return ret;
}

static void imx7_csi_unregistered(struct v4l2_subdev *sd)
{
	struct imx7_csi *csi = v4l2_get_subdevdata(sd);

	imx_media_capture_device_unregister(csi->vdev);
	imx_media_capture_device_remove(csi->vdev);
}

static const struct v4l2_subdev_video_ops imx7_csi_video_ops = {
	.s_stream	= imx7_csi_s_stream,
};

static const struct v4l2_subdev_pad_ops imx7_csi_pad_ops = {
	.init_cfg	= imx7_csi_init_cfg,
	.enum_mbus_code	= imx7_csi_enum_mbus_code,
	.get_fmt	= imx7_csi_get_fmt,
	.set_fmt	= imx7_csi_set_fmt,
	.link_validate	= imx7_csi_pad_link_validate,
};

static const struct v4l2_subdev_ops imx7_csi_subdev_ops = {
	.video		= &imx7_csi_video_ops,
	.pad		= &imx7_csi_pad_ops,
};

static const struct v4l2_subdev_internal_ops imx7_csi_internal_ops = {
	.registered	= imx7_csi_registered,
	.unregistered	= imx7_csi_unregistered,
};

/* -----------------------------------------------------------------------------
 * Media Entity Operations
 */

static const struct media_entity_operations imx7_csi_entity_ops = {
	.link_validate	= v4l2_subdev_link_validate,
	.get_fwnode_pad = v4l2_subdev_get_fwnode_pad_1_to_1,
};

/* -----------------------------------------------------------------------------
 * Probe & Remove
 */

static int imx7_csi_notify_bound(struct v4l2_async_notifier *notifier,
				 struct v4l2_subdev *sd,
				 struct v4l2_async_subdev *asd)
{
	struct imx7_csi *csi = imx7_csi_notifier_to_dev(notifier);
	struct media_pad *sink = &csi->sd.entity.pads[IMX7_CSI_PAD_SINK];

	/*
	 * If the subdev is a video mux, it must be one of the CSI
	 * muxes. Mark it as such via its group id.
	 */
	if (sd->entity.function == MEDIA_ENT_F_VID_MUX)
		sd->grp_id = IMX_MEDIA_GRP_ID_CSI_MUX;
<<<<<<< HEAD
=======

	csi->src_sd = sd;
>>>>>>> 3b17187f

	return v4l2_create_fwnode_links_to_pad(sd, sink, MEDIA_LNK_FL_ENABLED |
					       MEDIA_LNK_FL_IMMUTABLE);
}

static const struct v4l2_async_notifier_operations imx7_csi_notify_ops = {
	.bound = imx7_csi_notify_bound,
};

static int imx7_csi_async_register(struct imx7_csi *csi)
{
	struct v4l2_async_subdev *asd;
	struct fwnode_handle *ep;
	int ret;

	v4l2_async_notifier_init(&csi->notifier);

	ep = fwnode_graph_get_endpoint_by_id(dev_fwnode(csi->dev), 0, 0,
					     FWNODE_GRAPH_ENDPOINT_NEXT);
	if (ep) {
		asd = v4l2_async_notifier_add_fwnode_remote_subdev(
<<<<<<< HEAD
			&csi->notifier, ep, sizeof(*asd));
=======
			&csi->notifier, ep, struct v4l2_async_subdev);
>>>>>>> 3b17187f

		fwnode_handle_put(ep);

		if (IS_ERR(asd)) {
			ret = PTR_ERR(asd);
			/* OK if asd already exists */
			if (ret != -EEXIST)
				return ret;
		}
	}

	csi->notifier.ops = &imx7_csi_notify_ops;

	ret = v4l2_async_subdev_notifier_register(&csi->sd, &csi->notifier);
	if (ret)
		return ret;

	return v4l2_async_register_subdev(&csi->sd);
}

static int imx7_csi_probe(struct platform_device *pdev)
{
	struct device *dev = &pdev->dev;
	struct device_node *node = dev->of_node;
	struct imx_media_dev *imxmd;
	struct imx7_csi *csi;
	int i, ret;

	csi = devm_kzalloc(&pdev->dev, sizeof(*csi), GFP_KERNEL);
	if (!csi)
		return -ENOMEM;

	csi->dev = dev;

	csi->mclk = devm_clk_get(&pdev->dev, "mclk");
	if (IS_ERR(csi->mclk)) {
		ret = PTR_ERR(csi->mclk);
		dev_err(dev, "Failed to get mclk: %d", ret);
		return ret;
	}

	csi->irq = platform_get_irq(pdev, 0);
	if (csi->irq < 0)
		return csi->irq;

	csi->regbase = devm_platform_ioremap_resource(pdev, 0);
	if (IS_ERR(csi->regbase))
		return PTR_ERR(csi->regbase);

	spin_lock_init(&csi->irqlock);
	mutex_init(&csi->lock);

	/* install interrupt handler */
	ret = devm_request_irq(dev, csi->irq, imx7_csi_irq_handler, 0, "csi",
			       (void *)csi);
	if (ret < 0) {
		dev_err(dev, "Request CSI IRQ failed.\n");
		goto destroy_mutex;
	}

	/* add media device */
	imxmd = imx_media_dev_init(dev, NULL);
	if (IS_ERR(imxmd)) {
		ret = PTR_ERR(imxmd);
		goto destroy_mutex;
	}
	platform_set_drvdata(pdev, &csi->sd);

	ret = imx_media_of_add_csi(imxmd, node);
	if (ret < 0 && ret != -ENODEV && ret != -EEXIST)
		goto cleanup;

	ret = imx_media_dev_notifier_register(imxmd, NULL);
	if (ret < 0)
		goto cleanup;

	csi->imxmd = imxmd;
	v4l2_subdev_init(&csi->sd, &imx7_csi_subdev_ops);
	v4l2_set_subdevdata(&csi->sd, csi);
	csi->sd.internal_ops = &imx7_csi_internal_ops;
	csi->sd.entity.ops = &imx7_csi_entity_ops;
	csi->sd.entity.function = MEDIA_ENT_F_VID_IF_BRIDGE;
	csi->sd.dev = &pdev->dev;
	csi->sd.owner = THIS_MODULE;
	csi->sd.flags = V4L2_SUBDEV_FL_HAS_DEVNODE;
	csi->sd.grp_id = IMX_MEDIA_GRP_ID_CSI;
	snprintf(csi->sd.name, sizeof(csi->sd.name), "csi");

	for (i = 0; i < IMX7_CSI_PADS_NUM; i++)
		csi->pad[i].flags = (i == IMX7_CSI_PAD_SINK) ?
			MEDIA_PAD_FL_SINK : MEDIA_PAD_FL_SOURCE;

	ret = media_entity_pads_init(&csi->sd.entity, IMX7_CSI_PADS_NUM,
				     csi->pad);
	if (ret < 0)
		goto cleanup;

	ret = imx7_csi_async_register(csi);
	if (ret)
		goto subdev_notifier_cleanup;

	return 0;

subdev_notifier_cleanup:
	v4l2_async_notifier_unregister(&csi->notifier);
	v4l2_async_notifier_cleanup(&csi->notifier);

cleanup:
	v4l2_async_notifier_unregister(&imxmd->notifier);
	v4l2_async_notifier_cleanup(&imxmd->notifier);
	v4l2_device_unregister(&imxmd->v4l2_dev);
	media_device_unregister(&imxmd->md);
	media_device_cleanup(&imxmd->md);

destroy_mutex:
	mutex_destroy(&csi->lock);

	return ret;
}

static int imx7_csi_remove(struct platform_device *pdev)
{
	struct v4l2_subdev *sd = platform_get_drvdata(pdev);
	struct imx7_csi *csi = v4l2_get_subdevdata(sd);
	struct imx_media_dev *imxmd = csi->imxmd;

	v4l2_async_notifier_unregister(&imxmd->notifier);
	v4l2_async_notifier_cleanup(&imxmd->notifier);

	media_device_unregister(&imxmd->md);
	v4l2_device_unregister(&imxmd->v4l2_dev);
	media_device_cleanup(&imxmd->md);

	v4l2_async_notifier_unregister(&csi->notifier);
	v4l2_async_notifier_cleanup(&csi->notifier);
	v4l2_async_unregister_subdev(sd);

	mutex_destroy(&csi->lock);

	return 0;
}

static const struct of_device_id imx7_csi_of_match[] = {
	{ .compatible = "fsl,imx7-csi" },
	{ .compatible = "fsl,imx6ul-csi" },
	{ },
};
MODULE_DEVICE_TABLE(of, imx7_csi_of_match);

static struct platform_driver imx7_csi_driver = {
	.probe = imx7_csi_probe,
	.remove = imx7_csi_remove,
	.driver = {
		.of_match_table = imx7_csi_of_match,
		.name = "imx7-csi",
	},
};
module_platform_driver(imx7_csi_driver);

MODULE_DESCRIPTION("i.MX7 CSI subdev driver");
MODULE_AUTHOR("Rui Miguel Silva <rui.silva@linaro.org>");
MODULE_LICENSE("GPL v2");
MODULE_ALIAS("platform:imx7-csi");<|MERGE_RESOLUTION|>--- conflicted
+++ resolved
@@ -513,42 +513,13 @@
 
 static int imx7_csi_init(struct imx7_csi *csi)
 {
-<<<<<<< HEAD
-	struct imx7_csi *csi = v4l2_get_subdevdata(sd);
-	struct media_entity *src;
-	struct media_pad *pad;
-=======
->>>>>>> 3b17187f
 	int ret;
 
 	ret = clk_prepare_enable(csi->mclk);
 	if (ret < 0)
 		return ret;
 
-<<<<<<< HEAD
-	if (!csi->src_sd)
-		return -EPIPE;
-
-	src = &csi->src_sd->entity;
-
-	/*
-	 * if the source is neither a CSI MUX or CSI-2 get the one directly
-	 * upstream from this CSI
-	 */
-	if (src->function != MEDIA_ENT_F_VID_IF_BRIDGE &&
-	    src->function != MEDIA_ENT_F_VID_MUX)
-		src = &csi->sd.entity;
-
-	/*
-	 * find the entity that is selected by the source. This is needed
-	 * to distinguish between a parallel or CSI-2 pipeline.
-	 */
-	pad = imx_media_pipeline_pad(src, 0, 0, true);
-	if (!pad)
-		return -ENODEV;
-=======
 	imx7_csi_configure(csi);
->>>>>>> 3b17187f
 
 	ret = imx7_csi_dma_setup(csi);
 	if (ret < 0)
@@ -1111,11 +1082,8 @@
 	 */
 	if (sd->entity.function == MEDIA_ENT_F_VID_MUX)
 		sd->grp_id = IMX_MEDIA_GRP_ID_CSI_MUX;
-<<<<<<< HEAD
-=======
 
 	csi->src_sd = sd;
->>>>>>> 3b17187f
 
 	return v4l2_create_fwnode_links_to_pad(sd, sink, MEDIA_LNK_FL_ENABLED |
 					       MEDIA_LNK_FL_IMMUTABLE);
@@ -1137,11 +1105,7 @@
 					     FWNODE_GRAPH_ENDPOINT_NEXT);
 	if (ep) {
 		asd = v4l2_async_notifier_add_fwnode_remote_subdev(
-<<<<<<< HEAD
-			&csi->notifier, ep, sizeof(*asd));
-=======
 			&csi->notifier, ep, struct v4l2_async_subdev);
->>>>>>> 3b17187f
 
 		fwnode_handle_put(ep);
 
