// SPDX-License-Identifier: GPL-2.0
/*
 * Hantro VPU codec driver
 *
 * Copyright (C) 2018 Rockchip Electronics Co., Ltd.
 *
 * JPEG encoder
 * ------------
 * The VPU JPEG encoder produces JPEG baseline sequential format.
 * The quantization coefficients are 8-bit values, complying with
 * the baseline specification. Therefore, it requires
 * luma and chroma quantization tables. The hardware does entropy
 * encoding using internal Huffman tables, as specified in the JPEG
 * specification.
 *
 * In other words, only the luma and chroma quantization tables are
 * required for the encoding operation.
 *
 * Quantization luma table values are written to registers
 * VEPU_swreg_0-VEPU_swreg_15, and chroma table values to
 * VEPU_swreg_16-VEPU_swreg_31. A special order is needed, neither
 * zigzag, nor linear.
 */

#include <asm/unaligned.h>
#include <media/v4l2-mem2mem.h>
#include "hantro_jpeg.h"
#include "hantro.h"
#include "hantro_v4l2.h"
#include "hantro_hw.h"
#include "rk3399_vpu_regs.h"

#define VEPU_JPEG_QUANT_TABLE_COUNT 16

static void rk3399_vpu_set_src_img_ctrl(struct hantro_dev *vpu,
					struct hantro_ctx *ctx)
{
	struct v4l2_pix_format_mplane *pix_fmt = &ctx->src_fmt;
	u32 reg;

	/*
	 * The pix fmt width/height are already macroblock aligned
	 * by .vidioc_s_fmt_vid_cap_mplane() callback
	 */
	reg = VEPU_REG_IN_IMG_CTRL_ROW_LEN(pix_fmt->width);
	vepu_write_relaxed(vpu, reg, VEPU_REG_INPUT_LUMA_INFO);

	reg = VEPU_REG_IN_IMG_CTRL_OVRFLR_D4(0) |
	      VEPU_REG_IN_IMG_CTRL_OVRFLB(0);
	/*
	 * This register controls the input crop, as the offset
	 * from the right/bottom within the last macroblock. The offset from the
	 * right must be divided by 4 and so the crop must be aligned to 4 pixels
	 * horizontally.
	 */
	vepu_write_relaxed(vpu, reg, VEPU_REG_ENC_OVER_FILL_STRM_OFFSET);

	reg = VEPU_REG_IN_IMG_CTRL_FMT(ctx->vpu_src_fmt->enc_fmt);
	vepu_write_relaxed(vpu, reg, VEPU_REG_ENC_CTRL1);
}

static void rk3399_vpu_jpeg_enc_set_buffers(struct hantro_dev *vpu,
					    struct hantro_ctx *ctx,
					    struct vb2_buffer *src_buf)
{
	struct v4l2_pix_format_mplane *pix_fmt = &ctx->src_fmt;
	dma_addr_t src[3];

	WARN_ON(pix_fmt->num_planes > 3);

	vepu_write_relaxed(vpu, ctx->jpeg_enc.bounce_buffer.dma,
			   VEPU_REG_ADDR_OUTPUT_STREAM);
	vepu_write_relaxed(vpu, ctx->jpeg_enc.bounce_buffer.size,
			   VEPU_REG_STR_BUF_LIMIT);

	if (pix_fmt->num_planes == 1) {
		src[0] = vb2_dma_contig_plane_dma_addr(src_buf, 0);
		vepu_write_relaxed(vpu, src[0], VEPU_REG_ADDR_IN_PLANE_0);
	} else if (pix_fmt->num_planes == 2) {
		src[0] = vb2_dma_contig_plane_dma_addr(src_buf, 0);
		src[1] = vb2_dma_contig_plane_dma_addr(src_buf, 1);
		vepu_write_relaxed(vpu, src[0], VEPU_REG_ADDR_IN_PLANE_0);
		vepu_write_relaxed(vpu, src[1], VEPU_REG_ADDR_IN_PLANE_1);
	} else {
		src[0] = vb2_dma_contig_plane_dma_addr(src_buf, 0);
		src[1] = vb2_dma_contig_plane_dma_addr(src_buf, 1);
		src[2] = vb2_dma_contig_plane_dma_addr(src_buf, 2);
		vepu_write_relaxed(vpu, src[0], VEPU_REG_ADDR_IN_PLANE_0);
		vepu_write_relaxed(vpu, src[1], VEPU_REG_ADDR_IN_PLANE_1);
		vepu_write_relaxed(vpu, src[2], VEPU_REG_ADDR_IN_PLANE_2);
	}
}

static void
rk3399_vpu_jpeg_enc_set_qtable(struct hantro_dev *vpu,
			       unsigned char *luma_qtable,
			       unsigned char *chroma_qtable)
{
	u32 reg, i;
	__be32 *luma_qtable_p;
	__be32 *chroma_qtable_p;

	luma_qtable_p = (__be32 *)luma_qtable;
	chroma_qtable_p = (__be32 *)chroma_qtable;

	/*
	 * Quantization table registers must be written in contiguous blocks.
	 * DO NOT collapse the below two "for" loops into one.
	 */
	for (i = 0; i < VEPU_JPEG_QUANT_TABLE_COUNT; i++) {
		reg = get_unaligned_be32(&luma_qtable_p[i]);
		vepu_write_relaxed(vpu, reg, VEPU_REG_JPEG_LUMA_QUAT(i));
	}

<<<<<<< HEAD
=======
	for (i = 0; i < VEPU_JPEG_QUANT_TABLE_COUNT; i++) {
>>>>>>> d1988041
		reg = get_unaligned_be32(&chroma_qtable_p[i]);
		vepu_write_relaxed(vpu, reg, VEPU_REG_JPEG_CHROMA_QUAT(i));
	}
}

void rk3399_vpu_jpeg_enc_run(struct hantro_ctx *ctx)
{
	struct hantro_dev *vpu = ctx->dev;
	struct vb2_v4l2_buffer *src_buf, *dst_buf;
	struct hantro_jpeg_ctx jpeg_ctx;
	u32 reg;

	src_buf = hantro_get_src_buf(ctx);
	dst_buf = hantro_get_dst_buf(ctx);

	hantro_start_prepare_run(ctx);

	memset(&jpeg_ctx, 0, sizeof(jpeg_ctx));
	jpeg_ctx.buffer = vb2_plane_vaddr(&dst_buf->vb2_buf, 0);
	jpeg_ctx.width = ctx->dst_fmt.width;
	jpeg_ctx.height = ctx->dst_fmt.height;
	jpeg_ctx.quality = ctx->jpeg_quality;
	hantro_jpeg_header_assemble(&jpeg_ctx);

	/* Switch to JPEG encoder mode before writing registers */
	vepu_write_relaxed(vpu, VEPU_REG_ENCODE_FORMAT_JPEG,
			   VEPU_REG_ENCODE_START);

	rk3399_vpu_set_src_img_ctrl(vpu, ctx);
	rk3399_vpu_jpeg_enc_set_buffers(vpu, ctx, &src_buf->vb2_buf);
	rk3399_vpu_jpeg_enc_set_qtable(vpu,
				       hantro_jpeg_get_qtable(0),
				       hantro_jpeg_get_qtable(1));

	reg = VEPU_REG_OUTPUT_SWAP32
		| VEPU_REG_OUTPUT_SWAP16
		| VEPU_REG_OUTPUT_SWAP8
		| VEPU_REG_INPUT_SWAP8
		| VEPU_REG_INPUT_SWAP16
		| VEPU_REG_INPUT_SWAP32;
	/* Make sure that all registers are written at this point. */
	vepu_write(vpu, reg, VEPU_REG_DATA_ENDIAN);

	reg = VEPU_REG_AXI_CTRL_BURST_LEN(16);
	vepu_write_relaxed(vpu, reg, VEPU_REG_AXI_CTRL);

	reg = VEPU_REG_MB_WIDTH(MB_WIDTH(ctx->src_fmt.width))
		| VEPU_REG_MB_HEIGHT(MB_HEIGHT(ctx->src_fmt.height))
		| VEPU_REG_FRAME_TYPE_INTRA
		| VEPU_REG_ENCODE_FORMAT_JPEG
		| VEPU_REG_ENCODE_ENABLE;

	/* Kick the watchdog and start encoding */
	hantro_end_prepare_run(ctx);
	vepu_write(vpu, reg, VEPU_REG_ENCODE_START);
}<|MERGE_RESOLUTION|>--- conflicted
+++ resolved
@@ -112,10 +112,7 @@
 		vepu_write_relaxed(vpu, reg, VEPU_REG_JPEG_LUMA_QUAT(i));
 	}
 
-<<<<<<< HEAD
-=======
 	for (i = 0; i < VEPU_JPEG_QUANT_TABLE_COUNT; i++) {
->>>>>>> d1988041
 		reg = get_unaligned_be32(&chroma_qtable_p[i]);
 		vepu_write_relaxed(vpu, reg, VEPU_REG_JPEG_CHROMA_QUAT(i));
 	}
