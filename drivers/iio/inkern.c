--- conflicted
+++ resolved
@@ -155,16 +155,9 @@
 	if (err)
 		return err;
 
-<<<<<<< HEAD
-	idev = bus_find_device(&iio_bus_type, NULL, iiospec.np,
-			       iio_dev_node_match);
-	if (idev == NULL) {
-		of_node_put(iiospec.np);
-=======
 	idev = bus_find_device_by_fwnode(&iio_bus_type, iiospec.fwnode);
 	if (!idev) {
 		fwnode_handle_put(iiospec.fwnode);
->>>>>>> 2cb8e624
 		return -EPROBE_DEFER;
 	}
 
@@ -173,13 +166,8 @@
 	if (indio_dev->info->fwnode_xlate)
 		index = indio_dev->info->fwnode_xlate(indio_dev, &iiospec);
 	else
-<<<<<<< HEAD
-		index = __of_iio_simple_xlate(indio_dev, &iiospec);
-	of_node_put(iiospec.np);
-=======
 		index = __fwnode_iio_simple_xlate(indio_dev, &iiospec);
 	fwnode_handle_put(iiospec.fwnode);
->>>>>>> 2cb8e624
 	if (index < 0)
 		goto err_put;
 	channel->channel = &indio_dev->channels[index];
@@ -449,8 +437,6 @@
 	channel = fwnode_iio_channel_get_by_name(fwnode, channel_name);
 	if (IS_ERR(channel))
 		return channel;
-	if (!channel)
-		return ERR_PTR(-ENODEV);
 
 	ret = devm_add_action_or_reset(dev, devm_iio_channel_free, channel);
 	if (ret)
