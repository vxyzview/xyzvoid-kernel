// SPDX-License-Identifier: GPL-2.0-only
/*
 * AFE4403 Heart Rate Monitors and Low-Cost Pulse Oximeters
 *
 * Copyright (C) 2015-2016 Texas Instruments Incorporated - http://www.ti.com/
 *	Andrew F. Davis <afd@ti.com>
 */

#include <linux/device.h>
#include <linux/err.h>
#include <linux/interrupt.h>
#include <linux/kernel.h>
#include <linux/module.h>
#include <linux/regmap.h>
#include <linux/spi/spi.h>
#include <linux/sysfs.h>
#include <linux/regulator/consumer.h>

#include <linux/iio/iio.h>
#include <linux/iio/sysfs.h>
#include <linux/iio/buffer.h>
#include <linux/iio/trigger.h>
#include <linux/iio/triggered_buffer.h>
#include <linux/iio/trigger_consumer.h>

#include <asm/unaligned.h>

#include "afe440x.h"

#define AFE4403_DRIVER_NAME		"afe4403"

/* AFE4403 Registers */
#define AFE4403_TIAGAIN			0x20
#define AFE4403_TIA_AMB_GAIN		0x21

enum afe4403_fields {
	/* Gains */
	F_RF_LED1, F_CF_LED1,
	F_RF_LED, F_CF_LED,

	/* LED Current */
	F_ILED1, F_ILED2,

	/* sentinel */
	F_MAX_FIELDS
};

static const struct reg_field afe4403_reg_fields[] = {
	/* Gains */
	[F_RF_LED1]	= REG_FIELD(AFE4403_TIAGAIN, 0, 2),
	[F_CF_LED1]	= REG_FIELD(AFE4403_TIAGAIN, 3, 7),
	[F_RF_LED]	= REG_FIELD(AFE4403_TIA_AMB_GAIN, 0, 2),
	[F_CF_LED]	= REG_FIELD(AFE4403_TIA_AMB_GAIN, 3, 7),
	/* LED Current */
	[F_ILED1]	= REG_FIELD(AFE440X_LEDCNTRL, 0, 7),
	[F_ILED2]	= REG_FIELD(AFE440X_LEDCNTRL, 8, 15),
};

/**
 * struct afe4403_data - AFE4403 device instance data
 * @dev: Device structure
 * @spi: SPI device handle
 * @regmap: Register map of the device
 * @fields: Register fields of the device
 * @regulator: Pointer to the regulator for the IC
 * @trig: IIO trigger for this device
 * @irq: ADC_RDY line interrupt number
 * @buffer: Used to construct data layout to push into IIO buffer.
 */
struct afe4403_data {
	struct device *dev;
	struct spi_device *spi;
	struct regmap *regmap;
	struct regmap_field *fields[F_MAX_FIELDS];
	struct regulator *regulator;
	struct iio_trigger *trig;
	int irq;
	/* Ensure suitable alignment for timestamp */
	s32 buffer[8] __aligned(8);
};

enum afe4403_chan_id {
	LED2 = 1,
	ALED2,
	LED1,
	ALED1,
	LED2_ALED2,
	LED1_ALED1,
};

static const unsigned int afe4403_channel_values[] = {
	[LED2] = AFE440X_LED2VAL,
	[ALED2] = AFE440X_ALED2VAL,
	[LED1] = AFE440X_LED1VAL,
	[ALED1] = AFE440X_ALED1VAL,
	[LED2_ALED2] = AFE440X_LED2_ALED2VAL,
	[LED1_ALED1] = AFE440X_LED1_ALED1VAL,
};

static const unsigned int afe4403_channel_leds[] = {
	[LED2] = F_ILED2,
	[LED1] = F_ILED1,
};

static const struct iio_chan_spec afe4403_channels[] = {
	/* ADC values */
	AFE440X_INTENSITY_CHAN(LED2, 0),
	AFE440X_INTENSITY_CHAN(ALED2, 0),
	AFE440X_INTENSITY_CHAN(LED1, 0),
	AFE440X_INTENSITY_CHAN(ALED1, 0),
	AFE440X_INTENSITY_CHAN(LED2_ALED2, 0),
	AFE440X_INTENSITY_CHAN(LED1_ALED1, 0),
	/* LED current */
	AFE440X_CURRENT_CHAN(LED2),
	AFE440X_CURRENT_CHAN(LED1),
};

static const struct afe440x_val_table afe4403_res_table[] = {
	{ 500000 }, { 250000 }, { 100000 }, { 50000 },
	{ 25000 }, { 10000 }, { 1000000 }, { 0 },
};
AFE440X_TABLE_ATTR(in_intensity_resistance_available, afe4403_res_table);

static const struct afe440x_val_table afe4403_cap_table[] = {
	{ 0, 5000 }, { 0, 10000 }, { 0, 20000 }, { 0, 25000 },
	{ 0, 30000 }, { 0, 35000 }, { 0, 45000 }, { 0, 50000 },
	{ 0, 55000 }, { 0, 60000 }, { 0, 70000 }, { 0, 75000 },
	{ 0, 80000 }, { 0, 85000 }, { 0, 95000 }, { 0, 100000 },
	{ 0, 155000 }, { 0, 160000 }, { 0, 170000 }, { 0, 175000 },
	{ 0, 180000 }, { 0, 185000 }, { 0, 195000 }, { 0, 200000 },
	{ 0, 205000 }, { 0, 210000 }, { 0, 220000 }, { 0, 225000 },
	{ 0, 230000 }, { 0, 235000 }, { 0, 245000 }, { 0, 250000 },
};
AFE440X_TABLE_ATTR(in_intensity_capacitance_available, afe4403_cap_table);

static ssize_t afe440x_show_register(struct device *dev,
				     struct device_attribute *attr,
				     char *buf)
{
	struct iio_dev *indio_dev = dev_to_iio_dev(dev);
	struct afe4403_data *afe = iio_priv(indio_dev);
	struct afe440x_attr *afe440x_attr = to_afe440x_attr(attr);
	unsigned int reg_val;
	int vals[2];
	int ret;

	ret = regmap_field_read(afe->fields[afe440x_attr->field], &reg_val);
	if (ret)
		return ret;

	if (reg_val >= afe440x_attr->table_size)
		return -EINVAL;

	vals[0] = afe440x_attr->val_table[reg_val].integer;
	vals[1] = afe440x_attr->val_table[reg_val].fract;

	return iio_format_value(buf, IIO_VAL_INT_PLUS_MICRO, 2, vals);
}

static ssize_t afe440x_store_register(struct device *dev,
				      struct device_attribute *attr,
				      const char *buf, size_t count)
{
	struct iio_dev *indio_dev = dev_to_iio_dev(dev);
	struct afe4403_data *afe = iio_priv(indio_dev);
	struct afe440x_attr *afe440x_attr = to_afe440x_attr(attr);
	int val, integer, fract, ret;

	ret = iio_str_to_fixpoint(buf, 100000, &integer, &fract);
	if (ret)
		return ret;

	for (val = 0; val < afe440x_attr->table_size; val++)
		if (afe440x_attr->val_table[val].integer == integer &&
		    afe440x_attr->val_table[val].fract == fract)
			break;
	if (val == afe440x_attr->table_size)
		return -EINVAL;

	ret = regmap_field_write(afe->fields[afe440x_attr->field], val);
	if (ret)
		return ret;

	return count;
}

static AFE440X_ATTR(in_intensity1_resistance, F_RF_LED, afe4403_res_table);
static AFE440X_ATTR(in_intensity1_capacitance, F_CF_LED, afe4403_cap_table);

static AFE440X_ATTR(in_intensity2_resistance, F_RF_LED, afe4403_res_table);
static AFE440X_ATTR(in_intensity2_capacitance, F_CF_LED, afe4403_cap_table);

static AFE440X_ATTR(in_intensity3_resistance, F_RF_LED1, afe4403_res_table);
static AFE440X_ATTR(in_intensity3_capacitance, F_CF_LED1, afe4403_cap_table);

static AFE440X_ATTR(in_intensity4_resistance, F_RF_LED1, afe4403_res_table);
static AFE440X_ATTR(in_intensity4_capacitance, F_CF_LED1, afe4403_cap_table);

static struct attribute *afe440x_attributes[] = {
	&dev_attr_in_intensity_resistance_available.attr,
	&dev_attr_in_intensity_capacitance_available.attr,
	&afe440x_attr_in_intensity1_resistance.dev_attr.attr,
	&afe440x_attr_in_intensity1_capacitance.dev_attr.attr,
	&afe440x_attr_in_intensity2_resistance.dev_attr.attr,
	&afe440x_attr_in_intensity2_capacitance.dev_attr.attr,
	&afe440x_attr_in_intensity3_resistance.dev_attr.attr,
	&afe440x_attr_in_intensity3_capacitance.dev_attr.attr,
	&afe440x_attr_in_intensity4_resistance.dev_attr.attr,
	&afe440x_attr_in_intensity4_capacitance.dev_attr.attr,
	NULL
};

static const struct attribute_group afe440x_attribute_group = {
	.attrs = afe440x_attributes
};

static int afe4403_read(struct afe4403_data *afe, unsigned int reg, u32 *val)
{
	u8 tx[4] = {AFE440X_CONTROL0, 0x0, 0x0, AFE440X_CONTROL0_READ};
	u8 rx[3];
	int ret;

	/* Enable reading from the device */
	ret = spi_write_then_read(afe->spi, tx, 4, NULL, 0);
	if (ret)
		return ret;

	ret = spi_write_then_read(afe->spi, &reg, 1, rx, sizeof(rx));
	if (ret)
		return ret;

	*val = get_unaligned_be24(&rx[0]);

	/* Disable reading from the device */
	tx[3] = AFE440X_CONTROL0_WRITE;
	ret = spi_write_then_read(afe->spi, tx, 4, NULL, 0);
	if (ret)
		return ret;

	return 0;
}

static int afe4403_read_raw(struct iio_dev *indio_dev,
			    struct iio_chan_spec const *chan,
			    int *val, int *val2, long mask)
{
	struct afe4403_data *afe = iio_priv(indio_dev);
	unsigned int reg = afe4403_channel_values[chan->address];
	unsigned int field = afe4403_channel_leds[chan->address];
	int ret;

	switch (chan->type) {
	case IIO_INTENSITY:
		switch (mask) {
		case IIO_CHAN_INFO_RAW:
			ret = afe4403_read(afe, reg, val);
			if (ret)
				return ret;
			return IIO_VAL_INT;
		}
		break;
	case IIO_CURRENT:
		switch (mask) {
		case IIO_CHAN_INFO_RAW:
			ret = regmap_field_read(afe->fields[field], val);
			if (ret)
				return ret;
			return IIO_VAL_INT;
		case IIO_CHAN_INFO_SCALE:
			*val = 0;
			*val2 = 800000;
			return IIO_VAL_INT_PLUS_MICRO;
		}
		break;
	default:
		break;
	}

	return -EINVAL;
}

static int afe4403_write_raw(struct iio_dev *indio_dev,
			     struct iio_chan_spec const *chan,
			     int val, int val2, long mask)
{
	struct afe4403_data *afe = iio_priv(indio_dev);
	unsigned int field = afe4403_channel_leds[chan->address];

	switch (chan->type) {
	case IIO_CURRENT:
		switch (mask) {
		case IIO_CHAN_INFO_RAW:
			return regmap_field_write(afe->fields[field], val);
		}
		break;
	default:
		break;
	}

	return -EINVAL;
}

static const struct iio_info afe4403_iio_info = {
	.attrs = &afe440x_attribute_group,
	.read_raw = afe4403_read_raw,
	.write_raw = afe4403_write_raw,
};

static irqreturn_t afe4403_trigger_handler(int irq, void *private)
{
	struct iio_poll_func *pf = private;
	struct iio_dev *indio_dev = pf->indio_dev;
	struct afe4403_data *afe = iio_priv(indio_dev);
	int ret, bit, i = 0;
	u8 tx[4] = {AFE440X_CONTROL0, 0x0, 0x0, AFE440X_CONTROL0_READ};
	u8 rx[3];

	/* Enable reading from the device */
	ret = spi_write_then_read(afe->spi, tx, 4, NULL, 0);
	if (ret)
		goto err;

	for_each_set_bit(bit, indio_dev->active_scan_mask,
			 indio_dev->masklength) {
		ret = spi_write_then_read(afe->spi,
					  &afe4403_channel_values[bit], 1,
					  rx, sizeof(rx));
		if (ret)
			goto err;

<<<<<<< HEAD
		afe->buffer[i++] = (rx[0] << 16) |
				   (rx[1] << 8) |
				   (rx[2]);
=======
		afe->buffer[i++] = get_unaligned_be24(&rx[0]);
>>>>>>> ad8c735b
	}

	/* Disable reading from the device */
	tx[3] = AFE440X_CONTROL0_WRITE;
	ret = spi_write_then_read(afe->spi, tx, 4, NULL, 0);
	if (ret)
		goto err;

	iio_push_to_buffers_with_timestamp(indio_dev, afe->buffer,
					   pf->timestamp);
err:
	iio_trigger_notify_done(indio_dev->trig);

	return IRQ_HANDLED;
}

static const struct iio_trigger_ops afe4403_trigger_ops = {
};

#define AFE4403_TIMING_PAIRS			\
	{ AFE440X_LED2STC,	0x000050 },	\
	{ AFE440X_LED2ENDC,	0x0003e7 },	\
	{ AFE440X_LED1LEDSTC,	0x0007d0 },	\
	{ AFE440X_LED1LEDENDC,	0x000bb7 },	\
	{ AFE440X_ALED2STC,	0x000438 },	\
	{ AFE440X_ALED2ENDC,	0x0007cf },	\
	{ AFE440X_LED1STC,	0x000820 },	\
	{ AFE440X_LED1ENDC,	0x000bb7 },	\
	{ AFE440X_LED2LEDSTC,	0x000000 },	\
	{ AFE440X_LED2LEDENDC,	0x0003e7 },	\
	{ AFE440X_ALED1STC,	0x000c08 },	\
	{ AFE440X_ALED1ENDC,	0x000f9f },	\
	{ AFE440X_LED2CONVST,	0x0003ef },	\
	{ AFE440X_LED2CONVEND,	0x0007cf },	\
	{ AFE440X_ALED2CONVST,	0x0007d7 },	\
	{ AFE440X_ALED2CONVEND,	0x000bb7 },	\
	{ AFE440X_LED1CONVST,	0x000bbf },	\
	{ AFE440X_LED1CONVEND,	0x009c3f },	\
	{ AFE440X_ALED1CONVST,	0x000fa7 },	\
	{ AFE440X_ALED1CONVEND,	0x001387 },	\
	{ AFE440X_ADCRSTSTCT0,	0x0003e8 },	\
	{ AFE440X_ADCRSTENDCT0,	0x0003eb },	\
	{ AFE440X_ADCRSTSTCT1,	0x0007d0 },	\
	{ AFE440X_ADCRSTENDCT1,	0x0007d3 },	\
	{ AFE440X_ADCRSTSTCT2,	0x000bb8 },	\
	{ AFE440X_ADCRSTENDCT2,	0x000bbb },	\
	{ AFE440X_ADCRSTSTCT3,	0x000fa0 },	\
	{ AFE440X_ADCRSTENDCT3,	0x000fa3 },	\
	{ AFE440X_PRPCOUNT,	0x009c3f },	\
	{ AFE440X_PDNCYCLESTC,	0x001518 },	\
	{ AFE440X_PDNCYCLEENDC,	0x00991f }

static const struct reg_sequence afe4403_reg_sequences[] = {
	AFE4403_TIMING_PAIRS,
	{ AFE440X_CONTROL1, AFE440X_CONTROL1_TIMEREN },
	{ AFE4403_TIAGAIN, AFE440X_TIAGAIN_ENSEPGAIN },
};

static const struct regmap_range afe4403_yes_ranges[] = {
	regmap_reg_range(AFE440X_LED2VAL, AFE440X_LED1_ALED1VAL),
};

static const struct regmap_access_table afe4403_volatile_table = {
	.yes_ranges = afe4403_yes_ranges,
	.n_yes_ranges = ARRAY_SIZE(afe4403_yes_ranges),
};

static const struct regmap_config afe4403_regmap_config = {
	.reg_bits = 8,
	.val_bits = 24,

	.max_register = AFE440X_PDNCYCLEENDC,
	.cache_type = REGCACHE_RBTREE,
	.volatile_table = &afe4403_volatile_table,
};

static const struct of_device_id afe4403_of_match[] = {
	{ .compatible = "ti,afe4403", },
	{ /* sentinel */ }
};
MODULE_DEVICE_TABLE(of, afe4403_of_match);

static int __maybe_unused afe4403_suspend(struct device *dev)
{
	struct iio_dev *indio_dev = spi_get_drvdata(to_spi_device(dev));
	struct afe4403_data *afe = iio_priv(indio_dev);
	int ret;

	ret = regmap_update_bits(afe->regmap, AFE440X_CONTROL2,
				 AFE440X_CONTROL2_PDN_AFE,
				 AFE440X_CONTROL2_PDN_AFE);
	if (ret)
		return ret;

	ret = regulator_disable(afe->regulator);
	if (ret) {
		dev_err(dev, "Unable to disable regulator\n");
		return ret;
	}

	return 0;
}

static int __maybe_unused afe4403_resume(struct device *dev)
{
	struct iio_dev *indio_dev = spi_get_drvdata(to_spi_device(dev));
	struct afe4403_data *afe = iio_priv(indio_dev);
	int ret;

	ret = regulator_enable(afe->regulator);
	if (ret) {
		dev_err(dev, "Unable to enable regulator\n");
		return ret;
	}

	ret = regmap_update_bits(afe->regmap, AFE440X_CONTROL2,
				 AFE440X_CONTROL2_PDN_AFE, 0);
	if (ret)
		return ret;

	return 0;
}

static SIMPLE_DEV_PM_OPS(afe4403_pm_ops, afe4403_suspend, afe4403_resume);

static int afe4403_probe(struct spi_device *spi)
{
	struct iio_dev *indio_dev;
	struct afe4403_data *afe;
	int i, ret;

	indio_dev = devm_iio_device_alloc(&spi->dev, sizeof(*afe));
	if (!indio_dev)
		return -ENOMEM;

	afe = iio_priv(indio_dev);
	spi_set_drvdata(spi, indio_dev);

	afe->dev = &spi->dev;
	afe->spi = spi;
	afe->irq = spi->irq;

	afe->regmap = devm_regmap_init_spi(spi, &afe4403_regmap_config);
	if (IS_ERR(afe->regmap)) {
		dev_err(afe->dev, "Unable to allocate register map\n");
		return PTR_ERR(afe->regmap);
	}

	for (i = 0; i < F_MAX_FIELDS; i++) {
		afe->fields[i] = devm_regmap_field_alloc(afe->dev, afe->regmap,
							 afe4403_reg_fields[i]);
		if (IS_ERR(afe->fields[i])) {
			dev_err(afe->dev, "Unable to allocate regmap fields\n");
			return PTR_ERR(afe->fields[i]);
		}
	}

	afe->regulator = devm_regulator_get(afe->dev, "tx_sup");
	if (IS_ERR(afe->regulator)) {
		dev_err(afe->dev, "Unable to get regulator\n");
		return PTR_ERR(afe->regulator);
	}
	ret = regulator_enable(afe->regulator);
	if (ret) {
		dev_err(afe->dev, "Unable to enable regulator\n");
		return ret;
	}

	ret = regmap_write(afe->regmap, AFE440X_CONTROL0,
			   AFE440X_CONTROL0_SW_RESET);
	if (ret) {
		dev_err(afe->dev, "Unable to reset device\n");
		goto err_disable_reg;
	}

	ret = regmap_multi_reg_write(afe->regmap, afe4403_reg_sequences,
				     ARRAY_SIZE(afe4403_reg_sequences));
	if (ret) {
		dev_err(afe->dev, "Unable to set register defaults\n");
		goto err_disable_reg;
	}

	indio_dev->modes = INDIO_DIRECT_MODE;
	indio_dev->dev.parent = afe->dev;
	indio_dev->channels = afe4403_channels;
	indio_dev->num_channels = ARRAY_SIZE(afe4403_channels);
	indio_dev->name = AFE4403_DRIVER_NAME;
	indio_dev->info = &afe4403_iio_info;

	if (afe->irq > 0) {
		afe->trig = devm_iio_trigger_alloc(afe->dev,
						   "%s-dev%d",
						   indio_dev->name,
						   indio_dev->id);
		if (!afe->trig) {
			dev_err(afe->dev, "Unable to allocate IIO trigger\n");
			ret = -ENOMEM;
			goto err_disable_reg;
		}

		iio_trigger_set_drvdata(afe->trig, indio_dev);

		afe->trig->ops = &afe4403_trigger_ops;
		afe->trig->dev.parent = afe->dev;

		ret = iio_trigger_register(afe->trig);
		if (ret) {
			dev_err(afe->dev, "Unable to register IIO trigger\n");
			goto err_disable_reg;
		}

		ret = devm_request_threaded_irq(afe->dev, afe->irq,
						iio_trigger_generic_data_rdy_poll,
						NULL, IRQF_ONESHOT,
						AFE4403_DRIVER_NAME,
						afe->trig);
		if (ret) {
			dev_err(afe->dev, "Unable to request IRQ\n");
			goto err_trig;
		}
	}

	ret = iio_triggered_buffer_setup(indio_dev, &iio_pollfunc_store_time,
					 afe4403_trigger_handler, NULL);
	if (ret) {
		dev_err(afe->dev, "Unable to setup buffer\n");
		goto err_trig;
	}

	ret = iio_device_register(indio_dev);
	if (ret) {
		dev_err(afe->dev, "Unable to register IIO device\n");
		goto err_buff;
	}

	return 0;

err_buff:
	iio_triggered_buffer_cleanup(indio_dev);
err_trig:
	if (afe->irq > 0)
		iio_trigger_unregister(afe->trig);
err_disable_reg:
	regulator_disable(afe->regulator);

	return ret;
}

static int afe4403_remove(struct spi_device *spi)
{
	struct iio_dev *indio_dev = spi_get_drvdata(spi);
	struct afe4403_data *afe = iio_priv(indio_dev);
	int ret;

	iio_device_unregister(indio_dev);

	iio_triggered_buffer_cleanup(indio_dev);

	if (afe->irq > 0)
		iio_trigger_unregister(afe->trig);

	ret = regulator_disable(afe->regulator);
	if (ret) {
		dev_err(afe->dev, "Unable to disable regulator\n");
		return ret;
	}

	return 0;
}

static const struct spi_device_id afe4403_ids[] = {
	{ "afe4403", 0 },
	{ /* sentinel */ }
};
MODULE_DEVICE_TABLE(spi, afe4403_ids);

static struct spi_driver afe4403_spi_driver = {
	.driver = {
		.name = AFE4403_DRIVER_NAME,
		.of_match_table = afe4403_of_match,
		.pm = &afe4403_pm_ops,
	},
	.probe = afe4403_probe,
	.remove = afe4403_remove,
	.id_table = afe4403_ids,
};
module_spi_driver(afe4403_spi_driver);

MODULE_AUTHOR("Andrew F. Davis <afd@ti.com>");
MODULE_DESCRIPTION("TI AFE4403 Heart Rate Monitor and Pulse Oximeter AFE");
MODULE_LICENSE("GPL v2");<|MERGE_RESOLUTION|>--- conflicted
+++ resolved
@@ -328,13 +328,7 @@
 		if (ret)
 			goto err;
 
-<<<<<<< HEAD
-		afe->buffer[i++] = (rx[0] << 16) |
-				   (rx[1] << 8) |
-				   (rx[2]);
-=======
 		afe->buffer[i++] = get_unaligned_be24(&rx[0]);
->>>>>>> ad8c735b
 	}
 
 	/* Disable reading from the device */
