// SPDX-License-Identifier: GPL-2.0
/*
 * ADIS16475 IMU driver
 *
 * Copyright 2019 Analog Devices Inc.
 */
#include <linux/bitfield.h>
#include <linux/bitops.h>
#include <linux/clk.h>
#include <linux/debugfs.h>
#include <linux/delay.h>
#include <linux/device.h>
#include <linux/kernel.h>
#include <linux/iio/buffer.h>
#include <linux/iio/iio.h>
#include <linux/iio/imu/adis.h>
#include <linux/iio/sysfs.h>
#include <linux/iio/trigger_consumer.h>
#include <linux/irq.h>
#include <linux/lcm.h>
#include <linux/math.h>
#include <linux/module.h>
#include <linux/mod_devicetable.h>
#include <linux/property.h>
#include <linux/spi/spi.h>

#define ADIS16475_REG_DIAG_STAT		0x02
#define ADIS16475_REG_X_GYRO_L		0x04
#define ADIS16475_REG_Y_GYRO_L		0x08
#define ADIS16475_REG_Z_GYRO_L		0x0C
#define ADIS16475_REG_X_ACCEL_L		0x10
#define ADIS16475_REG_Y_ACCEL_L		0x14
#define ADIS16475_REG_Z_ACCEL_L		0x18
#define ADIS16475_REG_TEMP_OUT		0x1c
#define ADIS16475_REG_X_DELTANG_L	0x24
#define ADIS16475_REG_Y_DELTANG_L	0x28
#define ADIS16475_REG_Z_DELTANG_L	0x2C
#define ADIS16475_REG_X_DELTVEL_L	0x30
#define ADIS16475_REG_Y_DELTVEL_L	0x34
#define ADIS16475_REG_Z_DELTVEL_L	0x38
#define ADIS16475_REG_X_GYRO_BIAS_L	0x40
#define ADIS16475_REG_Y_GYRO_BIAS_L	0x44
#define ADIS16475_REG_Z_GYRO_BIAS_L	0x48
#define ADIS16475_REG_X_ACCEL_BIAS_L	0x4c
#define ADIS16475_REG_Y_ACCEL_BIAS_L	0x50
#define ADIS16475_REG_Z_ACCEL_BIAS_L	0x54
#define ADIS16475_REG_FILT_CTRL		0x5c
#define ADIS16475_FILT_CTRL_MASK	GENMASK(2, 0)
#define ADIS16475_FILT_CTRL(x)		FIELD_PREP(ADIS16475_FILT_CTRL_MASK, x)
#define ADIS16475_REG_MSG_CTRL		0x60
#define ADIS16475_MSG_CTRL_DR_POL_MASK	BIT(0)
#define ADIS16475_MSG_CTRL_DR_POL(x) \
				FIELD_PREP(ADIS16475_MSG_CTRL_DR_POL_MASK, x)
#define ADIS16475_SYNC_MODE_MASK	GENMASK(4, 2)
#define ADIS16475_SYNC_MODE(x)		FIELD_PREP(ADIS16475_SYNC_MODE_MASK, x)
#define ADIS16575_SYNC_4KHZ_MASK	BIT(11)
#define ADIS16575_SYNC_4KHZ(x)		FIELD_PREP(ADIS16575_SYNC_4KHZ_MASK, x)
#define ADIS16475_REG_UP_SCALE		0x62
#define ADIS16475_REG_DEC_RATE		0x64
#define ADIS16475_REG_GLOB_CMD		0x68
#define ADIS16475_REG_FIRM_REV		0x6c
#define ADIS16475_REG_FIRM_DM		0x6e
#define ADIS16475_REG_FIRM_Y		0x70
#define ADIS16475_REG_PROD_ID		0x72
#define ADIS16475_REG_SERIAL_NUM	0x74
#define ADIS16475_REG_FLASH_CNT		0x7c
#define ADIS16500_BURST_DATA_SEL_MASK	BIT(8)
#define ADIS16500_BURST32_MASK		BIT(9)
#define ADIS16500_BURST32(x)		FIELD_PREP(ADIS16500_BURST32_MASK, x)
/* number of data elements in burst mode */
#define ADIS16475_BURST32_MAX_DATA_NO_TS32	32
#define ADIS16575_BURST32_DATA_TS32		34
#define ADIS16475_BURST_MAX_DATA	20
#define ADIS16475_MAX_SCAN_DATA		20
/* spi max speed in brust mode */
#define ADIS16475_BURST_MAX_SPEED	1000000
<<<<<<< HEAD
#define ADIS16475_LSB_DEC_MASK		0
#define ADIS16475_LSB_FIR_MASK		1
=======
#define ADIS16575_BURST_MAX_SPEED	8000000
#define ADIS16475_LSB_DEC_MASK		0
#define ADIS16475_LSB_FIR_MASK		1
#define ADIS16500_BURST_DATA_SEL_0_CHN_MASK	GENMASK(5, 0)
#define ADIS16500_BURST_DATA_SEL_1_CHN_MASK	GENMASK(12, 7)
#define ADIS16575_MAX_FIFO_WM		511UL
#define ADIS16475_REG_FIFO_CTRL		0x5A
#define ADIS16575_WM_LVL_MASK		GENMASK(15, 4)
#define ADIS16575_WM_LVL(x)		FIELD_PREP(ADIS16575_WM_LVL_MASK, x)
#define ADIS16575_WM_POL_MASK		BIT(3)
#define ADIS16575_WM_POL(x)		FIELD_PREP(ADIS16575_WM_POL_MASK, x)
#define ADIS16575_WM_EN_MASK		BIT(2)
#define ADIS16575_WM_EN(x)		FIELD_PREP(ADIS16575_WM_EN_MASK, x)
#define ADIS16575_OVERFLOW_MASK		BIT(1)
#define ADIS16575_STOP_ENQUEUE		FIELD_PREP(ADIS16575_OVERFLOW_MASK, 0)
#define ADIS16575_OVERWRITE_OLDEST	FIELD_PREP(ADIS16575_OVERFLOW_MASK, 1)
#define ADIS16575_FIFO_EN_MASK		BIT(0)
#define ADIS16575_FIFO_EN(x)		FIELD_PREP(ADIS16575_FIFO_EN_MASK, x)
#define ADIS16575_FIFO_FLUSH_CMD	BIT(5)
#define ADIS16575_REG_FIFO_CNT		0x3C
>>>>>>> a6ad5510

enum {
	ADIS16475_SYNC_DIRECT = 1,
	ADIS16475_SYNC_SCALED,
	ADIS16475_SYNC_OUTPUT,
	ADIS16475_SYNC_PULSE = 5,
};

struct adis16475_sync {
	u16 sync_mode;
	u16 min_rate;
	u16 max_rate;
};

struct adis16475_chip_info {
	const struct iio_chan_spec *channels;
	const struct adis16475_sync *sync;
	const struct adis_data adis_data;
	const char *name;
#define ADIS16475_HAS_BURST32		BIT(0)
#define ADIS16475_HAS_BURST_DELTA_DATA	BIT(1)
#define ADIS16475_HAS_TIMESTAMP32	BIT(2)
#define ADIS16475_NEEDS_BURST_REQUEST	BIT(3)
	const long flags;
	u32 num_channels;
	u32 gyro_max_val;
	u32 gyro_max_scale;
	u32 accel_max_val;
	u32 accel_max_scale;
	u32 temp_scale;
	u32 deltang_max_val;
	u32 deltvel_max_val;
	u32 int_clk;
	u16 max_dec;
	u8 num_sync;
};

struct adis16475 {
	const struct adis16475_chip_info *info;
	struct adis adis;
	u32 clk_freq;
	bool burst32;
	unsigned long lsb_flag;
	u16 sync_mode;
	u16 fifo_watermark;
	/* Alignment needed for the timestamp */
	__be16 data[ADIS16475_MAX_SCAN_DATA] __aligned(8);
};

enum {
	ADIS16475_SCAN_GYRO_X,
	ADIS16475_SCAN_GYRO_Y,
	ADIS16475_SCAN_GYRO_Z,
	ADIS16475_SCAN_ACCEL_X,
	ADIS16475_SCAN_ACCEL_Y,
	ADIS16475_SCAN_ACCEL_Z,
	ADIS16475_SCAN_TEMP,
	ADIS16475_SCAN_DELTANG_X,
	ADIS16475_SCAN_DELTANG_Y,
	ADIS16475_SCAN_DELTANG_Z,
	ADIS16475_SCAN_DELTVEL_X,
	ADIS16475_SCAN_DELTVEL_Y,
	ADIS16475_SCAN_DELTVEL_Z,
};

static bool low_rate_allow;
module_param(low_rate_allow, bool, 0444);
MODULE_PARM_DESC(low_rate_allow,
		 "Allow IMU rates below the minimum advisable when external clk is used in SCALED mode (default: N)");

static ssize_t adis16475_show_firmware_revision(struct file *file,
						char __user *userbuf,
						size_t count, loff_t *ppos)
{
	struct adis16475 *st = file->private_data;
	char buf[7];
	size_t len;
	u16 rev;
	int ret;

	ret = adis_read_reg_16(&st->adis, ADIS16475_REG_FIRM_REV, &rev);
	if (ret)
		return ret;

	len = scnprintf(buf, sizeof(buf), "%x.%x\n", rev >> 8, rev & 0xff);

	return simple_read_from_buffer(userbuf, count, ppos, buf, len);
}

static const struct file_operations adis16475_firmware_revision_fops = {
	.open = simple_open,
	.read = adis16475_show_firmware_revision,
	.llseek = default_llseek,
	.owner = THIS_MODULE,
};

static ssize_t adis16475_show_firmware_date(struct file *file,
					    char __user *userbuf,
					    size_t count, loff_t *ppos)
{
	struct adis16475 *st = file->private_data;
	u16 md, year;
	char buf[12];
	size_t len;
	int ret;

	ret = adis_read_reg_16(&st->adis, ADIS16475_REG_FIRM_Y, &year);
	if (ret)
		return ret;

	ret = adis_read_reg_16(&st->adis, ADIS16475_REG_FIRM_DM, &md);
	if (ret)
		return ret;

	len = snprintf(buf, sizeof(buf), "%.2x-%.2x-%.4x\n", md >> 8, md & 0xff,
		       year);

	return simple_read_from_buffer(userbuf, count, ppos, buf, len);
}

static const struct file_operations adis16475_firmware_date_fops = {
	.open = simple_open,
	.read = adis16475_show_firmware_date,
	.llseek = default_llseek,
	.owner = THIS_MODULE,
};

static int adis16475_show_serial_number(void *arg, u64 *val)
{
	struct adis16475 *st = arg;
	u16 serial;
	int ret;

	ret = adis_read_reg_16(&st->adis, ADIS16475_REG_SERIAL_NUM, &serial);
	if (ret)
		return ret;

	*val = serial;

	return 0;
}
DEFINE_DEBUGFS_ATTRIBUTE(adis16475_serial_number_fops,
			 adis16475_show_serial_number, NULL, "0x%.4llx\n");

static int adis16475_show_product_id(void *arg, u64 *val)
{
	struct adis16475 *st = arg;
	u16 prod_id;
	int ret;

	ret = adis_read_reg_16(&st->adis, ADIS16475_REG_PROD_ID, &prod_id);
	if (ret)
		return ret;

	*val = prod_id;

	return 0;
}
DEFINE_DEBUGFS_ATTRIBUTE(adis16475_product_id_fops,
			 adis16475_show_product_id, NULL, "%llu\n");

static int adis16475_show_flash_count(void *arg, u64 *val)
{
	struct adis16475 *st = arg;
	u32 flash_count;
	int ret;

	ret = adis_read_reg_32(&st->adis, ADIS16475_REG_FLASH_CNT,
			       &flash_count);
	if (ret)
		return ret;

	*val = flash_count;

	return 0;
}
DEFINE_DEBUGFS_ATTRIBUTE(adis16475_flash_count_fops,
			 adis16475_show_flash_count, NULL, "%lld\n");

static void adis16475_debugfs_init(struct iio_dev *indio_dev)
{
	struct adis16475 *st = iio_priv(indio_dev);
	struct dentry *d = iio_get_debugfs_dentry(indio_dev);

	if (!IS_ENABLED(CONFIG_DEBUG_FS))
		return;

	debugfs_create_file_unsafe("serial_number", 0400,
				   d, st, &adis16475_serial_number_fops);
	debugfs_create_file_unsafe("product_id", 0400,
				   d, st, &adis16475_product_id_fops);
	debugfs_create_file_unsafe("flash_count", 0400,
				   d, st, &adis16475_flash_count_fops);
	debugfs_create_file("firmware_revision", 0400,
			    d, st, &adis16475_firmware_revision_fops);
	debugfs_create_file("firmware_date", 0400, d,
			    st, &adis16475_firmware_date_fops);
}

static int adis16475_get_freq(struct adis16475 *st, u32 *freq)
{
	int ret;
	u16 dec;
	u32 sample_rate = st->clk_freq;

	adis_dev_auto_lock(&st->adis);

	if (st->sync_mode == ADIS16475_SYNC_SCALED) {
		u16 sync_scale;

		ret = __adis_read_reg_16(&st->adis, ADIS16475_REG_UP_SCALE, &sync_scale);
		if (ret)
			return ret;

		sample_rate = st->clk_freq * sync_scale;
	}

	ret = __adis_read_reg_16(&st->adis, ADIS16475_REG_DEC_RATE, &dec);
	if (ret)
		return ret;

	*freq = DIV_ROUND_CLOSEST(sample_rate, dec + 1);

	return 0;
}

static int adis16475_set_freq(struct adis16475 *st, const u32 freq)
{
	u16 dec;
	int ret;
	u32 sample_rate = st->clk_freq;
	/* The optimal sample rate for the supported IMUs is between int_clk - 100 and int_clk + 100. */
	u32 max_sample_rate =  st->info->int_clk * 1000 + 100000;
	u32 min_sample_rate =  st->info->int_clk * 1000 - 100000;

	if (!freq)
		return -EINVAL;

	adis_dev_auto_lock(&st->adis);
	/*
	 * When using sync scaled mode, the input clock needs to be scaled so that we have
	 * an IMU sample rate between (optimally) int_clk - 100 and int_clk + 100.
	 * After this, we can use the decimation filter to lower the sampling rate in order
	 * to get what the user wants.
	 * Optimally, the user sample rate is a multiple of both the IMU sample rate and
	 * the input clock. Hence, calculating the sync_scale dynamically gives us better
	 * chances of achieving a perfect/integer value for DEC_RATE. The math here is:
	 *	1. lcm of the input clock and the desired output rate.
	 *	2. get the highest multiple of the previous result lower than the adis max rate.
	 *	3. The last result becomes the IMU sample rate. Use that to calculate SYNC_SCALE
	 *	   and DEC_RATE (to get the user output rate)
	 */
	if (st->sync_mode == ADIS16475_SYNC_SCALED) {
		unsigned long scaled_rate = lcm(st->clk_freq, freq);
		int sync_scale;

		/*
		 * If lcm is bigger than the IMU maximum sampling rate there's no perfect
		 * solution. In this case, we get the highest multiple of the input clock
		 * lower than the IMU max sample rate.
		 */
		if (scaled_rate > max_sample_rate)
			scaled_rate = max_sample_rate / st->clk_freq * st->clk_freq;
		else
			scaled_rate = max_sample_rate / scaled_rate * scaled_rate;

		/*
		 * This is not an hard requirement but it's not advised to run the IMU
		 * with a sample rate lower than internal clock frequency, due to possible
		 * undersampling issues. However, there are users that might really want
		 * to take the risk. Hence, we provide a module parameter for them. If set,
		 * we allow sample rates lower than internal clock frequency.
		 * By default, we won't allow this and we just roundup the rate to the next
		 *  multiple of the input clock. This is done like this as in some cases
		 * (when DEC_RATE is 0) might give us the closest value to the one desired
		 * by the user...
		 */
		if (scaled_rate < min_sample_rate && !low_rate_allow)
			scaled_rate = roundup(min_sample_rate, st->clk_freq);

		sync_scale = scaled_rate / st->clk_freq;
		ret = __adis_write_reg_16(&st->adis, ADIS16475_REG_UP_SCALE, sync_scale);
		if (ret)
			return ret;

		sample_rate = scaled_rate;
	}

	dec = DIV_ROUND_CLOSEST(sample_rate, freq);

	if (dec)
		dec--;

	if (dec > st->info->max_dec)
		dec = st->info->max_dec;

	ret = __adis_write_reg_16(&st->adis, ADIS16475_REG_DEC_RATE, dec);
	if (ret)
		return ret;

	/*
	 * If decimation is used, then gyro and accel data will have meaningful
	 * bits on the LSB registers. This info is used on the trigger handler.
	 */
	assign_bit(ADIS16475_LSB_DEC_MASK, &st->lsb_flag, dec);

	return 0;
}

/* The values are approximated. */
static const u32 adis16475_3db_freqs[] = {
	[0] = 720, /* Filter disabled, full BW (~720Hz) */
	[1] = 360,
	[2] = 164,
	[3] = 80,
	[4] = 40,
	[5] = 20,
	[6] = 10,
};

static int adis16475_get_filter(struct adis16475 *st, u32 *filter)
{
	u16 filter_sz;
	int ret;
	const int mask = ADIS16475_FILT_CTRL_MASK;

	ret = adis_read_reg_16(&st->adis, ADIS16475_REG_FILT_CTRL, &filter_sz);
	if (ret)
		return ret;

	*filter = adis16475_3db_freqs[filter_sz & mask];

	return 0;
}

static int adis16475_set_filter(struct adis16475 *st, const u32 filter)
{
	int i = ARRAY_SIZE(adis16475_3db_freqs);
	int ret;

	while (--i) {
		if (adis16475_3db_freqs[i] >= filter)
			break;
	}

	ret = adis_write_reg_16(&st->adis, ADIS16475_REG_FILT_CTRL,
				ADIS16475_FILT_CTRL(i));
	if (ret)
		return ret;

	/*
	 * If FIR is used, then gyro and accel data will have meaningful
	 * bits on the LSB registers. This info is used on the trigger handler.
	 */
	assign_bit(ADIS16475_LSB_FIR_MASK, &st->lsb_flag, i);

	return 0;
}

static ssize_t adis16475_get_fifo_enabled(struct device *dev,
					  struct device_attribute *attr,
					  char *buf)
{
	struct iio_dev *indio_dev = dev_to_iio_dev(dev);
	struct adis16475 *st = iio_priv(indio_dev);
	int ret;
	u16 val;

	ret = adis_read_reg_16(&st->adis, ADIS16475_REG_FIFO_CTRL, &val);
	if (ret)
		return ret;

	return sysfs_emit(buf, "%lu\n", FIELD_GET(ADIS16575_FIFO_EN_MASK, val));
}

static ssize_t adis16475_get_fifo_watermark(struct device *dev,
					    struct device_attribute *attr,
					    char *buf)
{
	struct iio_dev *indio_dev = dev_to_iio_dev(dev);
	struct adis16475 *st = iio_priv(indio_dev);
	int ret;
	u16 val;

	ret = adis_read_reg_16(&st->adis, ADIS16475_REG_FIFO_CTRL, &val);
	if (ret)
		return ret;

	return sysfs_emit(buf, "%lu\n", FIELD_GET(ADIS16575_WM_LVL_MASK, val) + 1);
}

static ssize_t hwfifo_watermark_min_show(struct device *dev,
					 struct device_attribute *attr,
					 char *buf)
{
	return sysfs_emit(buf, "1\n");
}

static ssize_t hwfifo_watermark_max_show(struct device *dev,
					 struct device_attribute *attr,
					 char *buf)
{
	return sysfs_emit(buf, "%lu\n", ADIS16575_MAX_FIFO_WM);
}

static IIO_DEVICE_ATTR_RO(hwfifo_watermark_min, 0);
static IIO_DEVICE_ATTR_RO(hwfifo_watermark_max, 0);
static IIO_DEVICE_ATTR(hwfifo_watermark, 0444,
		       adis16475_get_fifo_watermark, NULL, 0);
static IIO_DEVICE_ATTR(hwfifo_enabled, 0444,
		       adis16475_get_fifo_enabled, NULL, 0);

static const struct iio_dev_attr *adis16475_fifo_attributes[] = {
	&iio_dev_attr_hwfifo_watermark_min,
	&iio_dev_attr_hwfifo_watermark_max,
	&iio_dev_attr_hwfifo_watermark,
	&iio_dev_attr_hwfifo_enabled,
	NULL
};

static int adis16475_buffer_postenable(struct iio_dev *indio_dev)
{
	struct adis16475 *st = iio_priv(indio_dev);
	struct adis *adis = &st->adis;

	return adis_update_bits(adis, ADIS16475_REG_FIFO_CTRL,
				ADIS16575_FIFO_EN_MASK, (u16)ADIS16575_FIFO_EN(1));
}

static int adis16475_buffer_postdisable(struct iio_dev *indio_dev)
{
	struct adis16475 *st = iio_priv(indio_dev);
	struct adis *adis = &st->adis;
	int ret;

	adis_dev_auto_lock(&st->adis);

	ret = __adis_update_bits(adis, ADIS16475_REG_FIFO_CTRL,
				 ADIS16575_FIFO_EN_MASK, (u16)ADIS16575_FIFO_EN(0));
	if (ret)
		return ret;

	return __adis_write_reg_16(adis, ADIS16475_REG_GLOB_CMD,
				   ADIS16575_FIFO_FLUSH_CMD);
}

static const struct iio_buffer_setup_ops adis16475_buffer_ops = {
	.postenable = adis16475_buffer_postenable,
	.postdisable = adis16475_buffer_postdisable,
};

static int adis16475_set_watermark(struct iio_dev *indio_dev, unsigned int val)
{
	struct adis16475 *st  = iio_priv(indio_dev);
	int ret;
	u16 wm_lvl;

	adis_dev_auto_lock(&st->adis);

	val = min_t(unsigned int, val, ADIS16575_MAX_FIFO_WM);

	wm_lvl = ADIS16575_WM_LVL(val - 1);
	ret = __adis_update_bits(&st->adis, ADIS16475_REG_FIFO_CTRL, ADIS16575_WM_LVL_MASK, wm_lvl);
	if (ret)
		return ret;

	st->fifo_watermark = val;

	return 0;
}

static const u32 adis16475_calib_regs[] = {
	[ADIS16475_SCAN_GYRO_X] = ADIS16475_REG_X_GYRO_BIAS_L,
	[ADIS16475_SCAN_GYRO_Y] = ADIS16475_REG_Y_GYRO_BIAS_L,
	[ADIS16475_SCAN_GYRO_Z] = ADIS16475_REG_Z_GYRO_BIAS_L,
	[ADIS16475_SCAN_ACCEL_X] = ADIS16475_REG_X_ACCEL_BIAS_L,
	[ADIS16475_SCAN_ACCEL_Y] = ADIS16475_REG_Y_ACCEL_BIAS_L,
	[ADIS16475_SCAN_ACCEL_Z] = ADIS16475_REG_Z_ACCEL_BIAS_L,
};

static int adis16475_read_raw(struct iio_dev *indio_dev,
			      const struct iio_chan_spec *chan,
			      int *val, int *val2, long info)
{
	struct adis16475 *st = iio_priv(indio_dev);
	int ret;
	u32 tmp;

	switch (info) {
	case IIO_CHAN_INFO_RAW:
		return adis_single_conversion(indio_dev, chan, 0, val);
	case IIO_CHAN_INFO_SCALE:
		switch (chan->type) {
		case IIO_ANGL_VEL:
			*val = st->info->gyro_max_val;
			*val2 = st->info->gyro_max_scale;
			return IIO_VAL_FRACTIONAL;
		case IIO_ACCEL:
			*val = st->info->accel_max_val;
			*val2 = st->info->accel_max_scale;
			return IIO_VAL_FRACTIONAL;
		case IIO_TEMP:
			*val = st->info->temp_scale;
			return IIO_VAL_INT;
		case IIO_DELTA_ANGL:
			*val = st->info->deltang_max_val;
			*val2 = 31;
			return IIO_VAL_FRACTIONAL_LOG2;
		case IIO_DELTA_VELOCITY:
			*val = st->info->deltvel_max_val;
			*val2 = 31;
			return IIO_VAL_FRACTIONAL_LOG2;
		default:
			return -EINVAL;
		}
	case IIO_CHAN_INFO_CALIBBIAS:
		ret = adis_read_reg_32(&st->adis,
				       adis16475_calib_regs[chan->scan_index],
				       val);
		if (ret)
			return ret;

		return IIO_VAL_INT;
	case IIO_CHAN_INFO_LOW_PASS_FILTER_3DB_FREQUENCY:
		ret = adis16475_get_filter(st, val);
		if (ret)
			return ret;

		return IIO_VAL_INT;
	case IIO_CHAN_INFO_SAMP_FREQ:
		ret = adis16475_get_freq(st, &tmp);
		if (ret)
			return ret;

		*val = tmp / 1000;
		*val2 = (tmp % 1000) * 1000;
		return IIO_VAL_INT_PLUS_MICRO;
	default:
		return -EINVAL;
	}
}

static int adis16475_write_raw(struct iio_dev *indio_dev,
			       const struct iio_chan_spec *chan,
			       int val, int val2, long info)
{
	struct adis16475 *st = iio_priv(indio_dev);
	u32 tmp;

	switch (info) {
	case IIO_CHAN_INFO_SAMP_FREQ:
		tmp = val * 1000 + val2 / 1000;
		return adis16475_set_freq(st, tmp);
	case IIO_CHAN_INFO_LOW_PASS_FILTER_3DB_FREQUENCY:
		return adis16475_set_filter(st, val);
	case IIO_CHAN_INFO_CALIBBIAS:
		return adis_write_reg_32(&st->adis,
					 adis16475_calib_regs[chan->scan_index],
					 val);
	default:
		return -EINVAL;
	}
}

#define ADIS16475_MOD_CHAN(_type, _mod, _address, _si, _r_bits, _s_bits) \
	{ \
		.type = (_type), \
		.modified = 1, \
		.channel2 = (_mod), \
		.info_mask_separate = BIT(IIO_CHAN_INFO_RAW) | \
			BIT(IIO_CHAN_INFO_CALIBBIAS), \
		.info_mask_shared_by_type = BIT(IIO_CHAN_INFO_SCALE), \
		.info_mask_shared_by_all = BIT(IIO_CHAN_INFO_SAMP_FREQ) | \
			BIT(IIO_CHAN_INFO_LOW_PASS_FILTER_3DB_FREQUENCY), \
		.address = (_address), \
		.scan_index = (_si), \
		.scan_type = { \
			.sign = 's', \
			.realbits = (_r_bits), \
			.storagebits = (_s_bits), \
			.endianness = IIO_BE, \
		}, \
	}

#define ADIS16475_GYRO_CHANNEL(_mod) \
	ADIS16475_MOD_CHAN(IIO_ANGL_VEL, IIO_MOD_ ## _mod, \
			   ADIS16475_REG_ ## _mod ## _GYRO_L, \
			   ADIS16475_SCAN_GYRO_ ## _mod, 32, 32)

#define ADIS16475_ACCEL_CHANNEL(_mod) \
	ADIS16475_MOD_CHAN(IIO_ACCEL, IIO_MOD_ ## _mod, \
			   ADIS16475_REG_ ## _mod ## _ACCEL_L, \
			   ADIS16475_SCAN_ACCEL_ ## _mod, 32, 32)

#define ADIS16475_TEMP_CHANNEL() { \
		.type = IIO_TEMP, \
		.indexed = 1, \
		.channel = 0, \
		.info_mask_separate = BIT(IIO_CHAN_INFO_RAW) | \
			BIT(IIO_CHAN_INFO_SCALE), \
		.info_mask_shared_by_all = BIT(IIO_CHAN_INFO_SAMP_FREQ) | \
			BIT(IIO_CHAN_INFO_LOW_PASS_FILTER_3DB_FREQUENCY), \
		.address = ADIS16475_REG_TEMP_OUT, \
		.scan_index = ADIS16475_SCAN_TEMP, \
		.scan_type = { \
			.sign = 's', \
			.realbits = 16, \
			.storagebits = 16, \
			.endianness = IIO_BE, \
		}, \
	}

#define ADIS16475_MOD_CHAN_DELTA(_type, _mod, _address, _si, _r_bits, _s_bits) { \
		.type = (_type), \
		.modified = 1, \
		.channel2 = (_mod), \
		.info_mask_separate = BIT(IIO_CHAN_INFO_RAW), \
		.info_mask_shared_by_type = BIT(IIO_CHAN_INFO_SCALE), \
		.info_mask_shared_by_all = BIT(IIO_CHAN_INFO_SAMP_FREQ) | \
			BIT(IIO_CHAN_INFO_LOW_PASS_FILTER_3DB_FREQUENCY), \
		.address = (_address), \
		.scan_index = _si, \
		.scan_type = { \
			.sign = 's', \
			.realbits = (_r_bits), \
			.storagebits = (_s_bits), \
			.endianness = IIO_BE, \
		}, \
	}

#define ADIS16475_DELTANG_CHAN(_mod) \
	ADIS16475_MOD_CHAN_DELTA(IIO_DELTA_ANGL, IIO_MOD_ ## _mod, \
			   ADIS16475_REG_ ## _mod ## _DELTANG_L, ADIS16475_SCAN_DELTANG_ ## _mod, 32, 32)

#define ADIS16475_DELTVEL_CHAN(_mod) \
	ADIS16475_MOD_CHAN_DELTA(IIO_DELTA_VELOCITY, IIO_MOD_ ## _mod, \
			   ADIS16475_REG_ ## _mod ## _DELTVEL_L, ADIS16475_SCAN_DELTVEL_ ## _mod, 32, 32)

#define ADIS16475_DELTANG_CHAN_NO_SCAN(_mod) \
	ADIS16475_MOD_CHAN_DELTA(IIO_DELTA_ANGL, IIO_MOD_ ## _mod, \
			   ADIS16475_REG_ ## _mod ## _DELTANG_L, -1, 32, 32)

#define ADIS16475_DELTVEL_CHAN_NO_SCAN(_mod) \
	ADIS16475_MOD_CHAN_DELTA(IIO_DELTA_VELOCITY, IIO_MOD_ ## _mod, \
			   ADIS16475_REG_ ## _mod ## _DELTVEL_L, -1, 32, 32)

static const struct iio_chan_spec adis16477_channels[] = {
	ADIS16475_GYRO_CHANNEL(X),
	ADIS16475_GYRO_CHANNEL(Y),
	ADIS16475_GYRO_CHANNEL(Z),
	ADIS16475_ACCEL_CHANNEL(X),
	ADIS16475_ACCEL_CHANNEL(Y),
	ADIS16475_ACCEL_CHANNEL(Z),
	ADIS16475_TEMP_CHANNEL(),
	ADIS16475_DELTANG_CHAN(X),
	ADIS16475_DELTANG_CHAN(Y),
	ADIS16475_DELTANG_CHAN(Z),
	ADIS16475_DELTVEL_CHAN(X),
	ADIS16475_DELTVEL_CHAN(Y),
	ADIS16475_DELTVEL_CHAN(Z),
	IIO_CHAN_SOFT_TIMESTAMP(13)
};

static const struct iio_chan_spec adis16475_channels[] = {
	ADIS16475_GYRO_CHANNEL(X),
	ADIS16475_GYRO_CHANNEL(Y),
	ADIS16475_GYRO_CHANNEL(Z),
	ADIS16475_ACCEL_CHANNEL(X),
	ADIS16475_ACCEL_CHANNEL(Y),
	ADIS16475_ACCEL_CHANNEL(Z),
	ADIS16475_TEMP_CHANNEL(),
	ADIS16475_DELTANG_CHAN_NO_SCAN(X),
	ADIS16475_DELTANG_CHAN_NO_SCAN(Y),
	ADIS16475_DELTANG_CHAN_NO_SCAN(Z),
	ADIS16475_DELTVEL_CHAN_NO_SCAN(X),
	ADIS16475_DELTVEL_CHAN_NO_SCAN(Y),
	ADIS16475_DELTVEL_CHAN_NO_SCAN(Z),
	IIO_CHAN_SOFT_TIMESTAMP(7)
};

static const struct iio_chan_spec adis16575_channels[] = {
	ADIS16475_GYRO_CHANNEL(X),
	ADIS16475_GYRO_CHANNEL(Y),
	ADIS16475_GYRO_CHANNEL(Z),
	ADIS16475_ACCEL_CHANNEL(X),
	ADIS16475_ACCEL_CHANNEL(Y),
	ADIS16475_ACCEL_CHANNEL(Z),
	ADIS16475_TEMP_CHANNEL(),
	ADIS16475_DELTANG_CHAN(X),
	ADIS16475_DELTANG_CHAN(Y),
	ADIS16475_DELTANG_CHAN(Z),
	ADIS16475_DELTVEL_CHAN(X),
	ADIS16475_DELTVEL_CHAN(Y),
	ADIS16475_DELTVEL_CHAN(Z),
};

enum adis16475_variant {
	ADIS16470,
	ADIS16475_1,
	ADIS16475_2,
	ADIS16475_3,
	ADIS16477_1,
	ADIS16477_2,
	ADIS16477_3,
	ADIS16465_1,
	ADIS16465_2,
	ADIS16465_3,
	ADIS16467_1,
	ADIS16467_2,
	ADIS16467_3,
	ADIS16500,
	ADIS16501,
	ADIS16505_1,
	ADIS16505_2,
	ADIS16505_3,
	ADIS16507_1,
	ADIS16507_2,
	ADIS16507_3,
	ADIS16575_2,
	ADIS16575_3,
	ADIS16576_2,
	ADIS16576_3,
	ADIS16577_2,
	ADIS16577_3,
};

enum {
	ADIS16475_DIAG_STAT_DATA_PATH = 1,
	ADIS16475_DIAG_STAT_FLASH_MEM,
	ADIS16475_DIAG_STAT_SPI,
	ADIS16475_DIAG_STAT_STANDBY,
	ADIS16475_DIAG_STAT_SENSOR,
	ADIS16475_DIAG_STAT_MEMORY,
	ADIS16475_DIAG_STAT_CLK,
};

static const char * const adis16475_status_error_msgs[] = {
	[ADIS16475_DIAG_STAT_DATA_PATH] = "Data Path Overrun",
	[ADIS16475_DIAG_STAT_FLASH_MEM] = "Flash memory update failure",
	[ADIS16475_DIAG_STAT_SPI] = "SPI communication error",
	[ADIS16475_DIAG_STAT_STANDBY] = "Standby mode",
	[ADIS16475_DIAG_STAT_SENSOR] = "Sensor failure",
	[ADIS16475_DIAG_STAT_MEMORY] = "Memory failure",
	[ADIS16475_DIAG_STAT_CLK] = "Clock error",
};

#define ADIS16475_DATA(_prod_id, _timeouts, _burst_max_len, _burst_max_speed_hz, _has_fifo)	\
{												\
	.msc_ctrl_reg = ADIS16475_REG_MSG_CTRL,							\
	.glob_cmd_reg = ADIS16475_REG_GLOB_CMD,							\
	.diag_stat_reg = ADIS16475_REG_DIAG_STAT,						\
	.prod_id_reg = ADIS16475_REG_PROD_ID,							\
	.prod_id = (_prod_id),									\
	.self_test_mask = BIT(2),								\
	.self_test_reg = ADIS16475_REG_GLOB_CMD,						\
	.cs_change_delay = 16,									\
	.read_delay = 5,									\
	.write_delay = 5,									\
	.status_error_msgs = adis16475_status_error_msgs,					\
	.status_error_mask = BIT(ADIS16475_DIAG_STAT_DATA_PATH) |				\
		BIT(ADIS16475_DIAG_STAT_FLASH_MEM) |						\
		BIT(ADIS16475_DIAG_STAT_SPI) |							\
		BIT(ADIS16475_DIAG_STAT_STANDBY) |						\
		BIT(ADIS16475_DIAG_STAT_SENSOR) |						\
		BIT(ADIS16475_DIAG_STAT_MEMORY) |						\
		BIT(ADIS16475_DIAG_STAT_CLK),							\
	.unmasked_drdy = true,									\
	.has_fifo = _has_fifo,									\
	.timeouts = (_timeouts),								\
	.burst_reg_cmd = ADIS16475_REG_GLOB_CMD,						\
	.burst_len = ADIS16475_BURST_MAX_DATA,							\
	.burst_max_len = _burst_max_len,							\
	.burst_max_speed_hz = _burst_max_speed_hz						\
}

static const struct adis16475_sync adis16475_sync_mode[] = {
	{ ADIS16475_SYNC_OUTPUT },
	{ ADIS16475_SYNC_DIRECT, 1900, 2100 },
	{ ADIS16475_SYNC_SCALED, 1, 128 },
	{ ADIS16475_SYNC_PULSE, 1000, 2100 },
};

static const struct adis16475_sync adis16575_sync_mode[] = {
	{ ADIS16475_SYNC_OUTPUT },
	{ ADIS16475_SYNC_DIRECT, 1900, 4100 },
	{ ADIS16475_SYNC_SCALED, 1, 400 },
};

static const struct adis_timeout adis16475_timeouts = {
	.reset_ms = 200,
	.sw_reset_ms = 200,
	.self_test_ms = 20,
};

static const struct adis_timeout adis1650x_timeouts = {
	.reset_ms = 260,
	.sw_reset_ms = 260,
	.self_test_ms = 30,
};

static const struct adis16475_chip_info adis16475_chip_info[] = {
	[ADIS16470] = {
		.name = "adis16470",
		.num_channels = ARRAY_SIZE(adis16475_channels),
		.channels = adis16475_channels,
		.gyro_max_val = 1,
		.gyro_max_scale = IIO_RAD_TO_DEGREE(10 << 16),
		.accel_max_val = 1,
		.accel_max_scale = IIO_M_S_2_TO_G(800 << 16),
		.temp_scale = 100,
		.deltang_max_val = IIO_DEGREE_TO_RAD(2160),
		.deltvel_max_val = 400,
		.int_clk = 2000,
		.max_dec = 1999,
		.sync = adis16475_sync_mode,
		.num_sync = ARRAY_SIZE(adis16475_sync_mode),
		.adis_data = ADIS16475_DATA(16470, &adis16475_timeouts,
					    ADIS16475_BURST32_MAX_DATA_NO_TS32,
					    ADIS16475_BURST_MAX_SPEED, false),
	},
	[ADIS16475_1] = {
		.name = "adis16475-1",
		.num_channels = ARRAY_SIZE(adis16475_channels),
		.channels = adis16475_channels,
		.gyro_max_val = 1,
		.gyro_max_scale = IIO_RAD_TO_DEGREE(160 << 16),
		.accel_max_val = 1,
		.accel_max_scale = IIO_M_S_2_TO_G(4000 << 16),
		.temp_scale = 100,
		.deltang_max_val = IIO_DEGREE_TO_RAD(360),
		.deltvel_max_val = 100,
		.int_clk = 2000,
		.max_dec = 1999,
		.sync = adis16475_sync_mode,
		.num_sync = ARRAY_SIZE(adis16475_sync_mode),
		.adis_data = ADIS16475_DATA(16475, &adis16475_timeouts,
					    ADIS16475_BURST32_MAX_DATA_NO_TS32,
					    ADIS16475_BURST_MAX_SPEED, false),
	},
	[ADIS16475_2] = {
		.name = "adis16475-2",
		.num_channels = ARRAY_SIZE(adis16475_channels),
		.channels = adis16475_channels,
		.gyro_max_val = 1,
		.gyro_max_scale = IIO_RAD_TO_DEGREE(40 << 16),
		.accel_max_val = 1,
		.accel_max_scale = IIO_M_S_2_TO_G(4000 << 16),
		.temp_scale = 100,
		.deltang_max_val = IIO_DEGREE_TO_RAD(720),
		.deltvel_max_val = 100,
		.int_clk = 2000,
		.max_dec = 1999,
		.sync = adis16475_sync_mode,
		.num_sync = ARRAY_SIZE(adis16475_sync_mode),
		.adis_data = ADIS16475_DATA(16475, &adis16475_timeouts,
					    ADIS16475_BURST32_MAX_DATA_NO_TS32,
					    ADIS16475_BURST_MAX_SPEED, false),
	},
	[ADIS16475_3] = {
		.name = "adis16475-3",
		.num_channels = ARRAY_SIZE(adis16475_channels),
		.channels = adis16475_channels,
		.gyro_max_val = 1,
		.gyro_max_scale = IIO_RAD_TO_DEGREE(10 << 16),
		.accel_max_val = 1,
		.accel_max_scale = IIO_M_S_2_TO_G(4000 << 16),
		.temp_scale = 100,
		.deltang_max_val = IIO_DEGREE_TO_RAD(2160),
		.deltvel_max_val = 100,
		.int_clk = 2000,
		.max_dec = 1999,
		.sync = adis16475_sync_mode,
		.num_sync = ARRAY_SIZE(adis16475_sync_mode),
		.adis_data = ADIS16475_DATA(16475, &adis16475_timeouts,
					    ADIS16475_BURST32_MAX_DATA_NO_TS32,
					    ADIS16475_BURST_MAX_SPEED, false),
	},
	[ADIS16477_1] = {
		.name = "adis16477-1",
		.num_channels = ARRAY_SIZE(adis16477_channels),
		.channels = adis16477_channels,
		.gyro_max_val = 1,
		.gyro_max_scale = IIO_RAD_TO_DEGREE(160 << 16),
		.accel_max_val = 1,
		.accel_max_scale = IIO_M_S_2_TO_G(800 << 16),
		.temp_scale = 100,
		.deltang_max_val = IIO_DEGREE_TO_RAD(360),
		.deltvel_max_val = 400,
		.int_clk = 2000,
		.max_dec = 1999,
		.sync = adis16475_sync_mode,
		.num_sync = ARRAY_SIZE(adis16475_sync_mode),
		.flags = ADIS16475_HAS_BURST32 | ADIS16475_HAS_BURST_DELTA_DATA,
		.adis_data = ADIS16475_DATA(16477, &adis16475_timeouts,
					    ADIS16475_BURST32_MAX_DATA_NO_TS32,
					    ADIS16475_BURST_MAX_SPEED, false),
	},
	[ADIS16477_2] = {
		.name = "adis16477-2",
		.num_channels = ARRAY_SIZE(adis16477_channels),
		.channels = adis16477_channels,
		.gyro_max_val = 1,
		.gyro_max_scale = IIO_RAD_TO_DEGREE(40 << 16),
		.accel_max_val = 1,
		.accel_max_scale = IIO_M_S_2_TO_G(800 << 16),
		.temp_scale = 100,
		.deltang_max_val = IIO_DEGREE_TO_RAD(720),
		.deltvel_max_val = 400,
		.int_clk = 2000,
		.max_dec = 1999,
		.sync = adis16475_sync_mode,
		.num_sync = ARRAY_SIZE(adis16475_sync_mode),
		.flags = ADIS16475_HAS_BURST32 | ADIS16475_HAS_BURST_DELTA_DATA,
		.adis_data = ADIS16475_DATA(16477, &adis16475_timeouts,
					    ADIS16475_BURST32_MAX_DATA_NO_TS32,
					    ADIS16475_BURST_MAX_SPEED, false),
	},
	[ADIS16477_3] = {
		.name = "adis16477-3",
		.num_channels = ARRAY_SIZE(adis16477_channels),
		.channels = adis16477_channels,
		.gyro_max_val = 1,
		.gyro_max_scale = IIO_RAD_TO_DEGREE(10 << 16),
		.accel_max_val = 1,
		.accel_max_scale = IIO_M_S_2_TO_G(800 << 16),
		.temp_scale = 100,
		.deltang_max_val = IIO_DEGREE_TO_RAD(2160),
		.deltvel_max_val = 400,
		.int_clk = 2000,
		.max_dec = 1999,
		.sync = adis16475_sync_mode,
		.num_sync = ARRAY_SIZE(adis16475_sync_mode),
		.flags = ADIS16475_HAS_BURST32 | ADIS16475_HAS_BURST_DELTA_DATA,
		.adis_data = ADIS16475_DATA(16477, &adis16475_timeouts,
					    ADIS16475_BURST32_MAX_DATA_NO_TS32,
					    ADIS16475_BURST_MAX_SPEED, false),
	},
	[ADIS16465_1] = {
		.name = "adis16465-1",
		.num_channels = ARRAY_SIZE(adis16475_channels),
		.channels = adis16475_channels,
		.gyro_max_val = 1,
		.gyro_max_scale = IIO_RAD_TO_DEGREE(160 << 16),
		.accel_max_val = 1,
		.accel_max_scale = IIO_M_S_2_TO_G(4000 << 16),
		.temp_scale = 100,
		.deltang_max_val = IIO_DEGREE_TO_RAD(360),
		.deltvel_max_val = 100,
		.int_clk = 2000,
		.max_dec = 1999,
		.sync = adis16475_sync_mode,
		.num_sync = ARRAY_SIZE(adis16475_sync_mode),
		.adis_data = ADIS16475_DATA(16465, &adis16475_timeouts,
					    ADIS16475_BURST32_MAX_DATA_NO_TS32,
					    ADIS16475_BURST_MAX_SPEED, false),
	},
	[ADIS16465_2] = {
		.name = "adis16465-2",
		.num_channels = ARRAY_SIZE(adis16475_channels),
		.channels = adis16475_channels,
		.gyro_max_val = 1,
		.gyro_max_scale = IIO_RAD_TO_DEGREE(40 << 16),
		.accel_max_val = 1,
		.accel_max_scale = IIO_M_S_2_TO_G(4000 << 16),
		.temp_scale = 100,
		.deltang_max_val = IIO_DEGREE_TO_RAD(720),
		.deltvel_max_val = 100,
		.int_clk = 2000,
		.max_dec = 1999,
		.sync = adis16475_sync_mode,
		.num_sync = ARRAY_SIZE(adis16475_sync_mode),
		.adis_data = ADIS16475_DATA(16465, &adis16475_timeouts,
					    ADIS16475_BURST32_MAX_DATA_NO_TS32,
					    ADIS16475_BURST_MAX_SPEED, false),
	},
	[ADIS16465_3] = {
		.name = "adis16465-3",
		.num_channels = ARRAY_SIZE(adis16475_channels),
		.channels = adis16475_channels,
		.gyro_max_val = 1,
		.gyro_max_scale = IIO_RAD_TO_DEGREE(10 << 16),
		.accel_max_val = 1,
		.accel_max_scale = IIO_M_S_2_TO_G(4000 << 16),
		.temp_scale = 100,
		.deltang_max_val = IIO_DEGREE_TO_RAD(2160),
		.deltvel_max_val = 100,
		.int_clk = 2000,
		.max_dec = 1999,
		.sync = adis16475_sync_mode,
		.num_sync = ARRAY_SIZE(adis16475_sync_mode),
		.adis_data = ADIS16475_DATA(16465, &adis16475_timeouts,
					    ADIS16475_BURST32_MAX_DATA_NO_TS32,
					    ADIS16475_BURST_MAX_SPEED, false),
	},
	[ADIS16467_1] = {
		.name = "adis16467-1",
		.num_channels = ARRAY_SIZE(adis16475_channels),
		.channels = adis16475_channels,
		.gyro_max_val = 1,
		.gyro_max_scale = IIO_RAD_TO_DEGREE(160 << 16),
		.accel_max_val = 1,
		.accel_max_scale = IIO_M_S_2_TO_G(800 << 16),
		.temp_scale = 100,
		.deltang_max_val = IIO_DEGREE_TO_RAD(360),
		.deltvel_max_val = 400,
		.int_clk = 2000,
		.max_dec = 1999,
		.sync = adis16475_sync_mode,
		.num_sync = ARRAY_SIZE(adis16475_sync_mode),
		.adis_data = ADIS16475_DATA(16467, &adis16475_timeouts,
					    ADIS16475_BURST32_MAX_DATA_NO_TS32,
					    ADIS16475_BURST_MAX_SPEED, false),
	},
	[ADIS16467_2] = {
		.name = "adis16467-2",
		.num_channels = ARRAY_SIZE(adis16475_channels),
		.channels = adis16475_channels,
		.gyro_max_val = 1,
		.gyro_max_scale = IIO_RAD_TO_DEGREE(40 << 16),
		.accel_max_val = 1,
		.accel_max_scale = IIO_M_S_2_TO_G(800 << 16),
		.temp_scale = 100,
		.deltang_max_val = IIO_DEGREE_TO_RAD(720),
		.deltvel_max_val = 400,
		.int_clk = 2000,
		.max_dec = 1999,
		.sync = adis16475_sync_mode,
		.num_sync = ARRAY_SIZE(adis16475_sync_mode),
		.adis_data = ADIS16475_DATA(16467, &adis16475_timeouts,
					    ADIS16475_BURST32_MAX_DATA_NO_TS32,
					    ADIS16475_BURST_MAX_SPEED, false),
	},
	[ADIS16467_3] = {
		.name = "adis16467-3",
		.num_channels = ARRAY_SIZE(adis16475_channels),
		.channels = adis16475_channels,
		.gyro_max_val = 1,
		.gyro_max_scale = IIO_RAD_TO_DEGREE(10 << 16),
		.accel_max_val = 1,
		.accel_max_scale = IIO_M_S_2_TO_G(800 << 16),
		.temp_scale = 100,
		.deltang_max_val = IIO_DEGREE_TO_RAD(2160),
		.deltvel_max_val = 400,
		.int_clk = 2000,
		.max_dec = 1999,
		.sync = adis16475_sync_mode,
		.num_sync = ARRAY_SIZE(adis16475_sync_mode),
		.adis_data = ADIS16475_DATA(16467, &adis16475_timeouts,
					    ADIS16475_BURST32_MAX_DATA_NO_TS32,
					    ADIS16475_BURST_MAX_SPEED, false),
	},
	[ADIS16500] = {
		.name = "adis16500",
		.num_channels = ARRAY_SIZE(adis16477_channels),
		.channels = adis16477_channels,
		.gyro_max_val = 1,
		.gyro_max_scale = IIO_RAD_TO_DEGREE(10 << 16),
		.accel_max_val = 392,
		.accel_max_scale = 32000 << 16,
		.temp_scale = 100,
		.deltang_max_val = IIO_DEGREE_TO_RAD(2160),
		.deltvel_max_val = 400,
		.int_clk = 2000,
		.max_dec = 1999,
		.sync = adis16475_sync_mode,
		/* pulse sync not supported */
		.num_sync = ARRAY_SIZE(adis16475_sync_mode) - 1,
		.flags = ADIS16475_HAS_BURST32 | ADIS16475_HAS_BURST_DELTA_DATA,
		.adis_data = ADIS16475_DATA(16500, &adis1650x_timeouts,
					    ADIS16475_BURST32_MAX_DATA_NO_TS32,
					    ADIS16475_BURST_MAX_SPEED, false),
	},
	[ADIS16501] = {
		.name = "adis16501",
		.num_channels = ARRAY_SIZE(adis16477_channels),
		.channels = adis16477_channels,
		.gyro_max_val = 1,
		.gyro_max_scale = IIO_RAD_TO_DEGREE(40 << 16),
		.accel_max_val = 1,
		.accel_max_scale = IIO_M_S_2_TO_G(800 << 16),
		.temp_scale = 100,
		.deltang_max_val = IIO_DEGREE_TO_RAD(720),
		.deltvel_max_val = 125,
		.int_clk = 2000,
		.max_dec = 1999,
		.sync = adis16475_sync_mode,
		/* pulse sync not supported */
		.num_sync = ARRAY_SIZE(adis16475_sync_mode) - 1,
		.flags = ADIS16475_HAS_BURST32 | ADIS16475_HAS_BURST_DELTA_DATA,
		.adis_data = ADIS16475_DATA(16501, &adis1650x_timeouts,
					    ADIS16475_BURST32_MAX_DATA_NO_TS32,
					    ADIS16475_BURST_MAX_SPEED, false),
	},
	[ADIS16505_1] = {
		.name = "adis16505-1",
		.num_channels = ARRAY_SIZE(adis16477_channels),
		.channels = adis16477_channels,
		.gyro_max_val = 1,
		.gyro_max_scale = IIO_RAD_TO_DEGREE(160 << 16),
		.accel_max_val = 78,
		.accel_max_scale = 32000 << 16,
		.temp_scale = 100,
		.deltang_max_val = IIO_DEGREE_TO_RAD(360),
		.deltvel_max_val = 100,
		.int_clk = 2000,
		.max_dec = 1999,
		.sync = adis16475_sync_mode,
		/* pulse sync not supported */
		.num_sync = ARRAY_SIZE(adis16475_sync_mode) - 1,
		.flags = ADIS16475_HAS_BURST32 | ADIS16475_HAS_BURST_DELTA_DATA,
		.adis_data = ADIS16475_DATA(16505, &adis1650x_timeouts,
					    ADIS16475_BURST32_MAX_DATA_NO_TS32,
					    ADIS16475_BURST_MAX_SPEED, false),
	},
	[ADIS16505_2] = {
		.name = "adis16505-2",
		.num_channels = ARRAY_SIZE(adis16477_channels),
		.channels = adis16477_channels,
		.gyro_max_val = 1,
		.gyro_max_scale = IIO_RAD_TO_DEGREE(40 << 16),
		.accel_max_val = 78,
		.accel_max_scale = 32000 << 16,
		.temp_scale = 100,
		.deltang_max_val = IIO_DEGREE_TO_RAD(720),
		.deltvel_max_val = 100,
		.int_clk = 2000,
		.max_dec = 1999,
		.sync = adis16475_sync_mode,
		/* pulse sync not supported */
		.num_sync = ARRAY_SIZE(adis16475_sync_mode) - 1,
		.flags = ADIS16475_HAS_BURST32 | ADIS16475_HAS_BURST_DELTA_DATA,
		.adis_data = ADIS16475_DATA(16505, &adis1650x_timeouts,
					    ADIS16475_BURST32_MAX_DATA_NO_TS32,
					    ADIS16475_BURST_MAX_SPEED, false),
	},
	[ADIS16505_3] = {
		.name = "adis16505-3",
		.num_channels = ARRAY_SIZE(adis16477_channels),
		.channels = adis16477_channels,
		.gyro_max_val = 1,
		.gyro_max_scale = IIO_RAD_TO_DEGREE(10 << 16),
		.accel_max_val = 78,
		.accel_max_scale = 32000 << 16,
		.temp_scale = 100,
		.deltang_max_val = IIO_DEGREE_TO_RAD(2160),
		.deltvel_max_val = 100,
		.int_clk = 2000,
		.max_dec = 1999,
		.sync = adis16475_sync_mode,
		/* pulse sync not supported */
		.num_sync = ARRAY_SIZE(adis16475_sync_mode) - 1,
		.flags = ADIS16475_HAS_BURST32 | ADIS16475_HAS_BURST_DELTA_DATA,
		.adis_data = ADIS16475_DATA(16505, &adis1650x_timeouts,
					    ADIS16475_BURST32_MAX_DATA_NO_TS32,
					    ADIS16475_BURST_MAX_SPEED, false),
	},
	[ADIS16507_1] = {
		.name = "adis16507-1",
		.num_channels = ARRAY_SIZE(adis16477_channels),
		.channels = adis16477_channels,
		.gyro_max_val = 1,
		.gyro_max_scale = IIO_RAD_TO_DEGREE(160 << 16),
		.accel_max_val = 392,
		.accel_max_scale = 32000 << 16,
		.temp_scale = 100,
		.deltang_max_val = IIO_DEGREE_TO_RAD(360),
		.deltvel_max_val = 400,
		.int_clk = 2000,
		.max_dec = 1999,
		.sync = adis16475_sync_mode,
		/* pulse sync not supported */
		.num_sync = ARRAY_SIZE(adis16475_sync_mode) - 1,
		.flags = ADIS16475_HAS_BURST32 | ADIS16475_HAS_BURST_DELTA_DATA,
		.adis_data = ADIS16475_DATA(16507, &adis1650x_timeouts,
					    ADIS16475_BURST32_MAX_DATA_NO_TS32,
					    ADIS16475_BURST_MAX_SPEED, false),
	},
	[ADIS16507_2] = {
		.name = "adis16507-2",
		.num_channels = ARRAY_SIZE(adis16477_channels),
		.channels = adis16477_channels,
		.gyro_max_val = 1,
		.gyro_max_scale = IIO_RAD_TO_DEGREE(40 << 16),
		.accel_max_val = 392,
		.accel_max_scale = 32000 << 16,
		.temp_scale = 100,
		.deltang_max_val = IIO_DEGREE_TO_RAD(720),
		.deltvel_max_val = 400,
		.int_clk = 2000,
		.max_dec = 1999,
		.sync = adis16475_sync_mode,
		/* pulse sync not supported */
		.num_sync = ARRAY_SIZE(adis16475_sync_mode) - 1,
		.flags = ADIS16475_HAS_BURST32 | ADIS16475_HAS_BURST_DELTA_DATA,
		.adis_data = ADIS16475_DATA(16507, &adis1650x_timeouts,
					    ADIS16475_BURST32_MAX_DATA_NO_TS32,
					    ADIS16475_BURST_MAX_SPEED, false),
	},
	[ADIS16507_3] = {
		.name = "adis16507-3",
		.num_channels = ARRAY_SIZE(adis16477_channels),
		.channels = adis16477_channels,
		.gyro_max_val = 1,
		.gyro_max_scale = IIO_RAD_TO_DEGREE(10 << 16),
		.accel_max_val = 392,
		.accel_max_scale = 32000 << 16,
		.temp_scale = 100,
		.deltang_max_val = IIO_DEGREE_TO_RAD(2160),
		.deltvel_max_val = 400,
		.int_clk = 2000,
		.max_dec = 1999,
		.sync = adis16475_sync_mode,
		/* pulse sync not supported */
		.num_sync = ARRAY_SIZE(adis16475_sync_mode) - 1,
		.flags = ADIS16475_HAS_BURST32 | ADIS16475_HAS_BURST_DELTA_DATA,
		.adis_data = ADIS16475_DATA(16507, &adis1650x_timeouts,
					    ADIS16475_BURST32_MAX_DATA_NO_TS32,
					    ADIS16475_BURST_MAX_SPEED, false),
	},
	[ADIS16575_2] = {
		.name = "adis16575-2",
		.num_channels = ARRAY_SIZE(adis16575_channels),
		.channels = adis16575_channels,
		.gyro_max_val = 1,
		.gyro_max_scale = IIO_RAD_TO_DEGREE(40 << 16),
		.accel_max_val = 8,
		.accel_max_scale = IIO_M_S_2_TO_G(32000 << 16),
		.temp_scale = 100,
		.deltang_max_val = IIO_DEGREE_TO_RAD(450),
		.deltvel_max_val = 100,
		.int_clk = 4000,
		.max_dec = 3999,
		.sync = adis16575_sync_mode,
		.num_sync = ARRAY_SIZE(adis16575_sync_mode),
		.flags = ADIS16475_HAS_BURST32 |
			 ADIS16475_HAS_BURST_DELTA_DATA |
			 ADIS16475_NEEDS_BURST_REQUEST |
			 ADIS16475_HAS_TIMESTAMP32,
		.adis_data = ADIS16475_DATA(16575, &adis16475_timeouts,
					    ADIS16575_BURST32_DATA_TS32,
					    ADIS16575_BURST_MAX_SPEED, true),
	},
	[ADIS16575_3] = {
		.name = "adis16575-3",
		.num_channels = ARRAY_SIZE(adis16575_channels),
		.channels = adis16575_channels,
		.gyro_max_val = 1,
		.gyro_max_scale = IIO_RAD_TO_DEGREE(10 << 16),
		.accel_max_val = 8,
		.accel_max_scale = IIO_M_S_2_TO_G(32000 << 16),
		.temp_scale = 100,
		.deltang_max_val = IIO_DEGREE_TO_RAD(2000),
		.deltvel_max_val = 100,
		.int_clk = 4000,
		.max_dec = 3999,
		.sync = adis16575_sync_mode,
		.num_sync = ARRAY_SIZE(adis16575_sync_mode),
		.flags = ADIS16475_HAS_BURST32 |
			 ADIS16475_HAS_BURST_DELTA_DATA |
			 ADIS16475_NEEDS_BURST_REQUEST |
			 ADIS16475_HAS_TIMESTAMP32,
		.adis_data = ADIS16475_DATA(16575, &adis16475_timeouts,
					    ADIS16575_BURST32_DATA_TS32,
					    ADIS16575_BURST_MAX_SPEED, true),
	},
	[ADIS16576_2] = {
		.name = "adis16576-2",
		.num_channels = ARRAY_SIZE(adis16575_channels),
		.channels = adis16575_channels,
		.gyro_max_val = 1,
		.gyro_max_scale = IIO_RAD_TO_DEGREE(40 << 16),
		.accel_max_val = 40,
		.accel_max_scale = IIO_M_S_2_TO_G(32000 << 16),
		.temp_scale = 100,
		.deltang_max_val = IIO_DEGREE_TO_RAD(450),
		.deltvel_max_val = 125,
		.int_clk = 4000,
		.max_dec = 3999,
		.sync = adis16575_sync_mode,
		.num_sync = ARRAY_SIZE(adis16575_sync_mode),
		.flags = ADIS16475_HAS_BURST32 |
			 ADIS16475_HAS_BURST_DELTA_DATA |
			 ADIS16475_NEEDS_BURST_REQUEST |
			 ADIS16475_HAS_TIMESTAMP32,
		.adis_data = ADIS16475_DATA(16576, &adis16475_timeouts,
					    ADIS16575_BURST32_DATA_TS32,
					    ADIS16575_BURST_MAX_SPEED, true),
	},
	[ADIS16576_3] = {
		.name = "adis16576-3",
		.num_channels = ARRAY_SIZE(adis16575_channels),
		.channels = adis16575_channels,
		.gyro_max_val = 1,
		.gyro_max_scale = IIO_RAD_TO_DEGREE(10 << 16),
		.accel_max_val = 40,
		.accel_max_scale = IIO_M_S_2_TO_G(32000 << 16),
		.temp_scale = 100,
		.deltang_max_val = IIO_DEGREE_TO_RAD(2000),
		.deltvel_max_val = 125,
		.int_clk = 4000,
		.max_dec = 3999,
		.sync = adis16575_sync_mode,
		.num_sync = ARRAY_SIZE(adis16575_sync_mode),
		.flags = ADIS16475_HAS_BURST32 |
			 ADIS16475_HAS_BURST_DELTA_DATA |
			 ADIS16475_NEEDS_BURST_REQUEST |
			 ADIS16475_HAS_TIMESTAMP32,
		.adis_data = ADIS16475_DATA(16576, &adis16475_timeouts,
					    ADIS16575_BURST32_DATA_TS32,
					    ADIS16575_BURST_MAX_SPEED, true),
	},
	[ADIS16577_2] = {
		.name = "adis16577-2",
		.num_channels = ARRAY_SIZE(adis16575_channels),
		.channels = adis16575_channels,
		.gyro_max_val = 1,
		.gyro_max_scale = IIO_RAD_TO_DEGREE(40 << 16),
		.accel_max_val = 40,
		.accel_max_scale = IIO_M_S_2_TO_G(32000 << 16),
		.temp_scale = 100,
		.deltang_max_val = IIO_DEGREE_TO_RAD(450),
		.deltvel_max_val = 400,
		.int_clk = 4000,
		.max_dec = 3999,
		.sync = adis16575_sync_mode,
		.num_sync = ARRAY_SIZE(adis16575_sync_mode),
		.flags = ADIS16475_HAS_BURST32 |
			 ADIS16475_HAS_BURST_DELTA_DATA |
			 ADIS16475_NEEDS_BURST_REQUEST |
			 ADIS16475_HAS_TIMESTAMP32,
		.adis_data = ADIS16475_DATA(16577, &adis16475_timeouts,
					    ADIS16575_BURST32_DATA_TS32,
					    ADIS16575_BURST_MAX_SPEED, true),
	},
	[ADIS16577_3] = {
		.name = "adis16577-3",
		.num_channels = ARRAY_SIZE(adis16575_channels),
		.channels = adis16575_channels,
		.gyro_max_val = 1,
		.gyro_max_scale = IIO_RAD_TO_DEGREE(10 << 16),
		.accel_max_val = 40,
		.accel_max_scale = IIO_M_S_2_TO_G(32000 << 16),
		.temp_scale = 100,
		.deltang_max_val = IIO_DEGREE_TO_RAD(2000),
		.deltvel_max_val = 400,
		.int_clk = 4000,
		.max_dec = 3999,
		.sync = adis16575_sync_mode,
		.num_sync = ARRAY_SIZE(adis16575_sync_mode),
		.flags = ADIS16475_HAS_BURST32 |
			 ADIS16475_HAS_BURST_DELTA_DATA |
			 ADIS16475_NEEDS_BURST_REQUEST |
			 ADIS16475_HAS_TIMESTAMP32,
		.adis_data = ADIS16475_DATA(16577, &adis16475_timeouts,
					    ADIS16575_BURST32_DATA_TS32,
					    ADIS16575_BURST_MAX_SPEED, true),
	},
};

static int adis16475_update_scan_mode(struct iio_dev *indio_dev,
				      const unsigned long *scan_mask)
{
	u16 en;
	int ret;
	struct adis16475 *st = iio_priv(indio_dev);

	if (st->info->flags & ADIS16475_HAS_BURST_DELTA_DATA) {
		if ((*scan_mask & ADIS16500_BURST_DATA_SEL_0_CHN_MASK) &&
		    (*scan_mask & ADIS16500_BURST_DATA_SEL_1_CHN_MASK))
			return -EINVAL;
		if (*scan_mask & ADIS16500_BURST_DATA_SEL_0_CHN_MASK)
			en = FIELD_PREP(ADIS16500_BURST_DATA_SEL_MASK, 0);
		else
			en = FIELD_PREP(ADIS16500_BURST_DATA_SEL_MASK, 1);

		ret = __adis_update_bits(&st->adis, ADIS16475_REG_MSG_CTRL,
					 ADIS16500_BURST_DATA_SEL_MASK, en);
		if (ret)
			return ret;
	}

	return adis_update_scan_mode(indio_dev, scan_mask);
}

static const struct iio_info adis16475_info = {
	.read_raw = &adis16475_read_raw,
	.write_raw = &adis16475_write_raw,
	.update_scan_mode = adis16475_update_scan_mode,
	.debugfs_reg_access = adis_debugfs_reg_access,
};

static const struct iio_info adis16575_info = {
	.read_raw = &adis16475_read_raw,
	.write_raw = &adis16475_write_raw,
	.update_scan_mode = adis16475_update_scan_mode,
	.debugfs_reg_access = adis_debugfs_reg_access,
	.hwfifo_set_watermark = adis16475_set_watermark,
};

static bool adis16475_validate_crc(const u8 *buffer, u16 crc,
				   u16 burst_size, u16 start_idx)
{
	int i;

	for (i = start_idx; i < burst_size - 2; i++)
		crc -= buffer[i];

	return crc == 0;
}

static void adis16475_burst32_check(struct adis16475 *st)
{
	int ret;
	struct adis *adis = &st->adis;
	u8 timestamp32 = 0;

	if (!(st->info->flags & ADIS16475_HAS_BURST32))
		return;

	if (st->info->flags & ADIS16475_HAS_TIMESTAMP32)
		timestamp32 = 1;

	if (st->lsb_flag && !st->burst32) {
		const u16 en = ADIS16500_BURST32(1);

		ret = __adis_update_bits(&st->adis, ADIS16475_REG_MSG_CTRL,
					 ADIS16500_BURST32_MASK, en);
		if (ret)
			return;

		st->burst32 = true;

		/*
		 * In 32-bit mode we need extra 2 bytes for all gyro
		 * and accel channels.
		 * If the device has 32-bit timestamp value we need 2 extra
		 * bytes for it.
		 */
		adis->burst_extra_len = (6 + timestamp32) * sizeof(u16);
		adis->xfer[1].len += (6 + timestamp32) * sizeof(u16);

		dev_dbg(&adis->spi->dev, "Enable burst32 mode, xfer:%d",
			adis->xfer[1].len);

	} else if (!st->lsb_flag && st->burst32) {
		const u16 en = ADIS16500_BURST32(0);

		ret = __adis_update_bits(&st->adis, ADIS16475_REG_MSG_CTRL,
					 ADIS16500_BURST32_MASK, en);
		if (ret)
			return;

		st->burst32 = false;

		/* Remove the extra bits */
		adis->burst_extra_len = 0;
		adis->xfer[1].len -= (6 + timestamp32) * sizeof(u16);
		dev_dbg(&adis->spi->dev, "Disable burst32 mode, xfer:%d\n",
			adis->xfer[1].len);
	}
}

static int adis16475_push_single_sample(struct iio_poll_func *pf)
{
	struct iio_dev *indio_dev = pf->indio_dev;
	struct adis16475 *st = iio_priv(indio_dev);
	struct adis *adis = &st->adis;
	int ret, bit, buff_offset = 0, i = 0;
	__be16 *buffer;
	u16 crc;
	bool valid;
	u8 crc_offset = 9;
	u16 burst_size = ADIS16475_BURST_MAX_DATA;
	u16 start_idx = (st->info->flags & ADIS16475_HAS_TIMESTAMP32) ? 2 : 0;

	/* offset until the first element after gyro and accel */
	const u8 offset = st->burst32 ? 13 : 7;

	if (st->burst32) {
		crc_offset = (st->info->flags & ADIS16475_HAS_TIMESTAMP32) ? 16 : 15;
		burst_size = adis->data->burst_max_len;
	}

	ret = spi_sync(adis->spi, &adis->msg);
	if (ret)
		return ret;

	buffer = adis->buffer;

	crc = be16_to_cpu(buffer[crc_offset]);
	valid = adis16475_validate_crc(adis->buffer, crc, burst_size, start_idx);
	if (!valid) {
		dev_err(&adis->spi->dev, "Invalid crc\n");
		return -EINVAL;
	}

	iio_for_each_active_channel(indio_dev, bit) {
		/*
		 * When burst mode is used, system flags is the first data
		 * channel in the sequence, but the scan index is 7.
		 */
		switch (bit) {
		case ADIS16475_SCAN_TEMP:
			st->data[i++] = buffer[offset];
			/*
			 * The temperature channel has 16-bit storage size.
			 * We need to perform the padding to have the buffer
			 * elements naturally aligned in case there are any
			 * 32-bit storage size channels enabled which have a
			 * scan index higher than the temperature channel scan
			 * index.
			 */
			if (*indio_dev->active_scan_mask & GENMASK(ADIS16475_SCAN_DELTVEL_Z, ADIS16475_SCAN_DELTANG_X))
				st->data[i++] = 0;
			break;
		case ADIS16475_SCAN_DELTANG_X ... ADIS16475_SCAN_DELTVEL_Z:
			buff_offset = ADIS16475_SCAN_DELTANG_X;
			fallthrough;
		case ADIS16475_SCAN_GYRO_X ... ADIS16475_SCAN_ACCEL_Z:
			/*
			 * The first 2 bytes on the received data are the
			 * DIAG_STAT reg, hence the +1 offset here...
			 */
			if (st->burst32) {
				/* upper 16 */
				st->data[i++] = buffer[(bit - buff_offset) * 2 + 2];
				/* lower 16 */
				st->data[i++] = buffer[(bit - buff_offset) * 2 + 1];
			} else {
				st->data[i++] = buffer[(bit - buff_offset) + 1];
				/*
				 * Don't bother in doing the manual read if the
				 * device supports burst32. burst32 will be
				 * enabled in the next call to
				 * adis16475_burst32_check()...
				 */
				if (st->lsb_flag && !(st->info->flags & ADIS16475_HAS_BURST32)) {
					u16 val = 0;
					const u32 reg = ADIS16475_REG_X_GYRO_L +
						bit * 4;

					adis_read_reg_16(adis, reg, &val);
					st->data[i++] = cpu_to_be16(val);
				} else {
					/* lower not used */
					st->data[i++] = 0;
				}
			}
			break;
		}
	}

	/* There might not be a timestamp option for some devices. */
	iio_push_to_buffers_with_timestamp(indio_dev, st->data, pf->timestamp);

	return 0;
}

static irqreturn_t adis16475_trigger_handler(int irq, void *p)
{
	struct iio_poll_func *pf = p;
	struct iio_dev *indio_dev = pf->indio_dev;
	struct adis16475 *st = iio_priv(indio_dev);

	adis16475_push_single_sample(pf);
	/*
	 * We only check the burst mode at the end of the current capture since
	 * it takes a full data ready cycle for the device to update the burst
	 * array.
	 */
	adis16475_burst32_check(st);

	iio_trigger_notify_done(indio_dev->trig);

	return IRQ_HANDLED;
}

/*
 * This function updates the first tx byte from the adis message based on the
 * given burst request.
 */
static void adis16575_update_msg_for_burst(struct adis *adis, u8 burst_req)
{
	unsigned int burst_max_length;
	u8 *tx;

	if (adis->data->burst_max_len)
		burst_max_length = adis->data->burst_max_len;
	else
		burst_max_length = adis->data->burst_len + adis->burst_extra_len;

	tx = adis->buffer + burst_max_length;
	tx[0] = ADIS_READ_REG(burst_req);
}

static int adis16575_custom_burst_read(struct iio_poll_func *pf, u8 burst_req)
{
	struct iio_dev *indio_dev = pf->indio_dev;
	struct adis16475 *st = iio_priv(indio_dev);
	struct adis *adis = &st->adis;

	adis16575_update_msg_for_burst(adis, burst_req);

	if (burst_req)
		return spi_sync(adis->spi, &adis->msg);

	return adis16475_push_single_sample(pf);
}

/*
 * This handler is meant to be used for devices which support burst readings
 * from FIFO (namely devices from adis1657x family).
 * In order to pop the FIFO the 0x68 0x00 FIFO pop burst request has to be sent.
 * If the previous device command was not a FIFO pop burst request, the FIFO pop
 * burst request will simply pop the FIFO without returning valid data.
 * For the nth consecutive burst request, thedevice will send the data popped
 * with the (n-1)th consecutive burst request.
 * In order to read the data which was popped previously, without popping the
 * FIFO, the 0x00 0x00 burst request has to be sent.
 * If after a 0x68 0x00 FIFO pop burst request, there is any other device access
 * different from a 0x68 0x00 or a 0x00 0x00 burst request, the FIFO data popped
 * previously will be lost.
 */
static irqreturn_t adis16475_trigger_handler_with_fifo(int irq, void *p)
{
	struct iio_poll_func *pf = p;
	struct iio_dev *indio_dev = pf->indio_dev;
	struct adis16475 *st = iio_priv(indio_dev);
	struct adis *adis = &st->adis;
	int ret;
	u16 fifo_cnt, i;

	adis_dev_auto_lock(&st->adis);

	ret = __adis_read_reg_16(adis, ADIS16575_REG_FIFO_CNT, &fifo_cnt);
	if (ret)
		goto unlock;

	/*
	 * If no sample is available, nothing can be read. This can happen if
	 * a the used trigger has a higher frequency than the selected sample rate.
	 */
	if (!fifo_cnt)
		goto unlock;

	/*
	 * First burst request - FIFO pop: popped data will be returned in the
	 * next burst request.
	 */
	ret = adis16575_custom_burst_read(pf, adis->data->burst_reg_cmd);
	if (ret)
		goto unlock;

	for (i = 0; i < fifo_cnt - 1; i++) {
		ret = adis16475_push_single_sample(pf);
		if (ret)
			goto unlock;
	}

	/* FIFO read without popping */
	ret = adis16575_custom_burst_read(pf, 0);

unlock:
	/*
	 * We only check the burst mode at the end of the current capture since
	 * reading data from registers will impact the FIFO reading.
	 */
	adis16475_burst32_check(st);
	iio_trigger_notify_done(indio_dev->trig);

	return IRQ_HANDLED;
}

static int adis16475_config_sync_mode(struct adis16475 *st)
{
	int ret;
	struct device *dev = &st->adis.spi->dev;
	const struct adis16475_sync *sync;
	u32 sync_mode;
<<<<<<< HEAD
	u16 val;
=======
	u16 max_sample_rate = st->info->int_clk + 100;
	u16 val;

	/* if available, enable 4khz internal clock */
	if (st->info->int_clk == 4000) {
		ret = __adis_update_bits(&st->adis, ADIS16475_REG_MSG_CTRL,
					 ADIS16575_SYNC_4KHZ_MASK,
					 (u16)ADIS16575_SYNC_4KHZ(1));
		if (ret)
			return ret;
	}
>>>>>>> a6ad5510

	/* default to internal clk */
	st->clk_freq = st->info->int_clk * 1000;

	ret = device_property_read_u32(dev, "adi,sync-mode", &sync_mode);
	if (ret)
		return 0;

	if (sync_mode >= st->info->num_sync) {
		dev_err(dev, "Invalid sync mode: %u for %s\n", sync_mode,
			st->info->name);
		return -EINVAL;
	}

	sync = &st->info->sync[sync_mode];
	st->sync_mode = sync->sync_mode;

	/* All the other modes require external input signal */
	if (sync->sync_mode != ADIS16475_SYNC_OUTPUT) {
		struct clk *clk = devm_clk_get_enabled(dev, NULL);

		if (IS_ERR(clk))
			return PTR_ERR(clk);

		st->clk_freq = clk_get_rate(clk);
		if (st->clk_freq < sync->min_rate ||
		    st->clk_freq > sync->max_rate) {
			dev_err(dev,
				"Clk rate:%u not in a valid range:[%u %u]\n",
				st->clk_freq, sync->min_rate, sync->max_rate);
			return -EINVAL;
		}

		if (sync->sync_mode == ADIS16475_SYNC_SCALED) {
			u16 up_scale;

			/*
			 * In sync scaled mode, the IMU sample rate is the clk_freq * sync_scale.
			 * Hence, default the IMU sample rate to the highest multiple of the input
			 * clock lower than the IMU max sample rate.
			 */
			up_scale = max_sample_rate / st->clk_freq;

			ret = __adis_write_reg_16(&st->adis,
						  ADIS16475_REG_UP_SCALE,
						  up_scale);
			if (ret)
				return ret;
		}

		st->clk_freq *= 1000;
	}
	/*
	 * Keep in mind that the mask for the clk modes in adis1650*
	 * chips is different (1100 instead of 11100). However, we
	 * are not configuring BIT(4) in these chips and the default
	 * value is 0, so we are fine in doing the below operations.
	 * I'm keeping this for simplicity and avoiding extra variables
	 * in chip_info.
	 */
	val = ADIS16475_SYNC_MODE(sync->sync_mode);
	ret = __adis_update_bits(&st->adis, ADIS16475_REG_MSG_CTRL,
				 ADIS16475_SYNC_MODE_MASK, val);
	if (ret)
		return ret;

	usleep_range(250, 260);

	return 0;
}

static int adis16475_config_irq_pin(struct adis16475 *st)
{
	int ret;
	u32 irq_type;
	u16 val = 0;
	u8 polarity;
	struct spi_device *spi = st->adis.spi;

	irq_type = irq_get_trigger_type(spi->irq);

	if (st->adis.data->has_fifo) {
		/*
		 * It is possible to configure the fifo watermark pin polarity.
		 * Furthermore, we need to update the adis struct if we want the
		 * watermark pin active low.
		 */
		if (irq_type == IRQ_TYPE_LEVEL_HIGH) {
			polarity = 1;
			st->adis.irq_flag = IRQF_TRIGGER_HIGH;
		} else if (irq_type == IRQ_TYPE_LEVEL_LOW) {
			polarity = 0;
			st->adis.irq_flag = IRQF_TRIGGER_LOW;
		} else {
			dev_err(&spi->dev, "Invalid interrupt type 0x%x specified\n",
				irq_type);
			return -EINVAL;
		}

		/* Configure the watermark pin polarity. */
		val = ADIS16575_WM_POL(polarity);
		ret = adis_update_bits(&st->adis, ADIS16475_REG_FIFO_CTRL,
				       ADIS16575_WM_POL_MASK, val);
		if (ret)
			return ret;

		/* Enable watermark interrupt pin. */
		ret = adis_update_bits(&st->adis, ADIS16475_REG_FIFO_CTRL,
				       ADIS16575_WM_EN_MASK,
				       (u16)ADIS16575_WM_EN(1));
		if (ret)
			return ret;

	} else {
		/*
		 * It is possible to configure the data ready polarity. Furthermore, we
		 * need to update the adis struct if we want data ready as active low.
		 */
		if (irq_type == IRQ_TYPE_EDGE_RISING) {
			polarity = 1;
			st->adis.irq_flag = IRQF_TRIGGER_RISING;
		} else if (irq_type == IRQ_TYPE_EDGE_FALLING) {
			polarity = 0;
			st->adis.irq_flag = IRQF_TRIGGER_FALLING;
		} else {
			dev_err(&spi->dev, "Invalid interrupt type 0x%x specified\n",
				irq_type);
			return -EINVAL;
		}

		val = ADIS16475_MSG_CTRL_DR_POL(polarity);
		ret = __adis_update_bits(&st->adis, ADIS16475_REG_MSG_CTRL,
					 ADIS16475_MSG_CTRL_DR_POL_MASK, val);
		if (ret)
			return ret;
		/*
		 * There is a delay writing to any bits written to the MSC_CTRL
		 * register. It should not be bigger than 200us, so 250 should be more
		 * than enough!
		 */
		usleep_range(250, 260);
	}

	return 0;
}


static int adis16475_probe(struct spi_device *spi)
{
	struct iio_dev *indio_dev;
	struct adis16475 *st;
	int ret;
	u16 val;

	indio_dev = devm_iio_device_alloc(&spi->dev, sizeof(*st));
	if (!indio_dev)
		return -ENOMEM;

	st = iio_priv(indio_dev);

	st->info = spi_get_device_match_data(spi);
	if (!st->info)
		return -EINVAL;

	ret = adis_init(&st->adis, indio_dev, spi, &st->info->adis_data);
	if (ret)
		return ret;

	indio_dev->name = st->info->name;
	indio_dev->channels = st->info->channels;
	indio_dev->num_channels = st->info->num_channels;
	if (st->adis.data->has_fifo)
		indio_dev->info = &adis16575_info;
	else
		indio_dev->info = &adis16475_info;
	indio_dev->modes = INDIO_DIRECT_MODE;

	ret = __adis_initial_startup(&st->adis);
	if (ret)
		return ret;

	ret = adis16475_config_irq_pin(st);
	if (ret)
		return ret;

	ret = adis16475_config_sync_mode(st);
	if (ret)
		return ret;

	if (st->adis.data->has_fifo) {
		ret = devm_adis_setup_buffer_and_trigger_with_attrs(&st->adis, indio_dev,
								    adis16475_trigger_handler_with_fifo,
								    &adis16475_buffer_ops,
								    adis16475_fifo_attributes);
		if (ret)
			return ret;

		/* Update overflow behavior to always overwrite the oldest sample. */
		val = ADIS16575_OVERWRITE_OLDEST;
		ret = adis_update_bits(&st->adis, ADIS16475_REG_FIFO_CTRL,
				       ADIS16575_OVERFLOW_MASK, val);
		if (ret)
			return ret;
	} else {
		ret = devm_adis_setup_buffer_and_trigger(&st->adis, indio_dev,
							 adis16475_trigger_handler);
		if (ret)
			return ret;
	}

	ret = devm_iio_device_register(&spi->dev, indio_dev);
	if (ret)
		return ret;

	adis16475_debugfs_init(indio_dev);

	return 0;
}

<<<<<<< HEAD

static int adis16475_probe(struct spi_device *spi)
{
	struct iio_dev *indio_dev;
	struct adis16475 *st;
	int ret;

	indio_dev = devm_iio_device_alloc(&spi->dev, sizeof(*st));
	if (!indio_dev)
		return -ENOMEM;

	st = iio_priv(indio_dev);

	st->info = spi_get_device_match_data(spi);
	if (!st->info)
		return -EINVAL;

	ret = adis_init(&st->adis, indio_dev, spi, &st->info->adis_data);
	if (ret)
		return ret;

	indio_dev->name = st->info->name;
	indio_dev->channels = st->info->channels;
	indio_dev->num_channels = st->info->num_channels;
	indio_dev->info = &adis16475_info;
	indio_dev->modes = INDIO_DIRECT_MODE;

	ret = __adis_initial_startup(&st->adis);
	if (ret)
		return ret;

	ret = adis16475_config_irq_pin(st);
	if (ret)
		return ret;

	ret = adis16475_config_sync_mode(st);
	if (ret)
		return ret;

	ret = devm_adis_setup_buffer_and_trigger(&st->adis, indio_dev,
						 adis16475_trigger_handler);
	if (ret)
		return ret;

	ret = devm_iio_device_register(&spi->dev, indio_dev);
	if (ret)
		return ret;

	adis16475_debugfs_init(indio_dev);

	return 0;
}
=======
static const struct of_device_id adis16475_of_match[] = {
	{ .compatible = "adi,adis16470",
		.data = &adis16475_chip_info[ADIS16470] },
	{ .compatible = "adi,adis16475-1",
		.data = &adis16475_chip_info[ADIS16475_1] },
	{ .compatible = "adi,adis16475-2",
		.data = &adis16475_chip_info[ADIS16475_2] },
	{ .compatible = "adi,adis16475-3",
		.data = &adis16475_chip_info[ADIS16475_3] },
	{ .compatible = "adi,adis16477-1",
		.data = &adis16475_chip_info[ADIS16477_1] },
	{ .compatible = "adi,adis16477-2",
		.data = &adis16475_chip_info[ADIS16477_2] },
	{ .compatible = "adi,adis16477-3",
		.data = &adis16475_chip_info[ADIS16477_3] },
	{ .compatible = "adi,adis16465-1",
		.data = &adis16475_chip_info[ADIS16465_1] },
	{ .compatible = "adi,adis16465-2",
		.data = &adis16475_chip_info[ADIS16465_2] },
	{ .compatible = "adi,adis16465-3",
		.data = &adis16475_chip_info[ADIS16465_3] },
	{ .compatible = "adi,adis16467-1",
		.data = &adis16475_chip_info[ADIS16467_1] },
	{ .compatible = "adi,adis16467-2",
		.data = &adis16475_chip_info[ADIS16467_2] },
	{ .compatible = "adi,adis16467-3",
		.data = &adis16475_chip_info[ADIS16467_3] },
	{ .compatible = "adi,adis16500",
		.data = &adis16475_chip_info[ADIS16500] },
	{ .compatible = "adi,adis16501",
		.data = &adis16475_chip_info[ADIS16501] },
	{ .compatible = "adi,adis16505-1",
		.data = &adis16475_chip_info[ADIS16505_1] },
	{ .compatible = "adi,adis16505-2",
		.data = &adis16475_chip_info[ADIS16505_2] },
	{ .compatible = "adi,adis16505-3",
		.data = &adis16475_chip_info[ADIS16505_3] },
	{ .compatible = "adi,adis16507-1",
		.data = &adis16475_chip_info[ADIS16507_1] },
	{ .compatible = "adi,adis16507-2",
		.data = &adis16475_chip_info[ADIS16507_2] },
	{ .compatible = "adi,adis16507-3",
		.data = &adis16475_chip_info[ADIS16507_3] },
	{ .compatible = "adi,adis16575-2",
		.data = &adis16475_chip_info[ADIS16575_2] },
	{ .compatible = "adi,adis16575-3",
		.data = &adis16475_chip_info[ADIS16575_3] },
	{ .compatible = "adi,adis16576-2",
		.data = &adis16475_chip_info[ADIS16576_2] },
	{ .compatible = "adi,adis16576-3",
		.data = &adis16475_chip_info[ADIS16576_3] },
	{ .compatible = "adi,adis16577-2",
		.data = &adis16475_chip_info[ADIS16577_2] },
	{ .compatible = "adi,adis16577-3",
		.data = &adis16475_chip_info[ADIS16577_3] },
	{ },
};
MODULE_DEVICE_TABLE(of, adis16475_of_match);

static const struct spi_device_id adis16475_ids[] = {
	{ "adis16470", (kernel_ulong_t)&adis16475_chip_info[ADIS16470] },
	{ "adis16475-1", (kernel_ulong_t)&adis16475_chip_info[ADIS16475_1] },
	{ "adis16475-2", (kernel_ulong_t)&adis16475_chip_info[ADIS16475_2] },
	{ "adis16475-3", (kernel_ulong_t)&adis16475_chip_info[ADIS16475_3] },
	{ "adis16477-1", (kernel_ulong_t)&adis16475_chip_info[ADIS16477_1] },
	{ "adis16477-2", (kernel_ulong_t)&adis16475_chip_info[ADIS16477_2] },
	{ "adis16477-3", (kernel_ulong_t)&adis16475_chip_info[ADIS16477_3] },
	{ "adis16465-1", (kernel_ulong_t)&adis16475_chip_info[ADIS16465_1] },
	{ "adis16465-2", (kernel_ulong_t)&adis16475_chip_info[ADIS16465_2] },
	{ "adis16465-3", (kernel_ulong_t)&adis16475_chip_info[ADIS16465_3] },
	{ "adis16467-1", (kernel_ulong_t)&adis16475_chip_info[ADIS16467_1] },
	{ "adis16467-2", (kernel_ulong_t)&adis16475_chip_info[ADIS16467_2] },
	{ "adis16467-3", (kernel_ulong_t)&adis16475_chip_info[ADIS16467_3] },
	{ "adis16500", (kernel_ulong_t)&adis16475_chip_info[ADIS16500] },
	{ "adis16501", (kernel_ulong_t)&adis16475_chip_info[ADIS16501] },
	{ "adis16505-1", (kernel_ulong_t)&adis16475_chip_info[ADIS16505_1] },
	{ "adis16505-2", (kernel_ulong_t)&adis16475_chip_info[ADIS16505_2] },
	{ "adis16505-3", (kernel_ulong_t)&adis16475_chip_info[ADIS16505_3] },
	{ "adis16507-1", (kernel_ulong_t)&adis16475_chip_info[ADIS16507_1] },
	{ "adis16507-2", (kernel_ulong_t)&adis16475_chip_info[ADIS16507_2] },
	{ "adis16507-3", (kernel_ulong_t)&adis16475_chip_info[ADIS16507_3] },
	{ "adis16575-2", (kernel_ulong_t)&adis16475_chip_info[ADIS16575_2] },
	{ "adis16575-3", (kernel_ulong_t)&adis16475_chip_info[ADIS16575_3] },
	{ "adis16576-2", (kernel_ulong_t)&adis16475_chip_info[ADIS16576_2] },
	{ "adis16576-3", (kernel_ulong_t)&adis16475_chip_info[ADIS16576_3] },
	{ "adis16577-2", (kernel_ulong_t)&adis16475_chip_info[ADIS16577_2] },
	{ "adis16577-3", (kernel_ulong_t)&adis16475_chip_info[ADIS16577_3] },
	{ }
};
MODULE_DEVICE_TABLE(spi, adis16475_ids);
>>>>>>> a6ad5510

static const struct of_device_id adis16475_of_match[] = {
	{ .compatible = "adi,adis16470",
		.data = &adis16475_chip_info[ADIS16470] },
	{ .compatible = "adi,adis16475-1",
		.data = &adis16475_chip_info[ADIS16475_1] },
	{ .compatible = "adi,adis16475-2",
		.data = &adis16475_chip_info[ADIS16475_2] },
	{ .compatible = "adi,adis16475-3",
		.data = &adis16475_chip_info[ADIS16475_3] },
	{ .compatible = "adi,adis16477-1",
		.data = &adis16475_chip_info[ADIS16477_1] },
	{ .compatible = "adi,adis16477-2",
		.data = &adis16475_chip_info[ADIS16477_2] },
	{ .compatible = "adi,adis16477-3",
		.data = &adis16475_chip_info[ADIS16477_3] },
	{ .compatible = "adi,adis16465-1",
		.data = &adis16475_chip_info[ADIS16465_1] },
	{ .compatible = "adi,adis16465-2",
		.data = &adis16475_chip_info[ADIS16465_2] },
	{ .compatible = "adi,adis16465-3",
		.data = &adis16475_chip_info[ADIS16465_3] },
	{ .compatible = "adi,adis16467-1",
		.data = &adis16475_chip_info[ADIS16467_1] },
	{ .compatible = "adi,adis16467-2",
		.data = &adis16475_chip_info[ADIS16467_2] },
	{ .compatible = "adi,adis16467-3",
		.data = &adis16475_chip_info[ADIS16467_3] },
	{ .compatible = "adi,adis16500",
		.data = &adis16475_chip_info[ADIS16500] },
	{ .compatible = "adi,adis16505-1",
		.data = &adis16475_chip_info[ADIS16505_1] },
	{ .compatible = "adi,adis16505-2",
		.data = &adis16475_chip_info[ADIS16505_2] },
	{ .compatible = "adi,adis16505-3",
		.data = &adis16475_chip_info[ADIS16505_3] },
	{ .compatible = "adi,adis16507-1",
		.data = &adis16475_chip_info[ADIS16507_1] },
	{ .compatible = "adi,adis16507-2",
		.data = &adis16475_chip_info[ADIS16507_2] },
	{ .compatible = "adi,adis16507-3",
		.data = &adis16475_chip_info[ADIS16507_3] },
	{ },
};
MODULE_DEVICE_TABLE(of, adis16475_of_match);

static const struct spi_device_id adis16475_ids[] = {
	{ "adis16470", (kernel_ulong_t)&adis16475_chip_info[ADIS16470] },
	{ "adis16475-1", (kernel_ulong_t)&adis16475_chip_info[ADIS16475_1] },
	{ "adis16475-2", (kernel_ulong_t)&adis16475_chip_info[ADIS16475_2] },
	{ "adis16475-3", (kernel_ulong_t)&adis16475_chip_info[ADIS16475_3] },
	{ "adis16477-1", (kernel_ulong_t)&adis16475_chip_info[ADIS16477_1] },
	{ "adis16477-2", (kernel_ulong_t)&adis16475_chip_info[ADIS16477_2] },
	{ "adis16477-3", (kernel_ulong_t)&adis16475_chip_info[ADIS16477_3] },
	{ "adis16465-1", (kernel_ulong_t)&adis16475_chip_info[ADIS16465_1] },
	{ "adis16465-2", (kernel_ulong_t)&adis16475_chip_info[ADIS16465_2] },
	{ "adis16465-3", (kernel_ulong_t)&adis16475_chip_info[ADIS16465_3] },
	{ "adis16467-1", (kernel_ulong_t)&adis16475_chip_info[ADIS16467_1] },
	{ "adis16467-2", (kernel_ulong_t)&adis16475_chip_info[ADIS16467_2] },
	{ "adis16467-3", (kernel_ulong_t)&adis16475_chip_info[ADIS16467_3] },
	{ "adis16500", (kernel_ulong_t)&adis16475_chip_info[ADIS16500] },
	{ "adis16505-1", (kernel_ulong_t)&adis16475_chip_info[ADIS16505_1] },
	{ "adis16505-2", (kernel_ulong_t)&adis16475_chip_info[ADIS16505_2] },
	{ "adis16505-3", (kernel_ulong_t)&adis16475_chip_info[ADIS16505_3] },
	{ "adis16507-1", (kernel_ulong_t)&adis16475_chip_info[ADIS16507_1] },
	{ "adis16507-2", (kernel_ulong_t)&adis16475_chip_info[ADIS16507_2] },
	{ "adis16507-3", (kernel_ulong_t)&adis16475_chip_info[ADIS16507_3] },
	{ }
};
MODULE_DEVICE_TABLE(spi, adis16475_ids);

static struct spi_driver adis16475_driver = {
	.driver = {
		.name = "adis16475",
		.of_match_table = adis16475_of_match,
	},
	.probe = adis16475_probe,
	.id_table = adis16475_ids,
};
module_spi_driver(adis16475_driver);

MODULE_AUTHOR("Nuno Sa <nuno.sa@analog.com>");
MODULE_DESCRIPTION("Analog Devices ADIS16475 IMU driver");
MODULE_LICENSE("GPL");
MODULE_IMPORT_NS(IIO_ADISLIB);<|MERGE_RESOLUTION|>--- conflicted
+++ resolved
@@ -74,10 +74,6 @@
 #define ADIS16475_MAX_SCAN_DATA		20
 /* spi max speed in brust mode */
 #define ADIS16475_BURST_MAX_SPEED	1000000
-<<<<<<< HEAD
-#define ADIS16475_LSB_DEC_MASK		0
-#define ADIS16475_LSB_FIR_MASK		1
-=======
 #define ADIS16575_BURST_MAX_SPEED	8000000
 #define ADIS16475_LSB_DEC_MASK		0
 #define ADIS16475_LSB_FIR_MASK		1
@@ -98,7 +94,6 @@
 #define ADIS16575_FIFO_EN(x)		FIELD_PREP(ADIS16575_FIFO_EN_MASK, x)
 #define ADIS16575_FIFO_FLUSH_CMD	BIT(5)
 #define ADIS16575_REG_FIFO_CNT		0x3C
->>>>>>> a6ad5510
 
 enum {
 	ADIS16475_SYNC_DIRECT = 1,
@@ -1778,9 +1773,6 @@
 	struct device *dev = &st->adis.spi->dev;
 	const struct adis16475_sync *sync;
 	u32 sync_mode;
-<<<<<<< HEAD
-	u16 val;
-=======
 	u16 max_sample_rate = st->info->int_clk + 100;
 	u16 val;
 
@@ -1792,7 +1784,6 @@
 		if (ret)
 			return ret;
 	}
->>>>>>> a6ad5510
 
 	/* default to internal clk */
 	st->clk_freq = st->info->int_clk * 1000;
@@ -2012,60 +2003,6 @@
 	return 0;
 }
 
-<<<<<<< HEAD
-
-static int adis16475_probe(struct spi_device *spi)
-{
-	struct iio_dev *indio_dev;
-	struct adis16475 *st;
-	int ret;
-
-	indio_dev = devm_iio_device_alloc(&spi->dev, sizeof(*st));
-	if (!indio_dev)
-		return -ENOMEM;
-
-	st = iio_priv(indio_dev);
-
-	st->info = spi_get_device_match_data(spi);
-	if (!st->info)
-		return -EINVAL;
-
-	ret = adis_init(&st->adis, indio_dev, spi, &st->info->adis_data);
-	if (ret)
-		return ret;
-
-	indio_dev->name = st->info->name;
-	indio_dev->channels = st->info->channels;
-	indio_dev->num_channels = st->info->num_channels;
-	indio_dev->info = &adis16475_info;
-	indio_dev->modes = INDIO_DIRECT_MODE;
-
-	ret = __adis_initial_startup(&st->adis);
-	if (ret)
-		return ret;
-
-	ret = adis16475_config_irq_pin(st);
-	if (ret)
-		return ret;
-
-	ret = adis16475_config_sync_mode(st);
-	if (ret)
-		return ret;
-
-	ret = devm_adis_setup_buffer_and_trigger(&st->adis, indio_dev,
-						 adis16475_trigger_handler);
-	if (ret)
-		return ret;
-
-	ret = devm_iio_device_register(&spi->dev, indio_dev);
-	if (ret)
-		return ret;
-
-	adis16475_debugfs_init(indio_dev);
-
-	return 0;
-}
-=======
 static const struct of_device_id adis16475_of_match[] = {
 	{ .compatible = "adi,adis16470",
 		.data = &adis16475_chip_info[ADIS16470] },
@@ -2156,77 +2093,6 @@
 	{ }
 };
 MODULE_DEVICE_TABLE(spi, adis16475_ids);
->>>>>>> a6ad5510
-
-static const struct of_device_id adis16475_of_match[] = {
-	{ .compatible = "adi,adis16470",
-		.data = &adis16475_chip_info[ADIS16470] },
-	{ .compatible = "adi,adis16475-1",
-		.data = &adis16475_chip_info[ADIS16475_1] },
-	{ .compatible = "adi,adis16475-2",
-		.data = &adis16475_chip_info[ADIS16475_2] },
-	{ .compatible = "adi,adis16475-3",
-		.data = &adis16475_chip_info[ADIS16475_3] },
-	{ .compatible = "adi,adis16477-1",
-		.data = &adis16475_chip_info[ADIS16477_1] },
-	{ .compatible = "adi,adis16477-2",
-		.data = &adis16475_chip_info[ADIS16477_2] },
-	{ .compatible = "adi,adis16477-3",
-		.data = &adis16475_chip_info[ADIS16477_3] },
-	{ .compatible = "adi,adis16465-1",
-		.data = &adis16475_chip_info[ADIS16465_1] },
-	{ .compatible = "adi,adis16465-2",
-		.data = &adis16475_chip_info[ADIS16465_2] },
-	{ .compatible = "adi,adis16465-3",
-		.data = &adis16475_chip_info[ADIS16465_3] },
-	{ .compatible = "adi,adis16467-1",
-		.data = &adis16475_chip_info[ADIS16467_1] },
-	{ .compatible = "adi,adis16467-2",
-		.data = &adis16475_chip_info[ADIS16467_2] },
-	{ .compatible = "adi,adis16467-3",
-		.data = &adis16475_chip_info[ADIS16467_3] },
-	{ .compatible = "adi,adis16500",
-		.data = &adis16475_chip_info[ADIS16500] },
-	{ .compatible = "adi,adis16505-1",
-		.data = &adis16475_chip_info[ADIS16505_1] },
-	{ .compatible = "adi,adis16505-2",
-		.data = &adis16475_chip_info[ADIS16505_2] },
-	{ .compatible = "adi,adis16505-3",
-		.data = &adis16475_chip_info[ADIS16505_3] },
-	{ .compatible = "adi,adis16507-1",
-		.data = &adis16475_chip_info[ADIS16507_1] },
-	{ .compatible = "adi,adis16507-2",
-		.data = &adis16475_chip_info[ADIS16507_2] },
-	{ .compatible = "adi,adis16507-3",
-		.data = &adis16475_chip_info[ADIS16507_3] },
-	{ },
-};
-MODULE_DEVICE_TABLE(of, adis16475_of_match);
-
-static const struct spi_device_id adis16475_ids[] = {
-	{ "adis16470", (kernel_ulong_t)&adis16475_chip_info[ADIS16470] },
-	{ "adis16475-1", (kernel_ulong_t)&adis16475_chip_info[ADIS16475_1] },
-	{ "adis16475-2", (kernel_ulong_t)&adis16475_chip_info[ADIS16475_2] },
-	{ "adis16475-3", (kernel_ulong_t)&adis16475_chip_info[ADIS16475_3] },
-	{ "adis16477-1", (kernel_ulong_t)&adis16475_chip_info[ADIS16477_1] },
-	{ "adis16477-2", (kernel_ulong_t)&adis16475_chip_info[ADIS16477_2] },
-	{ "adis16477-3", (kernel_ulong_t)&adis16475_chip_info[ADIS16477_3] },
-	{ "adis16465-1", (kernel_ulong_t)&adis16475_chip_info[ADIS16465_1] },
-	{ "adis16465-2", (kernel_ulong_t)&adis16475_chip_info[ADIS16465_2] },
-	{ "adis16465-3", (kernel_ulong_t)&adis16475_chip_info[ADIS16465_3] },
-	{ "adis16467-1", (kernel_ulong_t)&adis16475_chip_info[ADIS16467_1] },
-	{ "adis16467-2", (kernel_ulong_t)&adis16475_chip_info[ADIS16467_2] },
-	{ "adis16467-3", (kernel_ulong_t)&adis16475_chip_info[ADIS16467_3] },
-	{ "adis16500", (kernel_ulong_t)&adis16475_chip_info[ADIS16500] },
-	{ "adis16505-1", (kernel_ulong_t)&adis16475_chip_info[ADIS16505_1] },
-	{ "adis16505-2", (kernel_ulong_t)&adis16475_chip_info[ADIS16505_2] },
-	{ "adis16505-3", (kernel_ulong_t)&adis16475_chip_info[ADIS16505_3] },
-	{ "adis16507-1", (kernel_ulong_t)&adis16475_chip_info[ADIS16507_1] },
-	{ "adis16507-2", (kernel_ulong_t)&adis16475_chip_info[ADIS16507_2] },
-	{ "adis16507-3", (kernel_ulong_t)&adis16475_chip_info[ADIS16507_3] },
-	{ }
-};
-MODULE_DEVICE_TABLE(spi, adis16475_ids);
 
 static struct spi_driver adis16475_driver = {
 	.driver = {
