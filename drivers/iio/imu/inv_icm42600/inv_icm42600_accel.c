// SPDX-License-Identifier: GPL-2.0-or-later
/*
 * Copyright (C) 2020 Invensense, Inc.
 */

#include <linux/kernel.h>
#include <linux/device.h>
#include <linux/mutex.h>
#include <linux/pm_runtime.h>
#include <linux/regmap.h>
#include <linux/delay.h>
#include <linux/math64.h>

#include <linux/iio/buffer.h>
#include <linux/iio/common/inv_sensors_timestamp.h>
#include <linux/iio/iio.h>
#include <linux/iio/kfifo_buf.h>

#include "inv_icm42600.h"
#include "inv_icm42600_temp.h"
#include "inv_icm42600_buffer.h"

#define INV_ICM42600_ACCEL_CHAN(_modifier, _index, _ext_info)		\
	{								\
		.type = IIO_ACCEL,					\
		.modified = 1,						\
		.channel2 = _modifier,					\
		.info_mask_separate =					\
			BIT(IIO_CHAN_INFO_RAW) |			\
			BIT(IIO_CHAN_INFO_CALIBBIAS),			\
		.info_mask_shared_by_type =				\
			BIT(IIO_CHAN_INFO_SCALE),			\
		.info_mask_shared_by_type_available =			\
			BIT(IIO_CHAN_INFO_SCALE) |			\
			BIT(IIO_CHAN_INFO_CALIBBIAS),			\
		.info_mask_shared_by_all =				\
			BIT(IIO_CHAN_INFO_SAMP_FREQ),			\
		.info_mask_shared_by_all_available =			\
			BIT(IIO_CHAN_INFO_SAMP_FREQ),			\
		.scan_index = _index,					\
		.scan_type = {						\
			.sign = 's',					\
			.realbits = 16,					\
			.storagebits = 16,				\
			.endianness = IIO_BE,				\
		},							\
		.ext_info = _ext_info,					\
	}

enum inv_icm42600_accel_scan {
	INV_ICM42600_ACCEL_SCAN_X,
	INV_ICM42600_ACCEL_SCAN_Y,
	INV_ICM42600_ACCEL_SCAN_Z,
	INV_ICM42600_ACCEL_SCAN_TEMP,
	INV_ICM42600_ACCEL_SCAN_TIMESTAMP,
};

static const char * const inv_icm42600_accel_power_mode_items[] = {
	"low-noise",
	"low-power",
};
static const int inv_icm42600_accel_power_mode_values[] = {
	INV_ICM42600_SENSOR_MODE_LOW_NOISE,
	INV_ICM42600_SENSOR_MODE_LOW_POWER,
};
static const int inv_icm42600_accel_filter_values[] = {
	INV_ICM42600_FILTER_BW_ODR_DIV_2,
	INV_ICM42600_FILTER_AVG_16X,
};

static int inv_icm42600_accel_power_mode_set(struct iio_dev *indio_dev,
					     const struct iio_chan_spec *chan,
					     unsigned int idx)
{
	struct inv_icm42600_state *st = iio_device_get_drvdata(indio_dev);
	struct inv_icm42600_sensor_state *accel_st = iio_priv(indio_dev);
	int power_mode, filter;

	if (chan->type != IIO_ACCEL)
		return -EINVAL;

	if (idx >= ARRAY_SIZE(inv_icm42600_accel_power_mode_values))
		return -EINVAL;

	if (iio_buffer_enabled(indio_dev))
		return -EBUSY;

	power_mode = inv_icm42600_accel_power_mode_values[idx];
	filter = inv_icm42600_accel_filter_values[idx];

	guard(mutex)(&st->lock);

	/* prevent change if power mode is not supported by the ODR */
	switch (power_mode) {
	case INV_ICM42600_SENSOR_MODE_LOW_NOISE:
		if (st->conf.accel.odr >= INV_ICM42600_ODR_6_25HZ_LP &&
		    st->conf.accel.odr <= INV_ICM42600_ODR_1_5625HZ_LP)
			return -EPERM;
		break;
	case INV_ICM42600_SENSOR_MODE_LOW_POWER:
	default:
		if (st->conf.accel.odr <= INV_ICM42600_ODR_1KHZ_LN)
			return -EPERM;
		break;
	}

	accel_st->power_mode = power_mode;
	accel_st->filter = filter;

	return 0;
}

static int inv_icm42600_accel_power_mode_get(struct iio_dev *indio_dev,
					     const struct iio_chan_spec *chan)
{
	struct inv_icm42600_state *st = iio_device_get_drvdata(indio_dev);
	struct inv_icm42600_sensor_state *accel_st = iio_priv(indio_dev);
	unsigned int idx;
	int power_mode;

	if (chan->type != IIO_ACCEL)
		return -EINVAL;

	guard(mutex)(&st->lock);

	/* if sensor is on, returns actual power mode and not configured one */
	switch (st->conf.accel.mode) {
	case INV_ICM42600_SENSOR_MODE_LOW_POWER:
	case INV_ICM42600_SENSOR_MODE_LOW_NOISE:
		power_mode = st->conf.accel.mode;
		break;
	default:
		power_mode = accel_st->power_mode;
		break;
	}

	for (idx = 0; idx < ARRAY_SIZE(inv_icm42600_accel_power_mode_values); ++idx) {
		if (power_mode == inv_icm42600_accel_power_mode_values[idx])
			break;
	}
	if (idx >= ARRAY_SIZE(inv_icm42600_accel_power_mode_values))
		return -EINVAL;

	return idx;
}

static const struct iio_enum inv_icm42600_accel_power_mode_enum = {
	.items = inv_icm42600_accel_power_mode_items,
	.num_items = ARRAY_SIZE(inv_icm42600_accel_power_mode_items),
	.set = inv_icm42600_accel_power_mode_set,
	.get = inv_icm42600_accel_power_mode_get,
};

static const struct iio_chan_spec_ext_info inv_icm42600_accel_ext_infos[] = {
	IIO_MOUNT_MATRIX(IIO_SHARED_BY_ALL, inv_icm42600_get_mount_matrix),
	IIO_ENUM_AVAILABLE("power_mode", IIO_SHARED_BY_TYPE,
			   &inv_icm42600_accel_power_mode_enum),
	IIO_ENUM("power_mode", IIO_SHARED_BY_TYPE,
		 &inv_icm42600_accel_power_mode_enum),
	{},
};

static const struct iio_chan_spec inv_icm42600_accel_channels[] = {
	INV_ICM42600_ACCEL_CHAN(IIO_MOD_X, INV_ICM42600_ACCEL_SCAN_X,
				inv_icm42600_accel_ext_infos),
	INV_ICM42600_ACCEL_CHAN(IIO_MOD_Y, INV_ICM42600_ACCEL_SCAN_Y,
				inv_icm42600_accel_ext_infos),
	INV_ICM42600_ACCEL_CHAN(IIO_MOD_Z, INV_ICM42600_ACCEL_SCAN_Z,
				inv_icm42600_accel_ext_infos),
	INV_ICM42600_TEMP_CHAN(INV_ICM42600_ACCEL_SCAN_TEMP),
	IIO_CHAN_SOFT_TIMESTAMP(INV_ICM42600_ACCEL_SCAN_TIMESTAMP),
};

/*
 * IIO buffer data: size must be a power of 2 and timestamp aligned
 * 16 bytes: 6 bytes acceleration, 2 bytes temperature, 8 bytes timestamp
 */
struct inv_icm42600_accel_buffer {
	struct inv_icm42600_fifo_sensor_data accel;
	int16_t temp;
	int64_t timestamp __aligned(8);
};

#define INV_ICM42600_SCAN_MASK_ACCEL_3AXIS				\
	(BIT(INV_ICM42600_ACCEL_SCAN_X) |				\
	BIT(INV_ICM42600_ACCEL_SCAN_Y) |				\
	BIT(INV_ICM42600_ACCEL_SCAN_Z))

#define INV_ICM42600_SCAN_MASK_TEMP	BIT(INV_ICM42600_ACCEL_SCAN_TEMP)

static const unsigned long inv_icm42600_accel_scan_masks[] = {
	/* 3-axis accel + temperature */
	INV_ICM42600_SCAN_MASK_ACCEL_3AXIS | INV_ICM42600_SCAN_MASK_TEMP,
	0,
};

/* enable accelerometer sensor and FIFO write */
static int inv_icm42600_accel_update_scan_mode(struct iio_dev *indio_dev,
					       const unsigned long *scan_mask)
{
	struct inv_icm42600_state *st = iio_device_get_drvdata(indio_dev);
<<<<<<< HEAD
=======
	struct inv_icm42600_sensor_state *accel_st = iio_priv(indio_dev);
>>>>>>> a6ad5510
	struct inv_icm42600_sensor_conf conf = INV_ICM42600_SENSOR_CONF_INIT;
	unsigned int fifo_en = 0;
	unsigned int sleep_temp = 0;
	unsigned int sleep_accel = 0;
	unsigned int sleep;
	int ret;

	mutex_lock(&st->lock);

	if (*scan_mask & INV_ICM42600_SCAN_MASK_TEMP) {
		/* enable temp sensor */
		ret = inv_icm42600_set_temp_conf(st, true, &sleep_temp);
		if (ret)
			goto out_unlock;
		fifo_en |= INV_ICM42600_SENSOR_TEMP;
	}

	if (*scan_mask & INV_ICM42600_SCAN_MASK_ACCEL_3AXIS) {
		/* enable accel sensor */
		conf.mode = accel_st->power_mode;
		conf.filter = accel_st->filter;
		ret = inv_icm42600_set_accel_conf(st, &conf, &sleep_accel);
		if (ret)
			goto out_unlock;
		fifo_en |= INV_ICM42600_SENSOR_ACCEL;
	}

	/* update data FIFO write */
	ret = inv_icm42600_buffer_set_fifo_en(st, fifo_en | st->fifo.en);

out_unlock:
	mutex_unlock(&st->lock);
	/* sleep maximum required time */
	sleep = max(sleep_accel, sleep_temp);
	if (sleep)
		msleep(sleep);
	return ret;
}

static int inv_icm42600_accel_read_sensor(struct iio_dev *indio_dev,
					  struct iio_chan_spec const *chan,
					  int16_t *val)
{
	struct inv_icm42600_state *st = iio_device_get_drvdata(indio_dev);
	struct inv_icm42600_sensor_state *accel_st = iio_priv(indio_dev);
	struct device *dev = regmap_get_device(st->map);
	struct inv_icm42600_sensor_conf conf = INV_ICM42600_SENSOR_CONF_INIT;
	unsigned int reg;
	__be16 *data;
	int ret;

	if (chan->type != IIO_ACCEL)
		return -EINVAL;

	switch (chan->channel2) {
	case IIO_MOD_X:
		reg = INV_ICM42600_REG_ACCEL_DATA_X;
		break;
	case IIO_MOD_Y:
		reg = INV_ICM42600_REG_ACCEL_DATA_Y;
		break;
	case IIO_MOD_Z:
		reg = INV_ICM42600_REG_ACCEL_DATA_Z;
		break;
	default:
		return -EINVAL;
	}

	pm_runtime_get_sync(dev);
	mutex_lock(&st->lock);

	/* enable accel sensor */
	conf.mode = accel_st->power_mode;
	conf.filter = accel_st->filter;
	ret = inv_icm42600_set_accel_conf(st, &conf, NULL);
	if (ret)
		goto exit;

	/* read accel register data */
	data = (__be16 *)&st->buffer[0];
	ret = regmap_bulk_read(st->map, reg, data, sizeof(*data));
	if (ret)
		goto exit;

	*val = (int16_t)be16_to_cpup(data);
	if (*val == INV_ICM42600_DATA_INVALID)
		ret = -EINVAL;
exit:
	mutex_unlock(&st->lock);
	pm_runtime_mark_last_busy(dev);
	pm_runtime_put_autosuspend(dev);
	return ret;
}

/* IIO format int + nano */
static const int inv_icm42600_accel_scale[] = {
	/* +/- 16G => 0.004788403 m/s-2 */
	[2 * INV_ICM42600_ACCEL_FS_16G] = 0,
	[2 * INV_ICM42600_ACCEL_FS_16G + 1] = 4788403,
	/* +/- 8G => 0.002394202 m/s-2 */
	[2 * INV_ICM42600_ACCEL_FS_8G] = 0,
	[2 * INV_ICM42600_ACCEL_FS_8G + 1] = 2394202,
	/* +/- 4G => 0.001197101 m/s-2 */
	[2 * INV_ICM42600_ACCEL_FS_4G] = 0,
	[2 * INV_ICM42600_ACCEL_FS_4G + 1] = 1197101,
	/* +/- 2G => 0.000598550 m/s-2 */
	[2 * INV_ICM42600_ACCEL_FS_2G] = 0,
	[2 * INV_ICM42600_ACCEL_FS_2G + 1] = 598550,
};
static const int inv_icm42686_accel_scale[] = {
	/* +/- 32G => 0.009576807 m/s-2 */
	[2 * INV_ICM42686_ACCEL_FS_32G] = 0,
	[2 * INV_ICM42686_ACCEL_FS_32G + 1] = 9576807,
	/* +/- 16G => 0.004788403 m/s-2 */
	[2 * INV_ICM42686_ACCEL_FS_16G] = 0,
	[2 * INV_ICM42686_ACCEL_FS_16G + 1] = 4788403,
	/* +/- 8G => 0.002394202 m/s-2 */
	[2 * INV_ICM42686_ACCEL_FS_8G] = 0,
	[2 * INV_ICM42686_ACCEL_FS_8G + 1] = 2394202,
	/* +/- 4G => 0.001197101 m/s-2 */
	[2 * INV_ICM42686_ACCEL_FS_4G] = 0,
	[2 * INV_ICM42686_ACCEL_FS_4G + 1] = 1197101,
	/* +/- 2G => 0.000598550 m/s-2 */
	[2 * INV_ICM42686_ACCEL_FS_2G] = 0,
	[2 * INV_ICM42686_ACCEL_FS_2G + 1] = 598550,
};

static int inv_icm42600_accel_read_scale(struct iio_dev *indio_dev,
					 int *val, int *val2)
{
	struct inv_icm42600_state *st = iio_device_get_drvdata(indio_dev);
	struct inv_icm42600_sensor_state *accel_st = iio_priv(indio_dev);
	unsigned int idx;

	idx = st->conf.accel.fs;

	*val = accel_st->scales[2 * idx];
	*val2 = accel_st->scales[2 * idx + 1];
	return IIO_VAL_INT_PLUS_NANO;
}

static int inv_icm42600_accel_write_scale(struct iio_dev *indio_dev,
					  int val, int val2)
{
	struct inv_icm42600_state *st = iio_device_get_drvdata(indio_dev);
	struct inv_icm42600_sensor_state *accel_st = iio_priv(indio_dev);
	struct device *dev = regmap_get_device(st->map);
	unsigned int idx;
	struct inv_icm42600_sensor_conf conf = INV_ICM42600_SENSOR_CONF_INIT;
	int ret;

	for (idx = 0; idx < accel_st->scales_len; idx += 2) {
		if (val == accel_st->scales[idx] &&
		    val2 == accel_st->scales[idx + 1])
			break;
	}
	if (idx >= accel_st->scales_len)
		return -EINVAL;

	conf.fs = idx / 2;

	pm_runtime_get_sync(dev);
	mutex_lock(&st->lock);

	ret = inv_icm42600_set_accel_conf(st, &conf, NULL);

	mutex_unlock(&st->lock);
	pm_runtime_mark_last_busy(dev);
	pm_runtime_put_autosuspend(dev);

	return ret;
}

/* IIO format int + micro */
static const int inv_icm42600_accel_odr[] = {
	/* 1.5625Hz */
	1, 562500,
	/* 3.125Hz */
	3, 125000,
	/* 6.25Hz */
	6, 250000,
	/* 12.5Hz */
	12, 500000,
	/* 25Hz */
	25, 0,
	/* 50Hz */
	50, 0,
	/* 100Hz */
	100, 0,
	/* 200Hz */
	200, 0,
	/* 1kHz */
	1000, 0,
	/* 2kHz */
	2000, 0,
	/* 4kHz */
	4000, 0,
};

static const int inv_icm42600_accel_odr_conv[] = {
	INV_ICM42600_ODR_1_5625HZ_LP,
	INV_ICM42600_ODR_3_125HZ_LP,
	INV_ICM42600_ODR_6_25HZ_LP,
	INV_ICM42600_ODR_12_5HZ,
	INV_ICM42600_ODR_25HZ,
	INV_ICM42600_ODR_50HZ,
	INV_ICM42600_ODR_100HZ,
	INV_ICM42600_ODR_200HZ,
	INV_ICM42600_ODR_1KHZ_LN,
	INV_ICM42600_ODR_2KHZ_LN,
	INV_ICM42600_ODR_4KHZ_LN,
};

static int inv_icm42600_accel_read_odr(struct inv_icm42600_state *st,
				       int *val, int *val2)
{
	unsigned int odr;
	unsigned int i;

	odr = st->conf.accel.odr;

	for (i = 0; i < ARRAY_SIZE(inv_icm42600_accel_odr_conv); ++i) {
		if (inv_icm42600_accel_odr_conv[i] == odr)
			break;
	}
	if (i >= ARRAY_SIZE(inv_icm42600_accel_odr_conv))
		return -EINVAL;

	*val = inv_icm42600_accel_odr[2 * i];
	*val2 = inv_icm42600_accel_odr[2 * i + 1];

	return IIO_VAL_INT_PLUS_MICRO;
}

static int inv_icm42600_accel_write_odr(struct iio_dev *indio_dev,
					int val, int val2)
{
	struct inv_icm42600_state *st = iio_device_get_drvdata(indio_dev);
	struct inv_icm42600_sensor_state *accel_st = iio_priv(indio_dev);
	struct inv_sensors_timestamp *ts = &accel_st->ts;
	struct device *dev = regmap_get_device(st->map);
	unsigned int idx;
	struct inv_icm42600_sensor_conf conf = INV_ICM42600_SENSOR_CONF_INIT;
	int ret;

	for (idx = 0; idx < ARRAY_SIZE(inv_icm42600_accel_odr); idx += 2) {
		if (val == inv_icm42600_accel_odr[idx] &&
		    val2 == inv_icm42600_accel_odr[idx + 1])
			break;
	}
	if (idx >= ARRAY_SIZE(inv_icm42600_accel_odr))
		return -EINVAL;

	conf.odr = inv_icm42600_accel_odr_conv[idx / 2];

	pm_runtime_get_sync(dev);
	mutex_lock(&st->lock);

	ret = inv_sensors_timestamp_update_odr(ts, inv_icm42600_odr_to_period(conf.odr),
					       iio_buffer_enabled(indio_dev));
	if (ret)
		goto out_unlock;

	ret = inv_icm42600_set_accel_conf(st, &conf, NULL);
	if (ret)
		goto out_unlock;
	inv_icm42600_buffer_update_fifo_period(st);
	inv_icm42600_buffer_update_watermark(st);

out_unlock:
	mutex_unlock(&st->lock);
	pm_runtime_mark_last_busy(dev);
	pm_runtime_put_autosuspend(dev);

	return ret;
}

/*
 * Calibration bias values, IIO range format int + micro.
 * Value is limited to +/-1g coded on 12 bits signed. Step is 0.5mg.
 */
static int inv_icm42600_accel_calibbias[] = {
	-10, 42010,		/* min: -10.042010 m/s² */
	0, 4903,		/* step: 0.004903 m/s² */
	10, 37106,		/* max: 10.037106 m/s² */
};

static int inv_icm42600_accel_read_offset(struct inv_icm42600_state *st,
					  struct iio_chan_spec const *chan,
					  int *val, int *val2)
{
	struct device *dev = regmap_get_device(st->map);
	int64_t val64;
	int32_t bias;
	unsigned int reg;
	int16_t offset;
	uint8_t data[2];
	int ret;

	if (chan->type != IIO_ACCEL)
		return -EINVAL;

	switch (chan->channel2) {
	case IIO_MOD_X:
		reg = INV_ICM42600_REG_OFFSET_USER4;
		break;
	case IIO_MOD_Y:
		reg = INV_ICM42600_REG_OFFSET_USER6;
		break;
	case IIO_MOD_Z:
		reg = INV_ICM42600_REG_OFFSET_USER7;
		break;
	default:
		return -EINVAL;
	}

	pm_runtime_get_sync(dev);
	mutex_lock(&st->lock);

	ret = regmap_bulk_read(st->map, reg, st->buffer, sizeof(data));
	memcpy(data, st->buffer, sizeof(data));

	mutex_unlock(&st->lock);
	pm_runtime_mark_last_busy(dev);
	pm_runtime_put_autosuspend(dev);
	if (ret)
		return ret;

	/* 12 bits signed value */
	switch (chan->channel2) {
	case IIO_MOD_X:
		offset = sign_extend32(((data[0] & 0xF0) << 4) | data[1], 11);
		break;
	case IIO_MOD_Y:
		offset = sign_extend32(((data[1] & 0x0F) << 8) | data[0], 11);
		break;
	case IIO_MOD_Z:
		offset = sign_extend32(((data[0] & 0xF0) << 4) | data[1], 11);
		break;
	default:
		return -EINVAL;
	}

	/*
	 * convert raw offset to g then to m/s²
	 * 12 bits signed raw step 0.5mg to g: 5 / 10000
	 * g to m/s²: 9.806650
	 * result in micro (1000000)
	 * (offset * 5 * 9.806650 * 1000000) / 10000
	 */
	val64 = (int64_t)offset * 5LL * 9806650LL;
	/* for rounding, add + or - divisor (10000) divided by 2 */
	if (val64 >= 0)
		val64 += 10000LL / 2LL;
	else
		val64 -= 10000LL / 2LL;
	bias = div_s64(val64, 10000L);
	*val = bias / 1000000L;
	*val2 = bias % 1000000L;

	return IIO_VAL_INT_PLUS_MICRO;
}

static int inv_icm42600_accel_write_offset(struct inv_icm42600_state *st,
					   struct iio_chan_spec const *chan,
					   int val, int val2)
{
	struct device *dev = regmap_get_device(st->map);
	int64_t val64;
	int32_t min, max;
	unsigned int reg, regval;
	int16_t offset;
	int ret;

	if (chan->type != IIO_ACCEL)
		return -EINVAL;

	switch (chan->channel2) {
	case IIO_MOD_X:
		reg = INV_ICM42600_REG_OFFSET_USER4;
		break;
	case IIO_MOD_Y:
		reg = INV_ICM42600_REG_OFFSET_USER6;
		break;
	case IIO_MOD_Z:
		reg = INV_ICM42600_REG_OFFSET_USER7;
		break;
	default:
		return -EINVAL;
	}

	/* inv_icm42600_accel_calibbias: min - step - max in micro */
	min = inv_icm42600_accel_calibbias[0] * 1000000L +
	      inv_icm42600_accel_calibbias[1];
	max = inv_icm42600_accel_calibbias[4] * 1000000L +
	      inv_icm42600_accel_calibbias[5];
	val64 = (int64_t)val * 1000000LL + (int64_t)val2;
	if (val64 < min || val64 > max)
		return -EINVAL;

	/*
	 * convert m/s² to g then to raw value
	 * m/s² to g: 1 / 9.806650
	 * g to raw 12 bits signed, step 0.5mg: 10000 / 5
	 * val in micro (1000000)
	 * val * 10000 / (9.806650 * 1000000 * 5)
	 */
	val64 = val64 * 10000LL;
	/* for rounding, add + or - divisor (9806650 * 5) divided by 2 */
	if (val64 >= 0)
		val64 += 9806650 * 5 / 2;
	else
		val64 -= 9806650 * 5 / 2;
	offset = div_s64(val64, 9806650 * 5);

	/* clamp value limited to 12 bits signed */
	if (offset < -2048)
		offset = -2048;
	else if (offset > 2047)
		offset = 2047;

	pm_runtime_get_sync(dev);
	mutex_lock(&st->lock);

	switch (chan->channel2) {
	case IIO_MOD_X:
		/* OFFSET_USER4 register is shared */
		ret = regmap_read(st->map, INV_ICM42600_REG_OFFSET_USER4,
				  &regval);
		if (ret)
			goto out_unlock;
		st->buffer[0] = ((offset & 0xF00) >> 4) | (regval & 0x0F);
		st->buffer[1] = offset & 0xFF;
		break;
	case IIO_MOD_Y:
		/* OFFSET_USER7 register is shared */
		ret = regmap_read(st->map, INV_ICM42600_REG_OFFSET_USER7,
				  &regval);
		if (ret)
			goto out_unlock;
		st->buffer[0] = offset & 0xFF;
		st->buffer[1] = ((offset & 0xF00) >> 8) | (regval & 0xF0);
		break;
	case IIO_MOD_Z:
		/* OFFSET_USER7 register is shared */
		ret = regmap_read(st->map, INV_ICM42600_REG_OFFSET_USER7,
				  &regval);
		if (ret)
			goto out_unlock;
		st->buffer[0] = ((offset & 0xF00) >> 4) | (regval & 0x0F);
		st->buffer[1] = offset & 0xFF;
		break;
	default:
		ret = -EINVAL;
		goto out_unlock;
	}

	ret = regmap_bulk_write(st->map, reg, st->buffer, 2);

out_unlock:
	mutex_unlock(&st->lock);
	pm_runtime_mark_last_busy(dev);
	pm_runtime_put_autosuspend(dev);
	return ret;
}

static int inv_icm42600_accel_read_raw(struct iio_dev *indio_dev,
				       struct iio_chan_spec const *chan,
				       int *val, int *val2, long mask)
{
	struct inv_icm42600_state *st = iio_device_get_drvdata(indio_dev);
	int16_t data;
	int ret;

	switch (chan->type) {
	case IIO_ACCEL:
		break;
	case IIO_TEMP:
		return inv_icm42600_temp_read_raw(indio_dev, chan, val, val2, mask);
	default:
		return -EINVAL;
	}

	switch (mask) {
	case IIO_CHAN_INFO_RAW:
		ret = iio_device_claim_direct_mode(indio_dev);
		if (ret)
			return ret;
		ret = inv_icm42600_accel_read_sensor(indio_dev, chan, &data);
		iio_device_release_direct_mode(indio_dev);
		if (ret)
			return ret;
		*val = data;
		return IIO_VAL_INT;
	case IIO_CHAN_INFO_SCALE:
		return inv_icm42600_accel_read_scale(indio_dev, val, val2);
	case IIO_CHAN_INFO_SAMP_FREQ:
		return inv_icm42600_accel_read_odr(st, val, val2);
	case IIO_CHAN_INFO_CALIBBIAS:
		return inv_icm42600_accel_read_offset(st, chan, val, val2);
	default:
		return -EINVAL;
	}
}

static int inv_icm42600_accel_read_avail(struct iio_dev *indio_dev,
					 struct iio_chan_spec const *chan,
					 const int **vals,
					 int *type, int *length, long mask)
{
	struct inv_icm42600_sensor_state *accel_st = iio_priv(indio_dev);

	if (chan->type != IIO_ACCEL)
		return -EINVAL;

	switch (mask) {
	case IIO_CHAN_INFO_SCALE:
		*vals = accel_st->scales;
		*type = IIO_VAL_INT_PLUS_NANO;
		*length = accel_st->scales_len;
		return IIO_AVAIL_LIST;
	case IIO_CHAN_INFO_SAMP_FREQ:
		*vals = inv_icm42600_accel_odr;
		*type = IIO_VAL_INT_PLUS_MICRO;
		*length = ARRAY_SIZE(inv_icm42600_accel_odr);
		return IIO_AVAIL_LIST;
	case IIO_CHAN_INFO_CALIBBIAS:
		*vals = inv_icm42600_accel_calibbias;
		*type = IIO_VAL_INT_PLUS_MICRO;
		return IIO_AVAIL_RANGE;
	default:
		return -EINVAL;
	}
}

static int inv_icm42600_accel_write_raw(struct iio_dev *indio_dev,
					struct iio_chan_spec const *chan,
					int val, int val2, long mask)
{
	struct inv_icm42600_state *st = iio_device_get_drvdata(indio_dev);
	int ret;

	if (chan->type != IIO_ACCEL)
		return -EINVAL;

	switch (mask) {
	case IIO_CHAN_INFO_SCALE:
		ret = iio_device_claim_direct_mode(indio_dev);
		if (ret)
			return ret;
		ret = inv_icm42600_accel_write_scale(indio_dev, val, val2);
		iio_device_release_direct_mode(indio_dev);
		return ret;
	case IIO_CHAN_INFO_SAMP_FREQ:
		return inv_icm42600_accel_write_odr(indio_dev, val, val2);
	case IIO_CHAN_INFO_CALIBBIAS:
		ret = iio_device_claim_direct_mode(indio_dev);
		if (ret)
			return ret;
		ret = inv_icm42600_accel_write_offset(st, chan, val, val2);
		iio_device_release_direct_mode(indio_dev);
		return ret;
	default:
		return -EINVAL;
	}
}

static int inv_icm42600_accel_write_raw_get_fmt(struct iio_dev *indio_dev,
						struct iio_chan_spec const *chan,
						long mask)
{
	if (chan->type != IIO_ACCEL)
		return -EINVAL;

	switch (mask) {
	case IIO_CHAN_INFO_SCALE:
		return IIO_VAL_INT_PLUS_NANO;
	case IIO_CHAN_INFO_SAMP_FREQ:
		return IIO_VAL_INT_PLUS_MICRO;
	case IIO_CHAN_INFO_CALIBBIAS:
		return IIO_VAL_INT_PLUS_MICRO;
	default:
		return -EINVAL;
	}
}

static int inv_icm42600_accel_hwfifo_set_watermark(struct iio_dev *indio_dev,
						   unsigned int val)
{
	struct inv_icm42600_state *st = iio_device_get_drvdata(indio_dev);
	int ret;

	mutex_lock(&st->lock);

	st->fifo.watermark.accel = val;
	ret = inv_icm42600_buffer_update_watermark(st);

	mutex_unlock(&st->lock);

	return ret;
}

static int inv_icm42600_accel_hwfifo_flush(struct iio_dev *indio_dev,
					   unsigned int count)
{
	struct inv_icm42600_state *st = iio_device_get_drvdata(indio_dev);
	int ret;

	if (count == 0)
		return 0;

	mutex_lock(&st->lock);

	ret = inv_icm42600_buffer_hwfifo_flush(st, count);
	if (!ret)
		ret = st->fifo.nb.accel;

	mutex_unlock(&st->lock);

	return ret;
}

static const struct iio_info inv_icm42600_accel_info = {
	.read_raw = inv_icm42600_accel_read_raw,
	.read_avail = inv_icm42600_accel_read_avail,
	.write_raw = inv_icm42600_accel_write_raw,
	.write_raw_get_fmt = inv_icm42600_accel_write_raw_get_fmt,
	.debugfs_reg_access = inv_icm42600_debugfs_reg,
	.update_scan_mode = inv_icm42600_accel_update_scan_mode,
	.hwfifo_set_watermark = inv_icm42600_accel_hwfifo_set_watermark,
	.hwfifo_flush_to_buffer = inv_icm42600_accel_hwfifo_flush,
};

struct iio_dev *inv_icm42600_accel_init(struct inv_icm42600_state *st)
{
	struct device *dev = regmap_get_device(st->map);
	const char *name;
	struct inv_icm42600_sensor_state *accel_st;
	struct inv_sensors_timestamp_chip ts_chip;
	struct iio_dev *indio_dev;
	int ret;

	name = devm_kasprintf(dev, GFP_KERNEL, "%s-accel", st->name);
	if (!name)
		return ERR_PTR(-ENOMEM);

	indio_dev = devm_iio_device_alloc(dev, sizeof(*accel_st));
	if (!indio_dev)
		return ERR_PTR(-ENOMEM);
	accel_st = iio_priv(indio_dev);

	switch (st->chip) {
	case INV_CHIP_ICM42686:
		accel_st->scales = inv_icm42686_accel_scale;
		accel_st->scales_len = ARRAY_SIZE(inv_icm42686_accel_scale);
		break;
	default:
		accel_st->scales = inv_icm42600_accel_scale;
		accel_st->scales_len = ARRAY_SIZE(inv_icm42600_accel_scale);
		break;
	}
	/* low-power by default at init */
	accel_st->power_mode = INV_ICM42600_SENSOR_MODE_LOW_POWER;
	accel_st->filter = INV_ICM42600_FILTER_AVG_16X;

	/*
	 * clock period is 32kHz (31250ns)
	 * jitter is +/- 2% (20 per mille)
	 */
	ts_chip.clock_period = 31250;
	ts_chip.jitter = 20;
	ts_chip.init_period = inv_icm42600_odr_to_period(st->conf.accel.odr);
	inv_sensors_timestamp_init(&accel_st->ts, &ts_chip);

	iio_device_set_drvdata(indio_dev, st);
	indio_dev->name = name;
	indio_dev->info = &inv_icm42600_accel_info;
	indio_dev->modes = INDIO_DIRECT_MODE;
	indio_dev->channels = inv_icm42600_accel_channels;
	indio_dev->num_channels = ARRAY_SIZE(inv_icm42600_accel_channels);
	indio_dev->available_scan_masks = inv_icm42600_accel_scan_masks;

	ret = devm_iio_kfifo_buffer_setup(dev, indio_dev,
					  &inv_icm42600_buffer_ops);
	if (ret)
		return ERR_PTR(ret);

	ret = devm_iio_device_register(dev, indio_dev);
	if (ret)
		return ERR_PTR(ret);

	return indio_dev;
}

int inv_icm42600_accel_parse_fifo(struct iio_dev *indio_dev)
{
	struct inv_icm42600_state *st = iio_device_get_drvdata(indio_dev);
	struct inv_icm42600_sensor_state *accel_st = iio_priv(indio_dev);
	struct inv_sensors_timestamp *ts = &accel_st->ts;
	ssize_t i, size;
	unsigned int no;
	const void *accel, *gyro, *timestamp;
	const int8_t *temp;
	unsigned int odr;
	int64_t ts_val;
	struct inv_icm42600_accel_buffer buffer;

	/* parse all fifo packets */
	for (i = 0, no = 0; i < st->fifo.count; i += size, ++no) {
		size = inv_icm42600_fifo_decode_packet(&st->fifo.data[i],
				&accel, &gyro, &temp, &timestamp, &odr);
		/* quit if error or FIFO is empty */
		if (size <= 0)
			return size;

		/* skip packet if no accel data or data is invalid */
		if (accel == NULL || !inv_icm42600_fifo_is_data_valid(accel))
			continue;

		/* update odr */
		if (odr & INV_ICM42600_SENSOR_ACCEL)
			inv_sensors_timestamp_apply_odr(ts, st->fifo.period,
							st->fifo.nb.total, no);

		/* buffer is copied to userspace, zeroing it to avoid any data leak */
		memset(&buffer, 0, sizeof(buffer));
		memcpy(&buffer.accel, accel, sizeof(buffer.accel));
		/* convert 8 bits FIFO temperature in high resolution format */
		buffer.temp = temp ? (*temp * 64) : 0;
		ts_val = inv_sensors_timestamp_pop(ts);
		iio_push_to_buffers_with_timestamp(indio_dev, &buffer, ts_val);
	}

	return 0;
}<|MERGE_RESOLUTION|>--- conflicted
+++ resolved
@@ -199,10 +199,7 @@
 					       const unsigned long *scan_mask)
 {
 	struct inv_icm42600_state *st = iio_device_get_drvdata(indio_dev);
-<<<<<<< HEAD
-=======
 	struct inv_icm42600_sensor_state *accel_st = iio_priv(indio_dev);
->>>>>>> a6ad5510
 	struct inv_icm42600_sensor_conf conf = INV_ICM42600_SENSOR_CONF_INIT;
 	unsigned int fifo_en = 0;
 	unsigned int sleep_temp = 0;
