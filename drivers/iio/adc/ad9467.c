--- conflicted
+++ resolved
@@ -158,11 +158,7 @@
 	struct spi_device *spi = st->spi;
 	int ret;
 
-<<<<<<< HEAD
-	if (readval == NULL) {
-=======
 	if (!readval) {
->>>>>>> 03a22b59
 		guard(mutex)(&st->lock);
 		ret = ad9467_spi_write(spi, reg, writeval);
 		if (ret)
