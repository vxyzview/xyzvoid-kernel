--- conflicted
+++ resolved
@@ -81,95 +81,6 @@
 	 ADI_AXI_REG_CHAN_CTRL_ENABLE)
 
 struct adi_axi_adc_state {
-<<<<<<< HEAD
-	struct regmap				*regmap;
-	struct device				*dev;
-};
-
-static int axi_adc_enable(struct iio_backend *back)
-{
-	struct adi_axi_adc_state *st = iio_backend_get_priv(back);
-	int ret;
-
-	ret = regmap_set_bits(st->regmap, ADI_AXI_REG_RSTN,
-			      ADI_AXI_REG_RSTN_MMCM_RSTN);
-	if (ret)
-		return ret;
-
-	fsleep(10000);
-	return regmap_set_bits(st->regmap, ADI_AXI_REG_RSTN,
-			       ADI_AXI_REG_RSTN_RSTN | ADI_AXI_REG_RSTN_MMCM_RSTN);
-}
-
-static void axi_adc_disable(struct iio_backend *back)
-{
-	struct adi_axi_adc_state *st = iio_backend_get_priv(back);
-
-	regmap_write(st->regmap, ADI_AXI_REG_RSTN, 0);
-}
-
-static int axi_adc_data_format_set(struct iio_backend *back, unsigned int chan,
-				   const struct iio_backend_data_fmt *data)
-{
-	struct adi_axi_adc_state *st = iio_backend_get_priv(back);
-	u32 val;
-
-	if (!data->enable)
-		return regmap_clear_bits(st->regmap,
-					 ADI_AXI_REG_CHAN_CTRL(chan),
-					 ADI_AXI_REG_CHAN_CTRL_FMT_EN);
-
-	val = FIELD_PREP(ADI_AXI_REG_CHAN_CTRL_FMT_EN, true);
-	if (data->sign_extend)
-		val |= FIELD_PREP(ADI_AXI_REG_CHAN_CTRL_FMT_SIGNEXT, true);
-	if (data->type == IIO_BACKEND_OFFSET_BINARY)
-		val |= FIELD_PREP(ADI_AXI_REG_CHAN_CTRL_FMT_TYPE, true);
-
-	return regmap_update_bits(st->regmap, ADI_AXI_REG_CHAN_CTRL(chan),
-				  ADI_AXI_REG_CHAN_CTRL_FMT_MASK, val);
-}
-
-static int axi_adc_chan_enable(struct iio_backend *back, unsigned int chan)
-{
-	struct adi_axi_adc_state *st = iio_backend_get_priv(back);
-
-	return regmap_set_bits(st->regmap, ADI_AXI_REG_CHAN_CTRL(chan),
-			       ADI_AXI_REG_CHAN_CTRL_ENABLE);
-}
-
-static int axi_adc_chan_disable(struct iio_backend *back, unsigned int chan)
-{
-	struct adi_axi_adc_state *st = iio_backend_get_priv(back);
-
-	return regmap_clear_bits(st->regmap, ADI_AXI_REG_CHAN_CTRL(chan),
-				 ADI_AXI_REG_CHAN_CTRL_ENABLE);
-}
-
-static struct iio_buffer *axi_adc_request_buffer(struct iio_backend *back,
-						 struct iio_dev *indio_dev)
-{
-	struct adi_axi_adc_state *st = iio_backend_get_priv(back);
-	struct iio_buffer *buffer;
-	const char *dma_name;
-	int ret;
-
-	if (device_property_read_string(st->dev, "dma-names", &dma_name))
-		dma_name = "rx";
-
-	buffer = iio_dmaengine_buffer_alloc(st->dev, dma_name);
-	if (IS_ERR(buffer)) {
-		dev_err(st->dev, "Could not get DMA buffer, %ld\n",
-			PTR_ERR(buffer));
-		return ERR_CAST(buffer);
-	}
-
-	indio_dev->modes |= INDIO_BUFFER_HARDWARE;
-	ret = iio_device_attach_buffer(indio_dev, buffer);
-	if (ret)
-		return ERR_PTR(ret);
-
-	return buffer;
-=======
 	struct regmap *regmap;
 	struct device *dev;
 	/* lock to protect multiple accesses to the device registers */
@@ -389,7 +300,6 @@
 		dma_name = "rx";
 
 	return iio_dmaengine_buffer_setup(st->dev, indio_dev, dma_name);
->>>>>>> a6ad5510
 }
 
 static void axi_adc_free_buffer(struct iio_backend *back,
@@ -398,25 +308,6 @@
 	iio_dmaengine_buffer_free(buffer);
 }
 
-<<<<<<< HEAD
-static const struct regmap_config axi_adc_regmap_config = {
-	.val_bits = 32,
-	.reg_bits = 32,
-	.reg_stride = 4,
-	.max_register = 0x0800,
-};
-
-static const struct iio_backend_ops adi_axi_adc_generic = {
-	.enable = axi_adc_enable,
-	.disable = axi_adc_disable,
-	.data_format_set = axi_adc_data_format_set,
-	.chan_enable = axi_adc_chan_enable,
-	.chan_disable = axi_adc_chan_disable,
-	.request_buffer = axi_adc_request_buffer,
-	.free_buffer = axi_adc_free_buffer,
-};
-
-=======
 static int axi_adc_reg_access(struct iio_backend *back, unsigned int reg,
 			      unsigned int writeval, unsigned int *readval)
 {
@@ -455,7 +346,6 @@
 	.ops = &adi_axi_adc_ops,
 };
 
->>>>>>> a6ad5510
 static int adi_axi_adc_probe(struct platform_device *pdev)
 {
 	const unsigned int *expected_ver;
@@ -472,22 +362,6 @@
 	base = devm_platform_ioremap_resource(pdev, 0);
 	if (IS_ERR(base))
 		return PTR_ERR(base);
-<<<<<<< HEAD
-
-	st->dev = &pdev->dev;
-	st->regmap = devm_regmap_init_mmio(&pdev->dev, base,
-					   &axi_adc_regmap_config);
-	if (IS_ERR(st->regmap))
-		return PTR_ERR(st->regmap);
-
-	expected_ver = device_get_match_data(&pdev->dev);
-	if (!expected_ver)
-		return -ENODEV;
-
-	clk = devm_clk_get_enabled(&pdev->dev, NULL);
-	if (IS_ERR(clk))
-		return PTR_ERR(clk);
-=======
 
 	st->dev = &pdev->dev;
 	st->regmap = devm_regmap_init_mmio(&pdev->dev, base,
@@ -504,7 +378,6 @@
 	if (IS_ERR(clk))
 		return dev_err_probe(&pdev->dev, PTR_ERR(clk),
 				     "failed to get clock\n");
->>>>>>> a6ad5510
 
 	/*
 	 * Force disable the core. Up to the frontend to enable us. And we can
@@ -532,12 +405,8 @@
 
 	ret = devm_iio_backend_register(&pdev->dev, &adi_axi_adc_generic, st);
 	if (ret)
-<<<<<<< HEAD
-		return ret;
-=======
 		return dev_err_probe(&pdev->dev, ret,
 				     "failed to register iio backend\n");
->>>>>>> a6ad5510
 
 	dev_info(&pdev->dev, "AXI ADC IP core (%d.%.2d.%c) probed\n",
 		 ADI_AXI_PCORE_VER_MAJOR(ver),
