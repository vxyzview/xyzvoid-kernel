// SPDX-License-Identifier: GPL-2.0
//
// Copyright (c) 2018 MediaTek Inc.

#include <linux/bitops.h>
#include <linux/clk.h>
#include <linux/clk-provider.h>
#include <linux/dma-mapping.h>
#include <linux/errno.h>
#include <linux/interrupt.h>
#include <linux/io.h>
#include <linux/iopoll.h>
#include <linux/kernel.h>
#include <linux/module.h>
#include <linux/platform_device.h>
#include <linux/pm_runtime.h>
#include <linux/mailbox_controller.h>
#include <linux/mailbox/mtk-cmdq-mailbox.h>
#include <linux/of.h>

#define CMDQ_MBOX_AUTOSUSPEND_DELAY_MS	100

#define CMDQ_OP_CODE_MASK		(0xff << CMDQ_OP_CODE_SHIFT)
#define CMDQ_NUM_CMD(t)			(t->cmd_buf_size / CMDQ_INST_SIZE)

#define CMDQ_CURR_IRQ_STATUS		0x10
#define CMDQ_SYNC_TOKEN_UPDATE		0x68
#define CMDQ_THR_SLOT_CYCLES		0x30
#define CMDQ_THR_BASE			0x100
#define CMDQ_THR_SIZE			0x80
#define CMDQ_THR_WARM_RESET		0x00
#define CMDQ_THR_ENABLE_TASK		0x04
#define CMDQ_THR_SUSPEND_TASK		0x08
#define CMDQ_THR_CURR_STATUS		0x0c
#define CMDQ_THR_IRQ_STATUS		0x10
#define CMDQ_THR_IRQ_ENABLE		0x14
#define CMDQ_THR_CURR_ADDR		0x20
#define CMDQ_THR_END_ADDR		0x24
#define CMDQ_THR_WAIT_TOKEN		0x30
#define CMDQ_THR_PRIORITY		0x40

#define GCE_GCTL_VALUE			0x48
#define GCE_CTRL_BY_SW				GENMASK(2, 0)
#define GCE_DDR_EN				GENMASK(18, 16)

#define CMDQ_THR_ACTIVE_SLOT_CYCLES	0x3200
#define CMDQ_THR_ENABLED		0x1
#define CMDQ_THR_DISABLED		0x0
#define CMDQ_THR_SUSPEND		0x1
#define CMDQ_THR_RESUME			0x0
#define CMDQ_THR_STATUS_SUSPENDED	BIT(1)
#define CMDQ_THR_DO_WARM_RESET		BIT(0)
#define CMDQ_THR_IRQ_DONE		0x1
#define CMDQ_THR_IRQ_ERROR		0x12
#define CMDQ_THR_IRQ_EN			(CMDQ_THR_IRQ_ERROR | CMDQ_THR_IRQ_DONE)
#define CMDQ_THR_IS_WAITING		BIT(31)

#define CMDQ_JUMP_BY_OFFSET		0x10000000
#define CMDQ_JUMP_BY_PA			0x10000001

struct cmdq_thread {
	struct mbox_chan	*chan;
	void __iomem		*base;
	struct list_head	task_busy_list;
	u32			priority;
};

struct cmdq_task {
	struct cmdq		*cmdq;
	struct list_head	list_entry;
	dma_addr_t		pa_base;
	struct cmdq_thread	*thread;
	struct cmdq_pkt		*pkt; /* the packet sent from mailbox client */
};

struct cmdq {
	struct mbox_controller	mbox;
	void __iomem		*base;
	int			irq;
	u32			irq_mask;
	const struct gce_plat	*pdata;
	struct cmdq_thread	*thread;
	struct clk_bulk_data	*clocks;
	bool			suspended;
};

struct gce_plat {
	u32 thread_nr;
	u8 shift;
	bool control_by_sw;
	bool sw_ddr_en;
	u32 gce_num;
};

static void cmdq_sw_ddr_enable(struct cmdq *cmdq, bool enable)
{
	WARN_ON(clk_bulk_enable(cmdq->pdata->gce_num, cmdq->clocks));

	if (enable)
		writel(GCE_DDR_EN | GCE_CTRL_BY_SW, cmdq->base + GCE_GCTL_VALUE);
	else
		writel(GCE_CTRL_BY_SW, cmdq->base + GCE_GCTL_VALUE);

	clk_bulk_disable(cmdq->pdata->gce_num, cmdq->clocks);
}

u8 cmdq_get_shift_pa(struct mbox_chan *chan)
{
	struct cmdq *cmdq = container_of(chan->mbox, struct cmdq, mbox);

	return cmdq->pdata->shift;
}
EXPORT_SYMBOL(cmdq_get_shift_pa);

static int cmdq_thread_suspend(struct cmdq *cmdq, struct cmdq_thread *thread)
{
	u32 status;

	writel(CMDQ_THR_SUSPEND, thread->base + CMDQ_THR_SUSPEND_TASK);

	/* If already disabled, treat as suspended successful. */
	if (!(readl(thread->base + CMDQ_THR_ENABLE_TASK) & CMDQ_THR_ENABLED))
		return 0;

	if (readl_poll_timeout_atomic(thread->base + CMDQ_THR_CURR_STATUS,
			status, status & CMDQ_THR_STATUS_SUSPENDED, 0, 10)) {
		dev_err(cmdq->mbox.dev, "suspend GCE thread 0x%x failed\n",
			(u32)(thread->base - cmdq->base));
		return -EFAULT;
	}

	return 0;
}

static void cmdq_thread_resume(struct cmdq_thread *thread)
{
	writel(CMDQ_THR_RESUME, thread->base + CMDQ_THR_SUSPEND_TASK);
}

static void cmdq_init(struct cmdq *cmdq)
{
	int i;
	u32 gctl_regval = 0;

	WARN_ON(clk_bulk_enable(cmdq->pdata->gce_num, cmdq->clocks));
	if (cmdq->pdata->control_by_sw)
		gctl_regval = GCE_CTRL_BY_SW;
	if (cmdq->pdata->sw_ddr_en)
		gctl_regval |= GCE_DDR_EN;

	if (gctl_regval)
		writel(gctl_regval, cmdq->base + GCE_GCTL_VALUE);

	writel(CMDQ_THR_ACTIVE_SLOT_CYCLES, cmdq->base + CMDQ_THR_SLOT_CYCLES);
	for (i = 0; i <= CMDQ_MAX_EVENT; i++)
		writel(i, cmdq->base + CMDQ_SYNC_TOKEN_UPDATE);
	clk_bulk_disable(cmdq->pdata->gce_num, cmdq->clocks);
}

static int cmdq_thread_reset(struct cmdq *cmdq, struct cmdq_thread *thread)
{
	u32 warm_reset;

	writel(CMDQ_THR_DO_WARM_RESET, thread->base + CMDQ_THR_WARM_RESET);
	if (readl_poll_timeout_atomic(thread->base + CMDQ_THR_WARM_RESET,
			warm_reset, !(warm_reset & CMDQ_THR_DO_WARM_RESET),
			0, 10)) {
		dev_err(cmdq->mbox.dev, "reset GCE thread 0x%x failed\n",
			(u32)(thread->base - cmdq->base));
		return -EFAULT;
	}

	return 0;
}

static void cmdq_thread_disable(struct cmdq *cmdq, struct cmdq_thread *thread)
{
	cmdq_thread_reset(cmdq, thread);
	writel(CMDQ_THR_DISABLED, thread->base + CMDQ_THR_ENABLE_TASK);
}

/* notify GCE to re-fetch commands by setting GCE thread PC */
static void cmdq_thread_invalidate_fetched_data(struct cmdq_thread *thread)
{
	writel(readl(thread->base + CMDQ_THR_CURR_ADDR),
	       thread->base + CMDQ_THR_CURR_ADDR);
}

static void cmdq_task_insert_into_thread(struct cmdq_task *task)
{
	struct device *dev = task->cmdq->mbox.dev;
	struct cmdq_thread *thread = task->thread;
	struct cmdq_task *prev_task = list_last_entry(
			&thread->task_busy_list, typeof(*task), list_entry);
	u64 *prev_task_base = prev_task->pkt->va_base;

	/* let previous task jump to this task */
	dma_sync_single_for_cpu(dev, prev_task->pa_base,
				prev_task->pkt->cmd_buf_size, DMA_TO_DEVICE);
	prev_task_base[CMDQ_NUM_CMD(prev_task->pkt) - 1] =
		(u64)CMDQ_JUMP_BY_PA << 32 |
		(task->pa_base >> task->cmdq->pdata->shift);
	dma_sync_single_for_device(dev, prev_task->pa_base,
				   prev_task->pkt->cmd_buf_size, DMA_TO_DEVICE);

	cmdq_thread_invalidate_fetched_data(thread);
}

static bool cmdq_thread_is_in_wfe(struct cmdq_thread *thread)
{
	return readl(thread->base + CMDQ_THR_WAIT_TOKEN) & CMDQ_THR_IS_WAITING;
}

static void cmdq_task_exec_done(struct cmdq_task *task, int sta)
{
	struct cmdq_cb_data data;

	data.sta = sta;
	data.pkt = task->pkt;
	mbox_chan_received_data(task->thread->chan, &data);

	list_del(&task->list_entry);
}

static void cmdq_task_handle_error(struct cmdq_task *task)
{
	struct cmdq_thread *thread = task->thread;
	struct cmdq_task *next_task;
	struct cmdq *cmdq = task->cmdq;

	dev_err(cmdq->mbox.dev, "task 0x%p error\n", task);
	WARN_ON(cmdq_thread_suspend(cmdq, thread) < 0);
	next_task = list_first_entry_or_null(&thread->task_busy_list,
			struct cmdq_task, list_entry);
	if (next_task)
		writel(next_task->pa_base >> cmdq->pdata->shift,
		       thread->base + CMDQ_THR_CURR_ADDR);
	cmdq_thread_resume(thread);
}

static void cmdq_thread_irq_handler(struct cmdq *cmdq,
				    struct cmdq_thread *thread)
{
	struct cmdq_task *task, *tmp, *curr_task = NULL;
	u32 curr_pa, irq_flag, task_end_pa;
	bool err;

	irq_flag = readl(thread->base + CMDQ_THR_IRQ_STATUS);
	writel(~irq_flag, thread->base + CMDQ_THR_IRQ_STATUS);

	/*
	 * When ISR call this function, another CPU core could run
	 * "release task" right before we acquire the spin lock, and thus
	 * reset / disable this GCE thread, so we need to check the enable
	 * bit of this GCE thread.
	 */
	if (!(readl(thread->base + CMDQ_THR_ENABLE_TASK) & CMDQ_THR_ENABLED))
		return;

	if (irq_flag & CMDQ_THR_IRQ_ERROR)
		err = true;
	else if (irq_flag & CMDQ_THR_IRQ_DONE)
		err = false;
	else
		return;

	curr_pa = readl(thread->base + CMDQ_THR_CURR_ADDR) << cmdq->pdata->shift;

	list_for_each_entry_safe(task, tmp, &thread->task_busy_list,
				 list_entry) {
		task_end_pa = task->pa_base + task->pkt->cmd_buf_size;
		if (curr_pa >= task->pa_base && curr_pa < task_end_pa)
			curr_task = task;

		if (!curr_task || curr_pa == task_end_pa - CMDQ_INST_SIZE) {
			cmdq_task_exec_done(task, 0);
			kfree(task);
		} else if (err) {
			cmdq_task_exec_done(task, -ENOEXEC);
			cmdq_task_handle_error(curr_task);
			kfree(task);
		}

		if (curr_task)
			break;
	}

	if (list_empty(&thread->task_busy_list))
		cmdq_thread_disable(cmdq, thread);
}

static irqreturn_t cmdq_irq_handler(int irq, void *dev)
{
	struct cmdq *cmdq = dev;
	unsigned long irq_status, flags = 0L;
	int bit;

	irq_status = readl(cmdq->base + CMDQ_CURR_IRQ_STATUS) & cmdq->irq_mask;
	if (!(irq_status ^ cmdq->irq_mask))
		return IRQ_NONE;

	for_each_clear_bit(bit, &irq_status, cmdq->pdata->thread_nr) {
		struct cmdq_thread *thread = &cmdq->thread[bit];

		spin_lock_irqsave(&thread->chan->lock, flags);
		cmdq_thread_irq_handler(cmdq, thread);
		spin_unlock_irqrestore(&thread->chan->lock, flags);
	}

	pm_runtime_mark_last_busy(cmdq->mbox.dev);

	return IRQ_HANDLED;
}

static int cmdq_runtime_resume(struct device *dev)
{
	struct cmdq *cmdq = dev_get_drvdata(dev);

	return clk_bulk_enable(cmdq->pdata->gce_num, cmdq->clocks);
}

static int cmdq_runtime_suspend(struct device *dev)
{
	struct cmdq *cmdq = dev_get_drvdata(dev);

	clk_bulk_disable(cmdq->pdata->gce_num, cmdq->clocks);
	return 0;
}

static int cmdq_suspend(struct device *dev)
{
	struct cmdq *cmdq = dev_get_drvdata(dev);
	struct cmdq_thread *thread;
	int i;
	bool task_running = false;

	cmdq->suspended = true;

	for (i = 0; i < cmdq->pdata->thread_nr; i++) {
		thread = &cmdq->thread[i];
		if (!list_empty(&thread->task_busy_list)) {
			task_running = true;
			break;
		}
	}

	if (task_running)
		dev_warn(dev, "exist running task(s) in suspend\n");

	if (cmdq->pdata->sw_ddr_en)
		cmdq_sw_ddr_enable(cmdq, false);

	return pm_runtime_force_suspend(dev);
}

static int cmdq_resume(struct device *dev)
{
	struct cmdq *cmdq = dev_get_drvdata(dev);

	WARN_ON(pm_runtime_force_resume(dev));
	cmdq->suspended = false;

	if (cmdq->pdata->sw_ddr_en)
		cmdq_sw_ddr_enable(cmdq, true);

	return 0;
}

static void cmdq_remove(struct platform_device *pdev)
{
	struct cmdq *cmdq = platform_get_drvdata(pdev);

	if (cmdq->pdata->sw_ddr_en)
		cmdq_sw_ddr_enable(cmdq, false);

	if (!IS_ENABLED(CONFIG_PM))
		cmdq_runtime_suspend(&pdev->dev);

	clk_bulk_unprepare(cmdq->pdata->gce_num, cmdq->clocks);
}

static int cmdq_mbox_send_data(struct mbox_chan *chan, void *data)
{
	struct cmdq_pkt *pkt = (struct cmdq_pkt *)data;
	struct cmdq_thread *thread = (struct cmdq_thread *)chan->con_priv;
	struct cmdq *cmdq = dev_get_drvdata(chan->mbox->dev);
	struct cmdq_task *task;
	unsigned long curr_pa, end_pa;
	int ret;

	/* Client should not flush new tasks if suspended. */
	WARN_ON(cmdq->suspended);

	ret = pm_runtime_get_sync(cmdq->mbox.dev);
	if (ret < 0)
		return ret;

	task = kzalloc(sizeof(*task), GFP_ATOMIC);
	if (!task) {
		pm_runtime_put_autosuspend(cmdq->mbox.dev);
		return -ENOMEM;
	}

	task->cmdq = cmdq;
	INIT_LIST_HEAD(&task->list_entry);
	task->pa_base = pkt->pa_base;
	task->thread = thread;
	task->pkt = pkt;

	if (list_empty(&thread->task_busy_list)) {
		/*
		 * The thread reset will clear thread related register to 0,
		 * including pc, end, priority, irq, suspend and enable. Thus
		 * set CMDQ_THR_ENABLED to CMDQ_THR_ENABLE_TASK will enable
		 * thread and make it running.
		 */
		WARN_ON(cmdq_thread_reset(cmdq, thread) < 0);

		writel(task->pa_base >> cmdq->pdata->shift,
		       thread->base + CMDQ_THR_CURR_ADDR);
		writel((task->pa_base + pkt->cmd_buf_size) >> cmdq->pdata->shift,
		       thread->base + CMDQ_THR_END_ADDR);

		writel(thread->priority, thread->base + CMDQ_THR_PRIORITY);
		writel(CMDQ_THR_IRQ_EN, thread->base + CMDQ_THR_IRQ_ENABLE);
		writel(CMDQ_THR_ENABLED, thread->base + CMDQ_THR_ENABLE_TASK);
	} else {
		WARN_ON(cmdq_thread_suspend(cmdq, thread) < 0);
		curr_pa = readl(thread->base + CMDQ_THR_CURR_ADDR) <<
			cmdq->pdata->shift;
		end_pa = readl(thread->base + CMDQ_THR_END_ADDR) <<
			cmdq->pdata->shift;
		/* check boundary */
		if (curr_pa == end_pa - CMDQ_INST_SIZE ||
		    curr_pa == end_pa) {
			/* set to this task directly */
			writel(task->pa_base >> cmdq->pdata->shift,
			       thread->base + CMDQ_THR_CURR_ADDR);
		} else {
			cmdq_task_insert_into_thread(task);
			smp_mb(); /* modify jump before enable thread */
		}
		writel((task->pa_base + pkt->cmd_buf_size) >> cmdq->pdata->shift,
		       thread->base + CMDQ_THR_END_ADDR);
		cmdq_thread_resume(thread);
	}
	list_move_tail(&task->list_entry, &thread->task_busy_list);

	pm_runtime_mark_last_busy(cmdq->mbox.dev);
	pm_runtime_put_autosuspend(cmdq->mbox.dev);

	return 0;
}

static int cmdq_mbox_startup(struct mbox_chan *chan)
{
	return 0;
}

static void cmdq_mbox_shutdown(struct mbox_chan *chan)
{
	struct cmdq_thread *thread = (struct cmdq_thread *)chan->con_priv;
	struct cmdq *cmdq = dev_get_drvdata(chan->mbox->dev);
	struct cmdq_task *task, *tmp;
	unsigned long flags;

	WARN_ON(pm_runtime_get_sync(cmdq->mbox.dev) < 0);

	spin_lock_irqsave(&thread->chan->lock, flags);
	if (list_empty(&thread->task_busy_list))
		goto done;

	WARN_ON(cmdq_thread_suspend(cmdq, thread) < 0);

	/* make sure executed tasks have success callback */
	cmdq_thread_irq_handler(cmdq, thread);
	if (list_empty(&thread->task_busy_list))
		goto done;

	list_for_each_entry_safe(task, tmp, &thread->task_busy_list,
				 list_entry) {
		cmdq_task_exec_done(task, -ECONNABORTED);
		kfree(task);
	}

	cmdq_thread_disable(cmdq, thread);

done:
	/*
	 * The thread->task_busy_list empty means thread already disable. The
	 * cmdq_mbox_send_data() always reset thread which clear disable and
	 * suspend statue when first pkt send to channel, so there is no need
	 * to do any operation here, only unlock and leave.
	 */
	spin_unlock_irqrestore(&thread->chan->lock, flags);

	pm_runtime_mark_last_busy(cmdq->mbox.dev);
	pm_runtime_put_autosuspend(cmdq->mbox.dev);
}

static int cmdq_mbox_flush(struct mbox_chan *chan, unsigned long timeout)
{
	struct cmdq_thread *thread = (struct cmdq_thread *)chan->con_priv;
	struct cmdq_cb_data data;
	struct cmdq *cmdq = dev_get_drvdata(chan->mbox->dev);
	struct cmdq_task *task, *tmp;
	unsigned long flags;
	u32 enable;
	int ret;

	ret = pm_runtime_get_sync(cmdq->mbox.dev);
	if (ret < 0)
		return ret;

	spin_lock_irqsave(&thread->chan->lock, flags);
	if (list_empty(&thread->task_busy_list))
		goto out;

	WARN_ON(cmdq_thread_suspend(cmdq, thread) < 0);
	if (!cmdq_thread_is_in_wfe(thread))
		goto wait;

	list_for_each_entry_safe(task, tmp, &thread->task_busy_list,
				 list_entry) {
		data.sta = -ECONNABORTED;
		data.pkt = task->pkt;
		mbox_chan_received_data(task->thread->chan, &data);
		list_del(&task->list_entry);
		kfree(task);
	}

	cmdq_thread_resume(thread);
	cmdq_thread_disable(cmdq, thread);

out:
	spin_unlock_irqrestore(&thread->chan->lock, flags);
	pm_runtime_mark_last_busy(cmdq->mbox.dev);
	pm_runtime_put_autosuspend(cmdq->mbox.dev);

	return 0;

wait:
	cmdq_thread_resume(thread);
	spin_unlock_irqrestore(&thread->chan->lock, flags);
	if (readl_poll_timeout_atomic(thread->base + CMDQ_THR_ENABLE_TASK,
				      enable, enable == 0, 1, timeout)) {
		dev_err(cmdq->mbox.dev, "Fail to wait GCE thread 0x%x done\n",
			(u32)(thread->base - cmdq->base));

		return -EFAULT;
	}
	pm_runtime_mark_last_busy(cmdq->mbox.dev);
	pm_runtime_put_autosuspend(cmdq->mbox.dev);
	return 0;
}

static const struct mbox_chan_ops cmdq_mbox_chan_ops = {
	.send_data = cmdq_mbox_send_data,
	.startup = cmdq_mbox_startup,
	.shutdown = cmdq_mbox_shutdown,
	.flush = cmdq_mbox_flush,
};

static struct mbox_chan *cmdq_xlate(struct mbox_controller *mbox,
		const struct of_phandle_args *sp)
{
	int ind = sp->args[0];
	struct cmdq_thread *thread;

	if (ind >= mbox->num_chans)
		return ERR_PTR(-EINVAL);

	thread = (struct cmdq_thread *)mbox->chans[ind].con_priv;
	thread->priority = sp->args[1];
	thread->chan = &mbox->chans[ind];

	return &mbox->chans[ind];
}

static int cmdq_get_clocks(struct device *dev, struct cmdq *cmdq)
{
	static const char * const gce_name = "gce";
	struct device_node *node, *parent = dev->of_node->parent;
	struct clk_bulk_data *clks;

	cmdq->clocks = devm_kcalloc(dev, cmdq->pdata->gce_num,
				    sizeof(*cmdq->clocks), GFP_KERNEL);
	if (!cmdq->clocks)
		return -ENOMEM;

	if (cmdq->pdata->gce_num == 1) {
		clks = &cmdq->clocks[0];

		clks->id = gce_name;
		clks->clk = devm_clk_get(dev, NULL);
		if (IS_ERR(clks->clk))
			return dev_err_probe(dev, PTR_ERR(clks->clk),
					     "failed to get gce clock\n");

		return 0;
	}

	/*
	 * If there is more than one GCE, get the clocks for the others too,
	 * as the clock of the main GCE must be enabled for additional IPs
	 * to be reachable.
	 */
	for_each_child_of_node(parent, node) {
		int alias_id = of_alias_get_id(node, gce_name);

		if (alias_id < 0 || alias_id >= cmdq->pdata->gce_num)
			continue;

		clks = &cmdq->clocks[alias_id];

		clks->id = devm_kasprintf(dev, GFP_KERNEL, "gce%d", alias_id);
		if (!clks->id) {
			of_node_put(node);
			return -ENOMEM;
		}

		clks->clk = of_clk_get(node, 0);
		if (IS_ERR(clks->clk)) {
			of_node_put(node);
			return dev_err_probe(dev, PTR_ERR(clks->clk),
					     "failed to get gce%d clock\n", alias_id);
		}
	}

	return 0;
}

static int cmdq_probe(struct platform_device *pdev)
{
	struct device *dev = &pdev->dev;
	struct cmdq *cmdq;
	int err, i;

	cmdq = devm_kzalloc(dev, sizeof(*cmdq), GFP_KERNEL);
	if (!cmdq)
		return -ENOMEM;

	cmdq->base = devm_platform_ioremap_resource(pdev, 0);
	if (IS_ERR(cmdq->base))
		return PTR_ERR(cmdq->base);

	cmdq->irq = platform_get_irq(pdev, 0);
	if (cmdq->irq < 0)
		return cmdq->irq;

	cmdq->pdata = device_get_match_data(dev);
	if (!cmdq->pdata) {
		dev_err(dev, "failed to get match data\n");
		return -EINVAL;
	}

	cmdq->irq_mask = GENMASK(cmdq->pdata->thread_nr - 1, 0);

	dev_dbg(dev, "cmdq device: addr:0x%p, va:0x%p, irq:%d\n",
		dev, cmdq->base, cmdq->irq);

	err = cmdq_get_clocks(dev, cmdq);
	if (err)
		return err;

	cmdq->mbox.dev = dev;
	cmdq->mbox.chans = devm_kcalloc(dev, cmdq->pdata->thread_nr,
					sizeof(*cmdq->mbox.chans), GFP_KERNEL);
	if (!cmdq->mbox.chans)
		return -ENOMEM;

	cmdq->mbox.num_chans = cmdq->pdata->thread_nr;
	cmdq->mbox.ops = &cmdq_mbox_chan_ops;
	cmdq->mbox.of_xlate = cmdq_xlate;

	/* make use of TXDONE_BY_ACK */
	cmdq->mbox.txdone_irq = false;
	cmdq->mbox.txdone_poll = false;

	cmdq->thread = devm_kcalloc(dev, cmdq->pdata->thread_nr,
					sizeof(*cmdq->thread), GFP_KERNEL);
	if (!cmdq->thread)
		return -ENOMEM;

	for (i = 0; i < cmdq->pdata->thread_nr; i++) {
		cmdq->thread[i].base = cmdq->base + CMDQ_THR_BASE +
				CMDQ_THR_SIZE * i;
		INIT_LIST_HEAD(&cmdq->thread[i].task_busy_list);
		cmdq->mbox.chans[i].con_priv = (void *)&cmdq->thread[i];
	}

	platform_set_drvdata(pdev, cmdq);

	WARN_ON(clk_bulk_prepare(cmdq->pdata->gce_num, cmdq->clocks));

	cmdq_init(cmdq);

	err = devm_request_irq(dev, cmdq->irq, cmdq_irq_handler, IRQF_SHARED,
			       "mtk_cmdq", cmdq);
	if (err < 0) {
		dev_err(dev, "failed to register ISR (%d)\n", err);
		return err;
	}

<<<<<<< HEAD
=======
	/* If Runtime PM is not available enable the clocks now. */
	if (!IS_ENABLED(CONFIG_PM)) {
		err = cmdq_runtime_resume(dev);
		if (err)
			return err;
	}

	err = devm_pm_runtime_enable(dev);
	if (err)
		return err;

	pm_runtime_set_autosuspend_delay(dev, CMDQ_MBOX_AUTOSUSPEND_DELAY_MS);
	pm_runtime_use_autosuspend(dev);

>>>>>>> a6ad5510
	err = devm_mbox_controller_register(dev, &cmdq->mbox);
	if (err < 0) {
		dev_err(dev, "failed to register mailbox: %d\n", err);
		return err;
	}

	return 0;
}

static const struct dev_pm_ops cmdq_pm_ops = {
	.suspend = cmdq_suspend,
	.resume = cmdq_resume,
	SET_RUNTIME_PM_OPS(cmdq_runtime_suspend,
			   cmdq_runtime_resume, NULL)
};

static const struct gce_plat gce_plat_mt6779 = {
	.thread_nr = 24,
	.shift = 3,
	.control_by_sw = false,
	.gce_num = 1
};

static const struct gce_plat gce_plat_mt8173 = {
	.thread_nr = 16,
	.shift = 0,
	.control_by_sw = false,
	.gce_num = 1
};

static const struct gce_plat gce_plat_mt8183 = {
	.thread_nr = 24,
	.shift = 0,
	.control_by_sw = false,
	.gce_num = 1
};

static const struct gce_plat gce_plat_mt8186 = {
	.thread_nr = 24,
	.shift = 3,
	.control_by_sw = true,
	.sw_ddr_en = true,
	.gce_num = 1
};

static const struct gce_plat gce_plat_mt8188 = {
	.thread_nr = 32,
	.shift = 3,
	.control_by_sw = true,
	.gce_num = 2
};

static const struct gce_plat gce_plat_mt8192 = {
	.thread_nr = 24,
	.shift = 3,
	.control_by_sw = true,
	.gce_num = 1
};

static const struct gce_plat gce_plat_mt8195 = {
	.thread_nr = 24,
	.shift = 3,
	.control_by_sw = true,
	.gce_num = 2
};

static const struct of_device_id cmdq_of_ids[] = {
	{.compatible = "mediatek,mt6779-gce", .data = (void *)&gce_plat_mt6779},
	{.compatible = "mediatek,mt8173-gce", .data = (void *)&gce_plat_mt8173},
	{.compatible = "mediatek,mt8183-gce", .data = (void *)&gce_plat_mt8183},
	{.compatible = "mediatek,mt8186-gce", .data = (void *)&gce_plat_mt8186},
	{.compatible = "mediatek,mt8188-gce", .data = (void *)&gce_plat_mt8188},
	{.compatible = "mediatek,mt8192-gce", .data = (void *)&gce_plat_mt8192},
	{.compatible = "mediatek,mt8195-gce", .data = (void *)&gce_plat_mt8195},
	{}
};
MODULE_DEVICE_TABLE(of, cmdq_of_ids);

static struct platform_driver cmdq_drv = {
	.probe = cmdq_probe,
	.remove_new = cmdq_remove,
	.driver = {
		.name = "mtk_cmdq",
		.pm = &cmdq_pm_ops,
		.of_match_table = cmdq_of_ids,
	}
};

static int __init cmdq_drv_init(void)
{
	return platform_driver_register(&cmdq_drv);
}

static void __exit cmdq_drv_exit(void)
{
	platform_driver_unregister(&cmdq_drv);
}

subsys_initcall(cmdq_drv_init);
module_exit(cmdq_drv_exit);

MODULE_DESCRIPTION("Mediatek Command Queue(CMDQ) Mailbox driver");
MODULE_LICENSE("GPL v2");<|MERGE_RESOLUTION|>--- conflicted
+++ resolved
@@ -702,8 +702,6 @@
 		return err;
 	}
 
-<<<<<<< HEAD
-=======
 	/* If Runtime PM is not available enable the clocks now. */
 	if (!IS_ENABLED(CONFIG_PM)) {
 		err = cmdq_runtime_resume(dev);
@@ -718,7 +716,6 @@
 	pm_runtime_set_autosuspend_delay(dev, CMDQ_MBOX_AUTOSUSPEND_DELAY_MS);
 	pm_runtime_use_autosuspend(dev);
 
->>>>>>> a6ad5510
 	err = devm_mbox_controller_register(dev, &cmdq->mbox);
 	if (err < 0) {
 		dev_err(dev, "failed to register mailbox: %d\n", err);
