// SPDX-License-Identifier: GPL-2.0
/* Copyright (c) 2019 HiSilicon Limited. */
#include <linux/acpi.h>
#include <linux/bitops.h>
#include <linux/debugfs.h>
#include <linux/init.h>
#include <linux/io.h>
#include <linux/kernel.h>
#include <linux/module.h>
#include <linux/pci.h>
#include <linux/pm_runtime.h>
#include <linux/seq_file.h>
#include <linux/topology.h>
#include <linux/uacce.h>
#include "zip.h"

#define PCI_DEVICE_ID_HUAWEI_ZIP_PF	0xa250

#define HZIP_QUEUE_NUM_V1		4096

#define HZIP_CLOCK_GATE_CTRL		0x301004
#define HZIP_DECOMP_CHECK_ENABLE	BIT(16)
#define HZIP_FSM_MAX_CNT		0x301008

#define HZIP_PORT_ARCA_CHE_0		0x301040
#define HZIP_PORT_ARCA_CHE_1		0x301044
#define HZIP_PORT_AWCA_CHE_0		0x301060
#define HZIP_PORT_AWCA_CHE_1		0x301064
#define HZIP_CACHE_ALL_EN		0xffffffff

#define HZIP_BD_RUSER_32_63		0x301110
#define HZIP_SGL_RUSER_32_63		0x30111c
#define HZIP_DATA_RUSER_32_63		0x301128
#define HZIP_DATA_WUSER_32_63		0x301134
#define HZIP_BD_WUSER_32_63		0x301140

#define HZIP_QM_IDEL_STATUS		0x3040e4

#define HZIP_CORE_DFX_BASE		0x301000
#define HZIP_CORE_DFX_DECOMP_BASE	0x304000
#define HZIP_CORE_DFX_COMP_0		0x302000
#define HZIP_CORE_DFX_COMP_1		0x303000
#define HZIP_CORE_DFX_DECOMP_0		0x304000
#define HZIP_CORE_DFX_DECOMP_1		0x305000
#define HZIP_CORE_DFX_DECOMP_2		0x306000
#define HZIP_CORE_DFX_DECOMP_3		0x307000
#define HZIP_CORE_DFX_DECOMP_4		0x308000
#define HZIP_CORE_DFX_DECOMP_5		0x309000
#define HZIP_CORE_REGS_BASE_LEN		0xB0
#define HZIP_CORE_REGS_DFX_LEN		0x28
#define HZIP_CORE_ADDR_INTRVL		0x1000

#define HZIP_CORE_INT_SOURCE		0x3010A0
#define HZIP_CORE_INT_MASK_REG		0x3010A4
#define HZIP_CORE_INT_SET		0x3010A8
#define HZIP_CORE_INT_STATUS		0x3010AC
#define HZIP_CORE_INT_STATUS_M_ECC	BIT(1)
#define HZIP_CORE_SRAM_ECC_ERR_INFO	0x301148
#define HZIP_CORE_INT_RAS_CE_ENB	0x301160
#define HZIP_CORE_INT_RAS_NFE_ENB	0x301164
#define HZIP_CORE_INT_RAS_FE_ENB        0x301168
#define HZIP_CORE_INT_RAS_FE_ENB_MASK	0x0
#define HZIP_OOO_SHUTDOWN_SEL		0x30120C
#define HZIP_SRAM_ECC_ERR_NUM_SHIFT	16
#define HZIP_SRAM_ECC_ERR_ADDR_SHIFT	24
#define HZIP_CORE_INT_MASK_ALL		GENMASK(12, 0)
#define HZIP_SQE_SIZE			128
#define HZIP_PF_DEF_Q_NUM		64
#define HZIP_PF_DEF_Q_BASE		0
#define HZIP_CTX_Q_NUM_DEF		2

#define HZIP_SOFT_CTRL_CNT_CLR_CE	0x301000
#define HZIP_SOFT_CTRL_CNT_CLR_CE_BIT	BIT(0)
#define HZIP_SOFT_CTRL_ZIP_CONTROL	0x30100C
#define HZIP_AXI_SHUTDOWN_ENABLE	BIT(14)
#define HZIP_WR_PORT			BIT(11)

#define HZIP_ALG_ZLIB_BIT		GENMASK(1, 0)
#define HZIP_ALG_GZIP_BIT		GENMASK(3, 2)
#define HZIP_ALG_DEFLATE_BIT		GENMASK(5, 4)
#define HZIP_ALG_LZ77_BIT		GENMASK(7, 6)

#define HZIP_BUF_SIZE			22
#define HZIP_SQE_MASK_OFFSET		64
#define HZIP_SQE_MASK_LEN		48

#define HZIP_CNT_CLR_CE_EN		BIT(0)
#define HZIP_RO_CNT_CLR_CE_EN		BIT(2)
#define HZIP_RD_CNT_CLR_CE_EN		(HZIP_CNT_CLR_CE_EN | \
					 HZIP_RO_CNT_CLR_CE_EN)

#define HZIP_PREFETCH_CFG		0x3011B0
#define HZIP_SVA_TRANS			0x3011C4
#define HZIP_PREFETCH_ENABLE		(~(BIT(26) | BIT(17) | BIT(0)))
#define HZIP_SVA_PREFETCH_DISABLE	BIT(26)
#define HZIP_SVA_DISABLE_READY		(BIT(26) | BIT(30))
#define HZIP_SHAPER_RATE_COMPRESS	750
#define HZIP_SHAPER_RATE_DECOMPRESS	140
#define HZIP_DELAY_1_US		1
#define HZIP_POLL_TIMEOUT_US	1000

/* clock gating */
#define HZIP_PEH_CFG_AUTO_GATE		0x3011A8
#define HZIP_PEH_CFG_AUTO_GATE_EN	BIT(0)
#define HZIP_CORE_GATED_EN		GENMASK(15, 8)
#define HZIP_CORE_GATED_OOO_EN		BIT(29)
#define HZIP_CLOCK_GATED_EN		(HZIP_CORE_GATED_EN | \
					 HZIP_CORE_GATED_OOO_EN)

/* zip comp high performance */
#define HZIP_HIGH_PERF_OFFSET		0x301208

enum {
	HZIP_HIGH_COMP_RATE,
	HZIP_HIGH_COMP_PERF,
};

static const char hisi_zip_name[] = "hisi_zip";
static struct dentry *hzip_debugfs_root;

struct hisi_zip_hw_error {
	u32 int_msk;
	const char *msg;
};

struct zip_dfx_item {
	const char *name;
	u32 offset;
};

static const struct qm_dev_alg zip_dev_algs[] = { {
		.alg_msk = HZIP_ALG_ZLIB_BIT,
		.alg = "zlib\n",
	}, {
		.alg_msk = HZIP_ALG_GZIP_BIT,
		.alg = "gzip\n",
	}, {
		.alg_msk = HZIP_ALG_DEFLATE_BIT,
		.alg = "deflate\n",
	}, {
		.alg_msk = HZIP_ALG_LZ77_BIT,
		.alg = "lz77_zstd\n",
	},
};

static struct hisi_qm_list zip_devices = {
	.register_to_crypto	= hisi_zip_register_to_crypto,
	.unregister_from_crypto	= hisi_zip_unregister_from_crypto,
};

static struct zip_dfx_item zip_dfx_files[] = {
	{"send_cnt", offsetof(struct hisi_zip_dfx, send_cnt)},
	{"recv_cnt", offsetof(struct hisi_zip_dfx, recv_cnt)},
	{"send_busy_cnt", offsetof(struct hisi_zip_dfx, send_busy_cnt)},
	{"err_bd_cnt", offsetof(struct hisi_zip_dfx, err_bd_cnt)},
};

static const struct hisi_zip_hw_error zip_hw_error[] = {
	{ .int_msk = BIT(0), .msg = "zip_ecc_1bitt_err" },
	{ .int_msk = BIT(1), .msg = "zip_ecc_2bit_err" },
	{ .int_msk = BIT(2), .msg = "zip_axi_rresp_err" },
	{ .int_msk = BIT(3), .msg = "zip_axi_bresp_err" },
	{ .int_msk = BIT(4), .msg = "zip_src_addr_parse_err" },
	{ .int_msk = BIT(5), .msg = "zip_dst_addr_parse_err" },
	{ .int_msk = BIT(6), .msg = "zip_pre_in_addr_err" },
	{ .int_msk = BIT(7), .msg = "zip_pre_in_data_err" },
	{ .int_msk = BIT(8), .msg = "zip_com_inf_err" },
	{ .int_msk = BIT(9), .msg = "zip_enc_inf_err" },
	{ .int_msk = BIT(10), .msg = "zip_pre_out_err" },
	{ .int_msk = BIT(11), .msg = "zip_axi_poison_err" },
	{ .int_msk = BIT(12), .msg = "zip_sva_err" },
	{ /* sentinel */ }
};

enum ctrl_debug_file_index {
	HZIP_CLEAR_ENABLE,
	HZIP_DEBUG_FILE_NUM,
};

static const char * const ctrl_debug_file_name[] = {
	[HZIP_CLEAR_ENABLE] = "clear_enable",
};

struct ctrl_debug_file {
	enum ctrl_debug_file_index index;
	spinlock_t lock;
	struct hisi_zip_ctrl *ctrl;
};

/*
 * One ZIP controller has one PF and multiple VFs, some global configurations
 * which PF has need this structure.
 *
 * Just relevant for PF.
 */
struct hisi_zip_ctrl {
	struct hisi_zip *hisi_zip;
	struct ctrl_debug_file files[HZIP_DEBUG_FILE_NUM];
};

enum zip_cap_type {
	ZIP_QM_NFE_MASK_CAP = 0x0,
	ZIP_QM_RESET_MASK_CAP,
	ZIP_QM_OOO_SHUTDOWN_MASK_CAP,
	ZIP_QM_CE_MASK_CAP,
	ZIP_NFE_MASK_CAP,
	ZIP_RESET_MASK_CAP,
	ZIP_OOO_SHUTDOWN_MASK_CAP,
	ZIP_CE_MASK_CAP,
	ZIP_CLUSTER_NUM_CAP,
	ZIP_CORE_TYPE_NUM_CAP,
	ZIP_CORE_NUM_CAP,
	ZIP_CLUSTER_COMP_NUM_CAP,
	ZIP_CLUSTER_DECOMP_NUM_CAP,
	ZIP_DECOMP_ENABLE_BITMAP,
	ZIP_COMP_ENABLE_BITMAP,
	ZIP_DRV_ALG_BITMAP,
	ZIP_DEV_ALG_BITMAP,
	ZIP_CORE1_ALG_BITMAP,
	ZIP_CORE2_ALG_BITMAP,
	ZIP_CORE3_ALG_BITMAP,
	ZIP_CORE4_ALG_BITMAP,
	ZIP_CORE5_ALG_BITMAP,
	ZIP_CAP_MAX
};

static struct hisi_qm_cap_info zip_basic_cap_info[] = {
	{ZIP_QM_NFE_MASK_CAP, 0x3124, 0, GENMASK(31, 0), 0x0, 0x1C57, 0x7C77},
	{ZIP_QM_RESET_MASK_CAP, 0x3128, 0, GENMASK(31, 0), 0x0, 0xC57, 0x6C77},
	{ZIP_QM_OOO_SHUTDOWN_MASK_CAP, 0x3128, 0, GENMASK(31, 0), 0x0, 0x4, 0x6C77},
	{ZIP_QM_CE_MASK_CAP, 0x312C, 0, GENMASK(31, 0), 0x0, 0x8, 0x8},
	{ZIP_NFE_MASK_CAP, 0x3130, 0, GENMASK(31, 0), 0x0, 0x7FE, 0x1FFE},
	{ZIP_RESET_MASK_CAP, 0x3134, 0, GENMASK(31, 0), 0x0, 0x7FE, 0x7FE},
	{ZIP_OOO_SHUTDOWN_MASK_CAP, 0x3134, 0, GENMASK(31, 0), 0x0, 0x2, 0x7FE},
	{ZIP_CE_MASK_CAP, 0x3138, 0, GENMASK(31, 0), 0x0, 0x1, 0x1},
	{ZIP_CLUSTER_NUM_CAP, 0x313C, 28, GENMASK(3, 0), 0x1, 0x1, 0x1},
	{ZIP_CORE_TYPE_NUM_CAP, 0x313C, 24, GENMASK(3, 0), 0x2, 0x2, 0x2},
	{ZIP_CORE_NUM_CAP, 0x313C, 16, GENMASK(7, 0), 0x8, 0x8, 0x5},
	{ZIP_CLUSTER_COMP_NUM_CAP, 0x313C, 8, GENMASK(7, 0), 0x2, 0x2, 0x2},
	{ZIP_CLUSTER_DECOMP_NUM_CAP, 0x313C, 0, GENMASK(7, 0), 0x6, 0x6, 0x3},
	{ZIP_DECOMP_ENABLE_BITMAP, 0x3140, 16, GENMASK(15, 0), 0xFC, 0xFC, 0x1C},
	{ZIP_COMP_ENABLE_BITMAP, 0x3140, 0, GENMASK(15, 0), 0x3, 0x3, 0x3},
	{ZIP_DRV_ALG_BITMAP, 0x3144, 0, GENMASK(31, 0), 0x0, 0x0, 0x30},
	{ZIP_DEV_ALG_BITMAP, 0x3148, 0, GENMASK(31, 0), 0xF, 0xF, 0x3F},
	{ZIP_CORE1_ALG_BITMAP, 0x314C, 0, GENMASK(31, 0), 0x5, 0x5, 0xD5},
	{ZIP_CORE2_ALG_BITMAP, 0x3150, 0, GENMASK(31, 0), 0x5, 0x5, 0xD5},
	{ZIP_CORE3_ALG_BITMAP, 0x3154, 0, GENMASK(31, 0), 0xA, 0xA, 0x2A},
	{ZIP_CORE4_ALG_BITMAP, 0x3158, 0, GENMASK(31, 0), 0xA, 0xA, 0x2A},
	{ZIP_CORE5_ALG_BITMAP, 0x315C, 0, GENMASK(31, 0), 0xA, 0xA, 0x2A},
	{ZIP_CAP_MAX, 0x317c, 0, GENMASK(0, 0), 0x0, 0x0, 0x0}
};

enum zip_pre_store_cap_idx {
	ZIP_CORE_NUM_CAP_IDX = 0x0,
	ZIP_CLUSTER_COMP_NUM_CAP_IDX,
	ZIP_CLUSTER_DECOMP_NUM_CAP_IDX,
	ZIP_DECOMP_ENABLE_BITMAP_IDX,
	ZIP_COMP_ENABLE_BITMAP_IDX,
	ZIP_DRV_ALG_BITMAP_IDX,
	ZIP_DEV_ALG_BITMAP_IDX,
<<<<<<< HEAD
};

static const u32 zip_pre_store_caps[] = {
	ZIP_CORE_NUM_CAP,
	ZIP_CLUSTER_COMP_NUM_CAP,
	ZIP_CLUSTER_DECOMP_NUM_CAP,
	ZIP_DECOMP_ENABLE_BITMAP,
	ZIP_COMP_ENABLE_BITMAP,
	ZIP_DRV_ALG_BITMAP,
	ZIP_DEV_ALG_BITMAP,
};

enum {
	HZIP_COMP_CORE0,
	HZIP_COMP_CORE1,
	HZIP_DECOMP_CORE0,
	HZIP_DECOMP_CORE1,
	HZIP_DECOMP_CORE2,
	HZIP_DECOMP_CORE3,
	HZIP_DECOMP_CORE4,
	HZIP_DECOMP_CORE5,
=======
>>>>>>> a6ad5510
};

static const u32 zip_pre_store_caps[] = {
	ZIP_CORE_NUM_CAP,
	ZIP_CLUSTER_COMP_NUM_CAP,
	ZIP_CLUSTER_DECOMP_NUM_CAP,
	ZIP_DECOMP_ENABLE_BITMAP,
	ZIP_COMP_ENABLE_BITMAP,
	ZIP_DRV_ALG_BITMAP,
	ZIP_DEV_ALG_BITMAP,
};

static const struct debugfs_reg32 hzip_dfx_regs[] = {
	{"HZIP_GET_BD_NUM                ",  0x00},
	{"HZIP_GET_RIGHT_BD              ",  0x04},
	{"HZIP_GET_ERROR_BD              ",  0x08},
	{"HZIP_DONE_BD_NUM               ",  0x0c},
	{"HZIP_WORK_CYCLE                ",  0x10},
	{"HZIP_IDLE_CYCLE                ",  0x18},
	{"HZIP_MAX_DELAY                 ",  0x20},
	{"HZIP_MIN_DELAY                 ",  0x24},
	{"HZIP_AVG_DELAY                 ",  0x28},
	{"HZIP_MEM_VISIBLE_DATA          ",  0x30},
	{"HZIP_MEM_VISIBLE_ADDR          ",  0x34},
	{"HZIP_CONSUMED_BYTE             ",  0x38},
	{"HZIP_PRODUCED_BYTE             ",  0x40},
	{"HZIP_COMP_INF                  ",  0x70},
	{"HZIP_PRE_OUT                   ",  0x78},
	{"HZIP_BD_RD                     ",  0x7c},
	{"HZIP_BD_WR                     ",  0x80},
	{"HZIP_GET_BD_AXI_ERR_NUM        ",  0x84},
	{"HZIP_GET_BD_PARSE_ERR_NUM      ",  0x88},
	{"HZIP_ADD_BD_AXI_ERR_NUM        ",  0x8c},
	{"HZIP_DECOMP_STF_RELOAD_CURR_ST ",  0x94},
	{"HZIP_DECOMP_LZ77_CURR_ST       ",  0x9c},
};

static const struct debugfs_reg32 hzip_com_dfx_regs[] = {
	{"HZIP_CLOCK_GATE_CTRL           ",  0x301004},
	{"HZIP_CORE_INT_RAS_CE_ENB       ",  0x301160},
	{"HZIP_CORE_INT_RAS_NFE_ENB      ",  0x301164},
	{"HZIP_CORE_INT_RAS_FE_ENB       ",  0x301168},
	{"HZIP_UNCOM_ERR_RAS_CTRL        ",  0x30116C},
};

static const struct debugfs_reg32 hzip_dump_dfx_regs[] = {
	{"HZIP_GET_BD_NUM                ",  0x00},
	{"HZIP_GET_RIGHT_BD              ",  0x04},
	{"HZIP_GET_ERROR_BD              ",  0x08},
	{"HZIP_DONE_BD_NUM               ",  0x0c},
	{"HZIP_MAX_DELAY                 ",  0x20},
};

/* define the ZIP's dfx regs region and region length */
static struct dfx_diff_registers hzip_diff_regs[] = {
	{
		.reg_offset = HZIP_CORE_DFX_BASE,
		.reg_len = HZIP_CORE_REGS_BASE_LEN,
	}, {
		.reg_offset = HZIP_CORE_DFX_COMP_0,
		.reg_len = HZIP_CORE_REGS_DFX_LEN,
	}, {
		.reg_offset = HZIP_CORE_DFX_COMP_1,
		.reg_len = HZIP_CORE_REGS_DFX_LEN,
	}, {
		.reg_offset = HZIP_CORE_DFX_DECOMP_0,
		.reg_len = HZIP_CORE_REGS_DFX_LEN,
	}, {
		.reg_offset = HZIP_CORE_DFX_DECOMP_1,
		.reg_len = HZIP_CORE_REGS_DFX_LEN,
	}, {
		.reg_offset = HZIP_CORE_DFX_DECOMP_2,
		.reg_len = HZIP_CORE_REGS_DFX_LEN,
	}, {
		.reg_offset = HZIP_CORE_DFX_DECOMP_3,
		.reg_len = HZIP_CORE_REGS_DFX_LEN,
	}, {
		.reg_offset = HZIP_CORE_DFX_DECOMP_4,
		.reg_len = HZIP_CORE_REGS_DFX_LEN,
	}, {
		.reg_offset = HZIP_CORE_DFX_DECOMP_5,
		.reg_len = HZIP_CORE_REGS_DFX_LEN,
	},
};

static int hzip_diff_regs_show(struct seq_file *s, void *unused)
{
	struct hisi_qm *qm = s->private;

	hisi_qm_acc_diff_regs_dump(qm, s, qm->debug.acc_diff_regs,
					ARRAY_SIZE(hzip_diff_regs));

	return 0;
}
DEFINE_SHOW_ATTRIBUTE(hzip_diff_regs);

static int perf_mode_set(const char *val, const struct kernel_param *kp)
{
	int ret;
	u32 n;

	if (!val)
		return -EINVAL;

	ret = kstrtou32(val, 10, &n);
	if (ret != 0 || (n != HZIP_HIGH_COMP_PERF &&
			 n != HZIP_HIGH_COMP_RATE))
		return -EINVAL;

	return param_set_int(val, kp);
}

static const struct kernel_param_ops zip_com_perf_ops = {
	.set = perf_mode_set,
	.get = param_get_int,
};

/*
 * perf_mode = 0 means enable high compression rate mode,
 * perf_mode = 1 means enable high compression performance mode.
 * These two modes only apply to the compression direction.
 */
static u32 perf_mode = HZIP_HIGH_COMP_RATE;
module_param_cb(perf_mode, &zip_com_perf_ops, &perf_mode, 0444);
MODULE_PARM_DESC(perf_mode, "ZIP high perf mode 0(default), 1(enable)");

static const struct kernel_param_ops zip_uacce_mode_ops = {
	.set = uacce_mode_set,
	.get = param_get_int,
};

/*
 * uacce_mode = 0 means zip only register to crypto,
 * uacce_mode = 1 means zip both register to crypto and uacce.
 */
static u32 uacce_mode = UACCE_MODE_NOUACCE;
module_param_cb(uacce_mode, &zip_uacce_mode_ops, &uacce_mode, 0444);
MODULE_PARM_DESC(uacce_mode, UACCE_MODE_DESC);

static bool pf_q_num_flag;
static int pf_q_num_set(const char *val, const struct kernel_param *kp)
{
	pf_q_num_flag = true;

	return q_num_set(val, kp, PCI_DEVICE_ID_HUAWEI_ZIP_PF);
}

static const struct kernel_param_ops pf_q_num_ops = {
	.set = pf_q_num_set,
	.get = param_get_int,
};

static u32 pf_q_num = HZIP_PF_DEF_Q_NUM;
module_param_cb(pf_q_num, &pf_q_num_ops, &pf_q_num, 0444);
MODULE_PARM_DESC(pf_q_num, "Number of queues in PF(v1 2-4096, v2 2-1024)");

static const struct kernel_param_ops vfs_num_ops = {
	.set = vfs_num_set,
	.get = param_get_int,
};

static u32 vfs_num;
module_param_cb(vfs_num, &vfs_num_ops, &vfs_num, 0444);
MODULE_PARM_DESC(vfs_num, "Number of VFs to enable(1-63), 0(default)");

static const struct pci_device_id hisi_zip_dev_ids[] = {
	{ PCI_DEVICE(PCI_VENDOR_ID_HUAWEI, PCI_DEVICE_ID_HUAWEI_ZIP_PF) },
	{ PCI_DEVICE(PCI_VENDOR_ID_HUAWEI, PCI_DEVICE_ID_HUAWEI_ZIP_VF) },
	{ 0, }
};
MODULE_DEVICE_TABLE(pci, hisi_zip_dev_ids);

int zip_create_qps(struct hisi_qp **qps, int qp_num, int node)
{
	if (node == NUMA_NO_NODE)
		node = cpu_to_node(raw_smp_processor_id());

	return hisi_qm_alloc_qps_node(&zip_devices, qp_num, 0, node, qps);
}

bool hisi_zip_alg_support(struct hisi_qm *qm, u32 alg)
{
	u32 cap_val;

	cap_val = qm->cap_tables.dev_cap_table[ZIP_DRV_ALG_BITMAP_IDX].cap_val;
	if ((alg & cap_val) == alg)
		return true;

	return false;
}

static int hisi_zip_set_high_perf(struct hisi_qm *qm)
{
	u32 val;
	int ret;

	val = readl_relaxed(qm->io_base + HZIP_HIGH_PERF_OFFSET);
	if (perf_mode == HZIP_HIGH_COMP_PERF)
		val |= HZIP_HIGH_COMP_PERF;
	else
		val &= ~HZIP_HIGH_COMP_PERF;

	/* Set perf mode */
	writel(val, qm->io_base + HZIP_HIGH_PERF_OFFSET);
	ret = readl_relaxed_poll_timeout(qm->io_base + HZIP_HIGH_PERF_OFFSET,
					 val, val == perf_mode, HZIP_DELAY_1_US,
					 HZIP_POLL_TIMEOUT_US);
	if (ret)
		pci_err(qm->pdev, "failed to set perf mode\n");

	return ret;
}

static void hisi_zip_open_sva_prefetch(struct hisi_qm *qm)
{
	u32 val;
	int ret;

	if (!test_bit(QM_SUPPORT_SVA_PREFETCH, &qm->caps))
		return;

	/* Enable prefetch */
	val = readl_relaxed(qm->io_base + HZIP_PREFETCH_CFG);
	val &= HZIP_PREFETCH_ENABLE;
	writel(val, qm->io_base + HZIP_PREFETCH_CFG);

	ret = readl_relaxed_poll_timeout(qm->io_base + HZIP_PREFETCH_CFG,
					 val, !(val & HZIP_SVA_PREFETCH_DISABLE),
					 HZIP_DELAY_1_US, HZIP_POLL_TIMEOUT_US);
	if (ret)
		pci_err(qm->pdev, "failed to open sva prefetch\n");
}

static void hisi_zip_close_sva_prefetch(struct hisi_qm *qm)
{
	u32 val;
	int ret;

	if (!test_bit(QM_SUPPORT_SVA_PREFETCH, &qm->caps))
		return;

	val = readl_relaxed(qm->io_base + HZIP_PREFETCH_CFG);
	val |= HZIP_SVA_PREFETCH_DISABLE;
	writel(val, qm->io_base + HZIP_PREFETCH_CFG);

	ret = readl_relaxed_poll_timeout(qm->io_base + HZIP_SVA_TRANS,
					 val, !(val & HZIP_SVA_DISABLE_READY),
					 HZIP_DELAY_1_US, HZIP_POLL_TIMEOUT_US);
	if (ret)
		pci_err(qm->pdev, "failed to close sva prefetch\n");
}

static void hisi_zip_enable_clock_gate(struct hisi_qm *qm)
{
	u32 val;

	if (qm->ver < QM_HW_V3)
		return;

	val = readl(qm->io_base + HZIP_CLOCK_GATE_CTRL);
	val |= HZIP_CLOCK_GATED_EN;
	writel(val, qm->io_base + HZIP_CLOCK_GATE_CTRL);

	val = readl(qm->io_base + HZIP_PEH_CFG_AUTO_GATE);
	val |= HZIP_PEH_CFG_AUTO_GATE_EN;
	writel(val, qm->io_base + HZIP_PEH_CFG_AUTO_GATE);
}

static int hisi_zip_set_user_domain_and_cache(struct hisi_qm *qm)
{
	void __iomem *base = qm->io_base;
	u32 dcomp_bm, comp_bm;

	/* qm user domain */
	writel(AXUSER_BASE, base + QM_ARUSER_M_CFG_1);
	writel(ARUSER_M_CFG_ENABLE, base + QM_ARUSER_M_CFG_ENABLE);
	writel(AXUSER_BASE, base + QM_AWUSER_M_CFG_1);
	writel(AWUSER_M_CFG_ENABLE, base + QM_AWUSER_M_CFG_ENABLE);
	writel(WUSER_M_CFG_ENABLE, base + QM_WUSER_M_CFG_ENABLE);

	/* qm cache */
	writel(AXI_M_CFG, base + QM_AXI_M_CFG);
	writel(AXI_M_CFG_ENABLE, base + QM_AXI_M_CFG_ENABLE);

	/* disable FLR triggered by BME(bus master enable) */
	writel(PEH_AXUSER_CFG, base + QM_PEH_AXUSER_CFG);
	writel(PEH_AXUSER_CFG_ENABLE, base + QM_PEH_AXUSER_CFG_ENABLE);

	/* cache */
	writel(HZIP_CACHE_ALL_EN, base + HZIP_PORT_ARCA_CHE_0);
	writel(HZIP_CACHE_ALL_EN, base + HZIP_PORT_ARCA_CHE_1);
	writel(HZIP_CACHE_ALL_EN, base + HZIP_PORT_AWCA_CHE_0);
	writel(HZIP_CACHE_ALL_EN, base + HZIP_PORT_AWCA_CHE_1);

	/* user domain configurations */
	writel(AXUSER_BASE, base + HZIP_BD_RUSER_32_63);
	writel(AXUSER_BASE, base + HZIP_BD_WUSER_32_63);

	if (qm->use_sva && qm->ver == QM_HW_V2) {
		writel(AXUSER_BASE | AXUSER_SSV, base + HZIP_DATA_RUSER_32_63);
		writel(AXUSER_BASE | AXUSER_SSV, base + HZIP_DATA_WUSER_32_63);
		writel(AXUSER_BASE | AXUSER_SSV, base + HZIP_SGL_RUSER_32_63);
	} else {
		writel(AXUSER_BASE, base + HZIP_DATA_RUSER_32_63);
		writel(AXUSER_BASE, base + HZIP_DATA_WUSER_32_63);
		writel(AXUSER_BASE, base + HZIP_SGL_RUSER_32_63);
	}

	/* let's open all compression/decompression cores */
	dcomp_bm = qm->cap_tables.dev_cap_table[ZIP_DECOMP_ENABLE_BITMAP_IDX].cap_val;
	comp_bm = qm->cap_tables.dev_cap_table[ZIP_COMP_ENABLE_BITMAP_IDX].cap_val;
	writel(HZIP_DECOMP_CHECK_ENABLE | dcomp_bm | comp_bm, base + HZIP_CLOCK_GATE_CTRL);

	/* enable sqc,cqc writeback */
	writel(SQC_CACHE_ENABLE | CQC_CACHE_ENABLE | SQC_CACHE_WB_ENABLE |
	       CQC_CACHE_WB_ENABLE | FIELD_PREP(SQC_CACHE_WB_THRD, 1) |
	       FIELD_PREP(CQC_CACHE_WB_THRD, 1), base + QM_CACHE_CTL);

	hisi_zip_enable_clock_gate(qm);

	return 0;
}

static void hisi_zip_master_ooo_ctrl(struct hisi_qm *qm, bool enable)
{
	u32 val1, val2;

	val1 = readl(qm->io_base + HZIP_SOFT_CTRL_ZIP_CONTROL);
	if (enable) {
		val1 |= HZIP_AXI_SHUTDOWN_ENABLE;
		val2 = hisi_qm_get_hw_info(qm, zip_basic_cap_info,
				ZIP_OOO_SHUTDOWN_MASK_CAP, qm->cap_ver);
	} else {
		val1 &= ~HZIP_AXI_SHUTDOWN_ENABLE;
		val2 = 0x0;
	}

	if (qm->ver > QM_HW_V2)
		writel(val2, qm->io_base + HZIP_OOO_SHUTDOWN_SEL);

	writel(val1, qm->io_base + HZIP_SOFT_CTRL_ZIP_CONTROL);
}

static void hisi_zip_hw_error_enable(struct hisi_qm *qm)
{
	u32 nfe, ce;

	if (qm->ver == QM_HW_V1) {
		writel(HZIP_CORE_INT_MASK_ALL,
		       qm->io_base + HZIP_CORE_INT_MASK_REG);
		dev_info(&qm->pdev->dev, "Does not support hw error handle\n");
		return;
	}

	nfe = hisi_qm_get_hw_info(qm, zip_basic_cap_info, ZIP_NFE_MASK_CAP, qm->cap_ver);
	ce = hisi_qm_get_hw_info(qm, zip_basic_cap_info, ZIP_CE_MASK_CAP, qm->cap_ver);

	/* clear ZIP hw error source if having */
	writel(ce | nfe | HZIP_CORE_INT_RAS_FE_ENB_MASK, qm->io_base + HZIP_CORE_INT_SOURCE);

	/* configure error type */
	writel(ce, qm->io_base + HZIP_CORE_INT_RAS_CE_ENB);
	writel(HZIP_CORE_INT_RAS_FE_ENB_MASK, qm->io_base + HZIP_CORE_INT_RAS_FE_ENB);
	writel(nfe, qm->io_base + HZIP_CORE_INT_RAS_NFE_ENB);

	hisi_zip_master_ooo_ctrl(qm, true);

	/* enable ZIP hw error interrupts */
	writel(0, qm->io_base + HZIP_CORE_INT_MASK_REG);
}

static void hisi_zip_hw_error_disable(struct hisi_qm *qm)
{
	u32 nfe, ce;

	/* disable ZIP hw error interrupts */
	nfe = hisi_qm_get_hw_info(qm, zip_basic_cap_info, ZIP_NFE_MASK_CAP, qm->cap_ver);
	ce = hisi_qm_get_hw_info(qm, zip_basic_cap_info, ZIP_CE_MASK_CAP, qm->cap_ver);
	writel(ce | nfe | HZIP_CORE_INT_RAS_FE_ENB_MASK, qm->io_base + HZIP_CORE_INT_MASK_REG);

	hisi_zip_master_ooo_ctrl(qm, false);
}

static inline struct hisi_qm *file_to_qm(struct ctrl_debug_file *file)
{
	struct hisi_zip *hisi_zip = file->ctrl->hisi_zip;

	return &hisi_zip->qm;
}

static u32 clear_enable_read(struct hisi_qm *qm)
{
	return readl(qm->io_base + HZIP_SOFT_CTRL_CNT_CLR_CE) &
		     HZIP_SOFT_CTRL_CNT_CLR_CE_BIT;
}

static int clear_enable_write(struct hisi_qm *qm, u32 val)
{
	u32 tmp;

	if (val != 1 && val != 0)
		return -EINVAL;

	tmp = (readl(qm->io_base + HZIP_SOFT_CTRL_CNT_CLR_CE) &
	       ~HZIP_SOFT_CTRL_CNT_CLR_CE_BIT) | val;
	writel(tmp, qm->io_base + HZIP_SOFT_CTRL_CNT_CLR_CE);

	return  0;
}

static ssize_t hisi_zip_ctrl_debug_read(struct file *filp, char __user *buf,
					size_t count, loff_t *pos)
{
	struct ctrl_debug_file *file = filp->private_data;
	struct hisi_qm *qm = file_to_qm(file);
	char tbuf[HZIP_BUF_SIZE];
	u32 val;
	int ret;

	ret = hisi_qm_get_dfx_access(qm);
	if (ret)
		return ret;

	spin_lock_irq(&file->lock);
	switch (file->index) {
	case HZIP_CLEAR_ENABLE:
		val = clear_enable_read(qm);
		break;
	default:
		goto err_input;
	}
	spin_unlock_irq(&file->lock);

	hisi_qm_put_dfx_access(qm);
	ret = scnprintf(tbuf, sizeof(tbuf), "%u\n", val);
	return simple_read_from_buffer(buf, count, pos, tbuf, ret);

err_input:
	spin_unlock_irq(&file->lock);
	hisi_qm_put_dfx_access(qm);
	return -EINVAL;
}

static ssize_t hisi_zip_ctrl_debug_write(struct file *filp,
					 const char __user *buf,
					 size_t count, loff_t *pos)
{
	struct ctrl_debug_file *file = filp->private_data;
	struct hisi_qm *qm = file_to_qm(file);
	char tbuf[HZIP_BUF_SIZE];
	unsigned long val;
	int len, ret;

	if (*pos != 0)
		return 0;

	if (count >= HZIP_BUF_SIZE)
		return -ENOSPC;

	len = simple_write_to_buffer(tbuf, HZIP_BUF_SIZE - 1, pos, buf, count);
	if (len < 0)
		return len;

	tbuf[len] = '\0';
	ret = kstrtoul(tbuf, 0, &val);
	if (ret)
		return ret;

	ret = hisi_qm_get_dfx_access(qm);
	if (ret)
		return ret;

	spin_lock_irq(&file->lock);
	switch (file->index) {
	case HZIP_CLEAR_ENABLE:
		ret = clear_enable_write(qm, val);
		if (ret)
			goto err_input;
		break;
	default:
		ret = -EINVAL;
		goto err_input;
	}

	ret = count;

err_input:
	spin_unlock_irq(&file->lock);
	hisi_qm_put_dfx_access(qm);
	return ret;
}

static const struct file_operations ctrl_debug_fops = {
	.owner = THIS_MODULE,
	.open = simple_open,
	.read = hisi_zip_ctrl_debug_read,
	.write = hisi_zip_ctrl_debug_write,
};

static int zip_debugfs_atomic64_set(void *data, u64 val)
{
	if (val)
		return -EINVAL;

	atomic64_set((atomic64_t *)data, 0);

	return 0;
}

static int zip_debugfs_atomic64_get(void *data, u64 *val)
{
	*val = atomic64_read((atomic64_t *)data);

	return 0;
}

DEFINE_DEBUGFS_ATTRIBUTE(zip_atomic64_ops, zip_debugfs_atomic64_get,
			 zip_debugfs_atomic64_set, "%llu\n");

static int hisi_zip_regs_show(struct seq_file *s, void *unused)
{
	hisi_qm_regs_dump(s, s->private);

	return 0;
}

DEFINE_SHOW_ATTRIBUTE(hisi_zip_regs);

static void __iomem *get_zip_core_addr(struct hisi_qm *qm, int core_num)
{
	u32 zip_comp_core_num = qm->cap_tables.dev_cap_table[ZIP_CLUSTER_COMP_NUM_CAP_IDX].cap_val;

	if (core_num < zip_comp_core_num)
		return qm->io_base + HZIP_CORE_DFX_BASE +
			(core_num + 1) * HZIP_CORE_ADDR_INTRVL;

	return qm->io_base + HZIP_CORE_DFX_DECOMP_BASE +
		(core_num - zip_comp_core_num) * HZIP_CORE_ADDR_INTRVL;
}

static int hisi_zip_core_debug_init(struct hisi_qm *qm)
{
	u32 zip_core_num, zip_comp_core_num;
	struct device *dev = &qm->pdev->dev;
	struct debugfs_regset32 *regset;
	struct dentry *tmp_d;
	char buf[HZIP_BUF_SIZE];
	int i;

	zip_core_num = qm->cap_tables.dev_cap_table[ZIP_CORE_NUM_CAP_IDX].cap_val;
	zip_comp_core_num = qm->cap_tables.dev_cap_table[ZIP_CLUSTER_COMP_NUM_CAP_IDX].cap_val;

	for (i = 0; i < zip_core_num; i++) {
		if (i < zip_comp_core_num)
			scnprintf(buf, sizeof(buf), "comp_core%d", i);
		else
			scnprintf(buf, sizeof(buf), "decomp_core%d",
				  i - zip_comp_core_num);

		regset = devm_kzalloc(dev, sizeof(*regset), GFP_KERNEL);
		if (!regset)
			return -ENOENT;

		regset->regs = hzip_dfx_regs;
		regset->nregs = ARRAY_SIZE(hzip_dfx_regs);
		regset->base = get_zip_core_addr(qm, i);
		regset->dev = dev;

		tmp_d = debugfs_create_dir(buf, qm->debug.debug_root);
		debugfs_create_file("regs", 0444, tmp_d, regset,
				    &hisi_zip_regs_fops);
	}

	return 0;
}

static void hisi_zip_dfx_debug_init(struct hisi_qm *qm)
{
	struct dfx_diff_registers *hzip_regs = qm->debug.acc_diff_regs;
	struct hisi_zip *zip = container_of(qm, struct hisi_zip, qm);
	struct hisi_zip_dfx *dfx = &zip->dfx;
	struct dentry *tmp_dir;
	void *data;
	int i;

	tmp_dir = debugfs_create_dir("zip_dfx", qm->debug.debug_root);
	for (i = 0; i < ARRAY_SIZE(zip_dfx_files); i++) {
		data = (atomic64_t *)((uintptr_t)dfx + zip_dfx_files[i].offset);
		debugfs_create_file(zip_dfx_files[i].name,
				    0644, tmp_dir, data,
				    &zip_atomic64_ops);
	}

	if (qm->fun_type == QM_HW_PF && hzip_regs)
		debugfs_create_file("diff_regs", 0444, tmp_dir,
				      qm, &hzip_diff_regs_fops);
}

static int hisi_zip_ctrl_debug_init(struct hisi_qm *qm)
{
	struct hisi_zip *zip = container_of(qm, struct hisi_zip, qm);
	int i;

	for (i = HZIP_CLEAR_ENABLE; i < HZIP_DEBUG_FILE_NUM; i++) {
		spin_lock_init(&zip->ctrl->files[i].lock);
		zip->ctrl->files[i].ctrl = zip->ctrl;
		zip->ctrl->files[i].index = i;

		debugfs_create_file(ctrl_debug_file_name[i], 0600,
				    qm->debug.debug_root,
				    zip->ctrl->files + i,
				    &ctrl_debug_fops);
	}

	return hisi_zip_core_debug_init(qm);
}

static int hisi_zip_debugfs_init(struct hisi_qm *qm)
{
	struct device *dev = &qm->pdev->dev;
	int ret;

	ret = hisi_qm_regs_debugfs_init(qm, hzip_diff_regs, ARRAY_SIZE(hzip_diff_regs));
	if (ret) {
		dev_warn(dev, "Failed to init ZIP diff regs!\n");
		return ret;
	}

	qm->debug.sqe_mask_offset = HZIP_SQE_MASK_OFFSET;
	qm->debug.sqe_mask_len = HZIP_SQE_MASK_LEN;
	qm->debug.debug_root = debugfs_create_dir(dev_name(dev),
							hzip_debugfs_root);

	hisi_qm_debug_init(qm);

	if (qm->fun_type == QM_HW_PF) {
		ret = hisi_zip_ctrl_debug_init(qm);
		if (ret)
			goto debugfs_remove;
	}

	hisi_zip_dfx_debug_init(qm);

	return 0;

debugfs_remove:
	debugfs_remove_recursive(qm->debug.debug_root);
	hisi_qm_regs_debugfs_uninit(qm, ARRAY_SIZE(hzip_diff_regs));
	return ret;
}

/* hisi_zip_debug_regs_clear() - clear the zip debug regs */
static void hisi_zip_debug_regs_clear(struct hisi_qm *qm)
{
	u32 zip_core_num = qm->cap_tables.dev_cap_table[ZIP_CORE_NUM_CAP_IDX].cap_val;
	int i, j;

	/* enable register read_clear bit */
	writel(HZIP_RD_CNT_CLR_CE_EN, qm->io_base + HZIP_SOFT_CTRL_CNT_CLR_CE);
	for (i = 0; i < zip_core_num; i++)
		for (j = 0; j < ARRAY_SIZE(hzip_dfx_regs); j++)
			readl(get_zip_core_addr(qm, i) +
			      hzip_dfx_regs[j].offset);

	/* disable register read_clear bit */
	writel(0x0, qm->io_base + HZIP_SOFT_CTRL_CNT_CLR_CE);

	hisi_qm_debug_regs_clear(qm);
}

static void hisi_zip_debugfs_exit(struct hisi_qm *qm)
{
	debugfs_remove_recursive(qm->debug.debug_root);

	hisi_qm_regs_debugfs_uninit(qm, ARRAY_SIZE(hzip_diff_regs));

	if (qm->fun_type == QM_HW_PF) {
		hisi_zip_debug_regs_clear(qm);
		qm->debug.curr_qm_qp_num = 0;
	}
}

static int hisi_zip_show_last_regs_init(struct hisi_qm *qm)
{
	int core_dfx_regs_num =  ARRAY_SIZE(hzip_dump_dfx_regs);
	int com_dfx_regs_num = ARRAY_SIZE(hzip_com_dfx_regs);
	struct qm_debug *debug = &qm->debug;
	void __iomem *io_base;
	u32 zip_core_num;
	int i, j, idx;

	zip_core_num = qm->cap_tables.dev_cap_table[ZIP_CORE_NUM_CAP_IDX].cap_val;

	debug->last_words = kcalloc(core_dfx_regs_num * zip_core_num + com_dfx_regs_num,
				    sizeof(unsigned int), GFP_KERNEL);
	if (!debug->last_words)
		return -ENOMEM;

	for (i = 0; i < com_dfx_regs_num; i++) {
		io_base = qm->io_base + hzip_com_dfx_regs[i].offset;
		debug->last_words[i] = readl_relaxed(io_base);
	}

	for (i = 0; i < zip_core_num; i++) {
		io_base = get_zip_core_addr(qm, i);
		for (j = 0; j < core_dfx_regs_num; j++) {
			idx = com_dfx_regs_num + i * core_dfx_regs_num + j;
			debug->last_words[idx] = readl_relaxed(
				io_base + hzip_dump_dfx_regs[j].offset);
		}
	}

	return 0;
}

static void hisi_zip_show_last_regs_uninit(struct hisi_qm *qm)
{
	struct qm_debug *debug = &qm->debug;

	if (qm->fun_type == QM_HW_VF || !debug->last_words)
		return;

	kfree(debug->last_words);
	debug->last_words = NULL;
}

static void hisi_zip_show_last_dfx_regs(struct hisi_qm *qm)
{
	int core_dfx_regs_num =  ARRAY_SIZE(hzip_dump_dfx_regs);
	int com_dfx_regs_num = ARRAY_SIZE(hzip_com_dfx_regs);
	u32 zip_core_num, zip_comp_core_num;
	struct qm_debug *debug = &qm->debug;
	char buf[HZIP_BUF_SIZE];
	void __iomem *base;
	int i, j, idx;
	u32 val;

	if (qm->fun_type == QM_HW_VF || !debug->last_words)
		return;

	for (i = 0; i < com_dfx_regs_num; i++) {
		val = readl_relaxed(qm->io_base + hzip_com_dfx_regs[i].offset);
		if (debug->last_words[i] != val)
			pci_info(qm->pdev, "com_dfx: %s \t= 0x%08x => 0x%08x\n",
				 hzip_com_dfx_regs[i].name, debug->last_words[i], val);
	}

	zip_core_num = qm->cap_tables.dev_cap_table[ZIP_CORE_NUM_CAP_IDX].cap_val;
	zip_comp_core_num = qm->cap_tables.dev_cap_table[ZIP_CLUSTER_COMP_NUM_CAP_IDX].cap_val;

	for (i = 0; i < zip_core_num; i++) {
		if (i < zip_comp_core_num)
			scnprintf(buf, sizeof(buf), "Comp_core-%d", i);
		else
			scnprintf(buf, sizeof(buf), "Decomp_core-%d",
				  i - zip_comp_core_num);
		base = get_zip_core_addr(qm, i);

		pci_info(qm->pdev, "==>%s:\n", buf);
		/* dump last word for dfx regs during control resetting */
		for (j = 0; j < core_dfx_regs_num; j++) {
			idx = com_dfx_regs_num + i * core_dfx_regs_num + j;
			val = readl_relaxed(base + hzip_dump_dfx_regs[j].offset);
			if (debug->last_words[idx] != val)
				pci_info(qm->pdev, "%s \t= 0x%08x => 0x%08x\n",
					 hzip_dump_dfx_regs[j].name,
					 debug->last_words[idx], val);
		}
	}
}

static void hisi_zip_log_hw_error(struct hisi_qm *qm, u32 err_sts)
{
	const struct hisi_zip_hw_error *err = zip_hw_error;
	struct device *dev = &qm->pdev->dev;
	u32 err_val;

	while (err->msg) {
		if (err->int_msk & err_sts) {
			dev_err(dev, "%s [error status=0x%x] found\n",
				err->msg, err->int_msk);

			if (err->int_msk & HZIP_CORE_INT_STATUS_M_ECC) {
				err_val = readl(qm->io_base +
						HZIP_CORE_SRAM_ECC_ERR_INFO);
				dev_err(dev, "hisi-zip multi ecc sram num=0x%x\n",
					((err_val >>
					HZIP_SRAM_ECC_ERR_NUM_SHIFT) & 0xFF));
			}
		}
		err++;
	}
}

static u32 hisi_zip_get_hw_err_status(struct hisi_qm *qm)
{
	return readl(qm->io_base + HZIP_CORE_INT_STATUS);
}

static void hisi_zip_clear_hw_err_status(struct hisi_qm *qm, u32 err_sts)
{
	writel(err_sts, qm->io_base + HZIP_CORE_INT_SOURCE);
}

static void hisi_zip_disable_error_report(struct hisi_qm *qm, u32 err_type)
{
	u32 nfe_mask;

	nfe_mask = hisi_qm_get_hw_info(qm, zip_basic_cap_info, ZIP_NFE_MASK_CAP, qm->cap_ver);
	writel(nfe_mask & (~err_type), qm->io_base + HZIP_CORE_INT_RAS_NFE_ENB);
}

static void hisi_zip_open_axi_master_ooo(struct hisi_qm *qm)
{
	u32 val;

	val = readl(qm->io_base + HZIP_SOFT_CTRL_ZIP_CONTROL);

	writel(val & ~HZIP_AXI_SHUTDOWN_ENABLE,
	       qm->io_base + HZIP_SOFT_CTRL_ZIP_CONTROL);

	writel(val | HZIP_AXI_SHUTDOWN_ENABLE,
	       qm->io_base + HZIP_SOFT_CTRL_ZIP_CONTROL);
}

static void hisi_zip_close_axi_master_ooo(struct hisi_qm *qm)
{
	u32 nfe_enb;

	/* Disable ECC Mbit error report. */
	nfe_enb = readl(qm->io_base + HZIP_CORE_INT_RAS_NFE_ENB);
	writel(nfe_enb & ~HZIP_CORE_INT_STATUS_M_ECC,
	       qm->io_base + HZIP_CORE_INT_RAS_NFE_ENB);

	/* Inject zip ECC Mbit error to block master ooo. */
	writel(HZIP_CORE_INT_STATUS_M_ECC,
	       qm->io_base + HZIP_CORE_INT_SET);
}

static enum acc_err_result hisi_zip_get_err_result(struct hisi_qm *qm)
{
	u32 err_status;

	err_status = hisi_zip_get_hw_err_status(qm);
	if (err_status) {
		if (err_status & qm->err_info.ecc_2bits_mask)
			qm->err_status.is_dev_ecc_mbit = true;
		hisi_zip_log_hw_error(qm, err_status);

		if (err_status & qm->err_info.dev_reset_mask) {
			/* Disable the same error reporting until device is recovered. */
			hisi_zip_disable_error_report(qm, err_status);
			return ACC_ERR_NEED_RESET;
		}
		hisi_zip_clear_hw_err_status(qm, err_status);
	}

	return ACC_ERR_RECOVERED;
}

static void hisi_zip_err_info_init(struct hisi_qm *qm)
{
	struct hisi_qm_err_info *err_info = &qm->err_info;

	err_info->fe = HZIP_CORE_INT_RAS_FE_ENB_MASK;
	err_info->ce = hisi_qm_get_hw_info(qm, zip_basic_cap_info, ZIP_QM_CE_MASK_CAP, qm->cap_ver);
	err_info->nfe = hisi_qm_get_hw_info(qm, zip_basic_cap_info,
					    ZIP_QM_NFE_MASK_CAP, qm->cap_ver);
	err_info->ecc_2bits_mask = HZIP_CORE_INT_STATUS_M_ECC;
	err_info->qm_shutdown_mask = hisi_qm_get_hw_info(qm, zip_basic_cap_info,
							 ZIP_QM_OOO_SHUTDOWN_MASK_CAP, qm->cap_ver);
	err_info->dev_shutdown_mask = hisi_qm_get_hw_info(qm, zip_basic_cap_info,
							  ZIP_OOO_SHUTDOWN_MASK_CAP, qm->cap_ver);
	err_info->qm_reset_mask = hisi_qm_get_hw_info(qm, zip_basic_cap_info,
						      ZIP_QM_RESET_MASK_CAP, qm->cap_ver);
	err_info->dev_reset_mask = hisi_qm_get_hw_info(qm, zip_basic_cap_info,
						       ZIP_RESET_MASK_CAP, qm->cap_ver);
	err_info->msi_wr_port = HZIP_WR_PORT;
	err_info->acpi_rst = "ZRST";
}

static const struct hisi_qm_err_ini hisi_zip_err_ini = {
	.hw_init		= hisi_zip_set_user_domain_and_cache,
	.hw_err_enable		= hisi_zip_hw_error_enable,
	.hw_err_disable		= hisi_zip_hw_error_disable,
	.get_dev_hw_err_status	= hisi_zip_get_hw_err_status,
	.clear_dev_hw_err_status = hisi_zip_clear_hw_err_status,
	.open_axi_master_ooo	= hisi_zip_open_axi_master_ooo,
	.close_axi_master_ooo	= hisi_zip_close_axi_master_ooo,
	.open_sva_prefetch	= hisi_zip_open_sva_prefetch,
	.close_sva_prefetch	= hisi_zip_close_sva_prefetch,
	.show_last_dfx_regs	= hisi_zip_show_last_dfx_regs,
	.err_info_init		= hisi_zip_err_info_init,
	.get_err_result		= hisi_zip_get_err_result,
};

static int hisi_zip_pf_probe_init(struct hisi_zip *hisi_zip)
{
	struct hisi_qm *qm = &hisi_zip->qm;
	struct hisi_zip_ctrl *ctrl;
	int ret;

	ctrl = devm_kzalloc(&qm->pdev->dev, sizeof(*ctrl), GFP_KERNEL);
	if (!ctrl)
		return -ENOMEM;

	hisi_zip->ctrl = ctrl;
	ctrl->hisi_zip = hisi_zip;

	ret = hisi_zip_set_user_domain_and_cache(qm);
	if (ret)
		return ret;

	ret = hisi_zip_set_high_perf(qm);
	if (ret)
		return ret;

	hisi_zip_open_sva_prefetch(qm);
	hisi_qm_dev_err_init(qm);
	hisi_zip_debug_regs_clear(qm);

	ret = hisi_zip_show_last_regs_init(qm);
	if (ret)
		pci_err(qm->pdev, "Failed to init last word regs!\n");

	return ret;
}

static int zip_pre_store_cap_reg(struct hisi_qm *qm)
{
	struct hisi_qm_cap_record *zip_cap;
	struct pci_dev *pdev = qm->pdev;
	size_t i, size;

	size = ARRAY_SIZE(zip_pre_store_caps);
	zip_cap = devm_kzalloc(&pdev->dev, sizeof(*zip_cap) * size, GFP_KERNEL);
	if (!zip_cap)
		return -ENOMEM;

	for (i = 0; i < size; i++) {
		zip_cap[i].type = zip_pre_store_caps[i];
		zip_cap[i].cap_val = hisi_qm_get_hw_info(qm, zip_basic_cap_info,
				     zip_pre_store_caps[i], qm->cap_ver);
	}

	qm->cap_tables.dev_cap_table = zip_cap;

	return 0;
}

static int hisi_zip_qm_init(struct hisi_qm *qm, struct pci_dev *pdev)
{
	u64 alg_msk;
	int ret;

	qm->pdev = pdev;
	qm->ver = pdev->revision;
	qm->mode = uacce_mode;
	qm->sqe_size = HZIP_SQE_SIZE;
	qm->dev_name = hisi_zip_name;

	qm->fun_type = (pdev->device == PCI_DEVICE_ID_HUAWEI_ZIP_PF) ?
			QM_HW_PF : QM_HW_VF;
	if (qm->fun_type == QM_HW_PF) {
		qm->qp_base = HZIP_PF_DEF_Q_BASE;
		qm->qp_num = pf_q_num;
		qm->debug.curr_qm_qp_num = pf_q_num;
		qm->qm_list = &zip_devices;
		qm->err_ini = &hisi_zip_err_ini;
		if (pf_q_num_flag)
			set_bit(QM_MODULE_PARAM, &qm->misc_ctl);
	} else if (qm->fun_type == QM_HW_VF && qm->ver == QM_HW_V1) {
		/*
		 * have no way to get qm configure in VM in v1 hardware,
		 * so currently force PF to uses HZIP_PF_DEF_Q_NUM, and force
		 * to trigger only one VF in v1 hardware.
		 *
		 * v2 hardware has no such problem.
		 */
		qm->qp_base = HZIP_PF_DEF_Q_NUM;
		qm->qp_num = HZIP_QUEUE_NUM_V1 - HZIP_PF_DEF_Q_NUM;
	}

	ret = hisi_qm_init(qm);
	if (ret) {
		pci_err(qm->pdev, "Failed to init zip qm configures!\n");
		return ret;
	}

	/* Fetch and save the value of capability registers */
	ret = zip_pre_store_cap_reg(qm);
	if (ret) {
		pci_err(qm->pdev, "Failed to pre-store capability registers!\n");
		hisi_qm_uninit(qm);
		return ret;
	}

	alg_msk = qm->cap_tables.dev_cap_table[ZIP_DEV_ALG_BITMAP_IDX].cap_val;
	ret = hisi_qm_set_algs(qm, alg_msk, zip_dev_algs, ARRAY_SIZE(zip_dev_algs));
	if (ret) {
		pci_err(qm->pdev, "Failed to set zip algs!\n");
		hisi_qm_uninit(qm);
	}

	return ret;
}

static void hisi_zip_qm_uninit(struct hisi_qm *qm)
{
	hisi_qm_uninit(qm);
}

static int hisi_zip_probe_init(struct hisi_zip *hisi_zip)
{
	u32 type_rate = HZIP_SHAPER_RATE_COMPRESS;
	struct hisi_qm *qm = &hisi_zip->qm;
	int ret;

	if (qm->fun_type == QM_HW_PF) {
		ret = hisi_zip_pf_probe_init(hisi_zip);
		if (ret)
			return ret;
		/* enable shaper type 0 */
		if (qm->ver >= QM_HW_V3) {
			type_rate |= QM_SHAPER_ENABLE;

			/* ZIP need to enable shaper type 1 */
			type_rate |= HZIP_SHAPER_RATE_DECOMPRESS << QM_SHAPER_TYPE1_OFFSET;
			qm->type_rate = type_rate;
		}
	}

	return 0;
}

static void hisi_zip_probe_uninit(struct hisi_qm *qm)
{
	if (qm->fun_type == QM_HW_VF)
		return;

	hisi_zip_show_last_regs_uninit(qm);
	hisi_zip_close_sva_prefetch(qm);
	hisi_qm_dev_err_uninit(qm);
}

static int hisi_zip_probe(struct pci_dev *pdev, const struct pci_device_id *id)
{
	struct hisi_zip *hisi_zip;
	struct hisi_qm *qm;
	int ret;

	hisi_zip = devm_kzalloc(&pdev->dev, sizeof(*hisi_zip), GFP_KERNEL);
	if (!hisi_zip)
		return -ENOMEM;

	qm = &hisi_zip->qm;

	ret = hisi_zip_qm_init(qm, pdev);
	if (ret) {
		pci_err(pdev, "Failed to init ZIP QM (%d)!\n", ret);
		return ret;
	}

	ret = hisi_zip_probe_init(hisi_zip);
	if (ret) {
		pci_err(pdev, "Failed to probe (%d)!\n", ret);
		goto err_qm_uninit;
	}

	ret = hisi_qm_start(qm);
	if (ret)
		goto err_probe_uninit;

	ret = hisi_zip_debugfs_init(qm);
	if (ret)
		pci_err(pdev, "failed to init debugfs (%d)!\n", ret);

	hisi_qm_add_list(qm, &zip_devices);
	ret = hisi_qm_alg_register(qm, &zip_devices, HZIP_CTX_Q_NUM_DEF);
	if (ret < 0) {
		pci_err(pdev, "failed to register driver to crypto!\n");
		goto err_qm_del_list;
	}

	if (qm->uacce) {
		ret = uacce_register(qm->uacce);
		if (ret) {
			pci_err(pdev, "failed to register uacce (%d)!\n", ret);
			goto err_qm_alg_unregister;
		}
	}

	if (qm->fun_type == QM_HW_PF && vfs_num > 0) {
		ret = hisi_qm_sriov_enable(pdev, vfs_num);
		if (ret < 0)
			goto err_qm_alg_unregister;
	}

	hisi_qm_pm_init(qm);

	return 0;

err_qm_alg_unregister:
	hisi_qm_alg_unregister(qm, &zip_devices, HZIP_CTX_Q_NUM_DEF);

err_qm_del_list:
	hisi_qm_del_list(qm, &zip_devices);
	hisi_zip_debugfs_exit(qm);
	hisi_qm_stop(qm, QM_NORMAL);

err_probe_uninit:
	hisi_zip_probe_uninit(qm);

err_qm_uninit:
	hisi_zip_qm_uninit(qm);

	return ret;
}

static void hisi_zip_remove(struct pci_dev *pdev)
{
	struct hisi_qm *qm = pci_get_drvdata(pdev);

	hisi_qm_pm_uninit(qm);
	hisi_qm_wait_task_finish(qm, &zip_devices);
	hisi_qm_alg_unregister(qm, &zip_devices, HZIP_CTX_Q_NUM_DEF);
	hisi_qm_del_list(qm, &zip_devices);

	if (qm->fun_type == QM_HW_PF && qm->vfs_num)
		hisi_qm_sriov_disable(pdev, true);

	hisi_zip_debugfs_exit(qm);
	hisi_qm_stop(qm, QM_NORMAL);
	hisi_zip_probe_uninit(qm);
	hisi_zip_qm_uninit(qm);
}

static const struct dev_pm_ops hisi_zip_pm_ops = {
	SET_RUNTIME_PM_OPS(hisi_qm_suspend, hisi_qm_resume, NULL)
};

static const struct pci_error_handlers hisi_zip_err_handler = {
	.error_detected	= hisi_qm_dev_err_detected,
	.slot_reset	= hisi_qm_dev_slot_reset,
	.reset_prepare	= hisi_qm_reset_prepare,
	.reset_done	= hisi_qm_reset_done,
};

static struct pci_driver hisi_zip_pci_driver = {
	.name			= "hisi_zip",
	.id_table		= hisi_zip_dev_ids,
	.probe			= hisi_zip_probe,
	.remove			= hisi_zip_remove,
	.sriov_configure	= IS_ENABLED(CONFIG_PCI_IOV) ?
					hisi_qm_sriov_configure : NULL,
	.err_handler		= &hisi_zip_err_handler,
	.shutdown		= hisi_qm_dev_shutdown,
	.driver.pm		= &hisi_zip_pm_ops,
};

struct pci_driver *hisi_zip_get_pf_driver(void)
{
	return &hisi_zip_pci_driver;
}
EXPORT_SYMBOL_GPL(hisi_zip_get_pf_driver);

static void hisi_zip_register_debugfs(void)
{
	if (!debugfs_initialized())
		return;

	hzip_debugfs_root = debugfs_create_dir("hisi_zip", NULL);
}

static void hisi_zip_unregister_debugfs(void)
{
	debugfs_remove_recursive(hzip_debugfs_root);
}

static int __init hisi_zip_init(void)
{
	int ret;

	hisi_qm_init_list(&zip_devices);
	hisi_zip_register_debugfs();

	ret = pci_register_driver(&hisi_zip_pci_driver);
	if (ret < 0) {
		hisi_zip_unregister_debugfs();
		pr_err("Failed to register pci driver.\n");
	}

	return ret;
}

static void __exit hisi_zip_exit(void)
{
	pci_unregister_driver(&hisi_zip_pci_driver);
	hisi_zip_unregister_debugfs();
}

module_init(hisi_zip_init);
module_exit(hisi_zip_exit);

MODULE_LICENSE("GPL v2");
MODULE_AUTHOR("Zhou Wang <wangzhou1@hisilicon.com>");
MODULE_DESCRIPTION("Driver for HiSilicon ZIP accelerator");<|MERGE_RESOLUTION|>--- conflicted
+++ resolved
@@ -258,30 +258,6 @@
 	ZIP_COMP_ENABLE_BITMAP_IDX,
 	ZIP_DRV_ALG_BITMAP_IDX,
 	ZIP_DEV_ALG_BITMAP_IDX,
-<<<<<<< HEAD
-};
-
-static const u32 zip_pre_store_caps[] = {
-	ZIP_CORE_NUM_CAP,
-	ZIP_CLUSTER_COMP_NUM_CAP,
-	ZIP_CLUSTER_DECOMP_NUM_CAP,
-	ZIP_DECOMP_ENABLE_BITMAP,
-	ZIP_COMP_ENABLE_BITMAP,
-	ZIP_DRV_ALG_BITMAP,
-	ZIP_DEV_ALG_BITMAP,
-};
-
-enum {
-	HZIP_COMP_CORE0,
-	HZIP_COMP_CORE1,
-	HZIP_DECOMP_CORE0,
-	HZIP_DECOMP_CORE1,
-	HZIP_DECOMP_CORE2,
-	HZIP_DECOMP_CORE3,
-	HZIP_DECOMP_CORE4,
-	HZIP_DECOMP_CORE5,
-=======
->>>>>>> a6ad5510
 };
 
 static const u32 zip_pre_store_caps[] = {
