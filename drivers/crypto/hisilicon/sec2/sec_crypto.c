// SPDX-License-Identifier: GPL-2.0
/* Copyright (c) 2019 HiSilicon Limited. */

#include <crypto/aes.h>
#include <crypto/aead.h>
#include <crypto/algapi.h>
#include <crypto/authenc.h>
#include <crypto/des.h>
#include <crypto/hash.h>
#include <crypto/internal/aead.h>
#include <crypto/internal/des.h>
#include <crypto/sha1.h>
#include <crypto/sha2.h>
#include <crypto/skcipher.h>
#include <crypto/xts.h>
#include <linux/crypto.h>
#include <linux/dma-mapping.h>
#include <linux/idr.h>

#include "sec.h"
#include "sec_crypto.h"

#define SEC_PRIORITY		4001
#define SEC_XTS_MIN_KEY_SIZE	(2 * AES_MIN_KEY_SIZE)
#define SEC_XTS_MID_KEY_SIZE	(3 * AES_MIN_KEY_SIZE)
#define SEC_XTS_MAX_KEY_SIZE	(2 * AES_MAX_KEY_SIZE)
#define SEC_DES3_2KEY_SIZE	(2 * DES_KEY_SIZE)
#define SEC_DES3_3KEY_SIZE	(3 * DES_KEY_SIZE)

/* SEC sqe(bd) bit operational relative MACRO */
#define SEC_DE_OFFSET		1
#define SEC_CIPHER_OFFSET	4
#define SEC_SCENE_OFFSET	3
#define SEC_DST_SGL_OFFSET	2
#define SEC_SRC_SGL_OFFSET	7
#define SEC_CKEY_OFFSET		9
#define SEC_CMODE_OFFSET	12
#define SEC_AKEY_OFFSET         5
#define SEC_AEAD_ALG_OFFSET     11
#define SEC_AUTH_OFFSET		6

#define SEC_DE_OFFSET_V3		9
#define SEC_SCENE_OFFSET_V3	5
#define SEC_CKEY_OFFSET_V3	13
#define SEC_CTR_CNT_OFFSET	25
#define SEC_CTR_CNT_ROLLOVER	2
#define SEC_SRC_SGL_OFFSET_V3	11
#define SEC_DST_SGL_OFFSET_V3	14
#define SEC_CALG_OFFSET_V3	4
#define SEC_AKEY_OFFSET_V3	9
#define SEC_MAC_OFFSET_V3	4
#define SEC_AUTH_ALG_OFFSET_V3	15
#define SEC_CIPHER_AUTH_V3	0xbf
#define SEC_AUTH_CIPHER_V3	0x40
#define SEC_FLAG_OFFSET		7
#define SEC_FLAG_MASK		0x0780
#define SEC_TYPE_MASK		0x0F
#define SEC_DONE_MASK		0x0001
#define SEC_ICV_MASK		0x000E
#define SEC_SQE_LEN_RATE_MASK	0x3

#define SEC_TOTAL_IV_SZ(depth)	(SEC_IV_SIZE * (depth))
#define SEC_SGL_SGE_NR		128
#define SEC_CIPHER_AUTH		0xfe
#define SEC_AUTH_CIPHER		0x1
#define SEC_MAX_MAC_LEN		64
#define SEC_MAX_AAD_LEN		65535
#define SEC_MAX_CCM_AAD_LEN	65279
#define SEC_TOTAL_MAC_SZ(depth) (SEC_MAX_MAC_LEN * (depth))

#define SEC_PBUF_SZ			512
#define SEC_PBUF_IV_OFFSET		SEC_PBUF_SZ
#define SEC_PBUF_MAC_OFFSET		(SEC_PBUF_SZ + SEC_IV_SIZE)
#define SEC_PBUF_PKG		(SEC_PBUF_SZ + SEC_IV_SIZE +	\
			SEC_MAX_MAC_LEN * 2)
#define SEC_PBUF_NUM		(PAGE_SIZE / SEC_PBUF_PKG)
#define SEC_PBUF_PAGE_NUM(depth)	((depth) / SEC_PBUF_NUM)
#define SEC_PBUF_LEFT_SZ(depth)		(SEC_PBUF_PKG * ((depth) -	\
				SEC_PBUF_PAGE_NUM(depth) * SEC_PBUF_NUM))
#define SEC_TOTAL_PBUF_SZ(depth)	(PAGE_SIZE * SEC_PBUF_PAGE_NUM(depth) +	\
				SEC_PBUF_LEFT_SZ(depth))

#define SEC_SQE_LEN_RATE	4
#define SEC_SQE_CFLAG		2
#define SEC_SQE_AEAD_FLAG	3
#define SEC_SQE_DONE		0x1
#define SEC_ICV_ERR		0x2
#define MIN_MAC_LEN		4
#define MAC_LEN_MASK		0x1U
#define MAX_INPUT_DATA_LEN	0xFFFE00
#define BITS_MASK		0xFF
#define BYTE_BITS		0x8
#define SEC_XTS_NAME_SZ		0x3
#define IV_CM_CAL_NUM		2
#define IV_CL_MASK		0x7
#define IV_CL_MIN		2
#define IV_CL_MID		4
#define IV_CL_MAX		8
#define IV_FLAGS_OFFSET	0x6
#define IV_CM_OFFSET		0x3
#define IV_LAST_BYTE1		1
#define IV_LAST_BYTE2		2
#define IV_LAST_BYTE_MASK	0xFF
#define IV_CTR_INIT		0x1
#define IV_BYTE_OFFSET		0x8

static DEFINE_MUTEX(sec_algs_lock);
static unsigned int sec_available_devs;

struct sec_skcipher {
	u64 alg_msk;
	struct skcipher_alg alg;
};

struct sec_aead {
	u64 alg_msk;
	struct aead_alg alg;
};

/* Get an en/de-cipher queue cyclically to balance load over queues of TFM */
static inline u32 sec_alloc_queue_id(struct sec_ctx *ctx, struct sec_req *req)
{
	if (req->c_req.encrypt)
		return (u32)atomic_inc_return(&ctx->enc_qcyclic) %
				 ctx->hlf_q_num;

	return (u32)atomic_inc_return(&ctx->dec_qcyclic) % ctx->hlf_q_num +
				 ctx->hlf_q_num;
}

static inline void sec_free_queue_id(struct sec_ctx *ctx, struct sec_req *req)
{
	if (req->c_req.encrypt)
		atomic_dec(&ctx->enc_qcyclic);
	else
		atomic_dec(&ctx->dec_qcyclic);
}

static int sec_alloc_req_id(struct sec_req *req, struct sec_qp_ctx *qp_ctx)
{
	int req_id;

	spin_lock_bh(&qp_ctx->req_lock);
	req_id = idr_alloc_cyclic(&qp_ctx->req_idr, NULL, 0, qp_ctx->qp->sq_depth, GFP_ATOMIC);
	spin_unlock_bh(&qp_ctx->req_lock);
	if (unlikely(req_id < 0)) {
		dev_err(req->ctx->dev, "alloc req id fail!\n");
		return req_id;
	}

	req->qp_ctx = qp_ctx;
	qp_ctx->req_list[req_id] = req;

	return req_id;
}

static void sec_free_req_id(struct sec_req *req)
{
	struct sec_qp_ctx *qp_ctx = req->qp_ctx;
	int req_id = req->req_id;

	if (unlikely(req_id < 0 || req_id >= qp_ctx->qp->sq_depth)) {
		dev_err(req->ctx->dev, "free request id invalid!\n");
		return;
	}

	qp_ctx->req_list[req_id] = NULL;
	req->qp_ctx = NULL;

	spin_lock_bh(&qp_ctx->req_lock);
	idr_remove(&qp_ctx->req_idr, req_id);
	spin_unlock_bh(&qp_ctx->req_lock);
}

static u8 pre_parse_finished_bd(struct bd_status *status, void *resp)
{
	struct sec_sqe *bd = resp;

	status->done = le16_to_cpu(bd->type2.done_flag) & SEC_DONE_MASK;
	status->icv = (le16_to_cpu(bd->type2.done_flag) & SEC_ICV_MASK) >> 1;
	status->flag = (le16_to_cpu(bd->type2.done_flag) &
					SEC_FLAG_MASK) >> SEC_FLAG_OFFSET;
	status->tag = le16_to_cpu(bd->type2.tag);
	status->err_type = bd->type2.error_type;

	return bd->type_cipher_auth & SEC_TYPE_MASK;
}

static u8 pre_parse_finished_bd3(struct bd_status *status, void *resp)
{
	struct sec_sqe3 *bd3 = resp;

	status->done = le16_to_cpu(bd3->done_flag) & SEC_DONE_MASK;
	status->icv = (le16_to_cpu(bd3->done_flag) & SEC_ICV_MASK) >> 1;
	status->flag = (le16_to_cpu(bd3->done_flag) &
					SEC_FLAG_MASK) >> SEC_FLAG_OFFSET;
	status->tag = le64_to_cpu(bd3->tag);
	status->err_type = bd3->error_type;

	return le32_to_cpu(bd3->bd_param) & SEC_TYPE_MASK;
}

static int sec_cb_status_check(struct sec_req *req,
			       struct bd_status *status)
{
	struct sec_ctx *ctx = req->ctx;

	if (unlikely(req->err_type || status->done != SEC_SQE_DONE)) {
		dev_err_ratelimited(ctx->dev, "err_type[%d], done[%u]\n",
				    req->err_type, status->done);
		return -EIO;
	}

	if (unlikely(ctx->alg_type == SEC_SKCIPHER)) {
		if (unlikely(status->flag != SEC_SQE_CFLAG)) {
			dev_err_ratelimited(ctx->dev, "flag[%u]\n",
					    status->flag);
			return -EIO;
		}
	} else if (unlikely(ctx->alg_type == SEC_AEAD)) {
		if (unlikely(status->flag != SEC_SQE_AEAD_FLAG ||
			     status->icv == SEC_ICV_ERR)) {
			dev_err_ratelimited(ctx->dev,
					    "flag[%u], icv[%u]\n",
					    status->flag, status->icv);
			return -EBADMSG;
		}
	}

	return 0;
}

static void sec_req_cb(struct hisi_qp *qp, void *resp)
{
	struct sec_qp_ctx *qp_ctx = qp->qp_ctx;
	struct sec_dfx *dfx = &qp_ctx->ctx->sec->debug.dfx;
	u8 type_supported = qp_ctx->ctx->type_supported;
	struct bd_status status;
	struct sec_ctx *ctx;
	struct sec_req *req;
	int err;
	u8 type;

	if (type_supported == SEC_BD_TYPE2) {
		type = pre_parse_finished_bd(&status, resp);
		req = qp_ctx->req_list[status.tag];
	} else {
		type = pre_parse_finished_bd3(&status, resp);
		req = (void *)(uintptr_t)status.tag;
	}

	if (unlikely(type != type_supported)) {
		atomic64_inc(&dfx->err_bd_cnt);
		pr_err("err bd type [%u]\n", type);
		return;
	}

	if (unlikely(!req)) {
		atomic64_inc(&dfx->invalid_req_cnt);
		atomic_inc(&qp->qp_status.used);
		return;
	}

	req->err_type = status.err_type;
	ctx = req->ctx;
	err = sec_cb_status_check(req, &status);
	if (err)
		atomic64_inc(&dfx->done_flag_cnt);

	atomic64_inc(&dfx->recv_cnt);

	ctx->req_op->buf_unmap(ctx, req);

	ctx->req_op->callback(ctx, req, err);
}

static int sec_bd_send(struct sec_ctx *ctx, struct sec_req *req)
{
	struct sec_qp_ctx *qp_ctx = req->qp_ctx;
	int ret;

	if (ctx->fake_req_limit <=
	    atomic_read(&qp_ctx->qp->qp_status.used) &&
	    !(req->flag & CRYPTO_TFM_REQ_MAY_BACKLOG))
		return -EBUSY;

	spin_lock_bh(&qp_ctx->req_lock);
	ret = hisi_qp_send(qp_ctx->qp, &req->sec_sqe);
	if (ctx->fake_req_limit <=
	    atomic_read(&qp_ctx->qp->qp_status.used) && !ret) {
		list_add_tail(&req->backlog_head, &qp_ctx->backlog);
		atomic64_inc(&ctx->sec->debug.dfx.send_cnt);
		atomic64_inc(&ctx->sec->debug.dfx.send_busy_cnt);
		spin_unlock_bh(&qp_ctx->req_lock);
		return -EBUSY;
	}
	spin_unlock_bh(&qp_ctx->req_lock);

	if (unlikely(ret == -EBUSY))
		return -ENOBUFS;

	if (likely(!ret)) {
		ret = -EINPROGRESS;
		atomic64_inc(&ctx->sec->debug.dfx.send_cnt);
	}

	return ret;
}

/* Get DMA memory resources */
static int sec_alloc_civ_resource(struct device *dev, struct sec_alg_res *res)
{
	u16 q_depth = res->depth;
	int i;

	res->c_ivin = dma_alloc_coherent(dev, SEC_TOTAL_IV_SZ(q_depth),
					 &res->c_ivin_dma, GFP_KERNEL);
	if (!res->c_ivin)
		return -ENOMEM;

	for (i = 1; i < q_depth; i++) {
		res[i].c_ivin_dma = res->c_ivin_dma + i * SEC_IV_SIZE;
		res[i].c_ivin = res->c_ivin + i * SEC_IV_SIZE;
	}

	return 0;
}

static void sec_free_civ_resource(struct device *dev, struct sec_alg_res *res)
{
	if (res->c_ivin)
		dma_free_coherent(dev, SEC_TOTAL_IV_SZ(res->depth),
				  res->c_ivin, res->c_ivin_dma);
}

static int sec_alloc_aiv_resource(struct device *dev, struct sec_alg_res *res)
{
	u16 q_depth = res->depth;
	int i;

	res->a_ivin = dma_alloc_coherent(dev, SEC_TOTAL_IV_SZ(q_depth),
					 &res->a_ivin_dma, GFP_KERNEL);
	if (!res->a_ivin)
		return -ENOMEM;

	for (i = 1; i < q_depth; i++) {
		res[i].a_ivin_dma = res->a_ivin_dma + i * SEC_IV_SIZE;
		res[i].a_ivin = res->a_ivin + i * SEC_IV_SIZE;
	}

	return 0;
}

static void sec_free_aiv_resource(struct device *dev, struct sec_alg_res *res)
{
	if (res->a_ivin)
		dma_free_coherent(dev, SEC_TOTAL_IV_SZ(res->depth),
				  res->a_ivin, res->a_ivin_dma);
}

static int sec_alloc_mac_resource(struct device *dev, struct sec_alg_res *res)
{
	u16 q_depth = res->depth;
	int i;

	res->out_mac = dma_alloc_coherent(dev, SEC_TOTAL_MAC_SZ(q_depth) << 1,
					  &res->out_mac_dma, GFP_KERNEL);
	if (!res->out_mac)
		return -ENOMEM;

	for (i = 1; i < q_depth; i++) {
		res[i].out_mac_dma = res->out_mac_dma +
				     i * (SEC_MAX_MAC_LEN << 1);
		res[i].out_mac = res->out_mac + i * (SEC_MAX_MAC_LEN << 1);
	}

	return 0;
}

static void sec_free_mac_resource(struct device *dev, struct sec_alg_res *res)
{
	if (res->out_mac)
		dma_free_coherent(dev, SEC_TOTAL_MAC_SZ(res->depth) << 1,
				  res->out_mac, res->out_mac_dma);
}

static void sec_free_pbuf_resource(struct device *dev, struct sec_alg_res *res)
{
	if (res->pbuf)
		dma_free_coherent(dev, SEC_TOTAL_PBUF_SZ(res->depth),
				  res->pbuf, res->pbuf_dma);
}

/*
 * To improve performance, pbuffer is used for
 * small packets (< 512Bytes) as IOMMU translation using.
 */
static int sec_alloc_pbuf_resource(struct device *dev, struct sec_alg_res *res)
{
	u16 q_depth = res->depth;
	int size = SEC_PBUF_PAGE_NUM(q_depth);
	int pbuf_page_offset;
	int i, j, k;

	res->pbuf = dma_alloc_coherent(dev, SEC_TOTAL_PBUF_SZ(q_depth),
				&res->pbuf_dma, GFP_KERNEL);
	if (!res->pbuf)
		return -ENOMEM;

	/*
	 * SEC_PBUF_PKG contains data pbuf, iv and
	 * out_mac : <SEC_PBUF|SEC_IV|SEC_MAC>
	 * Every PAGE contains six SEC_PBUF_PKG
	 * The sec_qp_ctx contains QM_Q_DEPTH numbers of SEC_PBUF_PKG
	 * So we need SEC_PBUF_PAGE_NUM numbers of PAGE
	 * for the SEC_TOTAL_PBUF_SZ
	 */
	for (i = 0; i <= size; i++) {
		pbuf_page_offset = PAGE_SIZE * i;
		for (j = 0; j < SEC_PBUF_NUM; j++) {
			k = i * SEC_PBUF_NUM + j;
			if (k == q_depth)
				break;
			res[k].pbuf = res->pbuf +
				j * SEC_PBUF_PKG + pbuf_page_offset;
			res[k].pbuf_dma = res->pbuf_dma +
				j * SEC_PBUF_PKG + pbuf_page_offset;
		}
	}

	return 0;
}

static int sec_alg_resource_alloc(struct sec_ctx *ctx,
				  struct sec_qp_ctx *qp_ctx)
{
	struct sec_alg_res *res = qp_ctx->res;
	struct device *dev = ctx->dev;
	int ret;

	ret = sec_alloc_civ_resource(dev, res);
	if (ret)
		return ret;

	if (ctx->alg_type == SEC_AEAD) {
		ret = sec_alloc_aiv_resource(dev, res);
		if (ret)
			goto alloc_aiv_fail;

		ret = sec_alloc_mac_resource(dev, res);
		if (ret)
			goto alloc_mac_fail;
	}
	if (ctx->pbuf_supported) {
		ret = sec_alloc_pbuf_resource(dev, res);
		if (ret) {
			dev_err(dev, "fail to alloc pbuf dma resource!\n");
			goto alloc_pbuf_fail;
		}
	}

	return 0;

alloc_pbuf_fail:
	if (ctx->alg_type == SEC_AEAD)
		sec_free_mac_resource(dev, qp_ctx->res);
alloc_mac_fail:
	if (ctx->alg_type == SEC_AEAD)
		sec_free_aiv_resource(dev, res);
alloc_aiv_fail:
	sec_free_civ_resource(dev, res);
	return ret;
}

static void sec_alg_resource_free(struct sec_ctx *ctx,
				  struct sec_qp_ctx *qp_ctx)
{
	struct device *dev = ctx->dev;

	sec_free_civ_resource(dev, qp_ctx->res);

	if (ctx->pbuf_supported)
		sec_free_pbuf_resource(dev, qp_ctx->res);
	if (ctx->alg_type == SEC_AEAD) {
		sec_free_mac_resource(dev, qp_ctx->res);
		sec_free_aiv_resource(dev, qp_ctx->res);
	}
}

static int sec_alloc_qp_ctx_resource(struct sec_ctx *ctx, struct sec_qp_ctx *qp_ctx)
{
	u16 q_depth = qp_ctx->qp->sq_depth;
	struct device *dev = ctx->dev;
	int ret = -ENOMEM;

	qp_ctx->req_list = kcalloc(q_depth, sizeof(struct sec_req *), GFP_KERNEL);
	if (!qp_ctx->req_list)
		return ret;

	qp_ctx->res = kcalloc(q_depth, sizeof(struct sec_alg_res), GFP_KERNEL);
	if (!qp_ctx->res)
		goto err_free_req_list;
	qp_ctx->res->depth = q_depth;

	qp_ctx->c_in_pool = hisi_acc_create_sgl_pool(dev, q_depth, SEC_SGL_SGE_NR);
	if (IS_ERR(qp_ctx->c_in_pool)) {
		dev_err(dev, "fail to create sgl pool for input!\n");
		goto err_free_res;
	}

	qp_ctx->c_out_pool = hisi_acc_create_sgl_pool(dev, q_depth, SEC_SGL_SGE_NR);
	if (IS_ERR(qp_ctx->c_out_pool)) {
		dev_err(dev, "fail to create sgl pool for output!\n");
		goto err_free_c_in_pool;
	}

	ret = sec_alg_resource_alloc(ctx, qp_ctx);
	if (ret)
		goto err_free_c_out_pool;

	return 0;

err_free_c_out_pool:
	hisi_acc_free_sgl_pool(dev, qp_ctx->c_out_pool);
err_free_c_in_pool:
	hisi_acc_free_sgl_pool(dev, qp_ctx->c_in_pool);
err_free_res:
	kfree(qp_ctx->res);
err_free_req_list:
	kfree(qp_ctx->req_list);
	return ret;
}

static void sec_free_qp_ctx_resource(struct sec_ctx *ctx, struct sec_qp_ctx *qp_ctx)
{
	struct device *dev = ctx->dev;

	sec_alg_resource_free(ctx, qp_ctx);
	hisi_acc_free_sgl_pool(dev, qp_ctx->c_out_pool);
	hisi_acc_free_sgl_pool(dev, qp_ctx->c_in_pool);
	kfree(qp_ctx->res);
	kfree(qp_ctx->req_list);
}

static int sec_create_qp_ctx(struct sec_ctx *ctx, int qp_ctx_id)
{
	struct sec_qp_ctx *qp_ctx;
	struct hisi_qp *qp;
	int ret;

	qp_ctx = &ctx->qp_ctx[qp_ctx_id];
	qp = ctx->qps[qp_ctx_id];
	qp->req_type = 0;
	qp->qp_ctx = qp_ctx;
	qp_ctx->qp = qp;
	qp_ctx->ctx = ctx;

	qp->req_cb = sec_req_cb;

	spin_lock_init(&qp_ctx->req_lock);
	idr_init(&qp_ctx->req_idr);
	INIT_LIST_HEAD(&qp_ctx->backlog);

	ret = sec_alloc_qp_ctx_resource(ctx, qp_ctx);
	if (ret)
		goto err_destroy_idr;

	ret = hisi_qm_start_qp(qp, 0);
	if (ret < 0)
		goto err_resource_free;

	return 0;

err_resource_free:
	sec_free_qp_ctx_resource(ctx, qp_ctx);
err_destroy_idr:
	idr_destroy(&qp_ctx->req_idr);
	return ret;
}

static void sec_release_qp_ctx(struct sec_ctx *ctx,
			       struct sec_qp_ctx *qp_ctx)
{
	hisi_qm_stop_qp(qp_ctx->qp);
	sec_free_qp_ctx_resource(ctx, qp_ctx);
	idr_destroy(&qp_ctx->req_idr);
}

static int sec_ctx_base_init(struct sec_ctx *ctx)
{
	struct sec_dev *sec;
	int i, ret;

	ctx->qps = sec_create_qps();
	if (!ctx->qps) {
		pr_err("Can not create sec qps!\n");
		return -ENODEV;
	}

	sec = container_of(ctx->qps[0]->qm, struct sec_dev, qm);
	ctx->sec = sec;
	ctx->dev = &sec->qm.pdev->dev;
	ctx->hlf_q_num = sec->ctx_q_num >> 1;

	ctx->pbuf_supported = ctx->sec->iommu_used;

	/* Half of queue depth is taken as fake requests limit in the queue. */
	ctx->fake_req_limit = ctx->qps[0]->sq_depth >> 1;
	ctx->qp_ctx = kcalloc(sec->ctx_q_num, sizeof(struct sec_qp_ctx),
			      GFP_KERNEL);
	if (!ctx->qp_ctx) {
		ret = -ENOMEM;
		goto err_destroy_qps;
	}

	for (i = 0; i < sec->ctx_q_num; i++) {
		ret = sec_create_qp_ctx(ctx, i);
		if (ret)
			goto err_sec_release_qp_ctx;
	}

	return 0;

err_sec_release_qp_ctx:
	for (i = i - 1; i >= 0; i--)
		sec_release_qp_ctx(ctx, &ctx->qp_ctx[i]);
	kfree(ctx->qp_ctx);
err_destroy_qps:
	sec_destroy_qps(ctx->qps, sec->ctx_q_num);
	return ret;
}

static void sec_ctx_base_uninit(struct sec_ctx *ctx)
{
	int i;

	for (i = 0; i < ctx->sec->ctx_q_num; i++)
		sec_release_qp_ctx(ctx, &ctx->qp_ctx[i]);

	sec_destroy_qps(ctx->qps, ctx->sec->ctx_q_num);
	kfree(ctx->qp_ctx);
}

static int sec_cipher_init(struct sec_ctx *ctx)
{
	struct sec_cipher_ctx *c_ctx = &ctx->c_ctx;

	c_ctx->c_key = dma_alloc_coherent(ctx->dev, SEC_MAX_KEY_SIZE,
					  &c_ctx->c_key_dma, GFP_KERNEL);
	if (!c_ctx->c_key)
		return -ENOMEM;

	return 0;
}

static void sec_cipher_uninit(struct sec_ctx *ctx)
{
	struct sec_cipher_ctx *c_ctx = &ctx->c_ctx;

	memzero_explicit(c_ctx->c_key, SEC_MAX_KEY_SIZE);
	dma_free_coherent(ctx->dev, SEC_MAX_KEY_SIZE,
			  c_ctx->c_key, c_ctx->c_key_dma);
}

static int sec_auth_init(struct sec_ctx *ctx)
{
	struct sec_auth_ctx *a_ctx = &ctx->a_ctx;

	a_ctx->a_key = dma_alloc_coherent(ctx->dev, SEC_MAX_AKEY_SIZE,
					  &a_ctx->a_key_dma, GFP_KERNEL);
	if (!a_ctx->a_key)
		return -ENOMEM;

	return 0;
}

static void sec_auth_uninit(struct sec_ctx *ctx)
{
	struct sec_auth_ctx *a_ctx = &ctx->a_ctx;

	memzero_explicit(a_ctx->a_key, SEC_MAX_AKEY_SIZE);
	dma_free_coherent(ctx->dev, SEC_MAX_AKEY_SIZE,
			  a_ctx->a_key, a_ctx->a_key_dma);
}

static int sec_skcipher_fbtfm_init(struct crypto_skcipher *tfm)
{
	const char *alg = crypto_tfm_alg_name(&tfm->base);
	struct sec_ctx *ctx = crypto_skcipher_ctx(tfm);
	struct sec_cipher_ctx *c_ctx = &ctx->c_ctx;

	c_ctx->fallback = false;

	/* Currently, only XTS mode need fallback tfm when using 192bit key */
	if (likely(strncmp(alg, "xts", SEC_XTS_NAME_SZ)))
		return 0;

	c_ctx->fbtfm = crypto_alloc_sync_skcipher(alg, 0,
						  CRYPTO_ALG_NEED_FALLBACK);
	if (IS_ERR(c_ctx->fbtfm)) {
		pr_err("failed to alloc xts mode fallback tfm!\n");
		return PTR_ERR(c_ctx->fbtfm);
	}

	return 0;
}

static int sec_skcipher_init(struct crypto_skcipher *tfm)
{
	struct sec_ctx *ctx = crypto_skcipher_ctx(tfm);
	int ret;

	ctx->alg_type = SEC_SKCIPHER;
	crypto_skcipher_set_reqsize(tfm, sizeof(struct sec_req));
	ctx->c_ctx.ivsize = crypto_skcipher_ivsize(tfm);
	if (ctx->c_ctx.ivsize > SEC_IV_SIZE) {
		pr_err("get error skcipher iv size!\n");
		return -EINVAL;
	}

	ret = sec_ctx_base_init(ctx);
	if (ret)
		return ret;

	ret = sec_cipher_init(ctx);
	if (ret)
		goto err_cipher_init;

	ret = sec_skcipher_fbtfm_init(tfm);
	if (ret)
		goto err_fbtfm_init;

	return 0;

err_fbtfm_init:
	sec_cipher_uninit(ctx);
err_cipher_init:
	sec_ctx_base_uninit(ctx);
	return ret;
}

static void sec_skcipher_uninit(struct crypto_skcipher *tfm)
{
	struct sec_ctx *ctx = crypto_skcipher_ctx(tfm);

	if (ctx->c_ctx.fbtfm)
		crypto_free_sync_skcipher(ctx->c_ctx.fbtfm);

	sec_cipher_uninit(ctx);
	sec_ctx_base_uninit(ctx);
}

static int sec_skcipher_3des_setkey(struct crypto_skcipher *tfm, const u8 *key, const u32 keylen)
{
	struct sec_ctx *ctx = crypto_skcipher_ctx(tfm);
	struct sec_cipher_ctx *c_ctx = &ctx->c_ctx;
	int ret;

	ret = verify_skcipher_des3_key(tfm, key);
	if (ret)
		return ret;

	switch (keylen) {
	case SEC_DES3_2KEY_SIZE:
		c_ctx->c_key_len = SEC_CKEY_3DES_2KEY;
		break;
	case SEC_DES3_3KEY_SIZE:
		c_ctx->c_key_len = SEC_CKEY_3DES_3KEY;
		break;
	default:
		return -EINVAL;
	}

	return 0;
}

static int sec_skcipher_aes_sm4_setkey(struct sec_cipher_ctx *c_ctx,
				       const u32 keylen,
				       const enum sec_cmode c_mode)
{
	if (c_mode == SEC_CMODE_XTS) {
		switch (keylen) {
		case SEC_XTS_MIN_KEY_SIZE:
			c_ctx->c_key_len = SEC_CKEY_128BIT;
			break;
		case SEC_XTS_MID_KEY_SIZE:
			c_ctx->fallback = true;
			break;
		case SEC_XTS_MAX_KEY_SIZE:
			c_ctx->c_key_len = SEC_CKEY_256BIT;
			break;
		default:
			pr_err("hisi_sec2: xts mode key error!\n");
			return -EINVAL;
		}
	} else {
		if (c_ctx->c_alg == SEC_CALG_SM4 &&
		    keylen != AES_KEYSIZE_128) {
			pr_err("hisi_sec2: sm4 key error!\n");
			return -EINVAL;
		} else {
			switch (keylen) {
			case AES_KEYSIZE_128:
				c_ctx->c_key_len = SEC_CKEY_128BIT;
				break;
			case AES_KEYSIZE_192:
				c_ctx->c_key_len = SEC_CKEY_192BIT;
				break;
			case AES_KEYSIZE_256:
				c_ctx->c_key_len = SEC_CKEY_256BIT;
				break;
			default:
				pr_err("hisi_sec2: aes key error!\n");
				return -EINVAL;
			}
		}
	}

	return 0;
}

static int sec_skcipher_setkey(struct crypto_skcipher *tfm, const u8 *key,
			       const u32 keylen, const enum sec_calg c_alg,
			       const enum sec_cmode c_mode)
{
	struct sec_ctx *ctx = crypto_skcipher_ctx(tfm);
	struct sec_cipher_ctx *c_ctx = &ctx->c_ctx;
	struct device *dev = ctx->dev;
	int ret;

	if (c_mode == SEC_CMODE_XTS) {
		ret = xts_verify_key(tfm, key, keylen);
		if (ret) {
			dev_err(dev, "xts mode key err!\n");
			return ret;
		}
	}

	c_ctx->c_alg  = c_alg;
	c_ctx->c_mode = c_mode;

	switch (c_alg) {
	case SEC_CALG_3DES:
		ret = sec_skcipher_3des_setkey(tfm, key, keylen);
		break;
	case SEC_CALG_AES:
	case SEC_CALG_SM4:
		ret = sec_skcipher_aes_sm4_setkey(c_ctx, keylen, c_mode);
		break;
	default:
		dev_err(dev, "sec c_alg err!\n");
		return -EINVAL;
	}

	if (ret) {
		dev_err(dev, "set sec key err!\n");
		return ret;
	}

	memcpy(c_ctx->c_key, key, keylen);
	if (c_ctx->fallback && c_ctx->fbtfm) {
		ret = crypto_sync_skcipher_setkey(c_ctx->fbtfm, key, keylen);
		if (ret) {
			dev_err(dev, "failed to set fallback skcipher key!\n");
			return ret;
		}
	}
	return 0;
}

#define GEN_SEC_SETKEY_FUNC(name, c_alg, c_mode)			\
static int sec_setkey_##name(struct crypto_skcipher *tfm, const u8 *key,\
	u32 keylen)							\
{									\
	return sec_skcipher_setkey(tfm, key, keylen, c_alg, c_mode);	\
}

GEN_SEC_SETKEY_FUNC(aes_ecb, SEC_CALG_AES, SEC_CMODE_ECB)
GEN_SEC_SETKEY_FUNC(aes_cbc, SEC_CALG_AES, SEC_CMODE_CBC)
GEN_SEC_SETKEY_FUNC(aes_xts, SEC_CALG_AES, SEC_CMODE_XTS)
GEN_SEC_SETKEY_FUNC(aes_ctr, SEC_CALG_AES, SEC_CMODE_CTR)
GEN_SEC_SETKEY_FUNC(3des_ecb, SEC_CALG_3DES, SEC_CMODE_ECB)
GEN_SEC_SETKEY_FUNC(3des_cbc, SEC_CALG_3DES, SEC_CMODE_CBC)
GEN_SEC_SETKEY_FUNC(sm4_xts, SEC_CALG_SM4, SEC_CMODE_XTS)
GEN_SEC_SETKEY_FUNC(sm4_cbc, SEC_CALG_SM4, SEC_CMODE_CBC)
GEN_SEC_SETKEY_FUNC(sm4_ctr, SEC_CALG_SM4, SEC_CMODE_CTR)

static int sec_cipher_pbuf_map(struct sec_ctx *ctx, struct sec_req *req,
			struct scatterlist *src)
{
	struct sec_aead_req *a_req = &req->aead_req;
	struct aead_request *aead_req = a_req->aead_req;
	struct sec_cipher_req *c_req = &req->c_req;
	struct sec_qp_ctx *qp_ctx = req->qp_ctx;
	struct device *dev = ctx->dev;
	int copy_size, pbuf_length;
	int req_id = req->req_id;
	struct crypto_aead *tfm;
	size_t authsize;
	u8 *mac_offset;

	if (ctx->alg_type == SEC_AEAD)
		copy_size = aead_req->cryptlen + aead_req->assoclen;
	else
		copy_size = c_req->c_len;

	pbuf_length = sg_copy_to_buffer(src, sg_nents(src),
			qp_ctx->res[req_id].pbuf, copy_size);
	if (unlikely(pbuf_length != copy_size)) {
		dev_err(dev, "copy src data to pbuf error!\n");
		return -EINVAL;
	}
	if (!c_req->encrypt && ctx->alg_type == SEC_AEAD) {
		tfm = crypto_aead_reqtfm(aead_req);
		authsize = crypto_aead_authsize(tfm);
		mac_offset = qp_ctx->res[req_id].pbuf + copy_size - authsize;
		memcpy(a_req->out_mac, mac_offset, authsize);
	}

	req->in_dma = qp_ctx->res[req_id].pbuf_dma;
	c_req->c_out_dma = req->in_dma;

	return 0;
}

static void sec_cipher_pbuf_unmap(struct sec_ctx *ctx, struct sec_req *req,
			struct scatterlist *dst)
{
	struct aead_request *aead_req = req->aead_req.aead_req;
	struct sec_cipher_req *c_req = &req->c_req;
	struct sec_qp_ctx *qp_ctx = req->qp_ctx;
	int copy_size, pbuf_length;
	int req_id = req->req_id;

	if (ctx->alg_type == SEC_AEAD)
		copy_size = c_req->c_len + aead_req->assoclen;
	else
		copy_size = c_req->c_len;

	pbuf_length = sg_copy_from_buffer(dst, sg_nents(dst),
			qp_ctx->res[req_id].pbuf, copy_size);
	if (unlikely(pbuf_length != copy_size))
		dev_err(ctx->dev, "copy pbuf data to dst error!\n");
}

static int sec_aead_mac_init(struct sec_aead_req *req)
{
	struct aead_request *aead_req = req->aead_req;
	struct crypto_aead *tfm = crypto_aead_reqtfm(aead_req);
	size_t authsize = crypto_aead_authsize(tfm);
	u8 *mac_out = req->out_mac;
	struct scatterlist *sgl = aead_req->src;
	size_t copy_size;
	off_t skip_size;

	/* Copy input mac */
	skip_size = aead_req->assoclen + aead_req->cryptlen - authsize;
	copy_size = sg_pcopy_to_buffer(sgl, sg_nents(sgl), mac_out,
				       authsize, skip_size);
	if (unlikely(copy_size != authsize))
		return -EINVAL;

	return 0;
}

static int sec_cipher_map(struct sec_ctx *ctx, struct sec_req *req,
			  struct scatterlist *src, struct scatterlist *dst)
{
	struct sec_cipher_req *c_req = &req->c_req;
	struct sec_aead_req *a_req = &req->aead_req;
	struct sec_qp_ctx *qp_ctx = req->qp_ctx;
	struct sec_alg_res *res = &qp_ctx->res[req->req_id];
	struct device *dev = ctx->dev;
	int ret;

	if (req->use_pbuf) {
		c_req->c_ivin = res->pbuf + SEC_PBUF_IV_OFFSET;
		c_req->c_ivin_dma = res->pbuf_dma + SEC_PBUF_IV_OFFSET;
		if (ctx->alg_type == SEC_AEAD) {
			a_req->a_ivin = res->a_ivin;
			a_req->a_ivin_dma = res->a_ivin_dma;
			a_req->out_mac = res->pbuf + SEC_PBUF_MAC_OFFSET;
			a_req->out_mac_dma = res->pbuf_dma +
					SEC_PBUF_MAC_OFFSET;
		}
		ret = sec_cipher_pbuf_map(ctx, req, src);

		return ret;
	}
	c_req->c_ivin = res->c_ivin;
	c_req->c_ivin_dma = res->c_ivin_dma;
	if (ctx->alg_type == SEC_AEAD) {
		a_req->a_ivin = res->a_ivin;
		a_req->a_ivin_dma = res->a_ivin_dma;
		a_req->out_mac = res->out_mac;
		a_req->out_mac_dma = res->out_mac_dma;
	}

	req->in = hisi_acc_sg_buf_map_to_hw_sgl(dev, src,
						qp_ctx->c_in_pool,
						req->req_id,
						&req->in_dma);
	if (IS_ERR(req->in)) {
		dev_err(dev, "fail to dma map input sgl buffers!\n");
		return PTR_ERR(req->in);
	}

	if (!c_req->encrypt && ctx->alg_type == SEC_AEAD) {
		ret = sec_aead_mac_init(a_req);
		if (unlikely(ret)) {
			dev_err(dev, "fail to init mac data for ICV!\n");
			hisi_acc_sg_buf_unmap(dev, src, req->in);
			return ret;
		}
	}

	if (dst == src) {
		c_req->c_out = req->in;
		c_req->c_out_dma = req->in_dma;
	} else {
		c_req->c_out = hisi_acc_sg_buf_map_to_hw_sgl(dev, dst,
							     qp_ctx->c_out_pool,
							     req->req_id,
							     &c_req->c_out_dma);

		if (IS_ERR(c_req->c_out)) {
			dev_err(dev, "fail to dma map output sgl buffers!\n");
			hisi_acc_sg_buf_unmap(dev, src, req->in);
			return PTR_ERR(c_req->c_out);
		}
	}

	return 0;
}

static void sec_cipher_unmap(struct sec_ctx *ctx, struct sec_req *req,
			     struct scatterlist *src, struct scatterlist *dst)
{
	struct sec_cipher_req *c_req = &req->c_req;
	struct device *dev = ctx->dev;

	if (req->use_pbuf) {
		sec_cipher_pbuf_unmap(ctx, req, dst);
	} else {
		if (dst != src)
			hisi_acc_sg_buf_unmap(dev, src, req->in);

		hisi_acc_sg_buf_unmap(dev, dst, c_req->c_out);
	}
}

static int sec_skcipher_sgl_map(struct sec_ctx *ctx, struct sec_req *req)
{
	struct skcipher_request *sq = req->c_req.sk_req;

	return sec_cipher_map(ctx, req, sq->src, sq->dst);
}

static void sec_skcipher_sgl_unmap(struct sec_ctx *ctx, struct sec_req *req)
{
	struct skcipher_request *sq = req->c_req.sk_req;

	sec_cipher_unmap(ctx, req, sq->src, sq->dst);
}

static int sec_aead_aes_set_key(struct sec_cipher_ctx *c_ctx,
				struct crypto_authenc_keys *keys)
{
	switch (keys->enckeylen) {
	case AES_KEYSIZE_128:
		c_ctx->c_key_len = SEC_CKEY_128BIT;
		break;
	case AES_KEYSIZE_192:
		c_ctx->c_key_len = SEC_CKEY_192BIT;
		break;
	case AES_KEYSIZE_256:
		c_ctx->c_key_len = SEC_CKEY_256BIT;
		break;
	default:
		pr_err("hisi_sec2: aead aes key error!\n");
		return -EINVAL;
	}
	memcpy(c_ctx->c_key, keys->enckey, keys->enckeylen);

	return 0;
}

static int sec_aead_auth_set_key(struct sec_auth_ctx *ctx,
				 struct crypto_authenc_keys *keys)
{
	struct crypto_shash *hash_tfm = ctx->hash_tfm;
	int blocksize, digestsize, ret;

	if (!keys->authkeylen) {
		pr_err("hisi_sec2: aead auth key error!\n");
		return -EINVAL;
	}

	blocksize = crypto_shash_blocksize(hash_tfm);
	digestsize = crypto_shash_digestsize(hash_tfm);
	if (keys->authkeylen > blocksize) {
		ret = crypto_shash_tfm_digest(hash_tfm, keys->authkey,
					      keys->authkeylen, ctx->a_key);
		if (ret) {
			pr_err("hisi_sec2: aead auth digest error!\n");
			return -EINVAL;
		}
		ctx->a_key_len = digestsize;
	} else {
		memcpy(ctx->a_key, keys->authkey, keys->authkeylen);
		ctx->a_key_len = keys->authkeylen;
	}

	return 0;
}

static int sec_aead_setauthsize(struct crypto_aead *aead, unsigned int authsize)
{
	struct crypto_tfm *tfm = crypto_aead_tfm(aead);
	struct sec_ctx *ctx = crypto_tfm_ctx(tfm);
	struct sec_auth_ctx *a_ctx = &ctx->a_ctx;

	if (unlikely(a_ctx->fallback_aead_tfm))
		return crypto_aead_setauthsize(a_ctx->fallback_aead_tfm, authsize);

	return 0;
}

static int sec_aead_fallback_setkey(struct sec_auth_ctx *a_ctx,
				    struct crypto_aead *tfm, const u8 *key,
				    unsigned int keylen)
{
	crypto_aead_clear_flags(a_ctx->fallback_aead_tfm, CRYPTO_TFM_REQ_MASK);
	crypto_aead_set_flags(a_ctx->fallback_aead_tfm,
			      crypto_aead_get_flags(tfm) & CRYPTO_TFM_REQ_MASK);
	return crypto_aead_setkey(a_ctx->fallback_aead_tfm, key, keylen);
}

static int sec_aead_setkey(struct crypto_aead *tfm, const u8 *key,
			   const u32 keylen, const enum sec_hash_alg a_alg,
			   const enum sec_calg c_alg,
			   const enum sec_mac_len mac_len,
			   const enum sec_cmode c_mode)
{
	struct sec_ctx *ctx = crypto_aead_ctx(tfm);
	struct sec_cipher_ctx *c_ctx = &ctx->c_ctx;
	struct sec_auth_ctx *a_ctx = &ctx->a_ctx;
	struct device *dev = ctx->dev;
	struct crypto_authenc_keys keys;
	int ret;

	ctx->a_ctx.a_alg = a_alg;
	ctx->c_ctx.c_alg = c_alg;
	ctx->a_ctx.mac_len = mac_len;
	c_ctx->c_mode = c_mode;

	if (c_mode == SEC_CMODE_CCM || c_mode == SEC_CMODE_GCM) {
		ret = sec_skcipher_aes_sm4_setkey(c_ctx, keylen, c_mode);
		if (ret) {
			dev_err(dev, "set sec aes ccm cipher key err!\n");
			return ret;
		}
		memcpy(c_ctx->c_key, key, keylen);

		if (unlikely(a_ctx->fallback_aead_tfm)) {
			ret = sec_aead_fallback_setkey(a_ctx, tfm, key, keylen);
			if (ret)
				return ret;
		}

		return 0;
	}

	ret = crypto_authenc_extractkeys(&keys, key, keylen);
	if (ret)
		goto bad_key;

	ret = sec_aead_aes_set_key(c_ctx, &keys);
	if (ret) {
		dev_err(dev, "set sec cipher key err!\n");
		goto bad_key;
	}

	ret = sec_aead_auth_set_key(&ctx->a_ctx, &keys);
	if (ret) {
		dev_err(dev, "set sec auth key err!\n");
		goto bad_key;
	}

	if ((ctx->a_ctx.mac_len & SEC_SQE_LEN_RATE_MASK)  ||
	    (ctx->a_ctx.a_key_len & SEC_SQE_LEN_RATE_MASK)) {
		ret = -EINVAL;
		dev_err(dev, "MAC or AUTH key length error!\n");
		goto bad_key;
	}

	return 0;

bad_key:
	memzero_explicit(&keys, sizeof(struct crypto_authenc_keys));
	return ret;
}


#define GEN_SEC_AEAD_SETKEY_FUNC(name, aalg, calg, maclen, cmode)	\
static int sec_setkey_##name(struct crypto_aead *tfm, const u8 *key,	\
	u32 keylen)							\
{									\
	return sec_aead_setkey(tfm, key, keylen, aalg, calg, maclen, cmode);\
}

GEN_SEC_AEAD_SETKEY_FUNC(aes_cbc_sha1, SEC_A_HMAC_SHA1,
			 SEC_CALG_AES, SEC_HMAC_SHA1_MAC, SEC_CMODE_CBC)
GEN_SEC_AEAD_SETKEY_FUNC(aes_cbc_sha256, SEC_A_HMAC_SHA256,
			 SEC_CALG_AES, SEC_HMAC_SHA256_MAC, SEC_CMODE_CBC)
GEN_SEC_AEAD_SETKEY_FUNC(aes_cbc_sha512, SEC_A_HMAC_SHA512,
			 SEC_CALG_AES, SEC_HMAC_SHA512_MAC, SEC_CMODE_CBC)
GEN_SEC_AEAD_SETKEY_FUNC(aes_ccm, 0, SEC_CALG_AES,
			 SEC_HMAC_CCM_MAC, SEC_CMODE_CCM)
GEN_SEC_AEAD_SETKEY_FUNC(aes_gcm, 0, SEC_CALG_AES,
			 SEC_HMAC_GCM_MAC, SEC_CMODE_GCM)
GEN_SEC_AEAD_SETKEY_FUNC(sm4_ccm, 0, SEC_CALG_SM4,
			 SEC_HMAC_CCM_MAC, SEC_CMODE_CCM)
GEN_SEC_AEAD_SETKEY_FUNC(sm4_gcm, 0, SEC_CALG_SM4,
			 SEC_HMAC_GCM_MAC, SEC_CMODE_GCM)

static int sec_aead_sgl_map(struct sec_ctx *ctx, struct sec_req *req)
{
	struct aead_request *aq = req->aead_req.aead_req;

	return sec_cipher_map(ctx, req, aq->src, aq->dst);
}

static void sec_aead_sgl_unmap(struct sec_ctx *ctx, struct sec_req *req)
{
	struct aead_request *aq = req->aead_req.aead_req;

	sec_cipher_unmap(ctx, req, aq->src, aq->dst);
}

static int sec_request_transfer(struct sec_ctx *ctx, struct sec_req *req)
{
	int ret;

	ret = ctx->req_op->buf_map(ctx, req);
	if (unlikely(ret))
		return ret;

	ctx->req_op->do_transfer(ctx, req);

	ret = ctx->req_op->bd_fill(ctx, req);
	if (unlikely(ret))
		goto unmap_req_buf;

	return ret;

unmap_req_buf:
	ctx->req_op->buf_unmap(ctx, req);
	return ret;
}

static void sec_request_untransfer(struct sec_ctx *ctx, struct sec_req *req)
{
	ctx->req_op->buf_unmap(ctx, req);
}

static void sec_skcipher_copy_iv(struct sec_ctx *ctx, struct sec_req *req)
{
	struct skcipher_request *sk_req = req->c_req.sk_req;
	struct sec_cipher_req *c_req = &req->c_req;

	memcpy(c_req->c_ivin, sk_req->iv, ctx->c_ctx.ivsize);
}

static int sec_skcipher_bd_fill(struct sec_ctx *ctx, struct sec_req *req)
{
	struct sec_cipher_ctx *c_ctx = &ctx->c_ctx;
	struct sec_cipher_req *c_req = &req->c_req;
	struct sec_sqe *sec_sqe = &req->sec_sqe;
	u8 scene, sa_type, da_type;
	u8 bd_type, cipher;
	u8 de = 0;

	memset(sec_sqe, 0, sizeof(struct sec_sqe));

	sec_sqe->type2.c_key_addr = cpu_to_le64(c_ctx->c_key_dma);
	sec_sqe->type2.c_ivin_addr = cpu_to_le64(c_req->c_ivin_dma);
	sec_sqe->type2.data_src_addr = cpu_to_le64(req->in_dma);
	sec_sqe->type2.data_dst_addr = cpu_to_le64(c_req->c_out_dma);

	sec_sqe->type2.icvw_kmode |= cpu_to_le16(((u16)c_ctx->c_mode) <<
						SEC_CMODE_OFFSET);
	sec_sqe->type2.c_alg = c_ctx->c_alg;
	sec_sqe->type2.icvw_kmode |= cpu_to_le16(((u16)c_ctx->c_key_len) <<
						SEC_CKEY_OFFSET);

	bd_type = SEC_BD_TYPE2;
	if (c_req->encrypt)
		cipher = SEC_CIPHER_ENC << SEC_CIPHER_OFFSET;
	else
		cipher = SEC_CIPHER_DEC << SEC_CIPHER_OFFSET;
	sec_sqe->type_cipher_auth = bd_type | cipher;

	/* Set destination and source address type */
	if (req->use_pbuf) {
		sa_type = SEC_PBUF << SEC_SRC_SGL_OFFSET;
		da_type = SEC_PBUF << SEC_DST_SGL_OFFSET;
	} else {
		sa_type = SEC_SGL << SEC_SRC_SGL_OFFSET;
		da_type = SEC_SGL << SEC_DST_SGL_OFFSET;
	}

	sec_sqe->sdm_addr_type |= da_type;
	scene = SEC_COMM_SCENE << SEC_SCENE_OFFSET;
	if (req->in_dma != c_req->c_out_dma)
		de = 0x1 << SEC_DE_OFFSET;

	sec_sqe->sds_sa_type = (de | scene | sa_type);

	sec_sqe->type2.clen_ivhlen |= cpu_to_le32(c_req->c_len);
	sec_sqe->type2.tag = cpu_to_le16((u16)req->req_id);

	return 0;
}

static int sec_skcipher_bd_fill_v3(struct sec_ctx *ctx, struct sec_req *req)
{
	struct sec_sqe3 *sec_sqe3 = &req->sec_sqe3;
	struct sec_cipher_ctx *c_ctx = &ctx->c_ctx;
	struct sec_cipher_req *c_req = &req->c_req;
	u32 bd_param = 0;
	u16 cipher;

	memset(sec_sqe3, 0, sizeof(struct sec_sqe3));

	sec_sqe3->c_key_addr = cpu_to_le64(c_ctx->c_key_dma);
	sec_sqe3->no_scene.c_ivin_addr = cpu_to_le64(c_req->c_ivin_dma);
	sec_sqe3->data_src_addr = cpu_to_le64(req->in_dma);
	sec_sqe3->data_dst_addr = cpu_to_le64(c_req->c_out_dma);

	sec_sqe3->c_mode_alg = ((u8)c_ctx->c_alg << SEC_CALG_OFFSET_V3) |
						c_ctx->c_mode;
	sec_sqe3->c_icv_key |= cpu_to_le16(((u16)c_ctx->c_key_len) <<
						SEC_CKEY_OFFSET_V3);

	if (c_req->encrypt)
		cipher = SEC_CIPHER_ENC;
	else
		cipher = SEC_CIPHER_DEC;
	sec_sqe3->c_icv_key |= cpu_to_le16(cipher);

	/* Set the CTR counter mode is 128bit rollover */
	sec_sqe3->auth_mac_key = cpu_to_le32((u32)SEC_CTR_CNT_ROLLOVER <<
					SEC_CTR_CNT_OFFSET);

	if (req->use_pbuf) {
		bd_param |= SEC_PBUF << SEC_SRC_SGL_OFFSET_V3;
		bd_param |= SEC_PBUF << SEC_DST_SGL_OFFSET_V3;
	} else {
		bd_param |= SEC_SGL << SEC_SRC_SGL_OFFSET_V3;
		bd_param |= SEC_SGL << SEC_DST_SGL_OFFSET_V3;
	}

	bd_param |= SEC_COMM_SCENE << SEC_SCENE_OFFSET_V3;
	if (req->in_dma != c_req->c_out_dma)
		bd_param |= 0x1 << SEC_DE_OFFSET_V3;

	bd_param |= SEC_BD_TYPE3;
	sec_sqe3->bd_param = cpu_to_le32(bd_param);

	sec_sqe3->c_len_ivin |= cpu_to_le32(c_req->c_len);
	sec_sqe3->tag = cpu_to_le64((unsigned long)req);

	return 0;
}

/* increment counter (128-bit int) */
static void ctr_iv_inc(__u8 *counter, __u8 bits, __u32 nums)
{
	do {
		--bits;
		nums += counter[bits];
		counter[bits] = nums & BITS_MASK;
		nums >>= BYTE_BITS;
	} while (bits && nums);
}

static void sec_update_iv(struct sec_req *req, enum sec_alg_type alg_type)
{
	struct aead_request *aead_req = req->aead_req.aead_req;
	struct skcipher_request *sk_req = req->c_req.sk_req;
	u32 iv_size = req->ctx->c_ctx.ivsize;
	struct scatterlist *sgl;
	unsigned int cryptlen;
	size_t sz;
	u8 *iv;

	if (req->c_req.encrypt)
		sgl = alg_type == SEC_SKCIPHER ? sk_req->dst : aead_req->dst;
	else
		sgl = alg_type == SEC_SKCIPHER ? sk_req->src : aead_req->src;

	if (alg_type == SEC_SKCIPHER) {
		iv = sk_req->iv;
		cryptlen = sk_req->cryptlen;
	} else {
		iv = aead_req->iv;
		cryptlen = aead_req->cryptlen;
	}

	if (req->ctx->c_ctx.c_mode == SEC_CMODE_CBC) {
		sz = sg_pcopy_to_buffer(sgl, sg_nents(sgl), iv, iv_size,
					cryptlen - iv_size);
		if (unlikely(sz != iv_size))
			dev_err(req->ctx->dev, "copy output iv error!\n");
	} else {
		sz = cryptlen / iv_size;
		if (cryptlen % iv_size)
			sz += 1;
		ctr_iv_inc(iv, iv_size, sz);
	}
}

static struct sec_req *sec_back_req_clear(struct sec_ctx *ctx,
				struct sec_qp_ctx *qp_ctx)
{
	struct sec_req *backlog_req = NULL;

	spin_lock_bh(&qp_ctx->req_lock);
	if (ctx->fake_req_limit >=
	    atomic_read(&qp_ctx->qp->qp_status.used) &&
	    !list_empty(&qp_ctx->backlog)) {
		backlog_req = list_first_entry(&qp_ctx->backlog,
				typeof(*backlog_req), backlog_head);
		list_del(&backlog_req->backlog_head);
	}
	spin_unlock_bh(&qp_ctx->req_lock);

	return backlog_req;
}

static void sec_skcipher_callback(struct sec_ctx *ctx, struct sec_req *req,
				  int err)
{
	struct skcipher_request *sk_req = req->c_req.sk_req;
	struct sec_qp_ctx *qp_ctx = req->qp_ctx;
	struct skcipher_request *backlog_sk_req;
	struct sec_req *backlog_req;

	sec_free_req_id(req);

	/* IV output at encrypto of CBC/CTR mode */
	if (!err && (ctx->c_ctx.c_mode == SEC_CMODE_CBC ||
	    ctx->c_ctx.c_mode == SEC_CMODE_CTR) && req->c_req.encrypt)
		sec_update_iv(req, SEC_SKCIPHER);

	while (1) {
		backlog_req = sec_back_req_clear(ctx, qp_ctx);
		if (!backlog_req)
			break;

		backlog_sk_req = backlog_req->c_req.sk_req;
		skcipher_request_complete(backlog_sk_req, -EINPROGRESS);
		atomic64_inc(&ctx->sec->debug.dfx.recv_busy_cnt);
	}

	skcipher_request_complete(sk_req, err);
}

static void set_aead_auth_iv(struct sec_ctx *ctx, struct sec_req *req)
{
	struct aead_request *aead_req = req->aead_req.aead_req;
	struct sec_cipher_req *c_req = &req->c_req;
	struct sec_aead_req *a_req = &req->aead_req;
	size_t authsize = ctx->a_ctx.mac_len;
	u32 data_size = aead_req->cryptlen;
	u8 flage = 0;
	u8 cm, cl;

	/* the specification has been checked in aead_iv_demension_check() */
	cl = c_req->c_ivin[0] + 1;
	c_req->c_ivin[ctx->c_ctx.ivsize - cl] = 0x00;
	memset(&c_req->c_ivin[ctx->c_ctx.ivsize - cl], 0, cl);
	c_req->c_ivin[ctx->c_ctx.ivsize - IV_LAST_BYTE1] = IV_CTR_INIT;

	/* the last 3bit is L' */
	flage |= c_req->c_ivin[0] & IV_CL_MASK;

	/* the M' is bit3~bit5, the Flags is bit6 */
	cm = (authsize - IV_CM_CAL_NUM) / IV_CM_CAL_NUM;
	flage |= cm << IV_CM_OFFSET;
	if (aead_req->assoclen)
		flage |= 0x01 << IV_FLAGS_OFFSET;

	memcpy(a_req->a_ivin, c_req->c_ivin, ctx->c_ctx.ivsize);
	a_req->a_ivin[0] = flage;

	/*
	 * the last 32bit is counter's initial number,
	 * but the nonce uses the first 16bit
	 * the tail 16bit fill with the cipher length
	 */
	if (!c_req->encrypt)
		data_size = aead_req->cryptlen - authsize;

	a_req->a_ivin[ctx->c_ctx.ivsize - IV_LAST_BYTE1] =
			data_size & IV_LAST_BYTE_MASK;
	data_size >>= IV_BYTE_OFFSET;
	a_req->a_ivin[ctx->c_ctx.ivsize - IV_LAST_BYTE2] =
			data_size & IV_LAST_BYTE_MASK;
}

static void sec_aead_set_iv(struct sec_ctx *ctx, struct sec_req *req)
{
	struct aead_request *aead_req = req->aead_req.aead_req;
	struct crypto_aead *tfm = crypto_aead_reqtfm(aead_req);
	size_t authsize = crypto_aead_authsize(tfm);
	struct sec_cipher_req *c_req = &req->c_req;
	struct sec_aead_req *a_req = &req->aead_req;

	memcpy(c_req->c_ivin, aead_req->iv, ctx->c_ctx.ivsize);

	if (ctx->c_ctx.c_mode == SEC_CMODE_CCM) {
		/*
		 * CCM 16Byte Cipher_IV: {1B_Flage,13B_IV,2B_counter},
		 * the  counter must set to 0x01
		 */
		ctx->a_ctx.mac_len = authsize;
		/* CCM 16Byte Auth_IV: {1B_AFlage,13B_IV,2B_Ptext_length} */
		set_aead_auth_iv(ctx, req);
	}

	/* GCM 12Byte Cipher_IV == Auth_IV */
	if (ctx->c_ctx.c_mode == SEC_CMODE_GCM) {
		ctx->a_ctx.mac_len = authsize;
		memcpy(a_req->a_ivin, c_req->c_ivin, SEC_AIV_SIZE);
	}
}

static void sec_auth_bd_fill_xcm(struct sec_auth_ctx *ctx, int dir,
				 struct sec_req *req, struct sec_sqe *sec_sqe)
{
	struct sec_aead_req *a_req = &req->aead_req;
	struct aead_request *aq = a_req->aead_req;

	/* C_ICV_Len is MAC size, 0x4 ~ 0x10 */
	sec_sqe->type2.icvw_kmode |= cpu_to_le16((u16)ctx->mac_len);

	/* mode set to CCM/GCM, don't set {A_Alg, AKey_Len, MAC_Len} */
	sec_sqe->type2.a_key_addr = sec_sqe->type2.c_key_addr;
	sec_sqe->type2.a_ivin_addr = cpu_to_le64(a_req->a_ivin_dma);
	sec_sqe->type_cipher_auth |= SEC_NO_AUTH << SEC_AUTH_OFFSET;

	if (dir)
		sec_sqe->sds_sa_type &= SEC_CIPHER_AUTH;
	else
		sec_sqe->sds_sa_type |= SEC_AUTH_CIPHER;

	sec_sqe->type2.alen_ivllen = cpu_to_le32(aq->assoclen);
	sec_sqe->type2.auth_src_offset = cpu_to_le16(0x0);
	sec_sqe->type2.cipher_src_offset = cpu_to_le16((u16)aq->assoclen);

	sec_sqe->type2.mac_addr = cpu_to_le64(a_req->out_mac_dma);
}

static void sec_auth_bd_fill_xcm_v3(struct sec_auth_ctx *ctx, int dir,
				    struct sec_req *req, struct sec_sqe3 *sqe3)
{
	struct sec_aead_req *a_req = &req->aead_req;
	struct aead_request *aq = a_req->aead_req;

	/* C_ICV_Len is MAC size, 0x4 ~ 0x10 */
	sqe3->c_icv_key |= cpu_to_le16((u16)ctx->mac_len << SEC_MAC_OFFSET_V3);

	/* mode set to CCM/GCM, don't set {A_Alg, AKey_Len, MAC_Len} */
	sqe3->a_key_addr = sqe3->c_key_addr;
	sqe3->auth_ivin.a_ivin_addr = cpu_to_le64(a_req->a_ivin_dma);
	sqe3->auth_mac_key |= SEC_NO_AUTH;

	if (dir)
		sqe3->huk_iv_seq &= SEC_CIPHER_AUTH_V3;
	else
		sqe3->huk_iv_seq |= SEC_AUTH_CIPHER_V3;

	sqe3->a_len_key = cpu_to_le32(aq->assoclen);
	sqe3->auth_src_offset = cpu_to_le16(0x0);
	sqe3->cipher_src_offset = cpu_to_le16((u16)aq->assoclen);
	sqe3->mac_addr = cpu_to_le64(a_req->out_mac_dma);
}

static void sec_auth_bd_fill_ex(struct sec_auth_ctx *ctx, int dir,
			       struct sec_req *req, struct sec_sqe *sec_sqe)
{
	struct sec_aead_req *a_req = &req->aead_req;
	struct sec_cipher_req *c_req = &req->c_req;
	struct aead_request *aq = a_req->aead_req;

	sec_sqe->type2.a_key_addr = cpu_to_le64(ctx->a_key_dma);

	sec_sqe->type2.mac_key_alg =
			cpu_to_le32(ctx->mac_len / SEC_SQE_LEN_RATE);

	sec_sqe->type2.mac_key_alg |=
			cpu_to_le32((u32)((ctx->a_key_len) /
			SEC_SQE_LEN_RATE) << SEC_AKEY_OFFSET);

	sec_sqe->type2.mac_key_alg |=
			cpu_to_le32((u32)(ctx->a_alg) << SEC_AEAD_ALG_OFFSET);

	if (dir) {
		sec_sqe->type_cipher_auth |= SEC_AUTH_TYPE1 << SEC_AUTH_OFFSET;
		sec_sqe->sds_sa_type &= SEC_CIPHER_AUTH;
	} else {
		sec_sqe->type_cipher_auth |= SEC_AUTH_TYPE2 << SEC_AUTH_OFFSET;
		sec_sqe->sds_sa_type |= SEC_AUTH_CIPHER;
	}
	sec_sqe->type2.alen_ivllen = cpu_to_le32(c_req->c_len + aq->assoclen);

	sec_sqe->type2.cipher_src_offset = cpu_to_le16((u16)aq->assoclen);

	sec_sqe->type2.mac_addr = cpu_to_le64(a_req->out_mac_dma);
}

static int sec_aead_bd_fill(struct sec_ctx *ctx, struct sec_req *req)
{
	struct sec_auth_ctx *auth_ctx = &ctx->a_ctx;
	struct sec_sqe *sec_sqe = &req->sec_sqe;
	int ret;

	ret = sec_skcipher_bd_fill(ctx, req);
	if (unlikely(ret)) {
		dev_err(ctx->dev, "skcipher bd fill is error!\n");
		return ret;
	}

	if (ctx->c_ctx.c_mode == SEC_CMODE_CCM ||
	    ctx->c_ctx.c_mode == SEC_CMODE_GCM)
		sec_auth_bd_fill_xcm(auth_ctx, req->c_req.encrypt, req, sec_sqe);
	else
		sec_auth_bd_fill_ex(auth_ctx, req->c_req.encrypt, req, sec_sqe);

	return 0;
}

static void sec_auth_bd_fill_ex_v3(struct sec_auth_ctx *ctx, int dir,
				   struct sec_req *req, struct sec_sqe3 *sqe3)
{
	struct sec_aead_req *a_req = &req->aead_req;
	struct sec_cipher_req *c_req = &req->c_req;
	struct aead_request *aq = a_req->aead_req;

	sqe3->a_key_addr = cpu_to_le64(ctx->a_key_dma);

	sqe3->auth_mac_key |=
			cpu_to_le32((u32)(ctx->mac_len /
			SEC_SQE_LEN_RATE) << SEC_MAC_OFFSET_V3);

	sqe3->auth_mac_key |=
			cpu_to_le32((u32)(ctx->a_key_len /
			SEC_SQE_LEN_RATE) << SEC_AKEY_OFFSET_V3);

	sqe3->auth_mac_key |=
			cpu_to_le32((u32)(ctx->a_alg) << SEC_AUTH_ALG_OFFSET_V3);

	if (dir) {
		sqe3->auth_mac_key |= cpu_to_le32((u32)SEC_AUTH_TYPE1);
		sqe3->huk_iv_seq &= SEC_CIPHER_AUTH_V3;
	} else {
		sqe3->auth_mac_key |= cpu_to_le32((u32)SEC_AUTH_TYPE2);
		sqe3->huk_iv_seq |= SEC_AUTH_CIPHER_V3;
	}
	sqe3->a_len_key = cpu_to_le32(c_req->c_len + aq->assoclen);

	sqe3->cipher_src_offset = cpu_to_le16((u16)aq->assoclen);

	sqe3->mac_addr = cpu_to_le64(a_req->out_mac_dma);
}

static int sec_aead_bd_fill_v3(struct sec_ctx *ctx, struct sec_req *req)
{
	struct sec_auth_ctx *auth_ctx = &ctx->a_ctx;
	struct sec_sqe3 *sec_sqe3 = &req->sec_sqe3;
	int ret;

	ret = sec_skcipher_bd_fill_v3(ctx, req);
	if (unlikely(ret)) {
		dev_err(ctx->dev, "skcipher bd3 fill is error!\n");
		return ret;
	}

	if (ctx->c_ctx.c_mode == SEC_CMODE_CCM ||
	    ctx->c_ctx.c_mode == SEC_CMODE_GCM)
		sec_auth_bd_fill_xcm_v3(auth_ctx, req->c_req.encrypt,
					req, sec_sqe3);
	else
		sec_auth_bd_fill_ex_v3(auth_ctx, req->c_req.encrypt,
				       req, sec_sqe3);

	return 0;
}

static void sec_aead_callback(struct sec_ctx *c, struct sec_req *req, int err)
{
	struct aead_request *a_req = req->aead_req.aead_req;
	struct crypto_aead *tfm = crypto_aead_reqtfm(a_req);
	struct sec_aead_req *aead_req = &req->aead_req;
	struct sec_cipher_req *c_req = &req->c_req;
	size_t authsize = crypto_aead_authsize(tfm);
	struct sec_qp_ctx *qp_ctx = req->qp_ctx;
	struct aead_request *backlog_aead_req;
	struct sec_req *backlog_req;
	size_t sz;

	if (!err && c->c_ctx.c_mode == SEC_CMODE_CBC && c_req->encrypt)
		sec_update_iv(req, SEC_AEAD);

	/* Copy output mac */
	if (!err && c_req->encrypt) {
		struct scatterlist *sgl = a_req->dst;

		sz = sg_pcopy_from_buffer(sgl, sg_nents(sgl),
					  aead_req->out_mac,
					  authsize, a_req->cryptlen +
					  a_req->assoclen);
		if (unlikely(sz != authsize)) {
			dev_err(c->dev, "copy out mac err!\n");
			err = -EINVAL;
		}
	}

	sec_free_req_id(req);

	while (1) {
		backlog_req = sec_back_req_clear(c, qp_ctx);
		if (!backlog_req)
			break;

		backlog_aead_req = backlog_req->aead_req.aead_req;
		aead_request_complete(backlog_aead_req, -EINPROGRESS);
		atomic64_inc(&c->sec->debug.dfx.recv_busy_cnt);
	}

	aead_request_complete(a_req, err);
}

static void sec_request_uninit(struct sec_ctx *ctx, struct sec_req *req)
{
	sec_free_req_id(req);
	sec_free_queue_id(ctx, req);
}

static int sec_request_init(struct sec_ctx *ctx, struct sec_req *req)
{
	struct sec_qp_ctx *qp_ctx;
	int queue_id;

	/* To load balance */
	queue_id = sec_alloc_queue_id(ctx, req);
	qp_ctx = &ctx->qp_ctx[queue_id];

	req->req_id = sec_alloc_req_id(req, qp_ctx);
	if (unlikely(req->req_id < 0)) {
		sec_free_queue_id(ctx, req);
		return req->req_id;
	}

	return 0;
}

static int sec_process(struct sec_ctx *ctx, struct sec_req *req)
{
	struct sec_cipher_req *c_req = &req->c_req;
	int ret;

	ret = sec_request_init(ctx, req);
	if (unlikely(ret))
		return ret;

	ret = sec_request_transfer(ctx, req);
	if (unlikely(ret))
		goto err_uninit_req;

	/* Output IV as decrypto */
	if (!req->c_req.encrypt && (ctx->c_ctx.c_mode == SEC_CMODE_CBC ||
	    ctx->c_ctx.c_mode == SEC_CMODE_CTR))
		sec_update_iv(req, ctx->alg_type);

	ret = ctx->req_op->bd_send(ctx, req);
	if (unlikely((ret != -EBUSY && ret != -EINPROGRESS) ||
		(ret == -EBUSY && !(req->flag & CRYPTO_TFM_REQ_MAY_BACKLOG)))) {
		dev_err_ratelimited(ctx->dev, "send sec request failed!\n");
		goto err_send_req;
	}

	return ret;

err_send_req:
	/* As failing, restore the IV from user */
	if (ctx->c_ctx.c_mode == SEC_CMODE_CBC && !req->c_req.encrypt) {
		if (ctx->alg_type == SEC_SKCIPHER)
			memcpy(req->c_req.sk_req->iv, c_req->c_ivin,
			       ctx->c_ctx.ivsize);
		else
			memcpy(req->aead_req.aead_req->iv, c_req->c_ivin,
			       ctx->c_ctx.ivsize);
	}

	sec_request_untransfer(ctx, req);
err_uninit_req:
	sec_request_uninit(ctx, req);
	return ret;
}

static const struct sec_req_op sec_skcipher_req_ops = {
	.buf_map	= sec_skcipher_sgl_map,
	.buf_unmap	= sec_skcipher_sgl_unmap,
	.do_transfer	= sec_skcipher_copy_iv,
	.bd_fill	= sec_skcipher_bd_fill,
	.bd_send	= sec_bd_send,
	.callback	= sec_skcipher_callback,
	.process	= sec_process,
};

static const struct sec_req_op sec_aead_req_ops = {
	.buf_map	= sec_aead_sgl_map,
	.buf_unmap	= sec_aead_sgl_unmap,
	.do_transfer	= sec_aead_set_iv,
	.bd_fill	= sec_aead_bd_fill,
	.bd_send	= sec_bd_send,
	.callback	= sec_aead_callback,
	.process	= sec_process,
};

static const struct sec_req_op sec_skcipher_req_ops_v3 = {
	.buf_map	= sec_skcipher_sgl_map,
	.buf_unmap	= sec_skcipher_sgl_unmap,
	.do_transfer	= sec_skcipher_copy_iv,
	.bd_fill	= sec_skcipher_bd_fill_v3,
	.bd_send	= sec_bd_send,
	.callback	= sec_skcipher_callback,
	.process	= sec_process,
};

static const struct sec_req_op sec_aead_req_ops_v3 = {
	.buf_map	= sec_aead_sgl_map,
	.buf_unmap	= sec_aead_sgl_unmap,
	.do_transfer	= sec_aead_set_iv,
	.bd_fill	= sec_aead_bd_fill_v3,
	.bd_send	= sec_bd_send,
	.callback	= sec_aead_callback,
	.process	= sec_process,
};

static int sec_skcipher_ctx_init(struct crypto_skcipher *tfm)
{
	struct sec_ctx *ctx = crypto_skcipher_ctx(tfm);
	int ret;

	ret = sec_skcipher_init(tfm);
	if (ret)
		return ret;

	if (ctx->sec->qm.ver < QM_HW_V3) {
		ctx->type_supported = SEC_BD_TYPE2;
		ctx->req_op = &sec_skcipher_req_ops;
	} else {
		ctx->type_supported = SEC_BD_TYPE3;
		ctx->req_op = &sec_skcipher_req_ops_v3;
	}

	return ret;
}

static void sec_skcipher_ctx_exit(struct crypto_skcipher *tfm)
{
	sec_skcipher_uninit(tfm);
}

static int sec_aead_init(struct crypto_aead *tfm)
{
	struct sec_ctx *ctx = crypto_aead_ctx(tfm);
	int ret;

	crypto_aead_set_reqsize(tfm, sizeof(struct sec_req));
	ctx->alg_type = SEC_AEAD;
	ctx->c_ctx.ivsize = crypto_aead_ivsize(tfm);
	if (ctx->c_ctx.ivsize < SEC_AIV_SIZE ||
	    ctx->c_ctx.ivsize > SEC_IV_SIZE) {
		pr_err("get error aead iv size!\n");
		return -EINVAL;
	}

	ret = sec_ctx_base_init(ctx);
	if (ret)
		return ret;
	if (ctx->sec->qm.ver < QM_HW_V3) {
		ctx->type_supported = SEC_BD_TYPE2;
		ctx->req_op = &sec_aead_req_ops;
	} else {
		ctx->type_supported = SEC_BD_TYPE3;
		ctx->req_op = &sec_aead_req_ops_v3;
	}

	ret = sec_auth_init(ctx);
	if (ret)
		goto err_auth_init;

	ret = sec_cipher_init(ctx);
	if (ret)
		goto err_cipher_init;

	return ret;

err_cipher_init:
	sec_auth_uninit(ctx);
err_auth_init:
	sec_ctx_base_uninit(ctx);
	return ret;
}

static void sec_aead_exit(struct crypto_aead *tfm)
{
	struct sec_ctx *ctx = crypto_aead_ctx(tfm);

	sec_cipher_uninit(ctx);
	sec_auth_uninit(ctx);
	sec_ctx_base_uninit(ctx);
}

static int sec_aead_ctx_init(struct crypto_aead *tfm, const char *hash_name)
{
	struct sec_ctx *ctx = crypto_aead_ctx(tfm);
	struct sec_auth_ctx *auth_ctx = &ctx->a_ctx;
	int ret;

	ret = sec_aead_init(tfm);
	if (ret) {
		pr_err("hisi_sec2: aead init error!\n");
		return ret;
	}

	auth_ctx->hash_tfm = crypto_alloc_shash(hash_name, 0, 0);
	if (IS_ERR(auth_ctx->hash_tfm)) {
		dev_err(ctx->dev, "aead alloc shash error!\n");
		sec_aead_exit(tfm);
		return PTR_ERR(auth_ctx->hash_tfm);
	}

	return 0;
}

static void sec_aead_ctx_exit(struct crypto_aead *tfm)
{
	struct sec_ctx *ctx = crypto_aead_ctx(tfm);

	crypto_free_shash(ctx->a_ctx.hash_tfm);
	sec_aead_exit(tfm);
}

static int sec_aead_xcm_ctx_init(struct crypto_aead *tfm)
{
	struct aead_alg *alg = crypto_aead_alg(tfm);
	struct sec_ctx *ctx = crypto_aead_ctx(tfm);
	struct sec_auth_ctx *a_ctx = &ctx->a_ctx;
	const char *aead_name = alg->base.cra_name;
	int ret;

	ret = sec_aead_init(tfm);
	if (ret) {
		dev_err(ctx->dev, "hisi_sec2: aead xcm init error!\n");
		return ret;
	}

	a_ctx->fallback_aead_tfm = crypto_alloc_aead(aead_name, 0,
						     CRYPTO_ALG_NEED_FALLBACK |
						     CRYPTO_ALG_ASYNC);
	if (IS_ERR(a_ctx->fallback_aead_tfm)) {
		dev_err(ctx->dev, "aead driver alloc fallback tfm error!\n");
		sec_aead_exit(tfm);
		return PTR_ERR(a_ctx->fallback_aead_tfm);
	}
	a_ctx->fallback = false;

	return 0;
}

static void sec_aead_xcm_ctx_exit(struct crypto_aead *tfm)
{
	struct sec_ctx *ctx = crypto_aead_ctx(tfm);

	crypto_free_aead(ctx->a_ctx.fallback_aead_tfm);
	sec_aead_exit(tfm);
}

static int sec_aead_sha1_ctx_init(struct crypto_aead *tfm)
{
	return sec_aead_ctx_init(tfm, "sha1");
}

static int sec_aead_sha256_ctx_init(struct crypto_aead *tfm)
{
	return sec_aead_ctx_init(tfm, "sha256");
}

static int sec_aead_sha512_ctx_init(struct crypto_aead *tfm)
{
	return sec_aead_ctx_init(tfm, "sha512");
}

static int sec_skcipher_cryptlen_check(struct sec_ctx *ctx,
	struct sec_req *sreq)
{
	u32 cryptlen = sreq->c_req.sk_req->cryptlen;
	struct device *dev = ctx->dev;
	u8 c_mode = ctx->c_ctx.c_mode;
	int ret = 0;

	switch (c_mode) {
	case SEC_CMODE_XTS:
		if (unlikely(cryptlen < AES_BLOCK_SIZE)) {
			dev_err(dev, "skcipher XTS mode input length error!\n");
			ret = -EINVAL;
		}
		break;
	case SEC_CMODE_ECB:
	case SEC_CMODE_CBC:
		if (unlikely(cryptlen & (AES_BLOCK_SIZE - 1))) {
			dev_err(dev, "skcipher AES input length error!\n");
			ret = -EINVAL;
		}
		break;
	case SEC_CMODE_CTR:
		if (unlikely(ctx->sec->qm.ver < QM_HW_V3)) {
			dev_err(dev, "skcipher HW version error!\n");
			ret = -EINVAL;
		}
		break;
	default:
		ret = -EINVAL;
	}

	return ret;
}

static int sec_skcipher_param_check(struct sec_ctx *ctx, struct sec_req *sreq)
{
	struct skcipher_request *sk_req = sreq->c_req.sk_req;
	struct device *dev = ctx->dev;
	u8 c_alg = ctx->c_ctx.c_alg;

	if (unlikely(!sk_req->src || !sk_req->dst ||
		     sk_req->cryptlen > MAX_INPUT_DATA_LEN)) {
		dev_err(dev, "skcipher input param error!\n");
		return -EINVAL;
	}
	sreq->c_req.c_len = sk_req->cryptlen;

	if (ctx->pbuf_supported && sk_req->cryptlen <= SEC_PBUF_SZ)
		sreq->use_pbuf = true;
	else
		sreq->use_pbuf = false;

	if (c_alg == SEC_CALG_3DES) {
		if (unlikely(sk_req->cryptlen & (DES3_EDE_BLOCK_SIZE - 1))) {
			dev_err(dev, "skcipher 3des input length error!\n");
			return -EINVAL;
		}
		return 0;
	} else if (c_alg == SEC_CALG_AES || c_alg == SEC_CALG_SM4) {
		return sec_skcipher_cryptlen_check(ctx, sreq);
	}

	dev_err(dev, "skcipher algorithm error!\n");

	return -EINVAL;
}

static int sec_skcipher_soft_crypto(struct sec_ctx *ctx,
				    struct skcipher_request *sreq, bool encrypt)
{
	struct sec_cipher_ctx *c_ctx = &ctx->c_ctx;
	SYNC_SKCIPHER_REQUEST_ON_STACK(subreq, c_ctx->fbtfm);
	struct device *dev = ctx->dev;
	int ret;

	if (!c_ctx->fbtfm) {
		dev_err_ratelimited(dev, "the soft tfm isn't supported in the current system.\n");
		return -EINVAL;
	}

	skcipher_request_set_sync_tfm(subreq, c_ctx->fbtfm);

	/* software need sync mode to do crypto */
	skcipher_request_set_callback(subreq, sreq->base.flags,
				      NULL, NULL);
	skcipher_request_set_crypt(subreq, sreq->src, sreq->dst,
				   sreq->cryptlen, sreq->iv);
	if (encrypt)
		ret = crypto_skcipher_encrypt(subreq);
	else
		ret = crypto_skcipher_decrypt(subreq);

	skcipher_request_zero(subreq);

	return ret;
}

static int sec_skcipher_crypto(struct skcipher_request *sk_req, bool encrypt)
{
	struct crypto_skcipher *tfm = crypto_skcipher_reqtfm(sk_req);
	struct sec_req *req = skcipher_request_ctx(sk_req);
	struct sec_ctx *ctx = crypto_skcipher_ctx(tfm);
	int ret;

	if (!sk_req->cryptlen) {
		if (ctx->c_ctx.c_mode == SEC_CMODE_XTS)
			return -EINVAL;
		return 0;
	}

	req->flag = sk_req->base.flags;
	req->c_req.sk_req = sk_req;
	req->c_req.encrypt = encrypt;
	req->ctx = ctx;

	ret = sec_skcipher_param_check(ctx, req);
	if (unlikely(ret))
		return -EINVAL;

	if (unlikely(ctx->c_ctx.fallback))
		return sec_skcipher_soft_crypto(ctx, sk_req, encrypt);

	return ctx->req_op->process(ctx, req);
}

static int sec_skcipher_encrypt(struct skcipher_request *sk_req)
{
	return sec_skcipher_crypto(sk_req, true);
}

static int sec_skcipher_decrypt(struct skcipher_request *sk_req)
{
	return sec_skcipher_crypto(sk_req, false);
}

#define SEC_SKCIPHER_ALG(sec_cra_name, sec_set_key, \
	sec_min_key_size, sec_max_key_size, blk_size, iv_size)\
{\
	.base = {\
		.cra_name = sec_cra_name,\
		.cra_driver_name = "hisi_sec_"sec_cra_name,\
		.cra_priority = SEC_PRIORITY,\
		.cra_flags = CRYPTO_ALG_ASYNC |\
		 CRYPTO_ALG_NEED_FALLBACK,\
		.cra_blocksize = blk_size,\
		.cra_ctxsize = sizeof(struct sec_ctx),\
		.cra_module = THIS_MODULE,\
	},\
	.init = sec_skcipher_ctx_init,\
	.exit = sec_skcipher_ctx_exit,\
	.setkey = sec_set_key,\
	.decrypt = sec_skcipher_decrypt,\
	.encrypt = sec_skcipher_encrypt,\
	.min_keysize = sec_min_key_size,\
	.max_keysize = sec_max_key_size,\
	.ivsize = iv_size,\
}

static struct sec_skcipher sec_skciphers[] = {
	{
		.alg_msk = BIT(0),
		.alg = SEC_SKCIPHER_ALG("ecb(aes)", sec_setkey_aes_ecb, AES_MIN_KEY_SIZE,
					AES_MAX_KEY_SIZE, AES_BLOCK_SIZE, 0),
	},
	{
		.alg_msk = BIT(1),
		.alg = SEC_SKCIPHER_ALG("cbc(aes)", sec_setkey_aes_cbc, AES_MIN_KEY_SIZE,
					AES_MAX_KEY_SIZE, AES_BLOCK_SIZE, AES_BLOCK_SIZE),
	},
	{
		.alg_msk = BIT(2),
		.alg = SEC_SKCIPHER_ALG("ctr(aes)", sec_setkey_aes_ctr,	AES_MIN_KEY_SIZE,
					AES_MAX_KEY_SIZE, SEC_MIN_BLOCK_SZ, AES_BLOCK_SIZE),
	},
	{
		.alg_msk = BIT(3),
		.alg = SEC_SKCIPHER_ALG("xts(aes)", sec_setkey_aes_xts,	SEC_XTS_MIN_KEY_SIZE,
					SEC_XTS_MAX_KEY_SIZE, AES_BLOCK_SIZE, AES_BLOCK_SIZE),
	},
	{
		.alg_msk = BIT(12),
		.alg = SEC_SKCIPHER_ALG("cbc(sm4)", sec_setkey_sm4_cbc,	AES_MIN_KEY_SIZE,
					AES_MIN_KEY_SIZE, AES_BLOCK_SIZE, AES_BLOCK_SIZE),
	},
	{
		.alg_msk = BIT(13),
		.alg = SEC_SKCIPHER_ALG("ctr(sm4)", sec_setkey_sm4_ctr, AES_MIN_KEY_SIZE,
					AES_MIN_KEY_SIZE, SEC_MIN_BLOCK_SZ, AES_BLOCK_SIZE),
	},
	{
		.alg_msk = BIT(14),
		.alg = SEC_SKCIPHER_ALG("xts(sm4)", sec_setkey_sm4_xts,	SEC_XTS_MIN_KEY_SIZE,
					SEC_XTS_MIN_KEY_SIZE, AES_BLOCK_SIZE, AES_BLOCK_SIZE),
	},
	{
		.alg_msk = BIT(23),
		.alg = SEC_SKCIPHER_ALG("ecb(des3_ede)", sec_setkey_3des_ecb, SEC_DES3_3KEY_SIZE,
					SEC_DES3_3KEY_SIZE, DES3_EDE_BLOCK_SIZE, 0),
	},
	{
		.alg_msk = BIT(24),
		.alg = SEC_SKCIPHER_ALG("cbc(des3_ede)", sec_setkey_3des_cbc, SEC_DES3_3KEY_SIZE,
					SEC_DES3_3KEY_SIZE, DES3_EDE_BLOCK_SIZE,
					DES3_EDE_BLOCK_SIZE),
	},
};

static int aead_iv_demension_check(struct aead_request *aead_req)
{
	u8 cl;

	cl = aead_req->iv[0] + 1;
	if (cl < IV_CL_MIN || cl > IV_CL_MAX)
		return -EINVAL;

	if (cl < IV_CL_MID && aead_req->cryptlen >> (BYTE_BITS * cl))
		return -EOVERFLOW;

	return 0;
}

static int sec_aead_spec_check(struct sec_ctx *ctx, struct sec_req *sreq)
{
	struct aead_request *req = sreq->aead_req.aead_req;
	struct crypto_aead *tfm = crypto_aead_reqtfm(req);
	size_t authsize = crypto_aead_authsize(tfm);
	u8 c_mode = ctx->c_ctx.c_mode;
	struct device *dev = ctx->dev;
	int ret;

	if (unlikely(req->cryptlen + req->assoclen > MAX_INPUT_DATA_LEN ||
	    req->assoclen > SEC_MAX_AAD_LEN)) {
		dev_err(dev, "aead input spec error!\n");
		return -EINVAL;
	}

	if (unlikely((c_mode == SEC_CMODE_GCM && authsize < DES_BLOCK_SIZE) ||
	   (c_mode == SEC_CMODE_CCM && (authsize < MIN_MAC_LEN ||
		authsize & MAC_LEN_MASK)))) {
		dev_err(dev, "aead input mac length error!\n");
		return -EINVAL;
	}

	if (c_mode == SEC_CMODE_CCM) {
		if (unlikely(req->assoclen > SEC_MAX_CCM_AAD_LEN)) {
			dev_err_ratelimited(dev, "CCM input aad parameter is too long!\n");
			return -EINVAL;
		}
		ret = aead_iv_demension_check(req);
		if (ret) {
			dev_err(dev, "aead input iv param error!\n");
			return ret;
		}
	}

	if (sreq->c_req.encrypt)
		sreq->c_req.c_len = req->cryptlen;
	else
		sreq->c_req.c_len = req->cryptlen - authsize;
	if (c_mode == SEC_CMODE_CBC) {
		if (unlikely(sreq->c_req.c_len & (AES_BLOCK_SIZE - 1))) {
			dev_err(dev, "aead crypto length error!\n");
			return -EINVAL;
		}
	}

	return 0;
}

static int sec_aead_param_check(struct sec_ctx *ctx, struct sec_req *sreq)
{
	struct aead_request *req = sreq->aead_req.aead_req;
	struct crypto_aead *tfm = crypto_aead_reqtfm(req);
	size_t authsize = crypto_aead_authsize(tfm);
	struct device *dev = ctx->dev;
	u8 c_alg = ctx->c_ctx.c_alg;

	if (unlikely(!req->src || !req->dst)) {
		dev_err(dev, "aead input param error!\n");
		return -EINVAL;
	}

	if (ctx->sec->qm.ver == QM_HW_V2) {
		if (unlikely(!req->cryptlen || (!sreq->c_req.encrypt &&
		    req->cryptlen <= authsize))) {
			ctx->a_ctx.fallback = true;
			return -EINVAL;
		}
	}

	/* Support AES or SM4 */
	if (unlikely(c_alg != SEC_CALG_AES && c_alg != SEC_CALG_SM4)) {
		dev_err(dev, "aead crypto alg error!\n");
		return -EINVAL;
	}

	if (unlikely(sec_aead_spec_check(ctx, sreq)))
		return -EINVAL;

	if (ctx->pbuf_supported && (req->cryptlen + req->assoclen) <=
		SEC_PBUF_SZ)
		sreq->use_pbuf = true;
	else
		sreq->use_pbuf = false;

	return 0;
}

static int sec_aead_soft_crypto(struct sec_ctx *ctx,
				struct aead_request *aead_req,
				bool encrypt)
{
	struct sec_auth_ctx *a_ctx = &ctx->a_ctx;
	struct device *dev = ctx->dev;
	struct aead_request *subreq;
	int ret;

	/* Kunpeng920 aead mode not support input 0 size */
	if (!a_ctx->fallback_aead_tfm) {
		dev_err(dev, "aead fallback tfm is NULL!\n");
		return -EINVAL;
	}

	subreq = aead_request_alloc(a_ctx->fallback_aead_tfm, GFP_KERNEL);
	if (!subreq)
		return -ENOMEM;

	aead_request_set_tfm(subreq, a_ctx->fallback_aead_tfm);
	aead_request_set_callback(subreq, aead_req->base.flags,
				  aead_req->base.complete, aead_req->base.data);
	aead_request_set_crypt(subreq, aead_req->src, aead_req->dst,
			       aead_req->cryptlen, aead_req->iv);
	aead_request_set_ad(subreq, aead_req->assoclen);

	if (encrypt)
		ret = crypto_aead_encrypt(subreq);
	else
		ret = crypto_aead_decrypt(subreq);
	aead_request_free(subreq);

	return ret;
}

static int sec_aead_crypto(struct aead_request *a_req, bool encrypt)
{
	struct crypto_aead *tfm = crypto_aead_reqtfm(a_req);
	struct sec_req *req = aead_request_ctx(a_req);
	struct sec_ctx *ctx = crypto_aead_ctx(tfm);
	int ret;

	req->flag = a_req->base.flags;
	req->aead_req.aead_req = a_req;
	req->c_req.encrypt = encrypt;
	req->ctx = ctx;

	ret = sec_aead_param_check(ctx, req);
	if (unlikely(ret)) {
		if (ctx->a_ctx.fallback)
			return sec_aead_soft_crypto(ctx, a_req, encrypt);
		return -EINVAL;
	}

	return ctx->req_op->process(ctx, req);
}

static int sec_aead_encrypt(struct aead_request *a_req)
{
	return sec_aead_crypto(a_req, true);
}

static int sec_aead_decrypt(struct aead_request *a_req)
{
	return sec_aead_crypto(a_req, false);
}

#define SEC_AEAD_ALG(sec_cra_name, sec_set_key, ctx_init,\
			 ctx_exit, blk_size, iv_size, max_authsize)\
{\
	.base = {\
		.cra_name = sec_cra_name,\
		.cra_driver_name = "hisi_sec_"sec_cra_name,\
		.cra_priority = SEC_PRIORITY,\
		.cra_flags = CRYPTO_ALG_ASYNC |\
		 CRYPTO_ALG_NEED_FALLBACK,\
		.cra_blocksize = blk_size,\
		.cra_ctxsize = sizeof(struct sec_ctx),\
		.cra_module = THIS_MODULE,\
	},\
	.init = ctx_init,\
	.exit = ctx_exit,\
	.setkey = sec_set_key,\
	.setauthsize = sec_aead_setauthsize,\
	.decrypt = sec_aead_decrypt,\
	.encrypt = sec_aead_encrypt,\
	.ivsize = iv_size,\
	.maxauthsize = max_authsize,\
}

static struct sec_aead sec_aeads[] = {
	{
		.alg_msk = BIT(6),
		.alg = SEC_AEAD_ALG("ccm(aes)", sec_setkey_aes_ccm, sec_aead_xcm_ctx_init,
				    sec_aead_xcm_ctx_exit, SEC_MIN_BLOCK_SZ, AES_BLOCK_SIZE,
				    AES_BLOCK_SIZE),
	},
	{
		.alg_msk = BIT(7),
		.alg = SEC_AEAD_ALG("gcm(aes)", sec_setkey_aes_gcm, sec_aead_xcm_ctx_init,
				    sec_aead_xcm_ctx_exit, SEC_MIN_BLOCK_SZ, SEC_AIV_SIZE,
				    AES_BLOCK_SIZE),
	},
	{
		.alg_msk = BIT(17),
		.alg = SEC_AEAD_ALG("ccm(sm4)", sec_setkey_sm4_ccm, sec_aead_xcm_ctx_init,
				    sec_aead_xcm_ctx_exit, SEC_MIN_BLOCK_SZ, AES_BLOCK_SIZE,
				    AES_BLOCK_SIZE),
	},
	{
		.alg_msk = BIT(18),
		.alg = SEC_AEAD_ALG("gcm(sm4)", sec_setkey_sm4_gcm, sec_aead_xcm_ctx_init,
				    sec_aead_xcm_ctx_exit, SEC_MIN_BLOCK_SZ, SEC_AIV_SIZE,
				    AES_BLOCK_SIZE),
	},
	{
		.alg_msk = BIT(43),
		.alg = SEC_AEAD_ALG("authenc(hmac(sha1),cbc(aes))", sec_setkey_aes_cbc_sha1,
				    sec_aead_sha1_ctx_init, sec_aead_ctx_exit, AES_BLOCK_SIZE,
				    AES_BLOCK_SIZE, SHA1_DIGEST_SIZE),
	},
	{
		.alg_msk = BIT(44),
		.alg = SEC_AEAD_ALG("authenc(hmac(sha256),cbc(aes))", sec_setkey_aes_cbc_sha256,
				    sec_aead_sha256_ctx_init, sec_aead_ctx_exit, AES_BLOCK_SIZE,
				    AES_BLOCK_SIZE, SHA256_DIGEST_SIZE),
	},
	{
		.alg_msk = BIT(45),
		.alg = SEC_AEAD_ALG("authenc(hmac(sha512),cbc(aes))", sec_setkey_aes_cbc_sha512,
				    sec_aead_sha512_ctx_init, sec_aead_ctx_exit, AES_BLOCK_SIZE,
				    AES_BLOCK_SIZE, SHA512_DIGEST_SIZE),
	},
};

static void sec_unregister_skcipher(u64 alg_mask, int end)
{
	int i;

	for (i = 0; i < end; i++)
		if (sec_skciphers[i].alg_msk & alg_mask)
			crypto_unregister_skcipher(&sec_skciphers[i].alg);
}

static int sec_register_skcipher(u64 alg_mask)
{
	int i, ret, count;

	count = ARRAY_SIZE(sec_skciphers);

	for (i = 0; i < count; i++) {
		if (!(sec_skciphers[i].alg_msk & alg_mask))
			continue;

		ret = crypto_register_skcipher(&sec_skciphers[i].alg);
		if (ret)
			goto err;
	}

	return 0;

err:
	sec_unregister_skcipher(alg_mask, i);

	return ret;
}

static void sec_unregister_aead(u64 alg_mask, int end)
{
	int i;

	for (i = 0; i < end; i++)
		if (sec_aeads[i].alg_msk & alg_mask)
			crypto_unregister_aead(&sec_aeads[i].alg);
}

static int sec_register_aead(u64 alg_mask)
{
	int i, ret, count;

	count = ARRAY_SIZE(sec_aeads);

	for (i = 0; i < count; i++) {
		if (!(sec_aeads[i].alg_msk & alg_mask))
			continue;

		ret = crypto_register_aead(&sec_aeads[i].alg);
		if (ret)
			goto err;
	}

	return 0;

err:
	sec_unregister_aead(alg_mask, i);

	return ret;
}

int sec_register_to_crypto(struct hisi_qm *qm)
{
	u64 alg_mask;
	int ret = 0;

	alg_mask = sec_get_alg_bitmap(qm, SEC_DRV_ALG_BITMAP_HIGH_IDX,
				      SEC_DRV_ALG_BITMAP_LOW_IDX);

<<<<<<< HEAD
=======
	mutex_lock(&sec_algs_lock);
	if (sec_available_devs) {
		sec_available_devs++;
		goto unlock;
	}
>>>>>>> a6ad5510

	ret = sec_register_skcipher(alg_mask);
	if (ret)
		goto unlock;

	ret = sec_register_aead(alg_mask);
	if (ret)
		goto unreg_skcipher;

	sec_available_devs++;
	mutex_unlock(&sec_algs_lock);

	return 0;

unreg_skcipher:
	sec_unregister_skcipher(alg_mask, ARRAY_SIZE(sec_skciphers));
unlock:
	mutex_unlock(&sec_algs_lock);
	return ret;
}

void sec_unregister_from_crypto(struct hisi_qm *qm)
{
	u64 alg_mask;

	alg_mask = sec_get_alg_bitmap(qm, SEC_DRV_ALG_BITMAP_HIGH_IDX,
				      SEC_DRV_ALG_BITMAP_LOW_IDX);
<<<<<<< HEAD
=======

	mutex_lock(&sec_algs_lock);
	if (--sec_available_devs)
		goto unlock;
>>>>>>> a6ad5510

	sec_unregister_aead(alg_mask, ARRAY_SIZE(sec_aeads));
	sec_unregister_skcipher(alg_mask, ARRAY_SIZE(sec_skciphers));

unlock:
	mutex_unlock(&sec_algs_lock);
}<|MERGE_RESOLUTION|>--- conflicted
+++ resolved
@@ -2523,14 +2523,11 @@
 	alg_mask = sec_get_alg_bitmap(qm, SEC_DRV_ALG_BITMAP_HIGH_IDX,
 				      SEC_DRV_ALG_BITMAP_LOW_IDX);
 
-<<<<<<< HEAD
-=======
 	mutex_lock(&sec_algs_lock);
 	if (sec_available_devs) {
 		sec_available_devs++;
 		goto unlock;
 	}
->>>>>>> a6ad5510
 
 	ret = sec_register_skcipher(alg_mask);
 	if (ret)
@@ -2558,13 +2555,10 @@
 
 	alg_mask = sec_get_alg_bitmap(qm, SEC_DRV_ALG_BITMAP_HIGH_IDX,
 				      SEC_DRV_ALG_BITMAP_LOW_IDX);
-<<<<<<< HEAD
-=======
 
 	mutex_lock(&sec_algs_lock);
 	if (--sec_available_devs)
 		goto unlock;
->>>>>>> a6ad5510
 
 	sec_unregister_aead(alg_mask, ARRAY_SIZE(sec_aeads));
 	sec_unregister_skcipher(alg_mask, ARRAY_SIZE(sec_skciphers));
