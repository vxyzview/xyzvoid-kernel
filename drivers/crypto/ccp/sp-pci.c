--- conflicted
+++ resolved
@@ -498,17 +498,6 @@
 	.intsts_reg             = 0x10514,	/* P2CMSG_INTSTS */
 };
 
-<<<<<<< HEAD
-static const struct psp_vdata pspv4 = {
-	.sev			= &sevv2,
-	.tee			= &teev1,
-	.feature_reg		= 0x109fc,
-	.inten_reg		= 0x10690,
-	.intsts_reg		= 0x10694,
-};
-
-=======
->>>>>>> 98817289
 #endif
 
 static const struct sp_dev_vdata dev_vdata[] = {
@@ -585,11 +574,8 @@
 	{ PCI_VDEVICE(AMD, 0x14CA), (kernel_ulong_t)&dev_vdata[5] },
 	{ PCI_VDEVICE(AMD, 0x15C7), (kernel_ulong_t)&dev_vdata[6] },
 	{ PCI_VDEVICE(AMD, 0x1649), (kernel_ulong_t)&dev_vdata[6] },
-<<<<<<< HEAD
-=======
 	{ PCI_VDEVICE(AMD, 0x17E0), (kernel_ulong_t)&dev_vdata[7] },
 	{ PCI_VDEVICE(AMD, 0x156E), (kernel_ulong_t)&dev_vdata[8] },
->>>>>>> 98817289
 	/* Last entry must be zero */
 	{ 0, }
 };
