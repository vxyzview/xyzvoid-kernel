// SPDX-License-Identifier: GPL-2.0-only
/*
 * AMD Secure Encrypted Virtualization (SEV) interface
 *
 * Copyright (C) 2016,2019 Advanced Micro Devices, Inc.
 *
 * Author: Brijesh Singh <brijesh.singh@amd.com>
 */

#include <linux/module.h>
#include <linux/kernel.h>
#include <linux/kthread.h>
#include <linux/sched.h>
#include <linux/interrupt.h>
#include <linux/spinlock.h>
#include <linux/spinlock_types.h>
#include <linux/types.h>
#include <linux/mutex.h>
#include <linux/delay.h>
#include <linux/hw_random.h>
#include <linux/ccp.h>
#include <linux/firmware.h>
#include <linux/gfp.h>
#include <linux/cpufeature.h>
#include <linux/fs.h>
#include <linux/fs_struct.h>

#include <asm/smp.h>

#include "psp-dev.h"
#include "sev-dev.h"

#define DEVICE_NAME		"sev"
#define SEV_FW_FILE		"amd/sev.fw"
#define SEV_FW_NAME_SIZE	64

static DEFINE_MUTEX(sev_cmd_mutex);
static struct sev_misc_dev *misc_dev;

static int psp_cmd_timeout = 100;
module_param(psp_cmd_timeout, int, 0644);
MODULE_PARM_DESC(psp_cmd_timeout, " default timeout value, in seconds, for PSP commands");

static int psp_probe_timeout = 5;
module_param(psp_probe_timeout, int, 0644);
MODULE_PARM_DESC(psp_probe_timeout, " default timeout value, in seconds, during PSP device probe");

static char *init_ex_path;
module_param(init_ex_path, charp, 0444);
MODULE_PARM_DESC(init_ex_path, " Path for INIT_EX data; if set try INIT_EX");

static bool psp_init_on_probe = true;
module_param(psp_init_on_probe, bool, 0444);
MODULE_PARM_DESC(psp_init_on_probe, "  if true, the PSP will be initialized on module init. Else the PSP will be initialized on the first command requiring it");

MODULE_FIRMWARE("amd/amd_sev_fam17h_model0xh.sbin"); /* 1st gen EPYC */
MODULE_FIRMWARE("amd/amd_sev_fam17h_model3xh.sbin"); /* 2nd gen EPYC */
MODULE_FIRMWARE("amd/amd_sev_fam19h_model0xh.sbin"); /* 3rd gen EPYC */

static bool psp_dead;
static int psp_timeout;

/* Trusted Memory Region (TMR):
 *   The TMR is a 1MB area that must be 1MB aligned.  Use the page allocator
 *   to allocate the memory, which will return aligned memory for the specified
 *   allocation order.
 */
#define SEV_ES_TMR_SIZE		(1024 * 1024)
static void *sev_es_tmr;

/* INIT_EX NV Storage:
 *   The NV Storage is a 32Kb area and must be 4Kb page aligned.  Use the page
 *   allocator to allocate the memory, which will return aligned memory for the
 *   specified allocation order.
 */
#define NV_LENGTH (32 * 1024)
static void *sev_init_ex_buffer;

static inline bool sev_version_greater_or_equal(u8 maj, u8 min)
{
	struct sev_device *sev = psp_master->sev_data;

	if (sev->api_major > maj)
		return true;

	if (sev->api_major == maj && sev->api_minor >= min)
		return true;

	return false;
}

static void sev_irq_handler(int irq, void *data, unsigned int status)
{
	struct sev_device *sev = data;
	int reg;

	/* Check if it is command completion: */
	if (!(status & SEV_CMD_COMPLETE))
		return;

	/* Check if it is SEV command completion: */
	reg = ioread32(sev->io_regs + sev->vdata->cmdresp_reg);
	if (reg & PSP_CMDRESP_RESP) {
		sev->int_rcvd = 1;
		wake_up(&sev->int_queue);
	}
}

static int sev_wait_cmd_ioc(struct sev_device *sev,
			    unsigned int *reg, unsigned int timeout)
{
	int ret;

	ret = wait_event_timeout(sev->int_queue,
			sev->int_rcvd, timeout * HZ);
	if (!ret)
		return -ETIMEDOUT;

	*reg = ioread32(sev->io_regs + sev->vdata->cmdresp_reg);

	return 0;
}

static int sev_cmd_buffer_len(int cmd)
{
	switch (cmd) {
	case SEV_CMD_INIT:			return sizeof(struct sev_data_init);
	case SEV_CMD_INIT_EX:                   return sizeof(struct sev_data_init_ex);
	case SEV_CMD_PLATFORM_STATUS:		return sizeof(struct sev_user_data_status);
	case SEV_CMD_PEK_CSR:			return sizeof(struct sev_data_pek_csr);
	case SEV_CMD_PEK_CERT_IMPORT:		return sizeof(struct sev_data_pek_cert_import);
	case SEV_CMD_PDH_CERT_EXPORT:		return sizeof(struct sev_data_pdh_cert_export);
	case SEV_CMD_LAUNCH_START:		return sizeof(struct sev_data_launch_start);
	case SEV_CMD_LAUNCH_UPDATE_DATA:	return sizeof(struct sev_data_launch_update_data);
	case SEV_CMD_LAUNCH_UPDATE_VMSA:	return sizeof(struct sev_data_launch_update_vmsa);
	case SEV_CMD_LAUNCH_FINISH:		return sizeof(struct sev_data_launch_finish);
	case SEV_CMD_LAUNCH_MEASURE:		return sizeof(struct sev_data_launch_measure);
	case SEV_CMD_ACTIVATE:			return sizeof(struct sev_data_activate);
	case SEV_CMD_DEACTIVATE:		return sizeof(struct sev_data_deactivate);
	case SEV_CMD_DECOMMISSION:		return sizeof(struct sev_data_decommission);
	case SEV_CMD_GUEST_STATUS:		return sizeof(struct sev_data_guest_status);
	case SEV_CMD_DBG_DECRYPT:		return sizeof(struct sev_data_dbg);
	case SEV_CMD_DBG_ENCRYPT:		return sizeof(struct sev_data_dbg);
	case SEV_CMD_SEND_START:		return sizeof(struct sev_data_send_start);
	case SEV_CMD_SEND_UPDATE_DATA:		return sizeof(struct sev_data_send_update_data);
	case SEV_CMD_SEND_UPDATE_VMSA:		return sizeof(struct sev_data_send_update_vmsa);
	case SEV_CMD_SEND_FINISH:		return sizeof(struct sev_data_send_finish);
	case SEV_CMD_RECEIVE_START:		return sizeof(struct sev_data_receive_start);
	case SEV_CMD_RECEIVE_FINISH:		return sizeof(struct sev_data_receive_finish);
	case SEV_CMD_RECEIVE_UPDATE_DATA:	return sizeof(struct sev_data_receive_update_data);
	case SEV_CMD_RECEIVE_UPDATE_VMSA:	return sizeof(struct sev_data_receive_update_vmsa);
	case SEV_CMD_LAUNCH_UPDATE_SECRET:	return sizeof(struct sev_data_launch_secret);
	case SEV_CMD_DOWNLOAD_FIRMWARE:		return sizeof(struct sev_data_download_firmware);
	case SEV_CMD_GET_ID:			return sizeof(struct sev_data_get_id);
	case SEV_CMD_ATTESTATION_REPORT:	return sizeof(struct sev_data_attestation_report);
	case SEV_CMD_SEND_CANCEL:		return sizeof(struct sev_data_send_cancel);
	default:				return 0;
	}

	return 0;
}

static void *sev_fw_alloc(unsigned long len)
{
	struct page *page;

	page = alloc_pages(GFP_KERNEL, get_order(len));
	if (!page)
		return NULL;

	return page_address(page);
}

static struct file *open_file_as_root(const char *filename, int flags, umode_t mode)
{
	struct file *fp;
	struct path root;
	struct cred *cred;
	const struct cred *old_cred;

	task_lock(&init_task);
	get_fs_root(init_task.fs, &root);
	task_unlock(&init_task);

	cred = prepare_creds();
	if (!cred)
		return ERR_PTR(-ENOMEM);
	cred->fsuid = GLOBAL_ROOT_UID;
	old_cred = override_creds(cred);

	fp = file_open_root(&root, filename, flags, mode);
	path_put(&root);

	revert_creds(old_cred);

	return fp;
}

static int sev_read_init_ex_file(void)
{
	struct sev_device *sev = psp_master->sev_data;
	struct file *fp;
	ssize_t nread;

	lockdep_assert_held(&sev_cmd_mutex);

	if (!sev_init_ex_buffer)
		return -EOPNOTSUPP;

	fp = open_file_as_root(init_ex_path, O_RDONLY, 0);
	if (IS_ERR(fp)) {
		int ret = PTR_ERR(fp);

		if (ret == -ENOENT) {
			dev_info(sev->dev,
				"SEV: %s does not exist and will be created later.\n",
				init_ex_path);
			ret = 0;
		} else {
			dev_err(sev->dev,
				"SEV: could not open %s for read, error %d\n",
				init_ex_path, ret);
		}
		return ret;
	}

	nread = kernel_read(fp, sev_init_ex_buffer, NV_LENGTH, NULL);
	if (nread != NV_LENGTH) {
		dev_info(sev->dev,
			"SEV: could not read %u bytes to non volatile memory area, ret %ld\n",
			NV_LENGTH, nread);
	}

	dev_dbg(sev->dev, "SEV: read %ld bytes from NV file\n", nread);
	filp_close(fp, NULL);

	return 0;
}

static int sev_write_init_ex_file(void)
{
	struct sev_device *sev = psp_master->sev_data;
	struct file *fp;
	loff_t offset = 0;
	ssize_t nwrite;

	lockdep_assert_held(&sev_cmd_mutex);

	if (!sev_init_ex_buffer)
		return 0;

	fp = open_file_as_root(init_ex_path, O_CREAT | O_WRONLY, 0600);
	if (IS_ERR(fp)) {
		int ret = PTR_ERR(fp);

		dev_err(sev->dev,
			"SEV: could not open file for write, error %d\n",
			ret);
		return ret;
	}

	nwrite = kernel_write(fp, sev_init_ex_buffer, NV_LENGTH, &offset);
	vfs_fsync(fp, 0);
	filp_close(fp, NULL);

	if (nwrite != NV_LENGTH) {
		dev_err(sev->dev,
			"SEV: failed to write %u bytes to non volatile memory area, ret %ld\n",
			NV_LENGTH, nwrite);
		return -EIO;
	}

	dev_dbg(sev->dev, "SEV: write successful to NV file\n");

	return 0;
}

static int sev_write_init_ex_file_if_required(int cmd_id)
{
	lockdep_assert_held(&sev_cmd_mutex);

	if (!sev_init_ex_buffer)
		return 0;

	/*
	 * Only a few platform commands modify the SPI/NV area, but none of the
	 * non-platform commands do. Only INIT(_EX), PLATFORM_RESET, PEK_GEN,
	 * PEK_CERT_IMPORT, and PDH_GEN do.
	 */
	switch (cmd_id) {
	case SEV_CMD_FACTORY_RESET:
	case SEV_CMD_INIT_EX:
	case SEV_CMD_PDH_GEN:
	case SEV_CMD_PEK_CERT_IMPORT:
	case SEV_CMD_PEK_GEN:
		break;
	default:
		return 0;
	}

	return sev_write_init_ex_file();
}

static int __sev_do_cmd_locked(int cmd, void *data, int *psp_ret)
{
	struct psp_device *psp = psp_master;
	struct sev_device *sev;
	unsigned int phys_lsb, phys_msb;
	unsigned int reg, ret = 0;
	int buf_len;

	if (!psp || !psp->sev_data)
		return -ENODEV;

	if (psp_dead)
		return -EBUSY;

	sev = psp->sev_data;

	buf_len = sev_cmd_buffer_len(cmd);
	if (WARN_ON_ONCE(!data != !buf_len))
		return -EINVAL;

	/*
	 * Copy the incoming data to driver's scratch buffer as __pa() will not
	 * work for some memory, e.g. vmalloc'd addresses, and @data may not be
	 * physically contiguous.
	 */
	if (data)
		memcpy(sev->cmd_buf, data, buf_len);

	/* Get the physical address of the command buffer */
	phys_lsb = data ? lower_32_bits(__psp_pa(sev->cmd_buf)) : 0;
	phys_msb = data ? upper_32_bits(__psp_pa(sev->cmd_buf)) : 0;

	dev_dbg(sev->dev, "sev command id %#x buffer 0x%08x%08x timeout %us\n",
		cmd, phys_msb, phys_lsb, psp_timeout);

	print_hex_dump_debug("(in):  ", DUMP_PREFIX_OFFSET, 16, 2, data,
			     buf_len, false);

	iowrite32(phys_lsb, sev->io_regs + sev->vdata->cmdbuff_addr_lo_reg);
	iowrite32(phys_msb, sev->io_regs + sev->vdata->cmdbuff_addr_hi_reg);

	sev->int_rcvd = 0;

	reg = cmd;
	reg <<= SEV_CMDRESP_CMD_SHIFT;
	reg |= SEV_CMDRESP_IOC;
	iowrite32(reg, sev->io_regs + sev->vdata->cmdresp_reg);

	/* wait for command completion */
	ret = sev_wait_cmd_ioc(sev, &reg, psp_timeout);
	if (ret) {
		if (psp_ret)
			*psp_ret = 0;

		dev_err(sev->dev, "sev command %#x timed out, disabling PSP\n", cmd);
		psp_dead = true;

		return ret;
	}

	psp_timeout = psp_cmd_timeout;

	if (psp_ret)
		*psp_ret = reg & PSP_CMDRESP_ERR_MASK;

	if (reg & PSP_CMDRESP_ERR_MASK) {
		dev_dbg(sev->dev, "sev command %#x failed (%#010x)\n",
			cmd, reg & PSP_CMDRESP_ERR_MASK);
		ret = -EIO;
	} else {
		ret = sev_write_init_ex_file_if_required(cmd);
	}

	print_hex_dump_debug("(out): ", DUMP_PREFIX_OFFSET, 16, 2, data,
			     buf_len, false);

	/*
	 * Copy potential output from the PSP back to data.  Do this even on
	 * failure in case the caller wants to glean something from the error.
	 */
	if (data)
		memcpy(data, sev->cmd_buf, buf_len);

	return ret;
}

static int sev_do_cmd(int cmd, void *data, int *psp_ret)
{
	int rc;

	mutex_lock(&sev_cmd_mutex);
	rc = __sev_do_cmd_locked(cmd, data, psp_ret);
	mutex_unlock(&sev_cmd_mutex);

	return rc;
}

static int __sev_init_locked(int *error)
{
	struct sev_data_init data;

	memset(&data, 0, sizeof(data));
	if (sev_es_tmr) {
		/*
		 * Do not include the encryption mask on the physical
		 * address of the TMR (firmware should clear it anyway).
		 */
		data.tmr_address = __pa(sev_es_tmr);

		data.flags |= SEV_INIT_FLAGS_SEV_ES;
		data.tmr_len = SEV_ES_TMR_SIZE;
	}

	return __sev_do_cmd_locked(SEV_CMD_INIT, &data, error);
}

static int __sev_init_ex_locked(int *error)
{
	struct sev_data_init_ex data;

	memset(&data, 0, sizeof(data));
	data.length = sizeof(data);
	data.nv_address = __psp_pa(sev_init_ex_buffer);
	data.nv_len = NV_LENGTH;

	if (sev_es_tmr) {
		/*
		 * Do not include the encryption mask on the physical
		 * address of the TMR (firmware should clear it anyway).
		 */
		data.tmr_address = __pa(sev_es_tmr);

		data.flags |= SEV_INIT_FLAGS_SEV_ES;
		data.tmr_len = SEV_ES_TMR_SIZE;
	}

	return __sev_do_cmd_locked(SEV_CMD_INIT_EX, &data, error);
}

static int __sev_platform_init_locked(int *error)
{
	struct psp_device *psp = psp_master;
	struct sev_device *sev;
<<<<<<< HEAD
	int psp_ret = -1, rc = 0;
=======
	int rc = 0, psp_ret = -1;
	int (*init_function)(int *error);
>>>>>>> d60c95ef

	if (!psp || !psp->sev_data)
		return -ENODEV;

	sev = psp->sev_data;

	if (sev->state == SEV_STATE_INIT)
		return 0;

	if (sev_init_ex_buffer) {
		init_function = __sev_init_ex_locked;
		rc = sev_read_init_ex_file();
		if (rc)
			return rc;
	} else {
		init_function = __sev_init_locked;
	}

	rc = init_function(&psp_ret);
	if (rc && psp_ret == SEV_RET_SECURE_DATA_INVALID) {
		/*
		 * Initialization command returned an integrity check failure
		 * status code, meaning that firmware load and validation of SEV
		 * related persistent data has failed. Retrying the
		 * initialization function should succeed by replacing the state
		 * with a reset state.
		 */
		dev_err(sev->dev, "SEV: retrying INIT command because of SECURE_DATA_INVALID error. Retrying once to reset PSP SEV state.");
		rc = init_function(&psp_ret);
	}
	if (error)
		*error = psp_ret;

<<<<<<< HEAD
	rc = __sev_do_cmd_locked(SEV_CMD_INIT, &data, &psp_ret);
	if (rc && psp_ret == SEV_RET_SECURE_DATA_INVALID) {
		/*
		 * Initialization command returned an integrity check failure
		 * status code, meaning that firmware load and validation of SEV
		 * related persistent data has failed. Retrying the
		 * initialization function should succeed by replacing the state
		 * with a reset state.
		 */
		dev_dbg(sev->dev, "SEV: retrying INIT command");
		rc = __sev_do_cmd_locked(SEV_CMD_INIT, &data, &psp_ret);
	}
	if (error)
		*error = psp_ret;

=======
>>>>>>> d60c95ef
	if (rc)
		return rc;

	sev->state = SEV_STATE_INIT;

	/* Prepare for first SEV guest launch after INIT */
	wbinvd_on_all_cpus();
	rc = __sev_do_cmd_locked(SEV_CMD_DF_FLUSH, NULL, error);
	if (rc)
		return rc;

	dev_dbg(sev->dev, "SEV firmware initialized\n");

	dev_info(sev->dev, "SEV API:%d.%d build:%d\n", sev->api_major,
		 sev->api_minor, sev->build);

	return 0;
}

int sev_platform_init(int *error)
{
	int rc;

	mutex_lock(&sev_cmd_mutex);
	rc = __sev_platform_init_locked(error);
	mutex_unlock(&sev_cmd_mutex);

	return rc;
}
EXPORT_SYMBOL_GPL(sev_platform_init);

static int __sev_platform_shutdown_locked(int *error)
{
	struct sev_device *sev = psp_master->sev_data;
	int ret;

	if (!sev || sev->state == SEV_STATE_UNINIT)
		return 0;

	ret = __sev_do_cmd_locked(SEV_CMD_SHUTDOWN, NULL, error);
	if (ret)
		return ret;

	sev->state = SEV_STATE_UNINIT;
	dev_dbg(sev->dev, "SEV firmware shutdown\n");

	return ret;
}

static int sev_platform_shutdown(int *error)
{
	int rc;

	mutex_lock(&sev_cmd_mutex);
	rc = __sev_platform_shutdown_locked(NULL);
	mutex_unlock(&sev_cmd_mutex);

	return rc;
}

static int sev_get_platform_state(int *state, int *error)
{
	struct sev_user_data_status data;
	int rc;

	rc = __sev_do_cmd_locked(SEV_CMD_PLATFORM_STATUS, &data, error);
	if (rc)
		return rc;

	*state = data.state;
	return rc;
}

static int sev_ioctl_do_reset(struct sev_issue_cmd *argp, bool writable)
{
	int state, rc;

	if (!writable)
		return -EPERM;

	/*
	 * The SEV spec requires that FACTORY_RESET must be issued in
	 * UNINIT state. Before we go further lets check if any guest is
	 * active.
	 *
	 * If FW is in WORKING state then deny the request otherwise issue
	 * SHUTDOWN command do INIT -> UNINIT before issuing the FACTORY_RESET.
	 *
	 */
	rc = sev_get_platform_state(&state, &argp->error);
	if (rc)
		return rc;

	if (state == SEV_STATE_WORKING)
		return -EBUSY;

	if (state == SEV_STATE_INIT) {
		rc = __sev_platform_shutdown_locked(&argp->error);
		if (rc)
			return rc;
	}

	return __sev_do_cmd_locked(SEV_CMD_FACTORY_RESET, NULL, &argp->error);
}

static int sev_ioctl_do_platform_status(struct sev_issue_cmd *argp)
{
	struct sev_user_data_status data;
	int ret;

	memset(&data, 0, sizeof(data));

	ret = __sev_do_cmd_locked(SEV_CMD_PLATFORM_STATUS, &data, &argp->error);
	if (ret)
		return ret;

	if (copy_to_user((void __user *)argp->data, &data, sizeof(data)))
		ret = -EFAULT;

	return ret;
}

static int sev_ioctl_do_pek_pdh_gen(int cmd, struct sev_issue_cmd *argp, bool writable)
{
	struct sev_device *sev = psp_master->sev_data;
	int rc;

	if (!writable)
		return -EPERM;

	if (sev->state == SEV_STATE_UNINIT) {
		rc = __sev_platform_init_locked(&argp->error);
		if (rc)
			return rc;
	}

	return __sev_do_cmd_locked(cmd, NULL, &argp->error);
}

static int sev_ioctl_do_pek_csr(struct sev_issue_cmd *argp, bool writable)
{
	struct sev_device *sev = psp_master->sev_data;
	struct sev_user_data_pek_csr input;
	struct sev_data_pek_csr data;
	void __user *input_address;
	void *blob = NULL;
	int ret;

	if (!writable)
		return -EPERM;

	if (copy_from_user(&input, (void __user *)argp->data, sizeof(input)))
		return -EFAULT;

	memset(&data, 0, sizeof(data));

	/* userspace wants to query CSR length */
	if (!input.address || !input.length)
		goto cmd;

	/* allocate a physically contiguous buffer to store the CSR blob */
	input_address = (void __user *)input.address;
	if (input.length > SEV_FW_BLOB_MAX_SIZE)
		return -EFAULT;

	blob = kzalloc(input.length, GFP_KERNEL);
	if (!blob)
		return -ENOMEM;

	data.address = __psp_pa(blob);
	data.len = input.length;

cmd:
	if (sev->state == SEV_STATE_UNINIT) {
		ret = __sev_platform_init_locked(&argp->error);
		if (ret)
			goto e_free_blob;
	}

	ret = __sev_do_cmd_locked(SEV_CMD_PEK_CSR, &data, &argp->error);

	 /* If we query the CSR length, FW responded with expected data. */
	input.length = data.len;

	if (copy_to_user((void __user *)argp->data, &input, sizeof(input))) {
		ret = -EFAULT;
		goto e_free_blob;
	}

	if (blob) {
		if (copy_to_user(input_address, blob, input.length))
			ret = -EFAULT;
	}

e_free_blob:
	kfree(blob);
	return ret;
}

void *psp_copy_user_blob(u64 uaddr, u32 len)
{
	if (!uaddr || !len)
		return ERR_PTR(-EINVAL);

	/* verify that blob length does not exceed our limit */
	if (len > SEV_FW_BLOB_MAX_SIZE)
		return ERR_PTR(-EINVAL);

	return memdup_user((void __user *)uaddr, len);
}
EXPORT_SYMBOL_GPL(psp_copy_user_blob);

static int sev_get_api_version(void)
{
	struct sev_device *sev = psp_master->sev_data;
	struct sev_user_data_status status;
	int error = 0, ret;

	ret = sev_platform_status(&status, &error);
	if (ret) {
		dev_err(sev->dev,
			"SEV: failed to get status. Error: %#x\n", error);
		return 1;
	}

	sev->api_major = status.api_major;
	sev->api_minor = status.api_minor;
	sev->build = status.build;
	sev->state = status.state;

	return 0;
}

static int sev_get_firmware(struct device *dev,
			    const struct firmware **firmware)
{
	char fw_name_specific[SEV_FW_NAME_SIZE];
	char fw_name_subset[SEV_FW_NAME_SIZE];

	snprintf(fw_name_specific, sizeof(fw_name_specific),
		 "amd/amd_sev_fam%.2xh_model%.2xh.sbin",
		 boot_cpu_data.x86, boot_cpu_data.x86_model);

	snprintf(fw_name_subset, sizeof(fw_name_subset),
		 "amd/amd_sev_fam%.2xh_model%.1xxh.sbin",
		 boot_cpu_data.x86, (boot_cpu_data.x86_model & 0xf0) >> 4);

	/* Check for SEV FW for a particular model.
	 * Ex. amd_sev_fam17h_model00h.sbin for Family 17h Model 00h
	 *
	 * or
	 *
	 * Check for SEV FW common to a subset of models.
	 * Ex. amd_sev_fam17h_model0xh.sbin for
	 *     Family 17h Model 00h -- Family 17h Model 0Fh
	 *
	 * or
	 *
	 * Fall-back to using generic name: sev.fw
	 */
	if ((firmware_request_nowarn(firmware, fw_name_specific, dev) >= 0) ||
	    (firmware_request_nowarn(firmware, fw_name_subset, dev) >= 0) ||
	    (firmware_request_nowarn(firmware, SEV_FW_FILE, dev) >= 0))
		return 0;

	return -ENOENT;
}

/* Don't fail if SEV FW couldn't be updated. Continue with existing SEV FW */
static int sev_update_firmware(struct device *dev)
{
	struct sev_data_download_firmware *data;
	const struct firmware *firmware;
	int ret, error, order;
	struct page *p;
	u64 data_size;

	if (!sev_version_greater_or_equal(0, 15)) {
		dev_dbg(dev, "DOWNLOAD_FIRMWARE not supported\n");
		return -1;
	}

	if (sev_get_firmware(dev, &firmware) == -ENOENT) {
		dev_dbg(dev, "No SEV firmware file present\n");
		return -1;
	}

	/*
	 * SEV FW expects the physical address given to it to be 32
	 * byte aligned. Memory allocated has structure placed at the
	 * beginning followed by the firmware being passed to the SEV
	 * FW. Allocate enough memory for data structure + alignment
	 * padding + SEV FW.
	 */
	data_size = ALIGN(sizeof(struct sev_data_download_firmware), 32);

	order = get_order(firmware->size + data_size);
	p = alloc_pages(GFP_KERNEL, order);
	if (!p) {
		ret = -1;
		goto fw_err;
	}

	/*
	 * Copy firmware data to a kernel allocated contiguous
	 * memory region.
	 */
	data = page_address(p);
	memcpy(page_address(p) + data_size, firmware->data, firmware->size);

	data->address = __psp_pa(page_address(p) + data_size);
	data->len = firmware->size;

	ret = sev_do_cmd(SEV_CMD_DOWNLOAD_FIRMWARE, data, &error);

	/*
	 * A quirk for fixing the committed TCB version, when upgrading from
	 * earlier firmware version than 1.50.
	 */
	if (!ret && !sev_version_greater_or_equal(1, 50))
		ret = sev_do_cmd(SEV_CMD_DOWNLOAD_FIRMWARE, data, &error);

	if (ret)
		dev_dbg(dev, "Failed to update SEV firmware: %#x\n", error);
	else
		dev_info(dev, "SEV firmware update successful\n");

	__free_pages(p, order);

fw_err:
	release_firmware(firmware);

	return ret;
}

static int sev_ioctl_do_pek_import(struct sev_issue_cmd *argp, bool writable)
{
	struct sev_device *sev = psp_master->sev_data;
	struct sev_user_data_pek_cert_import input;
	struct sev_data_pek_cert_import data;
	void *pek_blob, *oca_blob;
	int ret;

	if (!writable)
		return -EPERM;

	if (copy_from_user(&input, (void __user *)argp->data, sizeof(input)))
		return -EFAULT;

	/* copy PEK certificate blobs from userspace */
	pek_blob = psp_copy_user_blob(input.pek_cert_address, input.pek_cert_len);
	if (IS_ERR(pek_blob))
		return PTR_ERR(pek_blob);

	data.reserved = 0;
	data.pek_cert_address = __psp_pa(pek_blob);
	data.pek_cert_len = input.pek_cert_len;

	/* copy PEK certificate blobs from userspace */
	oca_blob = psp_copy_user_blob(input.oca_cert_address, input.oca_cert_len);
	if (IS_ERR(oca_blob)) {
		ret = PTR_ERR(oca_blob);
		goto e_free_pek;
	}

	data.oca_cert_address = __psp_pa(oca_blob);
	data.oca_cert_len = input.oca_cert_len;

	/* If platform is not in INIT state then transition it to INIT */
	if (sev->state != SEV_STATE_INIT) {
		ret = __sev_platform_init_locked(&argp->error);
		if (ret)
			goto e_free_oca;
	}

	ret = __sev_do_cmd_locked(SEV_CMD_PEK_CERT_IMPORT, &data, &argp->error);

e_free_oca:
	kfree(oca_blob);
e_free_pek:
	kfree(pek_blob);
	return ret;
}

static int sev_ioctl_do_get_id2(struct sev_issue_cmd *argp)
{
	struct sev_user_data_get_id2 input;
	struct sev_data_get_id data;
	void __user *input_address;
	void *id_blob = NULL;
	int ret;

	/* SEV GET_ID is available from SEV API v0.16 and up */
	if (!sev_version_greater_or_equal(0, 16))
		return -ENOTSUPP;

	if (copy_from_user(&input, (void __user *)argp->data, sizeof(input)))
		return -EFAULT;

	input_address = (void __user *)input.address;

	if (input.address && input.length) {
		id_blob = kzalloc(input.length, GFP_KERNEL);
		if (!id_blob)
			return -ENOMEM;

		data.address = __psp_pa(id_blob);
		data.len = input.length;
	} else {
		data.address = 0;
		data.len = 0;
	}

	ret = __sev_do_cmd_locked(SEV_CMD_GET_ID, &data, &argp->error);

	/*
	 * Firmware will return the length of the ID value (either the minimum
	 * required length or the actual length written), return it to the user.
	 */
	input.length = data.len;

	if (copy_to_user((void __user *)argp->data, &input, sizeof(input))) {
		ret = -EFAULT;
		goto e_free;
	}

	if (id_blob) {
		if (copy_to_user(input_address, id_blob, data.len)) {
			ret = -EFAULT;
			goto e_free;
		}
	}

e_free:
	kfree(id_blob);

	return ret;
}

static int sev_ioctl_do_get_id(struct sev_issue_cmd *argp)
{
	struct sev_data_get_id *data;
	u64 data_size, user_size;
	void *id_blob, *mem;
	int ret;

	/* SEV GET_ID available from SEV API v0.16 and up */
	if (!sev_version_greater_or_equal(0, 16))
		return -ENOTSUPP;

	/* SEV FW expects the buffer it fills with the ID to be
	 * 8-byte aligned. Memory allocated should be enough to
	 * hold data structure + alignment padding + memory
	 * where SEV FW writes the ID.
	 */
	data_size = ALIGN(sizeof(struct sev_data_get_id), 8);
	user_size = sizeof(struct sev_user_data_get_id);

	mem = kzalloc(data_size + user_size, GFP_KERNEL);
	if (!mem)
		return -ENOMEM;

	data = mem;
	id_blob = mem + data_size;

	data->address = __psp_pa(id_blob);
	data->len = user_size;

	ret = __sev_do_cmd_locked(SEV_CMD_GET_ID, data, &argp->error);
	if (!ret) {
		if (copy_to_user((void __user *)argp->data, id_blob, data->len))
			ret = -EFAULT;
	}

	kfree(mem);

	return ret;
}

static int sev_ioctl_do_pdh_export(struct sev_issue_cmd *argp, bool writable)
{
	struct sev_device *sev = psp_master->sev_data;
	struct sev_user_data_pdh_cert_export input;
	void *pdh_blob = NULL, *cert_blob = NULL;
	struct sev_data_pdh_cert_export data;
	void __user *input_cert_chain_address;
	void __user *input_pdh_cert_address;
	int ret;

	/* If platform is not in INIT state then transition it to INIT. */
	if (sev->state != SEV_STATE_INIT) {
		if (!writable)
			return -EPERM;

		ret = __sev_platform_init_locked(&argp->error);
		if (ret)
			return ret;
	}

	if (copy_from_user(&input, (void __user *)argp->data, sizeof(input)))
		return -EFAULT;

	memset(&data, 0, sizeof(data));

	/* Userspace wants to query the certificate length. */
	if (!input.pdh_cert_address ||
	    !input.pdh_cert_len ||
	    !input.cert_chain_address)
		goto cmd;

	input_pdh_cert_address = (void __user *)input.pdh_cert_address;
	input_cert_chain_address = (void __user *)input.cert_chain_address;

	/* Allocate a physically contiguous buffer to store the PDH blob. */
	if (input.pdh_cert_len > SEV_FW_BLOB_MAX_SIZE)
		return -EFAULT;

	/* Allocate a physically contiguous buffer to store the cert chain blob. */
	if (input.cert_chain_len > SEV_FW_BLOB_MAX_SIZE)
		return -EFAULT;

	pdh_blob = kzalloc(input.pdh_cert_len, GFP_KERNEL);
	if (!pdh_blob)
		return -ENOMEM;

	data.pdh_cert_address = __psp_pa(pdh_blob);
	data.pdh_cert_len = input.pdh_cert_len;

	cert_blob = kzalloc(input.cert_chain_len, GFP_KERNEL);
	if (!cert_blob) {
		ret = -ENOMEM;
		goto e_free_pdh;
	}

	data.cert_chain_address = __psp_pa(cert_blob);
	data.cert_chain_len = input.cert_chain_len;

cmd:
	ret = __sev_do_cmd_locked(SEV_CMD_PDH_CERT_EXPORT, &data, &argp->error);

	/* If we query the length, FW responded with expected data. */
	input.cert_chain_len = data.cert_chain_len;
	input.pdh_cert_len = data.pdh_cert_len;

	if (copy_to_user((void __user *)argp->data, &input, sizeof(input))) {
		ret = -EFAULT;
		goto e_free_cert;
	}

	if (pdh_blob) {
		if (copy_to_user(input_pdh_cert_address,
				 pdh_blob, input.pdh_cert_len)) {
			ret = -EFAULT;
			goto e_free_cert;
		}
	}

	if (cert_blob) {
		if (copy_to_user(input_cert_chain_address,
				 cert_blob, input.cert_chain_len))
			ret = -EFAULT;
	}

e_free_cert:
	kfree(cert_blob);
e_free_pdh:
	kfree(pdh_blob);
	return ret;
}

static long sev_ioctl(struct file *file, unsigned int ioctl, unsigned long arg)
{
	void __user *argp = (void __user *)arg;
	struct sev_issue_cmd input;
	int ret = -EFAULT;
	bool writable = file->f_mode & FMODE_WRITE;

	if (!psp_master || !psp_master->sev_data)
		return -ENODEV;

	if (ioctl != SEV_ISSUE_CMD)
		return -EINVAL;

	if (copy_from_user(&input, argp, sizeof(struct sev_issue_cmd)))
		return -EFAULT;

	if (input.cmd > SEV_MAX)
		return -EINVAL;

	mutex_lock(&sev_cmd_mutex);

	switch (input.cmd) {

	case SEV_FACTORY_RESET:
		ret = sev_ioctl_do_reset(&input, writable);
		break;
	case SEV_PLATFORM_STATUS:
		ret = sev_ioctl_do_platform_status(&input);
		break;
	case SEV_PEK_GEN:
		ret = sev_ioctl_do_pek_pdh_gen(SEV_CMD_PEK_GEN, &input, writable);
		break;
	case SEV_PDH_GEN:
		ret = sev_ioctl_do_pek_pdh_gen(SEV_CMD_PDH_GEN, &input, writable);
		break;
	case SEV_PEK_CSR:
		ret = sev_ioctl_do_pek_csr(&input, writable);
		break;
	case SEV_PEK_CERT_IMPORT:
		ret = sev_ioctl_do_pek_import(&input, writable);
		break;
	case SEV_PDH_CERT_EXPORT:
		ret = sev_ioctl_do_pdh_export(&input, writable);
		break;
	case SEV_GET_ID:
		pr_warn_once("SEV_GET_ID command is deprecated, use SEV_GET_ID2\n");
		ret = sev_ioctl_do_get_id(&input);
		break;
	case SEV_GET_ID2:
		ret = sev_ioctl_do_get_id2(&input);
		break;
	default:
		ret = -EINVAL;
		goto out;
	}

	if (copy_to_user(argp, &input, sizeof(struct sev_issue_cmd)))
		ret = -EFAULT;
out:
	mutex_unlock(&sev_cmd_mutex);

	return ret;
}

static const struct file_operations sev_fops = {
	.owner	= THIS_MODULE,
	.unlocked_ioctl = sev_ioctl,
};

int sev_platform_status(struct sev_user_data_status *data, int *error)
{
	return sev_do_cmd(SEV_CMD_PLATFORM_STATUS, data, error);
}
EXPORT_SYMBOL_GPL(sev_platform_status);

int sev_guest_deactivate(struct sev_data_deactivate *data, int *error)
{
	return sev_do_cmd(SEV_CMD_DEACTIVATE, data, error);
}
EXPORT_SYMBOL_GPL(sev_guest_deactivate);

int sev_guest_activate(struct sev_data_activate *data, int *error)
{
	return sev_do_cmd(SEV_CMD_ACTIVATE, data, error);
}
EXPORT_SYMBOL_GPL(sev_guest_activate);

int sev_guest_decommission(struct sev_data_decommission *data, int *error)
{
	return sev_do_cmd(SEV_CMD_DECOMMISSION, data, error);
}
EXPORT_SYMBOL_GPL(sev_guest_decommission);

int sev_guest_df_flush(int *error)
{
	return sev_do_cmd(SEV_CMD_DF_FLUSH, NULL, error);
}
EXPORT_SYMBOL_GPL(sev_guest_df_flush);

static void sev_exit(struct kref *ref)
{
	misc_deregister(&misc_dev->misc);
	kfree(misc_dev);
	misc_dev = NULL;
}

static int sev_misc_init(struct sev_device *sev)
{
	struct device *dev = sev->dev;
	int ret;

	/*
	 * SEV feature support can be detected on multiple devices but the SEV
	 * FW commands must be issued on the master. During probe, we do not
	 * know the master hence we create /dev/sev on the first device probe.
	 * sev_do_cmd() finds the right master device to which to issue the
	 * command to the firmware.
	 */
	if (!misc_dev) {
		struct miscdevice *misc;

		misc_dev = kzalloc(sizeof(*misc_dev), GFP_KERNEL);
		if (!misc_dev)
			return -ENOMEM;

		misc = &misc_dev->misc;
		misc->minor = MISC_DYNAMIC_MINOR;
		misc->name = DEVICE_NAME;
		misc->fops = &sev_fops;

		ret = misc_register(misc);
		if (ret)
			return ret;

		kref_init(&misc_dev->refcount);
	} else {
		kref_get(&misc_dev->refcount);
	}

	init_waitqueue_head(&sev->int_queue);
	sev->misc = misc_dev;
	dev_dbg(dev, "registered SEV device\n");

	return 0;
}

int sev_dev_init(struct psp_device *psp)
{
	struct device *dev = psp->dev;
	struct sev_device *sev;
	int ret = -ENOMEM;

	if (!boot_cpu_has(X86_FEATURE_SEV)) {
		dev_info_once(dev, "SEV: memory encryption not enabled by BIOS\n");
		return 0;
	}

	sev = devm_kzalloc(dev, sizeof(*sev), GFP_KERNEL);
	if (!sev)
		goto e_err;

	sev->cmd_buf = (void *)devm_get_free_pages(dev, GFP_KERNEL, 0);
	if (!sev->cmd_buf)
		goto e_sev;

	psp->sev_data = sev;

	sev->dev = dev;
	sev->psp = psp;

	sev->io_regs = psp->io_regs;

	sev->vdata = (struct sev_vdata *)psp->vdata->sev;
	if (!sev->vdata) {
		ret = -ENODEV;
		dev_err(dev, "sev: missing driver data\n");
		goto e_buf;
	}

	psp_set_sev_irq_handler(psp, sev_irq_handler, sev);

	ret = sev_misc_init(sev);
	if (ret)
		goto e_irq;

	dev_notice(dev, "sev enabled\n");

	return 0;

e_irq:
	psp_clear_sev_irq_handler(psp);
e_buf:
	devm_free_pages(dev, (unsigned long)sev->cmd_buf);
e_sev:
	devm_kfree(dev, sev);
e_err:
	psp->sev_data = NULL;

	dev_notice(dev, "sev initialization failed\n");

	return ret;
}

static void sev_firmware_shutdown(struct sev_device *sev)
{
	sev_platform_shutdown(NULL);

	if (sev_es_tmr) {
		/* The TMR area was encrypted, flush it from the cache */
		wbinvd_on_all_cpus();

		free_pages((unsigned long)sev_es_tmr,
			   get_order(SEV_ES_TMR_SIZE));
		sev_es_tmr = NULL;
	}

	if (sev_init_ex_buffer) {
		free_pages((unsigned long)sev_init_ex_buffer,
			   get_order(NV_LENGTH));
		sev_init_ex_buffer = NULL;
	}
}

void sev_dev_destroy(struct psp_device *psp)
{
	struct sev_device *sev = psp->sev_data;

	if (!sev)
		return;

	sev_firmware_shutdown(sev);

	if (sev->misc)
		kref_put(&misc_dev->refcount, sev_exit);

	psp_clear_sev_irq_handler(psp);
}

int sev_issue_cmd_external_user(struct file *filep, unsigned int cmd,
				void *data, int *error)
{
	if (!filep || filep->f_op != &sev_fops)
		return -EBADF;

	return sev_do_cmd(cmd, data, error);
}
EXPORT_SYMBOL_GPL(sev_issue_cmd_external_user);

void sev_pci_init(void)
{
	struct sev_device *sev = psp_master->sev_data;
	int error, rc;

	if (!sev)
		return;

	psp_timeout = psp_probe_timeout;

	if (sev_get_api_version())
		goto err;

	if (sev_update_firmware(sev->dev) == 0)
		sev_get_api_version();

	/* If an init_ex_path is provided rely on INIT_EX for PSP initialization
	 * instead of INIT.
	 */
	if (init_ex_path) {
		sev_init_ex_buffer = sev_fw_alloc(NV_LENGTH);
		if (!sev_init_ex_buffer) {
			dev_err(sev->dev,
				"SEV: INIT_EX NV memory allocation failed\n");
			goto err;
		}
	}

	/* Obtain the TMR memory area for SEV-ES use */
	sev_es_tmr = sev_fw_alloc(SEV_ES_TMR_SIZE);
	if (!sev_es_tmr)
		dev_warn(sev->dev,
			 "SEV: TMR allocation failed, SEV-ES support unavailable\n");

<<<<<<< HEAD
	/* Initialize the platform */
	rc = sev_platform_init(&error);
	if (rc) {
		dev_err(sev->dev, "SEV: failed to INIT error %#x\n", error);
=======
	if (!psp_init_on_probe)
>>>>>>> d60c95ef
		return;

	/* Initialize the platform */
	rc = sev_platform_init(&error);
	if (rc)
		dev_err(sev->dev, "SEV: failed to INIT error %#x, rc %d\n",
			error, rc);

	return;

err:
	psp_master->sev_data = NULL;
}

void sev_pci_exit(void)
{
	struct sev_device *sev = psp_master->sev_data;

	if (!sev)
		return;

	sev_firmware_shutdown(sev);
}<|MERGE_RESOLUTION|>--- conflicted
+++ resolved
@@ -444,12 +444,8 @@
 {
 	struct psp_device *psp = psp_master;
 	struct sev_device *sev;
-<<<<<<< HEAD
-	int psp_ret = -1, rc = 0;
-=======
 	int rc = 0, psp_ret = -1;
 	int (*init_function)(int *error);
->>>>>>> d60c95ef
 
 	if (!psp || !psp->sev_data)
 		return -ENODEV;
@@ -483,24 +479,6 @@
 	if (error)
 		*error = psp_ret;
 
-<<<<<<< HEAD
-	rc = __sev_do_cmd_locked(SEV_CMD_INIT, &data, &psp_ret);
-	if (rc && psp_ret == SEV_RET_SECURE_DATA_INVALID) {
-		/*
-		 * Initialization command returned an integrity check failure
-		 * status code, meaning that firmware load and validation of SEV
-		 * related persistent data has failed. Retrying the
-		 * initialization function should succeed by replacing the state
-		 * with a reset state.
-		 */
-		dev_dbg(sev->dev, "SEV: retrying INIT command");
-		rc = __sev_do_cmd_locked(SEV_CMD_INIT, &data, &psp_ret);
-	}
-	if (error)
-		*error = psp_ret;
-
-=======
->>>>>>> d60c95ef
 	if (rc)
 		return rc;
 
@@ -1353,14 +1331,7 @@
 		dev_warn(sev->dev,
 			 "SEV: TMR allocation failed, SEV-ES support unavailable\n");
 
-<<<<<<< HEAD
-	/* Initialize the platform */
-	rc = sev_platform_init(&error);
-	if (rc) {
-		dev_err(sev->dev, "SEV: failed to INIT error %#x\n", error);
-=======
 	if (!psp_init_on_probe)
->>>>>>> d60c95ef
 		return;
 
 	/* Initialize the platform */
