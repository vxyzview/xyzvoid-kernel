// SPDX-License-Identifier: GPL-2.0
/*
 * K3 SA2UL crypto accelerator driver
 *
 * Copyright (C) 2018-2020 Texas Instruments Incorporated - http://www.ti.com
 *
 * Authors:	Keerthy
 *		Vitaly Andrianov
 *		Tero Kristo
 */
#include <linux/clk.h>
#include <linux/dmaengine.h>
#include <linux/dmapool.h>
#include <linux/module.h>
#include <linux/of_device.h>
#include <linux/platform_device.h>
#include <linux/pm_runtime.h>

#include <crypto/aes.h>
#include <crypto/authenc.h>
#include <crypto/des.h>
#include <crypto/internal/aead.h>
#include <crypto/internal/hash.h>
#include <crypto/internal/skcipher.h>
#include <crypto/scatterwalk.h>
#include <crypto/sha.h>

#include "sa2ul.h"

/* Byte offset for key in encryption security context */
#define SC_ENC_KEY_OFFSET (1 + 27 + 4)
/* Byte offset for Aux-1 in encryption security context */
#define SC_ENC_AUX1_OFFSET (1 + 27 + 4 + 32)

#define SA_CMDL_UPD_ENC         0x0001
#define SA_CMDL_UPD_AUTH        0x0002
#define SA_CMDL_UPD_ENC_IV      0x0004
#define SA_CMDL_UPD_AUTH_IV     0x0008
#define SA_CMDL_UPD_AUX_KEY     0x0010

#define SA_AUTH_SUBKEY_LEN	16
#define SA_CMDL_PAYLOAD_LENGTH_MASK	0xFFFF
#define SA_CMDL_SOP_BYPASS_LEN_MASK	0xFF000000

#define MODE_CONTROL_BYTES	27
#define SA_HASH_PROCESSING	0
#define SA_CRYPTO_PROCESSING	0
#define SA_UPLOAD_HASH_TO_TLR	BIT(6)

#define SA_SW0_FLAGS_MASK	0xF0000
#define SA_SW0_CMDL_INFO_MASK	0x1F00000
#define SA_SW0_CMDL_PRESENT	BIT(4)
#define SA_SW0_ENG_ID_MASK	0x3E000000
#define SA_SW0_DEST_INFO_PRESENT	BIT(30)
#define SA_SW2_EGRESS_LENGTH		0xFF000000
#define SA_BASIC_HASH		0x10

#define SHA256_DIGEST_WORDS    8
/* Make 32-bit word from 4 bytes */
#define SA_MK_U32(b0, b1, b2, b3) (((b0) << 24) | ((b1) << 16) | \
				   ((b2) << 8) | (b3))

/* size of SCCTL structure in bytes */
#define SA_SCCTL_SZ 16

/* Max Authentication tag size */
#define SA_MAX_AUTH_TAG_SZ 64

#define PRIV_ID	0x1
#define PRIV	0x1

static struct device *sa_k3_dev;

/**
 * struct sa_cmdl_cfg - Command label configuration descriptor
 * @aalg: authentication algorithm ID
 * @enc_eng_id: Encryption Engine ID supported by the SA hardware
 * @auth_eng_id: Authentication Engine ID
 * @iv_size: Initialization Vector size
 * @akey: Authentication key
 * @akey_len: Authentication key length
 * @enc: True, if this is an encode request
 */
struct sa_cmdl_cfg {
	int aalg;
	u8 enc_eng_id;
	u8 auth_eng_id;
	u8 iv_size;
	const u8 *akey;
	u16 akey_len;
	bool enc;
};

/**
 * struct algo_data - Crypto algorithm specific data
 * @enc_eng: Encryption engine info structure
 * @auth_eng: Authentication engine info structure
 * @auth_ctrl: Authentication control word
 * @hash_size: Size of digest
 * @iv_idx: iv index in psdata
 * @iv_out_size: iv out size
 * @ealg_id: Encryption Algorithm ID
 * @aalg_id: Authentication algorithm ID
 * @mci_enc: Mode Control Instruction for Encryption algorithm
 * @mci_dec: Mode Control Instruction for Decryption
 * @inv_key: Whether the encryption algorithm demands key inversion
 * @ctx: Pointer to the algorithm context
 * @keyed_mac: Whether the authentication algorithm has key
 * @prep_iopad: Function pointer to generate intermediate ipad/opad
 */
struct algo_data {
	struct sa_eng_info enc_eng;
	struct sa_eng_info auth_eng;
	u8 auth_ctrl;
	u8 hash_size;
	u8 iv_idx;
	u8 iv_out_size;
	u8 ealg_id;
	u8 aalg_id;
	u8 *mci_enc;
	u8 *mci_dec;
	bool inv_key;
	struct sa_tfm_ctx *ctx;
	bool keyed_mac;
	void (*prep_iopad)(struct algo_data *algo, const u8 *key,
			   u16 key_sz, __be32 *ipad, __be32 *opad);
};

/**
 * struct sa_alg_tmpl: A generic template encompassing crypto/aead algorithms
 * @type: Type of the crypto algorithm.
 * @alg: Union of crypto algorithm definitions.
 * @registered: Flag indicating if the crypto algorithm is already registered
 */
struct sa_alg_tmpl {
	u32 type;		/* CRYPTO_ALG_TYPE from <linux/crypto.h> */
	union {
		struct skcipher_alg skcipher;
		struct ahash_alg ahash;
		struct aead_alg aead;
	} alg;
	bool registered;
};

/**
 * struct sa_mapped_sg: scatterlist information for tx and rx
 * @mapped: Set to true if the @sgt is mapped
 * @dir: mapping direction used for @sgt
 * @split_sg: Set if the sg is split and needs to be freed up
 * @static_sg: Static scatterlist entry for overriding data
 * @sgt: scatterlist table for DMA API use
 */
struct sa_mapped_sg {
	bool mapped;
	enum dma_data_direction dir;
	struct scatterlist static_sg;
	struct scatterlist *split_sg;
	struct sg_table sgt;
};
/**
 * struct sa_rx_data: RX Packet miscellaneous data place holder
 * @req: crypto request data pointer
 * @ddev: pointer to the DMA device
 * @tx_in: dma_async_tx_descriptor pointer for rx channel
 * @mapped_sg: Information on tx (0) and rx (1) scatterlist DMA mapping
 * @enc: Flag indicating either encryption or decryption
 * @enc_iv_size: Initialisation vector size
 * @iv_idx: Initialisation vector index
 */
struct sa_rx_data {
	void *req;
	struct device *ddev;
	struct dma_async_tx_descriptor *tx_in;
	struct sa_mapped_sg mapped_sg[2];
	u8 enc;
	u8 enc_iv_size;
	u8 iv_idx;
};

/**
 * struct sa_req: SA request definition
 * @dev: device for the request
 * @size: total data to the xmitted via DMA
 * @enc_offset: offset of cipher data
 * @enc_size: data to be passed to cipher engine
 * @enc_iv: cipher IV
 * @auth_offset: offset of the authentication data
 * @auth_size: size of the authentication data
 * @auth_iv: authentication IV
 * @type: algorithm type for the request
 * @cmdl: command label pointer
 * @base: pointer to the base request
 * @ctx: pointer to the algorithm context data
 * @enc: true if this is an encode request
 * @src: source data
 * @dst: destination data
 * @callback: DMA callback for the request
 * @mdata_size: metadata size passed to DMA
 */
struct sa_req {
	struct device *dev;
	u16 size;
	u8 enc_offset;
	u16 enc_size;
	u8 *enc_iv;
	u8 auth_offset;
	u16 auth_size;
	u8 *auth_iv;
	u32 type;
	u32 *cmdl;
	struct crypto_async_request *base;
	struct sa_tfm_ctx *ctx;
	bool enc;
	struct scatterlist *src;
	struct scatterlist *dst;
	dma_async_tx_callback callback;
	u16 mdata_size;
};

/*
 * Mode Control Instructions for various Key lengths 128, 192, 256
 * For CBC (Cipher Block Chaining) mode for encryption
 */
static u8 mci_cbc_enc_array[3][MODE_CONTROL_BYTES] = {
	{	0x61, 0x00, 0x00, 0x18, 0x88, 0x0a, 0xaa, 0x4b, 0x7e, 0x00,
		0x00, 0x00, 0x00, 0x00, 0x00, 0x00, 0x00, 0x00, 0x00, 0x00,
		0x00, 0x00, 0x00, 0x00, 0x00, 0x00, 0x00	},
	{	0x61, 0x00, 0x00, 0x18, 0x88, 0x4a, 0xaa, 0x4b, 0x7e, 0x00,
		0x00, 0x00, 0x00, 0x00, 0x00, 0x00, 0x00, 0x00, 0x00, 0x00,
		0x00, 0x00, 0x00, 0x00, 0x00, 0x00, 0x00	},
	{	0x61, 0x00, 0x00, 0x18, 0x88, 0x8a, 0xaa, 0x4b, 0x7e, 0x00,
		0x00, 0x00, 0x00, 0x00, 0x00, 0x00, 0x00, 0x00, 0x00, 0x00,
		0x00, 0x00, 0x00, 0x00, 0x00, 0x00, 0x00	},
};

/*
 * Mode Control Instructions for various Key lengths 128, 192, 256
 * For CBC (Cipher Block Chaining) mode for decryption
 */
static u8 mci_cbc_dec_array[3][MODE_CONTROL_BYTES] = {
	{	0x71, 0x00, 0x00, 0x80, 0x8a, 0xca, 0x98, 0xf4, 0x40, 0xc0,
		0x00, 0x00, 0x00, 0x00, 0x00, 0x00, 0x00, 0x00, 0x00, 0x00,
		0x00, 0x00, 0x00, 0x00, 0x00, 0x00, 0x00	},
	{	0x71, 0x00, 0x00, 0x84, 0x8a, 0xca, 0x98, 0xf4, 0x40, 0xc0,
		0x00, 0x00, 0x00, 0x00, 0x00, 0x00, 0x00, 0x00, 0x00, 0x00,
		0x00, 0x00, 0x00, 0x00, 0x00, 0x00, 0x00	},
	{	0x71, 0x00, 0x00, 0x88, 0x8a, 0xca, 0x98, 0xf4, 0x40, 0xc0,
		0x00, 0x00, 0x00, 0x00, 0x00, 0x00, 0x00, 0x00, 0x00, 0x00,
		0x00, 0x00, 0x00, 0x00, 0x00, 0x00, 0x00	},
};

/*
 * Mode Control Instructions for various Key lengths 128, 192, 256
 * For CBC (Cipher Block Chaining) mode for encryption
 */
static u8 mci_cbc_enc_no_iv_array[3][MODE_CONTROL_BYTES] = {
	{	0x21, 0x00, 0x00, 0x18, 0x88, 0x0a, 0xaa, 0x4b, 0x7e, 0x00,
		0x00, 0x00, 0x00, 0x00, 0x00, 0x00, 0x00, 0x00, 0x00, 0x00,
		0x00, 0x00, 0x00, 0x00, 0x00, 0x00, 0x00	},
	{	0x21, 0x00, 0x00, 0x18, 0x88, 0x4a, 0xaa, 0x4b, 0x7e, 0x00,
		0x00, 0x00, 0x00, 0x00, 0x00, 0x00, 0x00, 0x00, 0x00, 0x00,
		0x00, 0x00, 0x00, 0x00, 0x00, 0x00, 0x00	},
	{	0x21, 0x00, 0x00, 0x18, 0x88, 0x8a, 0xaa, 0x4b, 0x7e, 0x00,
		0x00, 0x00, 0x00, 0x00, 0x00, 0x00, 0x00, 0x00, 0x00, 0x00,
		0x00, 0x00, 0x00, 0x00, 0x00, 0x00, 0x00	},
};

/*
 * Mode Control Instructions for various Key lengths 128, 192, 256
 * For CBC (Cipher Block Chaining) mode for decryption
 */
static u8 mci_cbc_dec_no_iv_array[3][MODE_CONTROL_BYTES] = {
	{	0x31, 0x00, 0x00, 0x80, 0x8a, 0xca, 0x98, 0xf4, 0x40, 0xc0,
		0x00, 0x00, 0x00, 0x00, 0x00, 0x00, 0x00, 0x00, 0x00, 0x00,
		0x00, 0x00, 0x00, 0x00, 0x00, 0x00, 0x00	},
	{	0x31, 0x00, 0x00, 0x84, 0x8a, 0xca, 0x98, 0xf4, 0x40, 0xc0,
		0x00, 0x00, 0x00, 0x00, 0x00, 0x00, 0x00, 0x00, 0x00, 0x00,
		0x00, 0x00, 0x00, 0x00, 0x00, 0x00, 0x00	},
	{	0x31, 0x00, 0x00, 0x88, 0x8a, 0xca, 0x98, 0xf4, 0x40, 0xc0,
		0x00, 0x00, 0x00, 0x00, 0x00, 0x00, 0x00, 0x00, 0x00, 0x00,
		0x00, 0x00, 0x00, 0x00, 0x00, 0x00, 0x00	},
};

/*
 * Mode Control Instructions for various Key lengths 128, 192, 256
 * For ECB (Electronic Code Book) mode for encryption
 */
static u8 mci_ecb_enc_array[3][27] = {
	{	0x21, 0x00, 0x00, 0x80, 0x8a, 0x04, 0xb7, 0x90, 0x00, 0x00,
		0x00, 0x00, 0x00, 0x00, 0x00, 0x00, 0x00, 0x00, 0x00, 0x00,
		0x00, 0x00, 0x00, 0x00, 0x00, 0x00, 0x00	},
	{	0x21, 0x00, 0x00, 0x84, 0x8a, 0x04, 0xb7, 0x90, 0x00, 0x00,
		0x00, 0x00, 0x00, 0x00, 0x00, 0x00, 0x00, 0x00, 0x00, 0x00,
		0x00, 0x00, 0x00, 0x00, 0x00, 0x00, 0x00	},
	{	0x21, 0x00, 0x00, 0x88, 0x8a, 0x04, 0xb7, 0x90, 0x00, 0x00,
		0x00, 0x00, 0x00, 0x00, 0x00, 0x00, 0x00, 0x00, 0x00, 0x00,
		0x00, 0x00, 0x00, 0x00, 0x00, 0x00, 0x00	},
};

/*
 * Mode Control Instructions for various Key lengths 128, 192, 256
 * For ECB (Electronic Code Book) mode for decryption
 */
static u8 mci_ecb_dec_array[3][27] = {
	{	0x31, 0x00, 0x00, 0x80, 0x8a, 0x04, 0xb7, 0x90, 0x00, 0x00,
		0x00, 0x00, 0x00, 0x00, 0x00, 0x00, 0x00, 0x00, 0x00, 0x00,
		0x00, 0x00, 0x00, 0x00, 0x00, 0x00, 0x00	},
	{	0x31, 0x00, 0x00, 0x84, 0x8a, 0x04, 0xb7, 0x90, 0x00, 0x00,
		0x00, 0x00, 0x00, 0x00, 0x00, 0x00, 0x00, 0x00, 0x00, 0x00,
		0x00, 0x00, 0x00, 0x00, 0x00, 0x00, 0x00	},
	{	0x31, 0x00, 0x00, 0x88, 0x8a, 0x04, 0xb7, 0x90, 0x00, 0x00,
		0x00, 0x00, 0x00, 0x00, 0x00, 0x00, 0x00, 0x00, 0x00, 0x00,
		0x00, 0x00, 0x00, 0x00, 0x00, 0x00, 0x00	},
};

/*
 * Mode Control Instructions for DES algorithm
 * For CBC (Cipher Block Chaining) mode and ECB mode
 * encryption and for decryption respectively
 */
static u8 mci_cbc_3des_enc_array[MODE_CONTROL_BYTES] = {
	0x60, 0x00, 0x00, 0x18, 0x88, 0x52, 0xaa, 0x4b, 0x7e, 0x00, 0x00, 0x00,
	0x00, 0x00, 0x00, 0x00, 0x00, 0x00, 0x00, 0x00, 0x00, 0x00, 0x00, 0x00,
	0x00, 0x00, 0x00,
};

static u8 mci_cbc_3des_dec_array[MODE_CONTROL_BYTES] = {
	0x70, 0x00, 0x00, 0x85, 0x0a, 0xca, 0x98, 0xf4, 0x40, 0xc0, 0x00, 0x00,
	0x00, 0x00, 0x00, 0x00, 0x00, 0x00, 0x00, 0x00, 0x00, 0x00, 0x00, 0x00,
	0x00, 0x00, 0x00,
};

static u8 mci_ecb_3des_enc_array[MODE_CONTROL_BYTES] = {
	0x20, 0x00, 0x00, 0x85, 0x0a, 0x04, 0xb7, 0x90, 0x00, 0x00, 0x00, 0x00,
	0x00, 0x00, 0x00, 0x00, 0x00, 0x00, 0x00, 0x00, 0x00, 0x00, 0x00, 0x00,
	0x00, 0x00, 0x00,
};

static u8 mci_ecb_3des_dec_array[MODE_CONTROL_BYTES] = {
	0x30, 0x00, 0x00, 0x85, 0x0a, 0x04, 0xb7, 0x90, 0x00, 0x00, 0x00, 0x00,
	0x00, 0x00, 0x00, 0x00, 0x00, 0x00, 0x00, 0x00, 0x00, 0x00, 0x00, 0x00,
	0x00, 0x00, 0x00,
};

/*
 * Perform 16 byte or 128 bit swizzling
 * The SA2UL Expects the security context to
 * be in little Endian and the bus width is 128 bits or 16 bytes
 * Hence swap 16 bytes at a time from higher to lower address
 */
static void sa_swiz_128(u8 *in, u16 len)
{
	u8 data[16];
	int i, j;

	for (i = 0; i < len; i += 16) {
		memcpy(data, &in[i], 16);
		for (j = 0; j < 16; j++)
			in[i + j] = data[15 - j];
	}
}

/* Prepare the ipad and opad from key as per SHA algorithm step 1*/
static void prepare_kiopad(u8 *k_ipad, u8 *k_opad, const u8 *key, u16 key_sz)
{
	int i;

	for (i = 0; i < key_sz; i++) {
		k_ipad[i] = key[i] ^ 0x36;
		k_opad[i] = key[i] ^ 0x5c;
	}

	/* Instead of XOR with 0 */
	for (; i < SHA1_BLOCK_SIZE; i++) {
		k_ipad[i] = 0x36;
		k_opad[i] = 0x5c;
	}
}

static void sa_export_shash(struct shash_desc *hash, int block_size,
			    int digest_size, __be32 *out)
{
	union {
		struct sha1_state sha1;
		struct sha256_state sha256;
		struct sha512_state sha512;
	} sha;
	void *state;
	u32 *result;
	int i;

	switch (digest_size) {
	case SHA1_DIGEST_SIZE:
		state = &sha.sha1;
		result = sha.sha1.state;
		break;
	case SHA256_DIGEST_SIZE:
		state = &sha.sha256;
		result = sha.sha256.state;
		break;
	default:
		dev_err(sa_k3_dev, "%s: bad digest_size=%d\n", __func__,
			digest_size);
		return;
	}

	crypto_shash_export(hash, state);

	for (i = 0; i < digest_size >> 2; i++)
		out[i] = cpu_to_be32(result[i]);
}

static void sa_prepare_iopads(struct algo_data *data, const u8 *key,
			      u16 key_sz, __be32 *ipad, __be32 *opad)
{
	SHASH_DESC_ON_STACK(shash, data->ctx->shash);
	int block_size = crypto_shash_blocksize(data->ctx->shash);
	int digest_size = crypto_shash_digestsize(data->ctx->shash);
	u8 k_ipad[SHA1_BLOCK_SIZE];
	u8 k_opad[SHA1_BLOCK_SIZE];

	shash->tfm = data->ctx->shash;

	prepare_kiopad(k_ipad, k_opad, key, key_sz);

	memzero_explicit(ipad, block_size);
	memzero_explicit(opad, block_size);

	crypto_shash_init(shash);
	crypto_shash_update(shash, k_ipad, block_size);
	sa_export_shash(shash, block_size, digest_size, ipad);

	crypto_shash_init(shash);
	crypto_shash_update(shash, k_opad, block_size);

	sa_export_shash(shash, block_size, digest_size, opad);
}

/* Derive the inverse key used in AES-CBC decryption operation */
static inline int sa_aes_inv_key(u8 *inv_key, const u8 *key, u16 key_sz)
{
	struct crypto_aes_ctx ctx;
	int key_pos;

	if (aes_expandkey(&ctx, key, key_sz)) {
		dev_err(sa_k3_dev, "%s: bad key len(%d)\n", __func__, key_sz);
		return -EINVAL;
	}

	/* work around to get the right inverse for AES_KEYSIZE_192 size keys */
	if (key_sz == AES_KEYSIZE_192) {
		ctx.key_enc[52] = ctx.key_enc[51] ^ ctx.key_enc[46];
		ctx.key_enc[53] = ctx.key_enc[52] ^ ctx.key_enc[47];
	}

	/* Based crypto_aes_expand_key logic */
	switch (key_sz) {
	case AES_KEYSIZE_128:
	case AES_KEYSIZE_192:
		key_pos = key_sz + 24;
		break;

	case AES_KEYSIZE_256:
		key_pos = key_sz + 24 - 4;
		break;

	default:
		dev_err(sa_k3_dev, "%s: bad key len(%d)\n", __func__, key_sz);
		return -EINVAL;
	}

	memcpy(inv_key, &ctx.key_enc[key_pos], key_sz);
	return 0;
}

/* Set Security context for the encryption engine */
static int sa_set_sc_enc(struct algo_data *ad, const u8 *key, u16 key_sz,
			 u8 enc, u8 *sc_buf)
{
	const u8 *mci = NULL;

	/* Set Encryption mode selector to crypto processing */
	sc_buf[0] = SA_CRYPTO_PROCESSING;

	if (enc)
		mci = ad->mci_enc;
	else
		mci = ad->mci_dec;
	/* Set the mode control instructions in security context */
	if (mci)
		memcpy(&sc_buf[1], mci, MODE_CONTROL_BYTES);

	/* For AES-CBC decryption get the inverse key */
	if (ad->inv_key && !enc) {
		if (sa_aes_inv_key(&sc_buf[SC_ENC_KEY_OFFSET], key, key_sz))
			return -EINVAL;
	/* For all other cases: key is used */
	} else {
		memcpy(&sc_buf[SC_ENC_KEY_OFFSET], key, key_sz);
	}

	return 0;
}

/* Set Security context for the authentication engine */
static void sa_set_sc_auth(struct algo_data *ad, const u8 *key, u16 key_sz,
			   u8 *sc_buf)
{
	__be32 ipad[64], opad[64];

	/* Set Authentication mode selector to hash processing */
	sc_buf[0] = SA_HASH_PROCESSING;
	/* Auth SW ctrl word: bit[6]=1 (upload computed hash to TLR section) */
	sc_buf[1] = SA_UPLOAD_HASH_TO_TLR;
	sc_buf[1] |= ad->auth_ctrl;

	/* Copy the keys or ipad/opad */
	if (ad->keyed_mac) {
		ad->prep_iopad(ad, key, key_sz, ipad, opad);

		/* Copy ipad to AuthKey */
		memcpy(&sc_buf[32], ipad, ad->hash_size);
		/* Copy opad to Aux-1 */
		memcpy(&sc_buf[64], opad, ad->hash_size);
	} else {
		/* basic hash */
		sc_buf[1] |= SA_BASIC_HASH;
	}
}

static inline void sa_copy_iv(__be32 *out, const u8 *iv, bool size16)
{
	int j;

	for (j = 0; j < ((size16) ? 4 : 2); j++) {
		*out = cpu_to_be32(*((u32 *)iv));
		iv += 4;
		out++;
	}
}

/* Format general command label */
static int sa_format_cmdl_gen(struct sa_cmdl_cfg *cfg, u8 *cmdl,
			      struct sa_cmdl_upd_info *upd_info)
{
	u8 enc_offset = 0, auth_offset = 0, total = 0;
	u8 enc_next_eng = SA_ENG_ID_OUTPORT2;
	u8 auth_next_eng = SA_ENG_ID_OUTPORT2;
	u32 *word_ptr = (u32 *)cmdl;
	int i;

	/* Clear the command label */
	memzero_explicit(cmdl, (SA_MAX_CMDL_WORDS * sizeof(u32)));

	/* Iniialize the command update structure */
	memzero_explicit(upd_info, sizeof(*upd_info));

	if (cfg->enc_eng_id && cfg->auth_eng_id) {
		if (cfg->enc) {
			auth_offset = SA_CMDL_HEADER_SIZE_BYTES;
			enc_next_eng = cfg->auth_eng_id;

			if (cfg->iv_size)
				auth_offset += cfg->iv_size;
		} else {
			enc_offset = SA_CMDL_HEADER_SIZE_BYTES;
			auth_next_eng = cfg->enc_eng_id;
		}
	}

	if (cfg->enc_eng_id) {
		upd_info->flags |= SA_CMDL_UPD_ENC;
		upd_info->enc_size.index = enc_offset >> 2;
		upd_info->enc_offset.index = upd_info->enc_size.index + 1;
		/* Encryption command label */
		cmdl[enc_offset + SA_CMDL_OFFSET_NESC] = enc_next_eng;

		/* Encryption modes requiring IV */
		if (cfg->iv_size) {
			upd_info->flags |= SA_CMDL_UPD_ENC_IV;
			upd_info->enc_iv.index =
				(enc_offset + SA_CMDL_HEADER_SIZE_BYTES) >> 2;
			upd_info->enc_iv.size = cfg->iv_size;

			cmdl[enc_offset + SA_CMDL_OFFSET_LABEL_LEN] =
				SA_CMDL_HEADER_SIZE_BYTES + cfg->iv_size;

			cmdl[enc_offset + SA_CMDL_OFFSET_OPTION_CTRL1] =
				(SA_CTX_ENC_AUX2_OFFSET | (cfg->iv_size >> 3));
			total += SA_CMDL_HEADER_SIZE_BYTES + cfg->iv_size;
		} else {
			cmdl[enc_offset + SA_CMDL_OFFSET_LABEL_LEN] =
						SA_CMDL_HEADER_SIZE_BYTES;
			total += SA_CMDL_HEADER_SIZE_BYTES;
		}
	}

	if (cfg->auth_eng_id) {
		upd_info->flags |= SA_CMDL_UPD_AUTH;
		upd_info->auth_size.index = auth_offset >> 2;
		upd_info->auth_offset.index = upd_info->auth_size.index + 1;
		cmdl[auth_offset + SA_CMDL_OFFSET_NESC] = auth_next_eng;
		cmdl[auth_offset + SA_CMDL_OFFSET_LABEL_LEN] =
			SA_CMDL_HEADER_SIZE_BYTES;
		total += SA_CMDL_HEADER_SIZE_BYTES;
	}

	total = roundup(total, 8);

	for (i = 0; i < total / 4; i++)
		word_ptr[i] = swab32(word_ptr[i]);

	return total;
}

/* Update Command label */
static inline void sa_update_cmdl(struct sa_req *req, u32 *cmdl,
				  struct sa_cmdl_upd_info *upd_info)
{
	int i = 0, j;

	if (likely(upd_info->flags & SA_CMDL_UPD_ENC)) {
		cmdl[upd_info->enc_size.index] &= ~SA_CMDL_PAYLOAD_LENGTH_MASK;
		cmdl[upd_info->enc_size.index] |= req->enc_size;
		cmdl[upd_info->enc_offset.index] &=
						~SA_CMDL_SOP_BYPASS_LEN_MASK;
		cmdl[upd_info->enc_offset.index] |=
			((u32)req->enc_offset <<
			 __ffs(SA_CMDL_SOP_BYPASS_LEN_MASK));

		if (likely(upd_info->flags & SA_CMDL_UPD_ENC_IV)) {
			__be32 *data = (__be32 *)&cmdl[upd_info->enc_iv.index];
			u32 *enc_iv = (u32 *)req->enc_iv;

			for (j = 0; i < upd_info->enc_iv.size; i += 4, j++) {
				data[j] = cpu_to_be32(*enc_iv);
				enc_iv++;
			}
		}
	}

	if (likely(upd_info->flags & SA_CMDL_UPD_AUTH)) {
		cmdl[upd_info->auth_size.index] &= ~SA_CMDL_PAYLOAD_LENGTH_MASK;
		cmdl[upd_info->auth_size.index] |= req->auth_size;
		cmdl[upd_info->auth_offset.index] &=
			~SA_CMDL_SOP_BYPASS_LEN_MASK;
		cmdl[upd_info->auth_offset.index] |=
			((u32)req->auth_offset <<
			 __ffs(SA_CMDL_SOP_BYPASS_LEN_MASK));
		if (upd_info->flags & SA_CMDL_UPD_AUTH_IV) {
			sa_copy_iv((void *)&cmdl[upd_info->auth_iv.index],
				   req->auth_iv,
				   (upd_info->auth_iv.size > 8));
		}
		if (upd_info->flags & SA_CMDL_UPD_AUX_KEY) {
			int offset = (req->auth_size & 0xF) ? 4 : 0;

			memcpy(&cmdl[upd_info->aux_key_info.index],
			       &upd_info->aux_key[offset], 16);
		}
	}
}

/* Format SWINFO words to be sent to SA */
static
void sa_set_swinfo(u8 eng_id, u16 sc_id, dma_addr_t sc_phys,
		   u8 cmdl_present, u8 cmdl_offset, u8 flags,
		   u8 hash_size, u32 *swinfo)
{
	swinfo[0] = sc_id;
	swinfo[0] |= (flags << __ffs(SA_SW0_FLAGS_MASK));
	if (likely(cmdl_present))
		swinfo[0] |= ((cmdl_offset | SA_SW0_CMDL_PRESENT) <<
						__ffs(SA_SW0_CMDL_INFO_MASK));
	swinfo[0] |= (eng_id << __ffs(SA_SW0_ENG_ID_MASK));

	swinfo[0] |= SA_SW0_DEST_INFO_PRESENT;
	swinfo[1] = (u32)(sc_phys & 0xFFFFFFFFULL);
	swinfo[2] = (u32)((sc_phys & 0xFFFFFFFF00000000ULL) >> 32);
	swinfo[2] |= (hash_size << __ffs(SA_SW2_EGRESS_LENGTH));
}

/* Dump the security context */
static void sa_dump_sc(u8 *buf, dma_addr_t dma_addr)
{
#ifdef DEBUG
	dev_info(sa_k3_dev, "Security context dump:: 0x%pad\n", &dma_addr);
	print_hex_dump(KERN_CONT, "", DUMP_PREFIX_OFFSET,
		       16, 1, buf, SA_CTX_MAX_SZ, false);
#endif
}

static
int sa_init_sc(struct sa_ctx_info *ctx, const u8 *enc_key,
	       u16 enc_key_sz, const u8 *auth_key, u16 auth_key_sz,
	       struct algo_data *ad, u8 enc, u32 *swinfo)
{
	int enc_sc_offset = 0;
	int auth_sc_offset = 0;
	u8 *sc_buf = ctx->sc;
	u16 sc_id = ctx->sc_id;
	u8 first_engine = 0;

	memzero_explicit(sc_buf, SA_CTX_MAX_SZ);

	if (ad->auth_eng.eng_id) {
		if (enc)
			first_engine = ad->enc_eng.eng_id;
		else
			first_engine = ad->auth_eng.eng_id;

		enc_sc_offset = SA_CTX_PHP_PE_CTX_SZ;
		auth_sc_offset = enc_sc_offset + ad->enc_eng.sc_size;
		sc_buf[1] = SA_SCCTL_FE_AUTH_ENC;
		if (!ad->hash_size)
			return -EINVAL;
		ad->hash_size = roundup(ad->hash_size, 8);

	} else if (ad->enc_eng.eng_id && !ad->auth_eng.eng_id) {
		enc_sc_offset = SA_CTX_PHP_PE_CTX_SZ;
		first_engine = ad->enc_eng.eng_id;
		sc_buf[1] = SA_SCCTL_FE_ENC;
		ad->hash_size = ad->iv_out_size;
	}

	/* SCCTL Owner info: 0=host, 1=CP_ACE */
	sc_buf[SA_CTX_SCCTL_OWNER_OFFSET] = 0;
	memcpy(&sc_buf[2], &sc_id, 2);
	sc_buf[4] = 0x0;
	sc_buf[5] = PRIV_ID;
	sc_buf[6] = PRIV;
	sc_buf[7] = 0x0;

	/* Prepare context for encryption engine */
	if (ad->enc_eng.sc_size) {
		if (sa_set_sc_enc(ad, enc_key, enc_key_sz, enc,
				  &sc_buf[enc_sc_offset]))
			return -EINVAL;
	}

	/* Prepare context for authentication engine */
	if (ad->auth_eng.sc_size)
		sa_set_sc_auth(ad, auth_key, auth_key_sz,
			       &sc_buf[auth_sc_offset]);

	/* Set the ownership of context to CP_ACE */
	sc_buf[SA_CTX_SCCTL_OWNER_OFFSET] = 0x80;

	/* swizzle the security context */
	sa_swiz_128(sc_buf, SA_CTX_MAX_SZ);

	sa_set_swinfo(first_engine, ctx->sc_id, ctx->sc_phys, 1, 0,
		      SA_SW_INFO_FLAG_EVICT, ad->hash_size, swinfo);

	sa_dump_sc(sc_buf, ctx->sc_phys);

	return 0;
}

/* Free the per direction context memory */
static void sa_free_ctx_info(struct sa_ctx_info *ctx,
			     struct sa_crypto_data *data)
{
	unsigned long bn;

	bn = ctx->sc_id - data->sc_id_start;
	spin_lock(&data->scid_lock);
	__clear_bit(bn, data->ctx_bm);
	data->sc_id--;
	spin_unlock(&data->scid_lock);

	if (ctx->sc) {
		dma_pool_free(data->sc_pool, ctx->sc, ctx->sc_phys);
		ctx->sc = NULL;
	}
}

static int sa_init_ctx_info(struct sa_ctx_info *ctx,
			    struct sa_crypto_data *data)
{
	unsigned long bn;
	int err;

	spin_lock(&data->scid_lock);
	bn = find_first_zero_bit(data->ctx_bm, SA_MAX_NUM_CTX);
	__set_bit(bn, data->ctx_bm);
	data->sc_id++;
	spin_unlock(&data->scid_lock);

	ctx->sc_id = (u16)(data->sc_id_start + bn);

	ctx->sc = dma_pool_alloc(data->sc_pool, GFP_KERNEL, &ctx->sc_phys);
	if (!ctx->sc) {
		dev_err(&data->pdev->dev, "Failed to allocate SC memory\n");
		err = -ENOMEM;
		goto scid_rollback;
	}

	return 0;

scid_rollback:
	spin_lock(&data->scid_lock);
	__clear_bit(bn, data->ctx_bm);
	data->sc_id--;
	spin_unlock(&data->scid_lock);

	return err;
}

static void sa_cipher_cra_exit(struct crypto_skcipher *tfm)
{
	struct sa_tfm_ctx *ctx = crypto_skcipher_ctx(tfm);
	struct sa_crypto_data *data = dev_get_drvdata(sa_k3_dev);

	dev_dbg(sa_k3_dev, "%s(0x%p) sc-ids(0x%x(0x%pad), 0x%x(0x%pad))\n",
		__func__, tfm, ctx->enc.sc_id, &ctx->enc.sc_phys,
		ctx->dec.sc_id, &ctx->dec.sc_phys);

	sa_free_ctx_info(&ctx->enc, data);
	sa_free_ctx_info(&ctx->dec, data);

	crypto_free_sync_skcipher(ctx->fallback.skcipher);
}

static int sa_cipher_cra_init(struct crypto_skcipher *tfm)
{
	struct sa_tfm_ctx *ctx = crypto_skcipher_ctx(tfm);
	struct sa_crypto_data *data = dev_get_drvdata(sa_k3_dev);
	const char *name = crypto_tfm_alg_name(&tfm->base);
	int ret;

	memzero_explicit(ctx, sizeof(*ctx));
	ctx->dev_data = data;

	ret = sa_init_ctx_info(&ctx->enc, data);
	if (ret)
		return ret;
	ret = sa_init_ctx_info(&ctx->dec, data);
	if (ret) {
		sa_free_ctx_info(&ctx->enc, data);
		return ret;
	}

	ctx->fallback.skcipher =
		crypto_alloc_sync_skcipher(name, 0, CRYPTO_ALG_NEED_FALLBACK);

	if (IS_ERR(ctx->fallback.skcipher)) {
		dev_err(sa_k3_dev, "Error allocating fallback algo %s\n", name);
		return PTR_ERR(ctx->fallback.skcipher);
	}

	dev_dbg(sa_k3_dev, "%s(0x%p) sc-ids(0x%x(0x%pad), 0x%x(0x%pad))\n",
		__func__, tfm, ctx->enc.sc_id, &ctx->enc.sc_phys,
		ctx->dec.sc_id, &ctx->dec.sc_phys);
	return 0;
}

static int sa_cipher_setkey(struct crypto_skcipher *tfm, const u8 *key,
			    unsigned int keylen, struct algo_data *ad)
{
	struct sa_tfm_ctx *ctx = crypto_skcipher_ctx(tfm);
	int cmdl_len;
	struct sa_cmdl_cfg cfg;
	int ret;

	if (keylen != AES_KEYSIZE_128 && keylen != AES_KEYSIZE_192 &&
	    keylen != AES_KEYSIZE_256)
		return -EINVAL;

	ad->enc_eng.eng_id = SA_ENG_ID_EM1;
	ad->enc_eng.sc_size = SA_CTX_ENC_TYPE1_SZ;

	memzero_explicit(&cfg, sizeof(cfg));
	cfg.enc_eng_id = ad->enc_eng.eng_id;
	cfg.iv_size = crypto_skcipher_ivsize(tfm);

	crypto_sync_skcipher_clear_flags(ctx->fallback.skcipher,
					 CRYPTO_TFM_REQ_MASK);
	crypto_sync_skcipher_set_flags(ctx->fallback.skcipher,
				       tfm->base.crt_flags &
				       CRYPTO_TFM_REQ_MASK);
	ret = crypto_sync_skcipher_setkey(ctx->fallback.skcipher, key, keylen);
	if (ret)
		return ret;

	/* Setup Encryption Security Context & Command label template */
	if (sa_init_sc(&ctx->enc, key, keylen, NULL, 0, ad, 1,
		       &ctx->enc.epib[1]))
		goto badkey;

	cmdl_len = sa_format_cmdl_gen(&cfg,
				      (u8 *)ctx->enc.cmdl,
				      &ctx->enc.cmdl_upd_info);
	if (cmdl_len <= 0 || (cmdl_len > SA_MAX_CMDL_WORDS * sizeof(u32)))
		goto badkey;

	ctx->enc.cmdl_size = cmdl_len;

	/* Setup Decryption Security Context & Command label template */
	if (sa_init_sc(&ctx->dec, key, keylen, NULL, 0, ad, 0,
		       &ctx->dec.epib[1]))
		goto badkey;

	cfg.enc_eng_id = ad->enc_eng.eng_id;
	cmdl_len = sa_format_cmdl_gen(&cfg, (u8 *)ctx->dec.cmdl,
				      &ctx->dec.cmdl_upd_info);

	if (cmdl_len <= 0 || (cmdl_len > SA_MAX_CMDL_WORDS * sizeof(u32)))
		goto badkey;

	ctx->dec.cmdl_size = cmdl_len;
	ctx->iv_idx = ad->iv_idx;

	return 0;

badkey:
	dev_err(sa_k3_dev, "%s: badkey\n", __func__);
	return -EINVAL;
}

static int sa_aes_cbc_setkey(struct crypto_skcipher *tfm, const u8 *key,
			     unsigned int keylen)
{
	struct algo_data ad = { 0 };
	/* Convert the key size (16/24/32) to the key size index (0/1/2) */
	int key_idx = (keylen >> 3) - 2;

	if (key_idx >= 3)
		return -EINVAL;

	ad.mci_enc = mci_cbc_enc_array[key_idx];
	ad.mci_dec = mci_cbc_dec_array[key_idx];
	ad.inv_key = true;
	ad.ealg_id = SA_EALG_ID_AES_CBC;
	ad.iv_idx = 4;
	ad.iv_out_size = 16;

	return sa_cipher_setkey(tfm, key, keylen, &ad);
}

static int sa_aes_ecb_setkey(struct crypto_skcipher *tfm, const u8 *key,
			     unsigned int keylen)
{
	struct algo_data ad = { 0 };
	/* Convert the key size (16/24/32) to the key size index (0/1/2) */
	int key_idx = (keylen >> 3) - 2;

	if (key_idx >= 3)
		return -EINVAL;

	ad.mci_enc = mci_ecb_enc_array[key_idx];
	ad.mci_dec = mci_ecb_dec_array[key_idx];
	ad.inv_key = true;
	ad.ealg_id = SA_EALG_ID_AES_ECB;

	return sa_cipher_setkey(tfm, key, keylen, &ad);
}

static int sa_3des_cbc_setkey(struct crypto_skcipher *tfm, const u8 *key,
			      unsigned int keylen)
{
	struct algo_data ad = { 0 };

	ad.mci_enc = mci_cbc_3des_enc_array;
	ad.mci_dec = mci_cbc_3des_dec_array;
	ad.ealg_id = SA_EALG_ID_3DES_CBC;
	ad.iv_idx = 6;
	ad.iv_out_size = 8;

	return sa_cipher_setkey(tfm, key, keylen, &ad);
}

static int sa_3des_ecb_setkey(struct crypto_skcipher *tfm, const u8 *key,
			      unsigned int keylen)
{
	struct algo_data ad = { 0 };

	ad.mci_enc = mci_ecb_3des_enc_array;
	ad.mci_dec = mci_ecb_3des_dec_array;

	return sa_cipher_setkey(tfm, key, keylen, &ad);
}

static void sa_sync_from_device(struct sa_rx_data *rxd)
{
	struct sg_table *sgt;

	if (rxd->mapped_sg[0].dir == DMA_BIDIRECTIONAL)
		sgt = &rxd->mapped_sg[0].sgt;
	else
		sgt = &rxd->mapped_sg[1].sgt;

	dma_sync_sgtable_for_cpu(rxd->ddev, sgt, DMA_FROM_DEVICE);
}

static void sa_free_sa_rx_data(struct sa_rx_data *rxd)
{
	int i;

	for (i = 0; i < ARRAY_SIZE(rxd->mapped_sg); i++) {
		struct sa_mapped_sg *mapped_sg = &rxd->mapped_sg[i];

		if (mapped_sg->mapped) {
			dma_unmap_sgtable(rxd->ddev, &mapped_sg->sgt,
					  mapped_sg->dir, 0);
			kfree(mapped_sg->split_sg);
		}
	}

	kfree(rxd);
}

static void sa_aes_dma_in_callback(void *data)
{
	struct sa_rx_data *rxd = (struct sa_rx_data *)data;
	struct skcipher_request *req;
	u32 *result;
	__be32 *mdptr;
	size_t ml, pl;
	int i;

	sa_sync_from_device(rxd);
	req = container_of(rxd->req, struct skcipher_request, base);

	if (req->iv) {
		mdptr = (__be32 *)dmaengine_desc_get_metadata_ptr(rxd->tx_in, &pl,
							       &ml);
		result = (u32 *)req->iv;

		for (i = 0; i < (rxd->enc_iv_size / 4); i++)
			result[i] = be32_to_cpu(mdptr[i + rxd->iv_idx]);
	}

	sa_free_sa_rx_data(rxd);

	skcipher_request_complete(req, 0);
}

static void
sa_prepare_tx_desc(u32 *mdptr, u32 pslen, u32 *psdata, u32 epiblen, u32 *epib)
{
	u32 *out, *in;
	int i;

	for (out = mdptr, in = epib, i = 0; i < epiblen / sizeof(u32); i++)
		*out++ = *in++;

	mdptr[4] = (0xFFFF << 16);
	for (out = &mdptr[5], in = psdata, i = 0;
	     i < pslen / sizeof(u32); i++)
		*out++ = *in++;
}

static int sa_run(struct sa_req *req)
{
	struct sa_rx_data *rxd;
	gfp_t gfp_flags;
	u32 cmdl[SA_MAX_CMDL_WORDS];
	struct sa_crypto_data *pdata = dev_get_drvdata(sa_k3_dev);
	struct device *ddev;
	struct dma_chan *dma_rx;
	int sg_nents, src_nents, dst_nents;
	struct scatterlist *src, *dst;
	size_t pl, ml, split_size;
	struct sa_ctx_info *sa_ctx = req->enc ? &req->ctx->enc : &req->ctx->dec;
	int ret;
	struct dma_async_tx_descriptor *tx_out;
	u32 *mdptr;
	bool diff_dst;
	enum dma_data_direction dir_src;
	struct sa_mapped_sg *mapped_sg;

	gfp_flags = req->base->flags & CRYPTO_TFM_REQ_MAY_SLEEP ?
		GFP_KERNEL : GFP_ATOMIC;

	rxd = kzalloc(sizeof(*rxd), gfp_flags);
	if (!rxd)
		return -ENOMEM;

	if (req->src != req->dst) {
		diff_dst = true;
		dir_src = DMA_TO_DEVICE;
	} else {
		diff_dst = false;
		dir_src = DMA_BIDIRECTIONAL;
	}

	/*
	 * SA2UL has an interesting feature where the receive DMA channel
	 * is selected based on the data passed to the engine. Within the
	 * transition range, there is also a space where it is impossible
	 * to determine where the data will end up, and this should be
	 * avoided. This will be handled by the SW fallback mechanism by
	 * the individual algorithm implementations.
	 */
	if (req->size >= 256)
		dma_rx = pdata->dma_rx2;
	else
		dma_rx = pdata->dma_rx1;

	ddev = dma_rx->device->dev;
	rxd->ddev = ddev;

	memcpy(cmdl, sa_ctx->cmdl, sa_ctx->cmdl_size);

	sa_update_cmdl(req, cmdl, &sa_ctx->cmdl_upd_info);

	if (req->type != CRYPTO_ALG_TYPE_AHASH) {
		if (req->enc)
			req->type |=
				(SA_REQ_SUBTYPE_ENC << SA_REQ_SUBTYPE_SHIFT);
		else
			req->type |=
				(SA_REQ_SUBTYPE_DEC << SA_REQ_SUBTYPE_SHIFT);
	}

	cmdl[sa_ctx->cmdl_size / sizeof(u32)] = req->type;

	/*
	 * Map the packets, first we check if the data fits into a single
	 * sg entry and use that if possible. If it does not fit, we check
	 * if we need to do sg_split to align the scatterlist data on the
	 * actual data size being processed by the crypto engine.
	 */
	src = req->src;
	sg_nents = sg_nents_for_len(src, req->size);

	split_size = req->size;

	mapped_sg = &rxd->mapped_sg[0];
	if (sg_nents == 1 && split_size <= req->src->length) {
		src = &mapped_sg->static_sg;
		src_nents = 1;
		sg_init_table(src, 1);
		sg_set_page(src, sg_page(req->src), split_size,
			    req->src->offset);

		mapped_sg->sgt.sgl = src;
		mapped_sg->sgt.orig_nents = src_nents;
		ret = dma_map_sgtable(ddev, &mapped_sg->sgt, dir_src, 0);
		if (ret)
			return ret;

		mapped_sg->dir = dir_src;
		mapped_sg->mapped = true;
	} else {
		mapped_sg->sgt.sgl = req->src;
		mapped_sg->sgt.orig_nents = sg_nents;
		ret = dma_map_sgtable(ddev, &mapped_sg->sgt, dir_src, 0);
		if (ret)
			return ret;

		mapped_sg->dir = dir_src;
		mapped_sg->mapped = true;

		ret = sg_split(mapped_sg->sgt.sgl, mapped_sg->sgt.nents, 0, 1,
			       &split_size, &src, &src_nents, gfp_flags);
		if (ret) {
			src_nents = mapped_sg->sgt.nents;
			src = mapped_sg->sgt.sgl;
		} else {
			mapped_sg->split_sg = src;
		}
	}

	dma_sync_sgtable_for_device(ddev, &mapped_sg->sgt, DMA_TO_DEVICE);

	if (!diff_dst) {
		dst_nents = src_nents;
		dst = src;
	} else {
		dst_nents = sg_nents_for_len(req->dst, req->size);
		mapped_sg = &rxd->mapped_sg[1];

		if (dst_nents == 1 && split_size <= req->dst->length) {
			dst = &mapped_sg->static_sg;
			dst_nents = 1;
			sg_init_table(dst, 1);
			sg_set_page(dst, sg_page(req->dst), split_size,
				    req->dst->offset);

			mapped_sg->sgt.sgl = dst;
			mapped_sg->sgt.orig_nents = dst_nents;
			ret = dma_map_sgtable(ddev, &mapped_sg->sgt,
					      DMA_FROM_DEVICE, 0);
			if (ret)
				goto err_cleanup;

			mapped_sg->dir = DMA_FROM_DEVICE;
			mapped_sg->mapped = true;
		} else {
			mapped_sg->sgt.sgl = req->dst;
			mapped_sg->sgt.orig_nents = dst_nents;
			ret = dma_map_sgtable(ddev, &mapped_sg->sgt,
					      DMA_FROM_DEVICE, 0);
			if (ret)
				goto err_cleanup;

			mapped_sg->dir = DMA_FROM_DEVICE;
			mapped_sg->mapped = true;

			ret = sg_split(mapped_sg->sgt.sgl, mapped_sg->sgt.nents,
				       0, 1, &split_size, &dst, &dst_nents,
				       gfp_flags);
<<<<<<< HEAD
			if (ret)
				dst = req->dst;
			else
				rxd->split_dst_sg = dst;
=======
			if (ret) {
				dst_nents = mapped_sg->sgt.nents;
				dst = mapped_sg->sgt.sgl;
			} else {
				mapped_sg->split_sg = dst;
			}
>>>>>>> d1988041
		}
	}

	rxd->tx_in = dmaengine_prep_slave_sg(dma_rx, dst, dst_nents,
					     DMA_DEV_TO_MEM,
					     DMA_PREP_INTERRUPT | DMA_CTRL_ACK);
	if (!rxd->tx_in) {
		dev_err(pdata->dev, "IN prep_slave_sg() failed\n");
		ret = -EINVAL;
		goto err_cleanup;
	}

	rxd->req = (void *)req->base;
	rxd->enc = req->enc;
	rxd->iv_idx = req->ctx->iv_idx;
	rxd->enc_iv_size = sa_ctx->cmdl_upd_info.enc_iv.size;
	rxd->tx_in->callback = req->callback;
	rxd->tx_in->callback_param = rxd;

	tx_out = dmaengine_prep_slave_sg(pdata->dma_tx, src,
					 src_nents, DMA_MEM_TO_DEV,
					 DMA_PREP_INTERRUPT | DMA_CTRL_ACK);

	if (!tx_out) {
		dev_err(pdata->dev, "OUT prep_slave_sg() failed\n");
		ret = -EINVAL;
		goto err_cleanup;
	}

	/*
	 * Prepare metadata for DMA engine. This essentially describes the
	 * crypto algorithm to be used, data sizes, different keys etc.
	 */
	mdptr = (u32 *)dmaengine_desc_get_metadata_ptr(tx_out, &pl, &ml);

	sa_prepare_tx_desc(mdptr, (sa_ctx->cmdl_size + (SA_PSDATA_CTX_WORDS *
				   sizeof(u32))), cmdl, sizeof(sa_ctx->epib),
			   sa_ctx->epib);

	ml = sa_ctx->cmdl_size + (SA_PSDATA_CTX_WORDS * sizeof(u32));
	dmaengine_desc_set_metadata_len(tx_out, req->mdata_size);

	dmaengine_submit(tx_out);
	dmaengine_submit(rxd->tx_in);

	dma_async_issue_pending(dma_rx);
	dma_async_issue_pending(pdata->dma_tx);

	return -EINPROGRESS;

err_cleanup:
	sa_free_sa_rx_data(rxd);

	return ret;
}

static int sa_cipher_run(struct skcipher_request *req, u8 *iv, int enc)
{
	struct sa_tfm_ctx *ctx =
	    crypto_skcipher_ctx(crypto_skcipher_reqtfm(req));
	struct crypto_alg *alg = req->base.tfm->__crt_alg;
	struct sa_req sa_req = { 0 };
	int ret;

	if (!req->cryptlen)
		return 0;

	if (req->cryptlen % alg->cra_blocksize)
		return -EINVAL;

	/* Use SW fallback if the data size is not supported */
	if (req->cryptlen > SA_MAX_DATA_SZ ||
	    (req->cryptlen >= SA_UNSAFE_DATA_SZ_MIN &&
	     req->cryptlen <= SA_UNSAFE_DATA_SZ_MAX)) {
		SYNC_SKCIPHER_REQUEST_ON_STACK(subreq, ctx->fallback.skcipher);

		skcipher_request_set_sync_tfm(subreq, ctx->fallback.skcipher);
		skcipher_request_set_callback(subreq, req->base.flags,
					      NULL, NULL);
		skcipher_request_set_crypt(subreq, req->src, req->dst,
					   req->cryptlen, req->iv);
		if (enc)
			ret = crypto_skcipher_encrypt(subreq);
		else
			ret = crypto_skcipher_decrypt(subreq);

		skcipher_request_zero(subreq);
		return ret;
	}

	sa_req.size = req->cryptlen;
	sa_req.enc_size = req->cryptlen;
	sa_req.src = req->src;
	sa_req.dst = req->dst;
	sa_req.enc_iv = iv;
	sa_req.type = CRYPTO_ALG_TYPE_SKCIPHER;
	sa_req.enc = enc;
	sa_req.callback = sa_aes_dma_in_callback;
	sa_req.mdata_size = 44;
	sa_req.base = &req->base;
	sa_req.ctx = ctx;

	return sa_run(&sa_req);
}

static int sa_encrypt(struct skcipher_request *req)
{
	return sa_cipher_run(req, req->iv, 1);
}

static int sa_decrypt(struct skcipher_request *req)
{
	return sa_cipher_run(req, req->iv, 0);
}

static void sa_sha_dma_in_callback(void *data)
{
	struct sa_rx_data *rxd = (struct sa_rx_data *)data;
	struct ahash_request *req;
	struct crypto_ahash *tfm;
	unsigned int authsize;
	int i;
	size_t ml, pl;
	u32 *result;
	__be32 *mdptr;

	sa_sync_from_device(rxd);
	req = container_of(rxd->req, struct ahash_request, base);
	tfm = crypto_ahash_reqtfm(req);
	authsize = crypto_ahash_digestsize(tfm);

	mdptr = (__be32 *)dmaengine_desc_get_metadata_ptr(rxd->tx_in, &pl, &ml);
	result = (u32 *)req->result;

	for (i = 0; i < (authsize / 4); i++)
		result[i] = be32_to_cpu(mdptr[i + 4]);

	sa_free_sa_rx_data(rxd);

	ahash_request_complete(req, 0);
}

static int zero_message_process(struct ahash_request *req)
{
	struct crypto_ahash *tfm = crypto_ahash_reqtfm(req);
	int sa_digest_size = crypto_ahash_digestsize(tfm);

	switch (sa_digest_size) {
	case SHA1_DIGEST_SIZE:
		memcpy(req->result, sha1_zero_message_hash, sa_digest_size);
		break;
	case SHA256_DIGEST_SIZE:
		memcpy(req->result, sha256_zero_message_hash, sa_digest_size);
		break;
	case SHA512_DIGEST_SIZE:
		memcpy(req->result, sha512_zero_message_hash, sa_digest_size);
		break;
	default:
		return -EINVAL;
	}

	return 0;
}

static int sa_sha_run(struct ahash_request *req)
{
	struct sa_tfm_ctx *ctx = crypto_ahash_ctx(crypto_ahash_reqtfm(req));
	struct sa_sha_req_ctx *rctx = ahash_request_ctx(req);
	struct sa_req sa_req = { 0 };
	size_t auth_len;

	auth_len = req->nbytes;

	if (!auth_len)
		return zero_message_process(req);

	if (auth_len > SA_MAX_DATA_SZ ||
	    (auth_len >= SA_UNSAFE_DATA_SZ_MIN &&
	     auth_len <= SA_UNSAFE_DATA_SZ_MAX)) {
		struct ahash_request *subreq = &rctx->fallback_req;
		int ret = 0;

		ahash_request_set_tfm(subreq, ctx->fallback.ahash);
		subreq->base.flags = req->base.flags & CRYPTO_TFM_REQ_MAY_SLEEP;

		crypto_ahash_init(subreq);

		subreq->nbytes = auth_len;
		subreq->src = req->src;
		subreq->result = req->result;

		ret |= crypto_ahash_update(subreq);

		subreq->nbytes = 0;

		ret |= crypto_ahash_final(subreq);

		return ret;
	}

	sa_req.size = auth_len;
	sa_req.auth_size = auth_len;
	sa_req.src = req->src;
	sa_req.dst = req->src;
	sa_req.enc = true;
	sa_req.type = CRYPTO_ALG_TYPE_AHASH;
	sa_req.callback = sa_sha_dma_in_callback;
	sa_req.mdata_size = 28;
	sa_req.ctx = ctx;
	sa_req.base = &req->base;

	return sa_run(&sa_req);
}

static int sa_sha_setup(struct sa_tfm_ctx *ctx, struct  algo_data *ad)
{
	int bs = crypto_shash_blocksize(ctx->shash);
	int cmdl_len;
	struct sa_cmdl_cfg cfg;

	ad->enc_eng.sc_size = SA_CTX_ENC_TYPE1_SZ;
	ad->auth_eng.eng_id = SA_ENG_ID_AM1;
	ad->auth_eng.sc_size = SA_CTX_AUTH_TYPE2_SZ;

	memset(ctx->authkey, 0, bs);
	memset(&cfg, 0, sizeof(cfg));
	cfg.aalg = ad->aalg_id;
	cfg.enc_eng_id = ad->enc_eng.eng_id;
	cfg.auth_eng_id = ad->auth_eng.eng_id;
	cfg.iv_size = 0;
	cfg.akey = NULL;
	cfg.akey_len = 0;

	/* Setup Encryption Security Context & Command label template */
	if (sa_init_sc(&ctx->enc, NULL, 0, NULL, 0, ad, 0,
		       &ctx->enc.epib[1]))
		goto badkey;

	cmdl_len = sa_format_cmdl_gen(&cfg,
				      (u8 *)ctx->enc.cmdl,
				      &ctx->enc.cmdl_upd_info);
	if (cmdl_len <= 0 || (cmdl_len > SA_MAX_CMDL_WORDS * sizeof(u32)))
		goto badkey;

	ctx->enc.cmdl_size = cmdl_len;

	return 0;

badkey:
	dev_err(sa_k3_dev, "%s: badkey\n", __func__);
	return -EINVAL;
}

static int sa_sha_cra_init_alg(struct crypto_tfm *tfm, const char *alg_base)
{
	struct sa_tfm_ctx *ctx = crypto_tfm_ctx(tfm);
	struct sa_crypto_data *data = dev_get_drvdata(sa_k3_dev);
	int ret;

	memset(ctx, 0, sizeof(*ctx));
	ctx->dev_data = data;
	ret = sa_init_ctx_info(&ctx->enc, data);
	if (ret)
		return ret;

	if (alg_base) {
		ctx->shash = crypto_alloc_shash(alg_base, 0,
						CRYPTO_ALG_NEED_FALLBACK);
		if (IS_ERR(ctx->shash)) {
			dev_err(sa_k3_dev, "base driver %s couldn't be loaded\n",
				alg_base);
			return PTR_ERR(ctx->shash);
		}
		/* for fallback */
		ctx->fallback.ahash =
			crypto_alloc_ahash(alg_base, 0,
					   CRYPTO_ALG_NEED_FALLBACK);
		if (IS_ERR(ctx->fallback.ahash)) {
			dev_err(ctx->dev_data->dev,
				"Could not load fallback driver\n");
			return PTR_ERR(ctx->fallback.ahash);
		}
	}

	dev_dbg(sa_k3_dev, "%s(0x%p) sc-ids(0x%x(0x%pad), 0x%x(0x%pad))\n",
		__func__, tfm, ctx->enc.sc_id, &ctx->enc.sc_phys,
		ctx->dec.sc_id, &ctx->dec.sc_phys);

	crypto_ahash_set_reqsize(__crypto_ahash_cast(tfm),
				 sizeof(struct sa_sha_req_ctx) +
				 crypto_ahash_reqsize(ctx->fallback.ahash));

	return 0;
}

static int sa_sha_digest(struct ahash_request *req)
{
	return sa_sha_run(req);
}

static int sa_sha_init(struct ahash_request *req)
{
	struct crypto_ahash *tfm = crypto_ahash_reqtfm(req);
	struct sa_sha_req_ctx *rctx = ahash_request_ctx(req);
	struct sa_tfm_ctx *ctx = crypto_ahash_ctx(tfm);

	dev_dbg(sa_k3_dev, "init: digest size: %u, rctx=%p\n",
		crypto_ahash_digestsize(tfm), rctx);

	ahash_request_set_tfm(&rctx->fallback_req, ctx->fallback.ahash);
	rctx->fallback_req.base.flags =
		req->base.flags & CRYPTO_TFM_REQ_MAY_SLEEP;

	return crypto_ahash_init(&rctx->fallback_req);
}

static int sa_sha_update(struct ahash_request *req)
{
	struct crypto_ahash *tfm = crypto_ahash_reqtfm(req);
	struct sa_sha_req_ctx *rctx = ahash_request_ctx(req);
	struct sa_tfm_ctx *ctx = crypto_ahash_ctx(tfm);

	ahash_request_set_tfm(&rctx->fallback_req, ctx->fallback.ahash);
	rctx->fallback_req.base.flags =
		req->base.flags & CRYPTO_TFM_REQ_MAY_SLEEP;
	rctx->fallback_req.nbytes = req->nbytes;
	rctx->fallback_req.src = req->src;

	return crypto_ahash_update(&rctx->fallback_req);
}

static int sa_sha_final(struct ahash_request *req)
{
	struct crypto_ahash *tfm = crypto_ahash_reqtfm(req);
	struct sa_sha_req_ctx *rctx = ahash_request_ctx(req);
	struct sa_tfm_ctx *ctx = crypto_ahash_ctx(tfm);

	ahash_request_set_tfm(&rctx->fallback_req, ctx->fallback.ahash);
	rctx->fallback_req.base.flags =
		req->base.flags & CRYPTO_TFM_REQ_MAY_SLEEP;
	rctx->fallback_req.result = req->result;

	return crypto_ahash_final(&rctx->fallback_req);
}

static int sa_sha_finup(struct ahash_request *req)
{
	struct crypto_ahash *tfm = crypto_ahash_reqtfm(req);
	struct sa_sha_req_ctx *rctx = ahash_request_ctx(req);
	struct sa_tfm_ctx *ctx = crypto_ahash_ctx(tfm);

	ahash_request_set_tfm(&rctx->fallback_req, ctx->fallback.ahash);
	rctx->fallback_req.base.flags =
		req->base.flags & CRYPTO_TFM_REQ_MAY_SLEEP;

	rctx->fallback_req.nbytes = req->nbytes;
	rctx->fallback_req.src = req->src;
	rctx->fallback_req.result = req->result;

	return crypto_ahash_finup(&rctx->fallback_req);
}

static int sa_sha_import(struct ahash_request *req, const void *in)
{
	struct sa_sha_req_ctx *rctx = ahash_request_ctx(req);
	struct crypto_ahash *tfm = crypto_ahash_reqtfm(req);
	struct sa_tfm_ctx *ctx = crypto_ahash_ctx(tfm);

	ahash_request_set_tfm(&rctx->fallback_req, ctx->fallback.ahash);
	rctx->fallback_req.base.flags = req->base.flags &
		CRYPTO_TFM_REQ_MAY_SLEEP;

	return crypto_ahash_import(&rctx->fallback_req, in);
}

static int sa_sha_export(struct ahash_request *req, void *out)
{
	struct sa_sha_req_ctx *rctx = ahash_request_ctx(req);
	struct crypto_ahash *tfm = crypto_ahash_reqtfm(req);
	struct sa_tfm_ctx *ctx = crypto_ahash_ctx(tfm);
	struct ahash_request *subreq = &rctx->fallback_req;

	ahash_request_set_tfm(subreq, ctx->fallback.ahash);
	subreq->base.flags = req->base.flags & CRYPTO_TFM_REQ_MAY_SLEEP;

	return crypto_ahash_export(subreq, out);
}

static int sa_sha1_cra_init(struct crypto_tfm *tfm)
{
	struct algo_data ad = { 0 };
	struct sa_tfm_ctx *ctx = crypto_tfm_ctx(tfm);

	sa_sha_cra_init_alg(tfm, "sha1");

	ad.aalg_id = SA_AALG_ID_SHA1;
	ad.hash_size = SHA1_DIGEST_SIZE;
	ad.auth_ctrl = SA_AUTH_SW_CTRL_SHA1;

	sa_sha_setup(ctx, &ad);

	return 0;
}

static int sa_sha256_cra_init(struct crypto_tfm *tfm)
{
	struct algo_data ad = { 0 };
	struct sa_tfm_ctx *ctx = crypto_tfm_ctx(tfm);

	sa_sha_cra_init_alg(tfm, "sha256");

	ad.aalg_id = SA_AALG_ID_SHA2_256;
	ad.hash_size = SHA256_DIGEST_SIZE;
	ad.auth_ctrl = SA_AUTH_SW_CTRL_SHA256;

	sa_sha_setup(ctx, &ad);

	return 0;
}

static int sa_sha512_cra_init(struct crypto_tfm *tfm)
{
	struct algo_data ad = { 0 };
	struct sa_tfm_ctx *ctx = crypto_tfm_ctx(tfm);

	sa_sha_cra_init_alg(tfm, "sha512");

	ad.aalg_id = SA_AALG_ID_SHA2_512;
	ad.hash_size = SHA512_DIGEST_SIZE;
	ad.auth_ctrl = SA_AUTH_SW_CTRL_SHA512;

	sa_sha_setup(ctx, &ad);

	return 0;
}

static void sa_sha_cra_exit(struct crypto_tfm *tfm)
{
	struct sa_tfm_ctx *ctx = crypto_tfm_ctx(tfm);
	struct sa_crypto_data *data = dev_get_drvdata(sa_k3_dev);

	dev_dbg(sa_k3_dev, "%s(0x%p) sc-ids(0x%x(0x%pad), 0x%x(0x%pad))\n",
		__func__, tfm, ctx->enc.sc_id, &ctx->enc.sc_phys,
		ctx->dec.sc_id, &ctx->dec.sc_phys);

	if (crypto_tfm_alg_type(tfm) == CRYPTO_ALG_TYPE_AHASH)
		sa_free_ctx_info(&ctx->enc, data);

	crypto_free_shash(ctx->shash);
	crypto_free_ahash(ctx->fallback.ahash);
}

static void sa_aead_dma_in_callback(void *data)
{
	struct sa_rx_data *rxd = (struct sa_rx_data *)data;
	struct aead_request *req;
	struct crypto_aead *tfm;
	unsigned int start;
	unsigned int authsize;
	u8 auth_tag[SA_MAX_AUTH_TAG_SZ];
	size_t pl, ml;
	int i;
	int err = 0;
	u16 auth_len;
	u32 *mdptr;

	sa_sync_from_device(rxd);
	req = container_of(rxd->req, struct aead_request, base);
	tfm = crypto_aead_reqtfm(req);
	start = req->assoclen + req->cryptlen;
	authsize = crypto_aead_authsize(tfm);

	mdptr = (u32 *)dmaengine_desc_get_metadata_ptr(rxd->tx_in, &pl, &ml);
	for (i = 0; i < (authsize / 4); i++)
		mdptr[i + 4] = swab32(mdptr[i + 4]);

	auth_len = req->assoclen + req->cryptlen;

	if (rxd->enc) {
		scatterwalk_map_and_copy(&mdptr[4], req->dst, start, authsize,
					 1);
	} else {
		auth_len -= authsize;
		start -= authsize;
		scatterwalk_map_and_copy(auth_tag, req->src, start, authsize,
					 0);

		err = memcmp(&mdptr[4], auth_tag, authsize) ? -EBADMSG : 0;
	}

	sa_free_sa_rx_data(rxd);

	aead_request_complete(req, err);
}

static int sa_cra_init_aead(struct crypto_aead *tfm, const char *hash,
			    const char *fallback)
{
	struct sa_tfm_ctx *ctx = crypto_aead_ctx(tfm);
	struct sa_crypto_data *data = dev_get_drvdata(sa_k3_dev);
	int ret;

	memzero_explicit(ctx, sizeof(*ctx));

	ctx->shash = crypto_alloc_shash(hash, 0, CRYPTO_ALG_NEED_FALLBACK);
	if (IS_ERR(ctx->shash)) {
		dev_err(sa_k3_dev, "base driver %s couldn't be loaded\n", hash);
		return PTR_ERR(ctx->shash);
	}

	ctx->fallback.aead = crypto_alloc_aead(fallback, 0,
					       CRYPTO_ALG_NEED_FALLBACK);

	if (IS_ERR(ctx->fallback.aead)) {
		dev_err(sa_k3_dev, "fallback driver %s couldn't be loaded\n",
			fallback);
		return PTR_ERR(ctx->fallback.aead);
	}

	crypto_aead_set_reqsize(tfm, sizeof(struct aead_request) +
				crypto_aead_reqsize(ctx->fallback.aead));

	ret = sa_init_ctx_info(&ctx->enc, data);
	if (ret)
		return ret;

	ret = sa_init_ctx_info(&ctx->dec, data);
	if (ret) {
		sa_free_ctx_info(&ctx->enc, data);
		return ret;
	}

	dev_dbg(sa_k3_dev, "%s(0x%p) sc-ids(0x%x(0x%pad), 0x%x(0x%pad))\n",
		__func__, tfm, ctx->enc.sc_id, &ctx->enc.sc_phys,
		ctx->dec.sc_id, &ctx->dec.sc_phys);

	return ret;
}

static int sa_cra_init_aead_sha1(struct crypto_aead *tfm)
{
	return sa_cra_init_aead(tfm, "sha1",
				"authenc(hmac(sha1-ce),cbc(aes-ce))");
}

static int sa_cra_init_aead_sha256(struct crypto_aead *tfm)
{
	return sa_cra_init_aead(tfm, "sha256",
				"authenc(hmac(sha256-ce),cbc(aes-ce))");
}

static void sa_exit_tfm_aead(struct crypto_aead *tfm)
{
	struct sa_tfm_ctx *ctx = crypto_aead_ctx(tfm);
	struct sa_crypto_data *data = dev_get_drvdata(sa_k3_dev);

	crypto_free_shash(ctx->shash);
	crypto_free_aead(ctx->fallback.aead);

	sa_free_ctx_info(&ctx->enc, data);
	sa_free_ctx_info(&ctx->dec, data);
}

/* AEAD algorithm configuration interface function */
static int sa_aead_setkey(struct crypto_aead *authenc,
			  const u8 *key, unsigned int keylen,
			  struct algo_data *ad)
{
	struct sa_tfm_ctx *ctx = crypto_aead_ctx(authenc);
	struct crypto_authenc_keys keys;
	int cmdl_len;
	struct sa_cmdl_cfg cfg;
	int key_idx;

	if (crypto_authenc_extractkeys(&keys, key, keylen) != 0)
		return -EINVAL;

	/* Convert the key size (16/24/32) to the key size index (0/1/2) */
	key_idx = (keys.enckeylen >> 3) - 2;
	if (key_idx >= 3)
		return -EINVAL;

	ad->ctx = ctx;
	ad->enc_eng.eng_id = SA_ENG_ID_EM1;
	ad->enc_eng.sc_size = SA_CTX_ENC_TYPE1_SZ;
	ad->auth_eng.eng_id = SA_ENG_ID_AM1;
	ad->auth_eng.sc_size = SA_CTX_AUTH_TYPE2_SZ;
	ad->mci_enc = mci_cbc_enc_no_iv_array[key_idx];
	ad->mci_dec = mci_cbc_dec_no_iv_array[key_idx];
	ad->inv_key = true;
	ad->keyed_mac = true;
	ad->ealg_id = SA_EALG_ID_AES_CBC;
	ad->prep_iopad = sa_prepare_iopads;

	memset(&cfg, 0, sizeof(cfg));
	cfg.enc = true;
	cfg.aalg = ad->aalg_id;
	cfg.enc_eng_id = ad->enc_eng.eng_id;
	cfg.auth_eng_id = ad->auth_eng.eng_id;
	cfg.iv_size = crypto_aead_ivsize(authenc);
	cfg.akey = keys.authkey;
	cfg.akey_len = keys.authkeylen;

	/* Setup Encryption Security Context & Command label template */
	if (sa_init_sc(&ctx->enc, keys.enckey, keys.enckeylen,
		       keys.authkey, keys.authkeylen,
		       ad, 1, &ctx->enc.epib[1]))
		return -EINVAL;

	cmdl_len = sa_format_cmdl_gen(&cfg,
				      (u8 *)ctx->enc.cmdl,
				      &ctx->enc.cmdl_upd_info);
	if (cmdl_len <= 0 || (cmdl_len > SA_MAX_CMDL_WORDS * sizeof(u32)))
		return -EINVAL;

	ctx->enc.cmdl_size = cmdl_len;

	/* Setup Decryption Security Context & Command label template */
	if (sa_init_sc(&ctx->dec, keys.enckey, keys.enckeylen,
		       keys.authkey, keys.authkeylen,
		       ad, 0, &ctx->dec.epib[1]))
		return -EINVAL;

	cfg.enc = false;
	cmdl_len = sa_format_cmdl_gen(&cfg, (u8 *)ctx->dec.cmdl,
				      &ctx->dec.cmdl_upd_info);

	if (cmdl_len <= 0 || (cmdl_len > SA_MAX_CMDL_WORDS * sizeof(u32)))
		return -EINVAL;

	ctx->dec.cmdl_size = cmdl_len;

	crypto_aead_clear_flags(ctx->fallback.aead, CRYPTO_TFM_REQ_MASK);
	crypto_aead_set_flags(ctx->fallback.aead,
			      crypto_aead_get_flags(authenc) &
			      CRYPTO_TFM_REQ_MASK);
	crypto_aead_setkey(ctx->fallback.aead, key, keylen);

	return 0;
}

static int sa_aead_setauthsize(struct crypto_aead *tfm, unsigned int authsize)
{
	struct sa_tfm_ctx *ctx = crypto_tfm_ctx(crypto_aead_tfm(tfm));

	return crypto_aead_setauthsize(ctx->fallback.aead, authsize);
}

static int sa_aead_cbc_sha1_setkey(struct crypto_aead *authenc,
				   const u8 *key, unsigned int keylen)
{
	struct algo_data ad = { 0 };

	ad.ealg_id = SA_EALG_ID_AES_CBC;
	ad.aalg_id = SA_AALG_ID_HMAC_SHA1;
	ad.hash_size = SHA1_DIGEST_SIZE;
	ad.auth_ctrl = SA_AUTH_SW_CTRL_SHA1;

	return sa_aead_setkey(authenc, key, keylen, &ad);
}

static int sa_aead_cbc_sha256_setkey(struct crypto_aead *authenc,
				     const u8 *key, unsigned int keylen)
{
	struct algo_data ad = { 0 };

	ad.ealg_id = SA_EALG_ID_AES_CBC;
	ad.aalg_id = SA_AALG_ID_HMAC_SHA2_256;
	ad.hash_size = SHA256_DIGEST_SIZE;
	ad.auth_ctrl = SA_AUTH_SW_CTRL_SHA256;

	return sa_aead_setkey(authenc, key, keylen, &ad);
}

static int sa_aead_run(struct aead_request *req, u8 *iv, int enc)
{
	struct crypto_aead *tfm = crypto_aead_reqtfm(req);
	struct sa_tfm_ctx *ctx = crypto_aead_ctx(tfm);
	struct sa_req sa_req = { 0 };
	size_t auth_size, enc_size;

	enc_size = req->cryptlen;
	auth_size = req->assoclen + req->cryptlen;

	if (!enc) {
		enc_size -= crypto_aead_authsize(tfm);
		auth_size -= crypto_aead_authsize(tfm);
	}

	if (auth_size > SA_MAX_DATA_SZ ||
	    (auth_size >= SA_UNSAFE_DATA_SZ_MIN &&
	     auth_size <= SA_UNSAFE_DATA_SZ_MAX)) {
		struct aead_request *subreq = aead_request_ctx(req);
		int ret;

		aead_request_set_tfm(subreq, ctx->fallback.aead);
		aead_request_set_callback(subreq, req->base.flags,
					  req->base.complete, req->base.data);
		aead_request_set_crypt(subreq, req->src, req->dst,
				       req->cryptlen, req->iv);
		aead_request_set_ad(subreq, req->assoclen);

		ret = enc ? crypto_aead_encrypt(subreq) :
			crypto_aead_decrypt(subreq);
		return ret;
	}

	sa_req.enc_offset = req->assoclen;
	sa_req.enc_size = enc_size;
	sa_req.auth_size = auth_size;
	sa_req.size = auth_size;
	sa_req.enc_iv = iv;
	sa_req.type = CRYPTO_ALG_TYPE_AEAD;
	sa_req.enc = enc;
	sa_req.callback = sa_aead_dma_in_callback;
	sa_req.mdata_size = 52;
	sa_req.base = &req->base;
	sa_req.ctx = ctx;
	sa_req.src = req->src;
	sa_req.dst = req->dst;

	return sa_run(&sa_req);
}

/* AEAD algorithm encrypt interface function */
static int sa_aead_encrypt(struct aead_request *req)
{
	return sa_aead_run(req, req->iv, 1);
}

/* AEAD algorithm decrypt interface function */
static int sa_aead_decrypt(struct aead_request *req)
{
	return sa_aead_run(req, req->iv, 0);
}

static struct sa_alg_tmpl sa_algs[] = {
	{
		.type = CRYPTO_ALG_TYPE_SKCIPHER,
		.alg.skcipher = {
			.base.cra_name		= "cbc(aes)",
			.base.cra_driver_name	= "cbc-aes-sa2ul",
			.base.cra_priority	= 30000,
			.base.cra_flags		= CRYPTO_ALG_TYPE_SKCIPHER |
						  CRYPTO_ALG_KERN_DRIVER_ONLY |
						  CRYPTO_ALG_ASYNC |
						  CRYPTO_ALG_NEED_FALLBACK,
			.base.cra_blocksize	= AES_BLOCK_SIZE,
			.base.cra_ctxsize	= sizeof(struct sa_tfm_ctx),
			.base.cra_module	= THIS_MODULE,
			.init			= sa_cipher_cra_init,
			.exit			= sa_cipher_cra_exit,
			.min_keysize		= AES_MIN_KEY_SIZE,
			.max_keysize		= AES_MAX_KEY_SIZE,
			.ivsize			= AES_BLOCK_SIZE,
			.setkey			= sa_aes_cbc_setkey,
			.encrypt		= sa_encrypt,
			.decrypt		= sa_decrypt,
		}
	},
	{
		.type = CRYPTO_ALG_TYPE_SKCIPHER,
		.alg.skcipher = {
			.base.cra_name		= "ecb(aes)",
			.base.cra_driver_name	= "ecb-aes-sa2ul",
			.base.cra_priority	= 30000,
			.base.cra_flags		= CRYPTO_ALG_TYPE_SKCIPHER |
						  CRYPTO_ALG_KERN_DRIVER_ONLY |
						  CRYPTO_ALG_ASYNC |
						  CRYPTO_ALG_NEED_FALLBACK,
			.base.cra_blocksize	= AES_BLOCK_SIZE,
			.base.cra_ctxsize	= sizeof(struct sa_tfm_ctx),
			.base.cra_module	= THIS_MODULE,
			.init			= sa_cipher_cra_init,
			.exit			= sa_cipher_cra_exit,
			.min_keysize		= AES_MIN_KEY_SIZE,
			.max_keysize		= AES_MAX_KEY_SIZE,
			.setkey			= sa_aes_ecb_setkey,
			.encrypt		= sa_encrypt,
			.decrypt		= sa_decrypt,
		}
	},
	{
		.type = CRYPTO_ALG_TYPE_SKCIPHER,
		.alg.skcipher = {
			.base.cra_name		= "cbc(des3_ede)",
			.base.cra_driver_name	= "cbc-des3-sa2ul",
			.base.cra_priority	= 30000,
			.base.cra_flags		= CRYPTO_ALG_TYPE_SKCIPHER |
						  CRYPTO_ALG_KERN_DRIVER_ONLY |
						  CRYPTO_ALG_ASYNC |
						  CRYPTO_ALG_NEED_FALLBACK,
			.base.cra_blocksize	= DES_BLOCK_SIZE,
			.base.cra_ctxsize	= sizeof(struct sa_tfm_ctx),
			.base.cra_module	= THIS_MODULE,
			.init			= sa_cipher_cra_init,
			.exit			= sa_cipher_cra_exit,
			.min_keysize		= 3 * DES_KEY_SIZE,
			.max_keysize		= 3 * DES_KEY_SIZE,
			.ivsize			= DES_BLOCK_SIZE,
			.setkey			= sa_3des_cbc_setkey,
			.encrypt		= sa_encrypt,
			.decrypt		= sa_decrypt,
		}
	},
	{
		.type = CRYPTO_ALG_TYPE_SKCIPHER,
		.alg.skcipher = {
			.base.cra_name		= "ecb(des3_ede)",
			.base.cra_driver_name	= "ecb-des3-sa2ul",
			.base.cra_priority	= 30000,
			.base.cra_flags		= CRYPTO_ALG_TYPE_SKCIPHER |
						  CRYPTO_ALG_KERN_DRIVER_ONLY |
						  CRYPTO_ALG_ASYNC |
						  CRYPTO_ALG_NEED_FALLBACK,
			.base.cra_blocksize	= DES_BLOCK_SIZE,
			.base.cra_ctxsize	= sizeof(struct sa_tfm_ctx),
			.base.cra_module	= THIS_MODULE,
			.init			= sa_cipher_cra_init,
			.exit			= sa_cipher_cra_exit,
			.min_keysize		= 3 * DES_KEY_SIZE,
			.max_keysize		= 3 * DES_KEY_SIZE,
			.setkey			= sa_3des_ecb_setkey,
			.encrypt		= sa_encrypt,
			.decrypt		= sa_decrypt,
		}
	},
	{
		.type = CRYPTO_ALG_TYPE_AHASH,
		.alg.ahash = {
			.halg.base = {
				.cra_name	= "sha1",
				.cra_driver_name	= "sha1-sa2ul",
				.cra_priority	= 400,
				.cra_flags	= CRYPTO_ALG_TYPE_AHASH |
						  CRYPTO_ALG_ASYNC |
						  CRYPTO_ALG_KERN_DRIVER_ONLY |
						  CRYPTO_ALG_NEED_FALLBACK,
				.cra_blocksize	= SHA1_BLOCK_SIZE,
				.cra_ctxsize	= sizeof(struct sa_tfm_ctx),
				.cra_module	= THIS_MODULE,
				.cra_init	= sa_sha1_cra_init,
				.cra_exit	= sa_sha_cra_exit,
			},
			.halg.digestsize	= SHA1_DIGEST_SIZE,
			.halg.statesize		= sizeof(struct sa_sha_req_ctx) +
						  sizeof(struct sha1_state),
			.init			= sa_sha_init,
			.update			= sa_sha_update,
			.final			= sa_sha_final,
			.finup			= sa_sha_finup,
			.digest			= sa_sha_digest,
			.export			= sa_sha_export,
			.import			= sa_sha_import,
		},
	},
	{
		.type = CRYPTO_ALG_TYPE_AHASH,
		.alg.ahash = {
			.halg.base = {
				.cra_name	= "sha256",
				.cra_driver_name	= "sha256-sa2ul",
				.cra_priority	= 400,
				.cra_flags	= CRYPTO_ALG_TYPE_AHASH |
						  CRYPTO_ALG_ASYNC |
						  CRYPTO_ALG_KERN_DRIVER_ONLY |
						  CRYPTO_ALG_NEED_FALLBACK,
				.cra_blocksize	= SHA256_BLOCK_SIZE,
				.cra_ctxsize	= sizeof(struct sa_tfm_ctx),
				.cra_module	= THIS_MODULE,
				.cra_init	= sa_sha256_cra_init,
				.cra_exit	= sa_sha_cra_exit,
			},
			.halg.digestsize	= SHA256_DIGEST_SIZE,
			.halg.statesize		= sizeof(struct sa_sha_req_ctx) +
						  sizeof(struct sha256_state),
			.init			= sa_sha_init,
			.update			= sa_sha_update,
			.final			= sa_sha_final,
			.finup			= sa_sha_finup,
			.digest			= sa_sha_digest,
			.export			= sa_sha_export,
			.import			= sa_sha_import,
		},
	},
	{
		.type = CRYPTO_ALG_TYPE_AHASH,
		.alg.ahash = {
			.halg.base = {
				.cra_name	= "sha512",
				.cra_driver_name	= "sha512-sa2ul",
				.cra_priority	= 400,
				.cra_flags	= CRYPTO_ALG_TYPE_AHASH |
						  CRYPTO_ALG_ASYNC |
						  CRYPTO_ALG_KERN_DRIVER_ONLY |
						  CRYPTO_ALG_NEED_FALLBACK,
				.cra_blocksize	= SHA512_BLOCK_SIZE,
				.cra_ctxsize	= sizeof(struct sa_tfm_ctx),
				.cra_module	= THIS_MODULE,
				.cra_init	= sa_sha512_cra_init,
				.cra_exit	= sa_sha_cra_exit,
			},
			.halg.digestsize	= SHA512_DIGEST_SIZE,
			.halg.statesize		= sizeof(struct sa_sha_req_ctx) +
						  sizeof(struct sha512_state),
			.init			= sa_sha_init,
			.update			= sa_sha_update,
			.final			= sa_sha_final,
			.finup			= sa_sha_finup,
			.digest			= sa_sha_digest,
			.export			= sa_sha_export,
			.import			= sa_sha_import,
		},
	},
	{
		.type	= CRYPTO_ALG_TYPE_AEAD,
		.alg.aead = {
			.base = {
				.cra_name = "authenc(hmac(sha1),cbc(aes))",
				.cra_driver_name =
					"authenc(hmac(sha1),cbc(aes))-sa2ul",
				.cra_blocksize = AES_BLOCK_SIZE,
				.cra_flags = CRYPTO_ALG_TYPE_AEAD |
					CRYPTO_ALG_KERN_DRIVER_ONLY |
					CRYPTO_ALG_ASYNC |
					CRYPTO_ALG_NEED_FALLBACK,
				.cra_ctxsize = sizeof(struct sa_tfm_ctx),
				.cra_module = THIS_MODULE,
				.cra_priority = 3000,
			},
			.ivsize = AES_BLOCK_SIZE,
			.maxauthsize = SHA1_DIGEST_SIZE,

			.init = sa_cra_init_aead_sha1,
			.exit = sa_exit_tfm_aead,
			.setkey = sa_aead_cbc_sha1_setkey,
			.setauthsize = sa_aead_setauthsize,
			.encrypt = sa_aead_encrypt,
			.decrypt = sa_aead_decrypt,
		},
	},
	{
		.type	= CRYPTO_ALG_TYPE_AEAD,
		.alg.aead = {
			.base = {
				.cra_name = "authenc(hmac(sha256),cbc(aes))",
				.cra_driver_name =
					"authenc(hmac(sha256),cbc(aes))-sa2ul",
				.cra_blocksize = AES_BLOCK_SIZE,
				.cra_flags = CRYPTO_ALG_TYPE_AEAD |
					CRYPTO_ALG_KERN_DRIVER_ONLY |
					CRYPTO_ALG_ASYNC |
					CRYPTO_ALG_NEED_FALLBACK,
				.cra_ctxsize = sizeof(struct sa_tfm_ctx),
				.cra_module = THIS_MODULE,
				.cra_alignmask = 0,
				.cra_priority = 3000,
			},
			.ivsize = AES_BLOCK_SIZE,
			.maxauthsize = SHA256_DIGEST_SIZE,

			.init = sa_cra_init_aead_sha256,
			.exit = sa_exit_tfm_aead,
			.setkey = sa_aead_cbc_sha256_setkey,
			.setauthsize = sa_aead_setauthsize,
			.encrypt = sa_aead_encrypt,
			.decrypt = sa_aead_decrypt,
		},
	},
};

/* Register the algorithms in crypto framework */
static void sa_register_algos(const struct device *dev)
{
	char *alg_name;
	u32 type;
	int i, err;

	for (i = 0; i < ARRAY_SIZE(sa_algs); i++) {
		type = sa_algs[i].type;
		if (type == CRYPTO_ALG_TYPE_SKCIPHER) {
			alg_name = sa_algs[i].alg.skcipher.base.cra_name;
			err = crypto_register_skcipher(&sa_algs[i].alg.skcipher);
		} else if (type == CRYPTO_ALG_TYPE_AHASH) {
			alg_name = sa_algs[i].alg.ahash.halg.base.cra_name;
			err = crypto_register_ahash(&sa_algs[i].alg.ahash);
		} else if (type == CRYPTO_ALG_TYPE_AEAD) {
			alg_name = sa_algs[i].alg.aead.base.cra_name;
			err = crypto_register_aead(&sa_algs[i].alg.aead);
		} else {
			dev_err(dev,
				"un-supported crypto algorithm (%d)",
				sa_algs[i].type);
			continue;
		}

		if (err)
			dev_err(dev, "Failed to register '%s'\n", alg_name);
		else
			sa_algs[i].registered = true;
	}
}

/* Unregister the algorithms in crypto framework */
static void sa_unregister_algos(const struct device *dev)
{
	u32 type;
	int i;

	for (i = 0; i < ARRAY_SIZE(sa_algs); i++) {
		type = sa_algs[i].type;
		if (!sa_algs[i].registered)
			continue;
		if (type == CRYPTO_ALG_TYPE_SKCIPHER)
			crypto_unregister_skcipher(&sa_algs[i].alg.skcipher);
		else if (type == CRYPTO_ALG_TYPE_AHASH)
			crypto_unregister_ahash(&sa_algs[i].alg.ahash);
		else if (type == CRYPTO_ALG_TYPE_AEAD)
			crypto_unregister_aead(&sa_algs[i].alg.aead);

		sa_algs[i].registered = false;
	}
}

static int sa_init_mem(struct sa_crypto_data *dev_data)
{
	struct device *dev = &dev_data->pdev->dev;
	/* Setup dma pool for security context buffers */
	dev_data->sc_pool = dma_pool_create("keystone-sc", dev,
					    SA_CTX_MAX_SZ, 64, 0);
	if (!dev_data->sc_pool) {
		dev_err(dev, "Failed to create dma pool");
		return -ENOMEM;
	}

	return 0;
}

static int sa_dma_init(struct sa_crypto_data *dd)
{
	int ret;
	struct dma_slave_config cfg;

	dd->dma_rx1 = NULL;
	dd->dma_tx = NULL;
	dd->dma_rx2 = NULL;

	ret = dma_coerce_mask_and_coherent(dd->dev, DMA_BIT_MASK(48));
	if (ret)
		return ret;

	dd->dma_rx1 = dma_request_chan(dd->dev, "rx1");
	if (IS_ERR(dd->dma_rx1))
		return dev_err_probe(dd->dev, PTR_ERR(dd->dma_rx1),
				     "Unable to request rx1 DMA channel\n");

	dd->dma_rx2 = dma_request_chan(dd->dev, "rx2");
	if (IS_ERR(dd->dma_rx2)) {
		dma_release_channel(dd->dma_rx1);
		return dev_err_probe(dd->dev, PTR_ERR(dd->dma_rx2),
				     "Unable to request rx2 DMA channel\n");
	}

	dd->dma_tx = dma_request_chan(dd->dev, "tx");
	if (IS_ERR(dd->dma_tx)) {
		ret = dev_err_probe(dd->dev, PTR_ERR(dd->dma_tx),
				    "Unable to request tx DMA channel\n");
		goto err_dma_tx;
	}

	memzero_explicit(&cfg, sizeof(cfg));

	cfg.src_addr_width = DMA_SLAVE_BUSWIDTH_4_BYTES;
	cfg.dst_addr_width = DMA_SLAVE_BUSWIDTH_4_BYTES;
	cfg.src_maxburst = 4;
	cfg.dst_maxburst = 4;

	ret = dmaengine_slave_config(dd->dma_rx1, &cfg);
	if (ret) {
		dev_err(dd->dev, "can't configure IN dmaengine slave: %d\n",
			ret);
		return ret;
	}

	ret = dmaengine_slave_config(dd->dma_rx2, &cfg);
	if (ret) {
		dev_err(dd->dev, "can't configure IN dmaengine slave: %d\n",
			ret);
		return ret;
	}

	ret = dmaengine_slave_config(dd->dma_tx, &cfg);
	if (ret) {
		dev_err(dd->dev, "can't configure OUT dmaengine slave: %d\n",
			ret);
		return ret;
	}

	return 0;

err_dma_tx:
	dma_release_channel(dd->dma_rx1);
	dma_release_channel(dd->dma_rx2);

	return ret;
}

static int sa_link_child(struct device *dev, void *data)
{
	struct device *parent = data;

	device_link_add(dev, parent, DL_FLAG_AUTOPROBE_CONSUMER);

	return 0;
}

static int sa_ul_probe(struct platform_device *pdev)
{
	struct device *dev = &pdev->dev;
	struct device_node *node = dev->of_node;
	struct resource *res;
	static void __iomem *saul_base;
	struct sa_crypto_data *dev_data;
	u32 val;
	int ret;

	dev_data = devm_kzalloc(dev, sizeof(*dev_data), GFP_KERNEL);
	if (!dev_data)
		return -ENOMEM;

	sa_k3_dev = dev;
	dev_data->dev = dev;
	dev_data->pdev = pdev;
	platform_set_drvdata(pdev, dev_data);
	dev_set_drvdata(sa_k3_dev, dev_data);

	pm_runtime_enable(dev);
	ret = pm_runtime_get_sync(dev);
	if (ret < 0) {
		dev_err(&pdev->dev, "%s: failed to get sync: %d\n", __func__,
			ret);
		return ret;
	}

	sa_init_mem(dev_data);
	ret = sa_dma_init(dev_data);
	if (ret)
		goto disable_pm_runtime;

	spin_lock_init(&dev_data->scid_lock);
	res = platform_get_resource(pdev, IORESOURCE_MEM, 0);
	saul_base = devm_ioremap_resource(dev, res);

	dev_data->base = saul_base;
	val = SA_EEC_ENCSS_EN | SA_EEC_AUTHSS_EN | SA_EEC_CTXCACH_EN |
	    SA_EEC_CPPI_PORT_IN_EN | SA_EEC_CPPI_PORT_OUT_EN |
	    SA_EEC_TRNG_EN;

	writel_relaxed(val, saul_base + SA_ENGINE_ENABLE_CONTROL);

	sa_register_algos(dev);

	ret = of_platform_populate(node, NULL, NULL, &pdev->dev);
	if (ret)
		goto release_dma;

	device_for_each_child(&pdev->dev, &pdev->dev, sa_link_child);

	return 0;

release_dma:
	sa_unregister_algos(&pdev->dev);

	dma_release_channel(dev_data->dma_rx2);
	dma_release_channel(dev_data->dma_rx1);
	dma_release_channel(dev_data->dma_tx);

	dma_pool_destroy(dev_data->sc_pool);

disable_pm_runtime:
	pm_runtime_put_sync(&pdev->dev);
	pm_runtime_disable(&pdev->dev);

	return ret;
}

static int sa_ul_remove(struct platform_device *pdev)
{
	struct sa_crypto_data *dev_data = platform_get_drvdata(pdev);

	sa_unregister_algos(&pdev->dev);

	dma_release_channel(dev_data->dma_rx2);
	dma_release_channel(dev_data->dma_rx1);
	dma_release_channel(dev_data->dma_tx);

	dma_pool_destroy(dev_data->sc_pool);

	platform_set_drvdata(pdev, NULL);

	pm_runtime_put_sync(&pdev->dev);
	pm_runtime_disable(&pdev->dev);

	return 0;
}

static const struct of_device_id of_match[] = {
	{.compatible = "ti,j721e-sa2ul",},
	{.compatible = "ti,am654-sa2ul",},
	{},
};
MODULE_DEVICE_TABLE(of, of_match);

static struct platform_driver sa_ul_driver = {
	.probe = sa_ul_probe,
	.remove = sa_ul_remove,
	.driver = {
		   .name = "saul-crypto",
		   .of_match_table = of_match,
		   },
};
module_platform_driver(sa_ul_driver);
MODULE_LICENSE("GPL v2");<|MERGE_RESOLUTION|>--- conflicted
+++ resolved
@@ -1202,19 +1202,12 @@
 			ret = sg_split(mapped_sg->sgt.sgl, mapped_sg->sgt.nents,
 				       0, 1, &split_size, &dst, &dst_nents,
 				       gfp_flags);
-<<<<<<< HEAD
-			if (ret)
-				dst = req->dst;
-			else
-				rxd->split_dst_sg = dst;
-=======
 			if (ret) {
 				dst_nents = mapped_sg->sgt.nents;
 				dst = mapped_sg->sgt.sgl;
 			} else {
 				mapped_sg->split_sg = dst;
 			}
->>>>>>> d1988041
 		}
 	}
 
