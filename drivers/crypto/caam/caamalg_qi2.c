--- conflicted
+++ resolved
@@ -1067,8 +1067,6 @@
 	if (err) {
 		dev_dbg(dev, "key size mismatch\n");
 		return err;
-<<<<<<< HEAD
-=======
 	}
 
 	if (keylen != 2 * AES_KEYSIZE_128 && keylen != 2 * AES_KEYSIZE_256)
@@ -1078,15 +1076,7 @@
 		err = crypto_skcipher_setkey(ctx->fallback, key, keylen);
 		if (err)
 			return err;
->>>>>>> d1988041
-	}
-
-	if (keylen != 2 * AES_KEYSIZE_128 && keylen != 2 * AES_KEYSIZE_256)
-		ctx->xts_key_fallback = true;
-
-	err = crypto_skcipher_setkey(ctx->fallback, key, keylen);
-	if (err)
-		return err;
+	}
 
 	ctx->cdata.keylen = keylen;
 	ctx->cdata.key_virt = key;
@@ -1494,11 +1484,7 @@
 	if (!req->cryptlen && !ctx->fallback)
 		return 0;
 
-<<<<<<< HEAD
-	if (ctx->fallback && (xts_skcipher_ivsize(req) ||
-=======
 	if (ctx->fallback && ((priv->sec_attr.era <= 8 && xts_skcipher_ivsize(req)) ||
->>>>>>> d1988041
 			      ctx->xts_key_fallback)) {
 		skcipher_request_set_tfm(&caam_req->fallback_req, ctx->fallback);
 		skcipher_request_set_callback(&caam_req->fallback_req,
@@ -1548,11 +1534,7 @@
 	if (!req->cryptlen && !ctx->fallback)
 		return 0;
 
-<<<<<<< HEAD
-	if (ctx->fallback && (xts_skcipher_ivsize(req) ||
-=======
 	if (ctx->fallback && ((priv->sec_attr.era <= 8 && xts_skcipher_ivsize(req)) ||
->>>>>>> d1988041
 			      ctx->xts_key_fallback)) {
 		skcipher_request_set_tfm(&caam_req->fallback_req, ctx->fallback);
 		skcipher_request_set_callback(&caam_req->fallback_req,
@@ -1621,7 +1603,6 @@
 	struct caam_ctx *ctx = crypto_skcipher_ctx(tfm);
 	u32 alg_aai = caam_alg->caam.class1_alg_type & OP_ALG_AAI_MASK;
 	int ret = 0;
-<<<<<<< HEAD
 
 	if (alg_aai == OP_ALG_AAI_XTS) {
 		const char *tfm_name = crypto_tfm_alg_name(&tfm->base);
@@ -1635,21 +1616,6 @@
 			return PTR_ERR(fallback);
 		}
 
-=======
-
-	if (alg_aai == OP_ALG_AAI_XTS) {
-		const char *tfm_name = crypto_tfm_alg_name(&tfm->base);
-		struct crypto_skcipher *fallback;
-
-		fallback = crypto_alloc_skcipher(tfm_name, 0,
-						 CRYPTO_ALG_NEED_FALLBACK);
-		if (IS_ERR(fallback)) {
-			dev_err(ctx->dev, "Failed to allocate %s fallback: %ld\n",
-				tfm_name, PTR_ERR(fallback));
-			return PTR_ERR(fallback);
-		}
-
->>>>>>> d1988041
 		ctx->fallback = fallback;
 		crypto_skcipher_set_reqsize(tfm, sizeof(struct caam_request) +
 					    crypto_skcipher_reqsize(fallback));
