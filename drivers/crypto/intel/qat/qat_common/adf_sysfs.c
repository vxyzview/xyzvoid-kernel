--- conflicted
+++ resolved
@@ -62,15 +62,9 @@
 			break;
 		}
 
-<<<<<<< HEAD
-		ret = adf_dev_down(accel_dev, true);
-		if (ret < 0)
-			return -EINVAL;
-=======
 		ret = adf_dev_down(accel_dev);
 		if (ret)
 			return ret;
->>>>>>> a6ad5510
 
 		break;
 	case DEV_UP:
