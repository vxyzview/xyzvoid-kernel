// SPDX-License-Identifier: (BSD-3-Clause OR GPL-2.0-only)
/* Copyright(c) 2014 - 2020 Intel Corporation */
#include <linux/mutex.h>
#include <linux/list.h>
#include <linux/bitops.h>
#include <linux/delay.h>
#include "adf_accel_devices.h"
#include "adf_cfg.h"
#include "adf_common_drv.h"
#include "adf_dbgfs.h"
#include "adf_heartbeat.h"
#include "adf_rl.h"
#include "adf_sysfs_ras_counters.h"
#include "adf_telemetry.h"

static LIST_HEAD(service_table);
static DEFINE_MUTEX(service_lock);

static void adf_service_add(struct service_hndl *service)
{
	mutex_lock(&service_lock);
	list_add(&service->list, &service_table);
	mutex_unlock(&service_lock);
}

int adf_service_register(struct service_hndl *service)
{
	memset(service->init_status, 0, sizeof(service->init_status));
	memset(service->start_status, 0, sizeof(service->start_status));
	adf_service_add(service);
	return 0;
}

static void adf_service_remove(struct service_hndl *service)
{
	mutex_lock(&service_lock);
	list_del(&service->list);
	mutex_unlock(&service_lock);
}

int adf_service_unregister(struct service_hndl *service)
{
	int i;

	for (i = 0; i < ARRAY_SIZE(service->init_status); i++) {
		if (service->init_status[i] || service->start_status[i]) {
			pr_err("QAT: Could not remove active service\n");
			return -EFAULT;
		}
	}
	adf_service_remove(service);
	return 0;
}

/**
 * adf_dev_init() - Init data structures and services for the given accel device
 * @accel_dev: Pointer to acceleration device.
 *
 * Initialize the ring data structures and the admin comms and arbitration
 * services.
 *
 * Return: 0 on success, error code otherwise.
 */
static int adf_dev_init(struct adf_accel_dev *accel_dev)
{
	struct service_hndl *service;
	struct adf_hw_device_data *hw_data = accel_dev->hw_device;
	int ret;

	if (!hw_data) {
		dev_err(&GET_DEV(accel_dev),
			"Failed to init device - hw_data not set\n");
		return -EFAULT;
	}

	if (!test_bit(ADF_STATUS_CONFIGURED, &accel_dev->status) &&
	    !accel_dev->is_vf) {
		dev_err(&GET_DEV(accel_dev), "Device not configured\n");
		return -EFAULT;
	}

	if (adf_init_etr_data(accel_dev)) {
		dev_err(&GET_DEV(accel_dev), "Failed initialize etr\n");
		return -EFAULT;
	}

	if (hw_data->init_device && hw_data->init_device(accel_dev)) {
		dev_err(&GET_DEV(accel_dev), "Failed to initialize device\n");
		return -EFAULT;
	}

	if (hw_data->init_admin_comms && hw_data->init_admin_comms(accel_dev)) {
		dev_err(&GET_DEV(accel_dev), "Failed initialize admin comms\n");
		return -EFAULT;
	}

	if (hw_data->init_arb && hw_data->init_arb(accel_dev)) {
		dev_err(&GET_DEV(accel_dev), "Failed initialize hw arbiter\n");
		return -EFAULT;
	}

	if (hw_data->get_ring_to_svc_map)
		hw_data->ring_to_svc_map = hw_data->get_ring_to_svc_map(accel_dev);

	if (adf_ae_init(accel_dev)) {
		dev_err(&GET_DEV(accel_dev),
			"Failed to initialise Acceleration Engine\n");
		return -EFAULT;
	}
	set_bit(ADF_STATUS_AE_INITIALISED, &accel_dev->status);

	if (adf_ae_fw_load(accel_dev)) {
		dev_err(&GET_DEV(accel_dev),
			"Failed to load acceleration FW\n");
		return -EFAULT;
	}
	set_bit(ADF_STATUS_AE_UCODE_LOADED, &accel_dev->status);

	if (hw_data->alloc_irq(accel_dev)) {
		dev_err(&GET_DEV(accel_dev), "Failed to allocate interrupts\n");
		return -EFAULT;
	}
	set_bit(ADF_STATUS_IRQ_ALLOCATED, &accel_dev->status);

	if (hw_data->ras_ops.enable_ras_errors)
		hw_data->ras_ops.enable_ras_errors(accel_dev);

	hw_data->enable_ints(accel_dev);
	hw_data->enable_error_correction(accel_dev);

	ret = hw_data->pfvf_ops.enable_comms(accel_dev);
	if (ret)
		return ret;

	if (!test_bit(ADF_STATUS_CONFIGURED, &accel_dev->status) &&
	    accel_dev->is_vf) {
		if (qat_crypto_vf_dev_config(accel_dev))
			return -EFAULT;
	}

	adf_heartbeat_init(accel_dev);
	ret = adf_rl_init(accel_dev);
	if (ret && ret != -EOPNOTSUPP)
		return ret;

	ret = adf_tl_init(accel_dev);
	if (ret && ret != -EOPNOTSUPP)
		return ret;

	/*
	 * Subservice initialisation is divided into two stages: init and start.
	 * This is to facilitate any ordering dependencies between services
	 * prior to starting any of the accelerators.
	 */
	list_for_each_entry(service, &service_table, list) {
		if (service->event_hld(accel_dev, ADF_EVENT_INIT)) {
			dev_err(&GET_DEV(accel_dev),
				"Failed to initialise service %s\n",
				service->name);
			return -EFAULT;
		}
		set_bit(accel_dev->accel_id, service->init_status);
	}

	return 0;
}

/**
 * adf_dev_start() - Start acceleration service for the given accel device
 * @accel_dev:    Pointer to acceleration device.
 *
 * Function notifies all the registered services that the acceleration device
 * is ready to be used.
 * To be used by QAT device specific drivers.
 *
 * Return: 0 on success, error code otherwise.
 */
static int adf_dev_start(struct adf_accel_dev *accel_dev)
{
	struct adf_hw_device_data *hw_data = accel_dev->hw_device;
	struct service_hndl *service;
	int ret;

	set_bit(ADF_STATUS_STARTING, &accel_dev->status);

	if (adf_ae_start(accel_dev)) {
		dev_err(&GET_DEV(accel_dev), "AE Start Failed\n");
		return -EFAULT;
	}
	set_bit(ADF_STATUS_AE_STARTED, &accel_dev->status);

	if (hw_data->send_admin_init(accel_dev)) {
		dev_err(&GET_DEV(accel_dev), "Failed to send init message\n");
		return -EFAULT;
	}

	if (hw_data->measure_clock) {
		ret = hw_data->measure_clock(accel_dev);
		if (ret) {
			dev_err(&GET_DEV(accel_dev), "Failed measure device clock\n");
			return ret;
		}
	}

	/* Set ssm watch dog timer */
	if (hw_data->set_ssm_wdtimer)
		hw_data->set_ssm_wdtimer(accel_dev);

	/* Enable Power Management */
	if (hw_data->enable_pm && hw_data->enable_pm(accel_dev)) {
		dev_err(&GET_DEV(accel_dev), "Failed to configure Power Management\n");
		return -EFAULT;
	}

	if (hw_data->start_timer) {
		ret = hw_data->start_timer(accel_dev);
		if (ret) {
			dev_err(&GET_DEV(accel_dev), "Failed to start internal sync timer\n");
			return ret;
		}
	}

	adf_heartbeat_start(accel_dev);
	ret = adf_rl_start(accel_dev);
	if (ret && ret != -EOPNOTSUPP)
		return ret;

	ret = adf_tl_start(accel_dev);
	if (ret && ret != -EOPNOTSUPP)
		return ret;

	list_for_each_entry(service, &service_table, list) {
		if (service->event_hld(accel_dev, ADF_EVENT_START)) {
			dev_err(&GET_DEV(accel_dev),
				"Failed to start service %s\n",
				service->name);
			return -EFAULT;
		}
		set_bit(accel_dev->accel_id, service->start_status);
	}

	clear_bit(ADF_STATUS_STARTING, &accel_dev->status);
	set_bit(ADF_STATUS_STARTED, &accel_dev->status);

	if (!list_empty(&accel_dev->crypto_list) &&
	    (qat_algs_register() || qat_asym_algs_register())) {
		dev_err(&GET_DEV(accel_dev),
			"Failed to register crypto algs\n");
		set_bit(ADF_STATUS_STARTING, &accel_dev->status);
		clear_bit(ADF_STATUS_STARTED, &accel_dev->status);
		return -EFAULT;
	}
	set_bit(ADF_STATUS_CRYPTO_ALGS_REGISTERED, &accel_dev->status);

	if (!list_empty(&accel_dev->compression_list) && qat_comp_algs_register()) {
		dev_err(&GET_DEV(accel_dev),
			"Failed to register compression algs\n");
		set_bit(ADF_STATUS_STARTING, &accel_dev->status);
		clear_bit(ADF_STATUS_STARTED, &accel_dev->status);
		return -EFAULT;
	}
	set_bit(ADF_STATUS_COMP_ALGS_REGISTERED, &accel_dev->status);

	adf_dbgfs_add(accel_dev);
	adf_sysfs_start_ras(accel_dev);

	return 0;
}

/**
 * adf_dev_stop() - Stop acceleration service for the given accel device
 * @accel_dev:    Pointer to acceleration device.
 *
 * Function notifies all the registered services that the acceleration device
 * is shuting down.
 * To be used by QAT device specific drivers.
 *
 * Return: void
 */
static void adf_dev_stop(struct adf_accel_dev *accel_dev)
{
	struct adf_hw_device_data *hw_data = accel_dev->hw_device;
	struct service_hndl *service;
	bool wait = false;
	int ret;

	if (!adf_dev_started(accel_dev) &&
	    !test_bit(ADF_STATUS_STARTING, &accel_dev->status))
		return;

	adf_tl_stop(accel_dev);
	adf_rl_stop(accel_dev);
	adf_dbgfs_rm(accel_dev);
	adf_sysfs_stop_ras(accel_dev);

	clear_bit(ADF_STATUS_STARTING, &accel_dev->status);
	clear_bit(ADF_STATUS_STARTED, &accel_dev->status);

	if (!list_empty(&accel_dev->crypto_list) &&
	    test_bit(ADF_STATUS_CRYPTO_ALGS_REGISTERED, &accel_dev->status)) {
		qat_algs_unregister();
		qat_asym_algs_unregister();
	}
	clear_bit(ADF_STATUS_CRYPTO_ALGS_REGISTERED, &accel_dev->status);

	if (!list_empty(&accel_dev->compression_list) &&
	    test_bit(ADF_STATUS_COMP_ALGS_REGISTERED, &accel_dev->status))
		qat_comp_algs_unregister();
	clear_bit(ADF_STATUS_COMP_ALGS_REGISTERED, &accel_dev->status);

	list_for_each_entry(service, &service_table, list) {
		if (!test_bit(accel_dev->accel_id, service->start_status))
			continue;
		ret = service->event_hld(accel_dev, ADF_EVENT_STOP);
		if (!ret) {
			clear_bit(accel_dev->accel_id, service->start_status);
		} else if (ret == -EAGAIN) {
			wait = true;
			clear_bit(accel_dev->accel_id, service->start_status);
		}
	}

	if (hw_data->stop_timer)
		hw_data->stop_timer(accel_dev);

	hw_data->disable_iov(accel_dev);

	if (wait)
		msleep(100);

	if (test_bit(ADF_STATUS_AE_STARTED, &accel_dev->status)) {
		if (adf_ae_stop(accel_dev))
			dev_err(&GET_DEV(accel_dev), "failed to stop AE\n");
		else
			clear_bit(ADF_STATUS_AE_STARTED, &accel_dev->status);
	}
}

/**
 * adf_dev_shutdown() - shutdown acceleration services and data strucutures
 * @accel_dev: Pointer to acceleration device
 *
 * Cleanup the ring data structures and the admin comms and arbitration
 * services.
 */
static void adf_dev_shutdown(struct adf_accel_dev *accel_dev)
{
	struct adf_hw_device_data *hw_data = accel_dev->hw_device;
	struct service_hndl *service;

	if (!hw_data) {
		dev_err(&GET_DEV(accel_dev),
			"QAT: Failed to shutdown device - hw_data not set\n");
		return;
	}

	if (test_bit(ADF_STATUS_AE_UCODE_LOADED, &accel_dev->status)) {
		adf_ae_fw_release(accel_dev);
		clear_bit(ADF_STATUS_AE_UCODE_LOADED, &accel_dev->status);
	}

	if (test_bit(ADF_STATUS_AE_INITIALISED, &accel_dev->status)) {
		if (adf_ae_shutdown(accel_dev))
			dev_err(&GET_DEV(accel_dev),
				"Failed to shutdown Accel Engine\n");
		else
			clear_bit(ADF_STATUS_AE_INITIALISED,
				  &accel_dev->status);
	}

	list_for_each_entry(service, &service_table, list) {
		if (!test_bit(accel_dev->accel_id, service->init_status))
			continue;
		if (service->event_hld(accel_dev, ADF_EVENT_SHUTDOWN))
			dev_err(&GET_DEV(accel_dev),
				"Failed to shutdown service %s\n",
				service->name);
		else
			clear_bit(accel_dev->accel_id, service->init_status);
	}

	adf_rl_exit(accel_dev);

	if (hw_data->ras_ops.disable_ras_errors)
		hw_data->ras_ops.disable_ras_errors(accel_dev);

	adf_heartbeat_shutdown(accel_dev);

	adf_tl_shutdown(accel_dev);

	if (test_bit(ADF_STATUS_IRQ_ALLOCATED, &accel_dev->status)) {
		hw_data->free_irq(accel_dev);
		clear_bit(ADF_STATUS_IRQ_ALLOCATED, &accel_dev->status);
	}

	/* If not restarting, delete all cfg sections except for GENERAL */
	if (!test_bit(ADF_STATUS_RESTARTING, &accel_dev->status))
		adf_cfg_del_all_except(accel_dev, ADF_GENERAL_SEC);

	if (hw_data->exit_arb)
		hw_data->exit_arb(accel_dev);

	if (hw_data->exit_admin_comms)
		hw_data->exit_admin_comms(accel_dev);

	adf_cleanup_etr_data(accel_dev);
	adf_dev_restore(accel_dev);
}

int adf_dev_restarting_notify(struct adf_accel_dev *accel_dev)
{
	struct service_hndl *service;

	list_for_each_entry(service, &service_table, list) {
		if (service->event_hld(accel_dev, ADF_EVENT_RESTARTING))
			dev_err(&GET_DEV(accel_dev),
				"Failed to restart service %s.\n",
				service->name);
	}
	return 0;
}

int adf_dev_restarted_notify(struct adf_accel_dev *accel_dev)
{
	struct service_hndl *service;

	list_for_each_entry(service, &service_table, list) {
		if (service->event_hld(accel_dev, ADF_EVENT_RESTARTED))
			dev_err(&GET_DEV(accel_dev),
				"Failed to restart service %s.\n",
				service->name);
	}
	return 0;
}

void adf_error_notifier(struct adf_accel_dev *accel_dev)
{
	struct service_hndl *service;

	list_for_each_entry(service, &service_table, list) {
		if (service->event_hld(accel_dev, ADF_EVENT_FATAL_ERROR))
			dev_err(&GET_DEV(accel_dev),
				"Failed to send error event to %s.\n",
				service->name);
	}
}

int adf_dev_down(struct adf_accel_dev *accel_dev)
{
	int ret = 0;

	if (!accel_dev)
		return -EINVAL;

	mutex_lock(&accel_dev->state_lock);

<<<<<<< HEAD
	if (reconfig) {
		ret = adf_dev_shutdown_cache_cfg(accel_dev);
		goto out;
	}

=======
>>>>>>> a6ad5510
	adf_dev_stop(accel_dev);
	adf_dev_shutdown(accel_dev);

	mutex_unlock(&accel_dev->state_lock);
	return ret;
}
EXPORT_SYMBOL_GPL(adf_dev_down);

int adf_dev_up(struct adf_accel_dev *accel_dev, bool config)
{
	int ret = 0;

	if (!accel_dev)
		return -EINVAL;

	mutex_lock(&accel_dev->state_lock);

	if (adf_dev_started(accel_dev)) {
		dev_info(&GET_DEV(accel_dev), "Device qat_dev%d already up\n",
			 accel_dev->accel_id);
		ret = -EALREADY;
		goto out;
	}

	if (config && GET_HW_DATA(accel_dev)->dev_config) {
		ret = GET_HW_DATA(accel_dev)->dev_config(accel_dev);
		if (unlikely(ret))
			goto out;
	}

	ret = adf_dev_init(accel_dev);
	if (unlikely(ret))
		goto out;

	ret = adf_dev_start(accel_dev);

out:
	mutex_unlock(&accel_dev->state_lock);
	return ret;
}
EXPORT_SYMBOL_GPL(adf_dev_up);

int adf_dev_restart(struct adf_accel_dev *accel_dev)
{
	int ret = 0;

	if (!accel_dev)
		return -EFAULT;

	adf_dev_down(accel_dev);

	ret = adf_dev_up(accel_dev, false);
	/* if device is already up return success*/
	if (ret == -EALREADY)
		return 0;

	return ret;
}
EXPORT_SYMBOL_GPL(adf_dev_restart);<|MERGE_RESOLUTION|>--- conflicted
+++ resolved
@@ -454,14 +454,6 @@
 
 	mutex_lock(&accel_dev->state_lock);
 
-<<<<<<< HEAD
-	if (reconfig) {
-		ret = adf_dev_shutdown_cache_cfg(accel_dev);
-		goto out;
-	}
-
-=======
->>>>>>> a6ad5510
 	adf_dev_stop(accel_dev);
 	adf_dev_shutdown(accel_dev);
 
