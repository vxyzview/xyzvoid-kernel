--- conflicted
+++ resolved
@@ -361,64 +361,6 @@
 	}
 }
 
-<<<<<<< HEAD
-static u16 get_ring_to_svc_map(struct adf_accel_dev *accel_dev)
-{
-	enum adf_cfg_service_type rps[RP_GROUP_COUNT] = { };
-	const struct adf_fw_config *fw_config;
-	u16 ring_to_svc_map;
-	int i, j;
-
-	fw_config = get_fw_config(accel_dev);
-	if (!fw_config)
-		return 0;
-
-	/* If dcc, all rings handle compression requests */
-	if (adf_get_service_enabled(accel_dev) == SVC_DCC) {
-		for (i = 0; i < RP_GROUP_COUNT; i++)
-			rps[i] = COMP;
-		goto set_mask;
-	}
-
-	for (i = 0; i < RP_GROUP_COUNT; i++) {
-		switch (fw_config[i].ae_mask) {
-		case ADF_AE_GROUP_0:
-			j = RP_GROUP_0;
-			break;
-		case ADF_AE_GROUP_1:
-			j = RP_GROUP_1;
-			break;
-		default:
-			return 0;
-		}
-
-		switch (fw_config[i].obj) {
-		case ADF_FW_SYM_OBJ:
-			rps[j] = SYM;
-			break;
-		case ADF_FW_ASYM_OBJ:
-			rps[j] = ASYM;
-			break;
-		case ADF_FW_DC_OBJ:
-			rps[j] = COMP;
-			break;
-		default:
-			rps[j] = 0;
-			break;
-		}
-	}
-
-set_mask:
-	ring_to_svc_map = rps[RP_GROUP_0] << ADF_CFG_SERV_RING_PAIR_0_SHIFT |
-			  rps[RP_GROUP_1] << ADF_CFG_SERV_RING_PAIR_1_SHIFT |
-			  rps[RP_GROUP_0] << ADF_CFG_SERV_RING_PAIR_2_SHIFT |
-			  rps[RP_GROUP_1] << ADF_CFG_SERV_RING_PAIR_3_SHIFT;
-
-	return ring_to_svc_map;
-}
-
-=======
->>>>>>> 1b4861e3
 static const char *uof_get_name(struct adf_accel_dev *accel_dev, u32 obj_num,
 				const char * const fw_objs[], int num_objs)
 {
