--- conflicted
+++ resolved
@@ -24,11 +24,7 @@
 };
 
 struct cc_mlli {
-<<<<<<< HEAD
-	cc_sram_addr_t sram_addr;
-=======
 	u32 sram_addr;
->>>>>>> d1988041
 	unsigned int mapped_nents;
 	unsigned int nents; //sg nents
 	unsigned int mlli_nents; //mlli nents might be different than the above
