--- conflicted
+++ resolved
@@ -1422,12 +1422,9 @@
 	int ret;
 
 	for (cs = 0; cs < FMC2_MAX_EBI_CE; cs++) {
-<<<<<<< HEAD
-=======
 		if (!(ebi->bank_assigned & BIT(cs)))
 			continue;
 
->>>>>>> a6ad5510
 		ret = regmap_read(ebi->regmap, FMC2_BCR(cs), &ebi->bcr[cs]);
 		ret |= regmap_read(ebi->regmap, FMC2_BTR(cs), &ebi->btr[cs]);
 		ret |= regmap_read(ebi->regmap, FMC2_BWTR(cs), &ebi->bwtr[cs]);
@@ -1435,9 +1432,6 @@
 			return ret;
 	}
 
-<<<<<<< HEAD
-	return regmap_read(ebi->regmap, FMC2_PCSCNTR, &ebi->pcscntr);
-=======
 	return 0;
 }
 
@@ -1464,7 +1458,6 @@
 		ret = regmap_read(ebi->regmap, FMC2_CFGR, &ebi->cfgr);
 
 	return ret;
->>>>>>> a6ad5510
 }
 
 static void stm32_fmc2_ebi_set_setup(struct stm32_fmc2_ebi *ebi)
@@ -1623,17 +1616,11 @@
 		return -ENODEV;
 	}
 
-<<<<<<< HEAD
-	ret = stm32_fmc2_ebi_nwait_used_by_ctrls(ebi);
-	if (ret)
-		return ret;
-=======
 	if (ebi->data->nwait_used_by_ctrls) {
 		ret = ebi->data->nwait_used_by_ctrls(ebi);
 		if (ret)
 			return ret;
 	}
->>>>>>> a6ad5510
 
 	stm32_fmc2_ebi_enable(ebi);
 
@@ -1709,17 +1696,9 @@
 	if (ret)
 		goto err_release;
 
-<<<<<<< HEAD
-	ret = stm32_fmc2_ebi_save_setup(ebi);
+	ret = ebi->data->save_setup(ebi);
 	if (ret)
 		goto err_release;
-
-	platform_set_drvdata(pdev, ebi);
-=======
-	ret = ebi->data->save_setup(ebi);
-	if (ret)
-		goto err_release;
->>>>>>> a6ad5510
 
 	return 0;
 
