// SPDX-License-Identifier: GPL-2.0
/*
 * Renesas RPC-IF core driver
 *
 * Copyright (C) 2018-2019 Renesas Solutions Corp.
 * Copyright (C) 2019 Macronix International Co., Ltd.
 * Copyright (C) 2019-2020 Cogent Embedded, Inc.
 */

#include <linux/clk.h>
#include <linux/io.h>
#include <linux/module.h>
#include <linux/platform_device.h>
#include <linux/of.h>
#include <linux/regmap.h>
#include <linux/reset.h>

#include <memory/renesas-rpc-if.h>

#define RPCIF_CMNCR		0x0000	/* R/W */
#define RPCIF_CMNCR_MD		BIT(31)
#define RPCIF_CMNCR_SFDE	BIT(24) /* undocumented but must be set */
#define RPCIF_CMNCR_MOIIO3(val)	(((val) & 0x3) << 22)
#define RPCIF_CMNCR_MOIIO2(val)	(((val) & 0x3) << 20)
#define RPCIF_CMNCR_MOIIO1(val)	(((val) & 0x3) << 18)
#define RPCIF_CMNCR_MOIIO0(val)	(((val) & 0x3) << 16)
#define RPCIF_CMNCR_MOIIO_HIZ	(RPCIF_CMNCR_MOIIO0(3) | \
				 RPCIF_CMNCR_MOIIO1(3) | \
				 RPCIF_CMNCR_MOIIO2(3) | RPCIF_CMNCR_MOIIO3(3))
#define RPCIF_CMNCR_IO3FV(val)	(((val) & 0x3) << 14) /* undocumented */
#define RPCIF_CMNCR_IO2FV(val)	(((val) & 0x3) << 12) /* undocumented */
#define RPCIF_CMNCR_IO0FV(val)	(((val) & 0x3) << 8)
#define RPCIF_CMNCR_IOFV_HIZ	(RPCIF_CMNCR_IO0FV(3) | RPCIF_CMNCR_IO2FV(3) | \
				 RPCIF_CMNCR_IO3FV(3))
#define RPCIF_CMNCR_BSZ(val)	(((val) & 0x3) << 0)

#define RPCIF_SSLDR		0x0004	/* R/W */
#define RPCIF_SSLDR_SPNDL(d)	(((d) & 0x7) << 16)
#define RPCIF_SSLDR_SLNDL(d)	(((d) & 0x7) << 8)
#define RPCIF_SSLDR_SCKDL(d)	(((d) & 0x7) << 0)

#define RPCIF_DRCR		0x000C	/* R/W */
#define RPCIF_DRCR_SSLN		BIT(24)
#define RPCIF_DRCR_RBURST(v)	((((v) - 1) & 0x1F) << 16)
#define RPCIF_DRCR_RCF		BIT(9)
#define RPCIF_DRCR_RBE		BIT(8)
#define RPCIF_DRCR_SSLE		BIT(0)

#define RPCIF_DRCMR		0x0010	/* R/W */
#define RPCIF_DRCMR_CMD(c)	(((c) & 0xFF) << 16)
#define RPCIF_DRCMR_OCMD(c)	(((c) & 0xFF) << 0)

#define RPCIF_DREAR		0x0014	/* R/W */
#define RPCIF_DREAR_EAV(c)	(((c) & 0xF) << 16)
#define RPCIF_DREAR_EAC(c)	(((c) & 0x7) << 0)

#define RPCIF_DROPR		0x0018	/* R/W */

#define RPCIF_DRENR		0x001C	/* R/W */
#define RPCIF_DRENR_CDB(o)	(u32)((((o) & 0x3) << 30))
#define RPCIF_DRENR_OCDB(o)	(((o) & 0x3) << 28)
#define RPCIF_DRENR_ADB(o)	(((o) & 0x3) << 24)
#define RPCIF_DRENR_OPDB(o)	(((o) & 0x3) << 20)
#define RPCIF_DRENR_DRDB(o)	(((o) & 0x3) << 16)
#define RPCIF_DRENR_DME		BIT(15)
#define RPCIF_DRENR_CDE		BIT(14)
#define RPCIF_DRENR_OCDE	BIT(12)
#define RPCIF_DRENR_ADE(v)	(((v) & 0xF) << 8)
#define RPCIF_DRENR_OPDE(v)	(((v) & 0xF) << 4)

#define RPCIF_SMCR		0x0020	/* R/W */
#define RPCIF_SMCR_SSLKP	BIT(8)
#define RPCIF_SMCR_SPIRE	BIT(2)
#define RPCIF_SMCR_SPIWE	BIT(1)
#define RPCIF_SMCR_SPIE		BIT(0)

#define RPCIF_SMCMR		0x0024	/* R/W */
#define RPCIF_SMCMR_CMD(c)	(((c) & 0xFF) << 16)
#define RPCIF_SMCMR_OCMD(c)	(((c) & 0xFF) << 0)

#define RPCIF_SMADR		0x0028	/* R/W */

#define RPCIF_SMOPR		0x002C	/* R/W */
#define RPCIF_SMOPR_OPD3(o)	(((o) & 0xFF) << 24)
#define RPCIF_SMOPR_OPD2(o)	(((o) & 0xFF) << 16)
#define RPCIF_SMOPR_OPD1(o)	(((o) & 0xFF) << 8)
#define RPCIF_SMOPR_OPD0(o)	(((o) & 0xFF) << 0)

#define RPCIF_SMENR		0x0030	/* R/W */
#define RPCIF_SMENR_CDB(o)	(((o) & 0x3) << 30)
#define RPCIF_SMENR_OCDB(o)	(((o) & 0x3) << 28)
#define RPCIF_SMENR_ADB(o)	(((o) & 0x3) << 24)
#define RPCIF_SMENR_OPDB(o)	(((o) & 0x3) << 20)
#define RPCIF_SMENR_SPIDB(o)	(((o) & 0x3) << 16)
#define RPCIF_SMENR_DME		BIT(15)
#define RPCIF_SMENR_CDE		BIT(14)
#define RPCIF_SMENR_OCDE	BIT(12)
#define RPCIF_SMENR_ADE(v)	(((v) & 0xF) << 8)
#define RPCIF_SMENR_OPDE(v)	(((v) & 0xF) << 4)
#define RPCIF_SMENR_SPIDE(v)	(((v) & 0xF) << 0)

#define RPCIF_SMRDR0		0x0038	/* R */
#define RPCIF_SMRDR1		0x003C	/* R */
#define RPCIF_SMWDR0		0x0040	/* W */
#define RPCIF_SMWDR1		0x0044	/* W */

#define RPCIF_CMNSR		0x0048	/* R */
#define RPCIF_CMNSR_SSLF	BIT(1)
#define RPCIF_CMNSR_TEND	BIT(0)

#define RPCIF_DRDMCR		0x0058	/* R/W */
#define RPCIF_DMDMCR_DMCYC(v)	((((v) - 1) & 0x1F) << 0)

#define RPCIF_DRDRENR		0x005C	/* R/W */
#define RPCIF_DRDRENR_HYPE(v)	(((v) & 0x7) << 12)
#define RPCIF_DRDRENR_ADDRE	BIT(8)
#define RPCIF_DRDRENR_OPDRE	BIT(4)
#define RPCIF_DRDRENR_DRDRE	BIT(0)

#define RPCIF_SMDMCR		0x0060	/* R/W */
#define RPCIF_SMDMCR_DMCYC(v)	((((v) - 1) & 0x1F) << 0)

#define RPCIF_SMDRENR		0x0064	/* R/W */
#define RPCIF_SMDRENR_HYPE(v)	(((v) & 0x7) << 12)
#define RPCIF_SMDRENR_ADDRE	BIT(8)
#define RPCIF_SMDRENR_OPDRE	BIT(4)
#define RPCIF_SMDRENR_SPIDRE	BIT(0)

#define RPCIF_PHYCNT		0x007C	/* R/W */
#define RPCIF_PHYCNT_CAL	BIT(31)
#define RPCIF_PHYCNT_OCTA(v)	(((v) & 0x3) << 22)
#define RPCIF_PHYCNT_EXDS	BIT(21)
#define RPCIF_PHYCNT_OCT	BIT(20)
#define RPCIF_PHYCNT_DDRCAL	BIT(19)
#define RPCIF_PHYCNT_HS		BIT(18)
#define RPCIF_PHYCNT_STRTIM(v)	(((v) & 0x7) << 15)
#define RPCIF_PHYCNT_WBUF2	BIT(4)
#define RPCIF_PHYCNT_WBUF	BIT(2)
#define RPCIF_PHYCNT_PHYMEM(v)	(((v) & 0x3) << 0)

#define RPCIF_PHYOFFSET1	0x0080	/* R/W */
#define RPCIF_PHYOFFSET1_DDRTMG(v) (((v) & 0x3) << 28)

#define RPCIF_PHYOFFSET2	0x0084	/* R/W */
#define RPCIF_PHYOFFSET2_OCTTMG(v) (((v) & 0x7) << 8)

#define RPCIF_PHYINT		0x0088	/* R/W */
#define RPCIF_PHYINT_WPVAL	BIT(1)

#define RPCIF_DIRMAP_SIZE	0x4000000

static const struct regmap_range rpcif_volatile_ranges[] = {
	regmap_reg_range(RPCIF_SMRDR0, RPCIF_SMRDR1),
	regmap_reg_range(RPCIF_SMWDR0, RPCIF_SMWDR1),
	regmap_reg_range(RPCIF_CMNSR, RPCIF_CMNSR),
};

static const struct regmap_access_table rpcif_volatile_table = {
	.yes_ranges	= rpcif_volatile_ranges,
	.n_yes_ranges	= ARRAY_SIZE(rpcif_volatile_ranges),
};


/*
 * Custom accessor functions to ensure SMRDR0 and SMWDR0 are always accessed
 * with proper width. Requires SMENR_SPIDE to be correctly set before!
 */
static int rpcif_reg_read(void *context, unsigned int reg, unsigned int *val)
{
	struct rpcif *rpc = context;

	if (reg == RPCIF_SMRDR0 || reg == RPCIF_SMWDR0) {
		u32 spide = readl(rpc->base + RPCIF_SMENR) & RPCIF_SMENR_SPIDE(0xF);

		if (spide == 0x8) {
			*val = readb(rpc->base + reg);
			return 0;
		} else if (spide == 0xC) {
			*val = readw(rpc->base + reg);
			return 0;
		} else if (spide != 0xF) {
			return -EILSEQ;
		}
	}

	*val = readl(rpc->base + reg);
	return 0;

}

static int rpcif_reg_write(void *context, unsigned int reg, unsigned int val)
{
	struct rpcif *rpc = context;

	if (reg == RPCIF_SMRDR0 || reg == RPCIF_SMWDR0) {
		u32 spide = readl(rpc->base + RPCIF_SMENR) & RPCIF_SMENR_SPIDE(0xF);

		if (spide == 0x8) {
			writeb(val, rpc->base + reg);
			return 0;
		} else if (spide == 0xC) {
			writew(val, rpc->base + reg);
			return 0;
		} else if (spide != 0xF) {
			return -EILSEQ;
		}
	}

	writel(val, rpc->base + reg);
	return 0;
}

static const struct regmap_config rpcif_regmap_config = {
	.reg_bits	= 32,
	.val_bits	= 32,
	.reg_stride	= 4,
	.reg_read	= rpcif_reg_read,
	.reg_write	= rpcif_reg_write,
	.fast_io	= true,
	.max_register	= RPCIF_PHYINT,
	.volatile_table	= &rpcif_volatile_table,
};

int rpcif_sw_init(struct rpcif *rpc, struct device *dev)
{
	struct platform_device *pdev = to_platform_device(dev);
	struct resource *res;

	rpc->dev = dev;

	res = platform_get_resource_byname(pdev, IORESOURCE_MEM, "regs");
	rpc->base = devm_ioremap_resource(&pdev->dev, res);
	if (IS_ERR(rpc->base))
		return PTR_ERR(rpc->base);

	rpc->regmap = devm_regmap_init(&pdev->dev, NULL, rpc, &rpcif_regmap_config);
	if (IS_ERR(rpc->regmap)) {
		dev_err(&pdev->dev,
			"failed to init regmap for rpcif, error %ld\n",
			PTR_ERR(rpc->regmap));
		return	PTR_ERR(rpc->regmap);
	}

	res = platform_get_resource_byname(pdev, IORESOURCE_MEM, "dirmap");
	rpc->dirmap = devm_ioremap_resource(&pdev->dev, res);
	if (IS_ERR(rpc->dirmap))
		rpc->dirmap = NULL;
	rpc->size = resource_size(res);

	rpc->rstc = devm_reset_control_get_exclusive(&pdev->dev, NULL);

	return PTR_ERR_OR_ZERO(rpc->rstc);
}
EXPORT_SYMBOL(rpcif_sw_init);

<<<<<<< HEAD
void rpcif_enable_rpm(struct rpcif *rpc)
{
	pm_runtime_enable(rpc->dev);
}
EXPORT_SYMBOL(rpcif_enable_rpm);

void rpcif_disable_rpm(struct rpcif *rpc)
{
	pm_runtime_disable(rpc->dev);
}
EXPORT_SYMBOL(rpcif_disable_rpm);

=======
>>>>>>> 3b17187f
void rpcif_hw_init(struct rpcif *rpc, bool hyperflash)
{
	u32 dummy;

	pm_runtime_get_sync(rpc->dev);

	/*
	 * NOTE: The 0x260 are undocumented bits, but they must be set.
	 *	 RPCIF_PHYCNT_STRTIM is strobe timing adjustment bits,
	 *	 0x0 : the delay is biggest,
	 *	 0x1 : the delay is 2nd biggest,
	 *	 On H3 ES1.x, the value should be 0, while on others,
	 *	 the value should be 7.
	 */
	regmap_write(rpc->regmap, RPCIF_PHYCNT, RPCIF_PHYCNT_STRTIM(7) |
		     RPCIF_PHYCNT_PHYMEM(hyperflash ? 3 : 0) | 0x260);

	/*
	 * NOTE: The 0x1511144 are undocumented bits, but they must be set
	 *       for RPCIF_PHYOFFSET1.
	 *	 The 0x31 are undocumented bits, but they must be set
	 *	 for RPCIF_PHYOFFSET2.
	 */
	regmap_write(rpc->regmap, RPCIF_PHYOFFSET1, 0x1511144 |
		     RPCIF_PHYOFFSET1_DDRTMG(3));
	regmap_write(rpc->regmap, RPCIF_PHYOFFSET2, 0x31 |
		     RPCIF_PHYOFFSET2_OCTTMG(4));

	if (hyperflash)
		regmap_update_bits(rpc->regmap, RPCIF_PHYINT,
				   RPCIF_PHYINT_WPVAL, 0);

	regmap_write(rpc->regmap, RPCIF_CMNCR, RPCIF_CMNCR_SFDE |
		     RPCIF_CMNCR_MOIIO_HIZ | RPCIF_CMNCR_IOFV_HIZ |
		     RPCIF_CMNCR_BSZ(hyperflash ? 1 : 0));
	/* Set RCF after BSZ update */
	regmap_write(rpc->regmap, RPCIF_DRCR, RPCIF_DRCR_RCF);
	/* Dummy read according to spec */
	regmap_read(rpc->regmap, RPCIF_DRCR, &dummy);
	regmap_write(rpc->regmap, RPCIF_SSLDR, RPCIF_SSLDR_SPNDL(7) |
		     RPCIF_SSLDR_SLNDL(7) | RPCIF_SSLDR_SCKDL(7));

	pm_runtime_put(rpc->dev);

	rpc->bus_size = hyperflash ? 2 : 1;
}
EXPORT_SYMBOL(rpcif_hw_init);

static int wait_msg_xfer_end(struct rpcif *rpc)
{
	u32 sts;

	return regmap_read_poll_timeout(rpc->regmap, RPCIF_CMNSR, sts,
					sts & RPCIF_CMNSR_TEND, 0,
					USEC_PER_SEC);
}

static u8 rpcif_bits_set(struct rpcif *rpc, u32 nbytes)
{
	if (rpc->bus_size == 2)
		nbytes /= 2;
	nbytes = clamp(nbytes, 1U, 4U);
	return GENMASK(3, 4 - nbytes);
}

static u8 rpcif_bit_size(u8 buswidth)
{
	return buswidth > 4 ? 2 : ilog2(buswidth);
}

void rpcif_prepare(struct rpcif *rpc, const struct rpcif_op *op, u64 *offs,
		   size_t *len)
{
	rpc->smcr = 0;
	rpc->smadr = 0;
	rpc->enable = 0;
	rpc->command = 0;
	rpc->option = 0;
	rpc->dummy = 0;
	rpc->ddr = 0;
	rpc->xferlen = 0;

	if (op->cmd.buswidth) {
		rpc->enable  = RPCIF_SMENR_CDE |
			RPCIF_SMENR_CDB(rpcif_bit_size(op->cmd.buswidth));
		rpc->command = RPCIF_SMCMR_CMD(op->cmd.opcode);
		if (op->cmd.ddr)
			rpc->ddr = RPCIF_SMDRENR_HYPE(0x5);
	}
	if (op->ocmd.buswidth) {
		rpc->enable  |= RPCIF_SMENR_OCDE |
			RPCIF_SMENR_OCDB(rpcif_bit_size(op->ocmd.buswidth));
		rpc->command |= RPCIF_SMCMR_OCMD(op->ocmd.opcode);
	}

	if (op->addr.buswidth) {
		rpc->enable |=
			RPCIF_SMENR_ADB(rpcif_bit_size(op->addr.buswidth));
		if (op->addr.nbytes == 4)
			rpc->enable |= RPCIF_SMENR_ADE(0xF);
		else
			rpc->enable |= RPCIF_SMENR_ADE(GENMASK(
						2, 3 - op->addr.nbytes));
		if (op->addr.ddr)
			rpc->ddr |= RPCIF_SMDRENR_ADDRE;

		if (offs && len)
			rpc->smadr = *offs;
		else
			rpc->smadr = op->addr.val;
	}

	if (op->dummy.buswidth) {
		rpc->enable |= RPCIF_SMENR_DME;
		rpc->dummy = RPCIF_SMDMCR_DMCYC(op->dummy.ncycles /
						op->dummy.buswidth);
	}

	if (op->option.buswidth) {
		rpc->enable |= RPCIF_SMENR_OPDE(
			rpcif_bits_set(rpc, op->option.nbytes)) |
			RPCIF_SMENR_OPDB(rpcif_bit_size(op->option.buswidth));
		if (op->option.ddr)
			rpc->ddr |= RPCIF_SMDRENR_OPDRE;
		rpc->option = op->option.val;
	}

	rpc->dir = op->data.dir;
	if (op->data.buswidth) {
		u32 nbytes;

		rpc->buffer = op->data.buf.in;
		switch (op->data.dir) {
		case RPCIF_DATA_IN:
			rpc->smcr = RPCIF_SMCR_SPIRE;
			break;
		case RPCIF_DATA_OUT:
			rpc->smcr = RPCIF_SMCR_SPIWE;
			break;
		default:
			break;
		}
		if (op->data.ddr)
			rpc->ddr |= RPCIF_SMDRENR_SPIDRE;

		if (offs && len)
			nbytes = *len;
		else
			nbytes = op->data.nbytes;
		rpc->xferlen = nbytes;

		rpc->enable |= RPCIF_SMENR_SPIDB(rpcif_bit_size(op->data.buswidth));
	}
}
EXPORT_SYMBOL(rpcif_prepare);

int rpcif_manual_xfer(struct rpcif *rpc)
{
	u32 smenr, smcr, pos = 0, max = rpc->bus_size == 2 ? 8 : 4;
	int ret = 0;

	pm_runtime_get_sync(rpc->dev);

	regmap_update_bits(rpc->regmap, RPCIF_PHYCNT,
			   RPCIF_PHYCNT_CAL, RPCIF_PHYCNT_CAL);
	regmap_update_bits(rpc->regmap, RPCIF_CMNCR,
			   RPCIF_CMNCR_MD, RPCIF_CMNCR_MD);
	regmap_write(rpc->regmap, RPCIF_SMCMR, rpc->command);
	regmap_write(rpc->regmap, RPCIF_SMOPR, rpc->option);
	regmap_write(rpc->regmap, RPCIF_SMDMCR, rpc->dummy);
	regmap_write(rpc->regmap, RPCIF_SMDRENR, rpc->ddr);
	regmap_write(rpc->regmap, RPCIF_SMADR, rpc->smadr);
	smenr = rpc->enable;

	switch (rpc->dir) {
	case RPCIF_DATA_OUT:
		while (pos < rpc->xferlen) {
			u32 bytes_left = rpc->xferlen - pos;
			u32 nbytes, data[2];

			smcr = rpc->smcr | RPCIF_SMCR_SPIE;

			/* nbytes may only be 1, 2, 4, or 8 */
			nbytes = bytes_left >= max ? max : (1 << ilog2(bytes_left));
			if (bytes_left > nbytes)
				smcr |= RPCIF_SMCR_SSLKP;

			smenr |= RPCIF_SMENR_SPIDE(rpcif_bits_set(rpc, nbytes));
			regmap_write(rpc->regmap, RPCIF_SMENR, smenr);

			memcpy(data, rpc->buffer + pos, nbytes);
			if (nbytes == 8) {
				regmap_write(rpc->regmap, RPCIF_SMWDR1,
					     data[0]);
				regmap_write(rpc->regmap, RPCIF_SMWDR0,
					     data[1]);
			} else {
				regmap_write(rpc->regmap, RPCIF_SMWDR0,
					     data[0]);
			}

			regmap_write(rpc->regmap, RPCIF_SMCR, smcr);
			ret = wait_msg_xfer_end(rpc);
			if (ret)
				goto err_out;

			pos += nbytes;
			smenr = rpc->enable &
				~RPCIF_SMENR_CDE & ~RPCIF_SMENR_ADE(0xF);
		}
		break;
	case RPCIF_DATA_IN:
		/*
		 * RPC-IF spoils the data for the commands without an address
		 * phase (like RDID) in the manual mode, so we'll have to work
		 * around this issue by using the external address space read
		 * mode instead.
		 */
		if (!(smenr & RPCIF_SMENR_ADE(0xF)) && rpc->dirmap) {
			u32 dummy;

			regmap_update_bits(rpc->regmap, RPCIF_CMNCR,
					   RPCIF_CMNCR_MD, 0);
			regmap_write(rpc->regmap, RPCIF_DRCR,
				     RPCIF_DRCR_RBURST(32) | RPCIF_DRCR_RBE);
			regmap_write(rpc->regmap, RPCIF_DRCMR, rpc->command);
			regmap_write(rpc->regmap, RPCIF_DREAR,
				     RPCIF_DREAR_EAC(1));
			regmap_write(rpc->regmap, RPCIF_DROPR, rpc->option);
			regmap_write(rpc->regmap, RPCIF_DRENR,
				     smenr & ~RPCIF_SMENR_SPIDE(0xF));
			regmap_write(rpc->regmap, RPCIF_DRDMCR,  rpc->dummy);
			regmap_write(rpc->regmap, RPCIF_DRDRENR, rpc->ddr);
			memcpy_fromio(rpc->buffer, rpc->dirmap, rpc->xferlen);
			regmap_write(rpc->regmap, RPCIF_DRCR, RPCIF_DRCR_RCF);
			/* Dummy read according to spec */
			regmap_read(rpc->regmap, RPCIF_DRCR, &dummy);
			break;
		}
		while (pos < rpc->xferlen) {
			u32 bytes_left = rpc->xferlen - pos;
			u32 nbytes, data[2];

			/* nbytes may only be 1, 2, 4, or 8 */
			nbytes = bytes_left >= max ? max : (1 << ilog2(bytes_left));

			regmap_write(rpc->regmap, RPCIF_SMADR,
				     rpc->smadr + pos);
			smenr &= ~RPCIF_SMENR_SPIDE(0xF);
			smenr |= RPCIF_SMENR_SPIDE(rpcif_bits_set(rpc, nbytes));
			regmap_write(rpc->regmap, RPCIF_SMENR, smenr);
			regmap_write(rpc->regmap, RPCIF_SMCR,
				     rpc->smcr | RPCIF_SMCR_SPIE);
			ret = wait_msg_xfer_end(rpc);
			if (ret)
				goto err_out;

			if (nbytes == 8) {
				regmap_read(rpc->regmap, RPCIF_SMRDR1,
					    &data[0]);
				regmap_read(rpc->regmap, RPCIF_SMRDR0,
					    &data[1]);
			} else {
				regmap_read(rpc->regmap, RPCIF_SMRDR0,
					    &data[0]);
			}
			memcpy(rpc->buffer + pos, data, nbytes);

			pos += nbytes;
		}
		break;
	default:
		regmap_write(rpc->regmap, RPCIF_SMENR, rpc->enable);
		regmap_write(rpc->regmap, RPCIF_SMCR,
			     rpc->smcr | RPCIF_SMCR_SPIE);
		ret = wait_msg_xfer_end(rpc);
		if (ret)
			goto err_out;
	}

exit:
	pm_runtime_put(rpc->dev);
	return ret;

err_out:
	if (reset_control_reset(rpc->rstc))
		dev_err(rpc->dev, "Failed to reset HW\n");
	rpcif_hw_init(rpc, rpc->bus_size == 2);
	goto exit;
}
EXPORT_SYMBOL(rpcif_manual_xfer);

ssize_t rpcif_dirmap_read(struct rpcif *rpc, u64 offs, size_t len, void *buf)
{
	loff_t from = offs & (RPCIF_DIRMAP_SIZE - 1);
	size_t size = RPCIF_DIRMAP_SIZE - from;

	if (len > size)
		len = size;

	pm_runtime_get_sync(rpc->dev);

	regmap_update_bits(rpc->regmap, RPCIF_CMNCR, RPCIF_CMNCR_MD, 0);
	regmap_write(rpc->regmap, RPCIF_DRCR, 0);
	regmap_write(rpc->regmap, RPCIF_DRCMR, rpc->command);
	regmap_write(rpc->regmap, RPCIF_DREAR,
		     RPCIF_DREAR_EAV(offs >> 25) | RPCIF_DREAR_EAC(1));
	regmap_write(rpc->regmap, RPCIF_DROPR, rpc->option);
	regmap_write(rpc->regmap, RPCIF_DRENR,
		     rpc->enable & ~RPCIF_SMENR_SPIDE(0xF));
	regmap_write(rpc->regmap, RPCIF_DRDMCR, rpc->dummy);
	regmap_write(rpc->regmap, RPCIF_DRDRENR, rpc->ddr);

	memcpy_fromio(buf, rpc->dirmap + from, len);

	pm_runtime_put(rpc->dev);

	return len;
}
EXPORT_SYMBOL(rpcif_dirmap_read);

static int rpcif_probe(struct platform_device *pdev)
{
	struct platform_device *vdev;
	struct device_node *flash;
	const char *name;

	flash = of_get_next_child(pdev->dev.of_node, NULL);
	if (!flash) {
		dev_warn(&pdev->dev, "no flash node found\n");
		return -ENODEV;
	}

	if (of_device_is_compatible(flash, "jedec,spi-nor")) {
		name = "rpc-if-spi";
	} else if (of_device_is_compatible(flash, "cfi-flash")) {
		name = "rpc-if-hyperflash";
	} else	{
		of_node_put(flash);
		dev_warn(&pdev->dev, "unknown flash type\n");
		return -ENODEV;
	}
	of_node_put(flash);

	vdev = platform_device_alloc(name, pdev->id);
	if (!vdev)
		return -ENOMEM;
	vdev->dev.parent = &pdev->dev;
	platform_set_drvdata(pdev, vdev);
	return platform_device_add(vdev);
}

static int rpcif_remove(struct platform_device *pdev)
{
	struct platform_device *vdev = platform_get_drvdata(pdev);

	platform_device_unregister(vdev);

	return 0;
}

static const struct of_device_id rpcif_of_match[] = {
	{ .compatible = "renesas,rcar-gen3-rpc-if", },
	{},
};
MODULE_DEVICE_TABLE(of, rpcif_of_match);

static struct platform_driver rpcif_driver = {
	.probe	= rpcif_probe,
	.remove	= rpcif_remove,
	.driver = {
		.name =	"rpc-if",
		.of_match_table = rpcif_of_match,
	},
};
module_platform_driver(rpcif_driver);

MODULE_DESCRIPTION("Renesas RPC-IF core driver");
MODULE_LICENSE("GPL v2");<|MERGE_RESOLUTION|>--- conflicted
+++ resolved
@@ -253,21 +253,6 @@
 }
 EXPORT_SYMBOL(rpcif_sw_init);
 
-<<<<<<< HEAD
-void rpcif_enable_rpm(struct rpcif *rpc)
-{
-	pm_runtime_enable(rpc->dev);
-}
-EXPORT_SYMBOL(rpcif_enable_rpm);
-
-void rpcif_disable_rpm(struct rpcif *rpc)
-{
-	pm_runtime_disable(rpc->dev);
-}
-EXPORT_SYMBOL(rpcif_disable_rpm);
-
-=======
->>>>>>> 3b17187f
 void rpcif_hw_init(struct rpcif *rpc, bool hyperflash)
 {
 	u32 dummy;
