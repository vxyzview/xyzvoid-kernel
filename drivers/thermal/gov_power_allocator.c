// SPDX-License-Identifier: GPL-2.0
/*
 * A power allocator to manage temperature
 *
 * Copyright (C) 2014 ARM Ltd.
 *
 */

#define pr_fmt(fmt) "Power allocator: " fmt

#include <linux/slab.h>
#include <linux/thermal.h>

#define CREATE_TRACE_POINTS
#include "thermal_trace_ipa.h"

#include "thermal_core.h"

#define FRAC_BITS 10
#define int_to_frac(x) ((x) << FRAC_BITS)
#define frac_to_int(x) ((x) >> FRAC_BITS)

/**
 * mul_frac() - multiply two fixed-point numbers
 * @x:	first multiplicand
 * @y:	second multiplicand
 *
 * Return: the result of multiplying two fixed-point numbers.  The
 * result is also a fixed-point number.
 */
static inline s64 mul_frac(s64 x, s64 y)
{
	return (x * y) >> FRAC_BITS;
}

/**
 * div_frac() - divide two fixed-point numbers
 * @x:	the dividend
 * @y:	the divisor
 *
 * Return: the result of dividing two fixed-point numbers.  The
 * result is also a fixed-point number.
 */
static inline s64 div_frac(s64 x, s64 y)
{
	return div_s64(x << FRAC_BITS, y);
}

/**
 * struct power_actor - internal power information for power actor
 * @req_power:		requested power value (not weighted)
 * @max_power:		max allocatable power for this actor
 * @granted_power:	granted power for this actor
 * @extra_actor_power:	extra power that this actor can receive
 * @weighted_req_power:	weighted requested power as input to IPA
 */
struct power_actor {
	u32 req_power;
	u32 max_power;
	u32 granted_power;
	u32 extra_actor_power;
	u32 weighted_req_power;
};

/**
 * struct power_allocator_params - parameters for the power allocator governor
 * @allocated_tzp:	whether we have allocated tzp for this thermal zone and
 *			it needs to be freed on unbind
 * @update_cdevs:	whether or not update cdevs on the next run
 * @err_integral:	accumulated error in the PID controller.
 * @prev_err:	error in the previous iteration of the PID controller.
 *		Used to calculate the derivative term.
 * @sustainable_power:	Sustainable power (heat) that this thermal zone can
 *			dissipate
 * @trip_switch_on:	first passive trip point of the thermal zone.  The
 *			governor switches on when this trip point is crossed.
 *			If the thermal zone only has one passive trip point,
 *			@trip_switch_on should be NULL.
 * @trip_max:		last passive trip point of the thermal zone. The
 *			temperature we are controlling for.
 * @total_weight:	Sum of all thermal instances weights
 * @num_actors:		number of cooling devices supporting IPA callbacks
 * @buffer_size:	internal buffer size, to avoid runtime re-calculation
 * @power:		buffer for all power actors internal power information
 */
struct power_allocator_params {
	bool allocated_tzp;
	bool update_cdevs;
	s64 err_integral;
	s32 prev_err;
	u32 sustainable_power;
	const struct thermal_trip *trip_switch_on;
	const struct thermal_trip *trip_max;
	int total_weight;
	unsigned int num_actors;
	unsigned int buffer_size;
	struct power_actor *power;
};

static bool power_actor_is_valid(struct power_allocator_params *params,
				 struct thermal_instance *instance)
{
	return (instance->trip == params->trip_max &&
		 cdev_is_power_actor(instance->cdev));
}

/**
 * estimate_sustainable_power() - Estimate the sustainable power of a thermal zone
 * @tz: thermal zone we are operating in
 *
 * For thermal zones that don't provide a sustainable_power in their
 * thermal_zone_params, estimate one.  Calculate it using the minimum
 * power of all the cooling devices as that gives a valid value that
 * can give some degree of functionality.  For optimal performance of
 * this governor, provide a sustainable_power in the thermal zone's
 * thermal_zone_params.
 */
static u32 estimate_sustainable_power(struct thermal_zone_device *tz)
{
	struct power_allocator_params *params = tz->governor_data;
<<<<<<< HEAD
	const struct thermal_trip *trip_max_desired_temperature =
			&tz->trips[params->trip_max_desired_temperature];

	list_for_each_entry(instance, &tz->thermal_instances, tz_node) {
		struct thermal_cooling_device *cdev = instance->cdev;
		u32 min_power;

		if (instance->trip != trip_max_desired_temperature)
			continue;

		if (!cdev_is_power_actor(cdev))
=======
	struct thermal_cooling_device *cdev;
	struct thermal_instance *instance;
	u32 sustainable_power = 0;
	u32 min_power;

	list_for_each_entry(instance, &tz->thermal_instances, tz_node) {
		if (!power_actor_is_valid(params, instance))
>>>>>>> a6ad5510
			continue;

		cdev = instance->cdev;
		if (cdev->ops->state2power(cdev, instance->upper, &min_power))
			continue;

		sustainable_power += min_power;
	}

	return sustainable_power;
}

/**
 * estimate_pid_constants() - Estimate the constants for the PID controller
 * @tz:		thermal zone for which to estimate the constants
 * @sustainable_power:	sustainable power for the thermal zone
 * @trip_switch_on:	trip point for the switch on temperature
 * @control_temp:	target temperature for the power allocator governor
 *
 * This function is used to update the estimation of the PID
 * controller constants in struct thermal_zone_parameters.
 */
static void estimate_pid_constants(struct thermal_zone_device *tz,
				   u32 sustainable_power,
				   const struct thermal_trip *trip_switch_on,
				   int control_temp)
{
	u32 temperature_threshold = control_temp;
	s32 k_i;

	if (trip_switch_on)
		temperature_threshold -= trip_switch_on->temperature;

	/*
	 * estimate_pid_constants() tries to find appropriate default
	 * values for thermal zones that don't provide them. If a
	 * system integrator has configured a thermal zone with two
	 * passive trip points at the same temperature, that person
	 * hasn't put any effort to set up the thermal zone properly
	 * so just give up.
	 */
	if (!temperature_threshold)
		return;

	tz->tzp->k_po = int_to_frac(sustainable_power) /
		temperature_threshold;

	tz->tzp->k_pu = int_to_frac(2 * sustainable_power) /
		temperature_threshold;

	k_i = tz->tzp->k_pu / 10;
	tz->tzp->k_i = k_i > 0 ? k_i : 1;

	/*
	 * The default for k_d and integral_cutoff is 0, so we can
	 * leave them as they are.
	 */
}

/**
 * get_sustainable_power() - Get the right sustainable power
 * @tz:		thermal zone for which to estimate the constants
 * @params:	parameters for the power allocator governor
 * @control_temp:	target temperature for the power allocator governor
 *
 * This function is used for getting the proper sustainable power value based
 * on variables which might be updated by the user sysfs interface. If that
 * happen the new value is going to be estimated and updated. It is also used
 * after thermal zone binding, where the initial values where set to 0.
 */
static u32 get_sustainable_power(struct thermal_zone_device *tz,
				 struct power_allocator_params *params,
				 int control_temp)
{
	u32 sustainable_power;

	if (!tz->tzp->sustainable_power)
		sustainable_power = estimate_sustainable_power(tz);
	else
		sustainable_power = tz->tzp->sustainable_power;

	/* Check if it's init value 0 or there was update via sysfs */
	if (sustainable_power != params->sustainable_power) {
		estimate_pid_constants(tz, sustainable_power,
				       params->trip_switch_on, control_temp);

		/* Do the estimation only once and make available in sysfs */
		tz->tzp->sustainable_power = sustainable_power;
		params->sustainable_power = sustainable_power;
	}

	return sustainable_power;
}

/**
 * pid_controller() - PID controller
 * @tz:	thermal zone we are operating in
 * @control_temp:	the target temperature in millicelsius
 * @max_allocatable_power:	maximum allocatable power for this thermal zone
 *
 * This PID controller increases the available power budget so that the
 * temperature of the thermal zone gets as close as possible to
 * @control_temp and limits the power if it exceeds it.  k_po is the
 * proportional term when we are overshooting, k_pu is the
 * proportional term when we are undershooting.  integral_cutoff is a
 * threshold below which we stop accumulating the error.  The
 * accumulated error is only valid if the requested power will make
 * the system warmer.  If the system is mostly idle, there's no point
 * in accumulating positive error.
 *
 * Return: The power budget for the next period.
 */
static u32 pid_controller(struct thermal_zone_device *tz,
			  int control_temp,
			  u32 max_allocatable_power)
{
	struct power_allocator_params *params = tz->governor_data;
	s64 p, i, d, power_range;
	s32 err, max_power_frac;
	u32 sustainable_power;

	max_power_frac = int_to_frac(max_allocatable_power);

	sustainable_power = get_sustainable_power(tz, params, control_temp);

	err = control_temp - tz->temperature;
	err = int_to_frac(err);

	/* Calculate the proportional term */
	p = mul_frac(err < 0 ? tz->tzp->k_po : tz->tzp->k_pu, err);

	/*
	 * Calculate the integral term
	 *
	 * if the error is less than cut off allow integration (but
	 * the integral is limited to max power)
	 */
	i = mul_frac(tz->tzp->k_i, params->err_integral);

	if (err < int_to_frac(tz->tzp->integral_cutoff)) {
		s64 i_next = i + mul_frac(tz->tzp->k_i, err);

		if (abs(i_next) < max_power_frac) {
			i = i_next;
			params->err_integral += err;
		}
	}

	/*
	 * Calculate the derivative term
	 *
	 * We do err - prev_err, so with a positive k_d, a decreasing
	 * error (i.e. driving closer to the line) results in less
	 * power being applied, slowing down the controller)
	 */
	d = mul_frac(tz->tzp->k_d, err - params->prev_err);
	d = div_frac(d, jiffies_to_msecs(tz->passive_delay_jiffies));
	params->prev_err = err;

	power_range = p + i + d;

	/* feed-forward the known sustainable dissipatable power */
	power_range = sustainable_power + frac_to_int(power_range);

	power_range = clamp(power_range, (s64)0, (s64)max_allocatable_power);

	trace_thermal_power_allocator_pid(tz, frac_to_int(err),
					  frac_to_int(params->err_integral),
					  frac_to_int(p), frac_to_int(i),
					  frac_to_int(d), power_range);

	return power_range;
}

/**
 * power_actor_set_power() - limit the maximum power a cooling device consumes
 * @cdev:	pointer to &thermal_cooling_device
 * @instance:	thermal instance to update
 * @power:	the power in milliwatts
 *
 * Set the cooling device to consume at most @power milliwatts. The limit is
 * expected to be a cap at the maximum power consumption.
 *
 * Return: 0 on success, -EINVAL if the cooling device does not
 * implement the power actor API or -E* for other failures.
 */
static int
power_actor_set_power(struct thermal_cooling_device *cdev,
		      struct thermal_instance *instance, u32 power)
{
	unsigned long state;
	int ret;

	ret = cdev->ops->power2state(cdev, power, &state);
	if (ret)
		return ret;

	instance->target = clamp_val(state, instance->lower, instance->upper);
	mutex_lock(&cdev->lock);
	__thermal_cdev_update(cdev);
	mutex_unlock(&cdev->lock);

	return 0;
}

/**
 * divvy_up_power() - divvy the allocated power between the actors
 * @power:		buffer for all power actors internal power information
 * @num_actors:		number of power actors in this thermal zone
 * @total_req_power:	sum of all weighted requested power for all actors
 * @power_range:	total allocated power
 *
 * This function divides the total allocated power (@power_range)
 * fairly between the actors.  It first tries to give each actor a
 * share of the @power_range according to how much power it requested
 * compared to the rest of the actors.  For example, if only one actor
 * requests power, then it receives all the @power_range.  If
 * three actors each requests 1mW, each receives a third of the
 * @power_range.
 *
 * If any actor received more than their maximum power, then that
 * surplus is re-divvied among the actors based on how far they are
 * from their respective maximums.
 */
static void divvy_up_power(struct power_actor *power, int num_actors,
			   u32 total_req_power, u32 power_range)
{
	u32 capped_extra_power = 0;
	u32 extra_power = 0;
	int i;

	/*
	 * Prevent division by 0 if none of the actors request power.
	 */
	if (!total_req_power)
		total_req_power = 1;

	for (i = 0; i < num_actors; i++) {
		struct power_actor *pa = &power[i];
		u64 req_range = (u64)pa->req_power * power_range;

		pa->granted_power = DIV_ROUND_CLOSEST_ULL(req_range,
							  total_req_power);

		if (pa->granted_power > pa->max_power) {
			extra_power += pa->granted_power - pa->max_power;
			pa->granted_power = pa->max_power;
		}

		pa->extra_actor_power = pa->max_power - pa->granted_power;
		capped_extra_power += pa->extra_actor_power;
	}

	if (!extra_power || !capped_extra_power)
		return;

	/*
	 * Re-divvy the reclaimed extra among actors based on
	 * how far they are from the max
	 */
	extra_power = min(extra_power, capped_extra_power);

	for (i = 0; i < num_actors; i++) {
		struct power_actor *pa = &power[i];
		u64 extra_range = pa->extra_actor_power;

		extra_range *= extra_power;
		pa->granted_power += DIV_ROUND_CLOSEST_ULL(extra_range,
						capped_extra_power);
	}
}

static void allocate_power(struct thermal_zone_device *tz, int control_temp)
{
	struct power_allocator_params *params = tz->governor_data;
<<<<<<< HEAD
	const struct thermal_trip *trip_max_desired_temperature =
			&tz->trips[params->trip_max_desired_temperature];
	u32 *req_power, *max_power, *granted_power, *extra_actor_power;
	u32 *weighted_req_power;
	u32 total_req_power, max_allocatable_power, total_weighted_req_power;
	u32 total_granted_power, power_range;
	int i, num_actors, total_weight, ret = 0;

	num_actors = 0;
	total_weight = 0;
	list_for_each_entry(instance, &tz->thermal_instances, tz_node) {
		if ((instance->trip == trip_max_desired_temperature) &&
		    cdev_is_power_actor(instance->cdev)) {
			num_actors++;
			total_weight += instance->weight;
		}
	}
=======
	unsigned int num_actors = params->num_actors;
	struct power_actor *power = params->power;
	struct thermal_cooling_device *cdev;
	struct thermal_instance *instance;
	u32 total_weighted_req_power = 0;
	u32 max_allocatable_power = 0;
	u32 total_granted_power = 0;
	u32 total_req_power = 0;
	u32 power_range, weight;
	int i = 0, ret;
>>>>>>> a6ad5510

	if (!num_actors)
		return;

	/* Clean all buffers for new power estimations */
	memset(power, 0, params->buffer_size);

	list_for_each_entry(instance, &tz->thermal_instances, tz_node) {
		struct power_actor *pa = &power[i];

		if (!power_actor_is_valid(params, instance))
			continue;

		cdev = instance->cdev;

		ret = cdev->ops->get_requested_power(cdev, &pa->req_power);
		if (ret)
			continue;

		if (!params->total_weight)
			weight = 1 << FRAC_BITS;
		else
			weight = instance->weight;

		pa->weighted_req_power = frac_to_int(weight * pa->req_power);

		ret = cdev->ops->state2power(cdev, instance->lower,
					     &pa->max_power);
		if (ret)
			continue;

		total_req_power += pa->req_power;
		max_allocatable_power += pa->max_power;
		total_weighted_req_power += pa->weighted_req_power;

		i++;
	}

	power_range = pid_controller(tz, control_temp, max_allocatable_power);

	divvy_up_power(power, num_actors, total_weighted_req_power,
		       power_range);

	i = 0;
	list_for_each_entry(instance, &tz->thermal_instances, tz_node) {
		struct power_actor *pa = &power[i];

		if (!power_actor_is_valid(params, instance))
			continue;

		power_actor_set_power(instance->cdev, instance,
				      pa->granted_power);
		total_granted_power += pa->granted_power;

		trace_thermal_power_actor(tz, i, pa->req_power,
					  pa->granted_power);
		i++;
	}

	trace_thermal_power_allocator(tz, total_req_power, total_granted_power,
				      num_actors, power_range,
				      max_allocatable_power, tz->temperature,
				      control_temp - tz->temperature);
}

/**
 * get_governor_trips() - get the two trip points that are key for this governor
 * @tz:	thermal zone to operate on
 * @params:	pointer to private data for this governor
 *
 * The power allocator governor works optimally with two trips points:
 * a "switch on" trip point and a "maximum desired temperature".  These
 * are defined as the first and last passive trip points.
 *
 * If there is only one trip point, then that's considered to be the
 * "maximum desired temperature" trip point and the governor is always
 * on.  If there are no passive or active trip points, then the
 * governor won't do anything.  In fact, its throttle function
 * won't be called at all.
 */
static void get_governor_trips(struct thermal_zone_device *tz,
			       struct power_allocator_params *params)
{
	const struct thermal_trip *first_passive = NULL;
	const struct thermal_trip *last_passive = NULL;
	const struct thermal_trip *last_active = NULL;
	const struct thermal_trip_desc *td;

	for_each_trip_desc(tz, td) {
		const struct thermal_trip *trip = &td->trip;

		switch (trip->type) {
		case THERMAL_TRIP_PASSIVE:
			if (!first_passive) {
				first_passive = trip;
				break;
			}
			last_passive = trip;
			break;
		case THERMAL_TRIP_ACTIVE:
			last_active = trip;
			break;
		default:
			break;
		}
	}

	if (last_passive) {
		params->trip_switch_on = first_passive;
		params->trip_max = last_passive;
	} else if (first_passive) {
		params->trip_switch_on = NULL;
		params->trip_max = first_passive;
	} else {
		params->trip_switch_on = NULL;
		params->trip_max = last_active;
	}
}

static void reset_pid_controller(struct power_allocator_params *params)
{
	params->err_integral = 0;
	params->prev_err = 0;
}

static void allow_maximum_power(struct thermal_zone_device *tz)
{
	struct power_allocator_params *params = tz->governor_data;
<<<<<<< HEAD
	const struct thermal_trip *trip_max_desired_temperature =
			&tz->trips[params->trip_max_desired_temperature];
	u32 req_power;

	list_for_each_entry(instance, &tz->thermal_instances, tz_node) {
		struct thermal_cooling_device *cdev = instance->cdev;

		if ((instance->trip != trip_max_desired_temperature) ||
		    (!cdev_is_power_actor(instance->cdev)))
=======
	struct thermal_cooling_device *cdev;
	struct thermal_instance *instance;
	u32 req_power;

	list_for_each_entry(instance, &tz->thermal_instances, tz_node) {
		if (!power_actor_is_valid(params, instance))
>>>>>>> a6ad5510
			continue;

		cdev = instance->cdev;

		instance->target = 0;
		mutex_lock(&cdev->lock);
		/*
		 * Call for updating the cooling devices local stats and avoid
		 * periods of dozen of seconds when those have not been
		 * maintained.
		 */
		cdev->ops->get_requested_power(cdev, &req_power);

		if (params->update_cdevs)
			__thermal_cdev_update(cdev);

		mutex_unlock(&cdev->lock);
	}
}

/**
 * check_power_actors() - Check all cooling devices and warn when they are
 *			not power actors
 * @tz:		thermal zone to operate on
 * @params:	power allocator private data
 *
 * Check all cooling devices in the @tz and warn every time they are missing
 * power actor API. The warning should help to investigate the issue, which
 * could be e.g. lack of Energy Model for a given device.
 *
 * If all of the cooling devices currently attached to @tz implement the power
 * actor API, return the number of them (which may be 0, because some cooling
 * devices may be attached later). Otherwise, return -EINVAL.
 */
static int check_power_actors(struct thermal_zone_device *tz,
			      struct power_allocator_params *params)
{
	struct thermal_instance *instance;
	int ret = 0;

	list_for_each_entry(instance, &tz->thermal_instances, tz_node) {
		if (instance->trip != params->trip_max)
			continue;

		if (!cdev_is_power_actor(instance->cdev)) {
			dev_warn(&tz->device, "power_allocator: %s is not a power actor\n",
				 instance->cdev->type);
			return -EINVAL;
		}
		ret++;
	}

	return ret;
}

static int allocate_actors_buffer(struct power_allocator_params *params,
				  int num_actors)
{
	int ret;

	kfree(params->power);

	/* There might be no cooling devices yet. */
	if (!num_actors) {
		ret = 0;
		goto clean_state;
	}

	params->power = kcalloc(num_actors, sizeof(struct power_actor),
				GFP_KERNEL);
	if (!params->power) {
		ret = -ENOMEM;
		goto clean_state;
	}

	params->num_actors = num_actors;
	params->buffer_size = num_actors * sizeof(struct power_actor);

	return 0;

clean_state:
	params->num_actors = 0;
	params->buffer_size = 0;
	params->power = NULL;
	return ret;
}

static void power_allocator_update_tz(struct thermal_zone_device *tz,
				      enum thermal_notify_event reason)
{
	struct power_allocator_params *params = tz->governor_data;
	struct thermal_instance *instance;
	int num_actors = 0;

	switch (reason) {
	case THERMAL_TZ_BIND_CDEV:
	case THERMAL_TZ_UNBIND_CDEV:
		list_for_each_entry(instance, &tz->thermal_instances, tz_node)
			if (power_actor_is_valid(params, instance))
				num_actors++;

		if (num_actors == params->num_actors)
			return;

		allocate_actors_buffer(params, num_actors);
		break;
	case THERMAL_INSTANCE_WEIGHT_CHANGED:
		params->total_weight = 0;
		list_for_each_entry(instance, &tz->thermal_instances, tz_node)
			if (power_actor_is_valid(params, instance))
				params->total_weight += instance->weight;
		break;
	default:
		break;
	}
}

/**
 * power_allocator_bind() - bind the power_allocator governor to a thermal zone
 * @tz:	thermal zone to bind it to
 *
 * Initialize the PID controller parameters and bind it to the thermal
 * zone.
 *
 * Return: 0 on success, or -ENOMEM if we ran out of memory, or -EINVAL
 * when there are unsupported cooling devices in the @tz.
 */
static int power_allocator_bind(struct thermal_zone_device *tz)
{
	struct power_allocator_params *params;
	int ret;

	params = kzalloc(sizeof(*params), GFP_KERNEL);
	if (!params)
		return -ENOMEM;

	get_governor_trips(tz, params);

	ret = check_power_actors(tz, params);
	if (ret < 0) {
		dev_warn(&tz->device, "power_allocator: binding failed\n");
		kfree(params);
		return ret;
	}

	ret = allocate_actors_buffer(params, ret);
	if (ret) {
		dev_warn(&tz->device, "power_allocator: allocation failed\n");
		kfree(params);
		return ret;
	}

	if (!tz->tzp) {
		tz->tzp = kzalloc(sizeof(*tz->tzp), GFP_KERNEL);
		if (!tz->tzp) {
			ret = -ENOMEM;
			goto free_params;
		}

		params->allocated_tzp = true;
	}

	if (!tz->tzp->sustainable_power)
		dev_warn(&tz->device, "power_allocator: sustainable_power will be estimated\n");
	else
		params->sustainable_power = tz->tzp->sustainable_power;

	if (params->trip_max)
		estimate_pid_constants(tz, tz->tzp->sustainable_power,
				       params->trip_switch_on,
				       params->trip_max->temperature);

	reset_pid_controller(params);

	tz->governor_data = params;

	return 0;

free_params:
	kfree(params->power);
	kfree(params);

	return ret;
}

static void power_allocator_unbind(struct thermal_zone_device *tz)
{
	struct power_allocator_params *params = tz->governor_data;

	dev_dbg(&tz->device, "Unbinding from thermal zone %d\n", tz->id);

	if (params->allocated_tzp) {
		kfree(tz->tzp);
		tz->tzp = NULL;
	}

	kfree(params->power);
	kfree(tz->governor_data);
	tz->governor_data = NULL;
}

static void power_allocator_manage(struct thermal_zone_device *tz)
{
	struct power_allocator_params *params = tz->governor_data;
	const struct thermal_trip *trip = params->trip_switch_on;

	lockdep_assert_held(&tz->lock);

<<<<<<< HEAD
	/*
	 * We get called for every trip point but we only need to do
	 * our calculations once
	 */
	if (trip_id != params->trip_max_desired_temperature)
		return 0;

	ret = __thermal_zone_get_trip(tz, params->trip_switch_on, &trip);
	if (!ret && (tz->temperature < trip.temperature)) {
		update = tz->passive;
		tz->passive = 0;
=======
	if (trip && tz->temperature < trip->temperature) {
>>>>>>> a6ad5510
		reset_pid_controller(params);
		allow_maximum_power(tz);
		params->update_cdevs = false;
		return;
	}

	if (!params->trip_max)
		return;

	allocate_power(tz, params->trip_max->temperature);
	params->update_cdevs = true;
}

static struct thermal_governor thermal_gov_power_allocator = {
	.name		= "power_allocator",
	.bind_to_tz	= power_allocator_bind,
	.unbind_from_tz	= power_allocator_unbind,
	.manage		= power_allocator_manage,
	.update_tz	= power_allocator_update_tz,
};
THERMAL_GOVERNOR_DECLARE(thermal_gov_power_allocator);<|MERGE_RESOLUTION|>--- conflicted
+++ resolved
@@ -118,19 +118,6 @@
 static u32 estimate_sustainable_power(struct thermal_zone_device *tz)
 {
 	struct power_allocator_params *params = tz->governor_data;
-<<<<<<< HEAD
-	const struct thermal_trip *trip_max_desired_temperature =
-			&tz->trips[params->trip_max_desired_temperature];
-
-	list_for_each_entry(instance, &tz->thermal_instances, tz_node) {
-		struct thermal_cooling_device *cdev = instance->cdev;
-		u32 min_power;
-
-		if (instance->trip != trip_max_desired_temperature)
-			continue;
-
-		if (!cdev_is_power_actor(cdev))
-=======
 	struct thermal_cooling_device *cdev;
 	struct thermal_instance *instance;
 	u32 sustainable_power = 0;
@@ -138,7 +125,6 @@
 
 	list_for_each_entry(instance, &tz->thermal_instances, tz_node) {
 		if (!power_actor_is_valid(params, instance))
->>>>>>> a6ad5510
 			continue;
 
 		cdev = instance->cdev;
@@ -414,25 +400,6 @@
 static void allocate_power(struct thermal_zone_device *tz, int control_temp)
 {
 	struct power_allocator_params *params = tz->governor_data;
-<<<<<<< HEAD
-	const struct thermal_trip *trip_max_desired_temperature =
-			&tz->trips[params->trip_max_desired_temperature];
-	u32 *req_power, *max_power, *granted_power, *extra_actor_power;
-	u32 *weighted_req_power;
-	u32 total_req_power, max_allocatable_power, total_weighted_req_power;
-	u32 total_granted_power, power_range;
-	int i, num_actors, total_weight, ret = 0;
-
-	num_actors = 0;
-	total_weight = 0;
-	list_for_each_entry(instance, &tz->thermal_instances, tz_node) {
-		if ((instance->trip == trip_max_desired_temperature) &&
-		    cdev_is_power_actor(instance->cdev)) {
-			num_actors++;
-			total_weight += instance->weight;
-		}
-	}
-=======
 	unsigned int num_actors = params->num_actors;
 	struct power_actor *power = params->power;
 	struct thermal_cooling_device *cdev;
@@ -443,7 +410,6 @@
 	u32 total_req_power = 0;
 	u32 power_range, weight;
 	int i = 0, ret;
->>>>>>> a6ad5510
 
 	if (!num_actors)
 		return;
@@ -572,24 +538,12 @@
 static void allow_maximum_power(struct thermal_zone_device *tz)
 {
 	struct power_allocator_params *params = tz->governor_data;
-<<<<<<< HEAD
-	const struct thermal_trip *trip_max_desired_temperature =
-			&tz->trips[params->trip_max_desired_temperature];
-	u32 req_power;
-
-	list_for_each_entry(instance, &tz->thermal_instances, tz_node) {
-		struct thermal_cooling_device *cdev = instance->cdev;
-
-		if ((instance->trip != trip_max_desired_temperature) ||
-		    (!cdev_is_power_actor(instance->cdev)))
-=======
 	struct thermal_cooling_device *cdev;
 	struct thermal_instance *instance;
 	u32 req_power;
 
 	list_for_each_entry(instance, &tz->thermal_instances, tz_node) {
 		if (!power_actor_is_valid(params, instance))
->>>>>>> a6ad5510
 			continue;
 
 		cdev = instance->cdev;
@@ -798,21 +752,7 @@
 
 	lockdep_assert_held(&tz->lock);
 
-<<<<<<< HEAD
-	/*
-	 * We get called for every trip point but we only need to do
-	 * our calculations once
-	 */
-	if (trip_id != params->trip_max_desired_temperature)
-		return 0;
-
-	ret = __thermal_zone_get_trip(tz, params->trip_switch_on, &trip);
-	if (!ret && (tz->temperature < trip.temperature)) {
-		update = tz->passive;
-		tz->passive = 0;
-=======
 	if (trip && tz->temperature < trip->temperature) {
->>>>>>> a6ad5510
 		reset_pid_controller(params);
 		allow_maximum_power(tz);
 		params->update_cdevs = false;
