// SPDX-License-Identifier: GPL-2.0-only
#include <linux/virtio.h>
#include <linux/spinlock.h>
#include <linux/virtio_config.h>
#include <linux/virtio_anchor.h>
#include <linux/module.h>
#include <linux/idr.h>
#include <linux/of.h>
#include <uapi/linux/virtio_ids.h>

/* Unique numbering for virtio devices. */
static DEFINE_IDA(virtio_index_ida);

static ssize_t device_show(struct device *_d,
			   struct device_attribute *attr, char *buf)
{
	struct virtio_device *dev = dev_to_virtio(_d);
	return sysfs_emit(buf, "0x%04x\n", dev->id.device);
}
static DEVICE_ATTR_RO(device);

static ssize_t vendor_show(struct device *_d,
			   struct device_attribute *attr, char *buf)
{
	struct virtio_device *dev = dev_to_virtio(_d);
	return sysfs_emit(buf, "0x%04x\n", dev->id.vendor);
}
static DEVICE_ATTR_RO(vendor);

static ssize_t status_show(struct device *_d,
			   struct device_attribute *attr, char *buf)
{
	struct virtio_device *dev = dev_to_virtio(_d);
	return sysfs_emit(buf, "0x%08x\n", dev->config->get_status(dev));
}
static DEVICE_ATTR_RO(status);

static ssize_t modalias_show(struct device *_d,
			     struct device_attribute *attr, char *buf)
{
	struct virtio_device *dev = dev_to_virtio(_d);
	return sysfs_emit(buf, "virtio:d%08Xv%08X\n",
		       dev->id.device, dev->id.vendor);
}
static DEVICE_ATTR_RO(modalias);

static ssize_t features_show(struct device *_d,
			     struct device_attribute *attr, char *buf)
{
	struct virtio_device *dev = dev_to_virtio(_d);
	unsigned int i;
	ssize_t len = 0;

	/* We actually represent this as a bitstring, as it could be
	 * arbitrary length in future. */
	for (i = 0; i < sizeof(dev->features)*8; i++)
		len += sysfs_emit_at(buf, len, "%c",
			       __virtio_test_bit(dev, i) ? '1' : '0');
	len += sysfs_emit_at(buf, len, "\n");
	return len;
}
static DEVICE_ATTR_RO(features);

static struct attribute *virtio_dev_attrs[] = {
	&dev_attr_device.attr,
	&dev_attr_vendor.attr,
	&dev_attr_status.attr,
	&dev_attr_modalias.attr,
	&dev_attr_features.attr,
	NULL,
};
ATTRIBUTE_GROUPS(virtio_dev);

static inline int virtio_id_match(const struct virtio_device *dev,
				  const struct virtio_device_id *id)
{
	if (id->device != dev->id.device && id->device != VIRTIO_DEV_ANY_ID)
		return 0;

	return id->vendor == VIRTIO_DEV_ANY_ID || id->vendor == dev->id.vendor;
}

/* This looks through all the IDs a driver claims to support.  If any of them
 * match, we return 1 and the kernel will call virtio_dev_probe(). */
static int virtio_dev_match(struct device *_dv, const struct device_driver *_dr)
{
	unsigned int i;
	struct virtio_device *dev = dev_to_virtio(_dv);
	const struct virtio_device_id *ids;

	ids = drv_to_virtio(_dr)->id_table;
	for (i = 0; ids[i].device; i++)
		if (virtio_id_match(dev, &ids[i]))
			return 1;
	return 0;
}

static int virtio_uevent(const struct device *_dv, struct kobj_uevent_env *env)
{
	const struct virtio_device *dev = dev_to_virtio(_dv);

	return add_uevent_var(env, "MODALIAS=virtio:d%08Xv%08X",
			      dev->id.device, dev->id.vendor);
}

void virtio_check_driver_offered_feature(const struct virtio_device *vdev,
					 unsigned int fbit)
{
	unsigned int i;
	struct virtio_driver *drv = drv_to_virtio(vdev->dev.driver);

	for (i = 0; i < drv->feature_table_size; i++)
		if (drv->feature_table[i] == fbit)
			return;

	if (drv->feature_table_legacy) {
		for (i = 0; i < drv->feature_table_size_legacy; i++)
			if (drv->feature_table_legacy[i] == fbit)
				return;
	}

	BUG();
}
EXPORT_SYMBOL_GPL(virtio_check_driver_offered_feature);

static void __virtio_config_changed(struct virtio_device *dev)
{
	struct virtio_driver *drv = drv_to_virtio(dev->dev.driver);

	if (!dev->config_core_enabled || dev->config_driver_disabled)
		dev->config_change_pending = true;
	else if (drv && drv->config_changed) {
		drv->config_changed(dev);
		dev->config_change_pending = false;
	}
}

void virtio_config_changed(struct virtio_device *dev)
{
	unsigned long flags;

	spin_lock_irqsave(&dev->config_lock, flags);
	__virtio_config_changed(dev);
	spin_unlock_irqrestore(&dev->config_lock, flags);
}
EXPORT_SYMBOL_GPL(virtio_config_changed);

/**
 * virtio_config_driver_disable - disable config change reporting by drivers
 * @dev: the device to reset
 *
 * This is only allowed to be called by a driver and disabling can't
 * be nested.
 */
void virtio_config_driver_disable(struct virtio_device *dev)
{
	spin_lock_irq(&dev->config_lock);
	dev->config_driver_disabled = true;
	spin_unlock_irq(&dev->config_lock);
}
EXPORT_SYMBOL_GPL(virtio_config_driver_disable);

/**
 * virtio_config_driver_enable - enable config change reporting by drivers
 * @dev: the device to reset
 *
 * This is only allowed to be called by a driver and enabling can't
 * be nested.
 */
void virtio_config_driver_enable(struct virtio_device *dev)
{
	spin_lock_irq(&dev->config_lock);
	dev->config_driver_disabled = false;
	if (dev->config_change_pending)
		__virtio_config_changed(dev);
	spin_unlock_irq(&dev->config_lock);
}
EXPORT_SYMBOL_GPL(virtio_config_driver_enable);

static void virtio_config_core_disable(struct virtio_device *dev)
{
	spin_lock_irq(&dev->config_lock);
	dev->config_core_enabled = false;
	spin_unlock_irq(&dev->config_lock);
}

static void virtio_config_core_enable(struct virtio_device *dev)
{
	spin_lock_irq(&dev->config_lock);
	dev->config_core_enabled = true;
	if (dev->config_change_pending)
		__virtio_config_changed(dev);
	spin_unlock_irq(&dev->config_lock);
}

void virtio_add_status(struct virtio_device *dev, unsigned int status)
{
	might_sleep();
	dev->config->set_status(dev, dev->config->get_status(dev) | status);
}
EXPORT_SYMBOL_GPL(virtio_add_status);

/* Do some validation, then set FEATURES_OK */
static int virtio_features_ok(struct virtio_device *dev)
{
	unsigned int status;

	might_sleep();

	if (virtio_check_mem_acc_cb(dev)) {
		if (!virtio_has_feature(dev, VIRTIO_F_VERSION_1)) {
			dev_warn(&dev->dev,
				 "device must provide VIRTIO_F_VERSION_1\n");
			return -ENODEV;
		}

		if (!virtio_has_feature(dev, VIRTIO_F_ACCESS_PLATFORM)) {
			dev_warn(&dev->dev,
				 "device must provide VIRTIO_F_ACCESS_PLATFORM\n");
			return -ENODEV;
		}
	}

	if (!virtio_has_feature(dev, VIRTIO_F_VERSION_1))
		return 0;

	virtio_add_status(dev, VIRTIO_CONFIG_S_FEATURES_OK);
	status = dev->config->get_status(dev);
	if (!(status & VIRTIO_CONFIG_S_FEATURES_OK)) {
		dev_err(&dev->dev, "virtio: device refuses features: %x\n",
			status);
		return -ENODEV;
	}
	return 0;
}

/**
 * virtio_reset_device - quiesce device for removal
 * @dev: the device to reset
 *
 * Prevents device from sending interrupts and accessing memory.
 *
 * Generally used for cleanup during driver / device removal.
 *
 * Once this has been invoked, caller must ensure that
 * virtqueue_notify / virtqueue_kick are not in progress.
 *
 * Note: this guarantees that vq callbacks are not in progress, however caller
 * is responsible for preventing access from other contexts, such as a system
 * call/workqueue/bh.  Invoking virtio_break_device then flushing any such
 * contexts is one way to handle that.
 * */
void virtio_reset_device(struct virtio_device *dev)
{
#ifdef CONFIG_VIRTIO_HARDEN_NOTIFICATION
	/*
	 * The below virtio_synchronize_cbs() guarantees that any
	 * interrupt for this line arriving after
	 * virtio_synchronize_vqs() has completed is guaranteed to see
	 * vq->broken as true.
	 */
	virtio_break_device(dev);
	virtio_synchronize_cbs(dev);
#endif

	dev->config->reset(dev);
}
EXPORT_SYMBOL_GPL(virtio_reset_device);

static int virtio_dev_probe(struct device *_d)
{
	int err, i;
	struct virtio_device *dev = dev_to_virtio(_d);
	struct virtio_driver *drv = drv_to_virtio(dev->dev.driver);
	u64 device_features;
	u64 driver_features;
	u64 driver_features_legacy;

	/* We have a driver! */
	virtio_add_status(dev, VIRTIO_CONFIG_S_DRIVER);

	/* Figure out what features the device supports. */
	device_features = dev->config->get_features(dev);

	/* Figure out what features the driver supports. */
	driver_features = 0;
	for (i = 0; i < drv->feature_table_size; i++) {
		unsigned int f = drv->feature_table[i];
		BUG_ON(f >= 64);
		driver_features |= (1ULL << f);
	}

	/* Some drivers have a separate feature table for virtio v1.0 */
	if (drv->feature_table_legacy) {
		driver_features_legacy = 0;
		for (i = 0; i < drv->feature_table_size_legacy; i++) {
			unsigned int f = drv->feature_table_legacy[i];
			BUG_ON(f >= 64);
			driver_features_legacy |= (1ULL << f);
		}
	} else {
		driver_features_legacy = driver_features;
	}

	if (device_features & (1ULL << VIRTIO_F_VERSION_1))
		dev->features = driver_features & device_features;
	else
		dev->features = driver_features_legacy & device_features;

	/* When debugging, user may filter some features by hand. */
	virtio_debug_device_filter_features(dev);

	/* Transport features always preserved to pass to finalize_features. */
	for (i = VIRTIO_TRANSPORT_F_START; i < VIRTIO_TRANSPORT_F_END; i++)
		if (device_features & (1ULL << i))
			__virtio_set_bit(dev, i);

	err = dev->config->finalize_features(dev);
	if (err)
		goto err;

	if (drv->validate) {
		u64 features = dev->features;

		err = drv->validate(dev);
		if (err)
			goto err;

		/* Did validation change any features? Then write them again. */
		if (features != dev->features) {
			err = dev->config->finalize_features(dev);
			if (err)
				goto err;
		}
	}

	err = virtio_features_ok(dev);
	if (err)
		goto err;

	err = drv->probe(dev);
	if (err)
		goto err;

	/* If probe didn't do it, mark device DRIVER_OK ourselves. */
	if (!(dev->config->get_status(dev) & VIRTIO_CONFIG_S_DRIVER_OK))
		virtio_device_ready(dev);

	if (drv->scan)
		drv->scan(dev);

	virtio_config_core_enable(dev);

	return 0;

err:
	virtio_add_status(dev, VIRTIO_CONFIG_S_FAILED);
	return err;

}

static void virtio_dev_remove(struct device *_d)
{
	struct virtio_device *dev = dev_to_virtio(_d);
	struct virtio_driver *drv = drv_to_virtio(dev->dev.driver);

	virtio_config_core_disable(dev);

	drv->remove(dev);

	/* Driver should have reset device. */
	WARN_ON_ONCE(dev->config->get_status(dev));

	/* Acknowledge the device's existence again. */
	virtio_add_status(dev, VIRTIO_CONFIG_S_ACKNOWLEDGE);

	of_node_put(dev->dev.of_node);
}

static const struct bus_type virtio_bus = {
	.name  = "virtio",
	.match = virtio_dev_match,
	.dev_groups = virtio_dev_groups,
	.uevent = virtio_uevent,
	.probe = virtio_dev_probe,
	.remove = virtio_dev_remove,
};

int __register_virtio_driver(struct virtio_driver *driver, struct module *owner)
{
	/* Catch this early. */
	BUG_ON(driver->feature_table_size && !driver->feature_table);
	driver->driver.bus = &virtio_bus;
	driver->driver.owner = owner;

	return driver_register(&driver->driver);
}
EXPORT_SYMBOL_GPL(__register_virtio_driver);

void unregister_virtio_driver(struct virtio_driver *driver)
{
	driver_unregister(&driver->driver);
}
EXPORT_SYMBOL_GPL(unregister_virtio_driver);

static int virtio_device_of_init(struct virtio_device *dev)
{
	struct device_node *np, *pnode = dev_of_node(dev->dev.parent);
	char compat[] = "virtio,deviceXXXXXXXX";
	int ret, count;

	if (!pnode)
		return 0;

	count = of_get_available_child_count(pnode);
	if (!count)
		return 0;

	/* There can be only 1 child node */
	if (WARN_ON(count > 1))
		return -EINVAL;

	np = of_get_next_available_child(pnode, NULL);
	if (WARN_ON(!np))
		return -ENODEV;

	ret = snprintf(compat, sizeof(compat), "virtio,device%x", dev->id.device);
	BUG_ON(ret >= sizeof(compat));

	/*
	 * On powerpc/pseries virtio devices are PCI devices so PCI
	 * vendor/device ids play the role of the "compatible" property.
	 * Simply don't init of_node in this case.
	 */
	if (!of_device_is_compatible(np, compat)) {
		ret = 0;
		goto out;
	}

	dev->dev.of_node = np;
	return 0;

out:
	of_node_put(np);
	return ret;
}

/**
 * register_virtio_device - register virtio device
 * @dev        : virtio device to be registered
 *
 * On error, the caller must call put_device on &@dev->dev (and not kfree),
 * as another code path may have obtained a reference to @dev.
 *
 * Returns: 0 on suceess, -error on failure
 */
int register_virtio_device(struct virtio_device *dev)
{
	int err;

	dev->dev.bus = &virtio_bus;
	device_initialize(&dev->dev);

	/* Assign a unique device index and hence name. */
	err = ida_alloc(&virtio_index_ida, GFP_KERNEL);
	if (err < 0)
		goto out;

	dev->index = err;
	err = dev_set_name(&dev->dev, "virtio%u", dev->index);
	if (err)
		goto out_ida_remove;

	err = virtio_device_of_init(dev);
	if (err)
		goto out_ida_remove;

	spin_lock_init(&dev->config_lock);
	dev->config_core_enabled = false;
	dev->config_change_pending = false;

	INIT_LIST_HEAD(&dev->vqs);
	spin_lock_init(&dev->vqs_list_lock);

	/* We always start by resetting the device, in case a previous
	 * driver messed it up.  This also tests that code path a little. */
	virtio_reset_device(dev);

	/* Acknowledge that we've seen the device. */
	virtio_add_status(dev, VIRTIO_CONFIG_S_ACKNOWLEDGE);

	virtio_debug_device_init(dev);

	/*
	 * device_add() causes the bus infrastructure to look for a matching
	 * driver.
	 */
	err = device_add(&dev->dev);
	if (err)
		goto out_of_node_put;

	return 0;

out_of_node_put:
	of_node_put(dev->dev.of_node);
out_ida_remove:
	ida_free(&virtio_index_ida, dev->index);
out:
	virtio_add_status(dev, VIRTIO_CONFIG_S_FAILED);
	return err;
}
EXPORT_SYMBOL_GPL(register_virtio_device);

bool is_virtio_device(struct device *dev)
{
	return dev->bus == &virtio_bus;
}
EXPORT_SYMBOL_GPL(is_virtio_device);

void unregister_virtio_device(struct virtio_device *dev)
{
	int index = dev->index; /* save for after device release */

	device_unregister(&dev->dev);
	virtio_debug_device_exit(dev);
	ida_free(&virtio_index_ida, index);
}
EXPORT_SYMBOL_GPL(unregister_virtio_device);

#ifdef CONFIG_PM_SLEEP
int virtio_device_freeze(struct virtio_device *dev)
{
	struct virtio_driver *drv = drv_to_virtio(dev->dev.driver);
	int ret;

	virtio_config_core_disable(dev);

	dev->failed = dev->config->get_status(dev) & VIRTIO_CONFIG_S_FAILED;

	if (drv && drv->freeze) {
		ret = drv->freeze(dev);
		if (ret) {
<<<<<<< HEAD
			virtio_config_enable(dev);
=======
			virtio_config_core_enable(dev);
>>>>>>> a6ad5510
			return ret;
		}
	}

	return 0;
}
EXPORT_SYMBOL_GPL(virtio_device_freeze);

int virtio_device_restore(struct virtio_device *dev)
{
	struct virtio_driver *drv = drv_to_virtio(dev->dev.driver);
	int ret;

	/* We always start by resetting the device, in case a previous
	 * driver messed it up. */
	virtio_reset_device(dev);

	/* Acknowledge that we've seen the device. */
	virtio_add_status(dev, VIRTIO_CONFIG_S_ACKNOWLEDGE);

	/* Maybe driver failed before freeze.
	 * Restore the failed status, for debugging. */
	if (dev->failed)
		virtio_add_status(dev, VIRTIO_CONFIG_S_FAILED);

	if (!drv)
		return 0;

	/* We have a driver! */
	virtio_add_status(dev, VIRTIO_CONFIG_S_DRIVER);

	ret = dev->config->finalize_features(dev);
	if (ret)
		goto err;

	ret = virtio_features_ok(dev);
	if (ret)
		goto err;

	if (drv->restore) {
		ret = drv->restore(dev);
		if (ret)
			goto err;
	}

	/* If restore didn't do it, mark device DRIVER_OK ourselves. */
	if (!(dev->config->get_status(dev) & VIRTIO_CONFIG_S_DRIVER_OK))
		virtio_device_ready(dev);

	virtio_config_core_enable(dev);

	return 0;

err:
	virtio_add_status(dev, VIRTIO_CONFIG_S_FAILED);
	return ret;
}
EXPORT_SYMBOL_GPL(virtio_device_restore);
#endif

static int virtio_init(void)
{
	if (bus_register(&virtio_bus) != 0)
		panic("virtio bus registration failed");
	virtio_debug_init();
	return 0;
}

static void __exit virtio_exit(void)
{
	virtio_debug_exit();
	bus_unregister(&virtio_bus);
	ida_destroy(&virtio_index_ida);
}
core_initcall(virtio_init);
module_exit(virtio_exit);

MODULE_DESCRIPTION("Virtio core interface");
MODULE_LICENSE("GPL");<|MERGE_RESOLUTION|>--- conflicted
+++ resolved
@@ -540,11 +540,7 @@
 	if (drv && drv->freeze) {
 		ret = drv->freeze(dev);
 		if (ret) {
-<<<<<<< HEAD
-			virtio_config_enable(dev);
-=======
 			virtio_config_core_enable(dev);
->>>>>>> a6ad5510
 			return ret;
 		}
 	}
