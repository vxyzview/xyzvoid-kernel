// SPDX-License-Identifier: GPL-2.0-or-later
/*
 * Universal Flash Storage Host controller driver Core
 * Copyright (C) 2011-2013 Samsung India Software Operations
 * Copyright (c) 2013-2016, The Linux Foundation. All rights reserved.
 *
 * Authors:
 *	Santosh Yaraganavi <santosh.sy@samsung.com>
 *	Vinayak Holikatti <h.vinayak@samsung.com>
 */

#include <linux/async.h>
#include <linux/devfreq.h>
#include <linux/nls.h>
#include <linux/of.h>
#include <linux/bitfield.h>
#include <linux/blk-pm.h>
#include <linux/blkdev.h>
#include <linux/clk.h>
#include <linux/delay.h>
#include <linux/interrupt.h>
#include <linux/module.h>
#include <linux/pm_opp.h>
#include <linux/regulator/consumer.h>
#include <linux/sched/clock.h>
#include <linux/iopoll.h>
#include <scsi/scsi_cmnd.h>
#include <scsi/scsi_dbg.h>
#include <scsi/scsi_driver.h>
#include <scsi/scsi_eh.h>
#include "ufshcd-priv.h"
#include <ufs/ufs_quirks.h>
#include <ufs/unipro.h>
#include "ufs-sysfs.h"
#include "ufs-debugfs.h"
#include "ufs-fault-injection.h"
#include "ufs_bsg.h"
#include "ufshcd-crypto.h"
#include <asm/unaligned.h>

#define CREATE_TRACE_POINTS
#include <trace/events/ufs.h>

#define UFSHCD_ENABLE_INTRS	(UTP_TRANSFER_REQ_COMPL |\
				 UTP_TASK_REQ_COMPL |\
				 UFSHCD_ERROR_MASK)

#define UFSHCD_ENABLE_MCQ_INTRS	(UTP_TASK_REQ_COMPL |\
				 UFSHCD_ERROR_MASK |\
				 MCQ_CQ_EVENT_STATUS)


/* UIC command timeout, unit: ms */
#define UIC_CMD_TIMEOUT	500

/* NOP OUT retries waiting for NOP IN response */
#define NOP_OUT_RETRIES    10
/* Timeout after 50 msecs if NOP OUT hangs without response */
#define NOP_OUT_TIMEOUT    50 /* msecs */

/* Query request retries */
#define QUERY_REQ_RETRIES 3
/* Query request timeout */
#define QUERY_REQ_TIMEOUT 1500 /* 1.5 seconds */

/* Advanced RPMB request timeout */
#define ADVANCED_RPMB_REQ_TIMEOUT  3000 /* 3 seconds */

/* Task management command timeout */
#define TM_CMD_TIMEOUT	100 /* msecs */

/* maximum number of retries for a general UIC command  */
#define UFS_UIC_COMMAND_RETRIES 3

/* maximum number of link-startup retries */
#define DME_LINKSTARTUP_RETRIES 3

/* maximum number of reset retries before giving up */
#define MAX_HOST_RESET_RETRIES 5

/* Maximum number of error handler retries before giving up */
#define MAX_ERR_HANDLER_RETRIES 5

/* Expose the flag value from utp_upiu_query.value */
#define MASK_QUERY_UPIU_FLAG_LOC 0xFF

/* Interrupt aggregation default timeout, unit: 40us */
#define INT_AGGR_DEF_TO	0x02

/* default delay of autosuspend: 2000 ms */
#define RPM_AUTOSUSPEND_DELAY_MS 2000

/* Default delay of RPM device flush delayed work */
#define RPM_DEV_FLUSH_RECHECK_WORK_DELAY_MS 5000

/* Default value of wait time before gating device ref clock */
#define UFSHCD_REF_CLK_GATING_WAIT_US 0xFF /* microsecs */

/* Polling time to wait for fDeviceInit */
#define FDEVICEINIT_COMPL_TIMEOUT 1500 /* millisecs */

/* Default RTC update every 10 seconds */
#define UFS_RTC_UPDATE_INTERVAL_MS (10 * MSEC_PER_SEC)

/* bMaxNumOfRTT is equal to two after device manufacturing */
#define DEFAULT_MAX_NUM_RTT 2

/* UFSHC 4.0 compliant HC support this mode. */
static bool use_mcq_mode = true;

static bool is_mcq_supported(struct ufs_hba *hba)
{
	return hba->mcq_sup && use_mcq_mode;
}

module_param(use_mcq_mode, bool, 0644);
MODULE_PARM_DESC(use_mcq_mode, "Control MCQ mode for controllers starting from UFSHCI 4.0. 1 - enable MCQ, 0 - disable MCQ. MCQ is enabled by default");

#define ufshcd_toggle_vreg(_dev, _vreg, _on)				\
	({                                                              \
		int _ret;                                               \
		if (_on)                                                \
			_ret = ufshcd_enable_vreg(_dev, _vreg);         \
		else                                                    \
			_ret = ufshcd_disable_vreg(_dev, _vreg);        \
		_ret;                                                   \
	})

#define ufshcd_hex_dump(prefix_str, buf, len) do {                       \
	size_t __len = (len);                                            \
	print_hex_dump(KERN_ERR, prefix_str,                             \
		       __len > 4 ? DUMP_PREFIX_OFFSET : DUMP_PREFIX_NONE,\
		       16, 4, buf, __len, false);                        \
} while (0)

int ufshcd_dump_regs(struct ufs_hba *hba, size_t offset, size_t len,
		     const char *prefix)
{
	u32 *regs;
	size_t pos;

	if (offset % 4 != 0 || len % 4 != 0) /* keep readl happy */
		return -EINVAL;

	regs = kzalloc(len, GFP_ATOMIC);
	if (!regs)
		return -ENOMEM;

	for (pos = 0; pos < len; pos += 4) {
		if (offset == 0 &&
		    pos >= REG_UIC_ERROR_CODE_PHY_ADAPTER_LAYER &&
		    pos <= REG_UIC_ERROR_CODE_DME)
			continue;
		regs[pos / 4] = ufshcd_readl(hba, offset + pos);
	}

	ufshcd_hex_dump(prefix, regs, len);
	kfree(regs);

	return 0;
}
EXPORT_SYMBOL_GPL(ufshcd_dump_regs);

enum {
	UFSHCD_MAX_CHANNEL	= 0,
	UFSHCD_MAX_ID		= 1,
};

static const char *const ufshcd_state_name[] = {
	[UFSHCD_STATE_RESET]			= "reset",
	[UFSHCD_STATE_OPERATIONAL]		= "operational",
	[UFSHCD_STATE_ERROR]			= "error",
	[UFSHCD_STATE_EH_SCHEDULED_FATAL]	= "eh_fatal",
	[UFSHCD_STATE_EH_SCHEDULED_NON_FATAL]	= "eh_non_fatal",
};

/* UFSHCD error handling flags */
enum {
	UFSHCD_EH_IN_PROGRESS = (1 << 0),
};

/* UFSHCD UIC layer error flags */
enum {
	UFSHCD_UIC_DL_PA_INIT_ERROR = (1 << 0), /* Data link layer error */
	UFSHCD_UIC_DL_NAC_RECEIVED_ERROR = (1 << 1), /* Data link layer error */
	UFSHCD_UIC_DL_TCx_REPLAY_ERROR = (1 << 2), /* Data link layer error */
	UFSHCD_UIC_NL_ERROR = (1 << 3), /* Network layer error */
	UFSHCD_UIC_TL_ERROR = (1 << 4), /* Transport Layer error */
	UFSHCD_UIC_DME_ERROR = (1 << 5), /* DME error */
	UFSHCD_UIC_PA_GENERIC_ERROR = (1 << 6), /* Generic PA error */
};

#define ufshcd_set_eh_in_progress(h) \
	((h)->eh_flags |= UFSHCD_EH_IN_PROGRESS)
#define ufshcd_eh_in_progress(h) \
	((h)->eh_flags & UFSHCD_EH_IN_PROGRESS)
#define ufshcd_clear_eh_in_progress(h) \
	((h)->eh_flags &= ~UFSHCD_EH_IN_PROGRESS)

const struct ufs_pm_lvl_states ufs_pm_lvl_states[] = {
	[UFS_PM_LVL_0] = {UFS_ACTIVE_PWR_MODE, UIC_LINK_ACTIVE_STATE},
	[UFS_PM_LVL_1] = {UFS_ACTIVE_PWR_MODE, UIC_LINK_HIBERN8_STATE},
	[UFS_PM_LVL_2] = {UFS_SLEEP_PWR_MODE, UIC_LINK_ACTIVE_STATE},
	[UFS_PM_LVL_3] = {UFS_SLEEP_PWR_MODE, UIC_LINK_HIBERN8_STATE},
	[UFS_PM_LVL_4] = {UFS_POWERDOWN_PWR_MODE, UIC_LINK_HIBERN8_STATE},
	[UFS_PM_LVL_5] = {UFS_POWERDOWN_PWR_MODE, UIC_LINK_OFF_STATE},
	/*
	 * For DeepSleep, the link is first put in hibern8 and then off.
	 * Leaving the link in hibern8 is not supported.
	 */
	[UFS_PM_LVL_6] = {UFS_DEEPSLEEP_PWR_MODE, UIC_LINK_OFF_STATE},
};

static inline enum ufs_dev_pwr_mode
ufs_get_pm_lvl_to_dev_pwr_mode(enum ufs_pm_level lvl)
{
	return ufs_pm_lvl_states[lvl].dev_state;
}

static inline enum uic_link_state
ufs_get_pm_lvl_to_link_pwr_state(enum ufs_pm_level lvl)
{
	return ufs_pm_lvl_states[lvl].link_state;
}

static inline enum ufs_pm_level
ufs_get_desired_pm_lvl_for_dev_link_state(enum ufs_dev_pwr_mode dev_state,
					enum uic_link_state link_state)
{
	enum ufs_pm_level lvl;

	for (lvl = UFS_PM_LVL_0; lvl < UFS_PM_LVL_MAX; lvl++) {
		if ((ufs_pm_lvl_states[lvl].dev_state == dev_state) &&
			(ufs_pm_lvl_states[lvl].link_state == link_state))
			return lvl;
	}

	/* if no match found, return the level 0 */
	return UFS_PM_LVL_0;
}

static bool ufshcd_is_ufs_dev_busy(struct ufs_hba *hba)
{
	return (hba->clk_gating.active_reqs || hba->outstanding_reqs || hba->outstanding_tasks ||
		hba->active_uic_cmd || hba->uic_async_done);
}

static const struct ufs_dev_quirk ufs_fixups[] = {
	/* UFS cards deviations table */
	{ .wmanufacturerid = UFS_VENDOR_MICRON,
	  .model = UFS_ANY_MODEL,
	  .quirk = UFS_DEVICE_QUIRK_DELAY_BEFORE_LPM },
	{ .wmanufacturerid = UFS_VENDOR_SAMSUNG,
	  .model = UFS_ANY_MODEL,
	  .quirk = UFS_DEVICE_QUIRK_DELAY_BEFORE_LPM |
		   UFS_DEVICE_QUIRK_HOST_PA_TACTIVATE |
		   UFS_DEVICE_QUIRK_RECOVERY_FROM_DL_NAC_ERRORS },
	{ .wmanufacturerid = UFS_VENDOR_SKHYNIX,
	  .model = UFS_ANY_MODEL,
	  .quirk = UFS_DEVICE_QUIRK_HOST_PA_SAVECONFIGTIME },
	{ .wmanufacturerid = UFS_VENDOR_SKHYNIX,
	  .model = "hB8aL1" /*H28U62301AMR*/,
	  .quirk = UFS_DEVICE_QUIRK_HOST_VS_DEBUGSAVECONFIGTIME },
	{ .wmanufacturerid = UFS_VENDOR_TOSHIBA,
	  .model = UFS_ANY_MODEL,
	  .quirk = UFS_DEVICE_QUIRK_DELAY_BEFORE_LPM },
	{ .wmanufacturerid = UFS_VENDOR_TOSHIBA,
	  .model = "THGLF2G9C8KBADG",
	  .quirk = UFS_DEVICE_QUIRK_PA_TACTIVATE },
	{ .wmanufacturerid = UFS_VENDOR_TOSHIBA,
	  .model = "THGLF2G9D8KBADG",
	  .quirk = UFS_DEVICE_QUIRK_PA_TACTIVATE },
	{}
};

static irqreturn_t ufshcd_tmc_handler(struct ufs_hba *hba);
static void ufshcd_async_scan(void *data, async_cookie_t cookie);
static int ufshcd_reset_and_restore(struct ufs_hba *hba);
static int ufshcd_eh_host_reset_handler(struct scsi_cmnd *cmd);
static int ufshcd_clear_tm_cmd(struct ufs_hba *hba, int tag);
static void ufshcd_hba_exit(struct ufs_hba *hba);
static int ufshcd_probe_hba(struct ufs_hba *hba, bool init_dev_params);
static int ufshcd_setup_clocks(struct ufs_hba *hba, bool on);
static inline void ufshcd_add_delay_before_dme_cmd(struct ufs_hba *hba);
static int ufshcd_host_reset_and_restore(struct ufs_hba *hba);
static void ufshcd_resume_clkscaling(struct ufs_hba *hba);
static void ufshcd_suspend_clkscaling(struct ufs_hba *hba);
static int ufshcd_scale_clks(struct ufs_hba *hba, unsigned long freq,
			     bool scale_up);
static irqreturn_t ufshcd_intr(int irq, void *__hba);
static int ufshcd_change_power_mode(struct ufs_hba *hba,
			     struct ufs_pa_layer_attr *pwr_mode);
static int ufshcd_setup_hba_vreg(struct ufs_hba *hba, bool on);
static int ufshcd_setup_vreg(struct ufs_hba *hba, bool on);
static inline int ufshcd_config_vreg_hpm(struct ufs_hba *hba,
					 struct ufs_vreg *vreg);
static void ufshcd_wb_toggle_buf_flush_during_h8(struct ufs_hba *hba,
						 bool enable);
static void ufshcd_hba_vreg_set_lpm(struct ufs_hba *hba);
static void ufshcd_hba_vreg_set_hpm(struct ufs_hba *hba);

void ufshcd_enable_irq(struct ufs_hba *hba)
{
	if (!hba->is_irq_enabled) {
		enable_irq(hba->irq);
		hba->is_irq_enabled = true;
	}
}
EXPORT_SYMBOL_GPL(ufshcd_enable_irq);

void ufshcd_disable_irq(struct ufs_hba *hba)
{
	if (hba->is_irq_enabled) {
		disable_irq(hba->irq);
		hba->is_irq_enabled = false;
	}
}
EXPORT_SYMBOL_GPL(ufshcd_disable_irq);

static void ufshcd_configure_wb(struct ufs_hba *hba)
{
	if (!ufshcd_is_wb_allowed(hba))
		return;

	ufshcd_wb_toggle(hba, true);

	ufshcd_wb_toggle_buf_flush_during_h8(hba, true);

	if (ufshcd_is_wb_buf_flush_allowed(hba))
		ufshcd_wb_toggle_buf_flush(hba, true);
}

static void ufshcd_scsi_unblock_requests(struct ufs_hba *hba)
{
	if (atomic_dec_and_test(&hba->scsi_block_reqs_cnt))
		scsi_unblock_requests(hba->host);
}

static void ufshcd_scsi_block_requests(struct ufs_hba *hba)
{
	if (atomic_inc_return(&hba->scsi_block_reqs_cnt) == 1)
		scsi_block_requests(hba->host);
}

static void ufshcd_add_cmd_upiu_trace(struct ufs_hba *hba, unsigned int tag,
				      enum ufs_trace_str_t str_t)
{
	struct utp_upiu_req *rq = hba->lrb[tag].ucd_req_ptr;
	struct utp_upiu_header *header;

	if (!trace_ufshcd_upiu_enabled())
		return;

	if (str_t == UFS_CMD_SEND)
		header = &rq->header;
	else
		header = &hba->lrb[tag].ucd_rsp_ptr->header;

	trace_ufshcd_upiu(dev_name(hba->dev), str_t, header, &rq->sc.cdb,
			  UFS_TSF_CDB);
}

static void ufshcd_add_query_upiu_trace(struct ufs_hba *hba,
					enum ufs_trace_str_t str_t,
					struct utp_upiu_req *rq_rsp)
{
	if (!trace_ufshcd_upiu_enabled())
		return;

	trace_ufshcd_upiu(dev_name(hba->dev), str_t, &rq_rsp->header,
			  &rq_rsp->qr, UFS_TSF_OSF);
}

static void ufshcd_add_tm_upiu_trace(struct ufs_hba *hba, unsigned int tag,
				     enum ufs_trace_str_t str_t)
{
	struct utp_task_req_desc *descp = &hba->utmrdl_base_addr[tag];

	if (!trace_ufshcd_upiu_enabled())
		return;

	if (str_t == UFS_TM_SEND)
		trace_ufshcd_upiu(dev_name(hba->dev), str_t,
				  &descp->upiu_req.req_header,
				  &descp->upiu_req.input_param1,
				  UFS_TSF_TM_INPUT);
	else
		trace_ufshcd_upiu(dev_name(hba->dev), str_t,
				  &descp->upiu_rsp.rsp_header,
				  &descp->upiu_rsp.output_param1,
				  UFS_TSF_TM_OUTPUT);
}

static void ufshcd_add_uic_command_trace(struct ufs_hba *hba,
					 const struct uic_command *ucmd,
					 enum ufs_trace_str_t str_t)
{
	u32 cmd;

	if (!trace_ufshcd_uic_command_enabled())
		return;

	if (str_t == UFS_CMD_SEND)
		cmd = ucmd->command;
	else
		cmd = ufshcd_readl(hba, REG_UIC_COMMAND);

	trace_ufshcd_uic_command(dev_name(hba->dev), str_t, cmd,
				 ufshcd_readl(hba, REG_UIC_COMMAND_ARG_1),
				 ufshcd_readl(hba, REG_UIC_COMMAND_ARG_2),
				 ufshcd_readl(hba, REG_UIC_COMMAND_ARG_3));
}

static void ufshcd_add_command_trace(struct ufs_hba *hba, unsigned int tag,
				     enum ufs_trace_str_t str_t)
{
	u64 lba = 0;
	u8 opcode = 0, group_id = 0;
	u32 doorbell = 0;
	u32 intr;
	int hwq_id = -1;
	struct ufshcd_lrb *lrbp = &hba->lrb[tag];
	struct scsi_cmnd *cmd = lrbp->cmd;
	struct request *rq = scsi_cmd_to_rq(cmd);
	int transfer_len = -1;

	if (!cmd)
		return;

	/* trace UPIU also */
	ufshcd_add_cmd_upiu_trace(hba, tag, str_t);
	if (!trace_ufshcd_command_enabled())
		return;

	opcode = cmd->cmnd[0];

	if (opcode == READ_10 || opcode == WRITE_10) {
		/*
		 * Currently we only fully trace read(10) and write(10) commands
		 */
		transfer_len =
		       be32_to_cpu(lrbp->ucd_req_ptr->sc.exp_data_transfer_len);
		lba = scsi_get_lba(cmd);
		if (opcode == WRITE_10)
			group_id = lrbp->cmd->cmnd[6];
	} else if (opcode == UNMAP) {
		/*
		 * The number of Bytes to be unmapped beginning with the lba.
		 */
		transfer_len = blk_rq_bytes(rq);
		lba = scsi_get_lba(cmd);
	}

	intr = ufshcd_readl(hba, REG_INTERRUPT_STATUS);

	if (hba->mcq_enabled) {
		struct ufs_hw_queue *hwq = ufshcd_mcq_req_to_hwq(hba, rq);

		hwq_id = hwq->id;
	} else {
		doorbell = ufshcd_readl(hba, REG_UTP_TRANSFER_REQ_DOOR_BELL);
	}
	trace_ufshcd_command(cmd->device, str_t, tag, doorbell, hwq_id,
			     transfer_len, intr, lba, opcode, group_id);
}

static void ufshcd_print_clk_freqs(struct ufs_hba *hba)
{
	struct ufs_clk_info *clki;
	struct list_head *head = &hba->clk_list_head;

	if (list_empty(head))
		return;

	list_for_each_entry(clki, head, list) {
		if (!IS_ERR_OR_NULL(clki->clk) && clki->min_freq &&
				clki->max_freq)
			dev_err(hba->dev, "clk: %s, rate: %u\n",
					clki->name, clki->curr_freq);
	}
}

static void ufshcd_print_evt(struct ufs_hba *hba, u32 id,
			     const char *err_name)
{
	int i;
	bool found = false;
	const struct ufs_event_hist *e;

	if (id >= UFS_EVT_CNT)
		return;

	e = &hba->ufs_stats.event[id];

	for (i = 0; i < UFS_EVENT_HIST_LENGTH; i++) {
		int p = (i + e->pos) % UFS_EVENT_HIST_LENGTH;

		if (e->tstamp[p] == 0)
			continue;
		dev_err(hba->dev, "%s[%d] = 0x%x at %lld us\n", err_name, p,
			e->val[p], div_u64(e->tstamp[p], 1000));
		found = true;
	}

	if (!found)
		dev_err(hba->dev, "No record of %s\n", err_name);
	else
		dev_err(hba->dev, "%s: total cnt=%llu\n", err_name, e->cnt);
}

static void ufshcd_print_evt_hist(struct ufs_hba *hba)
{
	ufshcd_dump_regs(hba, 0, UFSHCI_REG_SPACE_SIZE, "host_regs: ");

	ufshcd_print_evt(hba, UFS_EVT_PA_ERR, "pa_err");
	ufshcd_print_evt(hba, UFS_EVT_DL_ERR, "dl_err");
	ufshcd_print_evt(hba, UFS_EVT_NL_ERR, "nl_err");
	ufshcd_print_evt(hba, UFS_EVT_TL_ERR, "tl_err");
	ufshcd_print_evt(hba, UFS_EVT_DME_ERR, "dme_err");
	ufshcd_print_evt(hba, UFS_EVT_AUTO_HIBERN8_ERR,
			 "auto_hibern8_err");
	ufshcd_print_evt(hba, UFS_EVT_FATAL_ERR, "fatal_err");
	ufshcd_print_evt(hba, UFS_EVT_LINK_STARTUP_FAIL,
			 "link_startup_fail");
	ufshcd_print_evt(hba, UFS_EVT_RESUME_ERR, "resume_fail");
	ufshcd_print_evt(hba, UFS_EVT_SUSPEND_ERR,
			 "suspend_fail");
	ufshcd_print_evt(hba, UFS_EVT_WL_RES_ERR, "wlun resume_fail");
	ufshcd_print_evt(hba, UFS_EVT_WL_SUSP_ERR,
			 "wlun suspend_fail");
	ufshcd_print_evt(hba, UFS_EVT_DEV_RESET, "dev_reset");
	ufshcd_print_evt(hba, UFS_EVT_HOST_RESET, "host_reset");
	ufshcd_print_evt(hba, UFS_EVT_ABORT, "task_abort");

	ufshcd_vops_dbg_register_dump(hba);
}

static
void ufshcd_print_tr(struct ufs_hba *hba, int tag, bool pr_prdt)
{
	const struct ufshcd_lrb *lrbp;
	int prdt_length;

	lrbp = &hba->lrb[tag];

	dev_err(hba->dev, "UPIU[%d] - issue time %lld us\n",
			tag, div_u64(lrbp->issue_time_stamp_local_clock, 1000));
	dev_err(hba->dev, "UPIU[%d] - complete time %lld us\n",
			tag, div_u64(lrbp->compl_time_stamp_local_clock, 1000));
	dev_err(hba->dev,
		"UPIU[%d] - Transfer Request Descriptor phys@0x%llx\n",
		tag, (u64)lrbp->utrd_dma_addr);

	ufshcd_hex_dump("UPIU TRD: ", lrbp->utr_descriptor_ptr,
			sizeof(struct utp_transfer_req_desc));
	dev_err(hba->dev, "UPIU[%d] - Request UPIU phys@0x%llx\n", tag,
		(u64)lrbp->ucd_req_dma_addr);
	ufshcd_hex_dump("UPIU REQ: ", lrbp->ucd_req_ptr,
			sizeof(struct utp_upiu_req));
	dev_err(hba->dev, "UPIU[%d] - Response UPIU phys@0x%llx\n", tag,
		(u64)lrbp->ucd_rsp_dma_addr);
	ufshcd_hex_dump("UPIU RSP: ", lrbp->ucd_rsp_ptr,
			sizeof(struct utp_upiu_rsp));

	prdt_length = le16_to_cpu(
		lrbp->utr_descriptor_ptr->prd_table_length);
	if (hba->quirks & UFSHCD_QUIRK_PRDT_BYTE_GRAN)
		prdt_length /= ufshcd_sg_entry_size(hba);

	dev_err(hba->dev,
		"UPIU[%d] - PRDT - %d entries  phys@0x%llx\n",
		tag, prdt_length,
		(u64)lrbp->ucd_prdt_dma_addr);

	if (pr_prdt)
		ufshcd_hex_dump("UPIU PRDT: ", lrbp->ucd_prdt_ptr,
			ufshcd_sg_entry_size(hba) * prdt_length);
}

static bool ufshcd_print_tr_iter(struct request *req, void *priv)
{
	struct scsi_device *sdev = req->q->queuedata;
	struct Scsi_Host *shost = sdev->host;
	struct ufs_hba *hba = shost_priv(shost);

	ufshcd_print_tr(hba, req->tag, *(bool *)priv);

	return true;
}

/**
 * ufshcd_print_trs_all - print trs for all started requests.
 * @hba: per-adapter instance.
 * @pr_prdt: need to print prdt or not.
 */
static void ufshcd_print_trs_all(struct ufs_hba *hba, bool pr_prdt)
{
	blk_mq_tagset_busy_iter(&hba->host->tag_set, ufshcd_print_tr_iter, &pr_prdt);
}

static void ufshcd_print_tmrs(struct ufs_hba *hba, unsigned long bitmap)
{
	int tag;

	for_each_set_bit(tag, &bitmap, hba->nutmrs) {
		struct utp_task_req_desc *tmrdp = &hba->utmrdl_base_addr[tag];

		dev_err(hba->dev, "TM[%d] - Task Management Header\n", tag);
		ufshcd_hex_dump("", tmrdp, sizeof(*tmrdp));
	}
}

static void ufshcd_print_host_state(struct ufs_hba *hba)
{
	const struct scsi_device *sdev_ufs = hba->ufs_device_wlun;

	dev_err(hba->dev, "UFS Host state=%d\n", hba->ufshcd_state);
	dev_err(hba->dev, "outstanding reqs=0x%lx tasks=0x%lx\n",
		hba->outstanding_reqs, hba->outstanding_tasks);
	dev_err(hba->dev, "saved_err=0x%x, saved_uic_err=0x%x\n",
		hba->saved_err, hba->saved_uic_err);
	dev_err(hba->dev, "Device power mode=%d, UIC link state=%d\n",
		hba->curr_dev_pwr_mode, hba->uic_link_state);
	dev_err(hba->dev, "PM in progress=%d, sys. suspended=%d\n",
		hba->pm_op_in_progress, hba->is_sys_suspended);
	dev_err(hba->dev, "Auto BKOPS=%d, Host self-block=%d\n",
		hba->auto_bkops_enabled, hba->host->host_self_blocked);
	dev_err(hba->dev, "Clk gate=%d\n", hba->clk_gating.state);
	dev_err(hba->dev,
		"last_hibern8_exit_tstamp at %lld us, hibern8_exit_cnt=%d\n",
		div_u64(hba->ufs_stats.last_hibern8_exit_tstamp, 1000),
		hba->ufs_stats.hibern8_exit_cnt);
	dev_err(hba->dev, "last intr at %lld us, last intr status=0x%x\n",
		div_u64(hba->ufs_stats.last_intr_ts, 1000),
		hba->ufs_stats.last_intr_status);
	dev_err(hba->dev, "error handling flags=0x%x, req. abort count=%d\n",
		hba->eh_flags, hba->req_abort_count);
	dev_err(hba->dev, "hba->ufs_version=0x%x, Host capabilities=0x%x, caps=0x%x\n",
		hba->ufs_version, hba->capabilities, hba->caps);
	dev_err(hba->dev, "quirks=0x%x, dev. quirks=0x%x\n", hba->quirks,
		hba->dev_quirks);
	if (sdev_ufs)
		dev_err(hba->dev, "UFS dev info: %.8s %.16s rev %.4s\n",
			sdev_ufs->vendor, sdev_ufs->model, sdev_ufs->rev);

	ufshcd_print_clk_freqs(hba);
}

/**
 * ufshcd_print_pwr_info - print power params as saved in hba
 * power info
 * @hba: per-adapter instance
 */
static void ufshcd_print_pwr_info(struct ufs_hba *hba)
{
	static const char * const names[] = {
		"INVALID MODE",
		"FAST MODE",
		"SLOW_MODE",
		"INVALID MODE",
		"FASTAUTO_MODE",
		"SLOWAUTO_MODE",
		"INVALID MODE",
	};

	/*
	 * Using dev_dbg to avoid messages during runtime PM to avoid
	 * never-ending cycles of messages written back to storage by user space
	 * causing runtime resume, causing more messages and so on.
	 */
	dev_dbg(hba->dev, "%s:[RX, TX]: gear=[%d, %d], lane[%d, %d], pwr[%s, %s], rate = %d\n",
		 __func__,
		 hba->pwr_info.gear_rx, hba->pwr_info.gear_tx,
		 hba->pwr_info.lane_rx, hba->pwr_info.lane_tx,
		 names[hba->pwr_info.pwr_rx],
		 names[hba->pwr_info.pwr_tx],
		 hba->pwr_info.hs_rate);
}

static void ufshcd_device_reset(struct ufs_hba *hba)
{
	int err;

	err = ufshcd_vops_device_reset(hba);

	if (!err) {
		ufshcd_set_ufs_dev_active(hba);
		if (ufshcd_is_wb_allowed(hba)) {
			hba->dev_info.wb_enabled = false;
			hba->dev_info.wb_buf_flush_enabled = false;
		}
		if (hba->dev_info.rtc_type == UFS_RTC_RELATIVE)
			hba->dev_info.rtc_time_baseline = 0;
	}
	if (err != -EOPNOTSUPP)
		ufshcd_update_evt_hist(hba, UFS_EVT_DEV_RESET, err);
}

void ufshcd_delay_us(unsigned long us, unsigned long tolerance)
{
	if (!us)
		return;

	if (us < 10)
		udelay(us);
	else
		usleep_range(us, us + tolerance);
}
EXPORT_SYMBOL_GPL(ufshcd_delay_us);

/**
 * ufshcd_wait_for_register - wait for register value to change
 * @hba: per-adapter interface
 * @reg: mmio register offset
 * @mask: mask to apply to the read register value
 * @val: value to wait for
 * @interval_us: polling interval in microseconds
 * @timeout_ms: timeout in milliseconds
 *
 * Return: -ETIMEDOUT on error, zero on success.
 */
static int ufshcd_wait_for_register(struct ufs_hba *hba, u32 reg, u32 mask,
				u32 val, unsigned long interval_us,
				unsigned long timeout_ms)
{
	int err = 0;
	unsigned long timeout = jiffies + msecs_to_jiffies(timeout_ms);

	/* ignore bits that we don't intend to wait on */
	val = val & mask;

	while ((ufshcd_readl(hba, reg) & mask) != val) {
		usleep_range(interval_us, interval_us + 50);
		if (time_after(jiffies, timeout)) {
			if ((ufshcd_readl(hba, reg) & mask) != val)
				err = -ETIMEDOUT;
			break;
		}
	}

	return err;
}

/**
 * ufshcd_get_intr_mask - Get the interrupt bit mask
 * @hba: Pointer to adapter instance
 *
 * Return: interrupt bit mask per version
 */
static inline u32 ufshcd_get_intr_mask(struct ufs_hba *hba)
{
	if (hba->ufs_version <= ufshci_version(2, 0))
		return INTERRUPT_MASK_ALL_VER_11;

	return INTERRUPT_MASK_ALL_VER_21;
}

/**
 * ufshcd_get_ufs_version - Get the UFS version supported by the HBA
 * @hba: Pointer to adapter instance
 *
 * Return: UFSHCI version supported by the controller
 */
static inline u32 ufshcd_get_ufs_version(struct ufs_hba *hba)
{
	u32 ufshci_ver;

	if (hba->quirks & UFSHCD_QUIRK_BROKEN_UFS_HCI_VERSION)
		ufshci_ver = ufshcd_vops_get_ufs_hci_version(hba);
	else
		ufshci_ver = ufshcd_readl(hba, REG_UFS_VERSION);

	/*
	 * UFSHCI v1.x uses a different version scheme, in order
	 * to allow the use of comparisons with the ufshci_version
	 * function, we convert it to the same scheme as ufs 2.0+.
	 */
	if (ufshci_ver & 0x00010000)
		return ufshci_version(1, ufshci_ver & 0x00000100);

	return ufshci_ver;
}

/**
 * ufshcd_is_device_present - Check if any device connected to
 *			      the host controller
 * @hba: pointer to adapter instance
 *
 * Return: true if device present, false if no device detected
 */
static inline bool ufshcd_is_device_present(struct ufs_hba *hba)
{
	return ufshcd_readl(hba, REG_CONTROLLER_STATUS) & DEVICE_PRESENT;
}

/**
 * ufshcd_get_tr_ocs - Get the UTRD Overall Command Status
 * @lrbp: pointer to local command reference block
 * @cqe: pointer to the completion queue entry
 *
 * This function is used to get the OCS field from UTRD
 *
 * Return: the OCS field in the UTRD.
 */
static enum utp_ocs ufshcd_get_tr_ocs(struct ufshcd_lrb *lrbp,
				      struct cq_entry *cqe)
{
	if (cqe)
		return le32_to_cpu(cqe->status) & MASK_OCS;

	return lrbp->utr_descriptor_ptr->header.ocs & MASK_OCS;
}

/**
 * ufshcd_utrl_clear() - Clear requests from the controller request list.
 * @hba: per adapter instance
 * @mask: mask with one bit set for each request to be cleared
 */
static inline void ufshcd_utrl_clear(struct ufs_hba *hba, u32 mask)
{
	if (hba->quirks & UFSHCI_QUIRK_BROKEN_REQ_LIST_CLR)
		mask = ~mask;
	/*
	 * From the UFSHCI specification: "UTP Transfer Request List CLear
	 * Register (UTRLCLR): This field is bit significant. Each bit
	 * corresponds to a slot in the UTP Transfer Request List, where bit 0
	 * corresponds to request slot 0. A bit in this field is set to ‘0’
	 * by host software to indicate to the host controller that a transfer
	 * request slot is cleared. The host controller
	 * shall free up any resources associated to the request slot
	 * immediately, and shall set the associated bit in UTRLDBR to ‘0’. The
	 * host software indicates no change to request slots by setting the
	 * associated bits in this field to ‘1’. Bits in this field shall only
	 * be set ‘1’ or ‘0’ by host software when UTRLRSR is set to ‘1’."
	 */
	ufshcd_writel(hba, ~mask, REG_UTP_TRANSFER_REQ_LIST_CLEAR);
}

/**
 * ufshcd_utmrl_clear - Clear a bit in UTMRLCLR register
 * @hba: per adapter instance
 * @pos: position of the bit to be cleared
 */
static inline void ufshcd_utmrl_clear(struct ufs_hba *hba, u32 pos)
{
	if (hba->quirks & UFSHCI_QUIRK_BROKEN_REQ_LIST_CLR)
		ufshcd_writel(hba, (1 << pos), REG_UTP_TASK_REQ_LIST_CLEAR);
	else
		ufshcd_writel(hba, ~(1 << pos), REG_UTP_TASK_REQ_LIST_CLEAR);
}

/**
 * ufshcd_get_lists_status - Check UCRDY, UTRLRDY and UTMRLRDY
 * @reg: Register value of host controller status
 *
 * Return: 0 on success; a positive value if failed.
 */
static inline int ufshcd_get_lists_status(u32 reg)
{
	return !((reg & UFSHCD_STATUS_READY) == UFSHCD_STATUS_READY);
}

/**
 * ufshcd_get_uic_cmd_result - Get the UIC command result
 * @hba: Pointer to adapter instance
 *
 * This function gets the result of UIC command completion
 *
 * Return: 0 on success; non-zero value on error.
 */
static inline int ufshcd_get_uic_cmd_result(struct ufs_hba *hba)
{
	return ufshcd_readl(hba, REG_UIC_COMMAND_ARG_2) &
	       MASK_UIC_COMMAND_RESULT;
}

/**
 * ufshcd_get_dme_attr_val - Get the value of attribute returned by UIC command
 * @hba: Pointer to adapter instance
 *
 * This function gets UIC command argument3
 *
 * Return: 0 on success; non-zero value on error.
 */
static inline u32 ufshcd_get_dme_attr_val(struct ufs_hba *hba)
{
	return ufshcd_readl(hba, REG_UIC_COMMAND_ARG_3);
}

/**
 * ufshcd_get_req_rsp - returns the TR response transaction type
 * @ucd_rsp_ptr: pointer to response UPIU
 *
 * Return: UPIU type.
 */
static inline enum upiu_response_transaction
ufshcd_get_req_rsp(struct utp_upiu_rsp *ucd_rsp_ptr)
{
	return ucd_rsp_ptr->header.transaction_code;
}

/**
 * ufshcd_is_exception_event - Check if the device raised an exception event
 * @ucd_rsp_ptr: pointer to response UPIU
 *
 * The function checks if the device raised an exception event indicated in
 * the Device Information field of response UPIU.
 *
 * Return: true if exception is raised, false otherwise.
 */
static inline bool ufshcd_is_exception_event(struct utp_upiu_rsp *ucd_rsp_ptr)
{
	return ucd_rsp_ptr->header.device_information & 1;
}

/**
 * ufshcd_reset_intr_aggr - Reset interrupt aggregation values.
 * @hba: per adapter instance
 */
static inline void
ufshcd_reset_intr_aggr(struct ufs_hba *hba)
{
	ufshcd_writel(hba, INT_AGGR_ENABLE |
		      INT_AGGR_COUNTER_AND_TIMER_RESET,
		      REG_UTP_TRANSFER_REQ_INT_AGG_CONTROL);
}

/**
 * ufshcd_config_intr_aggr - Configure interrupt aggregation values.
 * @hba: per adapter instance
 * @cnt: Interrupt aggregation counter threshold
 * @tmout: Interrupt aggregation timeout value
 */
static inline void
ufshcd_config_intr_aggr(struct ufs_hba *hba, u8 cnt, u8 tmout)
{
	ufshcd_writel(hba, INT_AGGR_ENABLE | INT_AGGR_PARAM_WRITE |
		      INT_AGGR_COUNTER_THLD_VAL(cnt) |
		      INT_AGGR_TIMEOUT_VAL(tmout),
		      REG_UTP_TRANSFER_REQ_INT_AGG_CONTROL);
}

/**
 * ufshcd_disable_intr_aggr - Disables interrupt aggregation.
 * @hba: per adapter instance
 */
static inline void ufshcd_disable_intr_aggr(struct ufs_hba *hba)
{
	ufshcd_writel(hba, 0, REG_UTP_TRANSFER_REQ_INT_AGG_CONTROL);
}

/**
 * ufshcd_enable_run_stop_reg - Enable run-stop registers,
 *			When run-stop registers are set to 1, it indicates the
 *			host controller that it can process the requests
 * @hba: per adapter instance
 */
static void ufshcd_enable_run_stop_reg(struct ufs_hba *hba)
{
	ufshcd_writel(hba, UTP_TASK_REQ_LIST_RUN_STOP_BIT,
		      REG_UTP_TASK_REQ_LIST_RUN_STOP);
	ufshcd_writel(hba, UTP_TRANSFER_REQ_LIST_RUN_STOP_BIT,
		      REG_UTP_TRANSFER_REQ_LIST_RUN_STOP);
}

/**
 * ufshcd_hba_start - Start controller initialization sequence
 * @hba: per adapter instance
 */
static inline void ufshcd_hba_start(struct ufs_hba *hba)
{
	u32 val = CONTROLLER_ENABLE;

	if (ufshcd_crypto_enable(hba))
		val |= CRYPTO_GENERAL_ENABLE;

	ufshcd_writel(hba, val, REG_CONTROLLER_ENABLE);
}

/**
 * ufshcd_is_hba_active - Get controller state
 * @hba: per adapter instance
 *
 * Return: true if and only if the controller is active.
 */
bool ufshcd_is_hba_active(struct ufs_hba *hba)
{
	return ufshcd_readl(hba, REG_CONTROLLER_ENABLE) & CONTROLLER_ENABLE;
}
EXPORT_SYMBOL_GPL(ufshcd_is_hba_active);

/**
 * ufshcd_pm_qos_init - initialize PM QoS request
 * @hba: per adapter instance
 */
void ufshcd_pm_qos_init(struct ufs_hba *hba)
{

	if (hba->pm_qos_enabled)
		return;

	cpu_latency_qos_add_request(&hba->pm_qos_req, PM_QOS_DEFAULT_VALUE);

	if (cpu_latency_qos_request_active(&hba->pm_qos_req))
		hba->pm_qos_enabled = true;
}

/**
 * ufshcd_pm_qos_exit - remove request from PM QoS
 * @hba: per adapter instance
 */
void ufshcd_pm_qos_exit(struct ufs_hba *hba)
{
	if (!hba->pm_qos_enabled)
		return;

	cpu_latency_qos_remove_request(&hba->pm_qos_req);
	hba->pm_qos_enabled = false;
}

/**
 * ufshcd_pm_qos_update - update PM QoS request
 * @hba: per adapter instance
 * @on: If True, vote for perf PM QoS mode otherwise power save mode
 */
static void ufshcd_pm_qos_update(struct ufs_hba *hba, bool on)
{
	if (!hba->pm_qos_enabled)
		return;

	cpu_latency_qos_update_request(&hba->pm_qos_req, on ? 0 : PM_QOS_DEFAULT_VALUE);
}

/**
 * ufshcd_set_clk_freq - set UFS controller clock frequencies
 * @hba: per adapter instance
 * @scale_up: If True, set max possible frequency othewise set low frequency
 *
 * Return: 0 if successful; < 0 upon failure.
 */
static int ufshcd_set_clk_freq(struct ufs_hba *hba, bool scale_up)
{
	int ret = 0;
	struct ufs_clk_info *clki;
	struct list_head *head = &hba->clk_list_head;

	if (list_empty(head))
		goto out;

	list_for_each_entry(clki, head, list) {
		if (!IS_ERR_OR_NULL(clki->clk)) {
			if (scale_up && clki->max_freq) {
				if (clki->curr_freq == clki->max_freq)
					continue;

				ret = clk_set_rate(clki->clk, clki->max_freq);
				if (ret) {
					dev_err(hba->dev, "%s: %s clk set rate(%dHz) failed, %d\n",
						__func__, clki->name,
						clki->max_freq, ret);
					break;
				}
				trace_ufshcd_clk_scaling(dev_name(hba->dev),
						"scaled up", clki->name,
						clki->curr_freq,
						clki->max_freq);

				clki->curr_freq = clki->max_freq;

			} else if (!scale_up && clki->min_freq) {
				if (clki->curr_freq == clki->min_freq)
					continue;

				ret = clk_set_rate(clki->clk, clki->min_freq);
				if (ret) {
					dev_err(hba->dev, "%s: %s clk set rate(%dHz) failed, %d\n",
						__func__, clki->name,
						clki->min_freq, ret);
					break;
				}
				trace_ufshcd_clk_scaling(dev_name(hba->dev),
						"scaled down", clki->name,
						clki->curr_freq,
						clki->min_freq);
				clki->curr_freq = clki->min_freq;
			}
		}
		dev_dbg(hba->dev, "%s: clk: %s, rate: %lu\n", __func__,
				clki->name, clk_get_rate(clki->clk));
	}

out:
	return ret;
}

int ufshcd_opp_config_clks(struct device *dev, struct opp_table *opp_table,
			   struct dev_pm_opp *opp, void *data,
			   bool scaling_down)
{
	struct ufs_hba *hba = dev_get_drvdata(dev);
	struct list_head *head = &hba->clk_list_head;
	struct ufs_clk_info *clki;
	unsigned long freq;
	u8 idx = 0;
	int ret;

	list_for_each_entry(clki, head, list) {
		if (!IS_ERR_OR_NULL(clki->clk)) {
			freq = dev_pm_opp_get_freq_indexed(opp, idx++);

			/* Do not set rate for clocks having frequency as 0 */
			if (!freq)
				continue;

			ret = clk_set_rate(clki->clk, freq);
			if (ret) {
				dev_err(dev, "%s: %s clk set rate(%ldHz) failed, %d\n",
					__func__, clki->name, freq, ret);
				return ret;
			}

			trace_ufshcd_clk_scaling(dev_name(dev),
				(scaling_down ? "scaled down" : "scaled up"),
				clki->name, hba->clk_scaling.target_freq, freq);
		}
	}

	return 0;
}
EXPORT_SYMBOL_GPL(ufshcd_opp_config_clks);

static int ufshcd_opp_set_rate(struct ufs_hba *hba, unsigned long freq)
{
	struct dev_pm_opp *opp;
	int ret;

	opp = dev_pm_opp_find_freq_floor_indexed(hba->dev,
						 &freq, 0);
	if (IS_ERR(opp))
		return PTR_ERR(opp);

	ret = dev_pm_opp_set_opp(hba->dev, opp);
	dev_pm_opp_put(opp);

	return ret;
}

/**
 * ufshcd_scale_clks - scale up or scale down UFS controller clocks
 * @hba: per adapter instance
 * @freq: frequency to scale
 * @scale_up: True if scaling up and false if scaling down
 *
 * Return: 0 if successful; < 0 upon failure.
 */
static int ufshcd_scale_clks(struct ufs_hba *hba, unsigned long freq,
			     bool scale_up)
{
	int ret = 0;
	ktime_t start = ktime_get();

	ret = ufshcd_vops_clk_scale_notify(hba, scale_up, PRE_CHANGE);
	if (ret)
		goto out;

	if (hba->use_pm_opp)
		ret = ufshcd_opp_set_rate(hba, freq);
	else
		ret = ufshcd_set_clk_freq(hba, scale_up);
	if (ret)
		goto out;

	ret = ufshcd_vops_clk_scale_notify(hba, scale_up, POST_CHANGE);
	if (ret) {
		if (hba->use_pm_opp)
			ufshcd_opp_set_rate(hba,
					    hba->devfreq->previous_freq);
		else
			ufshcd_set_clk_freq(hba, !scale_up);
		goto out;
	}

	ufshcd_pm_qos_update(hba, scale_up);

out:
	trace_ufshcd_profile_clk_scaling(dev_name(hba->dev),
			(scale_up ? "up" : "down"),
			ktime_to_us(ktime_sub(ktime_get(), start)), ret);
	return ret;
}

/**
 * ufshcd_is_devfreq_scaling_required - check if scaling is required or not
 * @hba: per adapter instance
 * @freq: frequency to scale
 * @scale_up: True if scaling up and false if scaling down
 *
 * Return: true if scaling is required, false otherwise.
 */
static bool ufshcd_is_devfreq_scaling_required(struct ufs_hba *hba,
					       unsigned long freq, bool scale_up)
{
	struct ufs_clk_info *clki;
	struct list_head *head = &hba->clk_list_head;

	if (list_empty(head))
		return false;

	if (hba->use_pm_opp)
		return freq != hba->clk_scaling.target_freq;

	list_for_each_entry(clki, head, list) {
		if (!IS_ERR_OR_NULL(clki->clk)) {
			if (scale_up && clki->max_freq) {
				if (clki->curr_freq == clki->max_freq)
					continue;
				return true;
			} else if (!scale_up && clki->min_freq) {
				if (clki->curr_freq == clki->min_freq)
					continue;
				return true;
			}
		}
	}

	return false;
}

/*
 * Determine the number of pending commands by counting the bits in the SCSI
 * device budget maps. This approach has been selected because a bit is set in
 * the budget map before scsi_host_queue_ready() checks the host_self_blocked
 * flag. The host_self_blocked flag can be modified by calling
 * scsi_block_requests() or scsi_unblock_requests().
 */
static u32 ufshcd_pending_cmds(struct ufs_hba *hba)
{
	const struct scsi_device *sdev;
	u32 pending = 0;

	lockdep_assert_held(hba->host->host_lock);
	__shost_for_each_device(sdev, hba->host)
		pending += sbitmap_weight(&sdev->budget_map);

	return pending;
}

/*
 * Wait until all pending SCSI commands and TMFs have finished or the timeout
 * has expired.
 *
 * Return: 0 upon success; -EBUSY upon timeout.
 */
static int ufshcd_wait_for_doorbell_clr(struct ufs_hba *hba,
					u64 wait_timeout_us)
{
	unsigned long flags;
	int ret = 0;
	u32 tm_doorbell;
	u32 tr_pending;
	bool timeout = false, do_last_check = false;
	ktime_t start;

	ufshcd_hold(hba);
	spin_lock_irqsave(hba->host->host_lock, flags);
	/*
	 * Wait for all the outstanding tasks/transfer requests.
	 * Verify by checking the doorbell registers are clear.
	 */
	start = ktime_get();
	do {
		if (hba->ufshcd_state != UFSHCD_STATE_OPERATIONAL) {
			ret = -EBUSY;
			goto out;
		}

		tm_doorbell = ufshcd_readl(hba, REG_UTP_TASK_REQ_DOOR_BELL);
		tr_pending = ufshcd_pending_cmds(hba);
		if (!tm_doorbell && !tr_pending) {
			timeout = false;
			break;
		} else if (do_last_check) {
			break;
		}

		spin_unlock_irqrestore(hba->host->host_lock, flags);
		io_schedule_timeout(msecs_to_jiffies(20));
		if (ktime_to_us(ktime_sub(ktime_get(), start)) >
		    wait_timeout_us) {
			timeout = true;
			/*
			 * We might have scheduled out for long time so make
			 * sure to check if doorbells are cleared by this time
			 * or not.
			 */
			do_last_check = true;
		}
		spin_lock_irqsave(hba->host->host_lock, flags);
	} while (tm_doorbell || tr_pending);

	if (timeout) {
		dev_err(hba->dev,
			"%s: timedout waiting for doorbell to clear (tm=0x%x, tr=0x%x)\n",
			__func__, tm_doorbell, tr_pending);
		ret = -EBUSY;
	}
out:
	spin_unlock_irqrestore(hba->host->host_lock, flags);
	ufshcd_release(hba);
	return ret;
}

/**
 * ufshcd_scale_gear - scale up/down UFS gear
 * @hba: per adapter instance
 * @scale_up: True for scaling up gear and false for scaling down
 *
 * Return: 0 for success; -EBUSY if scaling can't happen at this time;
 * non-zero for any other errors.
 */
static int ufshcd_scale_gear(struct ufs_hba *hba, bool scale_up)
{
	int ret = 0;
	struct ufs_pa_layer_attr new_pwr_info;

	if (scale_up) {
		memcpy(&new_pwr_info, &hba->clk_scaling.saved_pwr_info,
		       sizeof(struct ufs_pa_layer_attr));
	} else {
		memcpy(&new_pwr_info, &hba->pwr_info,
		       sizeof(struct ufs_pa_layer_attr));

		if (hba->pwr_info.gear_tx > hba->clk_scaling.min_gear ||
		    hba->pwr_info.gear_rx > hba->clk_scaling.min_gear) {
			/* save the current power mode */
			memcpy(&hba->clk_scaling.saved_pwr_info,
				&hba->pwr_info,
				sizeof(struct ufs_pa_layer_attr));

			/* scale down gear */
			new_pwr_info.gear_tx = hba->clk_scaling.min_gear;
			new_pwr_info.gear_rx = hba->clk_scaling.min_gear;
		}
	}

	/* check if the power mode needs to be changed or not? */
	ret = ufshcd_config_pwr_mode(hba, &new_pwr_info);
	if (ret)
		dev_err(hba->dev, "%s: failed err %d, old gear: (tx %d rx %d), new gear: (tx %d rx %d)",
			__func__, ret,
			hba->pwr_info.gear_tx, hba->pwr_info.gear_rx,
			new_pwr_info.gear_tx, new_pwr_info.gear_rx);

	return ret;
}

/*
 * Wait until all pending SCSI commands and TMFs have finished or the timeout
 * has expired.
 *
 * Return: 0 upon success; -EBUSY upon timeout.
 */
static int ufshcd_clock_scaling_prepare(struct ufs_hba *hba, u64 timeout_us)
{
	int ret = 0;
	/*
	 * make sure that there are no outstanding requests when
	 * clock scaling is in progress
	 */
	blk_mq_quiesce_tagset(&hba->host->tag_set);
	mutex_lock(&hba->wb_mutex);
	down_write(&hba->clk_scaling_lock);

	if (!hba->clk_scaling.is_allowed ||
	    ufshcd_wait_for_doorbell_clr(hba, timeout_us)) {
		ret = -EBUSY;
		up_write(&hba->clk_scaling_lock);
		mutex_unlock(&hba->wb_mutex);
		blk_mq_unquiesce_tagset(&hba->host->tag_set);
		goto out;
	}

	/* let's not get into low power until clock scaling is completed */
	ufshcd_hold(hba);

out:
	return ret;
}

static void ufshcd_clock_scaling_unprepare(struct ufs_hba *hba, int err, bool scale_up)
{
	up_write(&hba->clk_scaling_lock);

	/* Enable Write Booster if we have scaled up else disable it */
	if (ufshcd_enable_wb_if_scaling_up(hba) && !err)
		ufshcd_wb_toggle(hba, scale_up);

	mutex_unlock(&hba->wb_mutex);

	blk_mq_unquiesce_tagset(&hba->host->tag_set);
	ufshcd_release(hba);
}

/**
 * ufshcd_devfreq_scale - scale up/down UFS clocks and gear
 * @hba: per adapter instance
 * @freq: frequency to scale
 * @scale_up: True for scaling up and false for scalin down
 *
 * Return: 0 for success; -EBUSY if scaling can't happen at this time; non-zero
 * for any other errors.
 */
static int ufshcd_devfreq_scale(struct ufs_hba *hba, unsigned long freq,
				bool scale_up)
{
	int ret = 0;

	ret = ufshcd_clock_scaling_prepare(hba, 1 * USEC_PER_SEC);
	if (ret)
		return ret;

	/* scale down the gear before scaling down clocks */
	if (!scale_up) {
		ret = ufshcd_scale_gear(hba, false);
		if (ret)
			goto out_unprepare;
	}

	ret = ufshcd_scale_clks(hba, freq, scale_up);
	if (ret) {
		if (!scale_up)
			ufshcd_scale_gear(hba, true);
		goto out_unprepare;
	}

	/* scale up the gear after scaling up clocks */
	if (scale_up) {
		ret = ufshcd_scale_gear(hba, true);
		if (ret) {
			ufshcd_scale_clks(hba, hba->devfreq->previous_freq,
					  false);
			goto out_unprepare;
		}
	}

out_unprepare:
	ufshcd_clock_scaling_unprepare(hba, ret, scale_up);
	return ret;
}

static void ufshcd_clk_scaling_suspend_work(struct work_struct *work)
{
	struct ufs_hba *hba = container_of(work, struct ufs_hba,
					   clk_scaling.suspend_work);
	unsigned long irq_flags;

	spin_lock_irqsave(hba->host->host_lock, irq_flags);
	if (hba->clk_scaling.active_reqs || hba->clk_scaling.is_suspended) {
		spin_unlock_irqrestore(hba->host->host_lock, irq_flags);
		return;
	}
	hba->clk_scaling.is_suspended = true;
	hba->clk_scaling.window_start_t = 0;
	spin_unlock_irqrestore(hba->host->host_lock, irq_flags);

	devfreq_suspend_device(hba->devfreq);
}

static void ufshcd_clk_scaling_resume_work(struct work_struct *work)
{
	struct ufs_hba *hba = container_of(work, struct ufs_hba,
					   clk_scaling.resume_work);
	unsigned long irq_flags;

	spin_lock_irqsave(hba->host->host_lock, irq_flags);
	if (!hba->clk_scaling.is_suspended) {
		spin_unlock_irqrestore(hba->host->host_lock, irq_flags);
		return;
	}
	hba->clk_scaling.is_suspended = false;
	spin_unlock_irqrestore(hba->host->host_lock, irq_flags);

	devfreq_resume_device(hba->devfreq);
}

static int ufshcd_devfreq_target(struct device *dev,
				unsigned long *freq, u32 flags)
{
	int ret = 0;
	struct ufs_hba *hba = dev_get_drvdata(dev);
	ktime_t start;
	bool scale_up = false, sched_clk_scaling_suspend_work = false;
	struct list_head *clk_list = &hba->clk_list_head;
	struct ufs_clk_info *clki;
	unsigned long irq_flags;

	if (!ufshcd_is_clkscaling_supported(hba))
		return -EINVAL;

	if (hba->use_pm_opp) {
		struct dev_pm_opp *opp;

		/* Get the recommended frequency from OPP framework */
		opp = devfreq_recommended_opp(dev, freq, flags);
		if (IS_ERR(opp))
			return PTR_ERR(opp);

		dev_pm_opp_put(opp);
	} else {
		/* Override with the closest supported frequency */
		clki = list_first_entry(&hba->clk_list_head, struct ufs_clk_info,
					list);
		*freq =	(unsigned long) clk_round_rate(clki->clk, *freq);
	}

	spin_lock_irqsave(hba->host->host_lock, irq_flags);
	if (ufshcd_eh_in_progress(hba)) {
		spin_unlock_irqrestore(hba->host->host_lock, irq_flags);
		return 0;
	}

	/* Skip scaling clock when clock scaling is suspended */
	if (hba->clk_scaling.is_suspended) {
		spin_unlock_irqrestore(hba->host->host_lock, irq_flags);
		dev_warn(hba->dev, "clock scaling is suspended, skip");
		return 0;
	}

	if (!hba->clk_scaling.active_reqs)
		sched_clk_scaling_suspend_work = true;

	if (list_empty(clk_list)) {
		spin_unlock_irqrestore(hba->host->host_lock, irq_flags);
		goto out;
	}

	/* Decide based on the target or rounded-off frequency and update */
	if (hba->use_pm_opp)
		scale_up = *freq > hba->clk_scaling.target_freq;
	else
		scale_up = *freq == clki->max_freq;

	if (!hba->use_pm_opp && !scale_up)
		*freq = clki->min_freq;

	/* Update the frequency */
	if (!ufshcd_is_devfreq_scaling_required(hba, *freq, scale_up)) {
		spin_unlock_irqrestore(hba->host->host_lock, irq_flags);
		ret = 0;
		goto out; /* no state change required */
	}
	spin_unlock_irqrestore(hba->host->host_lock, irq_flags);

	start = ktime_get();
	ret = ufshcd_devfreq_scale(hba, *freq, scale_up);
	if (!ret)
		hba->clk_scaling.target_freq = *freq;

	trace_ufshcd_profile_clk_scaling(dev_name(hba->dev),
		(scale_up ? "up" : "down"),
		ktime_to_us(ktime_sub(ktime_get(), start)), ret);

out:
	if (sched_clk_scaling_suspend_work &&
			(!scale_up || hba->clk_scaling.suspend_on_no_request))
		queue_work(hba->clk_scaling.workq,
			   &hba->clk_scaling.suspend_work);

	return ret;
}

static int ufshcd_devfreq_get_dev_status(struct device *dev,
		struct devfreq_dev_status *stat)
{
	struct ufs_hba *hba = dev_get_drvdata(dev);
	struct ufs_clk_scaling *scaling = &hba->clk_scaling;
	unsigned long flags;
	ktime_t curr_t;

	if (!ufshcd_is_clkscaling_supported(hba))
		return -EINVAL;

	memset(stat, 0, sizeof(*stat));

	spin_lock_irqsave(hba->host->host_lock, flags);
	curr_t = ktime_get();
	if (!scaling->window_start_t)
		goto start_window;

	/*
	 * If current frequency is 0, then the ondemand governor considers
	 * there's no initial frequency set. And it always requests to set
	 * to max. frequency.
	 */
	if (hba->use_pm_opp) {
		stat->current_frequency = hba->clk_scaling.target_freq;
	} else {
		struct list_head *clk_list = &hba->clk_list_head;
		struct ufs_clk_info *clki;

		clki = list_first_entry(clk_list, struct ufs_clk_info, list);
		stat->current_frequency = clki->curr_freq;
	}

	if (scaling->is_busy_started)
		scaling->tot_busy_t += ktime_us_delta(curr_t,
				scaling->busy_start_t);
	stat->total_time = ktime_us_delta(curr_t, scaling->window_start_t);
	stat->busy_time = scaling->tot_busy_t;
start_window:
	scaling->window_start_t = curr_t;
	scaling->tot_busy_t = 0;

	if (scaling->active_reqs) {
		scaling->busy_start_t = curr_t;
		scaling->is_busy_started = true;
	} else {
		scaling->busy_start_t = 0;
		scaling->is_busy_started = false;
	}
	spin_unlock_irqrestore(hba->host->host_lock, flags);
	return 0;
}

static int ufshcd_devfreq_init(struct ufs_hba *hba)
{
	struct list_head *clk_list = &hba->clk_list_head;
	struct ufs_clk_info *clki;
	struct devfreq *devfreq;
	int ret;

	/* Skip devfreq if we don't have any clocks in the list */
	if (list_empty(clk_list))
		return 0;

	if (!hba->use_pm_opp) {
		clki = list_first_entry(clk_list, struct ufs_clk_info, list);
		dev_pm_opp_add(hba->dev, clki->min_freq, 0);
		dev_pm_opp_add(hba->dev, clki->max_freq, 0);
	}

	ufshcd_vops_config_scaling_param(hba, &hba->vps->devfreq_profile,
					 &hba->vps->ondemand_data);
	devfreq = devfreq_add_device(hba->dev,
			&hba->vps->devfreq_profile,
			DEVFREQ_GOV_SIMPLE_ONDEMAND,
			&hba->vps->ondemand_data);
	if (IS_ERR(devfreq)) {
		ret = PTR_ERR(devfreq);
		dev_err(hba->dev, "Unable to register with devfreq %d\n", ret);

		if (!hba->use_pm_opp) {
			dev_pm_opp_remove(hba->dev, clki->min_freq);
			dev_pm_opp_remove(hba->dev, clki->max_freq);
		}
		return ret;
	}

	hba->devfreq = devfreq;

	return 0;
}

static void ufshcd_devfreq_remove(struct ufs_hba *hba)
{
	struct list_head *clk_list = &hba->clk_list_head;

	if (!hba->devfreq)
		return;

	devfreq_remove_device(hba->devfreq);
	hba->devfreq = NULL;

	if (!hba->use_pm_opp) {
		struct ufs_clk_info *clki;

		clki = list_first_entry(clk_list, struct ufs_clk_info, list);
		dev_pm_opp_remove(hba->dev, clki->min_freq);
		dev_pm_opp_remove(hba->dev, clki->max_freq);
	}
}

static void ufshcd_suspend_clkscaling(struct ufs_hba *hba)
{
	unsigned long flags;
	bool suspend = false;

	cancel_work_sync(&hba->clk_scaling.suspend_work);
	cancel_work_sync(&hba->clk_scaling.resume_work);

	spin_lock_irqsave(hba->host->host_lock, flags);
	if (!hba->clk_scaling.is_suspended) {
		suspend = true;
		hba->clk_scaling.is_suspended = true;
		hba->clk_scaling.window_start_t = 0;
	}
	spin_unlock_irqrestore(hba->host->host_lock, flags);

	if (suspend)
		devfreq_suspend_device(hba->devfreq);
}

static void ufshcd_resume_clkscaling(struct ufs_hba *hba)
{
	unsigned long flags;
	bool resume = false;

	spin_lock_irqsave(hba->host->host_lock, flags);
	if (hba->clk_scaling.is_suspended) {
		resume = true;
		hba->clk_scaling.is_suspended = false;
	}
	spin_unlock_irqrestore(hba->host->host_lock, flags);

	if (resume)
		devfreq_resume_device(hba->devfreq);
}

static ssize_t ufshcd_clkscale_enable_show(struct device *dev,
		struct device_attribute *attr, char *buf)
{
	struct ufs_hba *hba = dev_get_drvdata(dev);

	return sysfs_emit(buf, "%d\n", hba->clk_scaling.is_enabled);
}

static ssize_t ufshcd_clkscale_enable_store(struct device *dev,
		struct device_attribute *attr, const char *buf, size_t count)
{
	struct ufs_hba *hba = dev_get_drvdata(dev);
	u32 value;
	int err = 0;

	if (kstrtou32(buf, 0, &value))
		return -EINVAL;

	down(&hba->host_sem);
	if (!ufshcd_is_user_access_allowed(hba)) {
		err = -EBUSY;
		goto out;
	}

	value = !!value;
	if (value == hba->clk_scaling.is_enabled)
		goto out;

	ufshcd_rpm_get_sync(hba);
	ufshcd_hold(hba);

	hba->clk_scaling.is_enabled = value;

	if (value) {
		ufshcd_resume_clkscaling(hba);
	} else {
		ufshcd_suspend_clkscaling(hba);
		err = ufshcd_devfreq_scale(hba, ULONG_MAX, true);
		if (err)
			dev_err(hba->dev, "%s: failed to scale clocks up %d\n",
					__func__, err);
	}

	ufshcd_release(hba);
	ufshcd_rpm_put_sync(hba);
out:
	up(&hba->host_sem);
	return err ? err : count;
}

static void ufshcd_init_clk_scaling_sysfs(struct ufs_hba *hba)
{
	hba->clk_scaling.enable_attr.show = ufshcd_clkscale_enable_show;
	hba->clk_scaling.enable_attr.store = ufshcd_clkscale_enable_store;
	sysfs_attr_init(&hba->clk_scaling.enable_attr.attr);
	hba->clk_scaling.enable_attr.attr.name = "clkscale_enable";
	hba->clk_scaling.enable_attr.attr.mode = 0644;
	if (device_create_file(hba->dev, &hba->clk_scaling.enable_attr))
		dev_err(hba->dev, "Failed to create sysfs for clkscale_enable\n");
}

static void ufshcd_remove_clk_scaling_sysfs(struct ufs_hba *hba)
{
	if (hba->clk_scaling.enable_attr.attr.name)
		device_remove_file(hba->dev, &hba->clk_scaling.enable_attr);
}

static void ufshcd_init_clk_scaling(struct ufs_hba *hba)
{
	char wq_name[sizeof("ufs_clkscaling_00")];

	if (!ufshcd_is_clkscaling_supported(hba))
		return;

	if (!hba->clk_scaling.min_gear)
		hba->clk_scaling.min_gear = UFS_HS_G1;

	INIT_WORK(&hba->clk_scaling.suspend_work,
		  ufshcd_clk_scaling_suspend_work);
	INIT_WORK(&hba->clk_scaling.resume_work,
		  ufshcd_clk_scaling_resume_work);

	snprintf(wq_name, sizeof(wq_name), "ufs_clkscaling_%d",
		 hba->host->host_no);
	hba->clk_scaling.workq = create_singlethread_workqueue(wq_name);

	hba->clk_scaling.is_initialized = true;
}

static void ufshcd_exit_clk_scaling(struct ufs_hba *hba)
{
	if (!hba->clk_scaling.is_initialized)
		return;

	ufshcd_remove_clk_scaling_sysfs(hba);
	destroy_workqueue(hba->clk_scaling.workq);
	ufshcd_devfreq_remove(hba);
	hba->clk_scaling.is_initialized = false;
}

static void ufshcd_ungate_work(struct work_struct *work)
{
	int ret;
	unsigned long flags;
	struct ufs_hba *hba = container_of(work, struct ufs_hba,
			clk_gating.ungate_work);

	cancel_delayed_work_sync(&hba->clk_gating.gate_work);

	spin_lock_irqsave(hba->host->host_lock, flags);
	if (hba->clk_gating.state == CLKS_ON) {
		spin_unlock_irqrestore(hba->host->host_lock, flags);
		return;
	}

	spin_unlock_irqrestore(hba->host->host_lock, flags);
	ufshcd_hba_vreg_set_hpm(hba);
	ufshcd_setup_clocks(hba, true);

	ufshcd_enable_irq(hba);

	/* Exit from hibern8 */
	if (ufshcd_can_hibern8_during_gating(hba)) {
		/* Prevent gating in this path */
		hba->clk_gating.is_suspended = true;
		if (ufshcd_is_link_hibern8(hba)) {
			ret = ufshcd_uic_hibern8_exit(hba);
			if (ret)
				dev_err(hba->dev, "%s: hibern8 exit failed %d\n",
					__func__, ret);
			else
				ufshcd_set_link_active(hba);
		}
		hba->clk_gating.is_suspended = false;
	}
}

/**
 * ufshcd_hold - Enable clocks that were gated earlier due to ufshcd_release.
 * Also, exit from hibern8 mode and set the link as active.
 * @hba: per adapter instance
 */
void ufshcd_hold(struct ufs_hba *hba)
{
	bool flush_result;
	unsigned long flags;

	if (!ufshcd_is_clkgating_allowed(hba) ||
	    !hba->clk_gating.is_initialized)
		return;
	spin_lock_irqsave(hba->host->host_lock, flags);
	hba->clk_gating.active_reqs++;

start:
	switch (hba->clk_gating.state) {
	case CLKS_ON:
		/*
		 * Wait for the ungate work to complete if in progress.
		 * Though the clocks may be in ON state, the link could
		 * still be in hibner8 state if hibern8 is allowed
		 * during clock gating.
		 * Make sure we exit hibern8 state also in addition to
		 * clocks being ON.
		 */
		if (ufshcd_can_hibern8_during_gating(hba) &&
		    ufshcd_is_link_hibern8(hba)) {
			spin_unlock_irqrestore(hba->host->host_lock, flags);
			flush_result = flush_work(&hba->clk_gating.ungate_work);
			if (hba->clk_gating.is_suspended && !flush_result)
				return;
			spin_lock_irqsave(hba->host->host_lock, flags);
			goto start;
		}
		break;
	case REQ_CLKS_OFF:
		if (cancel_delayed_work(&hba->clk_gating.gate_work)) {
			hba->clk_gating.state = CLKS_ON;
			trace_ufshcd_clk_gating(dev_name(hba->dev),
						hba->clk_gating.state);
			break;
		}
		/*
		 * If we are here, it means gating work is either done or
		 * currently running. Hence, fall through to cancel gating
		 * work and to enable clocks.
		 */
		fallthrough;
	case CLKS_OFF:
		hba->clk_gating.state = REQ_CLKS_ON;
		trace_ufshcd_clk_gating(dev_name(hba->dev),
					hba->clk_gating.state);
		queue_work(hba->clk_gating.clk_gating_workq,
			   &hba->clk_gating.ungate_work);
		/*
		 * fall through to check if we should wait for this
		 * work to be done or not.
		 */
		fallthrough;
	case REQ_CLKS_ON:
		spin_unlock_irqrestore(hba->host->host_lock, flags);
		flush_work(&hba->clk_gating.ungate_work);
		/* Make sure state is CLKS_ON before returning */
		spin_lock_irqsave(hba->host->host_lock, flags);
		goto start;
	default:
		dev_err(hba->dev, "%s: clk gating is in invalid state %d\n",
				__func__, hba->clk_gating.state);
		break;
	}
	spin_unlock_irqrestore(hba->host->host_lock, flags);
}
EXPORT_SYMBOL_GPL(ufshcd_hold);

static void ufshcd_gate_work(struct work_struct *work)
{
	struct ufs_hba *hba = container_of(work, struct ufs_hba,
			clk_gating.gate_work.work);
	unsigned long flags;
	int ret;

	spin_lock_irqsave(hba->host->host_lock, flags);
	/*
	 * In case you are here to cancel this work the gating state
	 * would be marked as REQ_CLKS_ON. In this case save time by
	 * skipping the gating work and exit after changing the clock
	 * state to CLKS_ON.
	 */
	if (hba->clk_gating.is_suspended ||
		(hba->clk_gating.state != REQ_CLKS_OFF)) {
		hba->clk_gating.state = CLKS_ON;
		trace_ufshcd_clk_gating(dev_name(hba->dev),
					hba->clk_gating.state);
		goto rel_lock;
	}

	if (ufshcd_is_ufs_dev_busy(hba) || hba->ufshcd_state != UFSHCD_STATE_OPERATIONAL)
		goto rel_lock;

	spin_unlock_irqrestore(hba->host->host_lock, flags);

	/* put the link into hibern8 mode before turning off clocks */
	if (ufshcd_can_hibern8_during_gating(hba)) {
		ret = ufshcd_uic_hibern8_enter(hba);
		if (ret) {
			hba->clk_gating.state = CLKS_ON;
			dev_err(hba->dev, "%s: hibern8 enter failed %d\n",
					__func__, ret);
			trace_ufshcd_clk_gating(dev_name(hba->dev),
						hba->clk_gating.state);
			goto out;
		}
		ufshcd_set_link_hibern8(hba);
	}

	ufshcd_disable_irq(hba);

	ufshcd_setup_clocks(hba, false);

	/* Put the host controller in low power mode if possible */
	ufshcd_hba_vreg_set_lpm(hba);
	/*
	 * In case you are here to cancel this work the gating state
	 * would be marked as REQ_CLKS_ON. In this case keep the state
	 * as REQ_CLKS_ON which would anyway imply that clocks are off
	 * and a request to turn them on is pending. By doing this way,
	 * we keep the state machine in tact and this would ultimately
	 * prevent from doing cancel work multiple times when there are
	 * new requests arriving before the current cancel work is done.
	 */
	spin_lock_irqsave(hba->host->host_lock, flags);
	if (hba->clk_gating.state == REQ_CLKS_OFF) {
		hba->clk_gating.state = CLKS_OFF;
		trace_ufshcd_clk_gating(dev_name(hba->dev),
					hba->clk_gating.state);
	}
rel_lock:
	spin_unlock_irqrestore(hba->host->host_lock, flags);
out:
	return;
}

/* host lock must be held before calling this variant */
static void __ufshcd_release(struct ufs_hba *hba)
{
	if (!ufshcd_is_clkgating_allowed(hba))
		return;

	hba->clk_gating.active_reqs--;

	if (hba->clk_gating.active_reqs || hba->clk_gating.is_suspended ||
	    hba->ufshcd_state != UFSHCD_STATE_OPERATIONAL ||
	    hba->outstanding_tasks || !hba->clk_gating.is_initialized ||
	    hba->active_uic_cmd || hba->uic_async_done ||
	    hba->clk_gating.state == CLKS_OFF)
		return;

	hba->clk_gating.state = REQ_CLKS_OFF;
	trace_ufshcd_clk_gating(dev_name(hba->dev), hba->clk_gating.state);
	queue_delayed_work(hba->clk_gating.clk_gating_workq,
			   &hba->clk_gating.gate_work,
			   msecs_to_jiffies(hba->clk_gating.delay_ms));
}

void ufshcd_release(struct ufs_hba *hba)
{
	unsigned long flags;

	spin_lock_irqsave(hba->host->host_lock, flags);
	__ufshcd_release(hba);
	spin_unlock_irqrestore(hba->host->host_lock, flags);
}
EXPORT_SYMBOL_GPL(ufshcd_release);

static ssize_t ufshcd_clkgate_delay_show(struct device *dev,
		struct device_attribute *attr, char *buf)
{
	struct ufs_hba *hba = dev_get_drvdata(dev);

	return sysfs_emit(buf, "%lu\n", hba->clk_gating.delay_ms);
}

void ufshcd_clkgate_delay_set(struct device *dev, unsigned long value)
{
	struct ufs_hba *hba = dev_get_drvdata(dev);
	unsigned long flags;

	spin_lock_irqsave(hba->host->host_lock, flags);
	hba->clk_gating.delay_ms = value;
	spin_unlock_irqrestore(hba->host->host_lock, flags);
}
EXPORT_SYMBOL_GPL(ufshcd_clkgate_delay_set);

static ssize_t ufshcd_clkgate_delay_store(struct device *dev,
		struct device_attribute *attr, const char *buf, size_t count)
{
	unsigned long value;

	if (kstrtoul(buf, 0, &value))
		return -EINVAL;

	ufshcd_clkgate_delay_set(dev, value);
	return count;
}

static ssize_t ufshcd_clkgate_enable_show(struct device *dev,
		struct device_attribute *attr, char *buf)
{
	struct ufs_hba *hba = dev_get_drvdata(dev);

	return sysfs_emit(buf, "%d\n", hba->clk_gating.is_enabled);
}

static ssize_t ufshcd_clkgate_enable_store(struct device *dev,
		struct device_attribute *attr, const char *buf, size_t count)
{
	struct ufs_hba *hba = dev_get_drvdata(dev);
	unsigned long flags;
	u32 value;

	if (kstrtou32(buf, 0, &value))
		return -EINVAL;

	value = !!value;

	spin_lock_irqsave(hba->host->host_lock, flags);
	if (value == hba->clk_gating.is_enabled)
		goto out;

	if (value)
		__ufshcd_release(hba);
	else
		hba->clk_gating.active_reqs++;

	hba->clk_gating.is_enabled = value;
out:
	spin_unlock_irqrestore(hba->host->host_lock, flags);
	return count;
}

static void ufshcd_init_clk_gating_sysfs(struct ufs_hba *hba)
{
	hba->clk_gating.delay_attr.show = ufshcd_clkgate_delay_show;
	hba->clk_gating.delay_attr.store = ufshcd_clkgate_delay_store;
	sysfs_attr_init(&hba->clk_gating.delay_attr.attr);
	hba->clk_gating.delay_attr.attr.name = "clkgate_delay_ms";
	hba->clk_gating.delay_attr.attr.mode = 0644;
	if (device_create_file(hba->dev, &hba->clk_gating.delay_attr))
		dev_err(hba->dev, "Failed to create sysfs for clkgate_delay\n");

	hba->clk_gating.enable_attr.show = ufshcd_clkgate_enable_show;
	hba->clk_gating.enable_attr.store = ufshcd_clkgate_enable_store;
	sysfs_attr_init(&hba->clk_gating.enable_attr.attr);
	hba->clk_gating.enable_attr.attr.name = "clkgate_enable";
	hba->clk_gating.enable_attr.attr.mode = 0644;
	if (device_create_file(hba->dev, &hba->clk_gating.enable_attr))
		dev_err(hba->dev, "Failed to create sysfs for clkgate_enable\n");
}

static void ufshcd_remove_clk_gating_sysfs(struct ufs_hba *hba)
{
	if (hba->clk_gating.delay_attr.attr.name)
		device_remove_file(hba->dev, &hba->clk_gating.delay_attr);
	if (hba->clk_gating.enable_attr.attr.name)
		device_remove_file(hba->dev, &hba->clk_gating.enable_attr);
}

static void ufshcd_init_clk_gating(struct ufs_hba *hba)
{
	char wq_name[sizeof("ufs_clk_gating_00")];

	if (!ufshcd_is_clkgating_allowed(hba))
		return;

	hba->clk_gating.state = CLKS_ON;

	hba->clk_gating.delay_ms = 150;
	INIT_DELAYED_WORK(&hba->clk_gating.gate_work, ufshcd_gate_work);
	INIT_WORK(&hba->clk_gating.ungate_work, ufshcd_ungate_work);

	snprintf(wq_name, ARRAY_SIZE(wq_name), "ufs_clk_gating_%d",
		 hba->host->host_no);
	hba->clk_gating.clk_gating_workq = alloc_ordered_workqueue(wq_name,
					WQ_MEM_RECLAIM | WQ_HIGHPRI);

	ufshcd_init_clk_gating_sysfs(hba);

	hba->clk_gating.is_enabled = true;
	hba->clk_gating.is_initialized = true;
}

static void ufshcd_exit_clk_gating(struct ufs_hba *hba)
{
	if (!hba->clk_gating.is_initialized)
		return;

	ufshcd_remove_clk_gating_sysfs(hba);

	/* Ungate the clock if necessary. */
	ufshcd_hold(hba);
	hba->clk_gating.is_initialized = false;
	ufshcd_release(hba);

	destroy_workqueue(hba->clk_gating.clk_gating_workq);
}

static void ufshcd_clk_scaling_start_busy(struct ufs_hba *hba)
{
	bool queue_resume_work = false;
	ktime_t curr_t = ktime_get();
	unsigned long flags;

	if (!ufshcd_is_clkscaling_supported(hba))
		return;

	spin_lock_irqsave(hba->host->host_lock, flags);
	if (!hba->clk_scaling.active_reqs++)
		queue_resume_work = true;

	if (!hba->clk_scaling.is_enabled || hba->pm_op_in_progress) {
		spin_unlock_irqrestore(hba->host->host_lock, flags);
		return;
	}

	if (queue_resume_work)
		queue_work(hba->clk_scaling.workq,
			   &hba->clk_scaling.resume_work);

	if (!hba->clk_scaling.window_start_t) {
		hba->clk_scaling.window_start_t = curr_t;
		hba->clk_scaling.tot_busy_t = 0;
		hba->clk_scaling.is_busy_started = false;
	}

	if (!hba->clk_scaling.is_busy_started) {
		hba->clk_scaling.busy_start_t = curr_t;
		hba->clk_scaling.is_busy_started = true;
	}
	spin_unlock_irqrestore(hba->host->host_lock, flags);
}

static void ufshcd_clk_scaling_update_busy(struct ufs_hba *hba)
{
	struct ufs_clk_scaling *scaling = &hba->clk_scaling;
	unsigned long flags;

	if (!ufshcd_is_clkscaling_supported(hba))
		return;

	spin_lock_irqsave(hba->host->host_lock, flags);
	hba->clk_scaling.active_reqs--;
	if (!scaling->active_reqs && scaling->is_busy_started) {
		scaling->tot_busy_t += ktime_to_us(ktime_sub(ktime_get(),
					scaling->busy_start_t));
		scaling->busy_start_t = 0;
		scaling->is_busy_started = false;
	}
	spin_unlock_irqrestore(hba->host->host_lock, flags);
}

static inline int ufshcd_monitor_opcode2dir(u8 opcode)
{
	if (opcode == READ_6 || opcode == READ_10 || opcode == READ_16)
		return READ;
	else if (opcode == WRITE_6 || opcode == WRITE_10 || opcode == WRITE_16)
		return WRITE;
	else
		return -EINVAL;
}

static inline bool ufshcd_should_inform_monitor(struct ufs_hba *hba,
						struct ufshcd_lrb *lrbp)
{
	const struct ufs_hba_monitor *m = &hba->monitor;

	return (m->enabled && lrbp && lrbp->cmd &&
		(!m->chunk_size || m->chunk_size == lrbp->cmd->sdb.length) &&
		ktime_before(hba->monitor.enabled_ts, lrbp->issue_time_stamp));
}

static void ufshcd_start_monitor(struct ufs_hba *hba,
				 const struct ufshcd_lrb *lrbp)
{
	int dir = ufshcd_monitor_opcode2dir(*lrbp->cmd->cmnd);
	unsigned long flags;

	spin_lock_irqsave(hba->host->host_lock, flags);
	if (dir >= 0 && hba->monitor.nr_queued[dir]++ == 0)
		hba->monitor.busy_start_ts[dir] = ktime_get();
	spin_unlock_irqrestore(hba->host->host_lock, flags);
}

static void ufshcd_update_monitor(struct ufs_hba *hba, const struct ufshcd_lrb *lrbp)
{
	int dir = ufshcd_monitor_opcode2dir(*lrbp->cmd->cmnd);
	unsigned long flags;

	spin_lock_irqsave(hba->host->host_lock, flags);
	if (dir >= 0 && hba->monitor.nr_queued[dir] > 0) {
		const struct request *req = scsi_cmd_to_rq(lrbp->cmd);
		struct ufs_hba_monitor *m = &hba->monitor;
		ktime_t now, inc, lat;

		now = lrbp->compl_time_stamp;
		inc = ktime_sub(now, m->busy_start_ts[dir]);
		m->total_busy[dir] = ktime_add(m->total_busy[dir], inc);
		m->nr_sec_rw[dir] += blk_rq_sectors(req);

		/* Update latencies */
		m->nr_req[dir]++;
		lat = ktime_sub(now, lrbp->issue_time_stamp);
		m->lat_sum[dir] += lat;
		if (m->lat_max[dir] < lat || !m->lat_max[dir])
			m->lat_max[dir] = lat;
		if (m->lat_min[dir] > lat || !m->lat_min[dir])
			m->lat_min[dir] = lat;

		m->nr_queued[dir]--;
		/* Push forward the busy start of monitor */
		m->busy_start_ts[dir] = now;
	}
	spin_unlock_irqrestore(hba->host->host_lock, flags);
}

/**
 * ufshcd_send_command - Send SCSI or device management commands
 * @hba: per adapter instance
 * @task_tag: Task tag of the command
 * @hwq: pointer to hardware queue instance
 */
static inline
void ufshcd_send_command(struct ufs_hba *hba, unsigned int task_tag,
			 struct ufs_hw_queue *hwq)
{
	struct ufshcd_lrb *lrbp = &hba->lrb[task_tag];
	unsigned long flags;

	lrbp->issue_time_stamp = ktime_get();
	lrbp->issue_time_stamp_local_clock = local_clock();
	lrbp->compl_time_stamp = ktime_set(0, 0);
	lrbp->compl_time_stamp_local_clock = 0;
	ufshcd_add_command_trace(hba, task_tag, UFS_CMD_SEND);
	if (lrbp->cmd)
		ufshcd_clk_scaling_start_busy(hba);
	if (unlikely(ufshcd_should_inform_monitor(hba, lrbp)))
		ufshcd_start_monitor(hba, lrbp);

	if (hba->mcq_enabled) {
		int utrd_size = sizeof(struct utp_transfer_req_desc);
		struct utp_transfer_req_desc *src = lrbp->utr_descriptor_ptr;
		struct utp_transfer_req_desc *dest;

		spin_lock(&hwq->sq_lock);
		dest = hwq->sqe_base_addr + hwq->sq_tail_slot;
		memcpy(dest, src, utrd_size);
		ufshcd_inc_sq_tail(hwq);
		spin_unlock(&hwq->sq_lock);
	} else {
		spin_lock_irqsave(&hba->outstanding_lock, flags);
		if (hba->vops && hba->vops->setup_xfer_req)
			hba->vops->setup_xfer_req(hba, lrbp->task_tag,
						  !!lrbp->cmd);
		__set_bit(lrbp->task_tag, &hba->outstanding_reqs);
		ufshcd_writel(hba, 1 << lrbp->task_tag,
			      REG_UTP_TRANSFER_REQ_DOOR_BELL);
		spin_unlock_irqrestore(&hba->outstanding_lock, flags);
	}
}

/**
 * ufshcd_copy_sense_data - Copy sense data in case of check condition
 * @lrbp: pointer to local reference block
 */
static inline void ufshcd_copy_sense_data(struct ufshcd_lrb *lrbp)
{
	u8 *const sense_buffer = lrbp->cmd->sense_buffer;
	u16 resp_len;
	int len;

	resp_len = be16_to_cpu(lrbp->ucd_rsp_ptr->header.data_segment_length);
	if (sense_buffer && resp_len) {
		int len_to_copy;

		len = be16_to_cpu(lrbp->ucd_rsp_ptr->sr.sense_data_len);
		len_to_copy = min_t(int, UFS_SENSE_SIZE, len);

		memcpy(sense_buffer, lrbp->ucd_rsp_ptr->sr.sense_data,
		       len_to_copy);
	}
}

/**
 * ufshcd_copy_query_response() - Copy the Query Response and the data
 * descriptor
 * @hba: per adapter instance
 * @lrbp: pointer to local reference block
 *
 * Return: 0 upon success; < 0 upon failure.
 */
static
int ufshcd_copy_query_response(struct ufs_hba *hba, struct ufshcd_lrb *lrbp)
{
	struct ufs_query_res *query_res = &hba->dev_cmd.query.response;

	memcpy(&query_res->upiu_res, &lrbp->ucd_rsp_ptr->qr, QUERY_OSF_SIZE);

	/* Get the descriptor */
	if (hba->dev_cmd.query.descriptor &&
	    lrbp->ucd_rsp_ptr->qr.opcode == UPIU_QUERY_OPCODE_READ_DESC) {
		u8 *descp = (u8 *)lrbp->ucd_rsp_ptr +
				GENERAL_UPIU_REQUEST_SIZE;
		u16 resp_len;
		u16 buf_len;

		/* data segment length */
		resp_len = be16_to_cpu(lrbp->ucd_rsp_ptr->header
				       .data_segment_length);
		buf_len = be16_to_cpu(
				hba->dev_cmd.query.request.upiu_req.length);
		if (likely(buf_len >= resp_len)) {
			memcpy(hba->dev_cmd.query.descriptor, descp, resp_len);
		} else {
			dev_warn(hba->dev,
				 "%s: rsp size %d is bigger than buffer size %d",
				 __func__, resp_len, buf_len);
			return -EINVAL;
		}
	}

	return 0;
}

/**
 * ufshcd_hba_capabilities - Read controller capabilities
 * @hba: per adapter instance
 *
 * Return: 0 on success, negative on error.
 */
static inline int ufshcd_hba_capabilities(struct ufs_hba *hba)
{
	int err;

	hba->capabilities = ufshcd_readl(hba, REG_CONTROLLER_CAPABILITIES);
	if (hba->quirks & UFSHCD_QUIRK_BROKEN_64BIT_ADDRESS)
		hba->capabilities &= ~MASK_64_ADDRESSING_SUPPORT;

	/* nutrs and nutmrs are 0 based values */
	hba->nutrs = (hba->capabilities & MASK_TRANSFER_REQUESTS_SLOTS_SDB) + 1;
	hba->nutmrs =
	((hba->capabilities & MASK_TASK_MANAGEMENT_REQUEST_SLOTS) >> 16) + 1;
	hba->reserved_slot = hba->nutrs - 1;

	hba->nortt = FIELD_GET(MASK_NUMBER_OUTSTANDING_RTT, hba->capabilities) + 1;

	/* Read crypto capabilities */
	err = ufshcd_hba_init_crypto_capabilities(hba);
	if (err) {
		dev_err(hba->dev, "crypto setup failed\n");
		return err;
	}

	/*
	 * The UFSHCI 3.0 specification does not define MCQ_SUPPORT and
	 * LSDB_SUPPORT, but [31:29] as reserved bits with reset value 0s, which
	 * means we can simply read values regardless of version.
	 */
	hba->mcq_sup = FIELD_GET(MASK_MCQ_SUPPORT, hba->capabilities);
	/*
	 * 0h: legacy single doorbell support is available
	 * 1h: indicate that legacy single doorbell support has been removed
	 */
<<<<<<< HEAD
	hba->lsdb_sup = !FIELD_GET(MASK_LSDB_SUPPORT, hba->capabilities);
=======
	if (!(hba->quirks & UFSHCD_QUIRK_BROKEN_LSDBS_CAP))
		hba->lsdb_sup = !FIELD_GET(MASK_LSDB_SUPPORT, hba->capabilities);
	else
		hba->lsdb_sup = true;

>>>>>>> 7aa21fec
	if (!hba->mcq_sup)
		return 0;

	hba->mcq_capabilities = ufshcd_readl(hba, REG_MCQCAP);
	hba->ext_iid_sup = FIELD_GET(MASK_EXT_IID_SUPPORT,
				     hba->mcq_capabilities);

	return 0;
}

/**
 * ufshcd_ready_for_uic_cmd - Check if controller is ready
 *                            to accept UIC commands
 * @hba: per adapter instance
 *
 * Return: true on success, else false.
 */
static inline bool ufshcd_ready_for_uic_cmd(struct ufs_hba *hba)
{
	u32 val;
	int ret = read_poll_timeout(ufshcd_readl, val, val & UIC_COMMAND_READY,
				    500, UIC_CMD_TIMEOUT * 1000, false, hba,
				    REG_CONTROLLER_STATUS);
	return ret == 0;
}

/**
 * ufshcd_get_upmcrs - Get the power mode change request status
 * @hba: Pointer to adapter instance
 *
 * This function gets the UPMCRS field of HCS register
 *
 * Return: value of UPMCRS field.
 */
static inline u8 ufshcd_get_upmcrs(struct ufs_hba *hba)
{
	return (ufshcd_readl(hba, REG_CONTROLLER_STATUS) >> 8) & 0x7;
}

/**
 * ufshcd_dispatch_uic_cmd - Dispatch an UIC command to the Unipro layer
 * @hba: per adapter instance
 * @uic_cmd: UIC command
 */
static inline void
ufshcd_dispatch_uic_cmd(struct ufs_hba *hba, struct uic_command *uic_cmd)
{
	lockdep_assert_held(&hba->uic_cmd_mutex);

	WARN_ON(hba->active_uic_cmd);

	hba->active_uic_cmd = uic_cmd;

	/* Write Args */
	ufshcd_writel(hba, uic_cmd->argument1, REG_UIC_COMMAND_ARG_1);
	ufshcd_writel(hba, uic_cmd->argument2, REG_UIC_COMMAND_ARG_2);
	ufshcd_writel(hba, uic_cmd->argument3, REG_UIC_COMMAND_ARG_3);

	ufshcd_add_uic_command_trace(hba, uic_cmd, UFS_CMD_SEND);

	/* Write UIC Cmd */
	ufshcd_writel(hba, uic_cmd->command & COMMAND_OPCODE_MASK,
		      REG_UIC_COMMAND);
}

/**
 * ufshcd_wait_for_uic_cmd - Wait for completion of an UIC command
 * @hba: per adapter instance
 * @uic_cmd: UIC command
 *
 * Return: 0 only if success.
 */
static int
ufshcd_wait_for_uic_cmd(struct ufs_hba *hba, struct uic_command *uic_cmd)
{
	int ret;
	unsigned long flags;

	lockdep_assert_held(&hba->uic_cmd_mutex);

	if (wait_for_completion_timeout(&uic_cmd->done,
					msecs_to_jiffies(UIC_CMD_TIMEOUT))) {
		ret = uic_cmd->argument2 & MASK_UIC_COMMAND_RESULT;
	} else {
		ret = -ETIMEDOUT;
		dev_err(hba->dev,
			"uic cmd 0x%x with arg3 0x%x completion timeout\n",
			uic_cmd->command, uic_cmd->argument3);

		if (!uic_cmd->cmd_active) {
			dev_err(hba->dev, "%s: UIC cmd has been completed, return the result\n",
				__func__);
			ret = uic_cmd->argument2 & MASK_UIC_COMMAND_RESULT;
		}
	}

	spin_lock_irqsave(hba->host->host_lock, flags);
	hba->active_uic_cmd = NULL;
	spin_unlock_irqrestore(hba->host->host_lock, flags);

	return ret;
}

/**
 * __ufshcd_send_uic_cmd - Send UIC commands and retrieve the result
 * @hba: per adapter instance
 * @uic_cmd: UIC command
 * @completion: initialize the completion only if this is set to true
 *
 * Return: 0 only if success.
 */
static int
__ufshcd_send_uic_cmd(struct ufs_hba *hba, struct uic_command *uic_cmd,
		      bool completion)
{
	lockdep_assert_held(&hba->uic_cmd_mutex);

	if (!ufshcd_ready_for_uic_cmd(hba)) {
		dev_err(hba->dev,
			"Controller not ready to accept UIC commands\n");
		return -EIO;
	}

	if (completion)
		init_completion(&uic_cmd->done);

	uic_cmd->cmd_active = 1;
	ufshcd_dispatch_uic_cmd(hba, uic_cmd);

	return 0;
}

/**
 * ufshcd_send_uic_cmd - Send UIC commands and retrieve the result
 * @hba: per adapter instance
 * @uic_cmd: UIC command
 *
 * Return: 0 only if success.
 */
int ufshcd_send_uic_cmd(struct ufs_hba *hba, struct uic_command *uic_cmd)
{
	int ret;

	if (hba->quirks & UFSHCD_QUIRK_BROKEN_UIC_CMD)
		return 0;

	ufshcd_hold(hba);
	mutex_lock(&hba->uic_cmd_mutex);
	ufshcd_add_delay_before_dme_cmd(hba);

	ret = __ufshcd_send_uic_cmd(hba, uic_cmd, true);
	if (!ret)
		ret = ufshcd_wait_for_uic_cmd(hba, uic_cmd);

	mutex_unlock(&hba->uic_cmd_mutex);

	ufshcd_release(hba);
	return ret;
}

/**
 * ufshcd_sgl_to_prdt - SG list to PRTD (Physical Region Description Table, 4DW format)
 * @hba:	per-adapter instance
 * @lrbp:	pointer to local reference block
 * @sg_entries:	The number of sg lists actually used
 * @sg_list:	Pointer to SG list
 */
static void ufshcd_sgl_to_prdt(struct ufs_hba *hba, struct ufshcd_lrb *lrbp, int sg_entries,
			       struct scatterlist *sg_list)
{
	struct ufshcd_sg_entry *prd;
	struct scatterlist *sg;
	int i;

	if (sg_entries) {

		if (hba->quirks & UFSHCD_QUIRK_PRDT_BYTE_GRAN)
			lrbp->utr_descriptor_ptr->prd_table_length =
				cpu_to_le16(sg_entries * ufshcd_sg_entry_size(hba));
		else
			lrbp->utr_descriptor_ptr->prd_table_length = cpu_to_le16(sg_entries);

		prd = lrbp->ucd_prdt_ptr;

		for_each_sg(sg_list, sg, sg_entries, i) {
			const unsigned int len = sg_dma_len(sg);

			/*
			 * From the UFSHCI spec: "Data Byte Count (DBC): A '0'
			 * based value that indicates the length, in bytes, of
			 * the data block. A maximum of length of 256KB may
			 * exist for any entry. Bits 1:0 of this field shall be
			 * 11b to indicate Dword granularity. A value of '3'
			 * indicates 4 bytes, '7' indicates 8 bytes, etc."
			 */
			WARN_ONCE(len > SZ_256K, "len = %#x\n", len);
			prd->size = cpu_to_le32(len - 1);
			prd->addr = cpu_to_le64(sg->dma_address);
			prd->reserved = 0;
			prd = (void *)prd + ufshcd_sg_entry_size(hba);
		}
	} else {
		lrbp->utr_descriptor_ptr->prd_table_length = 0;
	}
}

/**
 * ufshcd_map_sg - Map scatter-gather list to prdt
 * @hba: per adapter instance
 * @lrbp: pointer to local reference block
 *
 * Return: 0 in case of success, non-zero value in case of failure.
 */
static int ufshcd_map_sg(struct ufs_hba *hba, struct ufshcd_lrb *lrbp)
{
	struct scsi_cmnd *cmd = lrbp->cmd;
	int sg_segments = scsi_dma_map(cmd);

	if (sg_segments < 0)
		return sg_segments;

	ufshcd_sgl_to_prdt(hba, lrbp, sg_segments, scsi_sglist(cmd));

	return ufshcd_crypto_fill_prdt(hba, lrbp);
}

/**
 * ufshcd_enable_intr - enable interrupts
 * @hba: per adapter instance
 * @intrs: interrupt bits
 */
static void ufshcd_enable_intr(struct ufs_hba *hba, u32 intrs)
{
	u32 set = ufshcd_readl(hba, REG_INTERRUPT_ENABLE);

	set |= intrs;
	ufshcd_writel(hba, set, REG_INTERRUPT_ENABLE);
}

/**
 * ufshcd_disable_intr - disable interrupts
 * @hba: per adapter instance
 * @intrs: interrupt bits
 */
static void ufshcd_disable_intr(struct ufs_hba *hba, u32 intrs)
{
	u32 set = ufshcd_readl(hba, REG_INTERRUPT_ENABLE);

	set &= ~intrs;
	ufshcd_writel(hba, set, REG_INTERRUPT_ENABLE);
}

/**
 * ufshcd_prepare_req_desc_hdr - Fill UTP Transfer request descriptor header according to request
 * descriptor according to request
 * @hba: per adapter instance
 * @lrbp: pointer to local reference block
 * @upiu_flags: flags required in the header
 * @cmd_dir: requests data direction
 * @ehs_length: Total EHS Length (in 32‐bytes units of all Extra Header Segments)
 */
static void
ufshcd_prepare_req_desc_hdr(struct ufs_hba *hba, struct ufshcd_lrb *lrbp,
			    u8 *upiu_flags, enum dma_data_direction cmd_dir,
			    int ehs_length)
{
	struct utp_transfer_req_desc *req_desc = lrbp->utr_descriptor_ptr;
	struct request_desc_header *h = &req_desc->header;
	enum utp_data_direction data_direction;

	lrbp->command_type = UTP_CMD_TYPE_UFS_STORAGE;

	*h = (typeof(*h)){ };

	if (cmd_dir == DMA_FROM_DEVICE) {
		data_direction = UTP_DEVICE_TO_HOST;
		*upiu_flags = UPIU_CMD_FLAGS_READ;
	} else if (cmd_dir == DMA_TO_DEVICE) {
		data_direction = UTP_HOST_TO_DEVICE;
		*upiu_flags = UPIU_CMD_FLAGS_WRITE;
	} else {
		data_direction = UTP_NO_DATA_TRANSFER;
		*upiu_flags = UPIU_CMD_FLAGS_NONE;
	}

	h->command_type = lrbp->command_type;
	h->data_direction = data_direction;
	h->ehs_length = ehs_length;

	if (lrbp->intr_cmd)
		h->interrupt = 1;

	/* Prepare crypto related dwords */
	ufshcd_prepare_req_desc_hdr_crypto(lrbp, h);

	/*
	 * assigning invalid value for command status. Controller
	 * updates OCS on command completion, with the command
	 * status
	 */
	h->ocs = OCS_INVALID_COMMAND_STATUS;

	req_desc->prd_table_length = 0;
}

/**
 * ufshcd_prepare_utp_scsi_cmd_upiu() - fills the utp_transfer_req_desc,
 * for scsi commands
 * @lrbp: local reference block pointer
 * @upiu_flags: flags
 */
static
void ufshcd_prepare_utp_scsi_cmd_upiu(struct ufshcd_lrb *lrbp, u8 upiu_flags)
{
	struct scsi_cmnd *cmd = lrbp->cmd;
	struct utp_upiu_req *ucd_req_ptr = lrbp->ucd_req_ptr;
	unsigned short cdb_len;

	ucd_req_ptr->header = (struct utp_upiu_header){
		.transaction_code = UPIU_TRANSACTION_COMMAND,
		.flags = upiu_flags,
		.lun = lrbp->lun,
		.task_tag = lrbp->task_tag,
		.command_set_type = UPIU_COMMAND_SET_TYPE_SCSI,
	};

	WARN_ON_ONCE(ucd_req_ptr->header.task_tag != lrbp->task_tag);

	ucd_req_ptr->sc.exp_data_transfer_len = cpu_to_be32(cmd->sdb.length);

	cdb_len = min_t(unsigned short, cmd->cmd_len, UFS_CDB_SIZE);
	memset(ucd_req_ptr->sc.cdb, 0, UFS_CDB_SIZE);
	memcpy(ucd_req_ptr->sc.cdb, cmd->cmnd, cdb_len);

	memset(lrbp->ucd_rsp_ptr, 0, sizeof(struct utp_upiu_rsp));
}

/**
 * ufshcd_prepare_utp_query_req_upiu() - fill the utp_transfer_req_desc for query request
 * @hba: UFS hba
 * @lrbp: local reference block pointer
 * @upiu_flags: flags
 */
static void ufshcd_prepare_utp_query_req_upiu(struct ufs_hba *hba,
				struct ufshcd_lrb *lrbp, u8 upiu_flags)
{
	struct utp_upiu_req *ucd_req_ptr = lrbp->ucd_req_ptr;
	struct ufs_query *query = &hba->dev_cmd.query;
	u16 len = be16_to_cpu(query->request.upiu_req.length);

	/* Query request header */
	ucd_req_ptr->header = (struct utp_upiu_header){
		.transaction_code = UPIU_TRANSACTION_QUERY_REQ,
		.flags = upiu_flags,
		.lun = lrbp->lun,
		.task_tag = lrbp->task_tag,
		.query_function = query->request.query_func,
		/* Data segment length only need for WRITE_DESC */
		.data_segment_length =
			query->request.upiu_req.opcode ==
					UPIU_QUERY_OPCODE_WRITE_DESC ?
				cpu_to_be16(len) :
				0,
	};

	/* Copy the Query Request buffer as is */
	memcpy(&ucd_req_ptr->qr, &query->request.upiu_req,
			QUERY_OSF_SIZE);

	/* Copy the Descriptor */
	if (query->request.upiu_req.opcode == UPIU_QUERY_OPCODE_WRITE_DESC)
		memcpy(ucd_req_ptr + 1, query->descriptor, len);

	memset(lrbp->ucd_rsp_ptr, 0, sizeof(struct utp_upiu_rsp));
}

static inline void ufshcd_prepare_utp_nop_upiu(struct ufshcd_lrb *lrbp)
{
	struct utp_upiu_req *ucd_req_ptr = lrbp->ucd_req_ptr;

	memset(ucd_req_ptr, 0, sizeof(struct utp_upiu_req));

	ucd_req_ptr->header = (struct utp_upiu_header){
		.transaction_code = UPIU_TRANSACTION_NOP_OUT,
		.task_tag = lrbp->task_tag,
	};

	memset(lrbp->ucd_rsp_ptr, 0, sizeof(struct utp_upiu_rsp));
}

/**
 * ufshcd_compose_devman_upiu - UFS Protocol Information Unit(UPIU)
 *			     for Device Management Purposes
 * @hba: per adapter instance
 * @lrbp: pointer to local reference block
 *
 * Return: 0 upon success; < 0 upon failure.
 */
static int ufshcd_compose_devman_upiu(struct ufs_hba *hba,
				      struct ufshcd_lrb *lrbp)
{
	u8 upiu_flags;
	int ret = 0;

	ufshcd_prepare_req_desc_hdr(hba, lrbp, &upiu_flags, DMA_NONE, 0);

	if (hba->dev_cmd.type == DEV_CMD_TYPE_QUERY)
		ufshcd_prepare_utp_query_req_upiu(hba, lrbp, upiu_flags);
	else if (hba->dev_cmd.type == DEV_CMD_TYPE_NOP)
		ufshcd_prepare_utp_nop_upiu(lrbp);
	else
		ret = -EINVAL;

	return ret;
}

/**
 * ufshcd_comp_scsi_upiu - UFS Protocol Information Unit(UPIU)
 *			   for SCSI Purposes
 * @hba: per adapter instance
 * @lrbp: pointer to local reference block
 */
static void ufshcd_comp_scsi_upiu(struct ufs_hba *hba, struct ufshcd_lrb *lrbp)
{
	struct request *rq = scsi_cmd_to_rq(lrbp->cmd);
	unsigned int ioprio_class = IOPRIO_PRIO_CLASS(req_get_ioprio(rq));
	u8 upiu_flags;

	ufshcd_prepare_req_desc_hdr(hba, lrbp, &upiu_flags, lrbp->cmd->sc_data_direction, 0);
	if (ioprio_class == IOPRIO_CLASS_RT)
		upiu_flags |= UPIU_CMD_FLAGS_CP;
	ufshcd_prepare_utp_scsi_cmd_upiu(lrbp, upiu_flags);
}

/**
 * ufshcd_upiu_wlun_to_scsi_wlun - maps UPIU W-LUN id to SCSI W-LUN ID
 * @upiu_wlun_id: UPIU W-LUN id
 *
 * Return: SCSI W-LUN id.
 */
static inline u16 ufshcd_upiu_wlun_to_scsi_wlun(u8 upiu_wlun_id)
{
	return (upiu_wlun_id & ~UFS_UPIU_WLUN_ID) | SCSI_W_LUN_BASE;
}

static inline bool is_device_wlun(struct scsi_device *sdev)
{
	return sdev->lun ==
		ufshcd_upiu_wlun_to_scsi_wlun(UFS_UPIU_UFS_DEVICE_WLUN);
}

/*
 * Associate the UFS controller queue with the default and poll HCTX types.
 * Initialize the mq_map[] arrays.
 */
static void ufshcd_map_queues(struct Scsi_Host *shost)
{
	struct ufs_hba *hba = shost_priv(shost);
	int i, queue_offset = 0;

	if (!is_mcq_supported(hba)) {
		hba->nr_queues[HCTX_TYPE_DEFAULT] = 1;
		hba->nr_queues[HCTX_TYPE_READ] = 0;
		hba->nr_queues[HCTX_TYPE_POLL] = 1;
		hba->nr_hw_queues = 1;
	}

	for (i = 0; i < shost->nr_maps; i++) {
		struct blk_mq_queue_map *map = &shost->tag_set.map[i];

		map->nr_queues = hba->nr_queues[i];
		if (!map->nr_queues)
			continue;
		map->queue_offset = queue_offset;
		if (i == HCTX_TYPE_POLL && !is_mcq_supported(hba))
			map->queue_offset = 0;

		blk_mq_map_queues(map);
		queue_offset += map->nr_queues;
	}
}

static void ufshcd_init_lrb(struct ufs_hba *hba, struct ufshcd_lrb *lrb, int i)
{
	struct utp_transfer_cmd_desc *cmd_descp = (void *)hba->ucdl_base_addr +
		i * ufshcd_get_ucd_size(hba);
	struct utp_transfer_req_desc *utrdlp = hba->utrdl_base_addr;
	dma_addr_t cmd_desc_element_addr = hba->ucdl_dma_addr +
		i * ufshcd_get_ucd_size(hba);
	u16 response_offset = offsetof(struct utp_transfer_cmd_desc,
				       response_upiu);
	u16 prdt_offset = offsetof(struct utp_transfer_cmd_desc, prd_table);

	lrb->utr_descriptor_ptr = utrdlp + i;
	lrb->utrd_dma_addr = hba->utrdl_dma_addr +
		i * sizeof(struct utp_transfer_req_desc);
	lrb->ucd_req_ptr = (struct utp_upiu_req *)cmd_descp->command_upiu;
	lrb->ucd_req_dma_addr = cmd_desc_element_addr;
	lrb->ucd_rsp_ptr = (struct utp_upiu_rsp *)cmd_descp->response_upiu;
	lrb->ucd_rsp_dma_addr = cmd_desc_element_addr + response_offset;
	lrb->ucd_prdt_ptr = (struct ufshcd_sg_entry *)cmd_descp->prd_table;
	lrb->ucd_prdt_dma_addr = cmd_desc_element_addr + prdt_offset;
}

/**
 * ufshcd_queuecommand - main entry point for SCSI requests
 * @host: SCSI host pointer
 * @cmd: command from SCSI Midlayer
 *
 * Return: 0 for success, non-zero in case of failure.
 */
static int ufshcd_queuecommand(struct Scsi_Host *host, struct scsi_cmnd *cmd)
{
	struct ufs_hba *hba = shost_priv(host);
	int tag = scsi_cmd_to_rq(cmd)->tag;
	struct ufshcd_lrb *lrbp;
	int err = 0;
	struct ufs_hw_queue *hwq = NULL;

	switch (hba->ufshcd_state) {
	case UFSHCD_STATE_OPERATIONAL:
		break;
	case UFSHCD_STATE_EH_SCHEDULED_NON_FATAL:
		/*
		 * SCSI error handler can call ->queuecommand() while UFS error
		 * handler is in progress. Error interrupts could change the
		 * state from UFSHCD_STATE_RESET to
		 * UFSHCD_STATE_EH_SCHEDULED_NON_FATAL. Prevent requests
		 * being issued in that case.
		 */
		if (ufshcd_eh_in_progress(hba)) {
			err = SCSI_MLQUEUE_HOST_BUSY;
			goto out;
		}
		break;
	case UFSHCD_STATE_EH_SCHEDULED_FATAL:
		/*
		 * pm_runtime_get_sync() is used at error handling preparation
		 * stage. If a scsi cmd, e.g. the SSU cmd, is sent from hba's
		 * PM ops, it can never be finished if we let SCSI layer keep
		 * retrying it, which gets err handler stuck forever. Neither
		 * can we let the scsi cmd pass through, because UFS is in bad
		 * state, the scsi cmd may eventually time out, which will get
		 * err handler blocked for too long. So, just fail the scsi cmd
		 * sent from PM ops, err handler can recover PM error anyways.
		 */
		if (hba->pm_op_in_progress) {
			hba->force_reset = true;
			set_host_byte(cmd, DID_BAD_TARGET);
			scsi_done(cmd);
			goto out;
		}
		fallthrough;
	case UFSHCD_STATE_RESET:
		err = SCSI_MLQUEUE_HOST_BUSY;
		goto out;
	case UFSHCD_STATE_ERROR:
		set_host_byte(cmd, DID_ERROR);
		scsi_done(cmd);
		goto out;
	}

	hba->req_abort_count = 0;

	ufshcd_hold(hba);

	lrbp = &hba->lrb[tag];
	lrbp->cmd = cmd;
	lrbp->task_tag = tag;
	lrbp->lun = ufshcd_scsi_to_upiu_lun(cmd->device->lun);
	lrbp->intr_cmd = !ufshcd_is_intr_aggr_allowed(hba);

	ufshcd_prepare_lrbp_crypto(scsi_cmd_to_rq(cmd), lrbp);

	lrbp->req_abort_skip = false;

	ufshcd_comp_scsi_upiu(hba, lrbp);

	err = ufshcd_map_sg(hba, lrbp);
	if (err) {
		ufshcd_release(hba);
		goto out;
	}

	if (hba->mcq_enabled)
		hwq = ufshcd_mcq_req_to_hwq(hba, scsi_cmd_to_rq(cmd));

	ufshcd_send_command(hba, tag, hwq);

out:
	if (ufs_trigger_eh(hba)) {
		unsigned long flags;

		spin_lock_irqsave(hba->host->host_lock, flags);
		ufshcd_schedule_eh_work(hba);
		spin_unlock_irqrestore(hba->host->host_lock, flags);
	}

	return err;
}

static void ufshcd_setup_dev_cmd(struct ufs_hba *hba, struct ufshcd_lrb *lrbp,
			     enum dev_cmd_type cmd_type, u8 lun, int tag)
{
	lrbp->cmd = NULL;
	lrbp->task_tag = tag;
	lrbp->lun = lun;
	lrbp->intr_cmd = true; /* No interrupt aggregation */
	ufshcd_prepare_lrbp_crypto(NULL, lrbp);
	hba->dev_cmd.type = cmd_type;
}

static int ufshcd_compose_dev_cmd(struct ufs_hba *hba,
		struct ufshcd_lrb *lrbp, enum dev_cmd_type cmd_type, int tag)
{
	ufshcd_setup_dev_cmd(hba, lrbp, cmd_type, 0, tag);

	return ufshcd_compose_devman_upiu(hba, lrbp);
}

/*
 * Check with the block layer if the command is inflight
 * @cmd: command to check.
 *
 * Return: true if command is inflight; false if not.
 */
bool ufshcd_cmd_inflight(struct scsi_cmnd *cmd)
{
	return cmd && blk_mq_rq_state(scsi_cmd_to_rq(cmd)) == MQ_RQ_IN_FLIGHT;
}

/*
 * Clear the pending command in the controller and wait until
 * the controller confirms that the command has been cleared.
 * @hba: per adapter instance
 * @task_tag: The tag number of the command to be cleared.
 */
static int ufshcd_clear_cmd(struct ufs_hba *hba, u32 task_tag)
{
	u32 mask;
	unsigned long flags;
	int err;

	if (hba->mcq_enabled) {
		/*
		 * MCQ mode. Clean up the MCQ resources similar to
		 * what the ufshcd_utrl_clear() does for SDB mode.
		 */
		err = ufshcd_mcq_sq_cleanup(hba, task_tag);
		if (err) {
			dev_err(hba->dev, "%s: failed tag=%d. err=%d\n",
				__func__, task_tag, err);
			return err;
		}
		return 0;
	}

	mask = 1U << task_tag;

	/* clear outstanding transaction before retry */
	spin_lock_irqsave(hba->host->host_lock, flags);
	ufshcd_utrl_clear(hba, mask);
	spin_unlock_irqrestore(hba->host->host_lock, flags);

	/*
	 * wait for h/w to clear corresponding bit in door-bell.
	 * max. wait is 1 sec.
	 */
	return ufshcd_wait_for_register(hba, REG_UTP_TRANSFER_REQ_DOOR_BELL,
					mask, ~mask, 1000, 1000);
}

/**
 * ufshcd_dev_cmd_completion() - handles device management command responses
 * @hba: per adapter instance
 * @lrbp: pointer to local reference block
 *
 * Return: 0 upon success; < 0 upon failure.
 */
static int
ufshcd_dev_cmd_completion(struct ufs_hba *hba, struct ufshcd_lrb *lrbp)
{
	enum upiu_response_transaction resp;
	int err = 0;

	hba->ufs_stats.last_hibern8_exit_tstamp = ktime_set(0, 0);
	resp = ufshcd_get_req_rsp(lrbp->ucd_rsp_ptr);

	switch (resp) {
	case UPIU_TRANSACTION_NOP_IN:
		if (hba->dev_cmd.type != DEV_CMD_TYPE_NOP) {
			err = -EINVAL;
			dev_err(hba->dev, "%s: unexpected response %x\n",
					__func__, resp);
		}
		break;
	case UPIU_TRANSACTION_QUERY_RSP: {
		u8 response = lrbp->ucd_rsp_ptr->header.response;

		if (response == 0)
			err = ufshcd_copy_query_response(hba, lrbp);
		break;
	}
	case UPIU_TRANSACTION_REJECT_UPIU:
		/* TODO: handle Reject UPIU Response */
		err = -EPERM;
		dev_err(hba->dev, "%s: Reject UPIU not fully implemented\n",
				__func__);
		break;
	case UPIU_TRANSACTION_RESPONSE:
		if (hba->dev_cmd.type != DEV_CMD_TYPE_RPMB) {
			err = -EINVAL;
			dev_err(hba->dev, "%s: unexpected response %x\n", __func__, resp);
		}
		break;
	default:
		err = -EINVAL;
		dev_err(hba->dev, "%s: Invalid device management cmd response: %x\n",
				__func__, resp);
		break;
	}

	return err;
}

static int ufshcd_wait_for_dev_cmd(struct ufs_hba *hba,
		struct ufshcd_lrb *lrbp, int max_timeout)
{
	unsigned long time_left = msecs_to_jiffies(max_timeout);
	unsigned long flags;
	bool pending;
	int err;

retry:
	time_left = wait_for_completion_timeout(hba->dev_cmd.complete,
						time_left);

	if (likely(time_left)) {
		/*
		 * The completion handler called complete() and the caller of
		 * this function still owns the @lrbp tag so the code below does
		 * not trigger any race conditions.
		 */
		hba->dev_cmd.complete = NULL;
		err = ufshcd_get_tr_ocs(lrbp, NULL);
		if (!err)
			err = ufshcd_dev_cmd_completion(hba, lrbp);
	} else {
		err = -ETIMEDOUT;
		dev_dbg(hba->dev, "%s: dev_cmd request timedout, tag %d\n",
			__func__, lrbp->task_tag);

		/* MCQ mode */
		if (hba->mcq_enabled) {
			/* successfully cleared the command, retry if needed */
			if (ufshcd_clear_cmd(hba, lrbp->task_tag) == 0)
				err = -EAGAIN;
			hba->dev_cmd.complete = NULL;
			return err;
		}

		/* SDB mode */
		if (ufshcd_clear_cmd(hba, lrbp->task_tag) == 0) {
			/* successfully cleared the command, retry if needed */
			err = -EAGAIN;
			/*
			 * Since clearing the command succeeded we also need to
			 * clear the task tag bit from the outstanding_reqs
			 * variable.
			 */
			spin_lock_irqsave(&hba->outstanding_lock, flags);
			pending = test_bit(lrbp->task_tag,
					   &hba->outstanding_reqs);
			if (pending) {
				hba->dev_cmd.complete = NULL;
				__clear_bit(lrbp->task_tag,
					    &hba->outstanding_reqs);
			}
			spin_unlock_irqrestore(&hba->outstanding_lock, flags);

			if (!pending) {
				/*
				 * The completion handler ran while we tried to
				 * clear the command.
				 */
				time_left = 1;
				goto retry;
			}
		} else {
			dev_err(hba->dev, "%s: failed to clear tag %d\n",
				__func__, lrbp->task_tag);

			spin_lock_irqsave(&hba->outstanding_lock, flags);
			pending = test_bit(lrbp->task_tag,
					   &hba->outstanding_reqs);
			if (pending)
				hba->dev_cmd.complete = NULL;
			spin_unlock_irqrestore(&hba->outstanding_lock, flags);

			if (!pending) {
				/*
				 * The completion handler ran while we tried to
				 * clear the command.
				 */
				time_left = 1;
				goto retry;
			}
		}
	}

	return err;
}

static void ufshcd_dev_man_lock(struct ufs_hba *hba)
{
	ufshcd_hold(hba);
	mutex_lock(&hba->dev_cmd.lock);
	down_read(&hba->clk_scaling_lock);
}

static void ufshcd_dev_man_unlock(struct ufs_hba *hba)
{
	up_read(&hba->clk_scaling_lock);
	mutex_unlock(&hba->dev_cmd.lock);
	ufshcd_release(hba);
}

static int ufshcd_issue_dev_cmd(struct ufs_hba *hba, struct ufshcd_lrb *lrbp,
			  const u32 tag, int timeout)
{
	DECLARE_COMPLETION_ONSTACK(wait);
	int err;

	hba->dev_cmd.complete = &wait;

	ufshcd_add_query_upiu_trace(hba, UFS_QUERY_SEND, lrbp->ucd_req_ptr);

	ufshcd_send_command(hba, tag, hba->dev_cmd_queue);
	err = ufshcd_wait_for_dev_cmd(hba, lrbp, timeout);

	ufshcd_add_query_upiu_trace(hba, err ? UFS_QUERY_ERR : UFS_QUERY_COMP,
				    (struct utp_upiu_req *)lrbp->ucd_rsp_ptr);

	return err;
}

/**
 * ufshcd_exec_dev_cmd - API for sending device management requests
 * @hba: UFS hba
 * @cmd_type: specifies the type (NOP, Query...)
 * @timeout: timeout in milliseconds
 *
 * Return: 0 upon success; < 0 upon failure.
 *
 * NOTE: Since there is only one available tag for device management commands,
 * it is expected you hold the hba->dev_cmd.lock mutex.
 */
static int ufshcd_exec_dev_cmd(struct ufs_hba *hba,
		enum dev_cmd_type cmd_type, int timeout)
{
	const u32 tag = hba->reserved_slot;
	struct ufshcd_lrb *lrbp = &hba->lrb[tag];
	int err;

	/* Protects use of hba->reserved_slot. */
	lockdep_assert_held(&hba->dev_cmd.lock);

	err = ufshcd_compose_dev_cmd(hba, lrbp, cmd_type, tag);
	if (unlikely(err))
		return err;

	return ufshcd_issue_dev_cmd(hba, lrbp, tag, timeout);
}

/**
 * ufshcd_init_query() - init the query response and request parameters
 * @hba: per-adapter instance
 * @request: address of the request pointer to be initialized
 * @response: address of the response pointer to be initialized
 * @opcode: operation to perform
 * @idn: flag idn to access
 * @index: LU number to access
 * @selector: query/flag/descriptor further identification
 */
static inline void ufshcd_init_query(struct ufs_hba *hba,
		struct ufs_query_req **request, struct ufs_query_res **response,
		enum query_opcode opcode, u8 idn, u8 index, u8 selector)
{
	*request = &hba->dev_cmd.query.request;
	*response = &hba->dev_cmd.query.response;
	memset(*request, 0, sizeof(struct ufs_query_req));
	memset(*response, 0, sizeof(struct ufs_query_res));
	(*request)->upiu_req.opcode = opcode;
	(*request)->upiu_req.idn = idn;
	(*request)->upiu_req.index = index;
	(*request)->upiu_req.selector = selector;
}

static int ufshcd_query_flag_retry(struct ufs_hba *hba,
	enum query_opcode opcode, enum flag_idn idn, u8 index, bool *flag_res)
{
	int ret;
	int retries;

	for (retries = 0; retries < QUERY_REQ_RETRIES; retries++) {
		ret = ufshcd_query_flag(hba, opcode, idn, index, flag_res);
		if (ret)
			dev_dbg(hba->dev,
				"%s: failed with error %d, retries %d\n",
				__func__, ret, retries);
		else
			break;
	}

	if (ret)
		dev_err(hba->dev,
			"%s: query flag, opcode %d, idn %d, failed with error %d after %d retries\n",
			__func__, opcode, idn, ret, retries);
	return ret;
}

/**
 * ufshcd_query_flag() - API function for sending flag query requests
 * @hba: per-adapter instance
 * @opcode: flag query to perform
 * @idn: flag idn to access
 * @index: flag index to access
 * @flag_res: the flag value after the query request completes
 *
 * Return: 0 for success, non-zero in case of failure.
 */
int ufshcd_query_flag(struct ufs_hba *hba, enum query_opcode opcode,
			enum flag_idn idn, u8 index, bool *flag_res)
{
	struct ufs_query_req *request = NULL;
	struct ufs_query_res *response = NULL;
	int err, selector = 0;
	int timeout = QUERY_REQ_TIMEOUT;

	BUG_ON(!hba);

	ufshcd_dev_man_lock(hba);

	ufshcd_init_query(hba, &request, &response, opcode, idn, index,
			selector);

	switch (opcode) {
	case UPIU_QUERY_OPCODE_SET_FLAG:
	case UPIU_QUERY_OPCODE_CLEAR_FLAG:
	case UPIU_QUERY_OPCODE_TOGGLE_FLAG:
		request->query_func = UPIU_QUERY_FUNC_STANDARD_WRITE_REQUEST;
		break;
	case UPIU_QUERY_OPCODE_READ_FLAG:
		request->query_func = UPIU_QUERY_FUNC_STANDARD_READ_REQUEST;
		if (!flag_res) {
			/* No dummy reads */
			dev_err(hba->dev, "%s: Invalid argument for read request\n",
					__func__);
			err = -EINVAL;
			goto out_unlock;
		}
		break;
	default:
		dev_err(hba->dev,
			"%s: Expected query flag opcode but got = %d\n",
			__func__, opcode);
		err = -EINVAL;
		goto out_unlock;
	}

	err = ufshcd_exec_dev_cmd(hba, DEV_CMD_TYPE_QUERY, timeout);

	if (err) {
		dev_err(hba->dev,
			"%s: Sending flag query for idn %d failed, err = %d\n",
			__func__, idn, err);
		goto out_unlock;
	}

	if (flag_res)
		*flag_res = (be32_to_cpu(response->upiu_res.value) &
				MASK_QUERY_UPIU_FLAG_LOC) & 0x1;

out_unlock:
	ufshcd_dev_man_unlock(hba);
	return err;
}

/**
 * ufshcd_query_attr - API function for sending attribute requests
 * @hba: per-adapter instance
 * @opcode: attribute opcode
 * @idn: attribute idn to access
 * @index: index field
 * @selector: selector field
 * @attr_val: the attribute value after the query request completes
 *
 * Return: 0 for success, non-zero in case of failure.
*/
int ufshcd_query_attr(struct ufs_hba *hba, enum query_opcode opcode,
		      enum attr_idn idn, u8 index, u8 selector, u32 *attr_val)
{
	struct ufs_query_req *request = NULL;
	struct ufs_query_res *response = NULL;
	int err;

	BUG_ON(!hba);

	if (!attr_val) {
		dev_err(hba->dev, "%s: attribute value required for opcode 0x%x\n",
				__func__, opcode);
		return -EINVAL;
	}

	ufshcd_dev_man_lock(hba);

	ufshcd_init_query(hba, &request, &response, opcode, idn, index,
			selector);

	switch (opcode) {
	case UPIU_QUERY_OPCODE_WRITE_ATTR:
		request->query_func = UPIU_QUERY_FUNC_STANDARD_WRITE_REQUEST;
		request->upiu_req.value = cpu_to_be32(*attr_val);
		break;
	case UPIU_QUERY_OPCODE_READ_ATTR:
		request->query_func = UPIU_QUERY_FUNC_STANDARD_READ_REQUEST;
		break;
	default:
		dev_err(hba->dev, "%s: Expected query attr opcode but got = 0x%.2x\n",
				__func__, opcode);
		err = -EINVAL;
		goto out_unlock;
	}

	err = ufshcd_exec_dev_cmd(hba, DEV_CMD_TYPE_QUERY, QUERY_REQ_TIMEOUT);

	if (err) {
		dev_err(hba->dev, "%s: opcode 0x%.2x for idn %d failed, index %d, err = %d\n",
				__func__, opcode, idn, index, err);
		goto out_unlock;
	}

	*attr_val = be32_to_cpu(response->upiu_res.value);

out_unlock:
	ufshcd_dev_man_unlock(hba);
	return err;
}

/**
 * ufshcd_query_attr_retry() - API function for sending query
 * attribute with retries
 * @hba: per-adapter instance
 * @opcode: attribute opcode
 * @idn: attribute idn to access
 * @index: index field
 * @selector: selector field
 * @attr_val: the attribute value after the query request
 * completes
 *
 * Return: 0 for success, non-zero in case of failure.
*/
int ufshcd_query_attr_retry(struct ufs_hba *hba,
	enum query_opcode opcode, enum attr_idn idn, u8 index, u8 selector,
	u32 *attr_val)
{
	int ret = 0;
	u32 retries;

	for (retries = QUERY_REQ_RETRIES; retries > 0; retries--) {
		ret = ufshcd_query_attr(hba, opcode, idn, index,
						selector, attr_val);
		if (ret)
			dev_dbg(hba->dev, "%s: failed with error %d, retries %d\n",
				__func__, ret, retries);
		else
			break;
	}

	if (ret)
		dev_err(hba->dev,
			"%s: query attribute, idn %d, failed with error %d after %d retries\n",
			__func__, idn, ret, QUERY_REQ_RETRIES);
	return ret;
}

static int __ufshcd_query_descriptor(struct ufs_hba *hba,
			enum query_opcode opcode, enum desc_idn idn, u8 index,
			u8 selector, u8 *desc_buf, int *buf_len)
{
	struct ufs_query_req *request = NULL;
	struct ufs_query_res *response = NULL;
	int err;

	BUG_ON(!hba);

	if (!desc_buf) {
		dev_err(hba->dev, "%s: descriptor buffer required for opcode 0x%x\n",
				__func__, opcode);
		return -EINVAL;
	}

	if (*buf_len < QUERY_DESC_MIN_SIZE || *buf_len > QUERY_DESC_MAX_SIZE) {
		dev_err(hba->dev, "%s: descriptor buffer size (%d) is out of range\n",
				__func__, *buf_len);
		return -EINVAL;
	}

	ufshcd_dev_man_lock(hba);

	ufshcd_init_query(hba, &request, &response, opcode, idn, index,
			selector);
	hba->dev_cmd.query.descriptor = desc_buf;
	request->upiu_req.length = cpu_to_be16(*buf_len);

	switch (opcode) {
	case UPIU_QUERY_OPCODE_WRITE_DESC:
		request->query_func = UPIU_QUERY_FUNC_STANDARD_WRITE_REQUEST;
		break;
	case UPIU_QUERY_OPCODE_READ_DESC:
		request->query_func = UPIU_QUERY_FUNC_STANDARD_READ_REQUEST;
		break;
	default:
		dev_err(hba->dev,
				"%s: Expected query descriptor opcode but got = 0x%.2x\n",
				__func__, opcode);
		err = -EINVAL;
		goto out_unlock;
	}

	err = ufshcd_exec_dev_cmd(hba, DEV_CMD_TYPE_QUERY, QUERY_REQ_TIMEOUT);

	if (err) {
		dev_err(hba->dev, "%s: opcode 0x%.2x for idn %d failed, index %d, err = %d\n",
				__func__, opcode, idn, index, err);
		goto out_unlock;
	}

	*buf_len = be16_to_cpu(response->upiu_res.length);

out_unlock:
	hba->dev_cmd.query.descriptor = NULL;
	ufshcd_dev_man_unlock(hba);
	return err;
}

/**
 * ufshcd_query_descriptor_retry - API function for sending descriptor requests
 * @hba: per-adapter instance
 * @opcode: attribute opcode
 * @idn: attribute idn to access
 * @index: index field
 * @selector: selector field
 * @desc_buf: the buffer that contains the descriptor
 * @buf_len: length parameter passed to the device
 *
 * The buf_len parameter will contain, on return, the length parameter
 * received on the response.
 *
 * Return: 0 for success, non-zero in case of failure.
 */
int ufshcd_query_descriptor_retry(struct ufs_hba *hba,
				  enum query_opcode opcode,
				  enum desc_idn idn, u8 index,
				  u8 selector,
				  u8 *desc_buf, int *buf_len)
{
	int err;
	int retries;

	for (retries = QUERY_REQ_RETRIES; retries > 0; retries--) {
		err = __ufshcd_query_descriptor(hba, opcode, idn, index,
						selector, desc_buf, buf_len);
		if (!err || err == -EINVAL)
			break;
	}

	return err;
}

/**
 * ufshcd_read_desc_param - read the specified descriptor parameter
 * @hba: Pointer to adapter instance
 * @desc_id: descriptor idn value
 * @desc_index: descriptor index
 * @param_offset: offset of the parameter to read
 * @param_read_buf: pointer to buffer where parameter would be read
 * @param_size: sizeof(param_read_buf)
 *
 * Return: 0 in case of success, non-zero otherwise.
 */
int ufshcd_read_desc_param(struct ufs_hba *hba,
			   enum desc_idn desc_id,
			   int desc_index,
			   u8 param_offset,
			   u8 *param_read_buf,
			   u8 param_size)
{
	int ret;
	u8 *desc_buf;
	int buff_len = QUERY_DESC_MAX_SIZE;
	bool is_kmalloc = true;

	/* Safety check */
	if (desc_id >= QUERY_DESC_IDN_MAX || !param_size)
		return -EINVAL;

	/* Check whether we need temp memory */
	if (param_offset != 0 || param_size < buff_len) {
		desc_buf = kzalloc(buff_len, GFP_KERNEL);
		if (!desc_buf)
			return -ENOMEM;
	} else {
		desc_buf = param_read_buf;
		is_kmalloc = false;
	}

	/* Request for full descriptor */
	ret = ufshcd_query_descriptor_retry(hba, UPIU_QUERY_OPCODE_READ_DESC,
					    desc_id, desc_index, 0,
					    desc_buf, &buff_len);
	if (ret) {
		dev_err(hba->dev, "%s: Failed reading descriptor. desc_id %d, desc_index %d, param_offset %d, ret %d\n",
			__func__, desc_id, desc_index, param_offset, ret);
		goto out;
	}

	/* Update descriptor length */
	buff_len = desc_buf[QUERY_DESC_LENGTH_OFFSET];

	if (param_offset >= buff_len) {
		dev_err(hba->dev, "%s: Invalid offset 0x%x in descriptor IDN 0x%x, length 0x%x\n",
			__func__, param_offset, desc_id, buff_len);
		ret = -EINVAL;
		goto out;
	}

	/* Sanity check */
	if (desc_buf[QUERY_DESC_DESC_TYPE_OFFSET] != desc_id) {
		dev_err(hba->dev, "%s: invalid desc_id %d in descriptor header\n",
			__func__, desc_buf[QUERY_DESC_DESC_TYPE_OFFSET]);
		ret = -EINVAL;
		goto out;
	}

	if (is_kmalloc) {
		/* Make sure we don't copy more data than available */
		if (param_offset >= buff_len)
			ret = -EINVAL;
		else
			memcpy(param_read_buf, &desc_buf[param_offset],
			       min_t(u32, param_size, buff_len - param_offset));
	}
out:
	if (is_kmalloc)
		kfree(desc_buf);
	return ret;
}

/**
 * struct uc_string_id - unicode string
 *
 * @len: size of this descriptor inclusive
 * @type: descriptor type
 * @uc: unicode string character
 */
struct uc_string_id {
	u8 len;
	u8 type;
	wchar_t uc[];
} __packed;

/* replace non-printable or non-ASCII characters with spaces */
static inline char ufshcd_remove_non_printable(u8 ch)
{
	return (ch >= 0x20 && ch <= 0x7e) ? ch : ' ';
}

/**
 * ufshcd_read_string_desc - read string descriptor
 * @hba: pointer to adapter instance
 * @desc_index: descriptor index
 * @buf: pointer to buffer where descriptor would be read,
 *       the caller should free the memory.
 * @ascii: if true convert from unicode to ascii characters
 *         null terminated string.
 *
 * Return:
 * *      string size on success.
 * *      -ENOMEM: on allocation failure
 * *      -EINVAL: on a wrong parameter
 */
int ufshcd_read_string_desc(struct ufs_hba *hba, u8 desc_index,
			    u8 **buf, bool ascii)
{
	struct uc_string_id *uc_str;
	u8 *str;
	int ret;

	if (!buf)
		return -EINVAL;

	uc_str = kzalloc(QUERY_DESC_MAX_SIZE, GFP_KERNEL);
	if (!uc_str)
		return -ENOMEM;

	ret = ufshcd_read_desc_param(hba, QUERY_DESC_IDN_STRING, desc_index, 0,
				     (u8 *)uc_str, QUERY_DESC_MAX_SIZE);
	if (ret < 0) {
		dev_err(hba->dev, "Reading String Desc failed after %d retries. err = %d\n",
			QUERY_REQ_RETRIES, ret);
		str = NULL;
		goto out;
	}

	if (uc_str->len <= QUERY_DESC_HDR_SIZE) {
		dev_dbg(hba->dev, "String Desc is of zero length\n");
		str = NULL;
		ret = 0;
		goto out;
	}

	if (ascii) {
		ssize_t ascii_len;
		int i;
		/* remove header and divide by 2 to move from UTF16 to UTF8 */
		ascii_len = (uc_str->len - QUERY_DESC_HDR_SIZE) / 2 + 1;
		str = kzalloc(ascii_len, GFP_KERNEL);
		if (!str) {
			ret = -ENOMEM;
			goto out;
		}

		/*
		 * the descriptor contains string in UTF16 format
		 * we need to convert to utf-8 so it can be displayed
		 */
		ret = utf16s_to_utf8s(uc_str->uc,
				      uc_str->len - QUERY_DESC_HDR_SIZE,
				      UTF16_BIG_ENDIAN, str, ascii_len - 1);

		/* replace non-printable or non-ASCII characters with spaces */
		for (i = 0; i < ret; i++)
			str[i] = ufshcd_remove_non_printable(str[i]);

		str[ret++] = '\0';

	} else {
		str = kmemdup(uc_str, uc_str->len, GFP_KERNEL);
		if (!str) {
			ret = -ENOMEM;
			goto out;
		}
		ret = uc_str->len;
	}
out:
	*buf = str;
	kfree(uc_str);
	return ret;
}

/**
 * ufshcd_read_unit_desc_param - read the specified unit descriptor parameter
 * @hba: Pointer to adapter instance
 * @lun: lun id
 * @param_offset: offset of the parameter to read
 * @param_read_buf: pointer to buffer where parameter would be read
 * @param_size: sizeof(param_read_buf)
 *
 * Return: 0 in case of success, non-zero otherwise.
 */
static inline int ufshcd_read_unit_desc_param(struct ufs_hba *hba,
					      int lun,
					      enum unit_desc_param param_offset,
					      u8 *param_read_buf,
					      u32 param_size)
{
	/*
	 * Unit descriptors are only available for general purpose LUs (LUN id
	 * from 0 to 7) and RPMB Well known LU.
	 */
	if (!ufs_is_valid_unit_desc_lun(&hba->dev_info, lun))
		return -EOPNOTSUPP;

	return ufshcd_read_desc_param(hba, QUERY_DESC_IDN_UNIT, lun,
				      param_offset, param_read_buf, param_size);
}

static int ufshcd_get_ref_clk_gating_wait(struct ufs_hba *hba)
{
	int err = 0;
	u32 gating_wait = UFSHCD_REF_CLK_GATING_WAIT_US;

	if (hba->dev_info.wspecversion >= 0x300) {
		err = ufshcd_query_attr_retry(hba, UPIU_QUERY_OPCODE_READ_ATTR,
				QUERY_ATTR_IDN_REF_CLK_GATING_WAIT_TIME, 0, 0,
				&gating_wait);
		if (err)
			dev_err(hba->dev, "Failed reading bRefClkGatingWait. err = %d, use default %uus\n",
					 err, gating_wait);

		if (gating_wait == 0) {
			gating_wait = UFSHCD_REF_CLK_GATING_WAIT_US;
			dev_err(hba->dev, "Undefined ref clk gating wait time, use default %uus\n",
					 gating_wait);
		}

		hba->dev_info.clk_gating_wait_us = gating_wait;
	}

	return err;
}

/**
 * ufshcd_memory_alloc - allocate memory for host memory space data structures
 * @hba: per adapter instance
 *
 * 1. Allocate DMA memory for Command Descriptor array
 *	Each command descriptor consist of Command UPIU, Response UPIU and PRDT
 * 2. Allocate DMA memory for UTP Transfer Request Descriptor List (UTRDL).
 * 3. Allocate DMA memory for UTP Task Management Request Descriptor List
 *	(UTMRDL)
 * 4. Allocate memory for local reference block(lrb).
 *
 * Return: 0 for success, non-zero in case of failure.
 */
static int ufshcd_memory_alloc(struct ufs_hba *hba)
{
	size_t utmrdl_size, utrdl_size, ucdl_size;

	/* Allocate memory for UTP command descriptors */
	ucdl_size = ufshcd_get_ucd_size(hba) * hba->nutrs;
	hba->ucdl_base_addr = dmam_alloc_coherent(hba->dev,
						  ucdl_size,
						  &hba->ucdl_dma_addr,
						  GFP_KERNEL);

	/*
	 * UFSHCI requires UTP command descriptor to be 128 byte aligned.
	 */
	if (!hba->ucdl_base_addr ||
	    WARN_ON(hba->ucdl_dma_addr & (128 - 1))) {
		dev_err(hba->dev,
			"Command Descriptor Memory allocation failed\n");
		goto out;
	}

	/*
	 * Allocate memory for UTP Transfer descriptors
	 * UFSHCI requires 1KB alignment of UTRD
	 */
	utrdl_size = (sizeof(struct utp_transfer_req_desc) * hba->nutrs);
	hba->utrdl_base_addr = dmam_alloc_coherent(hba->dev,
						   utrdl_size,
						   &hba->utrdl_dma_addr,
						   GFP_KERNEL);
	if (!hba->utrdl_base_addr ||
	    WARN_ON(hba->utrdl_dma_addr & (SZ_1K - 1))) {
		dev_err(hba->dev,
			"Transfer Descriptor Memory allocation failed\n");
		goto out;
	}

	/*
	 * Skip utmrdl allocation; it may have been
	 * allocated during first pass and not released during
	 * MCQ memory allocation.
	 * See ufshcd_release_sdb_queue() and ufshcd_config_mcq()
	 */
	if (hba->utmrdl_base_addr)
		goto skip_utmrdl;
	/*
	 * Allocate memory for UTP Task Management descriptors
	 * UFSHCI requires 1KB alignment of UTMRD
	 */
	utmrdl_size = sizeof(struct utp_task_req_desc) * hba->nutmrs;
	hba->utmrdl_base_addr = dmam_alloc_coherent(hba->dev,
						    utmrdl_size,
						    &hba->utmrdl_dma_addr,
						    GFP_KERNEL);
	if (!hba->utmrdl_base_addr ||
	    WARN_ON(hba->utmrdl_dma_addr & (SZ_1K - 1))) {
		dev_err(hba->dev,
		"Task Management Descriptor Memory allocation failed\n");
		goto out;
	}

skip_utmrdl:
	/* Allocate memory for local reference block */
	hba->lrb = devm_kcalloc(hba->dev,
				hba->nutrs, sizeof(struct ufshcd_lrb),
				GFP_KERNEL);
	if (!hba->lrb) {
		dev_err(hba->dev, "LRB Memory allocation failed\n");
		goto out;
	}
	return 0;
out:
	return -ENOMEM;
}

/**
 * ufshcd_host_memory_configure - configure local reference block with
 *				memory offsets
 * @hba: per adapter instance
 *
 * Configure Host memory space
 * 1. Update Corresponding UTRD.UCDBA and UTRD.UCDBAU with UCD DMA
 * address.
 * 2. Update each UTRD with Response UPIU offset, Response UPIU length
 * and PRDT offset.
 * 3. Save the corresponding addresses of UTRD, UCD.CMD, UCD.RSP and UCD.PRDT
 * into local reference block.
 */
static void ufshcd_host_memory_configure(struct ufs_hba *hba)
{
	struct utp_transfer_req_desc *utrdlp;
	dma_addr_t cmd_desc_dma_addr;
	dma_addr_t cmd_desc_element_addr;
	u16 response_offset;
	u16 prdt_offset;
	int cmd_desc_size;
	int i;

	utrdlp = hba->utrdl_base_addr;

	response_offset =
		offsetof(struct utp_transfer_cmd_desc, response_upiu);
	prdt_offset =
		offsetof(struct utp_transfer_cmd_desc, prd_table);

	cmd_desc_size = ufshcd_get_ucd_size(hba);
	cmd_desc_dma_addr = hba->ucdl_dma_addr;

	for (i = 0; i < hba->nutrs; i++) {
		/* Configure UTRD with command descriptor base address */
		cmd_desc_element_addr =
				(cmd_desc_dma_addr + (cmd_desc_size * i));
		utrdlp[i].command_desc_base_addr =
				cpu_to_le64(cmd_desc_element_addr);

		/* Response upiu and prdt offset should be in double words */
		if (hba->quirks & UFSHCD_QUIRK_PRDT_BYTE_GRAN) {
			utrdlp[i].response_upiu_offset =
				cpu_to_le16(response_offset);
			utrdlp[i].prd_table_offset =
				cpu_to_le16(prdt_offset);
			utrdlp[i].response_upiu_length =
				cpu_to_le16(ALIGNED_UPIU_SIZE);
		} else {
			utrdlp[i].response_upiu_offset =
				cpu_to_le16(response_offset >> 2);
			utrdlp[i].prd_table_offset =
				cpu_to_le16(prdt_offset >> 2);
			utrdlp[i].response_upiu_length =
				cpu_to_le16(ALIGNED_UPIU_SIZE >> 2);
		}

		ufshcd_init_lrb(hba, &hba->lrb[i], i);
	}
}

/**
 * ufshcd_dme_link_startup - Notify Unipro to perform link startup
 * @hba: per adapter instance
 *
 * UIC_CMD_DME_LINK_STARTUP command must be issued to Unipro layer,
 * in order to initialize the Unipro link startup procedure.
 * Once the Unipro links are up, the device connected to the controller
 * is detected.
 *
 * Return: 0 on success, non-zero value on failure.
 */
static int ufshcd_dme_link_startup(struct ufs_hba *hba)
{
	struct uic_command uic_cmd = {
		.command = UIC_CMD_DME_LINK_STARTUP,
	};
	int ret;

	ret = ufshcd_send_uic_cmd(hba, &uic_cmd);
	if (ret)
		dev_dbg(hba->dev,
			"dme-link-startup: error code %d\n", ret);
	return ret;
}
/**
 * ufshcd_dme_reset - UIC command for DME_RESET
 * @hba: per adapter instance
 *
 * DME_RESET command is issued in order to reset UniPro stack.
 * This function now deals with cold reset.
 *
 * Return: 0 on success, non-zero value on failure.
 */
static int ufshcd_dme_reset(struct ufs_hba *hba)
{
	struct uic_command uic_cmd = {
		.command = UIC_CMD_DME_RESET,
	};
	int ret;

	ret = ufshcd_send_uic_cmd(hba, &uic_cmd);
	if (ret)
		dev_err(hba->dev,
			"dme-reset: error code %d\n", ret);

	return ret;
}

int ufshcd_dme_configure_adapt(struct ufs_hba *hba,
			       int agreed_gear,
			       int adapt_val)
{
	int ret;

	if (agreed_gear < UFS_HS_G4)
		adapt_val = PA_NO_ADAPT;

	ret = ufshcd_dme_set(hba,
			     UIC_ARG_MIB(PA_TXHSADAPTTYPE),
			     adapt_val);
	return ret;
}
EXPORT_SYMBOL_GPL(ufshcd_dme_configure_adapt);

/**
 * ufshcd_dme_enable - UIC command for DME_ENABLE
 * @hba: per adapter instance
 *
 * DME_ENABLE command is issued in order to enable UniPro stack.
 *
 * Return: 0 on success, non-zero value on failure.
 */
static int ufshcd_dme_enable(struct ufs_hba *hba)
{
	struct uic_command uic_cmd = {
		.command = UIC_CMD_DME_ENABLE,
	};
	int ret;

	ret = ufshcd_send_uic_cmd(hba, &uic_cmd);
	if (ret)
		dev_err(hba->dev,
			"dme-enable: error code %d\n", ret);

	return ret;
}

static inline void ufshcd_add_delay_before_dme_cmd(struct ufs_hba *hba)
{
	#define MIN_DELAY_BEFORE_DME_CMDS_US	1000
	unsigned long min_sleep_time_us;

	if (!(hba->quirks & UFSHCD_QUIRK_DELAY_BEFORE_DME_CMDS))
		return;

	/*
	 * last_dme_cmd_tstamp will be 0 only for 1st call to
	 * this function
	 */
	if (unlikely(!ktime_to_us(hba->last_dme_cmd_tstamp))) {
		min_sleep_time_us = MIN_DELAY_BEFORE_DME_CMDS_US;
	} else {
		unsigned long delta =
			(unsigned long) ktime_to_us(
				ktime_sub(ktime_get(),
				hba->last_dme_cmd_tstamp));

		if (delta < MIN_DELAY_BEFORE_DME_CMDS_US)
			min_sleep_time_us =
				MIN_DELAY_BEFORE_DME_CMDS_US - delta;
		else
			min_sleep_time_us = 0; /* no more delay required */
	}

	if (min_sleep_time_us > 0) {
		/* allow sleep for extra 50us if needed */
		usleep_range(min_sleep_time_us, min_sleep_time_us + 50);
	}

	/* update the last_dme_cmd_tstamp */
	hba->last_dme_cmd_tstamp = ktime_get();
}

/**
 * ufshcd_dme_set_attr - UIC command for DME_SET, DME_PEER_SET
 * @hba: per adapter instance
 * @attr_sel: uic command argument1
 * @attr_set: attribute set type as uic command argument2
 * @mib_val: setting value as uic command argument3
 * @peer: indicate whether peer or local
 *
 * Return: 0 on success, non-zero value on failure.
 */
int ufshcd_dme_set_attr(struct ufs_hba *hba, u32 attr_sel,
			u8 attr_set, u32 mib_val, u8 peer)
{
	struct uic_command uic_cmd = {
		.command = peer ? UIC_CMD_DME_PEER_SET : UIC_CMD_DME_SET,
		.argument1 = attr_sel,
		.argument2 = UIC_ARG_ATTR_TYPE(attr_set),
		.argument3 = mib_val,
	};
	static const char *const action[] = {
		"dme-set",
		"dme-peer-set"
	};
	const char *set = action[!!peer];
	int ret;
	int retries = UFS_UIC_COMMAND_RETRIES;

	do {
		/* for peer attributes we retry upon failure */
		ret = ufshcd_send_uic_cmd(hba, &uic_cmd);
		if (ret)
			dev_dbg(hba->dev, "%s: attr-id 0x%x val 0x%x error code %d\n",
				set, UIC_GET_ATTR_ID(attr_sel), mib_val, ret);
	} while (ret && peer && --retries);

	if (ret)
		dev_err(hba->dev, "%s: attr-id 0x%x val 0x%x failed %d retries\n",
			set, UIC_GET_ATTR_ID(attr_sel), mib_val,
			UFS_UIC_COMMAND_RETRIES - retries);

	return ret;
}
EXPORT_SYMBOL_GPL(ufshcd_dme_set_attr);

/**
 * ufshcd_dme_get_attr - UIC command for DME_GET, DME_PEER_GET
 * @hba: per adapter instance
 * @attr_sel: uic command argument1
 * @mib_val: the value of the attribute as returned by the UIC command
 * @peer: indicate whether peer or local
 *
 * Return: 0 on success, non-zero value on failure.
 */
int ufshcd_dme_get_attr(struct ufs_hba *hba, u32 attr_sel,
			u32 *mib_val, u8 peer)
{
	struct uic_command uic_cmd = {
		.command = peer ? UIC_CMD_DME_PEER_GET : UIC_CMD_DME_GET,
		.argument1 = attr_sel,
	};
	static const char *const action[] = {
		"dme-get",
		"dme-peer-get"
	};
	const char *get = action[!!peer];
	int ret;
	int retries = UFS_UIC_COMMAND_RETRIES;
	struct ufs_pa_layer_attr orig_pwr_info;
	struct ufs_pa_layer_attr temp_pwr_info;
	bool pwr_mode_change = false;

	if (peer && (hba->quirks & UFSHCD_QUIRK_DME_PEER_ACCESS_AUTO_MODE)) {
		orig_pwr_info = hba->pwr_info;
		temp_pwr_info = orig_pwr_info;

		if (orig_pwr_info.pwr_tx == FAST_MODE ||
		    orig_pwr_info.pwr_rx == FAST_MODE) {
			temp_pwr_info.pwr_tx = FASTAUTO_MODE;
			temp_pwr_info.pwr_rx = FASTAUTO_MODE;
			pwr_mode_change = true;
		} else if (orig_pwr_info.pwr_tx == SLOW_MODE ||
		    orig_pwr_info.pwr_rx == SLOW_MODE) {
			temp_pwr_info.pwr_tx = SLOWAUTO_MODE;
			temp_pwr_info.pwr_rx = SLOWAUTO_MODE;
			pwr_mode_change = true;
		}
		if (pwr_mode_change) {
			ret = ufshcd_change_power_mode(hba, &temp_pwr_info);
			if (ret)
				goto out;
		}
	}

	do {
		/* for peer attributes we retry upon failure */
		ret = ufshcd_send_uic_cmd(hba, &uic_cmd);
		if (ret)
			dev_dbg(hba->dev, "%s: attr-id 0x%x error code %d\n",
				get, UIC_GET_ATTR_ID(attr_sel), ret);
	} while (ret && peer && --retries);

	if (ret)
		dev_err(hba->dev, "%s: attr-id 0x%x failed %d retries\n",
			get, UIC_GET_ATTR_ID(attr_sel),
			UFS_UIC_COMMAND_RETRIES - retries);

	if (mib_val && !ret)
		*mib_val = uic_cmd.argument3;

	if (peer && (hba->quirks & UFSHCD_QUIRK_DME_PEER_ACCESS_AUTO_MODE)
	    && pwr_mode_change)
		ufshcd_change_power_mode(hba, &orig_pwr_info);
out:
	return ret;
}
EXPORT_SYMBOL_GPL(ufshcd_dme_get_attr);

/**
 * ufshcd_uic_pwr_ctrl - executes UIC commands (which affects the link power
 * state) and waits for it to take effect.
 *
 * @hba: per adapter instance
 * @cmd: UIC command to execute
 *
 * DME operations like DME_SET(PA_PWRMODE), DME_HIBERNATE_ENTER &
 * DME_HIBERNATE_EXIT commands take some time to take its effect on both host
 * and device UniPro link and hence it's final completion would be indicated by
 * dedicated status bits in Interrupt Status register (UPMS, UHES, UHXS) in
 * addition to normal UIC command completion Status (UCCS). This function only
 * returns after the relevant status bits indicate the completion.
 *
 * Return: 0 on success, non-zero value on failure.
 */
static int ufshcd_uic_pwr_ctrl(struct ufs_hba *hba, struct uic_command *cmd)
{
	DECLARE_COMPLETION_ONSTACK(uic_async_done);
	unsigned long flags;
	u8 status;
	int ret;
	bool reenable_intr = false;

	mutex_lock(&hba->uic_cmd_mutex);
	ufshcd_add_delay_before_dme_cmd(hba);

	spin_lock_irqsave(hba->host->host_lock, flags);
	if (ufshcd_is_link_broken(hba)) {
		ret = -ENOLINK;
		goto out_unlock;
	}
	hba->uic_async_done = &uic_async_done;
	if (ufshcd_readl(hba, REG_INTERRUPT_ENABLE) & UIC_COMMAND_COMPL) {
		ufshcd_disable_intr(hba, UIC_COMMAND_COMPL);
		/*
		 * Make sure UIC command completion interrupt is disabled before
		 * issuing UIC command.
		 */
		ufshcd_readl(hba, REG_INTERRUPT_ENABLE);
		reenable_intr = true;
	}
	spin_unlock_irqrestore(hba->host->host_lock, flags);
	ret = __ufshcd_send_uic_cmd(hba, cmd, false);
	if (ret) {
		dev_err(hba->dev,
			"pwr ctrl cmd 0x%x with mode 0x%x uic error %d\n",
			cmd->command, cmd->argument3, ret);
		goto out;
	}

	if (!wait_for_completion_timeout(hba->uic_async_done,
					 msecs_to_jiffies(UIC_CMD_TIMEOUT))) {
		dev_err(hba->dev,
			"pwr ctrl cmd 0x%x with mode 0x%x completion timeout\n",
			cmd->command, cmd->argument3);

		if (!cmd->cmd_active) {
			dev_err(hba->dev, "%s: Power Mode Change operation has been completed, go check UPMCRS\n",
				__func__);
			goto check_upmcrs;
		}

		ret = -ETIMEDOUT;
		goto out;
	}

check_upmcrs:
	status = ufshcd_get_upmcrs(hba);
	if (status != PWR_LOCAL) {
		dev_err(hba->dev,
			"pwr ctrl cmd 0x%x failed, host upmcrs:0x%x\n",
			cmd->command, status);
		ret = (status != PWR_OK) ? status : -1;
	}
out:
	if (ret) {
		ufshcd_print_host_state(hba);
		ufshcd_print_pwr_info(hba);
		ufshcd_print_evt_hist(hba);
	}

	spin_lock_irqsave(hba->host->host_lock, flags);
	hba->active_uic_cmd = NULL;
	hba->uic_async_done = NULL;
	if (reenable_intr)
		ufshcd_enable_intr(hba, UIC_COMMAND_COMPL);
	if (ret) {
		ufshcd_set_link_broken(hba);
		ufshcd_schedule_eh_work(hba);
	}
out_unlock:
	spin_unlock_irqrestore(hba->host->host_lock, flags);
	mutex_unlock(&hba->uic_cmd_mutex);

	return ret;
}

/**
 * ufshcd_uic_change_pwr_mode - Perform the UIC power mode chage
 *				using DME_SET primitives.
 * @hba: per adapter instance
 * @mode: powr mode value
 *
 * Return: 0 on success, non-zero value on failure.
 */
int ufshcd_uic_change_pwr_mode(struct ufs_hba *hba, u8 mode)
{
	struct uic_command uic_cmd = {
		.command = UIC_CMD_DME_SET,
		.argument1 = UIC_ARG_MIB(PA_PWRMODE),
		.argument3 = mode,
	};
	int ret;

	if (hba->quirks & UFSHCD_QUIRK_BROKEN_PA_RXHSUNTERMCAP) {
		ret = ufshcd_dme_set(hba,
				UIC_ARG_MIB_SEL(PA_RXHSUNTERMCAP, 0), 1);
		if (ret) {
			dev_err(hba->dev, "%s: failed to enable PA_RXHSUNTERMCAP ret %d\n",
						__func__, ret);
			goto out;
		}
	}

	ufshcd_hold(hba);
	ret = ufshcd_uic_pwr_ctrl(hba, &uic_cmd);
	ufshcd_release(hba);

out:
	return ret;
}
EXPORT_SYMBOL_GPL(ufshcd_uic_change_pwr_mode);

int ufshcd_link_recovery(struct ufs_hba *hba)
{
	int ret;
	unsigned long flags;

	spin_lock_irqsave(hba->host->host_lock, flags);
	hba->ufshcd_state = UFSHCD_STATE_RESET;
	ufshcd_set_eh_in_progress(hba);
	spin_unlock_irqrestore(hba->host->host_lock, flags);

	/* Reset the attached device */
	ufshcd_device_reset(hba);

	ret = ufshcd_host_reset_and_restore(hba);

	spin_lock_irqsave(hba->host->host_lock, flags);
	if (ret)
		hba->ufshcd_state = UFSHCD_STATE_ERROR;
	ufshcd_clear_eh_in_progress(hba);
	spin_unlock_irqrestore(hba->host->host_lock, flags);

	if (ret)
		dev_err(hba->dev, "%s: link recovery failed, err %d",
			__func__, ret);

	return ret;
}
EXPORT_SYMBOL_GPL(ufshcd_link_recovery);

int ufshcd_uic_hibern8_enter(struct ufs_hba *hba)
{
	struct uic_command uic_cmd = {
		.command = UIC_CMD_DME_HIBER_ENTER,
	};
	ktime_t start = ktime_get();
	int ret;

	ufshcd_vops_hibern8_notify(hba, UIC_CMD_DME_HIBER_ENTER, PRE_CHANGE);

	ret = ufshcd_uic_pwr_ctrl(hba, &uic_cmd);
	trace_ufshcd_profile_hibern8(dev_name(hba->dev), "enter",
			     ktime_to_us(ktime_sub(ktime_get(), start)), ret);

	if (ret)
		dev_err(hba->dev, "%s: hibern8 enter failed. ret = %d\n",
			__func__, ret);
	else
		ufshcd_vops_hibern8_notify(hba, UIC_CMD_DME_HIBER_ENTER,
								POST_CHANGE);

	return ret;
}
EXPORT_SYMBOL_GPL(ufshcd_uic_hibern8_enter);

int ufshcd_uic_hibern8_exit(struct ufs_hba *hba)
{
	struct uic_command uic_cmd = {
		.command = UIC_CMD_DME_HIBER_EXIT,
	};
	int ret;
	ktime_t start = ktime_get();

	ufshcd_vops_hibern8_notify(hba, UIC_CMD_DME_HIBER_EXIT, PRE_CHANGE);

	ret = ufshcd_uic_pwr_ctrl(hba, &uic_cmd);
	trace_ufshcd_profile_hibern8(dev_name(hba->dev), "exit",
			     ktime_to_us(ktime_sub(ktime_get(), start)), ret);

	if (ret) {
		dev_err(hba->dev, "%s: hibern8 exit failed. ret = %d\n",
			__func__, ret);
	} else {
		ufshcd_vops_hibern8_notify(hba, UIC_CMD_DME_HIBER_EXIT,
								POST_CHANGE);
		hba->ufs_stats.last_hibern8_exit_tstamp = local_clock();
		hba->ufs_stats.hibern8_exit_cnt++;
	}

	return ret;
}
EXPORT_SYMBOL_GPL(ufshcd_uic_hibern8_exit);

static void ufshcd_configure_auto_hibern8(struct ufs_hba *hba)
{
	if (!ufshcd_is_auto_hibern8_supported(hba))
		return;

	ufshcd_writel(hba, hba->ahit, REG_AUTO_HIBERNATE_IDLE_TIMER);
}

void ufshcd_auto_hibern8_update(struct ufs_hba *hba, u32 ahit)
{
	const u32 cur_ahit = READ_ONCE(hba->ahit);

	if (!ufshcd_is_auto_hibern8_supported(hba) || cur_ahit == ahit)
		return;

	WRITE_ONCE(hba->ahit, ahit);
	if (!pm_runtime_suspended(&hba->ufs_device_wlun->sdev_gendev)) {
		ufshcd_rpm_get_sync(hba);
		ufshcd_hold(hba);
		ufshcd_configure_auto_hibern8(hba);
		ufshcd_release(hba);
		ufshcd_rpm_put_sync(hba);
	}
}
EXPORT_SYMBOL_GPL(ufshcd_auto_hibern8_update);

 /**
 * ufshcd_init_pwr_info - setting the POR (power on reset)
 * values in hba power info
 * @hba: per-adapter instance
 */
static void ufshcd_init_pwr_info(struct ufs_hba *hba)
{
	hba->pwr_info.gear_rx = UFS_PWM_G1;
	hba->pwr_info.gear_tx = UFS_PWM_G1;
	hba->pwr_info.lane_rx = UFS_LANE_1;
	hba->pwr_info.lane_tx = UFS_LANE_1;
	hba->pwr_info.pwr_rx = SLOWAUTO_MODE;
	hba->pwr_info.pwr_tx = SLOWAUTO_MODE;
	hba->pwr_info.hs_rate = 0;
}

/**
 * ufshcd_get_max_pwr_mode - reads the max power mode negotiated with device
 * @hba: per-adapter instance
 *
 * Return: 0 upon success; < 0 upon failure.
 */
static int ufshcd_get_max_pwr_mode(struct ufs_hba *hba)
{
	struct ufs_pa_layer_attr *pwr_info = &hba->max_pwr_info.info;

	if (hba->max_pwr_info.is_valid)
		return 0;

	if (hba->quirks & UFSHCD_QUIRK_HIBERN_FASTAUTO) {
		pwr_info->pwr_tx = FASTAUTO_MODE;
		pwr_info->pwr_rx = FASTAUTO_MODE;
	} else {
		pwr_info->pwr_tx = FAST_MODE;
		pwr_info->pwr_rx = FAST_MODE;
	}
	pwr_info->hs_rate = PA_HS_MODE_B;

	/* Get the connected lane count */
	ufshcd_dme_get(hba, UIC_ARG_MIB(PA_CONNECTEDRXDATALANES),
			&pwr_info->lane_rx);
	ufshcd_dme_get(hba, UIC_ARG_MIB(PA_CONNECTEDTXDATALANES),
			&pwr_info->lane_tx);

	if (!pwr_info->lane_rx || !pwr_info->lane_tx) {
		dev_err(hba->dev, "%s: invalid connected lanes value. rx=%d, tx=%d\n",
				__func__,
				pwr_info->lane_rx,
				pwr_info->lane_tx);
		return -EINVAL;
	}

	/*
	 * First, get the maximum gears of HS speed.
	 * If a zero value, it means there is no HSGEAR capability.
	 * Then, get the maximum gears of PWM speed.
	 */
	ufshcd_dme_get(hba, UIC_ARG_MIB(PA_MAXRXHSGEAR), &pwr_info->gear_rx);
	if (!pwr_info->gear_rx) {
		ufshcd_dme_get(hba, UIC_ARG_MIB(PA_MAXRXPWMGEAR),
				&pwr_info->gear_rx);
		if (!pwr_info->gear_rx) {
			dev_err(hba->dev, "%s: invalid max pwm rx gear read = %d\n",
				__func__, pwr_info->gear_rx);
			return -EINVAL;
		}
		pwr_info->pwr_rx = SLOW_MODE;
	}

	ufshcd_dme_peer_get(hba, UIC_ARG_MIB(PA_MAXRXHSGEAR),
			&pwr_info->gear_tx);
	if (!pwr_info->gear_tx) {
		ufshcd_dme_peer_get(hba, UIC_ARG_MIB(PA_MAXRXPWMGEAR),
				&pwr_info->gear_tx);
		if (!pwr_info->gear_tx) {
			dev_err(hba->dev, "%s: invalid max pwm tx gear read = %d\n",
				__func__, pwr_info->gear_tx);
			return -EINVAL;
		}
		pwr_info->pwr_tx = SLOW_MODE;
	}

	hba->max_pwr_info.is_valid = true;
	return 0;
}

static int ufshcd_change_power_mode(struct ufs_hba *hba,
			     struct ufs_pa_layer_attr *pwr_mode)
{
	int ret;

	/* if already configured to the requested pwr_mode */
	if (!hba->force_pmc &&
	    pwr_mode->gear_rx == hba->pwr_info.gear_rx &&
	    pwr_mode->gear_tx == hba->pwr_info.gear_tx &&
	    pwr_mode->lane_rx == hba->pwr_info.lane_rx &&
	    pwr_mode->lane_tx == hba->pwr_info.lane_tx &&
	    pwr_mode->pwr_rx == hba->pwr_info.pwr_rx &&
	    pwr_mode->pwr_tx == hba->pwr_info.pwr_tx &&
	    pwr_mode->hs_rate == hba->pwr_info.hs_rate) {
		dev_dbg(hba->dev, "%s: power already configured\n", __func__);
		return 0;
	}

	/*
	 * Configure attributes for power mode change with below.
	 * - PA_RXGEAR, PA_ACTIVERXDATALANES, PA_RXTERMINATION,
	 * - PA_TXGEAR, PA_ACTIVETXDATALANES, PA_TXTERMINATION,
	 * - PA_HSSERIES
	 */
	ufshcd_dme_set(hba, UIC_ARG_MIB(PA_RXGEAR), pwr_mode->gear_rx);
	ufshcd_dme_set(hba, UIC_ARG_MIB(PA_ACTIVERXDATALANES),
			pwr_mode->lane_rx);
	if (pwr_mode->pwr_rx == FASTAUTO_MODE ||
			pwr_mode->pwr_rx == FAST_MODE)
		ufshcd_dme_set(hba, UIC_ARG_MIB(PA_RXTERMINATION), true);
	else
		ufshcd_dme_set(hba, UIC_ARG_MIB(PA_RXTERMINATION), false);

	ufshcd_dme_set(hba, UIC_ARG_MIB(PA_TXGEAR), pwr_mode->gear_tx);
	ufshcd_dme_set(hba, UIC_ARG_MIB(PA_ACTIVETXDATALANES),
			pwr_mode->lane_tx);
	if (pwr_mode->pwr_tx == FASTAUTO_MODE ||
			pwr_mode->pwr_tx == FAST_MODE)
		ufshcd_dme_set(hba, UIC_ARG_MIB(PA_TXTERMINATION), true);
	else
		ufshcd_dme_set(hba, UIC_ARG_MIB(PA_TXTERMINATION), false);

	if (pwr_mode->pwr_rx == FASTAUTO_MODE ||
	    pwr_mode->pwr_tx == FASTAUTO_MODE ||
	    pwr_mode->pwr_rx == FAST_MODE ||
	    pwr_mode->pwr_tx == FAST_MODE)
		ufshcd_dme_set(hba, UIC_ARG_MIB(PA_HSSERIES),
						pwr_mode->hs_rate);

	if (!(hba->quirks & UFSHCD_QUIRK_SKIP_DEF_UNIPRO_TIMEOUT_SETTING)) {
		ufshcd_dme_set(hba, UIC_ARG_MIB(PA_PWRMODEUSERDATA0),
				DL_FC0ProtectionTimeOutVal_Default);
		ufshcd_dme_set(hba, UIC_ARG_MIB(PA_PWRMODEUSERDATA1),
				DL_TC0ReplayTimeOutVal_Default);
		ufshcd_dme_set(hba, UIC_ARG_MIB(PA_PWRMODEUSERDATA2),
				DL_AFC0ReqTimeOutVal_Default);
		ufshcd_dme_set(hba, UIC_ARG_MIB(PA_PWRMODEUSERDATA3),
				DL_FC1ProtectionTimeOutVal_Default);
		ufshcd_dme_set(hba, UIC_ARG_MIB(PA_PWRMODEUSERDATA4),
				DL_TC1ReplayTimeOutVal_Default);
		ufshcd_dme_set(hba, UIC_ARG_MIB(PA_PWRMODEUSERDATA5),
				DL_AFC1ReqTimeOutVal_Default);

		ufshcd_dme_set(hba, UIC_ARG_MIB(DME_LocalFC0ProtectionTimeOutVal),
				DL_FC0ProtectionTimeOutVal_Default);
		ufshcd_dme_set(hba, UIC_ARG_MIB(DME_LocalTC0ReplayTimeOutVal),
				DL_TC0ReplayTimeOutVal_Default);
		ufshcd_dme_set(hba, UIC_ARG_MIB(DME_LocalAFC0ReqTimeOutVal),
				DL_AFC0ReqTimeOutVal_Default);
	}

	ret = ufshcd_uic_change_pwr_mode(hba, pwr_mode->pwr_rx << 4
			| pwr_mode->pwr_tx);

	if (ret) {
		dev_err(hba->dev,
			"%s: power mode change failed %d\n", __func__, ret);
	} else {
		ufshcd_vops_pwr_change_notify(hba, POST_CHANGE, NULL,
								pwr_mode);

		memcpy(&hba->pwr_info, pwr_mode,
			sizeof(struct ufs_pa_layer_attr));
	}

	return ret;
}

/**
 * ufshcd_config_pwr_mode - configure a new power mode
 * @hba: per-adapter instance
 * @desired_pwr_mode: desired power configuration
 *
 * Return: 0 upon success; < 0 upon failure.
 */
int ufshcd_config_pwr_mode(struct ufs_hba *hba,
		struct ufs_pa_layer_attr *desired_pwr_mode)
{
	struct ufs_pa_layer_attr final_params = { 0 };
	int ret;

	ret = ufshcd_vops_pwr_change_notify(hba, PRE_CHANGE,
					desired_pwr_mode, &final_params);

	if (ret)
		memcpy(&final_params, desired_pwr_mode, sizeof(final_params));

	ret = ufshcd_change_power_mode(hba, &final_params);

	return ret;
}
EXPORT_SYMBOL_GPL(ufshcd_config_pwr_mode);

/**
 * ufshcd_complete_dev_init() - checks device readiness
 * @hba: per-adapter instance
 *
 * Set fDeviceInit flag and poll until device toggles it.
 *
 * Return: 0 upon success; < 0 upon failure.
 */
static int ufshcd_complete_dev_init(struct ufs_hba *hba)
{
	int err;
	bool flag_res = true;
	ktime_t timeout;

	err = ufshcd_query_flag_retry(hba, UPIU_QUERY_OPCODE_SET_FLAG,
		QUERY_FLAG_IDN_FDEVICEINIT, 0, NULL);
	if (err) {
		dev_err(hba->dev,
			"%s: setting fDeviceInit flag failed with error %d\n",
			__func__, err);
		goto out;
	}

	/* Poll fDeviceInit flag to be cleared */
	timeout = ktime_add_ms(ktime_get(), FDEVICEINIT_COMPL_TIMEOUT);
	do {
		err = ufshcd_query_flag(hba, UPIU_QUERY_OPCODE_READ_FLAG,
					QUERY_FLAG_IDN_FDEVICEINIT, 0, &flag_res);
		if (!flag_res)
			break;
		usleep_range(500, 1000);
	} while (ktime_before(ktime_get(), timeout));

	if (err) {
		dev_err(hba->dev,
				"%s: reading fDeviceInit flag failed with error %d\n",
				__func__, err);
	} else if (flag_res) {
		dev_err(hba->dev,
				"%s: fDeviceInit was not cleared by the device\n",
				__func__);
		err = -EBUSY;
	}
out:
	return err;
}

/**
 * ufshcd_make_hba_operational - Make UFS controller operational
 * @hba: per adapter instance
 *
 * To bring UFS host controller to operational state,
 * 1. Enable required interrupts
 * 2. Configure interrupt aggregation
 * 3. Program UTRL and UTMRL base address
 * 4. Configure run-stop-registers
 *
 * Return: 0 on success, non-zero value on failure.
 */
int ufshcd_make_hba_operational(struct ufs_hba *hba)
{
	int err = 0;
	u32 reg;

	/* Enable required interrupts */
	ufshcd_enable_intr(hba, UFSHCD_ENABLE_INTRS);

	/* Configure interrupt aggregation */
	if (ufshcd_is_intr_aggr_allowed(hba))
		ufshcd_config_intr_aggr(hba, hba->nutrs - 1, INT_AGGR_DEF_TO);
	else
		ufshcd_disable_intr_aggr(hba);

	/* Configure UTRL and UTMRL base address registers */
	ufshcd_writel(hba, lower_32_bits(hba->utrdl_dma_addr),
			REG_UTP_TRANSFER_REQ_LIST_BASE_L);
	ufshcd_writel(hba, upper_32_bits(hba->utrdl_dma_addr),
			REG_UTP_TRANSFER_REQ_LIST_BASE_H);
	ufshcd_writel(hba, lower_32_bits(hba->utmrdl_dma_addr),
			REG_UTP_TASK_REQ_LIST_BASE_L);
	ufshcd_writel(hba, upper_32_bits(hba->utmrdl_dma_addr),
			REG_UTP_TASK_REQ_LIST_BASE_H);

	/*
	 * UCRDY, UTMRLDY and UTRLRDY bits must be 1
	 */
	reg = ufshcd_readl(hba, REG_CONTROLLER_STATUS);
	if (!(ufshcd_get_lists_status(reg))) {
		ufshcd_enable_run_stop_reg(hba);
	} else {
		dev_err(hba->dev,
			"Host controller not ready to process requests");
		err = -EIO;
	}

	return err;
}
EXPORT_SYMBOL_GPL(ufshcd_make_hba_operational);

/**
 * ufshcd_hba_stop - Send controller to reset state
 * @hba: per adapter instance
 */
void ufshcd_hba_stop(struct ufs_hba *hba)
{
	unsigned long flags;
	int err;

	/*
	 * Obtain the host lock to prevent that the controller is disabled
	 * while the UFS interrupt handler is active on another CPU.
	 */
	spin_lock_irqsave(hba->host->host_lock, flags);
	ufshcd_writel(hba, CONTROLLER_DISABLE,  REG_CONTROLLER_ENABLE);
	spin_unlock_irqrestore(hba->host->host_lock, flags);

	err = ufshcd_wait_for_register(hba, REG_CONTROLLER_ENABLE,
					CONTROLLER_ENABLE, CONTROLLER_DISABLE,
					10, 1);
	if (err)
		dev_err(hba->dev, "%s: Controller disable failed\n", __func__);
}
EXPORT_SYMBOL_GPL(ufshcd_hba_stop);

/**
 * ufshcd_hba_execute_hce - initialize the controller
 * @hba: per adapter instance
 *
 * The controller resets itself and controller firmware initialization
 * sequence kicks off. When controller is ready it will set
 * the Host Controller Enable bit to 1.
 *
 * Return: 0 on success, non-zero value on failure.
 */
static int ufshcd_hba_execute_hce(struct ufs_hba *hba)
{
	int retry_outer = 3;
	int retry_inner;

start:
	if (ufshcd_is_hba_active(hba))
		/* change controller state to "reset state" */
		ufshcd_hba_stop(hba);

	/* UniPro link is disabled at this point */
	ufshcd_set_link_off(hba);

	ufshcd_vops_hce_enable_notify(hba, PRE_CHANGE);

	/* start controller initialization sequence */
	ufshcd_hba_start(hba);

	/*
	 * To initialize a UFS host controller HCE bit must be set to 1.
	 * During initialization the HCE bit value changes from 1->0->1.
	 * When the host controller completes initialization sequence
	 * it sets the value of HCE bit to 1. The same HCE bit is read back
	 * to check if the controller has completed initialization sequence.
	 * So without this delay the value HCE = 1, set in the previous
	 * instruction might be read back.
	 * This delay can be changed based on the controller.
	 */
	ufshcd_delay_us(hba->vps->hba_enable_delay_us, 100);

	/* wait for the host controller to complete initialization */
	retry_inner = 50;
	while (!ufshcd_is_hba_active(hba)) {
		if (retry_inner) {
			retry_inner--;
		} else {
			dev_err(hba->dev,
				"Controller enable failed\n");
			if (retry_outer) {
				retry_outer--;
				goto start;
			}
			return -EIO;
		}
		usleep_range(1000, 1100);
	}

	/* enable UIC related interrupts */
	ufshcd_enable_intr(hba, UFSHCD_UIC_MASK);

	ufshcd_vops_hce_enable_notify(hba, POST_CHANGE);

	return 0;
}

int ufshcd_hba_enable(struct ufs_hba *hba)
{
	int ret;

	if (hba->quirks & UFSHCI_QUIRK_BROKEN_HCE) {
		ufshcd_set_link_off(hba);
		ufshcd_vops_hce_enable_notify(hba, PRE_CHANGE);

		/* enable UIC related interrupts */
		ufshcd_enable_intr(hba, UFSHCD_UIC_MASK);
		ret = ufshcd_dme_reset(hba);
		if (ret) {
			dev_err(hba->dev, "DME_RESET failed\n");
			return ret;
		}

		ret = ufshcd_dme_enable(hba);
		if (ret) {
			dev_err(hba->dev, "Enabling DME failed\n");
			return ret;
		}

		ufshcd_vops_hce_enable_notify(hba, POST_CHANGE);
	} else {
		ret = ufshcd_hba_execute_hce(hba);
	}

	return ret;
}
EXPORT_SYMBOL_GPL(ufshcd_hba_enable);

static int ufshcd_disable_tx_lcc(struct ufs_hba *hba, bool peer)
{
	int tx_lanes = 0, i, err = 0;

	if (!peer)
		ufshcd_dme_get(hba, UIC_ARG_MIB(PA_CONNECTEDTXDATALANES),
			       &tx_lanes);
	else
		ufshcd_dme_peer_get(hba, UIC_ARG_MIB(PA_CONNECTEDTXDATALANES),
				    &tx_lanes);
	for (i = 0; i < tx_lanes; i++) {
		if (!peer)
			err = ufshcd_dme_set(hba,
				UIC_ARG_MIB_SEL(TX_LCC_ENABLE,
					UIC_ARG_MPHY_TX_GEN_SEL_INDEX(i)),
					0);
		else
			err = ufshcd_dme_peer_set(hba,
				UIC_ARG_MIB_SEL(TX_LCC_ENABLE,
					UIC_ARG_MPHY_TX_GEN_SEL_INDEX(i)),
					0);
		if (err) {
			dev_err(hba->dev, "%s: TX LCC Disable failed, peer = %d, lane = %d, err = %d",
				__func__, peer, i, err);
			break;
		}
	}

	return err;
}

static inline int ufshcd_disable_device_tx_lcc(struct ufs_hba *hba)
{
	return ufshcd_disable_tx_lcc(hba, true);
}

void ufshcd_update_evt_hist(struct ufs_hba *hba, u32 id, u32 val)
{
	struct ufs_event_hist *e;

	if (id >= UFS_EVT_CNT)
		return;

	e = &hba->ufs_stats.event[id];
	e->val[e->pos] = val;
	e->tstamp[e->pos] = local_clock();
	e->cnt += 1;
	e->pos = (e->pos + 1) % UFS_EVENT_HIST_LENGTH;

	ufshcd_vops_event_notify(hba, id, &val);
}
EXPORT_SYMBOL_GPL(ufshcd_update_evt_hist);

/**
 * ufshcd_link_startup - Initialize unipro link startup
 * @hba: per adapter instance
 *
 * Return: 0 for success, non-zero in case of failure.
 */
static int ufshcd_link_startup(struct ufs_hba *hba)
{
	int ret;
	int retries = DME_LINKSTARTUP_RETRIES;
	bool link_startup_again = false;

	/*
	 * If UFS device isn't active then we will have to issue link startup
	 * 2 times to make sure the device state move to active.
	 */
	if (!ufshcd_is_ufs_dev_active(hba))
		link_startup_again = true;

link_startup:
	do {
		ufshcd_vops_link_startup_notify(hba, PRE_CHANGE);

		ret = ufshcd_dme_link_startup(hba);

		/* check if device is detected by inter-connect layer */
		if (!ret && !ufshcd_is_device_present(hba)) {
			ufshcd_update_evt_hist(hba,
					       UFS_EVT_LINK_STARTUP_FAIL,
					       0);
			dev_err(hba->dev, "%s: Device not present\n", __func__);
			ret = -ENXIO;
			goto out;
		}

		/*
		 * DME link lost indication is only received when link is up,
		 * but we can't be sure if the link is up until link startup
		 * succeeds. So reset the local Uni-Pro and try again.
		 */
		if (ret && retries && ufshcd_hba_enable(hba)) {
			ufshcd_update_evt_hist(hba,
					       UFS_EVT_LINK_STARTUP_FAIL,
					       (u32)ret);
			goto out;
		}
	} while (ret && retries--);

	if (ret) {
		/* failed to get the link up... retire */
		ufshcd_update_evt_hist(hba,
				       UFS_EVT_LINK_STARTUP_FAIL,
				       (u32)ret);
		goto out;
	}

	if (link_startup_again) {
		link_startup_again = false;
		retries = DME_LINKSTARTUP_RETRIES;
		goto link_startup;
	}

	/* Mark that link is up in PWM-G1, 1-lane, SLOW-AUTO mode */
	ufshcd_init_pwr_info(hba);
	ufshcd_print_pwr_info(hba);

	if (hba->quirks & UFSHCD_QUIRK_BROKEN_LCC) {
		ret = ufshcd_disable_device_tx_lcc(hba);
		if (ret)
			goto out;
	}

	/* Include any host controller configuration via UIC commands */
	ret = ufshcd_vops_link_startup_notify(hba, POST_CHANGE);
	if (ret)
		goto out;

	/* Clear UECPA once due to LINERESET has happened during LINK_STARTUP */
	ufshcd_readl(hba, REG_UIC_ERROR_CODE_PHY_ADAPTER_LAYER);
	ret = ufshcd_make_hba_operational(hba);
out:
	if (ret) {
		dev_err(hba->dev, "link startup failed %d\n", ret);
		ufshcd_print_host_state(hba);
		ufshcd_print_pwr_info(hba);
		ufshcd_print_evt_hist(hba);
	}
	return ret;
}

/**
 * ufshcd_verify_dev_init() - Verify device initialization
 * @hba: per-adapter instance
 *
 * Send NOP OUT UPIU and wait for NOP IN response to check whether the
 * device Transport Protocol (UTP) layer is ready after a reset.
 * If the UTP layer at the device side is not initialized, it may
 * not respond with NOP IN UPIU within timeout of %NOP_OUT_TIMEOUT
 * and we retry sending NOP OUT for %NOP_OUT_RETRIES iterations.
 *
 * Return: 0 upon success; < 0 upon failure.
 */
static int ufshcd_verify_dev_init(struct ufs_hba *hba)
{
	int err = 0;
	int retries;

	ufshcd_dev_man_lock(hba);

	for (retries = NOP_OUT_RETRIES; retries > 0; retries--) {
		err = ufshcd_exec_dev_cmd(hba, DEV_CMD_TYPE_NOP,
					  hba->nop_out_timeout);

		if (!err || err == -ETIMEDOUT)
			break;

		dev_dbg(hba->dev, "%s: error %d retrying\n", __func__, err);
	}

	ufshcd_dev_man_unlock(hba);

	if (err)
		dev_err(hba->dev, "%s: NOP OUT failed %d\n", __func__, err);
	return err;
}

/**
 * ufshcd_setup_links - associate link b/w device wlun and other luns
 * @sdev: pointer to SCSI device
 * @hba: pointer to ufs hba
 */
static void ufshcd_setup_links(struct ufs_hba *hba, struct scsi_device *sdev)
{
	struct device_link *link;

	/*
	 * Device wlun is the supplier & rest of the luns are consumers.
	 * This ensures that device wlun suspends after all other luns.
	 */
	if (hba->ufs_device_wlun) {
		link = device_link_add(&sdev->sdev_gendev,
				       &hba->ufs_device_wlun->sdev_gendev,
				       DL_FLAG_PM_RUNTIME | DL_FLAG_RPM_ACTIVE);
		if (!link) {
			dev_err(&sdev->sdev_gendev, "Failed establishing link - %s\n",
				dev_name(&hba->ufs_device_wlun->sdev_gendev));
			return;
		}
		hba->luns_avail--;
		/* Ignore REPORT_LUN wlun probing */
		if (hba->luns_avail == 1) {
			ufshcd_rpm_put(hba);
			return;
		}
	} else {
		/*
		 * Device wlun is probed. The assumption is that WLUNs are
		 * scanned before other LUNs.
		 */
		hba->luns_avail--;
	}
}

/**
 * ufshcd_lu_init - Initialize the relevant parameters of the LU
 * @hba: per-adapter instance
 * @sdev: pointer to SCSI device
 */
static void ufshcd_lu_init(struct ufs_hba *hba, struct scsi_device *sdev)
{
	int len = QUERY_DESC_MAX_SIZE;
	u8 lun = ufshcd_scsi_to_upiu_lun(sdev->lun);
	u8 lun_qdepth = hba->nutrs;
	u8 *desc_buf;
	int ret;

	desc_buf = kzalloc(len, GFP_KERNEL);
	if (!desc_buf)
		goto set_qdepth;

	ret = ufshcd_read_unit_desc_param(hba, lun, 0, desc_buf, len);
	if (ret < 0) {
		if (ret == -EOPNOTSUPP)
			/* If LU doesn't support unit descriptor, its queue depth is set to 1 */
			lun_qdepth = 1;
		kfree(desc_buf);
		goto set_qdepth;
	}

	if (desc_buf[UNIT_DESC_PARAM_LU_Q_DEPTH]) {
		/*
		 * In per-LU queueing architecture, bLUQueueDepth will not be 0, then we will
		 * use the smaller between UFSHCI CAP.NUTRS and UFS LU bLUQueueDepth
		 */
		lun_qdepth = min_t(int, desc_buf[UNIT_DESC_PARAM_LU_Q_DEPTH], hba->nutrs);
	}
	/*
	 * According to UFS device specification, the write protection mode is only supported by
	 * normal LU, not supported by WLUN.
	 */
	if (hba->dev_info.f_power_on_wp_en && lun < hba->dev_info.max_lu_supported &&
	    !hba->dev_info.is_lu_power_on_wp &&
	    desc_buf[UNIT_DESC_PARAM_LU_WR_PROTECT] == UFS_LU_POWER_ON_WP)
		hba->dev_info.is_lu_power_on_wp = true;

	/* In case of RPMB LU, check if advanced RPMB mode is enabled */
	if (desc_buf[UNIT_DESC_PARAM_UNIT_INDEX] == UFS_UPIU_RPMB_WLUN &&
	    desc_buf[RPMB_UNIT_DESC_PARAM_REGION_EN] & BIT(4))
		hba->dev_info.b_advanced_rpmb_en = true;


	kfree(desc_buf);
set_qdepth:
	/*
	 * For WLUNs that don't support unit descriptor, queue depth is set to 1. For LUs whose
	 * bLUQueueDepth == 0, the queue depth is set to a maximum value that host can queue.
	 */
	dev_dbg(hba->dev, "Set LU %x queue depth %d\n", lun, lun_qdepth);
	scsi_change_queue_depth(sdev, lun_qdepth);
}

/**
 * ufshcd_slave_alloc - handle initial SCSI device configurations
 * @sdev: pointer to SCSI device
 *
 * Return: success.
 */
static int ufshcd_slave_alloc(struct scsi_device *sdev)
{
	struct ufs_hba *hba;

	hba = shost_priv(sdev->host);

	/* Mode sense(6) is not supported by UFS, so use Mode sense(10) */
	sdev->use_10_for_ms = 1;

	/* DBD field should be set to 1 in mode sense(10) */
	sdev->set_dbd_for_ms = 1;

	/* allow SCSI layer to restart the device in case of errors */
	sdev->allow_restart = 1;

	/* REPORT SUPPORTED OPERATION CODES is not supported */
	sdev->no_report_opcodes = 1;

	/* WRITE_SAME command is not supported */
	sdev->no_write_same = 1;

	ufshcd_lu_init(hba, sdev);

	ufshcd_setup_links(hba, sdev);

	return 0;
}

/**
 * ufshcd_change_queue_depth - change queue depth
 * @sdev: pointer to SCSI device
 * @depth: required depth to set
 *
 * Change queue depth and make sure the max. limits are not crossed.
 *
 * Return: new queue depth.
 */
static int ufshcd_change_queue_depth(struct scsi_device *sdev, int depth)
{
	return scsi_change_queue_depth(sdev, min(depth, sdev->host->can_queue));
}

/**
 * ufshcd_device_configure - adjust SCSI device configurations
 * @sdev: pointer to SCSI device
 * @lim: queue limits
 *
 * Return: 0 (success).
 */
static int ufshcd_device_configure(struct scsi_device *sdev,
		struct queue_limits *lim)
{
	struct ufs_hba *hba = shost_priv(sdev->host);
	struct request_queue *q = sdev->request_queue;

	lim->dma_pad_mask = PRDT_DATA_BYTE_COUNT_PAD - 1;

	/*
	 * Block runtime-pm until all consumers are added.
	 * Refer ufshcd_setup_links().
	 */
	if (is_device_wlun(sdev))
		pm_runtime_get_noresume(&sdev->sdev_gendev);
	else if (ufshcd_is_rpm_autosuspend_allowed(hba))
		sdev->rpm_autosuspend = 1;
	/*
	 * Do not print messages during runtime PM to avoid never-ending cycles
	 * of messages written back to storage by user space causing runtime
	 * resume, causing more messages and so on.
	 */
	sdev->silence_suspend = 1;

	ufshcd_crypto_register(hba, q);

	return 0;
}

/**
 * ufshcd_slave_destroy - remove SCSI device configurations
 * @sdev: pointer to SCSI device
 */
static void ufshcd_slave_destroy(struct scsi_device *sdev)
{
	struct ufs_hba *hba;
	unsigned long flags;

	hba = shost_priv(sdev->host);

	/* Drop the reference as it won't be needed anymore */
	if (ufshcd_scsi_to_upiu_lun(sdev->lun) == UFS_UPIU_UFS_DEVICE_WLUN) {
		spin_lock_irqsave(hba->host->host_lock, flags);
		hba->ufs_device_wlun = NULL;
		spin_unlock_irqrestore(hba->host->host_lock, flags);
	} else if (hba->ufs_device_wlun) {
		struct device *supplier = NULL;

		/* Ensure UFS Device WLUN exists and does not disappear */
		spin_lock_irqsave(hba->host->host_lock, flags);
		if (hba->ufs_device_wlun) {
			supplier = &hba->ufs_device_wlun->sdev_gendev;
			get_device(supplier);
		}
		spin_unlock_irqrestore(hba->host->host_lock, flags);

		if (supplier) {
			/*
			 * If a LUN fails to probe (e.g. absent BOOT WLUN), the
			 * device will not have been registered but can still
			 * have a device link holding a reference to the device.
			 */
			device_link_remove(&sdev->sdev_gendev, supplier);
			put_device(supplier);
		}
	}
}

/**
 * ufshcd_scsi_cmd_status - Update SCSI command result based on SCSI status
 * @lrbp: pointer to local reference block of completed command
 * @scsi_status: SCSI command status
 *
 * Return: value base on SCSI command status.
 */
static inline int
ufshcd_scsi_cmd_status(struct ufshcd_lrb *lrbp, int scsi_status)
{
	int result = 0;

	switch (scsi_status) {
	case SAM_STAT_CHECK_CONDITION:
		ufshcd_copy_sense_data(lrbp);
		fallthrough;
	case SAM_STAT_GOOD:
		result |= DID_OK << 16 | scsi_status;
		break;
	case SAM_STAT_TASK_SET_FULL:
	case SAM_STAT_BUSY:
	case SAM_STAT_TASK_ABORTED:
		ufshcd_copy_sense_data(lrbp);
		result |= scsi_status;
		break;
	default:
		result |= DID_ERROR << 16;
		break;
	} /* end of switch */

	return result;
}

/**
 * ufshcd_transfer_rsp_status - Get overall status of the response
 * @hba: per adapter instance
 * @lrbp: pointer to local reference block of completed command
 * @cqe: pointer to the completion queue entry
 *
 * Return: result of the command to notify SCSI midlayer.
 */
static inline int
ufshcd_transfer_rsp_status(struct ufs_hba *hba, struct ufshcd_lrb *lrbp,
			   struct cq_entry *cqe)
{
	int result = 0;
	int scsi_status;
	enum utp_ocs ocs;
	u8 upiu_flags;
	u32 resid;

	upiu_flags = lrbp->ucd_rsp_ptr->header.flags;
	resid = be32_to_cpu(lrbp->ucd_rsp_ptr->sr.residual_transfer_count);
	/*
	 * Test !overflow instead of underflow to support UFS devices that do
	 * not set either flag.
	 */
	if (resid && !(upiu_flags & UPIU_RSP_FLAG_OVERFLOW))
		scsi_set_resid(lrbp->cmd, resid);

	/* overall command status of utrd */
	ocs = ufshcd_get_tr_ocs(lrbp, cqe);

	if (hba->quirks & UFSHCD_QUIRK_BROKEN_OCS_FATAL_ERROR) {
		if (lrbp->ucd_rsp_ptr->header.response ||
		    lrbp->ucd_rsp_ptr->header.status)
			ocs = OCS_SUCCESS;
	}

	switch (ocs) {
	case OCS_SUCCESS:
		hba->ufs_stats.last_hibern8_exit_tstamp = ktime_set(0, 0);
		switch (ufshcd_get_req_rsp(lrbp->ucd_rsp_ptr)) {
		case UPIU_TRANSACTION_RESPONSE:
			/*
			 * get the result based on SCSI status response
			 * to notify the SCSI midlayer of the command status
			 */
			scsi_status = lrbp->ucd_rsp_ptr->header.status;
			result = ufshcd_scsi_cmd_status(lrbp, scsi_status);

			/*
			 * Currently we are only supporting BKOPs exception
			 * events hence we can ignore BKOPs exception event
			 * during power management callbacks. BKOPs exception
			 * event is not expected to be raised in runtime suspend
			 * callback as it allows the urgent bkops.
			 * During system suspend, we are anyway forcefully
			 * disabling the bkops and if urgent bkops is needed
			 * it will be enabled on system resume. Long term
			 * solution could be to abort the system suspend if
			 * UFS device needs urgent BKOPs.
			 */
			if (!hba->pm_op_in_progress &&
			    !ufshcd_eh_in_progress(hba) &&
			    ufshcd_is_exception_event(lrbp->ucd_rsp_ptr))
				/* Flushed in suspend */
				schedule_work(&hba->eeh_work);
			break;
		case UPIU_TRANSACTION_REJECT_UPIU:
			/* TODO: handle Reject UPIU Response */
			result = DID_ERROR << 16;
			dev_err(hba->dev,
				"Reject UPIU not fully implemented\n");
			break;
		default:
			dev_err(hba->dev,
				"Unexpected request response code = %x\n",
				result);
			result = DID_ERROR << 16;
			break;
		}
		break;
	case OCS_ABORTED:
		result |= DID_ABORT << 16;
		break;
	case OCS_INVALID_COMMAND_STATUS:
		result |= DID_REQUEUE << 16;
		break;
	case OCS_INVALID_CMD_TABLE_ATTR:
	case OCS_INVALID_PRDT_ATTR:
	case OCS_MISMATCH_DATA_BUF_SIZE:
	case OCS_MISMATCH_RESP_UPIU_SIZE:
	case OCS_PEER_COMM_FAILURE:
	case OCS_FATAL_ERROR:
	case OCS_DEVICE_FATAL_ERROR:
	case OCS_INVALID_CRYPTO_CONFIG:
	case OCS_GENERAL_CRYPTO_ERROR:
	default:
		result |= DID_ERROR << 16;
		dev_err(hba->dev,
				"OCS error from controller = %x for tag %d\n",
				ocs, lrbp->task_tag);
		ufshcd_print_evt_hist(hba);
		ufshcd_print_host_state(hba);
		break;
	} /* end of switch */

	if ((host_byte(result) != DID_OK) &&
	    (host_byte(result) != DID_REQUEUE) && !hba->silence_err_logs)
		ufshcd_print_tr(hba, lrbp->task_tag, true);
	return result;
}

static bool ufshcd_is_auto_hibern8_error(struct ufs_hba *hba,
					 u32 intr_mask)
{
	if (!ufshcd_is_auto_hibern8_supported(hba) ||
	    !ufshcd_is_auto_hibern8_enabled(hba))
		return false;

	if (!(intr_mask & UFSHCD_UIC_HIBERN8_MASK))
		return false;

	if (hba->active_uic_cmd &&
	    (hba->active_uic_cmd->command == UIC_CMD_DME_HIBER_ENTER ||
	    hba->active_uic_cmd->command == UIC_CMD_DME_HIBER_EXIT))
		return false;

	return true;
}

/**
 * ufshcd_uic_cmd_compl - handle completion of uic command
 * @hba: per adapter instance
 * @intr_status: interrupt status generated by the controller
 *
 * Return:
 *  IRQ_HANDLED - If interrupt is valid
 *  IRQ_NONE    - If invalid interrupt
 */
static irqreturn_t ufshcd_uic_cmd_compl(struct ufs_hba *hba, u32 intr_status)
{
	irqreturn_t retval = IRQ_NONE;

	spin_lock(hba->host->host_lock);
	if (ufshcd_is_auto_hibern8_error(hba, intr_status))
		hba->errors |= (UFSHCD_UIC_HIBERN8_MASK & intr_status);

	if ((intr_status & UIC_COMMAND_COMPL) && hba->active_uic_cmd) {
		hba->active_uic_cmd->argument2 |=
			ufshcd_get_uic_cmd_result(hba);
		hba->active_uic_cmd->argument3 =
			ufshcd_get_dme_attr_val(hba);
		if (!hba->uic_async_done)
			hba->active_uic_cmd->cmd_active = 0;
		complete(&hba->active_uic_cmd->done);
		retval = IRQ_HANDLED;
	}

	if ((intr_status & UFSHCD_UIC_PWR_MASK) && hba->uic_async_done) {
		hba->active_uic_cmd->cmd_active = 0;
		complete(hba->uic_async_done);
		retval = IRQ_HANDLED;
	}

	if (retval == IRQ_HANDLED)
		ufshcd_add_uic_command_trace(hba, hba->active_uic_cmd,
					     UFS_CMD_COMP);
	spin_unlock(hba->host->host_lock);
	return retval;
}

/* Release the resources allocated for processing a SCSI command. */
void ufshcd_release_scsi_cmd(struct ufs_hba *hba,
			     struct ufshcd_lrb *lrbp)
{
	struct scsi_cmnd *cmd = lrbp->cmd;

	scsi_dma_unmap(cmd);
	ufshcd_crypto_clear_prdt(hba, lrbp);
	ufshcd_release(hba);
	ufshcd_clk_scaling_update_busy(hba);
}

/**
 * ufshcd_compl_one_cqe - handle a completion queue entry
 * @hba: per adapter instance
 * @task_tag: the task tag of the request to be completed
 * @cqe: pointer to the completion queue entry
 */
void ufshcd_compl_one_cqe(struct ufs_hba *hba, int task_tag,
			  struct cq_entry *cqe)
{
	struct ufshcd_lrb *lrbp;
	struct scsi_cmnd *cmd;
	enum utp_ocs ocs;

	lrbp = &hba->lrb[task_tag];
	lrbp->compl_time_stamp = ktime_get();
	cmd = lrbp->cmd;
	if (cmd) {
		if (unlikely(ufshcd_should_inform_monitor(hba, lrbp)))
			ufshcd_update_monitor(hba, lrbp);
		ufshcd_add_command_trace(hba, task_tag, UFS_CMD_COMP);
		cmd->result = ufshcd_transfer_rsp_status(hba, lrbp, cqe);
		ufshcd_release_scsi_cmd(hba, lrbp);
		/* Do not touch lrbp after scsi done */
		scsi_done(cmd);
	} else if (hba->dev_cmd.complete) {
		if (cqe) {
			ocs = le32_to_cpu(cqe->status) & MASK_OCS;
			lrbp->utr_descriptor_ptr->header.ocs = ocs;
		}
		complete(hba->dev_cmd.complete);
	}
}

/**
 * __ufshcd_transfer_req_compl - handle SCSI and query command completion
 * @hba: per adapter instance
 * @completed_reqs: bitmask that indicates which requests to complete
 */
static void __ufshcd_transfer_req_compl(struct ufs_hba *hba,
					unsigned long completed_reqs)
{
	int tag;

	for_each_set_bit(tag, &completed_reqs, hba->nutrs)
		ufshcd_compl_one_cqe(hba, tag, NULL);
}

/* Any value that is not an existing queue number is fine for this constant. */
enum {
	UFSHCD_POLL_FROM_INTERRUPT_CONTEXT = -1
};

static void ufshcd_clear_polled(struct ufs_hba *hba,
				unsigned long *completed_reqs)
{
	int tag;

	for_each_set_bit(tag, completed_reqs, hba->nutrs) {
		struct scsi_cmnd *cmd = hba->lrb[tag].cmd;

		if (!cmd)
			continue;
		if (scsi_cmd_to_rq(cmd)->cmd_flags & REQ_POLLED)
			__clear_bit(tag, completed_reqs);
	}
}

/*
 * Return: > 0 if one or more commands have been completed or 0 if no
 * requests have been completed.
 */
static int ufshcd_poll(struct Scsi_Host *shost, unsigned int queue_num)
{
	struct ufs_hba *hba = shost_priv(shost);
	unsigned long completed_reqs, flags;
	u32 tr_doorbell;
	struct ufs_hw_queue *hwq;

	if (hba->mcq_enabled) {
		hwq = &hba->uhq[queue_num];

		return ufshcd_mcq_poll_cqe_lock(hba, hwq);
	}

	spin_lock_irqsave(&hba->outstanding_lock, flags);
	tr_doorbell = ufshcd_readl(hba, REG_UTP_TRANSFER_REQ_DOOR_BELL);
	completed_reqs = ~tr_doorbell & hba->outstanding_reqs;
	WARN_ONCE(completed_reqs & ~hba->outstanding_reqs,
		  "completed: %#lx; outstanding: %#lx\n", completed_reqs,
		  hba->outstanding_reqs);
	if (queue_num == UFSHCD_POLL_FROM_INTERRUPT_CONTEXT) {
		/* Do not complete polled requests from interrupt context. */
		ufshcd_clear_polled(hba, &completed_reqs);
	}
	hba->outstanding_reqs &= ~completed_reqs;
	spin_unlock_irqrestore(&hba->outstanding_lock, flags);

	if (completed_reqs)
		__ufshcd_transfer_req_compl(hba, completed_reqs);

	return completed_reqs != 0;
}

/**
 * ufshcd_mcq_compl_pending_transfer - MCQ mode function. It is
 * invoked from the error handler context or ufshcd_host_reset_and_restore()
 * to complete the pending transfers and free the resources associated with
 * the scsi command.
 *
 * @hba: per adapter instance
 * @force_compl: This flag is set to true when invoked
 * from ufshcd_host_reset_and_restore() in which case it requires special
 * handling because the host controller has been reset by ufshcd_hba_stop().
 */
static void ufshcd_mcq_compl_pending_transfer(struct ufs_hba *hba,
					      bool force_compl)
{
	struct ufs_hw_queue *hwq;
	struct ufshcd_lrb *lrbp;
	struct scsi_cmnd *cmd;
	unsigned long flags;
	int tag;

	for (tag = 0; tag < hba->nutrs; tag++) {
		lrbp = &hba->lrb[tag];
		cmd = lrbp->cmd;
		if (!ufshcd_cmd_inflight(cmd) ||
		    test_bit(SCMD_STATE_COMPLETE, &cmd->state))
			continue;

		hwq = ufshcd_mcq_req_to_hwq(hba, scsi_cmd_to_rq(cmd));

		if (force_compl) {
			ufshcd_mcq_compl_all_cqes_lock(hba, hwq);
			/*
			 * For those cmds of which the cqes are not present
			 * in the cq, complete them explicitly.
			 */
			spin_lock_irqsave(&hwq->cq_lock, flags);
			if (cmd && !test_bit(SCMD_STATE_COMPLETE, &cmd->state)) {
				set_host_byte(cmd, DID_REQUEUE);
				ufshcd_release_scsi_cmd(hba, lrbp);
				scsi_done(cmd);
			}
			spin_unlock_irqrestore(&hwq->cq_lock, flags);
		} else {
			ufshcd_mcq_poll_cqe_lock(hba, hwq);
		}
	}
}

/**
 * ufshcd_transfer_req_compl - handle SCSI and query command completion
 * @hba: per adapter instance
 *
 * Return:
 *  IRQ_HANDLED - If interrupt is valid
 *  IRQ_NONE    - If invalid interrupt
 */
static irqreturn_t ufshcd_transfer_req_compl(struct ufs_hba *hba)
{
	/* Resetting interrupt aggregation counters first and reading the
	 * DOOR_BELL afterward allows us to handle all the completed requests.
	 * In order to prevent other interrupts starvation the DB is read once
	 * after reset. The down side of this solution is the possibility of
	 * false interrupt if device completes another request after resetting
	 * aggregation and before reading the DB.
	 */
	if (ufshcd_is_intr_aggr_allowed(hba) &&
	    !(hba->quirks & UFSHCI_QUIRK_SKIP_RESET_INTR_AGGR))
		ufshcd_reset_intr_aggr(hba);

	if (ufs_fail_completion(hba))
		return IRQ_HANDLED;

	/*
	 * Ignore the ufshcd_poll() return value and return IRQ_HANDLED since we
	 * do not want polling to trigger spurious interrupt complaints.
	 */
	ufshcd_poll(hba->host, UFSHCD_POLL_FROM_INTERRUPT_CONTEXT);

	return IRQ_HANDLED;
}

int __ufshcd_write_ee_control(struct ufs_hba *hba, u32 ee_ctrl_mask)
{
	return ufshcd_query_attr_retry(hba, UPIU_QUERY_OPCODE_WRITE_ATTR,
				       QUERY_ATTR_IDN_EE_CONTROL, 0, 0,
				       &ee_ctrl_mask);
}

int ufshcd_write_ee_control(struct ufs_hba *hba)
{
	int err;

	mutex_lock(&hba->ee_ctrl_mutex);
	err = __ufshcd_write_ee_control(hba, hba->ee_ctrl_mask);
	mutex_unlock(&hba->ee_ctrl_mutex);
	if (err)
		dev_err(hba->dev, "%s: failed to write ee control %d\n",
			__func__, err);
	return err;
}

int ufshcd_update_ee_control(struct ufs_hba *hba, u16 *mask,
			     const u16 *other_mask, u16 set, u16 clr)
{
	u16 new_mask, ee_ctrl_mask;
	int err = 0;

	mutex_lock(&hba->ee_ctrl_mutex);
	new_mask = (*mask & ~clr) | set;
	ee_ctrl_mask = new_mask | *other_mask;
	if (ee_ctrl_mask != hba->ee_ctrl_mask)
		err = __ufshcd_write_ee_control(hba, ee_ctrl_mask);
	/* Still need to update 'mask' even if 'ee_ctrl_mask' was unchanged */
	if (!err) {
		hba->ee_ctrl_mask = ee_ctrl_mask;
		*mask = new_mask;
	}
	mutex_unlock(&hba->ee_ctrl_mutex);
	return err;
}

/**
 * ufshcd_disable_ee - disable exception event
 * @hba: per-adapter instance
 * @mask: exception event to disable
 *
 * Disables exception event in the device so that the EVENT_ALERT
 * bit is not set.
 *
 * Return: zero on success, non-zero error value on failure.
 */
static inline int ufshcd_disable_ee(struct ufs_hba *hba, u16 mask)
{
	return ufshcd_update_ee_drv_mask(hba, 0, mask);
}

/**
 * ufshcd_enable_ee - enable exception event
 * @hba: per-adapter instance
 * @mask: exception event to enable
 *
 * Enable corresponding exception event in the device to allow
 * device to alert host in critical scenarios.
 *
 * Return: zero on success, non-zero error value on failure.
 */
static inline int ufshcd_enable_ee(struct ufs_hba *hba, u16 mask)
{
	return ufshcd_update_ee_drv_mask(hba, mask, 0);
}

/**
 * ufshcd_enable_auto_bkops - Allow device managed BKOPS
 * @hba: per-adapter instance
 *
 * Allow device to manage background operations on its own. Enabling
 * this might lead to inconsistent latencies during normal data transfers
 * as the device is allowed to manage its own way of handling background
 * operations.
 *
 * Return: zero on success, non-zero on failure.
 */
static int ufshcd_enable_auto_bkops(struct ufs_hba *hba)
{
	int err = 0;

	if (hba->auto_bkops_enabled)
		goto out;

	err = ufshcd_query_flag_retry(hba, UPIU_QUERY_OPCODE_SET_FLAG,
			QUERY_FLAG_IDN_BKOPS_EN, 0, NULL);
	if (err) {
		dev_err(hba->dev, "%s: failed to enable bkops %d\n",
				__func__, err);
		goto out;
	}

	hba->auto_bkops_enabled = true;
	trace_ufshcd_auto_bkops_state(dev_name(hba->dev), "Enabled");

	/* No need of URGENT_BKOPS exception from the device */
	err = ufshcd_disable_ee(hba, MASK_EE_URGENT_BKOPS);
	if (err)
		dev_err(hba->dev, "%s: failed to disable exception event %d\n",
				__func__, err);
out:
	return err;
}

/**
 * ufshcd_disable_auto_bkops - block device in doing background operations
 * @hba: per-adapter instance
 *
 * Disabling background operations improves command response latency but
 * has drawback of device moving into critical state where the device is
 * not-operable. Make sure to call ufshcd_enable_auto_bkops() whenever the
 * host is idle so that BKOPS are managed effectively without any negative
 * impacts.
 *
 * Return: zero on success, non-zero on failure.
 */
static int ufshcd_disable_auto_bkops(struct ufs_hba *hba)
{
	int err = 0;

	if (!hba->auto_bkops_enabled)
		goto out;

	/*
	 * If host assisted BKOPs is to be enabled, make sure
	 * urgent bkops exception is allowed.
	 */
	err = ufshcd_enable_ee(hba, MASK_EE_URGENT_BKOPS);
	if (err) {
		dev_err(hba->dev, "%s: failed to enable exception event %d\n",
				__func__, err);
		goto out;
	}

	err = ufshcd_query_flag_retry(hba, UPIU_QUERY_OPCODE_CLEAR_FLAG,
			QUERY_FLAG_IDN_BKOPS_EN, 0, NULL);
	if (err) {
		dev_err(hba->dev, "%s: failed to disable bkops %d\n",
				__func__, err);
		ufshcd_disable_ee(hba, MASK_EE_URGENT_BKOPS);
		goto out;
	}

	hba->auto_bkops_enabled = false;
	trace_ufshcd_auto_bkops_state(dev_name(hba->dev), "Disabled");
	hba->is_urgent_bkops_lvl_checked = false;
out:
	return err;
}

/**
 * ufshcd_force_reset_auto_bkops - force reset auto bkops state
 * @hba: per adapter instance
 *
 * After a device reset the device may toggle the BKOPS_EN flag
 * to default value. The s/w tracking variables should be updated
 * as well. This function would change the auto-bkops state based on
 * UFSHCD_CAP_KEEP_AUTO_BKOPS_ENABLED_EXCEPT_SUSPEND.
 */
static void ufshcd_force_reset_auto_bkops(struct ufs_hba *hba)
{
	if (ufshcd_keep_autobkops_enabled_except_suspend(hba)) {
		hba->auto_bkops_enabled = false;
		hba->ee_ctrl_mask |= MASK_EE_URGENT_BKOPS;
		ufshcd_enable_auto_bkops(hba);
	} else {
		hba->auto_bkops_enabled = true;
		hba->ee_ctrl_mask &= ~MASK_EE_URGENT_BKOPS;
		ufshcd_disable_auto_bkops(hba);
	}
	hba->urgent_bkops_lvl = BKOPS_STATUS_PERF_IMPACT;
	hba->is_urgent_bkops_lvl_checked = false;
}

static inline int ufshcd_get_bkops_status(struct ufs_hba *hba, u32 *status)
{
	return ufshcd_query_attr_retry(hba, UPIU_QUERY_OPCODE_READ_ATTR,
			QUERY_ATTR_IDN_BKOPS_STATUS, 0, 0, status);
}

/**
 * ufshcd_bkops_ctrl - control the auto bkops based on current bkops status
 * @hba: per-adapter instance
 * @status: bkops_status value
 *
 * Read the bkops_status from the UFS device and Enable fBackgroundOpsEn
 * flag in the device to permit background operations if the device
 * bkops_status is greater than or equal to "status" argument passed to
 * this function, disable otherwise.
 *
 * Return: 0 for success, non-zero in case of failure.
 *
 * NOTE: Caller of this function can check the "hba->auto_bkops_enabled" flag
 * to know whether auto bkops is enabled or disabled after this function
 * returns control to it.
 */
static int ufshcd_bkops_ctrl(struct ufs_hba *hba,
			     enum bkops_status status)
{
	int err;
	u32 curr_status = 0;

	err = ufshcd_get_bkops_status(hba, &curr_status);
	if (err) {
		dev_err(hba->dev, "%s: failed to get BKOPS status %d\n",
				__func__, err);
		goto out;
	} else if (curr_status > BKOPS_STATUS_MAX) {
		dev_err(hba->dev, "%s: invalid BKOPS status %d\n",
				__func__, curr_status);
		err = -EINVAL;
		goto out;
	}

	if (curr_status >= status)
		err = ufshcd_enable_auto_bkops(hba);
	else
		err = ufshcd_disable_auto_bkops(hba);
out:
	return err;
}

/**
 * ufshcd_urgent_bkops - handle urgent bkops exception event
 * @hba: per-adapter instance
 *
 * Enable fBackgroundOpsEn flag in the device to permit background
 * operations.
 *
 * If BKOPs is enabled, this function returns 0, 1 if the bkops in not enabled
 * and negative error value for any other failure.
 *
 * Return: 0 upon success; < 0 upon failure.
 */
static int ufshcd_urgent_bkops(struct ufs_hba *hba)
{
	return ufshcd_bkops_ctrl(hba, hba->urgent_bkops_lvl);
}

static inline int ufshcd_get_ee_status(struct ufs_hba *hba, u32 *status)
{
	return ufshcd_query_attr_retry(hba, UPIU_QUERY_OPCODE_READ_ATTR,
			QUERY_ATTR_IDN_EE_STATUS, 0, 0, status);
}

static void ufshcd_bkops_exception_event_handler(struct ufs_hba *hba)
{
	int err;
	u32 curr_status = 0;

	if (hba->is_urgent_bkops_lvl_checked)
		goto enable_auto_bkops;

	err = ufshcd_get_bkops_status(hba, &curr_status);
	if (err) {
		dev_err(hba->dev, "%s: failed to get BKOPS status %d\n",
				__func__, err);
		goto out;
	}

	/*
	 * We are seeing that some devices are raising the urgent bkops
	 * exception events even when BKOPS status doesn't indicate performace
	 * impacted or critical. Handle these device by determining their urgent
	 * bkops status at runtime.
	 */
	if (curr_status < BKOPS_STATUS_PERF_IMPACT) {
		dev_err(hba->dev, "%s: device raised urgent BKOPS exception for bkops status %d\n",
				__func__, curr_status);
		/* update the current status as the urgent bkops level */
		hba->urgent_bkops_lvl = curr_status;
		hba->is_urgent_bkops_lvl_checked = true;
	}

enable_auto_bkops:
	err = ufshcd_enable_auto_bkops(hba);
out:
	if (err < 0)
		dev_err(hba->dev, "%s: failed to handle urgent bkops %d\n",
				__func__, err);
}

static void ufshcd_temp_exception_event_handler(struct ufs_hba *hba, u16 status)
{
	u32 value;

	if (ufshcd_query_attr_retry(hba, UPIU_QUERY_OPCODE_READ_ATTR,
				QUERY_ATTR_IDN_CASE_ROUGH_TEMP, 0, 0, &value))
		return;

	dev_info(hba->dev, "exception Tcase %d\n", value - 80);

	ufs_hwmon_notify_event(hba, status & MASK_EE_URGENT_TEMP);

	/*
	 * A placeholder for the platform vendors to add whatever additional
	 * steps required
	 */
}

static int __ufshcd_wb_toggle(struct ufs_hba *hba, bool set, enum flag_idn idn)
{
	u8 index;
	enum query_opcode opcode = set ? UPIU_QUERY_OPCODE_SET_FLAG :
				   UPIU_QUERY_OPCODE_CLEAR_FLAG;

	index = ufshcd_wb_get_query_index(hba);
	return ufshcd_query_flag_retry(hba, opcode, idn, index, NULL);
}

int ufshcd_wb_toggle(struct ufs_hba *hba, bool enable)
{
	int ret;

	if (!ufshcd_is_wb_allowed(hba) ||
	    hba->dev_info.wb_enabled == enable)
		return 0;

	ret = __ufshcd_wb_toggle(hba, enable, QUERY_FLAG_IDN_WB_EN);
	if (ret) {
		dev_err(hba->dev, "%s: Write Booster %s failed %d\n",
			__func__, enable ? "enabling" : "disabling", ret);
		return ret;
	}

	hba->dev_info.wb_enabled = enable;
	dev_dbg(hba->dev, "%s: Write Booster %s\n",
			__func__, enable ? "enabled" : "disabled");

	return ret;
}

static void ufshcd_wb_toggle_buf_flush_during_h8(struct ufs_hba *hba,
						 bool enable)
{
	int ret;

	ret = __ufshcd_wb_toggle(hba, enable,
			QUERY_FLAG_IDN_WB_BUFF_FLUSH_DURING_HIBERN8);
	if (ret) {
		dev_err(hba->dev, "%s: WB-Buf Flush during H8 %s failed %d\n",
			__func__, enable ? "enabling" : "disabling", ret);
		return;
	}
	dev_dbg(hba->dev, "%s: WB-Buf Flush during H8 %s\n",
			__func__, enable ? "enabled" : "disabled");
}

int ufshcd_wb_toggle_buf_flush(struct ufs_hba *hba, bool enable)
{
	int ret;

	if (!ufshcd_is_wb_allowed(hba) ||
	    hba->dev_info.wb_buf_flush_enabled == enable)
		return 0;

	ret = __ufshcd_wb_toggle(hba, enable, QUERY_FLAG_IDN_WB_BUFF_FLUSH_EN);
	if (ret) {
		dev_err(hba->dev, "%s: WB-Buf Flush %s failed %d\n",
			__func__, enable ? "enabling" : "disabling", ret);
		return ret;
	}

	hba->dev_info.wb_buf_flush_enabled = enable;
	dev_dbg(hba->dev, "%s: WB-Buf Flush %s\n",
			__func__, enable ? "enabled" : "disabled");

	return ret;
}

static bool ufshcd_wb_presrv_usrspc_keep_vcc_on(struct ufs_hba *hba,
						u32 avail_buf)
{
	u32 cur_buf;
	int ret;
	u8 index;

	index = ufshcd_wb_get_query_index(hba);
	ret = ufshcd_query_attr_retry(hba, UPIU_QUERY_OPCODE_READ_ATTR,
					      QUERY_ATTR_IDN_CURR_WB_BUFF_SIZE,
					      index, 0, &cur_buf);
	if (ret) {
		dev_err(hba->dev, "%s: dCurWriteBoosterBufferSize read failed %d\n",
			__func__, ret);
		return false;
	}

	if (!cur_buf) {
		dev_info(hba->dev, "dCurWBBuf: %d WB disabled until free-space is available\n",
			 cur_buf);
		return false;
	}
	/* Let it continue to flush when available buffer exceeds threshold */
	return avail_buf < hba->vps->wb_flush_threshold;
}

static void ufshcd_wb_force_disable(struct ufs_hba *hba)
{
	if (ufshcd_is_wb_buf_flush_allowed(hba))
		ufshcd_wb_toggle_buf_flush(hba, false);

	ufshcd_wb_toggle_buf_flush_during_h8(hba, false);
	ufshcd_wb_toggle(hba, false);
	hba->caps &= ~UFSHCD_CAP_WB_EN;

	dev_info(hba->dev, "%s: WB force disabled\n", __func__);
}

static bool ufshcd_is_wb_buf_lifetime_available(struct ufs_hba *hba)
{
	u32 lifetime;
	int ret;
	u8 index;

	index = ufshcd_wb_get_query_index(hba);
	ret = ufshcd_query_attr_retry(hba, UPIU_QUERY_OPCODE_READ_ATTR,
				      QUERY_ATTR_IDN_WB_BUFF_LIFE_TIME_EST,
				      index, 0, &lifetime);
	if (ret) {
		dev_err(hba->dev,
			"%s: bWriteBoosterBufferLifeTimeEst read failed %d\n",
			__func__, ret);
		return false;
	}

	if (lifetime == UFS_WB_EXCEED_LIFETIME) {
		dev_err(hba->dev, "%s: WB buf lifetime is exhausted 0x%02X\n",
			__func__, lifetime);
		return false;
	}

	dev_dbg(hba->dev, "%s: WB buf lifetime is 0x%02X\n",
		__func__, lifetime);

	return true;
}

static bool ufshcd_wb_need_flush(struct ufs_hba *hba)
{
	int ret;
	u32 avail_buf;
	u8 index;

	if (!ufshcd_is_wb_allowed(hba))
		return false;

	if (!ufshcd_is_wb_buf_lifetime_available(hba)) {
		ufshcd_wb_force_disable(hba);
		return false;
	}

	/*
	 * The ufs device needs the vcc to be ON to flush.
	 * With user-space reduction enabled, it's enough to enable flush
	 * by checking only the available buffer. The threshold
	 * defined here is > 90% full.
	 * With user-space preserved enabled, the current-buffer
	 * should be checked too because the wb buffer size can reduce
	 * when disk tends to be full. This info is provided by current
	 * buffer (dCurrentWriteBoosterBufferSize). There's no point in
	 * keeping vcc on when current buffer is empty.
	 */
	index = ufshcd_wb_get_query_index(hba);
	ret = ufshcd_query_attr_retry(hba, UPIU_QUERY_OPCODE_READ_ATTR,
				      QUERY_ATTR_IDN_AVAIL_WB_BUFF_SIZE,
				      index, 0, &avail_buf);
	if (ret) {
		dev_warn(hba->dev, "%s: dAvailableWriteBoosterBufferSize read failed %d\n",
			 __func__, ret);
		return false;
	}

	if (!hba->dev_info.b_presrv_uspc_en)
		return avail_buf <= UFS_WB_BUF_REMAIN_PERCENT(10);

	return ufshcd_wb_presrv_usrspc_keep_vcc_on(hba, avail_buf);
}

static void ufshcd_rpm_dev_flush_recheck_work(struct work_struct *work)
{
	struct ufs_hba *hba = container_of(to_delayed_work(work),
					   struct ufs_hba,
					   rpm_dev_flush_recheck_work);
	/*
	 * To prevent unnecessary VCC power drain after device finishes
	 * WriteBooster buffer flush or Auto BKOPs, force runtime resume
	 * after a certain delay to recheck the threshold by next runtime
	 * suspend.
	 */
	ufshcd_rpm_get_sync(hba);
	ufshcd_rpm_put_sync(hba);
}

/**
 * ufshcd_exception_event_handler - handle exceptions raised by device
 * @work: pointer to work data
 *
 * Read bExceptionEventStatus attribute from the device and handle the
 * exception event accordingly.
 */
static void ufshcd_exception_event_handler(struct work_struct *work)
{
	struct ufs_hba *hba;
	int err;
	u32 status = 0;
	hba = container_of(work, struct ufs_hba, eeh_work);

	ufshcd_scsi_block_requests(hba);
	err = ufshcd_get_ee_status(hba, &status);
	if (err) {
		dev_err(hba->dev, "%s: failed to get exception status %d\n",
				__func__, err);
		goto out;
	}

	trace_ufshcd_exception_event(dev_name(hba->dev), status);

	if (status & hba->ee_drv_mask & MASK_EE_URGENT_BKOPS)
		ufshcd_bkops_exception_event_handler(hba);

	if (status & hba->ee_drv_mask & MASK_EE_URGENT_TEMP)
		ufshcd_temp_exception_event_handler(hba, status);

	ufs_debugfs_exception_event(hba, status);
out:
	ufshcd_scsi_unblock_requests(hba);
}

/* Complete requests that have door-bell cleared */
static void ufshcd_complete_requests(struct ufs_hba *hba, bool force_compl)
{
	if (hba->mcq_enabled)
		ufshcd_mcq_compl_pending_transfer(hba, force_compl);
	else
		ufshcd_transfer_req_compl(hba);

	ufshcd_tmc_handler(hba);
}

/**
 * ufshcd_quirk_dl_nac_errors - This function checks if error handling is
 *				to recover from the DL NAC errors or not.
 * @hba: per-adapter instance
 *
 * Return: true if error handling is required, false otherwise.
 */
static bool ufshcd_quirk_dl_nac_errors(struct ufs_hba *hba)
{
	unsigned long flags;
	bool err_handling = true;

	spin_lock_irqsave(hba->host->host_lock, flags);
	/*
	 * UFS_DEVICE_QUIRK_RECOVERY_FROM_DL_NAC_ERRORS only workaround the
	 * device fatal error and/or DL NAC & REPLAY timeout errors.
	 */
	if (hba->saved_err & (CONTROLLER_FATAL_ERROR | SYSTEM_BUS_FATAL_ERROR))
		goto out;

	if ((hba->saved_err & DEVICE_FATAL_ERROR) ||
	    ((hba->saved_err & UIC_ERROR) &&
	     (hba->saved_uic_err & UFSHCD_UIC_DL_TCx_REPLAY_ERROR)))
		goto out;

	if ((hba->saved_err & UIC_ERROR) &&
	    (hba->saved_uic_err & UFSHCD_UIC_DL_NAC_RECEIVED_ERROR)) {
		int err;
		/*
		 * wait for 50ms to see if we can get any other errors or not.
		 */
		spin_unlock_irqrestore(hba->host->host_lock, flags);
		msleep(50);
		spin_lock_irqsave(hba->host->host_lock, flags);

		/*
		 * now check if we have got any other severe errors other than
		 * DL NAC error?
		 */
		if ((hba->saved_err & INT_FATAL_ERRORS) ||
		    ((hba->saved_err & UIC_ERROR) &&
		    (hba->saved_uic_err & ~UFSHCD_UIC_DL_NAC_RECEIVED_ERROR)))
			goto out;

		/*
		 * As DL NAC is the only error received so far, send out NOP
		 * command to confirm if link is still active or not.
		 *   - If we don't get any response then do error recovery.
		 *   - If we get response then clear the DL NAC error bit.
		 */

		spin_unlock_irqrestore(hba->host->host_lock, flags);
		err = ufshcd_verify_dev_init(hba);
		spin_lock_irqsave(hba->host->host_lock, flags);

		if (err)
			goto out;

		/* Link seems to be alive hence ignore the DL NAC errors */
		if (hba->saved_uic_err == UFSHCD_UIC_DL_NAC_RECEIVED_ERROR)
			hba->saved_err &= ~UIC_ERROR;
		/* clear NAC error */
		hba->saved_uic_err &= ~UFSHCD_UIC_DL_NAC_RECEIVED_ERROR;
		if (!hba->saved_uic_err)
			err_handling = false;
	}
out:
	spin_unlock_irqrestore(hba->host->host_lock, flags);
	return err_handling;
}

/* host lock must be held before calling this func */
static inline bool ufshcd_is_saved_err_fatal(struct ufs_hba *hba)
{
	return (hba->saved_uic_err & UFSHCD_UIC_DL_PA_INIT_ERROR) ||
	       (hba->saved_err & (INT_FATAL_ERRORS | UFSHCD_UIC_HIBERN8_MASK));
}

void ufshcd_schedule_eh_work(struct ufs_hba *hba)
{
	lockdep_assert_held(hba->host->host_lock);

	/* handle fatal errors only when link is not in error state */
	if (hba->ufshcd_state != UFSHCD_STATE_ERROR) {
		if (hba->force_reset || ufshcd_is_link_broken(hba) ||
		    ufshcd_is_saved_err_fatal(hba))
			hba->ufshcd_state = UFSHCD_STATE_EH_SCHEDULED_FATAL;
		else
			hba->ufshcd_state = UFSHCD_STATE_EH_SCHEDULED_NON_FATAL;
		queue_work(hba->eh_wq, &hba->eh_work);
	}
}

static void ufshcd_force_error_recovery(struct ufs_hba *hba)
{
	spin_lock_irq(hba->host->host_lock);
	hba->force_reset = true;
	ufshcd_schedule_eh_work(hba);
	spin_unlock_irq(hba->host->host_lock);
}

static void ufshcd_clk_scaling_allow(struct ufs_hba *hba, bool allow)
{
	mutex_lock(&hba->wb_mutex);
	down_write(&hba->clk_scaling_lock);
	hba->clk_scaling.is_allowed = allow;
	up_write(&hba->clk_scaling_lock);
	mutex_unlock(&hba->wb_mutex);
}

static void ufshcd_clk_scaling_suspend(struct ufs_hba *hba, bool suspend)
{
	if (suspend) {
		if (hba->clk_scaling.is_enabled)
			ufshcd_suspend_clkscaling(hba);
		ufshcd_clk_scaling_allow(hba, false);
	} else {
		ufshcd_clk_scaling_allow(hba, true);
		if (hba->clk_scaling.is_enabled)
			ufshcd_resume_clkscaling(hba);
	}
}

static void ufshcd_err_handling_prepare(struct ufs_hba *hba)
{
	ufshcd_rpm_get_sync(hba);
	if (pm_runtime_status_suspended(&hba->ufs_device_wlun->sdev_gendev) ||
	    hba->is_sys_suspended) {
		enum ufs_pm_op pm_op;

		/*
		 * Don't assume anything of resume, if
		 * resume fails, irq and clocks can be OFF, and powers
		 * can be OFF or in LPM.
		 */
		ufshcd_setup_hba_vreg(hba, true);
		ufshcd_enable_irq(hba);
		ufshcd_setup_vreg(hba, true);
		ufshcd_config_vreg_hpm(hba, hba->vreg_info.vccq);
		ufshcd_config_vreg_hpm(hba, hba->vreg_info.vccq2);
		ufshcd_hold(hba);
		if (!ufshcd_is_clkgating_allowed(hba))
			ufshcd_setup_clocks(hba, true);
		pm_op = hba->is_sys_suspended ? UFS_SYSTEM_PM : UFS_RUNTIME_PM;
		ufshcd_vops_resume(hba, pm_op);
	} else {
		ufshcd_hold(hba);
		if (ufshcd_is_clkscaling_supported(hba) &&
		    hba->clk_scaling.is_enabled)
			ufshcd_suspend_clkscaling(hba);
		ufshcd_clk_scaling_allow(hba, false);
	}
	ufshcd_scsi_block_requests(hba);
	/* Wait for ongoing ufshcd_queuecommand() calls to finish. */
	blk_mq_wait_quiesce_done(&hba->host->tag_set);
	cancel_work_sync(&hba->eeh_work);
}

static void ufshcd_err_handling_unprepare(struct ufs_hba *hba)
{
	ufshcd_scsi_unblock_requests(hba);
	ufshcd_release(hba);
	if (ufshcd_is_clkscaling_supported(hba))
		ufshcd_clk_scaling_suspend(hba, false);
	ufshcd_rpm_put(hba);
}

static inline bool ufshcd_err_handling_should_stop(struct ufs_hba *hba)
{
	return (!hba->is_powered || hba->shutting_down ||
		!hba->ufs_device_wlun ||
		hba->ufshcd_state == UFSHCD_STATE_ERROR ||
		(!(hba->saved_err || hba->saved_uic_err || hba->force_reset ||
		   ufshcd_is_link_broken(hba))));
}

#ifdef CONFIG_PM
static void ufshcd_recover_pm_error(struct ufs_hba *hba)
{
	struct Scsi_Host *shost = hba->host;
	struct scsi_device *sdev;
	struct request_queue *q;
	int ret;

	hba->is_sys_suspended = false;
	/*
	 * Set RPM status of wlun device to RPM_ACTIVE,
	 * this also clears its runtime error.
	 */
	ret = pm_runtime_set_active(&hba->ufs_device_wlun->sdev_gendev);

	/* hba device might have a runtime error otherwise */
	if (ret)
		ret = pm_runtime_set_active(hba->dev);
	/*
	 * If wlun device had runtime error, we also need to resume those
	 * consumer scsi devices in case any of them has failed to be
	 * resumed due to supplier runtime resume failure. This is to unblock
	 * blk_queue_enter in case there are bios waiting inside it.
	 */
	if (!ret) {
		shost_for_each_device(sdev, shost) {
			q = sdev->request_queue;
			if (q->dev && (q->rpm_status == RPM_SUSPENDED ||
				       q->rpm_status == RPM_SUSPENDING))
				pm_request_resume(q->dev);
		}
	}
}
#else
static inline void ufshcd_recover_pm_error(struct ufs_hba *hba)
{
}
#endif

static bool ufshcd_is_pwr_mode_restore_needed(struct ufs_hba *hba)
{
	struct ufs_pa_layer_attr *pwr_info = &hba->pwr_info;
	u32 mode;

	ufshcd_dme_get(hba, UIC_ARG_MIB(PA_PWRMODE), &mode);

	if (pwr_info->pwr_rx != ((mode >> PWRMODE_RX_OFFSET) & PWRMODE_MASK))
		return true;

	if (pwr_info->pwr_tx != (mode & PWRMODE_MASK))
		return true;

	return false;
}

static bool ufshcd_abort_one(struct request *rq, void *priv)
{
	int *ret = priv;
	u32 tag = rq->tag;
	struct scsi_cmnd *cmd = blk_mq_rq_to_pdu(rq);
	struct scsi_device *sdev = cmd->device;
	struct Scsi_Host *shost = sdev->host;
	struct ufs_hba *hba = shost_priv(shost);
	struct ufshcd_lrb *lrbp = &hba->lrb[tag];
	struct ufs_hw_queue *hwq;
	unsigned long flags;

	*ret = ufshcd_try_to_abort_task(hba, tag);
	dev_err(hba->dev, "Aborting tag %d / CDB %#02x %s\n", tag,
		hba->lrb[tag].cmd ? hba->lrb[tag].cmd->cmnd[0] : -1,
		*ret ? "failed" : "succeeded");

	/* Release cmd in MCQ mode if abort succeeds */
	if (hba->mcq_enabled && (*ret == 0)) {
		hwq = ufshcd_mcq_req_to_hwq(hba, scsi_cmd_to_rq(lrbp->cmd));
		if (!hwq)
			return 0;
		spin_lock_irqsave(&hwq->cq_lock, flags);
		if (ufshcd_cmd_inflight(lrbp->cmd))
			ufshcd_release_scsi_cmd(hba, lrbp);
		spin_unlock_irqrestore(&hwq->cq_lock, flags);
	}

	return *ret == 0;
}

/**
 * ufshcd_abort_all - Abort all pending commands.
 * @hba: Host bus adapter pointer.
 *
 * Return: true if and only if the host controller needs to be reset.
 */
static bool ufshcd_abort_all(struct ufs_hba *hba)
{
	int tag, ret = 0;

	blk_mq_tagset_busy_iter(&hba->host->tag_set, ufshcd_abort_one, &ret);
	if (ret)
		goto out;

	/* Clear pending task management requests */
	for_each_set_bit(tag, &hba->outstanding_tasks, hba->nutmrs) {
		ret = ufshcd_clear_tm_cmd(hba, tag);
		if (ret)
			goto out;
	}

out:
	/* Complete the requests that are cleared by s/w */
	ufshcd_complete_requests(hba, false);

	return ret != 0;
}

/**
 * ufshcd_err_handler - handle UFS errors that require s/w attention
 * @work: pointer to work structure
 */
static void ufshcd_err_handler(struct work_struct *work)
{
	int retries = MAX_ERR_HANDLER_RETRIES;
	struct ufs_hba *hba;
	unsigned long flags;
	bool needs_restore;
	bool needs_reset;
	int pmc_err;

	hba = container_of(work, struct ufs_hba, eh_work);

	dev_info(hba->dev,
		 "%s started; HBA state %s; powered %d; shutting down %d; saved_err = %d; saved_uic_err = %d; force_reset = %d%s\n",
		 __func__, ufshcd_state_name[hba->ufshcd_state],
		 hba->is_powered, hba->shutting_down, hba->saved_err,
		 hba->saved_uic_err, hba->force_reset,
		 ufshcd_is_link_broken(hba) ? "; link is broken" : "");

	down(&hba->host_sem);
	spin_lock_irqsave(hba->host->host_lock, flags);
	if (ufshcd_err_handling_should_stop(hba)) {
		if (hba->ufshcd_state != UFSHCD_STATE_ERROR)
			hba->ufshcd_state = UFSHCD_STATE_OPERATIONAL;
		spin_unlock_irqrestore(hba->host->host_lock, flags);
		up(&hba->host_sem);
		return;
	}
	ufshcd_set_eh_in_progress(hba);
	spin_unlock_irqrestore(hba->host->host_lock, flags);
	ufshcd_err_handling_prepare(hba);
	/* Complete requests that have door-bell cleared by h/w */
	ufshcd_complete_requests(hba, false);
	spin_lock_irqsave(hba->host->host_lock, flags);
again:
	needs_restore = false;
	needs_reset = false;

	if (hba->ufshcd_state != UFSHCD_STATE_ERROR)
		hba->ufshcd_state = UFSHCD_STATE_RESET;
	/*
	 * A full reset and restore might have happened after preparation
	 * is finished, double check whether we should stop.
	 */
	if (ufshcd_err_handling_should_stop(hba))
		goto skip_err_handling;

	if ((hba->dev_quirks & UFS_DEVICE_QUIRK_RECOVERY_FROM_DL_NAC_ERRORS) &&
	    !hba->force_reset) {
		bool ret;

		spin_unlock_irqrestore(hba->host->host_lock, flags);
		/* release the lock as ufshcd_quirk_dl_nac_errors() may sleep */
		ret = ufshcd_quirk_dl_nac_errors(hba);
		spin_lock_irqsave(hba->host->host_lock, flags);
		if (!ret && ufshcd_err_handling_should_stop(hba))
			goto skip_err_handling;
	}

	if ((hba->saved_err & (INT_FATAL_ERRORS | UFSHCD_UIC_HIBERN8_MASK)) ||
	    (hba->saved_uic_err &&
	     (hba->saved_uic_err != UFSHCD_UIC_PA_GENERIC_ERROR))) {
		bool pr_prdt = !!(hba->saved_err & SYSTEM_BUS_FATAL_ERROR);

		spin_unlock_irqrestore(hba->host->host_lock, flags);
		ufshcd_print_host_state(hba);
		ufshcd_print_pwr_info(hba);
		ufshcd_print_evt_hist(hba);
		ufshcd_print_tmrs(hba, hba->outstanding_tasks);
		ufshcd_print_trs_all(hba, pr_prdt);
		spin_lock_irqsave(hba->host->host_lock, flags);
	}

	/*
	 * if host reset is required then skip clearing the pending
	 * transfers forcefully because they will get cleared during
	 * host reset and restore
	 */
	if (hba->force_reset || ufshcd_is_link_broken(hba) ||
	    ufshcd_is_saved_err_fatal(hba) ||
	    ((hba->saved_err & UIC_ERROR) &&
	     (hba->saved_uic_err & (UFSHCD_UIC_DL_NAC_RECEIVED_ERROR |
				    UFSHCD_UIC_DL_TCx_REPLAY_ERROR)))) {
		needs_reset = true;
		goto do_reset;
	}

	/*
	 * If LINERESET was caught, UFS might have been put to PWM mode,
	 * check if power mode restore is needed.
	 */
	if (hba->saved_uic_err & UFSHCD_UIC_PA_GENERIC_ERROR) {
		hba->saved_uic_err &= ~UFSHCD_UIC_PA_GENERIC_ERROR;
		if (!hba->saved_uic_err)
			hba->saved_err &= ~UIC_ERROR;
		spin_unlock_irqrestore(hba->host->host_lock, flags);
		if (ufshcd_is_pwr_mode_restore_needed(hba))
			needs_restore = true;
		spin_lock_irqsave(hba->host->host_lock, flags);
		if (!hba->saved_err && !needs_restore)
			goto skip_err_handling;
	}

	hba->silence_err_logs = true;
	/* release lock as clear command might sleep */
	spin_unlock_irqrestore(hba->host->host_lock, flags);

	needs_reset = ufshcd_abort_all(hba);

	spin_lock_irqsave(hba->host->host_lock, flags);
	hba->silence_err_logs = false;
	if (needs_reset)
		goto do_reset;

	/*
	 * After all reqs and tasks are cleared from doorbell,
	 * now it is safe to retore power mode.
	 */
	if (needs_restore) {
		spin_unlock_irqrestore(hba->host->host_lock, flags);
		/*
		 * Hold the scaling lock just in case dev cmds
		 * are sent via bsg and/or sysfs.
		 */
		down_write(&hba->clk_scaling_lock);
		hba->force_pmc = true;
		pmc_err = ufshcd_config_pwr_mode(hba, &(hba->pwr_info));
		if (pmc_err) {
			needs_reset = true;
			dev_err(hba->dev, "%s: Failed to restore power mode, err = %d\n",
					__func__, pmc_err);
		}
		hba->force_pmc = false;
		ufshcd_print_pwr_info(hba);
		up_write(&hba->clk_scaling_lock);
		spin_lock_irqsave(hba->host->host_lock, flags);
	}

do_reset:
	/* Fatal errors need reset */
	if (needs_reset) {
		int err;

		hba->force_reset = false;
		spin_unlock_irqrestore(hba->host->host_lock, flags);
		err = ufshcd_reset_and_restore(hba);
		if (err)
			dev_err(hba->dev, "%s: reset and restore failed with err %d\n",
					__func__, err);
		else
			ufshcd_recover_pm_error(hba);
		spin_lock_irqsave(hba->host->host_lock, flags);
	}

skip_err_handling:
	if (!needs_reset) {
		if (hba->ufshcd_state == UFSHCD_STATE_RESET)
			hba->ufshcd_state = UFSHCD_STATE_OPERATIONAL;
		if (hba->saved_err || hba->saved_uic_err)
			dev_err_ratelimited(hba->dev, "%s: exit: saved_err 0x%x saved_uic_err 0x%x",
			    __func__, hba->saved_err, hba->saved_uic_err);
	}
	/* Exit in an operational state or dead */
	if (hba->ufshcd_state != UFSHCD_STATE_OPERATIONAL &&
	    hba->ufshcd_state != UFSHCD_STATE_ERROR) {
		if (--retries)
			goto again;
		hba->ufshcd_state = UFSHCD_STATE_ERROR;
	}
	ufshcd_clear_eh_in_progress(hba);
	spin_unlock_irqrestore(hba->host->host_lock, flags);
	ufshcd_err_handling_unprepare(hba);
	up(&hba->host_sem);

	dev_info(hba->dev, "%s finished; HBA state %s\n", __func__,
		 ufshcd_state_name[hba->ufshcd_state]);
}

/**
 * ufshcd_update_uic_error - check and set fatal UIC error flags.
 * @hba: per-adapter instance
 *
 * Return:
 *  IRQ_HANDLED - If interrupt is valid
 *  IRQ_NONE    - If invalid interrupt
 */
static irqreturn_t ufshcd_update_uic_error(struct ufs_hba *hba)
{
	u32 reg;
	irqreturn_t retval = IRQ_NONE;

	/* PHY layer error */
	reg = ufshcd_readl(hba, REG_UIC_ERROR_CODE_PHY_ADAPTER_LAYER);
	if ((reg & UIC_PHY_ADAPTER_LAYER_ERROR) &&
	    (reg & UIC_PHY_ADAPTER_LAYER_ERROR_CODE_MASK)) {
		ufshcd_update_evt_hist(hba, UFS_EVT_PA_ERR, reg);
		/*
		 * To know whether this error is fatal or not, DB timeout
		 * must be checked but this error is handled separately.
		 */
		if (reg & UIC_PHY_ADAPTER_LAYER_LANE_ERR_MASK)
			dev_dbg(hba->dev, "%s: UIC Lane error reported\n",
					__func__);

		/* Got a LINERESET indication. */
		if (reg & UIC_PHY_ADAPTER_LAYER_GENERIC_ERROR) {
			struct uic_command *cmd = NULL;

			hba->uic_error |= UFSHCD_UIC_PA_GENERIC_ERROR;
			if (hba->uic_async_done && hba->active_uic_cmd)
				cmd = hba->active_uic_cmd;
			/*
			 * Ignore the LINERESET during power mode change
			 * operation via DME_SET command.
			 */
			if (cmd && (cmd->command == UIC_CMD_DME_SET))
				hba->uic_error &= ~UFSHCD_UIC_PA_GENERIC_ERROR;
		}
		retval |= IRQ_HANDLED;
	}

	/* PA_INIT_ERROR is fatal and needs UIC reset */
	reg = ufshcd_readl(hba, REG_UIC_ERROR_CODE_DATA_LINK_LAYER);
	if ((reg & UIC_DATA_LINK_LAYER_ERROR) &&
	    (reg & UIC_DATA_LINK_LAYER_ERROR_CODE_MASK)) {
		ufshcd_update_evt_hist(hba, UFS_EVT_DL_ERR, reg);

		if (reg & UIC_DATA_LINK_LAYER_ERROR_PA_INIT)
			hba->uic_error |= UFSHCD_UIC_DL_PA_INIT_ERROR;
		else if (hba->dev_quirks &
				UFS_DEVICE_QUIRK_RECOVERY_FROM_DL_NAC_ERRORS) {
			if (reg & UIC_DATA_LINK_LAYER_ERROR_NAC_RECEIVED)
				hba->uic_error |=
					UFSHCD_UIC_DL_NAC_RECEIVED_ERROR;
			else if (reg & UIC_DATA_LINK_LAYER_ERROR_TCx_REPLAY_TIMEOUT)
				hba->uic_error |= UFSHCD_UIC_DL_TCx_REPLAY_ERROR;
		}
		retval |= IRQ_HANDLED;
	}

	/* UIC NL/TL/DME errors needs software retry */
	reg = ufshcd_readl(hba, REG_UIC_ERROR_CODE_NETWORK_LAYER);
	if ((reg & UIC_NETWORK_LAYER_ERROR) &&
	    (reg & UIC_NETWORK_LAYER_ERROR_CODE_MASK)) {
		ufshcd_update_evt_hist(hba, UFS_EVT_NL_ERR, reg);
		hba->uic_error |= UFSHCD_UIC_NL_ERROR;
		retval |= IRQ_HANDLED;
	}

	reg = ufshcd_readl(hba, REG_UIC_ERROR_CODE_TRANSPORT_LAYER);
	if ((reg & UIC_TRANSPORT_LAYER_ERROR) &&
	    (reg & UIC_TRANSPORT_LAYER_ERROR_CODE_MASK)) {
		ufshcd_update_evt_hist(hba, UFS_EVT_TL_ERR, reg);
		hba->uic_error |= UFSHCD_UIC_TL_ERROR;
		retval |= IRQ_HANDLED;
	}

	reg = ufshcd_readl(hba, REG_UIC_ERROR_CODE_DME);
	if ((reg & UIC_DME_ERROR) &&
	    (reg & UIC_DME_ERROR_CODE_MASK)) {
		ufshcd_update_evt_hist(hba, UFS_EVT_DME_ERR, reg);
		hba->uic_error |= UFSHCD_UIC_DME_ERROR;
		retval |= IRQ_HANDLED;
	}

	dev_dbg(hba->dev, "%s: UIC error flags = 0x%08x\n",
			__func__, hba->uic_error);
	return retval;
}

/**
 * ufshcd_check_errors - Check for errors that need s/w attention
 * @hba: per-adapter instance
 * @intr_status: interrupt status generated by the controller
 *
 * Return:
 *  IRQ_HANDLED - If interrupt is valid
 *  IRQ_NONE    - If invalid interrupt
 */
static irqreturn_t ufshcd_check_errors(struct ufs_hba *hba, u32 intr_status)
{
	bool queue_eh_work = false;
	irqreturn_t retval = IRQ_NONE;

	spin_lock(hba->host->host_lock);
	hba->errors |= UFSHCD_ERROR_MASK & intr_status;

	if (hba->errors & INT_FATAL_ERRORS) {
		ufshcd_update_evt_hist(hba, UFS_EVT_FATAL_ERR,
				       hba->errors);
		queue_eh_work = true;
	}

	if (hba->errors & UIC_ERROR) {
		hba->uic_error = 0;
		retval = ufshcd_update_uic_error(hba);
		if (hba->uic_error)
			queue_eh_work = true;
	}

	if (hba->errors & UFSHCD_UIC_HIBERN8_MASK) {
		dev_err(hba->dev,
			"%s: Auto Hibern8 %s failed - status: 0x%08x, upmcrs: 0x%08x\n",
			__func__, (hba->errors & UIC_HIBERNATE_ENTER) ?
			"Enter" : "Exit",
			hba->errors, ufshcd_get_upmcrs(hba));
		ufshcd_update_evt_hist(hba, UFS_EVT_AUTO_HIBERN8_ERR,
				       hba->errors);
		ufshcd_set_link_broken(hba);
		queue_eh_work = true;
	}

	if (queue_eh_work) {
		/*
		 * update the transfer error masks to sticky bits, let's do this
		 * irrespective of current ufshcd_state.
		 */
		hba->saved_err |= hba->errors;
		hba->saved_uic_err |= hba->uic_error;

		/* dump controller state before resetting */
		if ((hba->saved_err &
		     (INT_FATAL_ERRORS | UFSHCD_UIC_HIBERN8_MASK)) ||
		    (hba->saved_uic_err &&
		     (hba->saved_uic_err != UFSHCD_UIC_PA_GENERIC_ERROR))) {
			dev_err(hba->dev, "%s: saved_err 0x%x saved_uic_err 0x%x\n",
					__func__, hba->saved_err,
					hba->saved_uic_err);
			ufshcd_dump_regs(hba, 0, UFSHCI_REG_SPACE_SIZE,
					 "host_regs: ");
			ufshcd_print_pwr_info(hba);
		}
		ufshcd_schedule_eh_work(hba);
		retval |= IRQ_HANDLED;
	}
	/*
	 * if (!queue_eh_work) -
	 * Other errors are either non-fatal where host recovers
	 * itself without s/w intervention or errors that will be
	 * handled by the SCSI core layer.
	 */
	hba->errors = 0;
	hba->uic_error = 0;
	spin_unlock(hba->host->host_lock);
	return retval;
}

/**
 * ufshcd_tmc_handler - handle task management function completion
 * @hba: per adapter instance
 *
 * Return:
 *  IRQ_HANDLED - If interrupt is valid
 *  IRQ_NONE    - If invalid interrupt
 */
static irqreturn_t ufshcd_tmc_handler(struct ufs_hba *hba)
{
	unsigned long flags, pending, issued;
	irqreturn_t ret = IRQ_NONE;
	int tag;

	spin_lock_irqsave(hba->host->host_lock, flags);
	pending = ufshcd_readl(hba, REG_UTP_TASK_REQ_DOOR_BELL);
	issued = hba->outstanding_tasks & ~pending;
	for_each_set_bit(tag, &issued, hba->nutmrs) {
		struct request *req = hba->tmf_rqs[tag];
		struct completion *c = req->end_io_data;

		complete(c);
		ret = IRQ_HANDLED;
	}
	spin_unlock_irqrestore(hba->host->host_lock, flags);

	return ret;
}

/**
 * ufshcd_handle_mcq_cq_events - handle MCQ completion queue events
 * @hba: per adapter instance
 *
 * Return: IRQ_HANDLED if interrupt is handled.
 */
static irqreturn_t ufshcd_handle_mcq_cq_events(struct ufs_hba *hba)
{
	struct ufs_hw_queue *hwq;
	unsigned long outstanding_cqs;
	unsigned int nr_queues;
	int i, ret;
	u32 events;

	ret = ufshcd_vops_get_outstanding_cqs(hba, &outstanding_cqs);
	if (ret)
		outstanding_cqs = (1U << hba->nr_hw_queues) - 1;

	/* Exclude the poll queues */
	nr_queues = hba->nr_hw_queues - hba->nr_queues[HCTX_TYPE_POLL];
	for_each_set_bit(i, &outstanding_cqs, nr_queues) {
		hwq = &hba->uhq[i];

		events = ufshcd_mcq_read_cqis(hba, i);
		if (events)
			ufshcd_mcq_write_cqis(hba, events, i);

		if (events & UFSHCD_MCQ_CQIS_TAIL_ENT_PUSH_STS)
			ufshcd_mcq_poll_cqe_lock(hba, hwq);
	}

	return IRQ_HANDLED;
}

/**
 * ufshcd_sl_intr - Interrupt service routine
 * @hba: per adapter instance
 * @intr_status: contains interrupts generated by the controller
 *
 * Return:
 *  IRQ_HANDLED - If interrupt is valid
 *  IRQ_NONE    - If invalid interrupt
 */
static irqreturn_t ufshcd_sl_intr(struct ufs_hba *hba, u32 intr_status)
{
	irqreturn_t retval = IRQ_NONE;

	if (intr_status & UFSHCD_UIC_MASK)
		retval |= ufshcd_uic_cmd_compl(hba, intr_status);

	if (intr_status & UFSHCD_ERROR_MASK || hba->errors)
		retval |= ufshcd_check_errors(hba, intr_status);

	if (intr_status & UTP_TASK_REQ_COMPL)
		retval |= ufshcd_tmc_handler(hba);

	if (intr_status & UTP_TRANSFER_REQ_COMPL)
		retval |= ufshcd_transfer_req_compl(hba);

	if (intr_status & MCQ_CQ_EVENT_STATUS)
		retval |= ufshcd_handle_mcq_cq_events(hba);

	return retval;
}

/**
 * ufshcd_intr - Main interrupt service routine
 * @irq: irq number
 * @__hba: pointer to adapter instance
 *
 * Return:
 *  IRQ_HANDLED - If interrupt is valid
 *  IRQ_NONE    - If invalid interrupt
 */
static irqreturn_t ufshcd_intr(int irq, void *__hba)
{
	u32 intr_status, enabled_intr_status = 0;
	irqreturn_t retval = IRQ_NONE;
	struct ufs_hba *hba = __hba;
	int retries = hba->nutrs;

	intr_status = ufshcd_readl(hba, REG_INTERRUPT_STATUS);
	hba->ufs_stats.last_intr_status = intr_status;
	hba->ufs_stats.last_intr_ts = local_clock();

	/*
	 * There could be max of hba->nutrs reqs in flight and in worst case
	 * if the reqs get finished 1 by 1 after the interrupt status is
	 * read, make sure we handle them by checking the interrupt status
	 * again in a loop until we process all of the reqs before returning.
	 */
	while (intr_status && retries--) {
		enabled_intr_status =
			intr_status & ufshcd_readl(hba, REG_INTERRUPT_ENABLE);
		ufshcd_writel(hba, intr_status, REG_INTERRUPT_STATUS);
		if (enabled_intr_status)
			retval |= ufshcd_sl_intr(hba, enabled_intr_status);

		intr_status = ufshcd_readl(hba, REG_INTERRUPT_STATUS);
	}

	if (enabled_intr_status && retval == IRQ_NONE &&
	    (!(enabled_intr_status & UTP_TRANSFER_REQ_COMPL) ||
	     hba->outstanding_reqs) && !ufshcd_eh_in_progress(hba)) {
		dev_err(hba->dev, "%s: Unhandled interrupt 0x%08x (0x%08x, 0x%08x)\n",
					__func__,
					intr_status,
					hba->ufs_stats.last_intr_status,
					enabled_intr_status);
		ufshcd_dump_regs(hba, 0, UFSHCI_REG_SPACE_SIZE, "host_regs: ");
	}

	return retval;
}

static int ufshcd_clear_tm_cmd(struct ufs_hba *hba, int tag)
{
	int err = 0;
	u32 mask = 1 << tag;
	unsigned long flags;

	if (!test_bit(tag, &hba->outstanding_tasks))
		goto out;

	spin_lock_irqsave(hba->host->host_lock, flags);
	ufshcd_utmrl_clear(hba, tag);
	spin_unlock_irqrestore(hba->host->host_lock, flags);

	/* poll for max. 1 sec to clear door bell register by h/w */
	err = ufshcd_wait_for_register(hba,
			REG_UTP_TASK_REQ_DOOR_BELL,
			mask, 0, 1000, 1000);

	dev_err(hba->dev, "Clearing task management function with tag %d %s\n",
		tag, err < 0 ? "failed" : "succeeded");

out:
	return err;
}

static int __ufshcd_issue_tm_cmd(struct ufs_hba *hba,
		struct utp_task_req_desc *treq, u8 tm_function)
{
	struct request_queue *q = hba->tmf_queue;
	struct Scsi_Host *host = hba->host;
	DECLARE_COMPLETION_ONSTACK(wait);
	struct request *req;
	unsigned long flags;
	int task_tag, err;

	/*
	 * blk_mq_alloc_request() is used here only to get a free tag.
	 */
	req = blk_mq_alloc_request(q, REQ_OP_DRV_OUT, 0);
	if (IS_ERR(req))
		return PTR_ERR(req);

	req->end_io_data = &wait;
	ufshcd_hold(hba);

	spin_lock_irqsave(host->host_lock, flags);

	task_tag = req->tag;
	hba->tmf_rqs[req->tag] = req;
	treq->upiu_req.req_header.task_tag = task_tag;

	memcpy(hba->utmrdl_base_addr + task_tag, treq, sizeof(*treq));
	ufshcd_vops_setup_task_mgmt(hba, task_tag, tm_function);

	/* send command to the controller */
	__set_bit(task_tag, &hba->outstanding_tasks);
	ufshcd_writel(hba, 1 << task_tag, REG_UTP_TASK_REQ_DOOR_BELL);

	spin_unlock_irqrestore(host->host_lock, flags);

	ufshcd_add_tm_upiu_trace(hba, task_tag, UFS_TM_SEND);

	/* wait until the task management command is completed */
	err = wait_for_completion_io_timeout(&wait,
			msecs_to_jiffies(TM_CMD_TIMEOUT));
	if (!err) {
		ufshcd_add_tm_upiu_trace(hba, task_tag, UFS_TM_ERR);
		dev_err(hba->dev, "%s: task management cmd 0x%.2x timed-out\n",
				__func__, tm_function);
		if (ufshcd_clear_tm_cmd(hba, task_tag))
			dev_WARN(hba->dev, "%s: unable to clear tm cmd (slot %d) after timeout\n",
					__func__, task_tag);
		err = -ETIMEDOUT;
	} else {
		err = 0;
		memcpy(treq, hba->utmrdl_base_addr + task_tag, sizeof(*treq));

		ufshcd_add_tm_upiu_trace(hba, task_tag, UFS_TM_COMP);
	}

	spin_lock_irqsave(hba->host->host_lock, flags);
	hba->tmf_rqs[req->tag] = NULL;
	__clear_bit(task_tag, &hba->outstanding_tasks);
	spin_unlock_irqrestore(hba->host->host_lock, flags);

	ufshcd_release(hba);
	blk_mq_free_request(req);

	return err;
}

/**
 * ufshcd_issue_tm_cmd - issues task management commands to controller
 * @hba: per adapter instance
 * @lun_id: LUN ID to which TM command is sent
 * @task_id: task ID to which the TM command is applicable
 * @tm_function: task management function opcode
 * @tm_response: task management service response return value
 *
 * Return: non-zero value on error, zero on success.
 */
static int ufshcd_issue_tm_cmd(struct ufs_hba *hba, int lun_id, int task_id,
		u8 tm_function, u8 *tm_response)
{
	struct utp_task_req_desc treq = { };
	enum utp_ocs ocs_value;
	int err;

	/* Configure task request descriptor */
	treq.header.interrupt = 1;
	treq.header.ocs = OCS_INVALID_COMMAND_STATUS;

	/* Configure task request UPIU */
	treq.upiu_req.req_header.transaction_code = UPIU_TRANSACTION_TASK_REQ;
	treq.upiu_req.req_header.lun = lun_id;
	treq.upiu_req.req_header.tm_function = tm_function;

	/*
	 * The host shall provide the same value for LUN field in the basic
	 * header and for Input Parameter.
	 */
	treq.upiu_req.input_param1 = cpu_to_be32(lun_id);
	treq.upiu_req.input_param2 = cpu_to_be32(task_id);

	err = __ufshcd_issue_tm_cmd(hba, &treq, tm_function);
	if (err == -ETIMEDOUT)
		return err;

	ocs_value = treq.header.ocs & MASK_OCS;
	if (ocs_value != OCS_SUCCESS)
		dev_err(hba->dev, "%s: failed, ocs = 0x%x\n",
				__func__, ocs_value);
	else if (tm_response)
		*tm_response = be32_to_cpu(treq.upiu_rsp.output_param1) &
				MASK_TM_SERVICE_RESP;
	return err;
}

/**
 * ufshcd_issue_devman_upiu_cmd - API for sending "utrd" type requests
 * @hba:	per-adapter instance
 * @req_upiu:	upiu request
 * @rsp_upiu:	upiu reply
 * @desc_buff:	pointer to descriptor buffer, NULL if NA
 * @buff_len:	descriptor size, 0 if NA
 * @cmd_type:	specifies the type (NOP, Query...)
 * @desc_op:	descriptor operation
 *
 * Those type of requests uses UTP Transfer Request Descriptor - utrd.
 * Therefore, it "rides" the device management infrastructure: uses its tag and
 * tasks work queues.
 *
 * Since there is only one available tag for device management commands,
 * the caller is expected to hold the hba->dev_cmd.lock mutex.
 *
 * Return: 0 upon success; < 0 upon failure.
 */
static int ufshcd_issue_devman_upiu_cmd(struct ufs_hba *hba,
					struct utp_upiu_req *req_upiu,
					struct utp_upiu_req *rsp_upiu,
					u8 *desc_buff, int *buff_len,
					enum dev_cmd_type cmd_type,
					enum query_opcode desc_op)
{
	const u32 tag = hba->reserved_slot;
	struct ufshcd_lrb *lrbp = &hba->lrb[tag];
	int err = 0;
	u8 upiu_flags;

	/* Protects use of hba->reserved_slot. */
	lockdep_assert_held(&hba->dev_cmd.lock);

	ufshcd_setup_dev_cmd(hba, lrbp, cmd_type, 0, tag);

	ufshcd_prepare_req_desc_hdr(hba, lrbp, &upiu_flags, DMA_NONE, 0);

	/* update the task tag in the request upiu */
	req_upiu->header.task_tag = tag;

	/* just copy the upiu request as it is */
	memcpy(lrbp->ucd_req_ptr, req_upiu, sizeof(*lrbp->ucd_req_ptr));
	if (desc_buff && desc_op == UPIU_QUERY_OPCODE_WRITE_DESC) {
		/* The Data Segment Area is optional depending upon the query
		 * function value. for WRITE DESCRIPTOR, the data segment
		 * follows right after the tsf.
		 */
		memcpy(lrbp->ucd_req_ptr + 1, desc_buff, *buff_len);
		*buff_len = 0;
	}

	memset(lrbp->ucd_rsp_ptr, 0, sizeof(struct utp_upiu_rsp));

	/*
	 * ignore the returning value here - ufshcd_check_query_response is
	 * bound to fail since dev_cmd.query and dev_cmd.type were left empty.
	 * read the response directly ignoring all errors.
	 */
	ufshcd_issue_dev_cmd(hba, lrbp, tag, QUERY_REQ_TIMEOUT);

	/* just copy the upiu response as it is */
	memcpy(rsp_upiu, lrbp->ucd_rsp_ptr, sizeof(*rsp_upiu));
	if (desc_buff && desc_op == UPIU_QUERY_OPCODE_READ_DESC) {
		u8 *descp = (u8 *)lrbp->ucd_rsp_ptr + sizeof(*rsp_upiu);
		u16 resp_len = be16_to_cpu(lrbp->ucd_rsp_ptr->header
					   .data_segment_length);

		if (*buff_len >= resp_len) {
			memcpy(desc_buff, descp, resp_len);
			*buff_len = resp_len;
		} else {
			dev_warn(hba->dev,
				 "%s: rsp size %d is bigger than buffer size %d",
				 __func__, resp_len, *buff_len);
			*buff_len = 0;
			err = -EINVAL;
		}
	}
	ufshcd_add_query_upiu_trace(hba, err ? UFS_QUERY_ERR : UFS_QUERY_COMP,
				    (struct utp_upiu_req *)lrbp->ucd_rsp_ptr);

	return err;
}

/**
 * ufshcd_exec_raw_upiu_cmd - API function for sending raw upiu commands
 * @hba:	per-adapter instance
 * @req_upiu:	upiu request
 * @rsp_upiu:	upiu reply - only 8 DW as we do not support scsi commands
 * @msgcode:	message code, one of UPIU Transaction Codes Initiator to Target
 * @desc_buff:	pointer to descriptor buffer, NULL if NA
 * @buff_len:	descriptor size, 0 if NA
 * @desc_op:	descriptor operation
 *
 * Supports UTP Transfer requests (nop and query), and UTP Task
 * Management requests.
 * It is up to the caller to fill the upiu conent properly, as it will
 * be copied without any further input validations.
 *
 * Return: 0 upon success; < 0 upon failure.
 */
int ufshcd_exec_raw_upiu_cmd(struct ufs_hba *hba,
			     struct utp_upiu_req *req_upiu,
			     struct utp_upiu_req *rsp_upiu,
			     enum upiu_request_transaction msgcode,
			     u8 *desc_buff, int *buff_len,
			     enum query_opcode desc_op)
{
	int err;
	enum dev_cmd_type cmd_type = DEV_CMD_TYPE_QUERY;
	struct utp_task_req_desc treq = { };
	enum utp_ocs ocs_value;
	u8 tm_f = req_upiu->header.tm_function;

	switch (msgcode) {
	case UPIU_TRANSACTION_NOP_OUT:
		cmd_type = DEV_CMD_TYPE_NOP;
		fallthrough;
	case UPIU_TRANSACTION_QUERY_REQ:
		ufshcd_dev_man_lock(hba);
		err = ufshcd_issue_devman_upiu_cmd(hba, req_upiu, rsp_upiu,
						   desc_buff, buff_len,
						   cmd_type, desc_op);
		ufshcd_dev_man_unlock(hba);

		break;
	case UPIU_TRANSACTION_TASK_REQ:
		treq.header.interrupt = 1;
		treq.header.ocs = OCS_INVALID_COMMAND_STATUS;

		memcpy(&treq.upiu_req, req_upiu, sizeof(*req_upiu));

		err = __ufshcd_issue_tm_cmd(hba, &treq, tm_f);
		if (err == -ETIMEDOUT)
			break;

		ocs_value = treq.header.ocs & MASK_OCS;
		if (ocs_value != OCS_SUCCESS) {
			dev_err(hba->dev, "%s: failed, ocs = 0x%x\n", __func__,
				ocs_value);
			break;
		}

		memcpy(rsp_upiu, &treq.upiu_rsp, sizeof(*rsp_upiu));

		break;
	default:
		err = -EINVAL;

		break;
	}

	return err;
}

/**
 * ufshcd_advanced_rpmb_req_handler - handle advanced RPMB request
 * @hba:	per adapter instance
 * @req_upiu:	upiu request
 * @rsp_upiu:	upiu reply
 * @req_ehs:	EHS field which contains Advanced RPMB Request Message
 * @rsp_ehs:	EHS field which returns Advanced RPMB Response Message
 * @sg_cnt:	The number of sg lists actually used
 * @sg_list:	Pointer to SG list when DATA IN/OUT UPIU is required in ARPMB operation
 * @dir:	DMA direction
 *
 * Return: zero on success, non-zero on failure.
 */
int ufshcd_advanced_rpmb_req_handler(struct ufs_hba *hba, struct utp_upiu_req *req_upiu,
			 struct utp_upiu_req *rsp_upiu, struct ufs_ehs *req_ehs,
			 struct ufs_ehs *rsp_ehs, int sg_cnt, struct scatterlist *sg_list,
			 enum dma_data_direction dir)
{
	const u32 tag = hba->reserved_slot;
	struct ufshcd_lrb *lrbp = &hba->lrb[tag];
	int err = 0;
	int result;
	u8 upiu_flags;
	u8 *ehs_data;
	u16 ehs_len;
	int ehs = (hba->capabilities & MASK_EHSLUTRD_SUPPORTED) ? 2 : 0;

	/* Protects use of hba->reserved_slot. */
	ufshcd_dev_man_lock(hba);

	ufshcd_setup_dev_cmd(hba, lrbp, DEV_CMD_TYPE_RPMB, UFS_UPIU_RPMB_WLUN, tag);

	ufshcd_prepare_req_desc_hdr(hba, lrbp, &upiu_flags, DMA_NONE, ehs);

	/* update the task tag */
	req_upiu->header.task_tag = tag;

	/* copy the UPIU(contains CDB) request as it is */
	memcpy(lrbp->ucd_req_ptr, req_upiu, sizeof(*lrbp->ucd_req_ptr));
	/* Copy EHS, starting with byte32, immediately after the CDB package */
	memcpy(lrbp->ucd_req_ptr + 1, req_ehs, sizeof(*req_ehs));

	if (dir != DMA_NONE && sg_list)
		ufshcd_sgl_to_prdt(hba, lrbp, sg_cnt, sg_list);

	memset(lrbp->ucd_rsp_ptr, 0, sizeof(struct utp_upiu_rsp));

	err = ufshcd_issue_dev_cmd(hba, lrbp, tag, ADVANCED_RPMB_REQ_TIMEOUT);

	if (!err) {
		/* Just copy the upiu response as it is */
		memcpy(rsp_upiu, lrbp->ucd_rsp_ptr, sizeof(*rsp_upiu));
		/* Get the response UPIU result */
		result = (lrbp->ucd_rsp_ptr->header.response << 8) |
			lrbp->ucd_rsp_ptr->header.status;

		ehs_len = lrbp->ucd_rsp_ptr->header.ehs_length;
		/*
		 * Since the bLength in EHS indicates the total size of the EHS Header and EHS Data
		 * in 32 Byte units, the value of the bLength Request/Response for Advanced RPMB
		 * Message is 02h
		 */
		if (ehs_len == 2 && rsp_ehs) {
			/*
			 * ucd_rsp_ptr points to a buffer with a length of 512 bytes
			 * (ALIGNED_UPIU_SIZE = 512), and the EHS data just starts from byte32
			 */
			ehs_data = (u8 *)lrbp->ucd_rsp_ptr + EHS_OFFSET_IN_RESPONSE;
			memcpy(rsp_ehs, ehs_data, ehs_len * 32);
		}
	}

	ufshcd_dev_man_unlock(hba);

	return err ? : result;
}

/**
 * ufshcd_eh_device_reset_handler() - Reset a single logical unit.
 * @cmd: SCSI command pointer
 *
 * Return: SUCCESS or FAILED.
 */
static int ufshcd_eh_device_reset_handler(struct scsi_cmnd *cmd)
{
	unsigned long flags, pending_reqs = 0, not_cleared = 0;
	struct Scsi_Host *host;
	struct ufs_hba *hba;
	struct ufs_hw_queue *hwq;
	struct ufshcd_lrb *lrbp;
	u32 pos, not_cleared_mask = 0;
	int err;
	u8 resp = 0xF, lun;

	host = cmd->device->host;
	hba = shost_priv(host);

	lun = ufshcd_scsi_to_upiu_lun(cmd->device->lun);
	err = ufshcd_issue_tm_cmd(hba, lun, 0, UFS_LOGICAL_RESET, &resp);
	if (err || resp != UPIU_TASK_MANAGEMENT_FUNC_COMPL) {
		if (!err)
			err = resp;
		goto out;
	}

	if (hba->mcq_enabled) {
		for (pos = 0; pos < hba->nutrs; pos++) {
			lrbp = &hba->lrb[pos];
			if (ufshcd_cmd_inflight(lrbp->cmd) &&
			    lrbp->lun == lun) {
				ufshcd_clear_cmd(hba, pos);
				hwq = ufshcd_mcq_req_to_hwq(hba, scsi_cmd_to_rq(lrbp->cmd));
				ufshcd_mcq_poll_cqe_lock(hba, hwq);
			}
		}
		err = 0;
		goto out;
	}

	/* clear the commands that were pending for corresponding LUN */
	spin_lock_irqsave(&hba->outstanding_lock, flags);
	for_each_set_bit(pos, &hba->outstanding_reqs, hba->nutrs)
		if (hba->lrb[pos].lun == lun)
			__set_bit(pos, &pending_reqs);
	hba->outstanding_reqs &= ~pending_reqs;
	spin_unlock_irqrestore(&hba->outstanding_lock, flags);

	for_each_set_bit(pos, &pending_reqs, hba->nutrs) {
		if (ufshcd_clear_cmd(hba, pos) < 0) {
			spin_lock_irqsave(&hba->outstanding_lock, flags);
			not_cleared = 1U << pos &
				ufshcd_readl(hba, REG_UTP_TRANSFER_REQ_DOOR_BELL);
			hba->outstanding_reqs |= not_cleared;
			not_cleared_mask |= not_cleared;
			spin_unlock_irqrestore(&hba->outstanding_lock, flags);

			dev_err(hba->dev, "%s: failed to clear request %d\n",
				__func__, pos);
		}
	}
	__ufshcd_transfer_req_compl(hba, pending_reqs & ~not_cleared_mask);

out:
	hba->req_abort_count = 0;
	ufshcd_update_evt_hist(hba, UFS_EVT_DEV_RESET, (u32)err);
	if (!err) {
		err = SUCCESS;
	} else {
		dev_err(hba->dev, "%s: failed with err %d\n", __func__, err);
		err = FAILED;
	}
	return err;
}

static void ufshcd_set_req_abort_skip(struct ufs_hba *hba, unsigned long bitmap)
{
	struct ufshcd_lrb *lrbp;
	int tag;

	for_each_set_bit(tag, &bitmap, hba->nutrs) {
		lrbp = &hba->lrb[tag];
		lrbp->req_abort_skip = true;
	}
}

/**
 * ufshcd_try_to_abort_task - abort a specific task
 * @hba: Pointer to adapter instance
 * @tag: Task tag/index to be aborted
 *
 * Abort the pending command in device by sending UFS_ABORT_TASK task management
 * command, and in host controller by clearing the door-bell register. There can
 * be race between controller sending the command to the device while abort is
 * issued. To avoid that, first issue UFS_QUERY_TASK to check if the command is
 * really issued and then try to abort it.
 *
 * Return: zero on success, non-zero on failure.
 */
int ufshcd_try_to_abort_task(struct ufs_hba *hba, int tag)
{
	struct ufshcd_lrb *lrbp = &hba->lrb[tag];
	int err = 0;
	int poll_cnt;
	u8 resp = 0xF;
	u32 reg;

	for (poll_cnt = 100; poll_cnt; poll_cnt--) {
		err = ufshcd_issue_tm_cmd(hba, lrbp->lun, lrbp->task_tag,
				UFS_QUERY_TASK, &resp);
		if (!err && resp == UPIU_TASK_MANAGEMENT_FUNC_SUCCEEDED) {
			/* cmd pending in the device */
			dev_err(hba->dev, "%s: cmd pending in the device. tag = %d\n",
				__func__, tag);
			break;
		} else if (!err && resp == UPIU_TASK_MANAGEMENT_FUNC_COMPL) {
			/*
			 * cmd not pending in the device, check if it is
			 * in transition.
			 */
			dev_err(hba->dev, "%s: cmd at tag %d not pending in the device.\n",
				__func__, tag);
			if (hba->mcq_enabled) {
				/* MCQ mode */
				if (ufshcd_cmd_inflight(lrbp->cmd)) {
					/* sleep for max. 200us same delay as in SDB mode */
					usleep_range(100, 200);
					continue;
				}
				/* command completed already */
				dev_err(hba->dev, "%s: cmd at tag=%d is cleared.\n",
					__func__, tag);
				goto out;
			}

			/* Single Doorbell Mode */
			reg = ufshcd_readl(hba, REG_UTP_TRANSFER_REQ_DOOR_BELL);
			if (reg & (1 << tag)) {
				/* sleep for max. 200us to stabilize */
				usleep_range(100, 200);
				continue;
			}
			/* command completed already */
			dev_err(hba->dev, "%s: cmd at tag %d successfully cleared from DB.\n",
				__func__, tag);
			goto out;
		} else {
			dev_err(hba->dev,
				"%s: no response from device. tag = %d, err %d\n",
				__func__, tag, err);
			if (!err)
				err = resp; /* service response error */
			goto out;
		}
	}

	if (!poll_cnt) {
		err = -EBUSY;
		goto out;
	}

	err = ufshcd_issue_tm_cmd(hba, lrbp->lun, lrbp->task_tag,
			UFS_ABORT_TASK, &resp);
	if (err || resp != UPIU_TASK_MANAGEMENT_FUNC_COMPL) {
		if (!err) {
			err = resp; /* service response error */
			dev_err(hba->dev, "%s: issued. tag = %d, err %d\n",
				__func__, tag, err);
		}
		goto out;
	}

	err = ufshcd_clear_cmd(hba, tag);
	if (err)
		dev_err(hba->dev, "%s: Failed clearing cmd at tag %d, err %d\n",
			__func__, tag, err);

out:
	return err;
}

/**
 * ufshcd_abort - scsi host template eh_abort_handler callback
 * @cmd: SCSI command pointer
 *
 * Return: SUCCESS or FAILED.
 */
static int ufshcd_abort(struct scsi_cmnd *cmd)
{
	struct Scsi_Host *host = cmd->device->host;
	struct ufs_hba *hba = shost_priv(host);
	int tag = scsi_cmd_to_rq(cmd)->tag;
	struct ufshcd_lrb *lrbp = &hba->lrb[tag];
	unsigned long flags;
	int err = FAILED;
	bool outstanding;
	u32 reg;

	ufshcd_hold(hba);

	if (!hba->mcq_enabled) {
		reg = ufshcd_readl(hba, REG_UTP_TRANSFER_REQ_DOOR_BELL);
		if (!test_bit(tag, &hba->outstanding_reqs)) {
			/* If command is already aborted/completed, return FAILED. */
			dev_err(hba->dev,
				"%s: cmd at tag %d already completed, outstanding=0x%lx, doorbell=0x%x\n",
				__func__, tag, hba->outstanding_reqs, reg);
			goto release;
		}
	}

	/* Print Transfer Request of aborted task */
	dev_info(hba->dev, "%s: Device abort task at tag %d\n", __func__, tag);

	/*
	 * Print detailed info about aborted request.
	 * As more than one request might get aborted at the same time,
	 * print full information only for the first aborted request in order
	 * to reduce repeated printouts. For other aborted requests only print
	 * basic details.
	 */
	scsi_print_command(cmd);
	if (!hba->req_abort_count) {
		ufshcd_update_evt_hist(hba, UFS_EVT_ABORT, tag);
		ufshcd_print_evt_hist(hba);
		ufshcd_print_host_state(hba);
		ufshcd_print_pwr_info(hba);
		ufshcd_print_tr(hba, tag, true);
	} else {
		ufshcd_print_tr(hba, tag, false);
	}
	hba->req_abort_count++;

	if (!hba->mcq_enabled && !(reg & (1 << tag))) {
		/* only execute this code in single doorbell mode */
		dev_err(hba->dev,
		"%s: cmd was completed, but without a notifying intr, tag = %d",
		__func__, tag);
		__ufshcd_transfer_req_compl(hba, 1UL << tag);
		goto release;
	}

	/*
	 * Task abort to the device W-LUN is illegal. When this command
	 * will fail, due to spec violation, scsi err handling next step
	 * will be to send LU reset which, again, is a spec violation.
	 * To avoid these unnecessary/illegal steps, first we clean up
	 * the lrb taken by this cmd and re-set it in outstanding_reqs,
	 * then queue the eh_work and bail.
	 */
	if (lrbp->lun == UFS_UPIU_UFS_DEVICE_WLUN) {
		ufshcd_update_evt_hist(hba, UFS_EVT_ABORT, lrbp->lun);

		spin_lock_irqsave(host->host_lock, flags);
		hba->force_reset = true;
		ufshcd_schedule_eh_work(hba);
		spin_unlock_irqrestore(host->host_lock, flags);
		goto release;
	}

	if (hba->mcq_enabled) {
		/* MCQ mode. Branch off to handle abort for mcq mode */
		err = ufshcd_mcq_abort(cmd);
		goto release;
	}

	/* Skip task abort in case previous aborts failed and report failure */
	if (lrbp->req_abort_skip) {
		dev_err(hba->dev, "%s: skipping abort\n", __func__);
		ufshcd_set_req_abort_skip(hba, hba->outstanding_reqs);
		goto release;
	}

	err = ufshcd_try_to_abort_task(hba, tag);
	if (err) {
		dev_err(hba->dev, "%s: failed with err %d\n", __func__, err);
		ufshcd_set_req_abort_skip(hba, hba->outstanding_reqs);
		err = FAILED;
		goto release;
	}

	/*
	 * Clear the corresponding bit from outstanding_reqs since the command
	 * has been aborted successfully.
	 */
	spin_lock_irqsave(&hba->outstanding_lock, flags);
	outstanding = __test_and_clear_bit(tag, &hba->outstanding_reqs);
	spin_unlock_irqrestore(&hba->outstanding_lock, flags);

	if (outstanding)
		ufshcd_release_scsi_cmd(hba, lrbp);

	err = SUCCESS;

release:
	/* Matches the ufshcd_hold() call at the start of this function. */
	ufshcd_release(hba);
	return err;
}

/**
 * ufshcd_host_reset_and_restore - reset and restore host controller
 * @hba: per-adapter instance
 *
 * Note that host controller reset may issue DME_RESET to
 * local and remote (device) Uni-Pro stack and the attributes
 * are reset to default state.
 *
 * Return: zero on success, non-zero on failure.
 */
static int ufshcd_host_reset_and_restore(struct ufs_hba *hba)
{
	int err;

	/*
	 * Stop the host controller and complete the requests
	 * cleared by h/w
	 */
	ufshcd_hba_stop(hba);
	hba->silence_err_logs = true;
	ufshcd_complete_requests(hba, true);
	hba->silence_err_logs = false;

	/* scale up clocks to max frequency before full reinitialization */
	ufshcd_scale_clks(hba, ULONG_MAX, true);

	err = ufshcd_hba_enable(hba);

	/* Establish the link again and restore the device */
	if (!err)
		err = ufshcd_probe_hba(hba, false);

	if (err)
		dev_err(hba->dev, "%s: Host init failed %d\n", __func__, err);
	ufshcd_update_evt_hist(hba, UFS_EVT_HOST_RESET, (u32)err);
	return err;
}

/**
 * ufshcd_reset_and_restore - reset and re-initialize host/device
 * @hba: per-adapter instance
 *
 * Reset and recover device, host and re-establish link. This
 * is helpful to recover the communication in fatal error conditions.
 *
 * Return: zero on success, non-zero on failure.
 */
static int ufshcd_reset_and_restore(struct ufs_hba *hba)
{
	u32 saved_err = 0;
	u32 saved_uic_err = 0;
	int err = 0;
	unsigned long flags;
	int retries = MAX_HOST_RESET_RETRIES;

	spin_lock_irqsave(hba->host->host_lock, flags);
	do {
		/*
		 * This is a fresh start, cache and clear saved error first,
		 * in case new error generated during reset and restore.
		 */
		saved_err |= hba->saved_err;
		saved_uic_err |= hba->saved_uic_err;
		hba->saved_err = 0;
		hba->saved_uic_err = 0;
		hba->force_reset = false;
		hba->ufshcd_state = UFSHCD_STATE_RESET;
		spin_unlock_irqrestore(hba->host->host_lock, flags);

		/* Reset the attached device */
		ufshcd_device_reset(hba);

		err = ufshcd_host_reset_and_restore(hba);

		spin_lock_irqsave(hba->host->host_lock, flags);
		if (err)
			continue;
		/* Do not exit unless operational or dead */
		if (hba->ufshcd_state != UFSHCD_STATE_OPERATIONAL &&
		    hba->ufshcd_state != UFSHCD_STATE_ERROR &&
		    hba->ufshcd_state != UFSHCD_STATE_EH_SCHEDULED_NON_FATAL)
			err = -EAGAIN;
	} while (err && --retries);

	/*
	 * Inform scsi mid-layer that we did reset and allow to handle
	 * Unit Attention properly.
	 */
	scsi_report_bus_reset(hba->host, 0);
	if (err) {
		hba->ufshcd_state = UFSHCD_STATE_ERROR;
		hba->saved_err |= saved_err;
		hba->saved_uic_err |= saved_uic_err;
	}
	spin_unlock_irqrestore(hba->host->host_lock, flags);

	return err;
}

/**
 * ufshcd_eh_host_reset_handler - host reset handler registered to scsi layer
 * @cmd: SCSI command pointer
 *
 * Return: SUCCESS or FAILED.
 */
static int ufshcd_eh_host_reset_handler(struct scsi_cmnd *cmd)
{
	int err = SUCCESS;
	unsigned long flags;
	struct ufs_hba *hba;

	hba = shost_priv(cmd->device->host);

	/*
	 * If runtime PM sent SSU and got a timeout, scsi_error_handler is
	 * stuck in this function waiting for flush_work(&hba->eh_work). And
	 * ufshcd_err_handler(eh_work) is stuck waiting for runtime PM. Do
	 * ufshcd_link_recovery instead of eh_work to prevent deadlock.
	 */
	if (hba->pm_op_in_progress) {
		if (ufshcd_link_recovery(hba))
			err = FAILED;

		return err;
	}

	spin_lock_irqsave(hba->host->host_lock, flags);
	hba->force_reset = true;
	ufshcd_schedule_eh_work(hba);
	dev_err(hba->dev, "%s: reset in progress - 1\n", __func__);
	spin_unlock_irqrestore(hba->host->host_lock, flags);

	flush_work(&hba->eh_work);

	spin_lock_irqsave(hba->host->host_lock, flags);
	if (hba->ufshcd_state == UFSHCD_STATE_ERROR)
		err = FAILED;
	spin_unlock_irqrestore(hba->host->host_lock, flags);

	return err;
}

/**
 * ufshcd_get_max_icc_level - calculate the ICC level
 * @sup_curr_uA: max. current supported by the regulator
 * @start_scan: row at the desc table to start scan from
 * @buff: power descriptor buffer
 *
 * Return: calculated max ICC level for specific regulator.
 */
static u32 ufshcd_get_max_icc_level(int sup_curr_uA, u32 start_scan,
				    const char *buff)
{
	int i;
	int curr_uA;
	u16 data;
	u16 unit;

	for (i = start_scan; i >= 0; i--) {
		data = get_unaligned_be16(&buff[2 * i]);
		unit = (data & ATTR_ICC_LVL_UNIT_MASK) >>
						ATTR_ICC_LVL_UNIT_OFFSET;
		curr_uA = data & ATTR_ICC_LVL_VALUE_MASK;
		switch (unit) {
		case UFSHCD_NANO_AMP:
			curr_uA = curr_uA / 1000;
			break;
		case UFSHCD_MILI_AMP:
			curr_uA = curr_uA * 1000;
			break;
		case UFSHCD_AMP:
			curr_uA = curr_uA * 1000 * 1000;
			break;
		case UFSHCD_MICRO_AMP:
		default:
			break;
		}
		if (sup_curr_uA >= curr_uA)
			break;
	}
	if (i < 0) {
		i = 0;
		pr_err("%s: Couldn't find valid icc_level = %d", __func__, i);
	}

	return (u32)i;
}

/**
 * ufshcd_find_max_sup_active_icc_level - calculate the max ICC level
 * In case regulators are not initialized we'll return 0
 * @hba: per-adapter instance
 * @desc_buf: power descriptor buffer to extract ICC levels from.
 *
 * Return: calculated ICC level.
 */
static u32 ufshcd_find_max_sup_active_icc_level(struct ufs_hba *hba,
						const u8 *desc_buf)
{
	u32 icc_level = 0;

	if (!hba->vreg_info.vcc || !hba->vreg_info.vccq ||
						!hba->vreg_info.vccq2) {
		/*
		 * Using dev_dbg to avoid messages during runtime PM to avoid
		 * never-ending cycles of messages written back to storage by
		 * user space causing runtime resume, causing more messages and
		 * so on.
		 */
		dev_dbg(hba->dev,
			"%s: Regulator capability was not set, actvIccLevel=%d",
							__func__, icc_level);
		goto out;
	}

	if (hba->vreg_info.vcc->max_uA)
		icc_level = ufshcd_get_max_icc_level(
				hba->vreg_info.vcc->max_uA,
				POWER_DESC_MAX_ACTV_ICC_LVLS - 1,
				&desc_buf[PWR_DESC_ACTIVE_LVLS_VCC_0]);

	if (hba->vreg_info.vccq->max_uA)
		icc_level = ufshcd_get_max_icc_level(
				hba->vreg_info.vccq->max_uA,
				icc_level,
				&desc_buf[PWR_DESC_ACTIVE_LVLS_VCCQ_0]);

	if (hba->vreg_info.vccq2->max_uA)
		icc_level = ufshcd_get_max_icc_level(
				hba->vreg_info.vccq2->max_uA,
				icc_level,
				&desc_buf[PWR_DESC_ACTIVE_LVLS_VCCQ2_0]);
out:
	return icc_level;
}

static void ufshcd_set_active_icc_lvl(struct ufs_hba *hba)
{
	int ret;
	u8 *desc_buf;
	u32 icc_level;

	desc_buf = kzalloc(QUERY_DESC_MAX_SIZE, GFP_KERNEL);
	if (!desc_buf)
		return;

	ret = ufshcd_read_desc_param(hba, QUERY_DESC_IDN_POWER, 0, 0,
				     desc_buf, QUERY_DESC_MAX_SIZE);
	if (ret) {
		dev_err(hba->dev,
			"%s: Failed reading power descriptor ret = %d",
			__func__, ret);
		goto out;
	}

	icc_level = ufshcd_find_max_sup_active_icc_level(hba, desc_buf);
	dev_dbg(hba->dev, "%s: setting icc_level 0x%x", __func__, icc_level);

	ret = ufshcd_query_attr_retry(hba, UPIU_QUERY_OPCODE_WRITE_ATTR,
		QUERY_ATTR_IDN_ACTIVE_ICC_LVL, 0, 0, &icc_level);

	if (ret)
		dev_err(hba->dev,
			"%s: Failed configuring bActiveICCLevel = %d ret = %d",
			__func__, icc_level, ret);

out:
	kfree(desc_buf);
}

static inline void ufshcd_blk_pm_runtime_init(struct scsi_device *sdev)
{
	struct Scsi_Host *shost = sdev->host;

	scsi_autopm_get_device(sdev);
	blk_pm_runtime_init(sdev->request_queue, &sdev->sdev_gendev);
	if (sdev->rpm_autosuspend)
		pm_runtime_set_autosuspend_delay(&sdev->sdev_gendev,
						 shost->rpm_autosuspend_delay);
	scsi_autopm_put_device(sdev);
}

/**
 * ufshcd_scsi_add_wlus - Adds required W-LUs
 * @hba: per-adapter instance
 *
 * UFS device specification requires the UFS devices to support 4 well known
 * logical units:
 *	"REPORT_LUNS" (address: 01h)
 *	"UFS Device" (address: 50h)
 *	"RPMB" (address: 44h)
 *	"BOOT" (address: 30h)
 * UFS device's power management needs to be controlled by "POWER CONDITION"
 * field of SSU (START STOP UNIT) command. But this "power condition" field
 * will take effect only when its sent to "UFS device" well known logical unit
 * hence we require the scsi_device instance to represent this logical unit in
 * order for the UFS host driver to send the SSU command for power management.
 *
 * We also require the scsi_device instance for "RPMB" (Replay Protected Memory
 * Block) LU so user space process can control this LU. User space may also
 * want to have access to BOOT LU.
 *
 * This function adds scsi device instances for each of all well known LUs
 * (except "REPORT LUNS" LU).
 *
 * Return: zero on success (all required W-LUs are added successfully),
 * non-zero error value on failure (if failed to add any of the required W-LU).
 */
static int ufshcd_scsi_add_wlus(struct ufs_hba *hba)
{
	int ret = 0;
	struct scsi_device *sdev_boot, *sdev_rpmb;

	hba->ufs_device_wlun = __scsi_add_device(hba->host, 0, 0,
		ufshcd_upiu_wlun_to_scsi_wlun(UFS_UPIU_UFS_DEVICE_WLUN), NULL);
	if (IS_ERR(hba->ufs_device_wlun)) {
		ret = PTR_ERR(hba->ufs_device_wlun);
		hba->ufs_device_wlun = NULL;
		goto out;
	}
	scsi_device_put(hba->ufs_device_wlun);

	sdev_rpmb = __scsi_add_device(hba->host, 0, 0,
		ufshcd_upiu_wlun_to_scsi_wlun(UFS_UPIU_RPMB_WLUN), NULL);
	if (IS_ERR(sdev_rpmb)) {
		ret = PTR_ERR(sdev_rpmb);
		goto remove_ufs_device_wlun;
	}
	ufshcd_blk_pm_runtime_init(sdev_rpmb);
	scsi_device_put(sdev_rpmb);

	sdev_boot = __scsi_add_device(hba->host, 0, 0,
		ufshcd_upiu_wlun_to_scsi_wlun(UFS_UPIU_BOOT_WLUN), NULL);
	if (IS_ERR(sdev_boot)) {
		dev_err(hba->dev, "%s: BOOT WLUN not found\n", __func__);
	} else {
		ufshcd_blk_pm_runtime_init(sdev_boot);
		scsi_device_put(sdev_boot);
	}
	goto out;

remove_ufs_device_wlun:
	scsi_remove_device(hba->ufs_device_wlun);
out:
	return ret;
}

static void ufshcd_wb_probe(struct ufs_hba *hba, const u8 *desc_buf)
{
	struct ufs_dev_info *dev_info = &hba->dev_info;
	u8 lun;
	u32 d_lu_wb_buf_alloc;
	u32 ext_ufs_feature;

	if (!ufshcd_is_wb_allowed(hba))
		return;

	/*
	 * Probe WB only for UFS-2.2 and UFS-3.1 (and later) devices or
	 * UFS devices with quirk UFS_DEVICE_QUIRK_SUPPORT_EXTENDED_FEATURES
	 * enabled
	 */
	if (!(dev_info->wspecversion >= 0x310 ||
	      dev_info->wspecversion == 0x220 ||
	     (hba->dev_quirks & UFS_DEVICE_QUIRK_SUPPORT_EXTENDED_FEATURES)))
		goto wb_disabled;

	ext_ufs_feature = get_unaligned_be32(desc_buf +
					DEVICE_DESC_PARAM_EXT_UFS_FEATURE_SUP);

	if (!(ext_ufs_feature & UFS_DEV_WRITE_BOOSTER_SUP))
		goto wb_disabled;

	/*
	 * WB may be supported but not configured while provisioning. The spec
	 * says, in dedicated wb buffer mode, a max of 1 lun would have wb
	 * buffer configured.
	 */
	dev_info->wb_buffer_type = desc_buf[DEVICE_DESC_PARAM_WB_TYPE];

	dev_info->b_presrv_uspc_en =
		desc_buf[DEVICE_DESC_PARAM_WB_PRESRV_USRSPC_EN];

	if (dev_info->wb_buffer_type == WB_BUF_MODE_SHARED) {
		if (!get_unaligned_be32(desc_buf +
				   DEVICE_DESC_PARAM_WB_SHARED_ALLOC_UNITS))
			goto wb_disabled;
	} else {
		for (lun = 0; lun < UFS_UPIU_MAX_WB_LUN_ID; lun++) {
			d_lu_wb_buf_alloc = 0;
			ufshcd_read_unit_desc_param(hba,
					lun,
					UNIT_DESC_PARAM_WB_BUF_ALLOC_UNITS,
					(u8 *)&d_lu_wb_buf_alloc,
					sizeof(d_lu_wb_buf_alloc));
			if (d_lu_wb_buf_alloc) {
				dev_info->wb_dedicated_lu = lun;
				break;
			}
		}

		if (!d_lu_wb_buf_alloc)
			goto wb_disabled;
	}

	if (!ufshcd_is_wb_buf_lifetime_available(hba))
		goto wb_disabled;

	return;

wb_disabled:
	hba->caps &= ~UFSHCD_CAP_WB_EN;
}

static void ufshcd_temp_notif_probe(struct ufs_hba *hba, const u8 *desc_buf)
{
	struct ufs_dev_info *dev_info = &hba->dev_info;
	u32 ext_ufs_feature;
	u8 mask = 0;

	if (!(hba->caps & UFSHCD_CAP_TEMP_NOTIF) || dev_info->wspecversion < 0x300)
		return;

	ext_ufs_feature = get_unaligned_be32(desc_buf + DEVICE_DESC_PARAM_EXT_UFS_FEATURE_SUP);

	if (ext_ufs_feature & UFS_DEV_LOW_TEMP_NOTIF)
		mask |= MASK_EE_TOO_LOW_TEMP;

	if (ext_ufs_feature & UFS_DEV_HIGH_TEMP_NOTIF)
		mask |= MASK_EE_TOO_HIGH_TEMP;

	if (mask) {
		ufshcd_enable_ee(hba, mask);
		ufs_hwmon_probe(hba, mask);
	}
}

static void ufshcd_ext_iid_probe(struct ufs_hba *hba, u8 *desc_buf)
{
	struct ufs_dev_info *dev_info = &hba->dev_info;
	u32 ext_ufs_feature;
	u32 ext_iid_en = 0;
	int err;

	/* Only UFS-4.0 and above may support EXT_IID */
	if (dev_info->wspecversion < 0x400)
		goto out;

	ext_ufs_feature = get_unaligned_be32(desc_buf +
				     DEVICE_DESC_PARAM_EXT_UFS_FEATURE_SUP);
	if (!(ext_ufs_feature & UFS_DEV_EXT_IID_SUP))
		goto out;

	err = ufshcd_query_attr_retry(hba, UPIU_QUERY_OPCODE_READ_ATTR,
				      QUERY_ATTR_IDN_EXT_IID_EN, 0, 0, &ext_iid_en);
	if (err)
		dev_err(hba->dev, "failed reading bEXTIIDEn. err = %d\n", err);

out:
	dev_info->b_ext_iid_en = ext_iid_en;
}

static void ufshcd_set_rtt(struct ufs_hba *hba)
{
	struct ufs_dev_info *dev_info = &hba->dev_info;
	u32 rtt = 0;
	u32 dev_rtt = 0;
	int host_rtt_cap = hba->vops && hba->vops->max_num_rtt ?
			   hba->vops->max_num_rtt : hba->nortt;

	/* RTT override makes sense only for UFS-4.0 and above */
	if (dev_info->wspecversion < 0x400)
		return;

	if (ufshcd_query_attr_retry(hba, UPIU_QUERY_OPCODE_READ_ATTR,
				    QUERY_ATTR_IDN_MAX_NUM_OF_RTT, 0, 0, &dev_rtt)) {
		dev_err(hba->dev, "failed reading bMaxNumOfRTT\n");
		return;
	}

	/* do not override if it was already written */
	if (dev_rtt != DEFAULT_MAX_NUM_RTT)
		return;

	rtt = min_t(int, dev_info->rtt_cap, host_rtt_cap);

	if (rtt == dev_rtt)
		return;

	if (ufshcd_query_attr_retry(hba, UPIU_QUERY_OPCODE_WRITE_ATTR,
				    QUERY_ATTR_IDN_MAX_NUM_OF_RTT, 0, 0, &rtt))
		dev_err(hba->dev, "failed writing bMaxNumOfRTT\n");
}

void ufshcd_fixup_dev_quirks(struct ufs_hba *hba,
			     const struct ufs_dev_quirk *fixups)
{
	const struct ufs_dev_quirk *f;
	struct ufs_dev_info *dev_info = &hba->dev_info;

	if (!fixups)
		return;

	for (f = fixups; f->quirk; f++) {
		if ((f->wmanufacturerid == dev_info->wmanufacturerid ||
		     f->wmanufacturerid == UFS_ANY_VENDOR) &&
		     ((dev_info->model &&
		       STR_PRFX_EQUAL(f->model, dev_info->model)) ||
		      !strcmp(f->model, UFS_ANY_MODEL)))
			hba->dev_quirks |= f->quirk;
	}
}
EXPORT_SYMBOL_GPL(ufshcd_fixup_dev_quirks);

static void ufs_fixup_device_setup(struct ufs_hba *hba)
{
	/* fix by general quirk table */
	ufshcd_fixup_dev_quirks(hba, ufs_fixups);

	/* allow vendors to fix quirks */
	ufshcd_vops_fixup_dev_quirks(hba);
}

static void ufshcd_update_rtc(struct ufs_hba *hba)
{
	struct timespec64 ts64;
	int err;
	u32 val;

	ktime_get_real_ts64(&ts64);

	if (ts64.tv_sec < hba->dev_info.rtc_time_baseline) {
		dev_warn_once(hba->dev, "%s: Current time precedes previous setting!\n", __func__);
		return;
	}

	/*
	 * The Absolute RTC mode has a 136-year limit, spanning from 2010 to 2146. If a time beyond
	 * 2146 is required, it is recommended to choose the relative RTC mode.
	 */
	val = ts64.tv_sec - hba->dev_info.rtc_time_baseline;

	/* Skip update RTC if RPM state is not RPM_ACTIVE */
	if (ufshcd_rpm_get_if_active(hba) <= 0)
		return;

	err = ufshcd_query_attr(hba, UPIU_QUERY_OPCODE_WRITE_ATTR, QUERY_ATTR_IDN_SECONDS_PASSED,
				0, 0, &val);
	ufshcd_rpm_put_sync(hba);

	if (err)
		dev_err(hba->dev, "%s: Failed to update rtc %d\n", __func__, err);
	else if (hba->dev_info.rtc_type == UFS_RTC_RELATIVE)
		hba->dev_info.rtc_time_baseline = ts64.tv_sec;
}

static void ufshcd_rtc_work(struct work_struct *work)
{
	struct ufs_hba *hba;

	hba = container_of(to_delayed_work(work), struct ufs_hba, ufs_rtc_update_work);

	 /* Update RTC only when there are no requests in progress and UFSHCI is operational */
	if (!ufshcd_is_ufs_dev_busy(hba) && hba->ufshcd_state == UFSHCD_STATE_OPERATIONAL)
		ufshcd_update_rtc(hba);

	if (ufshcd_is_ufs_dev_active(hba) && hba->dev_info.rtc_update_period)
		schedule_delayed_work(&hba->ufs_rtc_update_work,
				      msecs_to_jiffies(hba->dev_info.rtc_update_period));
}

static void ufs_init_rtc(struct ufs_hba *hba, u8 *desc_buf)
{
	u16 periodic_rtc_update = get_unaligned_be16(&desc_buf[DEVICE_DESC_PARAM_FRQ_RTC]);
	struct ufs_dev_info *dev_info = &hba->dev_info;

	if (periodic_rtc_update & UFS_RTC_TIME_BASELINE) {
		dev_info->rtc_type = UFS_RTC_ABSOLUTE;

		/*
		 * The concept of measuring time in Linux as the number of seconds elapsed since
		 * 00:00:00 UTC on January 1, 1970, and UFS ABS RTC is elapsed from January 1st
		 * 2010 00:00, here we need to adjust ABS baseline.
		 */
		dev_info->rtc_time_baseline = mktime64(2010, 1, 1, 0, 0, 0) -
							mktime64(1970, 1, 1, 0, 0, 0);
	} else {
		dev_info->rtc_type = UFS_RTC_RELATIVE;
		dev_info->rtc_time_baseline = 0;
	}

	/*
	 * We ignore TIME_PERIOD defined in wPeriodicRTCUpdate because Spec does not clearly state
	 * how to calculate the specific update period for each time unit. And we disable periodic
	 * RTC update work, let user configure by sysfs node according to specific circumstance.
	 */
	dev_info->rtc_update_period = 0;
}

static int ufs_get_device_desc(struct ufs_hba *hba)
{
	int err;
	u8 model_index;
	u8 *desc_buf;
	struct ufs_dev_info *dev_info = &hba->dev_info;

	desc_buf = kzalloc(QUERY_DESC_MAX_SIZE, GFP_KERNEL);
	if (!desc_buf) {
		err = -ENOMEM;
		goto out;
	}

	err = ufshcd_read_desc_param(hba, QUERY_DESC_IDN_DEVICE, 0, 0, desc_buf,
				     QUERY_DESC_MAX_SIZE);
	if (err) {
		dev_err(hba->dev, "%s: Failed reading Device Desc. err = %d\n",
			__func__, err);
		goto out;
	}

	/*
	 * getting vendor (manufacturerID) and Bank Index in big endian
	 * format
	 */
	dev_info->wmanufacturerid = desc_buf[DEVICE_DESC_PARAM_MANF_ID] << 8 |
				     desc_buf[DEVICE_DESC_PARAM_MANF_ID + 1];

	/* getting Specification Version in big endian format */
	dev_info->wspecversion = desc_buf[DEVICE_DESC_PARAM_SPEC_VER] << 8 |
				      desc_buf[DEVICE_DESC_PARAM_SPEC_VER + 1];
	dev_info->bqueuedepth = desc_buf[DEVICE_DESC_PARAM_Q_DPTH];

	dev_info->rtt_cap = desc_buf[DEVICE_DESC_PARAM_RTT_CAP];

	model_index = desc_buf[DEVICE_DESC_PARAM_PRDCT_NAME];

	err = ufshcd_read_string_desc(hba, model_index,
				      &dev_info->model, SD_ASCII_STD);
	if (err < 0) {
		dev_err(hba->dev, "%s: Failed reading Product Name. err = %d\n",
			__func__, err);
		goto out;
	}

	hba->luns_avail = desc_buf[DEVICE_DESC_PARAM_NUM_LU] +
		desc_buf[DEVICE_DESC_PARAM_NUM_WLU];

	ufs_fixup_device_setup(hba);

	ufshcd_wb_probe(hba, desc_buf);

	ufshcd_temp_notif_probe(hba, desc_buf);

	ufs_init_rtc(hba, desc_buf);

	if (hba->ext_iid_sup)
		ufshcd_ext_iid_probe(hba, desc_buf);

	/*
	 * ufshcd_read_string_desc returns size of the string
	 * reset the error value
	 */
	err = 0;

out:
	kfree(desc_buf);
	return err;
}

static void ufs_put_device_desc(struct ufs_hba *hba)
{
	struct ufs_dev_info *dev_info = &hba->dev_info;

	kfree(dev_info->model);
	dev_info->model = NULL;
}

/**
 * ufshcd_quirk_tune_host_pa_tactivate - Ensures that host PA_TACTIVATE is
 * less than device PA_TACTIVATE time.
 * @hba: per-adapter instance
 *
 * Some UFS devices require host PA_TACTIVATE to be lower than device
 * PA_TACTIVATE, we need to enable UFS_DEVICE_QUIRK_HOST_PA_TACTIVATE quirk
 * for such devices.
 *
 * Return: zero on success, non-zero error value on failure.
 */
static int ufshcd_quirk_tune_host_pa_tactivate(struct ufs_hba *hba)
{
	int ret = 0;
	u32 granularity, peer_granularity;
	u32 pa_tactivate, peer_pa_tactivate;
	u32 pa_tactivate_us, peer_pa_tactivate_us;
	static const u8 gran_to_us_table[] = {1, 4, 8, 16, 32, 100};

	ret = ufshcd_dme_get(hba, UIC_ARG_MIB(PA_GRANULARITY),
				  &granularity);
	if (ret)
		goto out;

	ret = ufshcd_dme_peer_get(hba, UIC_ARG_MIB(PA_GRANULARITY),
				  &peer_granularity);
	if (ret)
		goto out;

	if ((granularity < PA_GRANULARITY_MIN_VAL) ||
	    (granularity > PA_GRANULARITY_MAX_VAL)) {
		dev_err(hba->dev, "%s: invalid host PA_GRANULARITY %d",
			__func__, granularity);
		return -EINVAL;
	}

	if ((peer_granularity < PA_GRANULARITY_MIN_VAL) ||
	    (peer_granularity > PA_GRANULARITY_MAX_VAL)) {
		dev_err(hba->dev, "%s: invalid device PA_GRANULARITY %d",
			__func__, peer_granularity);
		return -EINVAL;
	}

	ret = ufshcd_dme_get(hba, UIC_ARG_MIB(PA_TACTIVATE), &pa_tactivate);
	if (ret)
		goto out;

	ret = ufshcd_dme_peer_get(hba, UIC_ARG_MIB(PA_TACTIVATE),
				  &peer_pa_tactivate);
	if (ret)
		goto out;

	pa_tactivate_us = pa_tactivate * gran_to_us_table[granularity - 1];
	peer_pa_tactivate_us = peer_pa_tactivate *
			     gran_to_us_table[peer_granularity - 1];

	if (pa_tactivate_us >= peer_pa_tactivate_us) {
		u32 new_peer_pa_tactivate;

		new_peer_pa_tactivate = pa_tactivate_us /
				      gran_to_us_table[peer_granularity - 1];
		new_peer_pa_tactivate++;
		ret = ufshcd_dme_peer_set(hba, UIC_ARG_MIB(PA_TACTIVATE),
					  new_peer_pa_tactivate);
	}

out:
	return ret;
}

static void ufshcd_tune_unipro_params(struct ufs_hba *hba)
{
	ufshcd_vops_apply_dev_quirks(hba);

	if (hba->dev_quirks & UFS_DEVICE_QUIRK_PA_TACTIVATE)
		/* set 1ms timeout for PA_TACTIVATE */
		ufshcd_dme_set(hba, UIC_ARG_MIB(PA_TACTIVATE), 10);

	if (hba->dev_quirks & UFS_DEVICE_QUIRK_HOST_PA_TACTIVATE)
		ufshcd_quirk_tune_host_pa_tactivate(hba);
}

static void ufshcd_clear_dbg_ufs_stats(struct ufs_hba *hba)
{
	hba->ufs_stats.hibern8_exit_cnt = 0;
	hba->ufs_stats.last_hibern8_exit_tstamp = ktime_set(0, 0);
	hba->req_abort_count = 0;
}

static int ufshcd_device_geo_params_init(struct ufs_hba *hba)
{
	int err;
	u8 *desc_buf;

	desc_buf = kzalloc(QUERY_DESC_MAX_SIZE, GFP_KERNEL);
	if (!desc_buf) {
		err = -ENOMEM;
		goto out;
	}

	err = ufshcd_read_desc_param(hba, QUERY_DESC_IDN_GEOMETRY, 0, 0,
				     desc_buf, QUERY_DESC_MAX_SIZE);
	if (err) {
		dev_err(hba->dev, "%s: Failed reading Geometry Desc. err = %d\n",
				__func__, err);
		goto out;
	}

	if (desc_buf[GEOMETRY_DESC_PARAM_MAX_NUM_LUN] == 1)
		hba->dev_info.max_lu_supported = 32;
	else if (desc_buf[GEOMETRY_DESC_PARAM_MAX_NUM_LUN] == 0)
		hba->dev_info.max_lu_supported = 8;

out:
	kfree(desc_buf);
	return err;
}

struct ufs_ref_clk {
	unsigned long freq_hz;
	enum ufs_ref_clk_freq val;
};

static const struct ufs_ref_clk ufs_ref_clk_freqs[] = {
	{19200000, REF_CLK_FREQ_19_2_MHZ},
	{26000000, REF_CLK_FREQ_26_MHZ},
	{38400000, REF_CLK_FREQ_38_4_MHZ},
	{52000000, REF_CLK_FREQ_52_MHZ},
	{0, REF_CLK_FREQ_INVAL},
};

static enum ufs_ref_clk_freq
ufs_get_bref_clk_from_hz(unsigned long freq)
{
	int i;

	for (i = 0; ufs_ref_clk_freqs[i].freq_hz; i++)
		if (ufs_ref_clk_freqs[i].freq_hz == freq)
			return ufs_ref_clk_freqs[i].val;

	return REF_CLK_FREQ_INVAL;
}

void ufshcd_parse_dev_ref_clk_freq(struct ufs_hba *hba, struct clk *refclk)
{
	unsigned long freq;

	freq = clk_get_rate(refclk);

	hba->dev_ref_clk_freq =
		ufs_get_bref_clk_from_hz(freq);

	if (hba->dev_ref_clk_freq == REF_CLK_FREQ_INVAL)
		dev_err(hba->dev,
		"invalid ref_clk setting = %ld\n", freq);
}

static int ufshcd_set_dev_ref_clk(struct ufs_hba *hba)
{
	int err;
	u32 ref_clk;
	u32 freq = hba->dev_ref_clk_freq;

	err = ufshcd_query_attr_retry(hba, UPIU_QUERY_OPCODE_READ_ATTR,
			QUERY_ATTR_IDN_REF_CLK_FREQ, 0, 0, &ref_clk);

	if (err) {
		dev_err(hba->dev, "failed reading bRefClkFreq. err = %d\n",
			err);
		goto out;
	}

	if (ref_clk == freq)
		goto out; /* nothing to update */

	err = ufshcd_query_attr_retry(hba, UPIU_QUERY_OPCODE_WRITE_ATTR,
			QUERY_ATTR_IDN_REF_CLK_FREQ, 0, 0, &freq);

	if (err) {
		dev_err(hba->dev, "bRefClkFreq setting to %lu Hz failed\n",
			ufs_ref_clk_freqs[freq].freq_hz);
		goto out;
	}

	dev_dbg(hba->dev, "bRefClkFreq setting to %lu Hz succeeded\n",
			ufs_ref_clk_freqs[freq].freq_hz);

out:
	return err;
}

static int ufshcd_device_params_init(struct ufs_hba *hba)
{
	bool flag;
	int ret;

	/* Init UFS geometry descriptor related parameters */
	ret = ufshcd_device_geo_params_init(hba);
	if (ret)
		goto out;

	/* Check and apply UFS device quirks */
	ret = ufs_get_device_desc(hba);
	if (ret) {
		dev_err(hba->dev, "%s: Failed getting device info. err = %d\n",
			__func__, ret);
		goto out;
	}

	ufshcd_set_rtt(hba);

	ufshcd_get_ref_clk_gating_wait(hba);

	if (!ufshcd_query_flag_retry(hba, UPIU_QUERY_OPCODE_READ_FLAG,
			QUERY_FLAG_IDN_PWR_ON_WPE, 0, &flag))
		hba->dev_info.f_power_on_wp_en = flag;

	/* Probe maximum power mode co-supported by both UFS host and device */
	if (ufshcd_get_max_pwr_mode(hba))
		dev_err(hba->dev,
			"%s: Failed getting max supported power mode\n",
			__func__);
out:
	return ret;
}

static void ufshcd_set_timestamp_attr(struct ufs_hba *hba)
{
	int err;
	struct ufs_query_req *request = NULL;
	struct ufs_query_res *response = NULL;
	struct ufs_dev_info *dev_info = &hba->dev_info;
	struct utp_upiu_query_v4_0 *upiu_data;

	if (dev_info->wspecversion < 0x400)
		return;

	ufshcd_dev_man_lock(hba);

	ufshcd_init_query(hba, &request, &response,
			  UPIU_QUERY_OPCODE_WRITE_ATTR,
			  QUERY_ATTR_IDN_TIMESTAMP, 0, 0);

	request->query_func = UPIU_QUERY_FUNC_STANDARD_WRITE_REQUEST;

	upiu_data = (struct utp_upiu_query_v4_0 *)&request->upiu_req;

	put_unaligned_be64(ktime_get_real_ns(), &upiu_data->osf3);

	err = ufshcd_exec_dev_cmd(hba, DEV_CMD_TYPE_QUERY, QUERY_REQ_TIMEOUT);

	if (err)
		dev_err(hba->dev, "%s: failed to set timestamp %d\n",
			__func__, err);

	ufshcd_dev_man_unlock(hba);
}

/**
 * ufshcd_add_lus - probe and add UFS logical units
 * @hba: per-adapter instance
 *
 * Return: 0 upon success; < 0 upon failure.
 */
static int ufshcd_add_lus(struct ufs_hba *hba)
{
	int ret;

	/* Add required well known logical units to scsi mid layer */
	ret = ufshcd_scsi_add_wlus(hba);
	if (ret)
		goto out;

	/* Initialize devfreq after UFS device is detected */
	if (ufshcd_is_clkscaling_supported(hba)) {
		memcpy(&hba->clk_scaling.saved_pwr_info,
			&hba->pwr_info,
			sizeof(struct ufs_pa_layer_attr));
		hba->clk_scaling.is_allowed = true;

		ret = ufshcd_devfreq_init(hba);
		if (ret)
			goto out;

		hba->clk_scaling.is_enabled = true;
		ufshcd_init_clk_scaling_sysfs(hba);
	}

	ufs_bsg_probe(hba);
	scsi_scan_host(hba->host);

out:
	return ret;
}

/* SDB - Single Doorbell */
static void ufshcd_release_sdb_queue(struct ufs_hba *hba, int nutrs)
{
	size_t ucdl_size, utrdl_size;

	ucdl_size = ufshcd_get_ucd_size(hba) * nutrs;
	dmam_free_coherent(hba->dev, ucdl_size, hba->ucdl_base_addr,
			   hba->ucdl_dma_addr);

	utrdl_size = sizeof(struct utp_transfer_req_desc) * nutrs;
	dmam_free_coherent(hba->dev, utrdl_size, hba->utrdl_base_addr,
			   hba->utrdl_dma_addr);

	devm_kfree(hba->dev, hba->lrb);
}

static int ufshcd_alloc_mcq(struct ufs_hba *hba)
{
	int ret;
	int old_nutrs = hba->nutrs;

	ret = ufshcd_mcq_decide_queue_depth(hba);
	if (ret < 0)
		return ret;

	hba->nutrs = ret;
	ret = ufshcd_mcq_init(hba);
	if (ret)
		goto err;

	/*
	 * Previously allocated memory for nutrs may not be enough in MCQ mode.
	 * Number of supported tags in MCQ mode may be larger than SDB mode.
	 */
	if (hba->nutrs != old_nutrs) {
		ufshcd_release_sdb_queue(hba, old_nutrs);
		ret = ufshcd_memory_alloc(hba);
		if (ret)
			goto err;
		ufshcd_host_memory_configure(hba);
	}

	ret = ufshcd_mcq_memory_alloc(hba);
	if (ret)
		goto err;

	hba->host->can_queue = hba->nutrs - UFSHCD_NUM_RESERVED;
	hba->reserved_slot = hba->nutrs - UFSHCD_NUM_RESERVED;

	return 0;
err:
	hba->nutrs = old_nutrs;
	return ret;
}

static void ufshcd_config_mcq(struct ufs_hba *hba)
{
	int ret;
	u32 intrs;

	ret = ufshcd_mcq_vops_config_esi(hba);
	dev_info(hba->dev, "ESI %sconfigured\n", ret ? "is not " : "");

	intrs = UFSHCD_ENABLE_MCQ_INTRS;
	if (hba->quirks & UFSHCD_QUIRK_MCQ_BROKEN_INTR)
		intrs &= ~MCQ_CQ_EVENT_STATUS;
	ufshcd_enable_intr(hba, intrs);
	ufshcd_mcq_make_queues_operational(hba);
	ufshcd_mcq_config_mac(hba, hba->nutrs);

	dev_info(hba->dev, "MCQ configured, nr_queues=%d, io_queues=%d, read_queue=%d, poll_queues=%d, queue_depth=%d\n",
		 hba->nr_hw_queues, hba->nr_queues[HCTX_TYPE_DEFAULT],
		 hba->nr_queues[HCTX_TYPE_READ], hba->nr_queues[HCTX_TYPE_POLL],
		 hba->nutrs);
}

static int ufshcd_device_init(struct ufs_hba *hba, bool init_dev_params)
{
	int ret;
	struct Scsi_Host *host = hba->host;

	hba->ufshcd_state = UFSHCD_STATE_RESET;

	ret = ufshcd_link_startup(hba);
	if (ret)
		return ret;

	if (hba->quirks & UFSHCD_QUIRK_SKIP_PH_CONFIGURATION)
		return ret;

	/* Debug counters initialization */
	ufshcd_clear_dbg_ufs_stats(hba);

	/* UniPro link is active now */
	ufshcd_set_link_active(hba);

	/* Reconfigure MCQ upon reset */
	if (hba->mcq_enabled && !init_dev_params) {
		ufshcd_config_mcq(hba);
		ufshcd_mcq_enable(hba);
	}

	/* Verify device initialization by sending NOP OUT UPIU */
	ret = ufshcd_verify_dev_init(hba);
	if (ret)
		return ret;

	/* Initiate UFS initialization, and waiting until completion */
	ret = ufshcd_complete_dev_init(hba);
	if (ret)
		return ret;

	/*
	 * Initialize UFS device parameters used by driver, these
	 * parameters are associated with UFS descriptors.
	 */
	if (init_dev_params) {
		ret = ufshcd_device_params_init(hba);
		if (ret)
			return ret;
		if (is_mcq_supported(hba) && !hba->scsi_host_added) {
			ufshcd_mcq_enable(hba);
			ret = ufshcd_alloc_mcq(hba);
			if (!ret) {
				ufshcd_config_mcq(hba);
			} else {
				/* Continue with SDB mode */
				ufshcd_mcq_disable(hba);
				use_mcq_mode = false;
				dev_err(hba->dev, "MCQ mode is disabled, err=%d\n",
					 ret);
			}
			ret = scsi_add_host(host, hba->dev);
			if (ret) {
				dev_err(hba->dev, "scsi_add_host failed\n");
				return ret;
			}
			hba->scsi_host_added = true;
		} else if (is_mcq_supported(hba)) {
			/* UFSHCD_QUIRK_REINIT_AFTER_MAX_GEAR_SWITCH is set */
			ufshcd_config_mcq(hba);
			ufshcd_mcq_enable(hba);
		}
	}

	ufshcd_tune_unipro_params(hba);

	/* UFS device is also active now */
	ufshcd_set_ufs_dev_active(hba);
	ufshcd_force_reset_auto_bkops(hba);

	ufshcd_set_timestamp_attr(hba);
	schedule_delayed_work(&hba->ufs_rtc_update_work,
			      msecs_to_jiffies(UFS_RTC_UPDATE_INTERVAL_MS));

	/* Gear up to HS gear if supported */
	if (hba->max_pwr_info.is_valid) {
		/*
		 * Set the right value to bRefClkFreq before attempting to
		 * switch to HS gears.
		 */
		if (hba->dev_ref_clk_freq != REF_CLK_FREQ_INVAL)
			ufshcd_set_dev_ref_clk(hba);
		ret = ufshcd_config_pwr_mode(hba, &hba->max_pwr_info.info);
		if (ret) {
			dev_err(hba->dev, "%s: Failed setting power mode, err = %d\n",
					__func__, ret);
			return ret;
		}
	}

	return 0;
}

/**
 * ufshcd_probe_hba - probe hba to detect device and initialize it
 * @hba: per-adapter instance
 * @init_dev_params: whether or not to call ufshcd_device_params_init().
 *
 * Execute link-startup and verify device initialization
 *
 * Return: 0 upon success; < 0 upon failure.
 */
static int ufshcd_probe_hba(struct ufs_hba *hba, bool init_dev_params)
{
	ktime_t start = ktime_get();
	unsigned long flags;
	int ret;

	ret = ufshcd_device_init(hba, init_dev_params);
	if (ret)
		goto out;

	if (!hba->pm_op_in_progress &&
	    (hba->quirks & UFSHCD_QUIRK_REINIT_AFTER_MAX_GEAR_SWITCH)) {
		/* Reset the device and controller before doing reinit */
		ufshcd_device_reset(hba);
		ufs_put_device_desc(hba);
		ufshcd_hba_stop(hba);
		ufshcd_vops_reinit_notify(hba);
		ret = ufshcd_hba_enable(hba);
		if (ret) {
			dev_err(hba->dev, "Host controller enable failed\n");
			ufshcd_print_evt_hist(hba);
			ufshcd_print_host_state(hba);
			goto out;
		}

		/* Reinit the device */
		ret = ufshcd_device_init(hba, init_dev_params);
		if (ret)
			goto out;
	}

	ufshcd_print_pwr_info(hba);

	/*
	 * bActiveICCLevel is volatile for UFS device (as per latest v2.1 spec)
	 * and for removable UFS card as well, hence always set the parameter.
	 * Note: Error handler may issue the device reset hence resetting
	 * bActiveICCLevel as well so it is always safe to set this here.
	 */
	ufshcd_set_active_icc_lvl(hba);

	/* Enable UFS Write Booster if supported */
	ufshcd_configure_wb(hba);

	if (hba->ee_usr_mask)
		ufshcd_write_ee_control(hba);
	ufshcd_configure_auto_hibern8(hba);

out:
	spin_lock_irqsave(hba->host->host_lock, flags);
	if (ret)
		hba->ufshcd_state = UFSHCD_STATE_ERROR;
	else if (hba->ufshcd_state == UFSHCD_STATE_RESET)
		hba->ufshcd_state = UFSHCD_STATE_OPERATIONAL;
	spin_unlock_irqrestore(hba->host->host_lock, flags);

	trace_ufshcd_init(dev_name(hba->dev), ret,
		ktime_to_us(ktime_sub(ktime_get(), start)),
		hba->curr_dev_pwr_mode, hba->uic_link_state);
	return ret;
}

/**
 * ufshcd_async_scan - asynchronous execution for probing hba
 * @data: data pointer to pass to this function
 * @cookie: cookie data
 */
static void ufshcd_async_scan(void *data, async_cookie_t cookie)
{
	struct ufs_hba *hba = (struct ufs_hba *)data;
	int ret;

	down(&hba->host_sem);
	/* Initialize hba, detect and initialize UFS device */
	ret = ufshcd_probe_hba(hba, true);
	up(&hba->host_sem);
	if (ret)
		goto out;

	/* Probe and add UFS logical units  */
	ret = ufshcd_add_lus(hba);

out:
	pm_runtime_put_sync(hba->dev);

	if (ret)
		dev_err(hba->dev, "%s failed: %d\n", __func__, ret);
}

static enum scsi_timeout_action ufshcd_eh_timed_out(struct scsi_cmnd *scmd)
{
	struct ufs_hba *hba = shost_priv(scmd->device->host);

	if (!hba->system_suspending) {
		/* Activate the error handler in the SCSI core. */
		return SCSI_EH_NOT_HANDLED;
	}

	/*
	 * If we get here we know that no TMFs are outstanding and also that
	 * the only pending command is a START STOP UNIT command. Handle the
	 * timeout of that command directly to prevent a deadlock between
	 * ufshcd_set_dev_pwr_mode() and ufshcd_err_handler().
	 */
	ufshcd_link_recovery(hba);
	dev_info(hba->dev, "%s() finished; outstanding_tasks = %#lx.\n",
		 __func__, hba->outstanding_tasks);

	return hba->outstanding_reqs ? SCSI_EH_RESET_TIMER : SCSI_EH_DONE;
}

static const struct attribute_group *ufshcd_driver_groups[] = {
	&ufs_sysfs_unit_descriptor_group,
	&ufs_sysfs_lun_attributes_group,
	NULL,
};

static struct ufs_hba_variant_params ufs_hba_vps = {
	.hba_enable_delay_us		= 1000,
	.wb_flush_threshold		= UFS_WB_BUF_REMAIN_PERCENT(40),
	.devfreq_profile.polling_ms	= 100,
	.devfreq_profile.target		= ufshcd_devfreq_target,
	.devfreq_profile.get_dev_status	= ufshcd_devfreq_get_dev_status,
	.ondemand_data.upthreshold	= 70,
	.ondemand_data.downdifferential	= 5,
};

static const struct scsi_host_template ufshcd_driver_template = {
	.module			= THIS_MODULE,
	.name			= UFSHCD,
	.proc_name		= UFSHCD,
	.map_queues		= ufshcd_map_queues,
	.queuecommand		= ufshcd_queuecommand,
	.mq_poll		= ufshcd_poll,
	.slave_alloc		= ufshcd_slave_alloc,
	.device_configure	= ufshcd_device_configure,
	.slave_destroy		= ufshcd_slave_destroy,
	.change_queue_depth	= ufshcd_change_queue_depth,
	.eh_abort_handler	= ufshcd_abort,
	.eh_device_reset_handler = ufshcd_eh_device_reset_handler,
	.eh_host_reset_handler   = ufshcd_eh_host_reset_handler,
	.eh_timed_out		= ufshcd_eh_timed_out,
	.this_id		= -1,
	.sg_tablesize		= SG_ALL,
	.max_segment_size	= PRDT_DATA_BYTE_COUNT_MAX,
	.max_sectors		= SZ_1M / SECTOR_SIZE,
	.max_host_blocked	= 1,
	.track_queue_depth	= 1,
	.skip_settle_delay	= 1,
	.sdev_groups		= ufshcd_driver_groups,
};

static int ufshcd_config_vreg_load(struct device *dev, struct ufs_vreg *vreg,
				   int ua)
{
	int ret;

	if (!vreg)
		return 0;

	/*
	 * "set_load" operation shall be required on those regulators
	 * which specifically configured current limitation. Otherwise
	 * zero max_uA may cause unexpected behavior when regulator is
	 * enabled or set as high power mode.
	 */
	if (!vreg->max_uA)
		return 0;

	ret = regulator_set_load(vreg->reg, ua);
	if (ret < 0) {
		dev_err(dev, "%s: %s set load (ua=%d) failed, err=%d\n",
				__func__, vreg->name, ua, ret);
	}

	return ret;
}

static inline int ufshcd_config_vreg_lpm(struct ufs_hba *hba,
					 struct ufs_vreg *vreg)
{
	return ufshcd_config_vreg_load(hba->dev, vreg, UFS_VREG_LPM_LOAD_UA);
}

static inline int ufshcd_config_vreg_hpm(struct ufs_hba *hba,
					 struct ufs_vreg *vreg)
{
	if (!vreg)
		return 0;

	return ufshcd_config_vreg_load(hba->dev, vreg, vreg->max_uA);
}

static int ufshcd_config_vreg(struct device *dev,
		struct ufs_vreg *vreg, bool on)
{
	if (regulator_count_voltages(vreg->reg) <= 0)
		return 0;

	return ufshcd_config_vreg_load(dev, vreg, on ? vreg->max_uA : 0);
}

static int ufshcd_enable_vreg(struct device *dev, struct ufs_vreg *vreg)
{
	int ret = 0;

	if (!vreg || vreg->enabled)
		goto out;

	ret = ufshcd_config_vreg(dev, vreg, true);
	if (!ret)
		ret = regulator_enable(vreg->reg);

	if (!ret)
		vreg->enabled = true;
	else
		dev_err(dev, "%s: %s enable failed, err=%d\n",
				__func__, vreg->name, ret);
out:
	return ret;
}

static int ufshcd_disable_vreg(struct device *dev, struct ufs_vreg *vreg)
{
	int ret = 0;

	if (!vreg || !vreg->enabled || vreg->always_on)
		goto out;

	ret = regulator_disable(vreg->reg);

	if (!ret) {
		/* ignore errors on applying disable config */
		ufshcd_config_vreg(dev, vreg, false);
		vreg->enabled = false;
	} else {
		dev_err(dev, "%s: %s disable failed, err=%d\n",
				__func__, vreg->name, ret);
	}
out:
	return ret;
}

static int ufshcd_setup_vreg(struct ufs_hba *hba, bool on)
{
	int ret = 0;
	struct device *dev = hba->dev;
	struct ufs_vreg_info *info = &hba->vreg_info;

	ret = ufshcd_toggle_vreg(dev, info->vcc, on);
	if (ret)
		goto out;

	ret = ufshcd_toggle_vreg(dev, info->vccq, on);
	if (ret)
		goto out;

	ret = ufshcd_toggle_vreg(dev, info->vccq2, on);

out:
	if (ret) {
		ufshcd_toggle_vreg(dev, info->vccq2, false);
		ufshcd_toggle_vreg(dev, info->vccq, false);
		ufshcd_toggle_vreg(dev, info->vcc, false);
	}
	return ret;
}

static int ufshcd_setup_hba_vreg(struct ufs_hba *hba, bool on)
{
	struct ufs_vreg_info *info = &hba->vreg_info;

	return ufshcd_toggle_vreg(hba->dev, info->vdd_hba, on);
}

int ufshcd_get_vreg(struct device *dev, struct ufs_vreg *vreg)
{
	int ret = 0;

	if (!vreg)
		goto out;

	vreg->reg = devm_regulator_get(dev, vreg->name);
	if (IS_ERR(vreg->reg)) {
		ret = PTR_ERR(vreg->reg);
		dev_err(dev, "%s: %s get failed, err=%d\n",
				__func__, vreg->name, ret);
	}
out:
	return ret;
}
EXPORT_SYMBOL_GPL(ufshcd_get_vreg);

static int ufshcd_init_vreg(struct ufs_hba *hba)
{
	int ret = 0;
	struct device *dev = hba->dev;
	struct ufs_vreg_info *info = &hba->vreg_info;

	ret = ufshcd_get_vreg(dev, info->vcc);
	if (ret)
		goto out;

	ret = ufshcd_get_vreg(dev, info->vccq);
	if (!ret)
		ret = ufshcd_get_vreg(dev, info->vccq2);
out:
	return ret;
}

static int ufshcd_init_hba_vreg(struct ufs_hba *hba)
{
	struct ufs_vreg_info *info = &hba->vreg_info;

	return ufshcd_get_vreg(hba->dev, info->vdd_hba);
}

static int ufshcd_setup_clocks(struct ufs_hba *hba, bool on)
{
	int ret = 0;
	struct ufs_clk_info *clki;
	struct list_head *head = &hba->clk_list_head;
	unsigned long flags;
	ktime_t start = ktime_get();
	bool clk_state_changed = false;

	if (list_empty(head))
		goto out;

	ret = ufshcd_vops_setup_clocks(hba, on, PRE_CHANGE);
	if (ret)
		return ret;

	list_for_each_entry(clki, head, list) {
		if (!IS_ERR_OR_NULL(clki->clk)) {
			/*
			 * Don't disable clocks which are needed
			 * to keep the link active.
			 */
			if (ufshcd_is_link_active(hba) &&
			    clki->keep_link_active)
				continue;

			clk_state_changed = on ^ clki->enabled;
			if (on && !clki->enabled) {
				ret = clk_prepare_enable(clki->clk);
				if (ret) {
					dev_err(hba->dev, "%s: %s prepare enable failed, %d\n",
						__func__, clki->name, ret);
					goto out;
				}
			} else if (!on && clki->enabled) {
				clk_disable_unprepare(clki->clk);
			}
			clki->enabled = on;
			dev_dbg(hba->dev, "%s: clk: %s %sabled\n", __func__,
					clki->name, on ? "en" : "dis");
		}
	}

	ret = ufshcd_vops_setup_clocks(hba, on, POST_CHANGE);
	if (ret)
		return ret;

	if (!ufshcd_is_clkscaling_supported(hba))
		ufshcd_pm_qos_update(hba, on);
out:
	if (ret) {
		list_for_each_entry(clki, head, list) {
			if (!IS_ERR_OR_NULL(clki->clk) && clki->enabled)
				clk_disable_unprepare(clki->clk);
		}
	} else if (!ret && on) {
		spin_lock_irqsave(hba->host->host_lock, flags);
		hba->clk_gating.state = CLKS_ON;
		trace_ufshcd_clk_gating(dev_name(hba->dev),
					hba->clk_gating.state);
		spin_unlock_irqrestore(hba->host->host_lock, flags);
	}

	if (clk_state_changed)
		trace_ufshcd_profile_clk_gating(dev_name(hba->dev),
			(on ? "on" : "off"),
			ktime_to_us(ktime_sub(ktime_get(), start)), ret);
	return ret;
}

static enum ufs_ref_clk_freq ufshcd_parse_ref_clk_property(struct ufs_hba *hba)
{
	u32 freq;
	int ret = device_property_read_u32(hba->dev, "ref-clk-freq", &freq);

	if (ret) {
		dev_dbg(hba->dev, "Cannot query 'ref-clk-freq' property = %d", ret);
		return REF_CLK_FREQ_INVAL;
	}

	return ufs_get_bref_clk_from_hz(freq);
}

static int ufshcd_init_clocks(struct ufs_hba *hba)
{
	int ret = 0;
	struct ufs_clk_info *clki;
	struct device *dev = hba->dev;
	struct list_head *head = &hba->clk_list_head;

	if (list_empty(head))
		goto out;

	list_for_each_entry(clki, head, list) {
		if (!clki->name)
			continue;

		clki->clk = devm_clk_get(dev, clki->name);
		if (IS_ERR(clki->clk)) {
			ret = PTR_ERR(clki->clk);
			dev_err(dev, "%s: %s clk get failed, %d\n",
					__func__, clki->name, ret);
			goto out;
		}

		/*
		 * Parse device ref clk freq as per device tree "ref_clk".
		 * Default dev_ref_clk_freq is set to REF_CLK_FREQ_INVAL
		 * in ufshcd_alloc_host().
		 */
		if (!strcmp(clki->name, "ref_clk"))
			ufshcd_parse_dev_ref_clk_freq(hba, clki->clk);

		if (clki->max_freq) {
			ret = clk_set_rate(clki->clk, clki->max_freq);
			if (ret) {
				dev_err(hba->dev, "%s: %s clk set rate(%dHz) failed, %d\n",
					__func__, clki->name,
					clki->max_freq, ret);
				goto out;
			}
			clki->curr_freq = clki->max_freq;
		}
		dev_dbg(dev, "%s: clk: %s, rate: %lu\n", __func__,
				clki->name, clk_get_rate(clki->clk));
	}

	/* Set Max. frequency for all clocks */
	if (hba->use_pm_opp) {
		ret = ufshcd_opp_set_rate(hba, ULONG_MAX);
		if (ret) {
			dev_err(hba->dev, "%s: failed to set OPP: %d", __func__,
				ret);
			goto out;
		}
	}

out:
	return ret;
}

static int ufshcd_variant_hba_init(struct ufs_hba *hba)
{
	int err = 0;

	if (!hba->vops)
		goto out;

	err = ufshcd_vops_init(hba);
	if (err)
		dev_err_probe(hba->dev, err,
			      "%s: variant %s init failed with err %d\n",
			      __func__, ufshcd_get_var_name(hba), err);
out:
	return err;
}

static void ufshcd_variant_hba_exit(struct ufs_hba *hba)
{
	if (!hba->vops)
		return;

	ufshcd_vops_exit(hba);
}

static int ufshcd_hba_init(struct ufs_hba *hba)
{
	int err;

	/*
	 * Handle host controller power separately from the UFS device power
	 * rails as it will help controlling the UFS host controller power
	 * collapse easily which is different than UFS device power collapse.
	 * Also, enable the host controller power before we go ahead with rest
	 * of the initialization here.
	 */
	err = ufshcd_init_hba_vreg(hba);
	if (err)
		goto out;

	err = ufshcd_setup_hba_vreg(hba, true);
	if (err)
		goto out;

	err = ufshcd_init_clocks(hba);
	if (err)
		goto out_disable_hba_vreg;

	if (hba->dev_ref_clk_freq == REF_CLK_FREQ_INVAL)
		hba->dev_ref_clk_freq = ufshcd_parse_ref_clk_property(hba);

	err = ufshcd_setup_clocks(hba, true);
	if (err)
		goto out_disable_hba_vreg;

	err = ufshcd_init_vreg(hba);
	if (err)
		goto out_disable_clks;

	err = ufshcd_setup_vreg(hba, true);
	if (err)
		goto out_disable_clks;

	err = ufshcd_variant_hba_init(hba);
	if (err)
		goto out_disable_vreg;

	ufs_debugfs_hba_init(hba);
	ufs_fault_inject_hba_init(hba);

	hba->is_powered = true;
	goto out;

out_disable_vreg:
	ufshcd_setup_vreg(hba, false);
out_disable_clks:
	ufshcd_setup_clocks(hba, false);
out_disable_hba_vreg:
	ufshcd_setup_hba_vreg(hba, false);
out:
	return err;
}

static void ufshcd_hba_exit(struct ufs_hba *hba)
{
	if (hba->is_powered) {
		ufshcd_pm_qos_exit(hba);
		ufshcd_exit_clk_scaling(hba);
		ufshcd_exit_clk_gating(hba);
		if (hba->eh_wq)
			destroy_workqueue(hba->eh_wq);
		ufs_debugfs_hba_exit(hba);
		ufshcd_variant_hba_exit(hba);
		ufshcd_setup_vreg(hba, false);
		ufshcd_setup_clocks(hba, false);
		ufshcd_setup_hba_vreg(hba, false);
		hba->is_powered = false;
		ufs_put_device_desc(hba);
	}
}

static int ufshcd_execute_start_stop(struct scsi_device *sdev,
				     enum ufs_dev_pwr_mode pwr_mode,
				     struct scsi_sense_hdr *sshdr)
{
	const unsigned char cdb[6] = { START_STOP, 0, 0, 0, pwr_mode << 4, 0 };
	struct scsi_failure failure_defs[] = {
		{
			.allowed = 2,
			.result = SCMD_FAILURE_RESULT_ANY,
		},
	};
	struct scsi_failures failures = {
		.failure_definitions = failure_defs,
	};
	const struct scsi_exec_args args = {
		.failures = &failures,
		.sshdr = sshdr,
		.req_flags = BLK_MQ_REQ_PM,
		.scmd_flags = SCMD_FAIL_IF_RECOVERING,
	};

	return scsi_execute_cmd(sdev, cdb, REQ_OP_DRV_IN, /*buffer=*/NULL,
			/*bufflen=*/0, /*timeout=*/10 * HZ, /*retries=*/0,
			&args);
}

/**
 * ufshcd_set_dev_pwr_mode - sends START STOP UNIT command to set device
 *			     power mode
 * @hba: per adapter instance
 * @pwr_mode: device power mode to set
 *
 * Return: 0 if requested power mode is set successfully;
 *         < 0 if failed to set the requested power mode.
 */
static int ufshcd_set_dev_pwr_mode(struct ufs_hba *hba,
				     enum ufs_dev_pwr_mode pwr_mode)
{
	struct scsi_sense_hdr sshdr;
	struct scsi_device *sdp;
	unsigned long flags;
	int ret;

	spin_lock_irqsave(hba->host->host_lock, flags);
	sdp = hba->ufs_device_wlun;
	if (sdp && scsi_device_online(sdp))
		ret = scsi_device_get(sdp);
	else
		ret = -ENODEV;
	spin_unlock_irqrestore(hba->host->host_lock, flags);

	if (ret)
		return ret;

	/*
	 * If scsi commands fail, the scsi mid-layer schedules scsi error-
	 * handling, which would wait for host to be resumed. Since we know
	 * we are functional while we are here, skip host resume in error
	 * handling context.
	 */
	hba->host->eh_noresume = 1;

	/*
	 * Current function would be generally called from the power management
	 * callbacks hence set the RQF_PM flag so that it doesn't resume the
	 * already suspended childs.
	 */
	ret = ufshcd_execute_start_stop(sdp, pwr_mode, &sshdr);
	if (ret) {
		sdev_printk(KERN_WARNING, sdp,
			    "START_STOP failed for power mode: %d, result %x\n",
			    pwr_mode, ret);
		if (ret > 0) {
			if (scsi_sense_valid(&sshdr))
				scsi_print_sense_hdr(sdp, NULL, &sshdr);
			ret = -EIO;
		}
	} else {
		hba->curr_dev_pwr_mode = pwr_mode;
	}

	scsi_device_put(sdp);
	hba->host->eh_noresume = 0;
	return ret;
}

static int ufshcd_link_state_transition(struct ufs_hba *hba,
					enum uic_link_state req_link_state,
					bool check_for_bkops)
{
	int ret = 0;

	if (req_link_state == hba->uic_link_state)
		return 0;

	if (req_link_state == UIC_LINK_HIBERN8_STATE) {
		ret = ufshcd_uic_hibern8_enter(hba);
		if (!ret) {
			ufshcd_set_link_hibern8(hba);
		} else {
			dev_err(hba->dev, "%s: hibern8 enter failed %d\n",
					__func__, ret);
			goto out;
		}
	}
	/*
	 * If autobkops is enabled, link can't be turned off because
	 * turning off the link would also turn off the device, except in the
	 * case of DeepSleep where the device is expected to remain powered.
	 */
	else if ((req_link_state == UIC_LINK_OFF_STATE) &&
		 (!check_for_bkops || !hba->auto_bkops_enabled)) {
		/*
		 * Let's make sure that link is in low power mode, we are doing
		 * this currently by putting the link in Hibern8. Otherway to
		 * put the link in low power mode is to send the DME end point
		 * to device and then send the DME reset command to local
		 * unipro. But putting the link in hibern8 is much faster.
		 *
		 * Note also that putting the link in Hibern8 is a requirement
		 * for entering DeepSleep.
		 */
		ret = ufshcd_uic_hibern8_enter(hba);
		if (ret) {
			dev_err(hba->dev, "%s: hibern8 enter failed %d\n",
					__func__, ret);
			goto out;
		}
		/*
		 * Change controller state to "reset state" which
		 * should also put the link in off/reset state
		 */
		ufshcd_hba_stop(hba);
		/*
		 * TODO: Check if we need any delay to make sure that
		 * controller is reset
		 */
		ufshcd_set_link_off(hba);
	}

out:
	return ret;
}

static void ufshcd_vreg_set_lpm(struct ufs_hba *hba)
{
	bool vcc_off = false;

	/*
	 * It seems some UFS devices may keep drawing more than sleep current
	 * (atleast for 500us) from UFS rails (especially from VCCQ rail).
	 * To avoid this situation, add 2ms delay before putting these UFS
	 * rails in LPM mode.
	 */
	if (!ufshcd_is_link_active(hba) &&
	    hba->dev_quirks & UFS_DEVICE_QUIRK_DELAY_BEFORE_LPM)
		usleep_range(2000, 2100);

	/*
	 * If UFS device is either in UFS_Sleep turn off VCC rail to save some
	 * power.
	 *
	 * If UFS device and link is in OFF state, all power supplies (VCC,
	 * VCCQ, VCCQ2) can be turned off if power on write protect is not
	 * required. If UFS link is inactive (Hibern8 or OFF state) and device
	 * is in sleep state, put VCCQ & VCCQ2 rails in LPM mode.
	 *
	 * Ignore the error returned by ufshcd_toggle_vreg() as device is anyway
	 * in low power state which would save some power.
	 *
	 * If Write Booster is enabled and the device needs to flush the WB
	 * buffer OR if bkops status is urgent for WB, keep Vcc on.
	 */
	if (ufshcd_is_ufs_dev_poweroff(hba) && ufshcd_is_link_off(hba) &&
	    !hba->dev_info.is_lu_power_on_wp) {
		ufshcd_setup_vreg(hba, false);
		vcc_off = true;
	} else if (!ufshcd_is_ufs_dev_active(hba)) {
		ufshcd_toggle_vreg(hba->dev, hba->vreg_info.vcc, false);
		vcc_off = true;
		if (ufshcd_is_link_hibern8(hba) || ufshcd_is_link_off(hba)) {
			ufshcd_config_vreg_lpm(hba, hba->vreg_info.vccq);
			ufshcd_config_vreg_lpm(hba, hba->vreg_info.vccq2);
		}
	}

	/*
	 * Some UFS devices require delay after VCC power rail is turned-off.
	 */
	if (vcc_off && hba->vreg_info.vcc &&
		hba->dev_quirks & UFS_DEVICE_QUIRK_DELAY_AFTER_LPM)
		usleep_range(5000, 5100);
}

#ifdef CONFIG_PM
static int ufshcd_vreg_set_hpm(struct ufs_hba *hba)
{
	int ret = 0;

	if (ufshcd_is_ufs_dev_poweroff(hba) && ufshcd_is_link_off(hba) &&
	    !hba->dev_info.is_lu_power_on_wp) {
		ret = ufshcd_setup_vreg(hba, true);
	} else if (!ufshcd_is_ufs_dev_active(hba)) {
		if (!ufshcd_is_link_active(hba)) {
			ret = ufshcd_config_vreg_hpm(hba, hba->vreg_info.vccq);
			if (ret)
				goto vcc_disable;
			ret = ufshcd_config_vreg_hpm(hba, hba->vreg_info.vccq2);
			if (ret)
				goto vccq_lpm;
		}
		ret = ufshcd_toggle_vreg(hba->dev, hba->vreg_info.vcc, true);
	}
	goto out;

vccq_lpm:
	ufshcd_config_vreg_lpm(hba, hba->vreg_info.vccq);
vcc_disable:
	ufshcd_toggle_vreg(hba->dev, hba->vreg_info.vcc, false);
out:
	return ret;
}
#endif /* CONFIG_PM */

static void ufshcd_hba_vreg_set_lpm(struct ufs_hba *hba)
{
	if (ufshcd_is_link_off(hba) || ufshcd_can_aggressive_pc(hba))
		ufshcd_setup_hba_vreg(hba, false);
}

static void ufshcd_hba_vreg_set_hpm(struct ufs_hba *hba)
{
	if (ufshcd_is_link_off(hba) || ufshcd_can_aggressive_pc(hba))
		ufshcd_setup_hba_vreg(hba, true);
}

static int __ufshcd_wl_suspend(struct ufs_hba *hba, enum ufs_pm_op pm_op)
{
	int ret = 0;
	bool check_for_bkops;
	enum ufs_pm_level pm_lvl;
	enum ufs_dev_pwr_mode req_dev_pwr_mode;
	enum uic_link_state req_link_state;

	hba->pm_op_in_progress = true;
	if (pm_op != UFS_SHUTDOWN_PM) {
		pm_lvl = pm_op == UFS_RUNTIME_PM ?
			 hba->rpm_lvl : hba->spm_lvl;
		req_dev_pwr_mode = ufs_get_pm_lvl_to_dev_pwr_mode(pm_lvl);
		req_link_state = ufs_get_pm_lvl_to_link_pwr_state(pm_lvl);
	} else {
		req_dev_pwr_mode = UFS_POWERDOWN_PWR_MODE;
		req_link_state = UIC_LINK_OFF_STATE;
	}

	/*
	 * If we can't transition into any of the low power modes
	 * just gate the clocks.
	 */
	ufshcd_hold(hba);
	hba->clk_gating.is_suspended = true;

	if (ufshcd_is_clkscaling_supported(hba))
		ufshcd_clk_scaling_suspend(hba, true);

	if (req_dev_pwr_mode == UFS_ACTIVE_PWR_MODE &&
			req_link_state == UIC_LINK_ACTIVE_STATE) {
		goto vops_suspend;
	}

	if ((req_dev_pwr_mode == hba->curr_dev_pwr_mode) &&
	    (req_link_state == hba->uic_link_state))
		goto enable_scaling;

	/* UFS device & link must be active before we enter in this function */
	if (!ufshcd_is_ufs_dev_active(hba) || !ufshcd_is_link_active(hba)) {
		/*  Wait err handler finish or trigger err recovery */
		if (!ufshcd_eh_in_progress(hba))
			ufshcd_force_error_recovery(hba);
		ret = -EBUSY;
		goto enable_scaling;
	}

	if (pm_op == UFS_RUNTIME_PM) {
		if (ufshcd_can_autobkops_during_suspend(hba)) {
			/*
			 * The device is idle with no requests in the queue,
			 * allow background operations if bkops status shows
			 * that performance might be impacted.
			 */
			ret = ufshcd_urgent_bkops(hba);
			if (ret) {
				/*
				 * If return err in suspend flow, IO will hang.
				 * Trigger error handler and break suspend for
				 * error recovery.
				 */
				ufshcd_force_error_recovery(hba);
				ret = -EBUSY;
				goto enable_scaling;
			}
		} else {
			/* make sure that auto bkops is disabled */
			ufshcd_disable_auto_bkops(hba);
		}
		/*
		 * If device needs to do BKOP or WB buffer flush during
		 * Hibern8, keep device power mode as "active power mode"
		 * and VCC supply.
		 */
		hba->dev_info.b_rpm_dev_flush_capable =
			hba->auto_bkops_enabled ||
			(((req_link_state == UIC_LINK_HIBERN8_STATE) ||
			((req_link_state == UIC_LINK_ACTIVE_STATE) &&
			ufshcd_is_auto_hibern8_enabled(hba))) &&
			ufshcd_wb_need_flush(hba));
	}

	flush_work(&hba->eeh_work);

	ret = ufshcd_vops_suspend(hba, pm_op, PRE_CHANGE);
	if (ret)
		goto enable_scaling;

	if (req_dev_pwr_mode != hba->curr_dev_pwr_mode) {
		if (pm_op != UFS_RUNTIME_PM)
			/* ensure that bkops is disabled */
			ufshcd_disable_auto_bkops(hba);

		if (!hba->dev_info.b_rpm_dev_flush_capable) {
			ret = ufshcd_set_dev_pwr_mode(hba, req_dev_pwr_mode);
			if (ret && pm_op != UFS_SHUTDOWN_PM) {
				/*
				 * If return err in suspend flow, IO will hang.
				 * Trigger error handler and break suspend for
				 * error recovery.
				 */
				ufshcd_force_error_recovery(hba);
				ret = -EBUSY;
			}
			if (ret)
				goto enable_scaling;
		}
	}

	/*
	 * In the case of DeepSleep, the device is expected to remain powered
	 * with the link off, so do not check for bkops.
	 */
	check_for_bkops = !ufshcd_is_ufs_dev_deepsleep(hba);
	ret = ufshcd_link_state_transition(hba, req_link_state, check_for_bkops);
	if (ret && pm_op != UFS_SHUTDOWN_PM) {
		/*
		 * If return err in suspend flow, IO will hang.
		 * Trigger error handler and break suspend for
		 * error recovery.
		 */
		ufshcd_force_error_recovery(hba);
		ret = -EBUSY;
	}
	if (ret)
		goto set_dev_active;

vops_suspend:
	/*
	 * Call vendor specific suspend callback. As these callbacks may access
	 * vendor specific host controller register space call them before the
	 * host clocks are ON.
	 */
	ret = ufshcd_vops_suspend(hba, pm_op, POST_CHANGE);
	if (ret)
		goto set_link_active;

	cancel_delayed_work_sync(&hba->ufs_rtc_update_work);
	goto out;

set_link_active:
	/*
	 * Device hardware reset is required to exit DeepSleep. Also, for
	 * DeepSleep, the link is off so host reset and restore will be done
	 * further below.
	 */
	if (ufshcd_is_ufs_dev_deepsleep(hba)) {
		ufshcd_device_reset(hba);
		WARN_ON(!ufshcd_is_link_off(hba));
	}
	if (ufshcd_is_link_hibern8(hba) && !ufshcd_uic_hibern8_exit(hba))
		ufshcd_set_link_active(hba);
	else if (ufshcd_is_link_off(hba))
		ufshcd_host_reset_and_restore(hba);
set_dev_active:
	/* Can also get here needing to exit DeepSleep */
	if (ufshcd_is_ufs_dev_deepsleep(hba)) {
		ufshcd_device_reset(hba);
		ufshcd_host_reset_and_restore(hba);
	}
	if (!ufshcd_set_dev_pwr_mode(hba, UFS_ACTIVE_PWR_MODE))
		ufshcd_disable_auto_bkops(hba);
enable_scaling:
	if (ufshcd_is_clkscaling_supported(hba))
		ufshcd_clk_scaling_suspend(hba, false);

	hba->dev_info.b_rpm_dev_flush_capable = false;
out:
	if (hba->dev_info.b_rpm_dev_flush_capable) {
		schedule_delayed_work(&hba->rpm_dev_flush_recheck_work,
			msecs_to_jiffies(RPM_DEV_FLUSH_RECHECK_WORK_DELAY_MS));
	}

	if (ret) {
		ufshcd_update_evt_hist(hba, UFS_EVT_WL_SUSP_ERR, (u32)ret);
		hba->clk_gating.is_suspended = false;
		ufshcd_release(hba);
	}
	hba->pm_op_in_progress = false;
	return ret;
}

#ifdef CONFIG_PM
static int __ufshcd_wl_resume(struct ufs_hba *hba, enum ufs_pm_op pm_op)
{
	int ret;
	enum uic_link_state old_link_state = hba->uic_link_state;

	hba->pm_op_in_progress = true;

	/*
	 * Call vendor specific resume callback. As these callbacks may access
	 * vendor specific host controller register space call them when the
	 * host clocks are ON.
	 */
	ret = ufshcd_vops_resume(hba, pm_op);
	if (ret)
		goto out;

	/* For DeepSleep, the only supported option is to have the link off */
	WARN_ON(ufshcd_is_ufs_dev_deepsleep(hba) && !ufshcd_is_link_off(hba));

	if (ufshcd_is_link_hibern8(hba)) {
		ret = ufshcd_uic_hibern8_exit(hba);
		if (!ret) {
			ufshcd_set_link_active(hba);
		} else {
			dev_err(hba->dev, "%s: hibern8 exit failed %d\n",
					__func__, ret);
			goto vendor_suspend;
		}
	} else if (ufshcd_is_link_off(hba)) {
		/*
		 * A full initialization of the host and the device is
		 * required since the link was put to off during suspend.
		 * Note, in the case of DeepSleep, the device will exit
		 * DeepSleep due to device reset.
		 */
		ret = ufshcd_reset_and_restore(hba);
		/*
		 * ufshcd_reset_and_restore() should have already
		 * set the link state as active
		 */
		if (ret || !ufshcd_is_link_active(hba))
			goto vendor_suspend;
	}

	if (!ufshcd_is_ufs_dev_active(hba)) {
		ret = ufshcd_set_dev_pwr_mode(hba, UFS_ACTIVE_PWR_MODE);
		if (ret)
			goto set_old_link_state;
		ufshcd_set_timestamp_attr(hba);
		schedule_delayed_work(&hba->ufs_rtc_update_work,
				      msecs_to_jiffies(UFS_RTC_UPDATE_INTERVAL_MS));
	}

	if (ufshcd_keep_autobkops_enabled_except_suspend(hba))
		ufshcd_enable_auto_bkops(hba);
	else
		/*
		 * If BKOPs operations are urgently needed at this moment then
		 * keep auto-bkops enabled or else disable it.
		 */
		ufshcd_urgent_bkops(hba);

	if (hba->ee_usr_mask)
		ufshcd_write_ee_control(hba);

	if (ufshcd_is_clkscaling_supported(hba))
		ufshcd_clk_scaling_suspend(hba, false);

	if (hba->dev_info.b_rpm_dev_flush_capable) {
		hba->dev_info.b_rpm_dev_flush_capable = false;
		cancel_delayed_work(&hba->rpm_dev_flush_recheck_work);
	}

	ufshcd_configure_auto_hibern8(hba);

	goto out;

set_old_link_state:
	ufshcd_link_state_transition(hba, old_link_state, 0);
vendor_suspend:
	ufshcd_vops_suspend(hba, pm_op, PRE_CHANGE);
	ufshcd_vops_suspend(hba, pm_op, POST_CHANGE);
out:
	if (ret)
		ufshcd_update_evt_hist(hba, UFS_EVT_WL_RES_ERR, (u32)ret);
	hba->clk_gating.is_suspended = false;
	ufshcd_release(hba);
	hba->pm_op_in_progress = false;
	return ret;
}

static int ufshcd_wl_runtime_suspend(struct device *dev)
{
	struct scsi_device *sdev = to_scsi_device(dev);
	struct ufs_hba *hba;
	int ret;
	ktime_t start = ktime_get();

	hba = shost_priv(sdev->host);

	ret = __ufshcd_wl_suspend(hba, UFS_RUNTIME_PM);
	if (ret)
		dev_err(&sdev->sdev_gendev, "%s failed: %d\n", __func__, ret);

	trace_ufshcd_wl_runtime_suspend(dev_name(dev), ret,
		ktime_to_us(ktime_sub(ktime_get(), start)),
		hba->curr_dev_pwr_mode, hba->uic_link_state);

	return ret;
}

static int ufshcd_wl_runtime_resume(struct device *dev)
{
	struct scsi_device *sdev = to_scsi_device(dev);
	struct ufs_hba *hba;
	int ret = 0;
	ktime_t start = ktime_get();

	hba = shost_priv(sdev->host);

	ret = __ufshcd_wl_resume(hba, UFS_RUNTIME_PM);
	if (ret)
		dev_err(&sdev->sdev_gendev, "%s failed: %d\n", __func__, ret);

	trace_ufshcd_wl_runtime_resume(dev_name(dev), ret,
		ktime_to_us(ktime_sub(ktime_get(), start)),
		hba->curr_dev_pwr_mode, hba->uic_link_state);

	return ret;
}
#endif

#ifdef CONFIG_PM_SLEEP
static int ufshcd_wl_suspend(struct device *dev)
{
	struct scsi_device *sdev = to_scsi_device(dev);
	struct ufs_hba *hba;
	int ret = 0;
	ktime_t start = ktime_get();

	hba = shost_priv(sdev->host);
	down(&hba->host_sem);
	hba->system_suspending = true;

	if (pm_runtime_suspended(dev))
		goto out;

	ret = __ufshcd_wl_suspend(hba, UFS_SYSTEM_PM);
	if (ret) {
		dev_err(&sdev->sdev_gendev, "%s failed: %d\n", __func__,  ret);
		up(&hba->host_sem);
	}

out:
	if (!ret)
		hba->is_sys_suspended = true;
	trace_ufshcd_wl_suspend(dev_name(dev), ret,
		ktime_to_us(ktime_sub(ktime_get(), start)),
		hba->curr_dev_pwr_mode, hba->uic_link_state);

	return ret;
}

static int ufshcd_wl_resume(struct device *dev)
{
	struct scsi_device *sdev = to_scsi_device(dev);
	struct ufs_hba *hba;
	int ret = 0;
	ktime_t start = ktime_get();

	hba = shost_priv(sdev->host);

	if (pm_runtime_suspended(dev))
		goto out;

	ret = __ufshcd_wl_resume(hba, UFS_SYSTEM_PM);
	if (ret)
		dev_err(&sdev->sdev_gendev, "%s failed: %d\n", __func__, ret);
out:
	trace_ufshcd_wl_resume(dev_name(dev), ret,
		ktime_to_us(ktime_sub(ktime_get(), start)),
		hba->curr_dev_pwr_mode, hba->uic_link_state);
	if (!ret)
		hba->is_sys_suspended = false;
	hba->system_suspending = false;
	up(&hba->host_sem);
	return ret;
}
#endif

/**
 * ufshcd_suspend - helper function for suspend operations
 * @hba: per adapter instance
 *
 * This function will put disable irqs, turn off clocks
 * and set vreg and hba-vreg in lpm mode.
 *
 * Return: 0 upon success; < 0 upon failure.
 */
static int ufshcd_suspend(struct ufs_hba *hba)
{
	int ret;

	if (!hba->is_powered)
		return 0;
	/*
	 * Disable the host irq as host controller as there won't be any
	 * host controller transaction expected till resume.
	 */
	ufshcd_disable_irq(hba);
	ret = ufshcd_setup_clocks(hba, false);
	if (ret) {
		ufshcd_enable_irq(hba);
		return ret;
	}
	if (ufshcd_is_clkgating_allowed(hba)) {
		hba->clk_gating.state = CLKS_OFF;
		trace_ufshcd_clk_gating(dev_name(hba->dev),
					hba->clk_gating.state);
	}

	ufshcd_vreg_set_lpm(hba);
	/* Put the host controller in low power mode if possible */
	ufshcd_hba_vreg_set_lpm(hba);
	ufshcd_pm_qos_update(hba, false);
	return ret;
}

#ifdef CONFIG_PM
/**
 * ufshcd_resume - helper function for resume operations
 * @hba: per adapter instance
 *
 * This function basically turns on the regulators, clocks and
 * irqs of the hba.
 *
 * Return: 0 for success and non-zero for failure.
 */
static int ufshcd_resume(struct ufs_hba *hba)
{
	int ret;

	if (!hba->is_powered)
		return 0;

	ufshcd_hba_vreg_set_hpm(hba);
	ret = ufshcd_vreg_set_hpm(hba);
	if (ret)
		goto out;

	/* Make sure clocks are enabled before accessing controller */
	ret = ufshcd_setup_clocks(hba, true);
	if (ret)
		goto disable_vreg;

	/* enable the host irq as host controller would be active soon */
	ufshcd_enable_irq(hba);

	goto out;

disable_vreg:
	ufshcd_vreg_set_lpm(hba);
out:
	if (ret)
		ufshcd_update_evt_hist(hba, UFS_EVT_RESUME_ERR, (u32)ret);
	return ret;
}
#endif /* CONFIG_PM */

#ifdef CONFIG_PM_SLEEP
/**
 * ufshcd_system_suspend - system suspend callback
 * @dev: Device associated with the UFS controller.
 *
 * Executed before putting the system into a sleep state in which the contents
 * of main memory are preserved.
 *
 * Return: 0 for success and non-zero for failure.
 */
int ufshcd_system_suspend(struct device *dev)
{
	struct ufs_hba *hba = dev_get_drvdata(dev);
	int ret = 0;
	ktime_t start = ktime_get();

	if (pm_runtime_suspended(hba->dev))
		goto out;

	ret = ufshcd_suspend(hba);
out:
	trace_ufshcd_system_suspend(dev_name(hba->dev), ret,
		ktime_to_us(ktime_sub(ktime_get(), start)),
		hba->curr_dev_pwr_mode, hba->uic_link_state);
	return ret;
}
EXPORT_SYMBOL(ufshcd_system_suspend);

/**
 * ufshcd_system_resume - system resume callback
 * @dev: Device associated with the UFS controller.
 *
 * Executed after waking the system up from a sleep state in which the contents
 * of main memory were preserved.
 *
 * Return: 0 for success and non-zero for failure.
 */
int ufshcd_system_resume(struct device *dev)
{
	struct ufs_hba *hba = dev_get_drvdata(dev);
	ktime_t start = ktime_get();
	int ret = 0;

	if (pm_runtime_suspended(hba->dev))
		goto out;

	ret = ufshcd_resume(hba);

out:
	trace_ufshcd_system_resume(dev_name(hba->dev), ret,
		ktime_to_us(ktime_sub(ktime_get(), start)),
		hba->curr_dev_pwr_mode, hba->uic_link_state);

	return ret;
}
EXPORT_SYMBOL(ufshcd_system_resume);
#endif /* CONFIG_PM_SLEEP */

#ifdef CONFIG_PM
/**
 * ufshcd_runtime_suspend - runtime suspend callback
 * @dev: Device associated with the UFS controller.
 *
 * Check the description of ufshcd_suspend() function for more details.
 *
 * Return: 0 for success and non-zero for failure.
 */
int ufshcd_runtime_suspend(struct device *dev)
{
	struct ufs_hba *hba = dev_get_drvdata(dev);
	int ret;
	ktime_t start = ktime_get();

	ret = ufshcd_suspend(hba);

	trace_ufshcd_runtime_suspend(dev_name(hba->dev), ret,
		ktime_to_us(ktime_sub(ktime_get(), start)),
		hba->curr_dev_pwr_mode, hba->uic_link_state);
	return ret;
}
EXPORT_SYMBOL(ufshcd_runtime_suspend);

/**
 * ufshcd_runtime_resume - runtime resume routine
 * @dev: Device associated with the UFS controller.
 *
 * This function basically brings controller
 * to active state. Following operations are done in this function:
 *
 * 1. Turn on all the controller related clocks
 * 2. Turn ON VCC rail
 *
 * Return: 0 upon success; < 0 upon failure.
 */
int ufshcd_runtime_resume(struct device *dev)
{
	struct ufs_hba *hba = dev_get_drvdata(dev);
	int ret;
	ktime_t start = ktime_get();

	ret = ufshcd_resume(hba);

	trace_ufshcd_runtime_resume(dev_name(hba->dev), ret,
		ktime_to_us(ktime_sub(ktime_get(), start)),
		hba->curr_dev_pwr_mode, hba->uic_link_state);
	return ret;
}
EXPORT_SYMBOL(ufshcd_runtime_resume);
#endif /* CONFIG_PM */

static void ufshcd_wl_shutdown(struct device *dev)
{
	struct scsi_device *sdev = to_scsi_device(dev);
	struct ufs_hba *hba = shost_priv(sdev->host);

	down(&hba->host_sem);
	hba->shutting_down = true;
	up(&hba->host_sem);

	/* Turn on everything while shutting down */
	ufshcd_rpm_get_sync(hba);
	scsi_device_quiesce(sdev);
	shost_for_each_device(sdev, hba->host) {
		if (sdev == hba->ufs_device_wlun)
			continue;
		scsi_device_quiesce(sdev);
	}
	__ufshcd_wl_suspend(hba, UFS_SHUTDOWN_PM);

	/*
	 * Next, turn off the UFS controller and the UFS regulators. Disable
	 * clocks.
	 */
	if (ufshcd_is_ufs_dev_poweroff(hba) && ufshcd_is_link_off(hba))
		ufshcd_suspend(hba);

	hba->is_powered = false;
}

/**
 * ufshcd_remove - de-allocate SCSI host and host memory space
 *		data structure memory
 * @hba: per adapter instance
 */
void ufshcd_remove(struct ufs_hba *hba)
{
	if (hba->ufs_device_wlun)
		ufshcd_rpm_get_sync(hba);
	ufs_hwmon_remove(hba);
	ufs_bsg_remove(hba);
	ufs_sysfs_remove_nodes(hba->dev);
	blk_mq_destroy_queue(hba->tmf_queue);
	blk_put_queue(hba->tmf_queue);
	blk_mq_free_tag_set(&hba->tmf_tag_set);
	if (hba->scsi_host_added)
		scsi_remove_host(hba->host);
	/* disable interrupts */
	ufshcd_disable_intr(hba, hba->intr_mask);
	ufshcd_hba_stop(hba);
	ufshcd_hba_exit(hba);
}
EXPORT_SYMBOL_GPL(ufshcd_remove);

#ifdef CONFIG_PM_SLEEP
int ufshcd_system_freeze(struct device *dev)
{

	return ufshcd_system_suspend(dev);

}
EXPORT_SYMBOL_GPL(ufshcd_system_freeze);

int ufshcd_system_restore(struct device *dev)
{

	struct ufs_hba *hba = dev_get_drvdata(dev);
	int ret;

	ret = ufshcd_system_resume(dev);
	if (ret)
		return ret;

	/* Configure UTRL and UTMRL base address registers */
	ufshcd_writel(hba, lower_32_bits(hba->utrdl_dma_addr),
			REG_UTP_TRANSFER_REQ_LIST_BASE_L);
	ufshcd_writel(hba, upper_32_bits(hba->utrdl_dma_addr),
			REG_UTP_TRANSFER_REQ_LIST_BASE_H);
	ufshcd_writel(hba, lower_32_bits(hba->utmrdl_dma_addr),
			REG_UTP_TASK_REQ_LIST_BASE_L);
	ufshcd_writel(hba, upper_32_bits(hba->utmrdl_dma_addr),
			REG_UTP_TASK_REQ_LIST_BASE_H);
	/*
	 * Make sure that UTRL and UTMRL base address registers
	 * are updated with the latest queue addresses. Only after
	 * updating these addresses, we can queue the new commands.
	 */
	ufshcd_readl(hba, REG_UTP_TASK_REQ_LIST_BASE_H);

	return 0;

}
EXPORT_SYMBOL_GPL(ufshcd_system_restore);

int ufshcd_system_thaw(struct device *dev)
{
	return ufshcd_system_resume(dev);
}
EXPORT_SYMBOL_GPL(ufshcd_system_thaw);
#endif /* CONFIG_PM_SLEEP  */

/**
 * ufshcd_dealloc_host - deallocate Host Bus Adapter (HBA)
 * @hba: pointer to Host Bus Adapter (HBA)
 */
void ufshcd_dealloc_host(struct ufs_hba *hba)
{
	scsi_host_put(hba->host);
}
EXPORT_SYMBOL_GPL(ufshcd_dealloc_host);

/**
 * ufshcd_set_dma_mask - Set dma mask based on the controller
 *			 addressing capability
 * @hba: per adapter instance
 *
 * Return: 0 for success, non-zero for failure.
 */
static int ufshcd_set_dma_mask(struct ufs_hba *hba)
{
	if (hba->capabilities & MASK_64_ADDRESSING_SUPPORT) {
		if (!dma_set_mask_and_coherent(hba->dev, DMA_BIT_MASK(64)))
			return 0;
	}
	return dma_set_mask_and_coherent(hba->dev, DMA_BIT_MASK(32));
}

/**
 * ufshcd_alloc_host - allocate Host Bus Adapter (HBA)
 * @dev: pointer to device handle
 * @hba_handle: driver private handle
 *
 * Return: 0 on success, non-zero value on failure.
 */
int ufshcd_alloc_host(struct device *dev, struct ufs_hba **hba_handle)
{
	struct Scsi_Host *host;
	struct ufs_hba *hba;
	int err = 0;

	if (!dev) {
		dev_err(dev,
		"Invalid memory reference for dev is NULL\n");
		err = -ENODEV;
		goto out_error;
	}

	host = scsi_host_alloc(&ufshcd_driver_template,
				sizeof(struct ufs_hba));
	if (!host) {
		dev_err(dev, "scsi_host_alloc failed\n");
		err = -ENOMEM;
		goto out_error;
	}
	host->nr_maps = HCTX_TYPE_POLL + 1;
	hba = shost_priv(host);
	hba->host = host;
	hba->dev = dev;
	hba->dev_ref_clk_freq = REF_CLK_FREQ_INVAL;
	hba->nop_out_timeout = NOP_OUT_TIMEOUT;
	ufshcd_set_sg_entry_size(hba, sizeof(struct ufshcd_sg_entry));
	INIT_LIST_HEAD(&hba->clk_list_head);
	spin_lock_init(&hba->outstanding_lock);

	*hba_handle = hba;

out_error:
	return err;
}
EXPORT_SYMBOL(ufshcd_alloc_host);

/* This function exists because blk_mq_alloc_tag_set() requires this. */
static blk_status_t ufshcd_queue_tmf(struct blk_mq_hw_ctx *hctx,
				     const struct blk_mq_queue_data *qd)
{
	WARN_ON_ONCE(true);
	return BLK_STS_NOTSUPP;
}

static const struct blk_mq_ops ufshcd_tmf_ops = {
	.queue_rq = ufshcd_queue_tmf,
};

/**
 * ufshcd_init - Driver initialization routine
 * @hba: per-adapter instance
 * @mmio_base: base register address
 * @irq: Interrupt line of device
 *
 * Return: 0 on success, non-zero value on failure.
 */
int ufshcd_init(struct ufs_hba *hba, void __iomem *mmio_base, unsigned int irq)
{
	int err;
	struct Scsi_Host *host = hba->host;
	struct device *dev = hba->dev;
	char eh_wq_name[sizeof("ufs_eh_wq_00")];

	/*
	 * dev_set_drvdata() must be called before any callbacks are registered
	 * that use dev_get_drvdata() (frequency scaling, clock scaling, hwmon,
	 * sysfs).
	 */
	dev_set_drvdata(dev, hba);

	if (!mmio_base) {
		dev_err(hba->dev,
		"Invalid memory reference for mmio_base is NULL\n");
		err = -ENODEV;
		goto out_error;
	}

	hba->mmio_base = mmio_base;
	hba->irq = irq;
	hba->vps = &ufs_hba_vps;

	err = ufshcd_hba_init(hba);
	if (err)
		goto out_error;

	/* Read capabilities registers */
	err = ufshcd_hba_capabilities(hba);
	if (err)
		goto out_disable;

	/* Get UFS version supported by the controller */
	hba->ufs_version = ufshcd_get_ufs_version(hba);

	/* Get Interrupt bit mask per version */
	hba->intr_mask = ufshcd_get_intr_mask(hba);

	err = ufshcd_set_dma_mask(hba);
	if (err) {
		dev_err(hba->dev, "set dma mask failed\n");
		goto out_disable;
	}

	/* Allocate memory for host memory space */
	err = ufshcd_memory_alloc(hba);
	if (err) {
		dev_err(hba->dev, "Memory allocation failed\n");
		goto out_disable;
	}

	/* Configure LRB */
	ufshcd_host_memory_configure(hba);

	host->can_queue = hba->nutrs - UFSHCD_NUM_RESERVED;
	host->cmd_per_lun = hba->nutrs - UFSHCD_NUM_RESERVED;
	host->max_id = UFSHCD_MAX_ID;
	host->max_lun = UFS_MAX_LUNS;
	host->max_channel = UFSHCD_MAX_CHANNEL;
	host->unique_id = host->host_no;
	host->max_cmd_len = UFS_CDB_SIZE;
	host->queuecommand_may_block = !!(hba->caps & UFSHCD_CAP_CLK_GATING);

	/* Use default RPM delay if host not set */
	if (host->rpm_autosuspend_delay == 0)
		host->rpm_autosuspend_delay = RPM_AUTOSUSPEND_DELAY_MS;

	hba->max_pwr_info.is_valid = false;

	/* Initialize work queues */
	snprintf(eh_wq_name, sizeof(eh_wq_name), "ufs_eh_wq_%d",
		 hba->host->host_no);
	hba->eh_wq = create_singlethread_workqueue(eh_wq_name);
	if (!hba->eh_wq) {
		dev_err(hba->dev, "%s: failed to create eh workqueue\n",
			__func__);
		err = -ENOMEM;
		goto out_disable;
	}
	INIT_WORK(&hba->eh_work, ufshcd_err_handler);
	INIT_WORK(&hba->eeh_work, ufshcd_exception_event_handler);

	sema_init(&hba->host_sem, 1);

	/* Initialize UIC command mutex */
	mutex_init(&hba->uic_cmd_mutex);

	/* Initialize mutex for device management commands */
	mutex_init(&hba->dev_cmd.lock);

	/* Initialize mutex for exception event control */
	mutex_init(&hba->ee_ctrl_mutex);

	mutex_init(&hba->wb_mutex);
	init_rwsem(&hba->clk_scaling_lock);

	ufshcd_init_clk_gating(hba);

	ufshcd_init_clk_scaling(hba);

	/*
	 * In order to avoid any spurious interrupt immediately after
	 * registering UFS controller interrupt handler, clear any pending UFS
	 * interrupt status and disable all the UFS interrupts.
	 */
	ufshcd_writel(hba, ufshcd_readl(hba, REG_INTERRUPT_STATUS),
		      REG_INTERRUPT_STATUS);
	ufshcd_writel(hba, 0, REG_INTERRUPT_ENABLE);
	/*
	 * Make sure that UFS interrupts are disabled and any pending interrupt
	 * status is cleared before registering UFS interrupt handler.
	 */
	ufshcd_readl(hba, REG_INTERRUPT_ENABLE);

	/* IRQ registration */
	err = devm_request_irq(dev, irq, ufshcd_intr, IRQF_SHARED, UFSHCD, hba);
	if (err) {
		dev_err(hba->dev, "request irq failed\n");
		goto out_disable;
	} else {
		hba->is_irq_enabled = true;
	}

	if (!is_mcq_supported(hba)) {
		if (!hba->lsdb_sup) {
			dev_err(hba->dev, "%s: failed to initialize (legacy doorbell mode not supported)\n",
				__func__);
			err = -EINVAL;
			goto out_disable;
		}
		err = scsi_add_host(host, hba->dev);
		if (err) {
			dev_err(hba->dev, "scsi_add_host failed\n");
			goto out_disable;
		}
		hba->scsi_host_added = true;
	}

	hba->tmf_tag_set = (struct blk_mq_tag_set) {
		.nr_hw_queues	= 1,
		.queue_depth	= hba->nutmrs,
		.ops		= &ufshcd_tmf_ops,
		.flags		= BLK_MQ_F_NO_SCHED,
	};
	err = blk_mq_alloc_tag_set(&hba->tmf_tag_set);
	if (err < 0)
		goto out_remove_scsi_host;
	hba->tmf_queue = blk_mq_alloc_queue(&hba->tmf_tag_set, NULL, NULL);
	if (IS_ERR(hba->tmf_queue)) {
		err = PTR_ERR(hba->tmf_queue);
		goto free_tmf_tag_set;
	}
	hba->tmf_rqs = devm_kcalloc(hba->dev, hba->nutmrs,
				    sizeof(*hba->tmf_rqs), GFP_KERNEL);
	if (!hba->tmf_rqs) {
		err = -ENOMEM;
		goto free_tmf_queue;
	}

	/* Reset the attached device */
	ufshcd_device_reset(hba);

	ufshcd_init_crypto(hba);

	/* Host controller enable */
	err = ufshcd_hba_enable(hba);
	if (err) {
		dev_err(hba->dev, "Host controller enable failed\n");
		ufshcd_print_evt_hist(hba);
		ufshcd_print_host_state(hba);
		goto free_tmf_queue;
	}

	/*
	 * Set the default power management level for runtime and system PM.
	 * Default power saving mode is to keep UFS link in Hibern8 state
	 * and UFS device in sleep state.
	 */
	hba->rpm_lvl = ufs_get_desired_pm_lvl_for_dev_link_state(
						UFS_SLEEP_PWR_MODE,
						UIC_LINK_HIBERN8_STATE);
	hba->spm_lvl = ufs_get_desired_pm_lvl_for_dev_link_state(
						UFS_SLEEP_PWR_MODE,
						UIC_LINK_HIBERN8_STATE);

	INIT_DELAYED_WORK(&hba->rpm_dev_flush_recheck_work, ufshcd_rpm_dev_flush_recheck_work);
	INIT_DELAYED_WORK(&hba->ufs_rtc_update_work, ufshcd_rtc_work);

	/* Set the default auto-hiberate idle timer value to 150 ms */
	if (ufshcd_is_auto_hibern8_supported(hba) && !hba->ahit) {
		hba->ahit = FIELD_PREP(UFSHCI_AHIBERN8_TIMER_MASK, 150) |
			    FIELD_PREP(UFSHCI_AHIBERN8_SCALE_MASK, 3);
	}

	/* Hold auto suspend until async scan completes */
	pm_runtime_get_sync(dev);
	atomic_set(&hba->scsi_block_reqs_cnt, 0);
	/*
	 * We are assuming that device wasn't put in sleep/power-down
	 * state exclusively during the boot stage before kernel.
	 * This assumption helps avoid doing link startup twice during
	 * ufshcd_probe_hba().
	 */
	ufshcd_set_ufs_dev_active(hba);

	async_schedule(ufshcd_async_scan, hba);
	ufs_sysfs_add_nodes(hba->dev);

	device_enable_async_suspend(dev);
	ufshcd_pm_qos_init(hba);
	return 0;

free_tmf_queue:
	blk_mq_destroy_queue(hba->tmf_queue);
	blk_put_queue(hba->tmf_queue);
free_tmf_tag_set:
	blk_mq_free_tag_set(&hba->tmf_tag_set);
out_remove_scsi_host:
	if (hba->scsi_host_added)
		scsi_remove_host(hba->host);
out_disable:
	hba->is_irq_enabled = false;
	ufshcd_hba_exit(hba);
out_error:
	return err;
}
EXPORT_SYMBOL_GPL(ufshcd_init);

void ufshcd_resume_complete(struct device *dev)
{
	struct ufs_hba *hba = dev_get_drvdata(dev);

	if (hba->complete_put) {
		ufshcd_rpm_put(hba);
		hba->complete_put = false;
	}
}
EXPORT_SYMBOL_GPL(ufshcd_resume_complete);

static bool ufshcd_rpm_ok_for_spm(struct ufs_hba *hba)
{
	struct device *dev = &hba->ufs_device_wlun->sdev_gendev;
	enum ufs_dev_pwr_mode dev_pwr_mode;
	enum uic_link_state link_state;
	unsigned long flags;
	bool res;

	spin_lock_irqsave(&dev->power.lock, flags);
	dev_pwr_mode = ufs_get_pm_lvl_to_dev_pwr_mode(hba->spm_lvl);
	link_state = ufs_get_pm_lvl_to_link_pwr_state(hba->spm_lvl);
	res = pm_runtime_suspended(dev) &&
	      hba->curr_dev_pwr_mode == dev_pwr_mode &&
	      hba->uic_link_state == link_state &&
	      !hba->dev_info.b_rpm_dev_flush_capable;
	spin_unlock_irqrestore(&dev->power.lock, flags);

	return res;
}

int __ufshcd_suspend_prepare(struct device *dev, bool rpm_ok_for_spm)
{
	struct ufs_hba *hba = dev_get_drvdata(dev);
	int ret;

	/*
	 * SCSI assumes that runtime-pm and system-pm for scsi drivers
	 * are same. And it doesn't wake up the device for system-suspend
	 * if it's runtime suspended. But ufs doesn't follow that.
	 * Refer ufshcd_resume_complete()
	 */
	if (hba->ufs_device_wlun) {
		/* Prevent runtime suspend */
		ufshcd_rpm_get_noresume(hba);
		/*
		 * Check if already runtime suspended in same state as system
		 * suspend would be.
		 */
		if (!rpm_ok_for_spm || !ufshcd_rpm_ok_for_spm(hba)) {
			/* RPM state is not ok for SPM, so runtime resume */
			ret = ufshcd_rpm_resume(hba);
			if (ret < 0 && ret != -EACCES) {
				ufshcd_rpm_put(hba);
				return ret;
			}
		}
		hba->complete_put = true;
	}
	return 0;
}
EXPORT_SYMBOL_GPL(__ufshcd_suspend_prepare);

int ufshcd_suspend_prepare(struct device *dev)
{
	return __ufshcd_suspend_prepare(dev, true);
}
EXPORT_SYMBOL_GPL(ufshcd_suspend_prepare);

#ifdef CONFIG_PM_SLEEP
static int ufshcd_wl_poweroff(struct device *dev)
{
	struct scsi_device *sdev = to_scsi_device(dev);
	struct ufs_hba *hba = shost_priv(sdev->host);

	__ufshcd_wl_suspend(hba, UFS_SHUTDOWN_PM);
	return 0;
}
#endif

static int ufshcd_wl_probe(struct device *dev)
{
	struct scsi_device *sdev = to_scsi_device(dev);

	if (!is_device_wlun(sdev))
		return -ENODEV;

	blk_pm_runtime_init(sdev->request_queue, dev);
	pm_runtime_set_autosuspend_delay(dev, 0);
	pm_runtime_allow(dev);

	return  0;
}

static int ufshcd_wl_remove(struct device *dev)
{
	pm_runtime_forbid(dev);
	return 0;
}

static const struct dev_pm_ops ufshcd_wl_pm_ops = {
#ifdef CONFIG_PM_SLEEP
	.suspend = ufshcd_wl_suspend,
	.resume = ufshcd_wl_resume,
	.freeze = ufshcd_wl_suspend,
	.thaw = ufshcd_wl_resume,
	.poweroff = ufshcd_wl_poweroff,
	.restore = ufshcd_wl_resume,
#endif
	SET_RUNTIME_PM_OPS(ufshcd_wl_runtime_suspend, ufshcd_wl_runtime_resume, NULL)
};

static void ufshcd_check_header_layout(void)
{
	/*
	 * gcc compilers before version 10 cannot do constant-folding for
	 * sub-byte bitfields. Hence skip the layout checks for gcc 9 and
	 * before.
	 */
	if (IS_ENABLED(CONFIG_CC_IS_GCC) && CONFIG_GCC_VERSION < 100000)
		return;

	BUILD_BUG_ON(((u8 *)&(struct request_desc_header){
				.cci = 3})[0] != 3);

	BUILD_BUG_ON(((u8 *)&(struct request_desc_header){
				.ehs_length = 2})[1] != 2);

	BUILD_BUG_ON(((u8 *)&(struct request_desc_header){
				.enable_crypto = 1})[2]
		     != 0x80);

	BUILD_BUG_ON((((u8 *)&(struct request_desc_header){
					.command_type = 5,
					.data_direction = 3,
					.interrupt = 1,
				})[3]) != ((5 << 4) | (3 << 1) | 1));

	BUILD_BUG_ON(((__le32 *)&(struct request_desc_header){
				.dunl = cpu_to_le32(0xdeadbeef)})[1] !=
		cpu_to_le32(0xdeadbeef));

	BUILD_BUG_ON(((u8 *)&(struct request_desc_header){
				.ocs = 4})[8] != 4);

	BUILD_BUG_ON(((u8 *)&(struct request_desc_header){
				.cds = 5})[9] != 5);

	BUILD_BUG_ON(((__le32 *)&(struct request_desc_header){
				.dunu = cpu_to_le32(0xbadcafe)})[3] !=
		cpu_to_le32(0xbadcafe));

	BUILD_BUG_ON(((u8 *)&(struct utp_upiu_header){
			     .iid = 0xf })[4] != 0xf0);

	BUILD_BUG_ON(((u8 *)&(struct utp_upiu_header){
			     .command_set_type = 0xf })[4] != 0xf);
}

/*
 * ufs_dev_wlun_template - describes ufs device wlun
 * ufs-device wlun - used to send pm commands
 * All luns are consumers of ufs-device wlun.
 *
 * Currently, no sd driver is present for wluns.
 * Hence the no specific pm operations are performed.
 * With ufs design, SSU should be sent to ufs-device wlun.
 * Hence register a scsi driver for ufs wluns only.
 */
static struct scsi_driver ufs_dev_wlun_template = {
	.gendrv = {
		.name = "ufs_device_wlun",
		.probe = ufshcd_wl_probe,
		.remove = ufshcd_wl_remove,
		.pm = &ufshcd_wl_pm_ops,
		.shutdown = ufshcd_wl_shutdown,
	},
};

static int __init ufshcd_core_init(void)
{
	int ret;

	ufshcd_check_header_layout();

	ufs_debugfs_init();

	ret = scsi_register_driver(&ufs_dev_wlun_template.gendrv);
	if (ret)
		ufs_debugfs_exit();
	return ret;
}

static void __exit ufshcd_core_exit(void)
{
	ufs_debugfs_exit();
	scsi_unregister_driver(&ufs_dev_wlun_template.gendrv);
}

module_init(ufshcd_core_init);
module_exit(ufshcd_core_exit);

MODULE_AUTHOR("Santosh Yaragnavi <santosh.sy@samsung.com>");
MODULE_AUTHOR("Vinayak Holikatti <h.vinayak@samsung.com>");
MODULE_DESCRIPTION("Generic UFS host controller driver Core");
MODULE_SOFTDEP("pre: governor_simpleondemand");
MODULE_LICENSE("GPL");<|MERGE_RESOLUTION|>--- conflicted
+++ resolved
@@ -2426,15 +2426,11 @@
 	 * 0h: legacy single doorbell support is available
 	 * 1h: indicate that legacy single doorbell support has been removed
 	 */
-<<<<<<< HEAD
-	hba->lsdb_sup = !FIELD_GET(MASK_LSDB_SUPPORT, hba->capabilities);
-=======
 	if (!(hba->quirks & UFSHCD_QUIRK_BROKEN_LSDBS_CAP))
 		hba->lsdb_sup = !FIELD_GET(MASK_LSDB_SUPPORT, hba->capabilities);
 	else
 		hba->lsdb_sup = true;
 
->>>>>>> 7aa21fec
 	if (!hba->mcq_sup)
 		return 0;
 
